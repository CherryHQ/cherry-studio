--- conflicted
+++ resolved
@@ -75,18 +75,7 @@
       }
     },
     optimizeDeps: {
-<<<<<<< HEAD
-      exclude: [
-        'chunk-PZ64DZKH.js',
-        'chunk-JMKENWIY.js',
-        'chunk-UXYB6GHG.js',
-        'chunk-ALDIEZMG.js',
-        'chunk-4X6ZJEXY.js',
-        'chunk-CY3XWMVS.js'
-      ]
-=======
       exclude: []
->>>>>>> c76f2745
     }
   }
 })
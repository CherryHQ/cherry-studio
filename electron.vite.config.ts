--- conflicted
+++ resolved
@@ -130,16 +130,12 @@
           miniWindow: resolve(__dirname, 'src/renderer/miniWindow.html'),
           selectionToolbar: resolve(__dirname, 'src/renderer/selectionToolbar.html'),
           selectionAction: resolve(__dirname, 'src/renderer/selectionAction.html'),
-<<<<<<< HEAD
           traceWindow: resolve(__dirname, 'src/renderer/traceWindow.html'),
           dataRefactorMigrate: resolve(__dirname, 'src/renderer/dataRefactorMigrate.html')
-=======
-          traceWindow: resolve(__dirname, 'src/renderer/traceWindow.html')
         },
         onwarn(warning, warn) {
           if (warning.code === 'COMMONJS_VARIABLE_IN_ESM') return
           warn(warning)
->>>>>>> c7d2588f
         }
       }
     },

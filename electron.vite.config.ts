import react from '@vitejs/plugin-react-swc'
import { CodeInspectorPlugin } from 'code-inspector-plugin'
import { defineConfig, externalizeDepsPlugin } from 'electron-vite'
import { resolve } from 'path'
import { visualizer } from 'rollup-plugin-visualizer'

// assert not supported by biome
// import pkg from './package.json' assert { type: 'json' }
import pkg from './package.json'

const visualizerPlugin = (type: 'renderer' | 'main') => {
  return process.env[`VISUALIZER_${type.toUpperCase()}`] ? [visualizer({ open: true })] : []
}

const isDev = process.env.NODE_ENV === 'development'
const isProd = process.env.NODE_ENV === 'production'

export default defineConfig({
  main: {
    plugins: [externalizeDepsPlugin(), ...visualizerPlugin('main')],
    resolve: {
      alias: {
        '@main': resolve('src/main'),
        '@types': resolve('src/renderer/src/types'),
        '@data': resolve('src/main/data'),
        '@shared': resolve('packages/shared'),
        '@logger': resolve('src/main/services/LoggerService'),
        '@mcp-trace/trace-core': resolve('packages/mcp-trace/trace-core'),
        '@mcp-trace/trace-node': resolve('packages/mcp-trace/trace-node')
      }
    },
    build: {
      rollupOptions: {
        external: ['bufferutil', 'utf-8-validate', 'electron', ...Object.keys(pkg.dependencies)],
        output: {
          manualChunks: undefined, // 彻底禁用代码分割 - 返回 null 强制单文件打包
          inlineDynamicImports: true // 内联所有动态导入，这是关键配置
        },
        onwarn(warning, warn) {
          if (warning.code === 'COMMONJS_VARIABLE_IN_ESM') return
          warn(warning)
        }
      },
      sourcemap: isDev
    },
    esbuild: isProd ? { legalComments: 'none' } : {},
    optimizeDeps: {
      noDiscovery: isDev
    }
  },
  preload: {
    plugins: [
      react({
        tsDecorators: true
      }),
      externalizeDepsPlugin()
    ],
    resolve: {
      alias: {
        '@shared': resolve('packages/shared'),
        '@mcp-trace/trace-core': resolve('packages/mcp-trace/trace-core')
      }
    },
    build: {
      sourcemap: isDev,
      rollupOptions: {
        // Unlike renderer which auto-discovers entries from HTML files,
        // preload requires explicit entry point configuration for multiple scripts
        input: {
          index: resolve(__dirname, 'src/preload/index.ts'),
          simplest: resolve(__dirname, 'src/preload/simplest.ts') // Minimal preload
        },
        external: ['electron'],
        output: {
          entryFileNames: '[name].js',
          format: 'cjs'
        }
      }
    }
  },
  renderer: {
    plugins: [
      (async () => (await import('@tailwindcss/vite')).default())(),
      react({
        tsDecorators: true,
        plugins: [
          [
            '@swc/plugin-styled-components',
            {
              displayName: true, // 开发环境下启用组件名称
              fileName: false, // 不在类名中包含文件名
              pure: true, // 优化性能
              ssr: false // 不需要服务端渲染
            }
          ]
        ]
      }),
      ...(isDev ? [CodeInspectorPlugin({ bundler: 'vite' })] : []), // 只在开发环境下启用 CodeInspectorPlugin
      ...visualizerPlugin('renderer')
    ],
    resolve: {
      alias: {
        '@renderer': resolve('src/renderer/src'),
        '@shared': resolve('packages/shared'),
        '@types': resolve('src/renderer/src/types'),
        '@logger': resolve('src/renderer/src/services/LoggerService'),
        '@data': resolve('src/renderer/src/data'),
        '@mcp-trace/trace-core': resolve('packages/mcp-trace/trace-core'),
        '@mcp-trace/trace-web': resolve('packages/mcp-trace/trace-web'),
        '@cherrystudio/ai-core/provider': resolve('packages/aiCore/src/core/providers'),
        '@cherrystudio/ai-core/built-in/plugins': resolve('packages/aiCore/src/core/plugins/built-in'),
        '@cherrystudio/ai-core': resolve('packages/aiCore/src'),
        '@cherrystudio/extension-table-plus': resolve('packages/extension-table-plus/src'),
<<<<<<< HEAD
        '@cherrystudio/ui': resolve('packages/ui/src')
=======
        '@cherrystudio/ai-sdk-provider': resolve('packages/ai-sdk-provider/src')
>>>>>>> a6182eaf
      }
    },
    optimizeDeps: {
      exclude: ['pyodide'],
      esbuildOptions: {
        target: 'esnext' // for dev
      }
    },
    worker: {
      format: 'es'
    },
    build: {
      target: 'esnext', // for build
      rollupOptions: {
        input: {
          index: resolve(__dirname, 'src/renderer/index.html'),
          miniWindow: resolve(__dirname, 'src/renderer/miniWindow.html'),
          selectionToolbar: resolve(__dirname, 'src/renderer/selectionToolbar.html'),
          selectionAction: resolve(__dirname, 'src/renderer/selectionAction.html'),
          traceWindow: resolve(__dirname, 'src/renderer/traceWindow.html'),
          dataRefactorMigrate: resolve(__dirname, 'src/renderer/dataRefactorMigrate.html')
        },
        onwarn(warning, warn) {
          if (warning.code === 'COMMONJS_VARIABLE_IN_ESM') return
          warn(warning)
        }
      }
    },
    esbuild: isProd ? { legalComments: 'none' } : {}
  }
})<|MERGE_RESOLUTION|>--- conflicted
+++ resolved
@@ -111,11 +111,8 @@
         '@cherrystudio/ai-core/built-in/plugins': resolve('packages/aiCore/src/core/plugins/built-in'),
         '@cherrystudio/ai-core': resolve('packages/aiCore/src'),
         '@cherrystudio/extension-table-plus': resolve('packages/extension-table-plus/src'),
-<<<<<<< HEAD
+        '@cherrystudio/ai-sdk-provider': resolve('packages/ai-sdk-provider/src'),
         '@cherrystudio/ui': resolve('packages/ui/src')
-=======
-        '@cherrystudio/ai-sdk-provider': resolve('packages/ai-sdk-provider/src')
->>>>>>> a6182eaf
       }
     },
     optimizeDeps: {

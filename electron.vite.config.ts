import react from '@vitejs/plugin-react-swc'
import { CodeInspectorPlugin } from 'code-inspector-plugin'
import { defineConfig, externalizeDepsPlugin } from 'electron-vite'
import { resolve } from 'path'
import { visualizer } from 'rollup-plugin-visualizer'

const visualizerPlugin = (type: 'renderer' | 'main') => {
  return process.env[`VISUALIZER_${type.toUpperCase()}`] ? [visualizer({ open: true })] : []
}

const isDev = process.env.NODE_ENV === 'development'
const isProd = process.env.NODE_ENV === 'production'

export default defineConfig({
  main: {
    plugins: [externalizeDepsPlugin(), ...visualizerPlugin('main')],
    resolve: {
      alias: {
        '@main': resolve('src/main'),
        '@types': resolve('src/renderer/src/types'),
        '@shared': resolve('packages/shared'),
<<<<<<< HEAD
        '@mcp-trace/trace-core': resolve('packages/mcp-trace/trace-core'),
        '@mcp-trace/trace-node': resolve('packages/mcp-trace/trace-node')
=======
        '@logger': resolve('src/main/services/LoggerService')
>>>>>>> 5488c950
      }
    },
    build: {
      rollupOptions: {
        external: ['@libsql/client', 'bufferutil', 'utf-8-validate', '@cherrystudio/mac-system-ocr'],
        output: isProd
          ? {
              manualChunks: undefined, // 彻底禁用代码分割 - 返回 null 强制单文件打包
              inlineDynamicImports: true // 内联所有动态导入，这是关键配置
            }
          : undefined
      },
      sourcemap: isDev
    },
    esbuild: isProd ? { legalComments: 'none' } : {},
    optimizeDeps: {
      noDiscovery: isDev
    }
  },
  preload: {
    plugins: [
      react({
        tsDecorators: true
      }),
      externalizeDepsPlugin()
    ],
    resolve: {
      alias: {
        '@shared': resolve('packages/shared'),
        '@mcp-trace/trace-core': resolve('packages/mcp-trace/trace-core')
      }
    },
    build: {
      sourcemap: isDev
    }
  },
  renderer: {
    plugins: [
      react({
        tsDecorators: true,
        plugins: [
          [
            '@swc/plugin-styled-components',
            {
              displayName: true, // 开发环境下启用组件名称
              fileName: false, // 不在类名中包含文件名
              pure: true, // 优化性能
              ssr: false // 不需要服务端渲染
            }
          ]
        ]
      }),
      ...(isDev ? [CodeInspectorPlugin({ bundler: 'vite' })] : []), // 只在开发环境下启用 CodeInspectorPlugin
      ...visualizerPlugin('renderer')
    ],
    resolve: {
      alias: {
        '@renderer': resolve('src/renderer/src'),
        '@shared': resolve('packages/shared'),
<<<<<<< HEAD
        '@mcp-trace/trace-core': resolve('packages/mcp-trace/trace-core'),
        '@mcp-trace/trace-web': resolve('packages/mcp-trace/trace-web')
=======
        '@logger': resolve('src/renderer/src/services/LoggerService')
>>>>>>> 5488c950
      }
    },
    optimizeDeps: {
      exclude: ['pyodide'],
      esbuildOptions: {
        target: 'esnext' // for dev
      }
    },
    worker: {
      format: 'es'
    },
    build: {
      target: 'esnext', // for build
      rollupOptions: {
        input: {
          index: resolve(__dirname, 'src/renderer/index.html'),
          miniWindow: resolve(__dirname, 'src/renderer/miniWindow.html'),
          selectionToolbar: resolve(__dirname, 'src/renderer/selectionToolbar.html'),
          selectionAction: resolve(__dirname, 'src/renderer/selectionAction.html'),
          traceWindow: resolve(__dirname, 'src/renderer/traceWindow.html')
        }
      }
    },
    esbuild: isProd ? { legalComments: 'none' } : {}
  }
})<|MERGE_RESOLUTION|>--- conflicted
+++ resolved
@@ -19,12 +19,9 @@
         '@main': resolve('src/main'),
         '@types': resolve('src/renderer/src/types'),
         '@shared': resolve('packages/shared'),
-<<<<<<< HEAD
+        '@logger': resolve('src/main/services/LoggerService'),
         '@mcp-trace/trace-core': resolve('packages/mcp-trace/trace-core'),
         '@mcp-trace/trace-node': resolve('packages/mcp-trace/trace-node')
-=======
-        '@logger': resolve('src/main/services/LoggerService')
->>>>>>> 5488c950
       }
     },
     build: {
@@ -84,12 +81,9 @@
       alias: {
         '@renderer': resolve('src/renderer/src'),
         '@shared': resolve('packages/shared'),
-<<<<<<< HEAD
+        '@logger': resolve('src/renderer/src/services/LoggerService'),
         '@mcp-trace/trace-core': resolve('packages/mcp-trace/trace-core'),
         '@mcp-trace/trace-web': resolve('packages/mcp-trace/trace-web')
-=======
-        '@logger': resolve('src/renderer/src/services/LoggerService')
->>>>>>> 5488c950
       }
     },
     optimizeDeps: {

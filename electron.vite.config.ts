import react from '@vitejs/plugin-react-swc'
import { defineConfig, externalizeDepsPlugin } from 'electron-vite'
import { resolve } from 'path'
import { visualizer } from 'rollup-plugin-visualizer'

const visualizerPlugin = (type: 'renderer' | 'main') => {
  return process.env[`VISUALIZER_${type.toUpperCase()}`] ? [visualizer({ open: true })] : []
}

export default defineConfig({
  main: {
    plugins: [externalizeDepsPlugin(), ...visualizerPlugin('main')],
    resolve: {
      alias: {
        '@main': resolve('src/main'),
        '@types': resolve('src/renderer/src/types'),
        '@shared': resolve('packages/shared')
      }
    },
    build: {
      rollupOptions: {
        external: ['@libsql/client', 'bufferutil', 'utf-8-validate'],
        output: {
<<<<<<< HEAD
          externalLiveBindings: false // 不加启动不了
=======
          // 彻底禁用代码分割 - 返回 null 强制单文件打包
          manualChunks: undefined,
          // 内联所有动态导入，这是关键配置
          inlineDynamicImports: true
>>>>>>> eb650aa5
        }
      },
      sourcemap: process.env.NODE_ENV === 'development'
    },
    optimizeDeps: {
      noDiscovery: process.env.NODE_ENV === 'development'
    }
  },
  preload: {
    plugins: [externalizeDepsPlugin()],
    resolve: {
      alias: {
        '@shared': resolve('packages/shared')
      }
    },
    build: {
      sourcemap: process.env.NODE_ENV === 'development'
    }
  },
  renderer: {
    plugins: [
      react({
        plugins: [
          [
            '@swc/plugin-styled-components',
            {
              displayName: true, // 开发环境下启用组件名称
              fileName: false, // 不在类名中包含文件名
              pure: true, // 优化性能
              ssr: false // 不需要服务端渲染
            }
          ]
        ]
      }),
      ...visualizerPlugin('renderer')
    ],
    resolve: {
      alias: {
        '@renderer': resolve('src/renderer/src'),
        '@shared': resolve('packages/shared')
      }
    },
    optimizeDeps: {
      exclude: ['pyodide']
    },
    worker: {
      format: 'es'
    },
    build: {
      rollupOptions: {
        input: {
          index: resolve(__dirname, 'src/renderer/index.html'),
          miniWindow: resolve(__dirname, 'src/renderer/miniWindow.html'),
          selectionToolbar: resolve(__dirname, 'src/renderer/selectionToolbar.html'),
          selectionAction: resolve(__dirname, 'src/renderer/selectionAction.html')
        }
      }
    }
  }
})<|MERGE_RESOLUTION|>--- conflicted
+++ resolved
@@ -21,14 +21,11 @@
       rollupOptions: {
         external: ['@libsql/client', 'bufferutil', 'utf-8-validate'],
         output: {
-<<<<<<< HEAD
-          externalLiveBindings: false // 不加启动不了
-=======
+          externalLiveBindings: false, // 不加启动不了
           // 彻底禁用代码分割 - 返回 null 强制单文件打包
           manualChunks: undefined,
           // 内联所有动态导入，这是关键配置
           inlineDynamicImports: true
->>>>>>> eb650aa5
         }
       },
       sourcemap: process.env.NODE_ENV === 'development'

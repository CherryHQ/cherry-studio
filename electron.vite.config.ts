--- conflicted
+++ resolved
@@ -82,12 +82,9 @@
       rollupOptions: {
         input: {
           index: resolve(__dirname, 'src/renderer/index.html'),
-<<<<<<< HEAD
           miniWindow: resolve(__dirname, 'src/renderer/miniWindow.html'),
           selectionToolbar: resolve(__dirname, 'src/renderer/selectionToolbar.html'),
           selectionAction: resolve(__dirname, 'src/renderer/selectionAction.html')
-=======
-          miniWindow: resolve(__dirname, 'src/renderer/miniWindow.html')
         },
         output: {
           manualChunks: (id) => {
@@ -98,7 +95,6 @@
             }
             return undefined
           }
->>>>>>> 273fabaf
         }
       }
     }

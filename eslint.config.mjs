--- conflicted
+++ resolved
@@ -152,9 +152,6 @@
             //   importNames: ['Flex', 'Switch', 'message', 'Button', 'Tooltip'],
             //   message:
             //     '❌ Do not import this component from antd. Use our custom components instead: import { ... } from "@cherrystudio/ui"'
-<<<<<<< HEAD
-            // }
-=======
             // },
             {
               name: 'antd',
@@ -168,7 +165,6 @@
               message:
                 '❌ Do not import the component from heroui directly. It\'s deprecated.'
             }
->>>>>>> 4a38fd6e
           ]
         }
       ]

import tseslint from '@electron-toolkit/eslint-config-ts'
import eslint from '@eslint/js'
import eslintReact from '@eslint-react/eslint-plugin'
import { defineConfig } from 'eslint/config'
import oxlint from 'eslint-plugin-oxlint'
import reactHooks from 'eslint-plugin-react-hooks'
import simpleImportSort from 'eslint-plugin-simple-import-sort'
import unusedImports from 'eslint-plugin-unused-imports'

export default defineConfig([
  eslint.configs.recommended,
  tseslint.configs.recommended,
  eslintReact.configs['recommended-typescript'],
  reactHooks.configs['recommended-latest'],
  {
    plugins: {
      'simple-import-sort': simpleImportSort,
      'unused-imports': unusedImports
    },
    rules: {
      '@typescript-eslint/explicit-function-return-type': 'off',
      '@typescript-eslint/no-explicit-any': 'off',
      '@typescript-eslint/no-non-null-asserted-optional-chain': 'off',
      'simple-import-sort/imports': 'error',
      'simple-import-sort/exports': 'error',
      'unused-imports/no-unused-imports': 'error',
      '@eslint-react/no-prop-types': 'error',
    }
  },
  // Configuration for ensuring compatibility with the original ESLint(8.x) rules
  {
    rules: {
      '@typescript-eslint/no-require-imports': 'off',
      '@typescript-eslint/no-unused-vars': ['error', { caughtErrors: 'none' }],
      '@typescript-eslint/no-unused-expressions': 'off',
      '@typescript-eslint/no-empty-object-type': 'off',
      '@eslint-react/hooks-extra/no-direct-set-state-in-use-effect': 'off',
      '@eslint-react/web-api/no-leaked-event-listener': 'off',
      '@eslint-react/web-api/no-leaked-timeout': 'off',
      '@eslint-react/no-unknown-property': 'off',
      '@eslint-react/no-nested-component-definitions': 'off',
      '@eslint-react/dom/no-dangerously-set-innerhtml': 'off',
      '@eslint-react/no-array-index-key': 'off',
      '@eslint-react/no-unstable-default-props': 'off',
      '@eslint-react/no-unstable-context-value': 'off',
      '@eslint-react/hooks-extra/prefer-use-state-lazy-initialization': 'off',
      '@eslint-react/hooks-extra/no-unnecessary-use-prefix': 'off',
      '@eslint-react/no-children-to-array': 'off'
    }
  },
  {
    ignores: [
      'node_modules/**',
      'build/**',
      'dist/**',
      'out/**',
      'local/**',
      '.yarn/**',
      '.gitignore',
      'scripts/cloudflare-worker.js',
      'src/main/integration/nutstore/sso/lib/**',
      'src/main/integration/cherryin/index.js',
      'src/main/integration/nutstore/sso/lib/**',
      'src/renderer/src/ui/**',
      'packages/**/dist'
    ]
  },
  // turn off oxlint supported rules.
  ...oxlint.configs['flat/eslint'],
  ...oxlint.configs['flat/typescript'],
  ...oxlint.configs['flat/unicorn'],
  {
    // LoggerService Custom Rules - only apply to src directory
    files: ['src/**/*.{ts,tsx,js,jsx}'],
    ignores: ['src/**/__tests__/**', 'src/**/__mocks__/**', 'src/**/*.test.*', 'src/preload/**'],
    rules: {
      'no-restricted-syntax': [
        process.env.PRCI ? 'error' : 'warn',
        {
          selector: 'CallExpression[callee.object.name="console"]',
          message:
            '❗CherryStudio uses unified LoggerService: 📖 docs/technical/how-to-use-logger-en.md\n❗CherryStudio 使用统一的日志服务：📖 docs/technical/how-to-use-logger-zh.md\n\n'
        }
      ]
    }
  },
  {
    files: ['**/*.{ts,tsx,js,jsx}'],
    languageOptions: {
      ecmaVersion: 2022,
      sourceType: 'module'
    },
    plugins: {
      i18n: {
        rules: {
          'no-template-in-t': {
            meta: {
              type: 'problem',
              docs: {
                description: '⚠️不建议在 t() 函数中使用模板字符串，这样会导致渲染结果不可预料',
                recommended: true
              },
              messages: {
                noTemplateInT: '⚠️不建议在 t() 函数中使用模板字符串，这样会导致渲染结果不可预料'
              }
            },
            create(context) {
              return {
                CallExpression(node) {
                  const { callee, arguments: args } = node
                  const isTFunction =
                    (callee.type === 'Identifier' && callee.name === 't') ||
                    (callee.type === 'MemberExpression' &&
                      callee.property.type === 'Identifier' &&
                      callee.property.name === 't')

                  if (isTFunction && args[0]?.type === 'TemplateLiteral') {
                    context.report({
                      node: args[0],
                      messageId: 'noTemplateInT'
                    })
                  }
                }
              }
            }
          }
        }
      }
    },
    rules: {
      'i18n/no-template-in-t': 'warn'
    }
  },
<<<<<<< HEAD
  {
    // Component Rules - prevent importing antd components when migration completed
    files: ['src/**/*.{ts,tsx,js,jsx}'],
    rules: {
      'no-restricted-imports': [
        'error',
        {
          paths: [
            {
              name: 'antd',
              // TODO: migrate message again
              importNames: ['Flex'],
              message:
                '❌ Do not import Flex from antd. Use our custom Layout components instead: import { Flex } from "@cherrystudio/ui"'
            }
          ]
        }
      ]
    }
  },
  {
    ignores: [
      'node_modules/**',
      'build/**',
      'dist/**',
      'out/**',
      'local/**',
      '.yarn/**',
      '.gitignore',
      'scripts/cloudflare-worker.js',
      'src/main/integration/nutstore/sso/lib/**',
      'src/main/integration/cherryin/index.js',
      'src/main/integration/nutstore/sso/lib/**',
      'src/renderer/src/ui/**',
      'packages/**/dist'
    ]
  },
  // turn off oxlint supported rules.
  ...oxlint.configs['flat/eslint'],
  ...oxlint.configs['flat/typescript'],
  ...oxlint.configs['flat/unicorn']
=======
>>>>>>> bb205de2
])<|MERGE_RESOLUTION|>--- conflicted
+++ resolved
@@ -131,7 +131,6 @@
       'i18n/no-template-in-t': 'warn'
     }
   },
-<<<<<<< HEAD
   {
     // Component Rules - prevent importing antd components when migration completed
     files: ['src/**/*.{ts,tsx,js,jsx}'],
@@ -151,28 +150,5 @@
         }
       ]
     }
-  },
-  {
-    ignores: [
-      'node_modules/**',
-      'build/**',
-      'dist/**',
-      'out/**',
-      'local/**',
-      '.yarn/**',
-      '.gitignore',
-      'scripts/cloudflare-worker.js',
-      'src/main/integration/nutstore/sso/lib/**',
-      'src/main/integration/cherryin/index.js',
-      'src/main/integration/nutstore/sso/lib/**',
-      'src/renderer/src/ui/**',
-      'packages/**/dist'
-    ]
-  },
-  // turn off oxlint supported rules.
-  ...oxlint.configs['flat/eslint'],
-  ...oxlint.configs['flat/typescript'],
-  ...oxlint.configs['flat/unicorn']
-=======
->>>>>>> bb205de2
+  }
 ])
import tseslint from '@electron-toolkit/eslint-config-ts'
import eslint from '@eslint/js'
import eslintReact from '@eslint-react/eslint-plugin'
import { defineConfig } from 'eslint/config'
import oxlint from 'eslint-plugin-oxlint'
import reactHooks from 'eslint-plugin-react-hooks'
import simpleImportSort from 'eslint-plugin-simple-import-sort'
import unusedImports from 'eslint-plugin-unused-imports'

export default defineConfig([
  eslint.configs.recommended,
  tseslint.configs.recommended,
  eslintReact.configs['recommended-typescript'],
  reactHooks.configs['recommended-latest'],
  {
    plugins: {
      'simple-import-sort': simpleImportSort,
      'unused-imports': unusedImports
    },
    rules: {
      '@typescript-eslint/explicit-function-return-type': 'off',
      '@typescript-eslint/no-explicit-any': 'off',
      '@typescript-eslint/no-non-null-asserted-optional-chain': 'off',
      'simple-import-sort/imports': 'error',
      'simple-import-sort/exports': 'error',
      'unused-imports/no-unused-imports': 'error',
      '@eslint-react/no-prop-types': 'error',
    }
  },
  // Configuration for ensuring compatibility with the original ESLint(8.x) rules
  {
    rules: {
      '@typescript-eslint/no-require-imports': 'off',
      '@typescript-eslint/no-unused-vars': ['error', { caughtErrors: 'none' }],
      '@typescript-eslint/no-unused-expressions': 'off',
      '@typescript-eslint/no-empty-object-type': 'off',
      '@eslint-react/hooks-extra/no-direct-set-state-in-use-effect': 'off',
      '@eslint-react/web-api/no-leaked-event-listener': 'off',
      '@eslint-react/web-api/no-leaked-timeout': 'off',
      '@eslint-react/no-unknown-property': 'off',
      '@eslint-react/no-nested-component-definitions': 'off',
      '@eslint-react/dom/no-dangerously-set-innerhtml': 'off',
      '@eslint-react/no-array-index-key': 'off',
      '@eslint-react/no-unstable-default-props': 'off',
      '@eslint-react/no-unstable-context-value': 'off',
      '@eslint-react/hooks-extra/prefer-use-state-lazy-initialization': 'off',
      '@eslint-react/hooks-extra/no-unnecessary-use-prefix': 'off',
      '@eslint-react/no-children-to-array': 'off'
    }
  },
  {
    ignores: [
      'node_modules/**',
      'build/**',
      'dist/**',
      'out/**',
      'local/**',
      '.yarn/**',
      '.gitignore',
      'scripts/cloudflare-worker.js',
      'src/main/integration/nutstore/sso/lib/**',
      'src/main/integration/cherryin/index.js',
      'src/main/integration/nutstore/sso/lib/**',
      'src/renderer/src/ui/**',
      'packages/**/dist'
    ]
  },
  // turn off oxlint supported rules.
  ...oxlint.configs['flat/eslint'],
  ...oxlint.configs['flat/typescript'],
  ...oxlint.configs['flat/unicorn'],
<<<<<<< HEAD
  // Custom rules should be after oxlint to overwrite
  // LoggerService Custom Rules - only apply to src directory
  {
=======
  {
    // LoggerService Custom Rules - only apply to src directory
>>>>>>> a72feebe
    files: ['src/**/*.{ts,tsx,js,jsx}'],
    ignores: ['src/**/__tests__/**', 'src/**/__mocks__/**', 'src/**/*.test.*', 'src/preload/**'],
    rules: {
      'no-restricted-syntax': [
        process.env.PRCI ? 'error' : 'warn',
        {
          selector: 'CallExpression[callee.object.name="console"]',
          message:
            '❗CherryStudio uses unified LoggerService: 📖 docs/technical/how-to-use-logger-en.md\n❗CherryStudio 使用统一的日志服务：📖 docs/technical/how-to-use-logger-zh.md\n\n'
        }
      ]
    }
  },
  // i18n
  {
    files: ['**/*.{ts,tsx,js,jsx}'],
    languageOptions: {
      ecmaVersion: 2022,
      sourceType: 'module'
    },
    plugins: {
      i18n: {
        rules: {
          'no-template-in-t': {
            meta: {
              type: 'problem',
              docs: {
                description: '⚠️不建议在 t() 函数中使用模板字符串，这样会导致渲染结果不可预料',
                recommended: true
              },
              messages: {
                noTemplateInT: '⚠️不建议在 t() 函数中使用模板字符串，这样会导致渲染结果不可预料'
              }
            },
            create(context) {
              return {
                CallExpression(node) {
                  const { callee, arguments: args } = node
                  const isTFunction =
                    (callee.type === 'Identifier' && callee.name === 't') ||
                    (callee.type === 'MemberExpression' &&
                      callee.property.type === 'Identifier' &&
                      callee.property.name === 't')

                  if (isTFunction && args[0]?.type === 'TemplateLiteral') {
                    context.report({
                      node: args[0],
                      messageId: 'noTemplateInT'
                    })
                  }
                }
              }
            }
          }
        }
      }
    },
    rules: {
      'i18n/no-template-in-t': 'warn'
    }
  },
  // ui migration
  {
    // Component Rules - prevent importing antd components when migration completed
    files: ['**/*.{ts,tsx,js,jsx}'],
    ignores: ['src/renderer/src/windows/dataRefactorTest/**/*.{ts,tsx}'],
    rules: {
      'no-restricted-imports': [
        'error',
        {
          paths: [
            {
              name: 'antd',
<<<<<<< HEAD
              importNames: ['Flex', 'message'],
=======
              // TODO: migrate message again
              importNames: ['Flex', 'Switch'],
>>>>>>> a72feebe
              message:
                '❌ Do not import this component from antd. Use our custom components instead: import { ... } from "@cherrystudio/ui"'
            },
            // {
            //   name: '@heroui/react',
            //   message:
            //     '❌ Do not import components from heroui directly. Use our wrapped components instead: import { ... } from "@cherrystudio/ui"'
            // }
          ]
        }
      ]
    }
<<<<<<< HEAD
  },
=======
  }
>>>>>>> a72feebe
])<|MERGE_RESOLUTION|>--- conflicted
+++ resolved
@@ -69,14 +69,9 @@
   ...oxlint.configs['flat/eslint'],
   ...oxlint.configs['flat/typescript'],
   ...oxlint.configs['flat/unicorn'],
-<<<<<<< HEAD
   // Custom rules should be after oxlint to overwrite
   // LoggerService Custom Rules - only apply to src directory
   {
-=======
-  {
-    // LoggerService Custom Rules - only apply to src directory
->>>>>>> a72feebe
     files: ['src/**/*.{ts,tsx,js,jsx}'],
     ignores: ['src/**/__tests__/**', 'src/**/__mocks__/**', 'src/**/*.test.*', 'src/preload/**'],
     rules: {
@@ -150,12 +145,7 @@
           paths: [
             {
               name: 'antd',
-<<<<<<< HEAD
-              importNames: ['Flex', 'message'],
-=======
-              // TODO: migrate message again
-              importNames: ['Flex', 'Switch'],
->>>>>>> a72feebe
+              importNames: ['Flex', 'Switch', 'message',],
               message:
                 '❌ Do not import this component from antd. Use our custom components instead: import { ... } from "@cherrystudio/ui"'
             },
@@ -168,9 +158,5 @@
         }
       ]
     }
-<<<<<<< HEAD
   },
-=======
-  }
->>>>>>> a72feebe
 ])
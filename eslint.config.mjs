--- conflicted
+++ resolved
@@ -142,14 +142,13 @@
     files: ['**/*.{ts,tsx,js,jsx}'],
     ignores: ['src/renderer/src/windows/dataRefactorTest/**/*.{ts,tsx}'],
     rules: {
-<<<<<<< HEAD
       'no-restricted-imports': [
         'error',
         {
           paths: [
             {
               name: 'antd',
-              importNames: ['Flex', 'Switch', 'message', 'Button', 'Tooltip', 'Input'],
+              importNames: ['Input'],
               message:
                 '❌ Do not import this component from antd. Use our custom components instead: import { ... } from "@cherrystudio/ui"'
             },
@@ -162,21 +161,6 @@
           ]
         }
       ]
-=======
-      // 'no-restricted-imports': [
-      //   'error',
-      //   {
-      //     paths: [
-      //       {
-      //         name: 'antd',
-      //         importNames: ['Flex', 'Switch', 'message', 'Button', 'Tooltip'],
-      //         message:
-      //           '❌ Do not import this component from antd. Use our custom components instead: import { ... } from "@cherrystudio/ui"'
-      //       }
-      //     ]
-      //   }
-      // ]
->>>>>>> a3062d6e
     }
   },
 ])
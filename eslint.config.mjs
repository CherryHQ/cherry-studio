import tseslint from '@electron-toolkit/eslint-config-ts'
import eslint from '@eslint/js'
import eslintReact from '@eslint-react/eslint-plugin'
import { defineConfig } from 'eslint/config'
import oxlint from 'eslint-plugin-oxlint'
import reactHooks from 'eslint-plugin-react-hooks'
import simpleImportSort from 'eslint-plugin-simple-import-sort'
import unusedImports from 'eslint-plugin-unused-imports'

export default defineConfig([
  eslint.configs.recommended,
  tseslint.configs.recommended,
  eslintReact.configs['recommended-typescript'],
  reactHooks.configs['recommended-latest'],
  {
    plugins: {
      'simple-import-sort': simpleImportSort,
      'unused-imports': unusedImports
    },
    rules: {
      '@typescript-eslint/explicit-function-return-type': 'off',
      '@typescript-eslint/no-explicit-any': 'off',
      '@typescript-eslint/no-non-null-asserted-optional-chain': 'off',
      'simple-import-sort/imports': 'error',
      'simple-import-sort/exports': 'error',
      'unused-imports/no-unused-imports': 'error',
      '@eslint-react/no-prop-types': 'error',
    }
  },
  // Configuration for ensuring compatibility with the original ESLint(8.x) rules
  {
    rules: {
      '@typescript-eslint/no-require-imports': 'off',
      '@typescript-eslint/no-unused-vars': ['error', { caughtErrors: 'none' }],
      '@typescript-eslint/no-unused-expressions': 'off',
      '@typescript-eslint/no-empty-object-type': 'off',
      '@eslint-react/hooks-extra/no-direct-set-state-in-use-effect': 'off',
      '@eslint-react/web-api/no-leaked-event-listener': 'off',
      '@eslint-react/web-api/no-leaked-timeout': 'off',
      '@eslint-react/no-unknown-property': 'off',
      '@eslint-react/no-nested-component-definitions': 'off',
      '@eslint-react/dom/no-dangerously-set-innerhtml': 'off',
      '@eslint-react/no-array-index-key': 'off',
      '@eslint-react/no-unstable-default-props': 'off',
      '@eslint-react/no-unstable-context-value': 'off',
      '@eslint-react/hooks-extra/prefer-use-state-lazy-initialization': 'off',
      '@eslint-react/hooks-extra/no-unnecessary-use-prefix': 'off',
      '@eslint-react/no-children-to-array': 'off'
    }
  },
  {
    ignores: [
      'node_modules/**',
      'build/**',
      'dist/**',
      'out/**',
      'local/**',
      '.yarn/**',
      '.gitignore',
      'scripts/cloudflare-worker.js',
      'src/main/integration/nutstore/sso/lib/**',
      'src/main/integration/cherryai/index.js',
      'src/main/integration/nutstore/sso/lib/**',
      'src/renderer/src/ui/**',
      'packages/**/dist'
    ]
  },
  // turn off oxlint supported rules.
  ...oxlint.configs['flat/eslint'],
  ...oxlint.configs['flat/typescript'],
  ...oxlint.configs['flat/unicorn'],
  // Custom rules should be after oxlint to overwrite
  // LoggerService Custom Rules - only apply to src directory
  {
    files: ['src/**/*.{ts,tsx,js,jsx}'],
    ignores: ['src/**/__tests__/**', 'src/**/__mocks__/**', 'src/**/*.test.*', 'src/preload/**'],
    rules: {
      'no-restricted-syntax': [
        process.env.PRCI ? 'error' : 'warn',
        {
          selector: 'CallExpression[callee.object.name="console"]',
          message:
            '❗CherryStudio uses unified LoggerService: 📖 docs/technical/how-to-use-logger-en.md\n❗CherryStudio 使用统一的日志服务：📖 docs/technical/how-to-use-logger-zh.md\n\n'
        }
      ]
    }
  },
  // i18n
  {
    files: ['**/*.{ts,tsx,js,jsx}'],
    languageOptions: {
      ecmaVersion: 2022,
      sourceType: 'module'
    },
    plugins: {
      i18n: {
        rules: {
          'no-template-in-t': {
            meta: {
              type: 'problem',
              docs: {
                description: '⚠️不建议在 t() 函数中使用模板字符串，这样会导致渲染结果不可预料',
                recommended: true
              },
              messages: {
                noTemplateInT: '⚠️不建议在 t() 函数中使用模板字符串，这样会导致渲染结果不可预料'
              }
            },
            create(context) {
              return {
                CallExpression(node) {
                  const { callee, arguments: args } = node
                  const isTFunction =
                    (callee.type === 'Identifier' && callee.name === 't') ||
                    (callee.type === 'MemberExpression' &&
                      callee.property.type === 'Identifier' &&
                      callee.property.name === 't')

                  if (isTFunction && args[0]?.type === 'TemplateLiteral') {
                    context.report({
                      node: args[0],
                      messageId: 'noTemplateInT'
                    })
                  }
                }
              }
            }
          }
        }
      }
    },
    rules: {
      'i18n/no-template-in-t': 'warn'
    }
  },
  // ui migration
  {
    // Component Rules - prevent importing antd components when migration completed
    files: ['**/*.{ts,tsx,js,jsx}'],
    ignores: ['src/renderer/src/windows/dataRefactorTest/**/*.{ts,tsx}'],
    rules: {
      'no-restricted-imports': [
        'error',
        {
          paths: [
            {
              name: 'antd',
<<<<<<< HEAD
              importNames: ['Flex', 'Switch', 'message', 'Tooltip'],
=======
              importNames: ['Flex', 'Switch', 'message', 'Button'],
>>>>>>> ef4bede0
              message:
                '❌ Do not import this component from antd. Use our custom components instead: import { ... } from "@cherrystudio/ui"'
            },
            // {
            //   name: '@heroui/react',
            //   message:
            //     '❌ Do not import components from heroui directly. Use our wrapped components instead: import { ... } from "@cherrystudio/ui"'
            // }
          ]
        }
      ]
    }
  },
])<|MERGE_RESOLUTION|>--- conflicted
+++ resolved
@@ -145,11 +145,7 @@
           paths: [
             {
               name: 'antd',
-<<<<<<< HEAD
-              importNames: ['Flex', 'Switch', 'message', 'Tooltip'],
-=======
-              importNames: ['Flex', 'Switch', 'message', 'Button'],
->>>>>>> ef4bede0
+              importNames: ['Flex', 'Switch', 'message', 'Button', 'Tooltip'],
               message:
                 '❌ Do not import this component from antd. Use our custom components instead: import { ... } from "@cherrystudio/ui"'
             },

import tseslint from '@electron-toolkit/eslint-config-ts'
import eslint from '@eslint/js'
import eslintReact from '@eslint-react/eslint-plugin'
import { defineConfig } from 'eslint/config'
import oxlint from 'eslint-plugin-oxlint'
import reactHooks from 'eslint-plugin-react-hooks'
import simpleImportSort from 'eslint-plugin-simple-import-sort'
import unusedImports from 'eslint-plugin-unused-imports'

export default defineConfig([
  eslint.configs.recommended,
  tseslint.configs.recommended,
  eslintReact.configs['recommended-typescript'],
  reactHooks.configs['recommended-latest'],
  {
    plugins: {
      'simple-import-sort': simpleImportSort,
      'unused-imports': unusedImports
    },
    rules: {
      '@typescript-eslint/explicit-function-return-type': 'off',
      '@typescript-eslint/no-explicit-any': 'off',
      '@typescript-eslint/no-non-null-asserted-optional-chain': 'off',
      'simple-import-sort/imports': 'error',
      'simple-import-sort/exports': 'error',
      'unused-imports/no-unused-imports': 'error',
      '@eslint-react/no-prop-types': 'error',
    }
  },
  // Configuration for ensuring compatibility with the original ESLint(8.x) rules
  {
    rules: {
      '@typescript-eslint/no-require-imports': 'off',
      '@typescript-eslint/no-unused-vars': ['error', { caughtErrors: 'none' }],
      '@typescript-eslint/no-unused-expressions': 'off',
      '@typescript-eslint/no-empty-object-type': 'off',
      '@eslint-react/hooks-extra/no-direct-set-state-in-use-effect': 'off',
      '@eslint-react/web-api/no-leaked-event-listener': 'off',
      '@eslint-react/web-api/no-leaked-timeout': 'off',
      '@eslint-react/no-unknown-property': 'off',
      '@eslint-react/no-nested-component-definitions': 'off',
      '@eslint-react/dom/no-dangerously-set-innerhtml': 'off',
      '@eslint-react/no-array-index-key': 'off',
      '@eslint-react/no-unstable-default-props': 'off',
      '@eslint-react/no-unstable-context-value': 'off',
      '@eslint-react/hooks-extra/prefer-use-state-lazy-initialization': 'off',
      '@eslint-react/hooks-extra/no-unnecessary-use-prefix': 'off',
      '@eslint-react/no-children-to-array': 'off'
    }
  },
  {
    ignores: [
      'node_modules/**',
      'build/**',
      'dist/**',
      'out/**',
      'local/**',
      '.yarn/**',
      '.gitignore',
      'scripts/cloudflare-worker.js',
      'src/main/integration/nutstore/sso/lib/**',
      'src/main/integration/cherryin/index.js',
      'src/main/integration/nutstore/sso/lib/**',
      'src/renderer/src/ui/**',
      'packages/**/dist'
    ]
  },
  // turn off oxlint supported rules.
  ...oxlint.configs['flat/eslint'],
  ...oxlint.configs['flat/typescript'],
  ...oxlint.configs['flat/unicorn'],
  {
    // LoggerService Custom Rules - only apply to src directory
    files: ['src/**/*.{ts,tsx,js,jsx}'],
    ignores: ['src/**/__tests__/**', 'src/**/__mocks__/**', 'src/**/*.test.*', 'src/preload/**'],
    rules: {
      'no-restricted-syntax': [
        process.env.PRCI ? 'error' : 'warn',
        {
          selector: 'CallExpression[callee.object.name="console"]',
          message:
            '❗CherryStudio uses unified LoggerService: 📖 docs/technical/how-to-use-logger-en.md\n❗CherryStudio 使用统一的日志服务：📖 docs/technical/how-to-use-logger-zh.md\n\n'
        }
      ]
    }
  },
  {
    files: ['**/*.{ts,tsx,js,jsx}'],
    languageOptions: {
      ecmaVersion: 2022,
      sourceType: 'module'
    },
    plugins: {
      i18n: {
        rules: {
          'no-template-in-t': {
            meta: {
              type: 'problem',
              docs: {
                description: '⚠️不建议在 t() 函数中使用模板字符串，这样会导致渲染结果不可预料',
                recommended: true
              },
              messages: {
                noTemplateInT: '⚠️不建议在 t() 函数中使用模板字符串，这样会导致渲染结果不可预料'
              }
            },
            create(context) {
              return {
                CallExpression(node) {
                  const { callee, arguments: args } = node
                  const isTFunction =
                    (callee.type === 'Identifier' && callee.name === 't') ||
                    (callee.type === 'MemberExpression' &&
                      callee.property.type === 'Identifier' &&
                      callee.property.name === 't')

                  if (isTFunction && args[0]?.type === 'TemplateLiteral') {
                    context.report({
                      node: args[0],
                      messageId: 'noTemplateInT'
                    })
                  }
                }
              }
            }
          }
        }
      }
    },
    rules: {
      'i18n/no-template-in-t': 'warn'
    }
  },
<<<<<<< HEAD
  {
    // Component Rules - prevent importing antd components when migration completed
    files: ['src/**/*.{ts,tsx,js,jsx}'],
    rules: {
      'no-restricted-imports': [
        'error',
        {
          paths: [
            {
              name: 'antd',
              // TODO: migrate message again
              importNames: ['Flex', 'Switch'],
              message:
                '❌ Do not import this component from antd. Use our custom components instead: import { ... } from "@cherrystudio/ui"'
            },
            // {
            //   name: '@heroui/react',
            //   message:
            //     '❌ Do not import components from heroui directly. Use our wrapped components instead: import { ... } from "@cherrystudio/ui"'
            // }
          ]
        }
      ]
    }
  }
=======
>>>>>>> 63be1d8c
])<|MERGE_RESOLUTION|>--- conflicted
+++ resolved
@@ -48,6 +48,27 @@
       '@eslint-react/no-children-to-array': 'off'
     }
   },
+  {
+    ignores: [
+      'node_modules/**',
+      'build/**',
+      'dist/**',
+      'out/**',
+      'local/**',
+      '.yarn/**',
+      '.gitignore',
+      'scripts/cloudflare-worker.js',
+      'src/main/integration/nutstore/sso/lib/**',
+      'src/main/integration/cherryin/index.js',
+      'src/main/integration/nutstore/sso/lib/**',
+      'src/renderer/src/ui/**',
+      'packages/**/dist'
+    ]
+  },
+  // turn off oxlint supported rules.
+  ...oxlint.configs['flat/eslint'],
+  ...oxlint.configs['flat/typescript'],
+  ...oxlint.configs['flat/unicorn'],
   {
     ignores: [
       'node_modules/**',
@@ -131,7 +152,6 @@
       'i18n/no-template-in-t': 'warn'
     }
   },
-<<<<<<< HEAD
   {
     // Component Rules - prevent importing antd components when migration completed
     files: ['src/**/*.{ts,tsx,js,jsx}'],
@@ -157,6 +177,4 @@
       ]
     }
   }
-=======
->>>>>>> 63be1d8c
 ])
# How to use the LoggerService

This is a developer document on how to use the logger.

CherryStudio uses a unified logging service to print and record logs. **Unless there is a special reason, do not use `console.xxx` to print logs**.

The following are detailed instructions.

## Usage in the `main` process

### Importing

```typescript
import { loggerService } from '@logger'
```

### Setting module information (Required by convention)

After the import statements, set it up as follows:

```typescript
const logger = loggerService.withContext('moduleName')
```

- `moduleName` is the name of the current file's module. It can be named after the filename, main class name, main function name, etc. The principle is to be clear and understandable.
- `moduleName` will be printed in the terminal and will also be present in the file log, making it easier to filter.

### Setting `CONTEXT` information (Optional)

In `withContext`, you can also set other `CONTEXT` information:

```typescript
const logger = loggerService.withContext('moduleName', CONTEXT)
```

- `CONTEXT` is an object of the form `{ key: value, ... }`.
- `CONTEXT` information will not be printed in the terminal, but it will be recorded in the file log, making it easier to filter.

### Logging

In your code, you can call `logger` at any time to record logs. The supported levels are: `error`, `warn`, `info`, `verbose`, `debug`, and `silly`.
For the meaning of each level, please refer to the subsequent sections.

The following are the supported parameters for logging (using `logger.LEVEL` as an example, where `LEVEL` represents one of the levels mentioned above):

```typescript
logger.LEVEL(message)
logger.LEVEL(message, CONTEXT)
logger.LEVEL(message, error)
logger.LEVEL(message, error, CONTEXT)
```

**Only the four calling methods above are supported**.

| Parameter | Type     | Description                                                                                                                                                                                                                                                                                                                   |
| --------- | -------- | ----------------------------------------------------------------------------------------------------------------------------------------------------------------------------------------------------------------------------------------------------------------------------------------------------------------------------- |
| `message` | `string` | Required. This is the core field of the log, containing the main content to be recorded.                                                                                                                                                                                                                                      |
| `CONTEXT` | `object` | Optional. Additional information to be recorded in the log file. It is recommended to use the `{ key: value, ...}` format.                                                                                                                                                                                                    |
| `error`   | `Error`  | Optional. The error stack trace will also be printed.<br />Note that the `error` caught by `catch(error)` is of the `unknown` type. According to TypeScript best practices, you should first use `instanceof` for type checking. If you are certain it is an `Error` type, you can also use a type assertion like `as Error`. |

#### Recording non-`object` type context information

<<<<<<< HEAD
The following examples show how to use `logger.info` and `logger.error`. Other levels are used in the same way:

=======
>>>>>>> e7ad3e69
```typescript
const foo = getFoo()
logger.debug(`foo ${foo}`)
```
<<<<<<< HEAD

- `message` is a required string. All other options are optional.
- `CONTEXT` as `{ key: value, ... }` is optional and will be recorded in the log file.
- If an `Error` type is passed, the error stack will be automatically recorded.
=======
>>>>>>> e7ad3e69

### Log Levels

- In the development environment, all log levels are printed to the terminal and recorded in the file log.
- In the production environment, the default log level is `info`. Logs are only recorded to the file and are not printed to the terminal.

Changing the log level:

- You can change the log level with `logger.setLevel('newLevel')`.
- `logger.resetLevel()` resets it to the default level.
- `logger.getLevel()` gets the current log level.

**Note:** Changing the log level has a global effect. Please do not change it arbitrarily in your code unless you are very clear about what you are doing.

## Usage in the `renderer` process

Usage in the `renderer` process for _importing_, _setting module information_, and _setting context information_ is **exactly the same** as in the `main` process.
The following section focuses on the differences.

### `initWindowSource`

In the `renderer` process, there are different `window`s. Before starting to use the `logger`, we must set the `window` information:

```typescript
loggerService.initWindowSource('windowName')
```

As a rule, we will set this in the `window`'s `entryPoint.tsx`. This ensures that `windowName` is set before it's used.

- An error will be thrown if `windowName` is not set, and the `logger` will not work.
- `windowName` can only be set once; subsequent attempts to set it will have no effect.
- `windowName` will not be printed in the `devTool`'s `console`, but it will be recorded in the `main` process terminal and the file log.
- `initWindowSource` returns the LoggerService instance, allowing for method chaining.

### Log Levels

- In the development environment, all log levels are printed to the `devTool`'s `console` by default.
- In the production environment, the default log level is `info`, and logs are printed to the `devTool`'s `console`.
- In both development and production environments, `warn` and `error` level logs are, by default, transmitted to the `main` process and recorded in the file log.
  - In the development environment, the `main` process terminal will also print the logs transmitted from the renderer.

#### Changing the Log Level

Same as in the `main` process, you can manage the log level using `setLevel('level')`, `resetLevel()`, and `getLevel()`.
Similarly, changing the log level is a global adjustment.

#### Changing the Level Transmitted to `main`

Logs from the `renderer` are sent to `main` to be managed and recorded to a file centrally (according to `main`'s file logging level). By default, only `warn` and `error` level logs are transmitted to `main`.

There are two ways to change the log level for transmission to `main`:

##### Global Change

The following methods can be used to set, reset, and get the log level for transmission to `main`, respectively.

```typescript
logger.setLogToMainLevel('newLevel')
logger.resetLogToMainLevel()
logger.getLogToMainLevel()
```

**Note:** This method has a global effect. Please do not change it arbitrarily in your code unless you are very clear about what you are doing.

##### Per-log Change

By adding `{ logToMain: true }` at the end of the log call, you can force a single log entry to be transmitted to `main` (bypassing the global log level restriction), for example:

```typescript
logger.info('message', { logToMain: true })
```

## About `worker` Threads

- Currently, logging is not supported for workers in the `main` process.
- Logging is supported for workers started in the `renderer` process, but currently these logs are not sent to `main` for recording.

### How to Use Logging in `renderer` Workers

Since worker threads are independent, using LoggerService in them is equivalent to using it in a new `renderer` window. Therefore, you must first call `initWindowSource`.

If the worker is relatively simple (just one file), you can also use method chaining directly:

```typescript
const logger = loggerService.initWindowSource('Worker').withContext('LetsWork')
```

## Filtering Logs with Environment Variables

In a development environment, you can define environment variables to filter displayed logs by level and module. This helps developers focus on their specific logs and improves development efficiency.

Environment variables can be set in the terminal or defined in the `.env` file in the project's root directory. The available variables are as follows:

| Variable Name                    | Description                                                                                                                                                                 |
| -------------------------------- | --------------------------------------------------------------------------------------------------------------------------------------------------------------------------- |
| `CSLOGGER_MAIN_LEVEL`            | Log level for the `main` process. Logs below this level will not be displayed.                                                                                              |
| `CSLOGGER_MAIN_SHOW_MODULES`     | Filters log modules for the `main` process. Use a comma (`,`) to separate modules. The filter is case-sensitive. Only logs from modules in this list will be displayed.     |
| `CSLOGGER_RENDERER_LEVEL`        | Log level for the `renderer` process. Logs below this level will not be displayed.                                                                                          |
| `CSLOGGER_RENDERER_SHOW_MODULES` | Filters log modules for the `renderer` process. Use a comma (`,`) to separate modules. The filter is case-sensitive. Only logs from modules in this list will be displayed. |

Example:

```bash
CSLOGGER_MAIN_LEVEL=verbose
CSLOGGER_MAIN_SHOW_MODULES=MCPService,SelectionService
```

Note:

- Environment variables are only effective in the development environment.
- These variables only affect the logs displayed in the terminal or DevTools. They do not affect file logging or the `logToMain` recording logic.

## Log Level Usage Guidelines

There are many log levels. The following are the guidelines that should be followed in CherryStudio for when to use each level:
(Arranged from highest to lowest log level)

| Log Level     | Core Definition & Use case                                                                                                                                                                          | Example                                                                                                                                                                                                            |
| :------------ | :-------------------------------------------------------------------------------------------------------------------------------------------------------------------------------------------------- | :----------------------------------------------------------------------------------------------------------------------------------------------------------------------------------------------------------------- |
| **`error`**   | **Critical error causing the program to crash or core functionality to become unusable.** <br> This is the highest-priority log, usually requiring immediate reporting or user notification.        | - Main or renderer process crash. <br> - Failure to read/write critical user data files (e.g., database, configuration files), preventing the application from running. <br> - All unhandled exceptions.           |
| **`warn`**    | **Potential issue or unexpected situation that does not affect the program's core functionality.** <br> The program can recover or use a fallback.                                                  | - Configuration file `settings.json` is missing; started with default settings. <br> - Auto-update check failed, but does not affect the use of the current version. <br> - A non-essential plugin failed to load. |
| **`info`**    | **Records application lifecycle events and key user actions.** <br> This is the default level that should be recorded in a production release to trace the user's main operational path.            | - Application start, exit. <br> - User successfully opens/saves a file. <br> - Main window created/closed. <br> - Starting an important task (e.g., "Start video export").                                         |
| **`verbose`** | **More detailed flow information than `info`, used for tracing specific features.** <br> Enabled when diagnosing issues with a specific feature to help understand the internal execution flow.     | - Loading `Toolbar` module. <br> - IPC message `open-file-dialog` sent from the renderer process. <br> - Applying filter 'Sepia' to the image.                                                                     |
| **`debug`**   | **Detailed diagnostic information used during development and debugging.** <br> **Must not be enabled by default in production releases**, as it may contain sensitive data and impact performance. | - Parameters for function `renderImage`: `{ width: 800, ... }`. <br> - Specific data content received by IPC message `save-file`. <br> - Details of Redux/Vuex state changes in the renderer process.              |
| **`silly`**   | **The most detailed, low-level information, used only for extreme debugging.** <br> Rarely used in regular development; only for solving very difficult problems.                                   | - Real-time mouse coordinates `(x: 150, y: 320)`. <br> - Size of each data chunk when reading a file. <br> - Time taken for each rendered frame.                                                                   |<|MERGE_RESOLUTION|>--- conflicted
+++ resolved
@@ -60,22 +60,10 @@
 
 #### Recording non-`object` type context information
 
-<<<<<<< HEAD
-The following examples show how to use `logger.info` and `logger.error`. Other levels are used in the same way:
-
-=======
->>>>>>> e7ad3e69
 ```typescript
 const foo = getFoo()
 logger.debug(`foo ${foo}`)
 ```
-<<<<<<< HEAD
-
-- `message` is a required string. All other options are optional.
-- `CONTEXT` as `{ key: value, ... }` is optional and will be recorded in the log file.
-- If an `Error` type is passed, the error stack will be automatically recorded.
-=======
->>>>>>> e7ad3e69
 
 ### Log Levels
 

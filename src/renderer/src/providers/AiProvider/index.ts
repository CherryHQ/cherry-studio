--- conflicted
+++ resolved
@@ -1,8 +1,5 @@
-<<<<<<< HEAD
+import { GenerateImagesParameters } from '@google/genai'
 import { TracedAsync } from '@mcp-trace/trace-core'
-=======
-import { GenerateImagesParameters } from '@google/genai'
->>>>>>> 1215bcb0
 import BaseProvider from '@renderer/providers/AiProvider/BaseProvider'
 import ProviderFactory from '@renderer/providers/AiProvider/ProviderFactory'
 import type { Assistant, GenerateImageParams, MCPTool, Model, Provider, Suggestion } from '@renderer/types'
@@ -25,6 +22,10 @@
     this.sdk = ProviderFactory.create(provider)
   }
 
+  @TracedAsync({
+    traceName: 'generateImage',
+    tag: 'LLM'
+  })
   public async fakeCompletions(params: CompletionsParams): Promise<void> {
     return this.sdk.fakeCompletions(params)
   }
@@ -103,17 +104,12 @@
     return this.sdk.getApiKey()
   }
 
-<<<<<<< HEAD
   @TracedAsync({
     traceName: 'generateImage',
     tag: 'LLM'
   })
-  public async generateImage(params: GenerateImageParams): Promise<string[]> {
-    return this.sdk.generateImage(params)
-=======
   public async generateImage(params: GenerateImageParams | GenerateImagesParameters): Promise<string[]> {
     return this.sdk.generateImage(params as GenerateImageParams)
->>>>>>> 1215bcb0
   }
 
   @TracedAsync({

import {
  Content,
  File,
  GenerateContentConfig,
  GenerateContentResponse,
  GoogleGenAI,
  HarmBlockThreshold,
  HarmCategory,
  Modality,
  Part,
  PartUnion,
  SafetySetting,
  ThinkingConfig,
  ToolListUnion
} from '@google/genai'
import {
  isGemini25ReasoningModel,
  isGemmaModel,
  isGenerateImageModel,
  isVisionModel,
  isWebSearchModel
} from '@renderer/config/models'
import { getStoreSetting } from '@renderer/hooks/useSettings'
import i18n from '@renderer/i18n'
import { getAssistantSettings, getDefaultModel, getTopNamingModel } from '@renderer/services/AssistantService'
import { EVENT_NAMES } from '@renderer/services/EventService'
import {
  filterContextMessages,
  filterEmptyMessages,
  filterUserRoleStartMessages
} from '@renderer/services/MessagesService'
import WebSearchService from '@renderer/services/WebSearchService'
import { Assistant, FileType, FileTypes, MCPToolResponse, Message, Model, Provider, Suggestion } from '@renderer/types'
import { removeSpecialCharactersForTopicName } from '@renderer/utils'
import { mcpToolCallResponseToGeminiMessage, parseAndCallTools } from '@renderer/utils/mcp-tools'
import { buildSystemPrompt } from '@renderer/utils/prompt'
import { MB } from '@shared/config/constant'
import axios from 'axios'
import { flatten, isEmpty, takeRight } from 'lodash'
import OpenAI from 'openai'

import { CompletionsParams } from '.'
import BaseProvider from './BaseProvider'

type ReasoningEffort = 'low' | 'medium' | 'high'

export default class GeminiProvider extends BaseProvider {
  private sdk: GoogleGenAI

  constructor(provider: Provider) {
    super(provider)
    this.sdk = new GoogleGenAI({ vertexai: false, apiKey: this.apiKey, httpOptions: { baseUrl: this.getBaseURL() } })
  }

  public getBaseURL(): string {
    return this.provider.apiHost
  }

  /**
   * Handle a PDF file
   * @param file - The file
   * @returns The part
   */
  private async handlePdfFile(file: FileType): Promise<Part> {
    const smallFileSize = 20 * MB
    const isSmallFile = file.size < smallFileSize

    if (isSmallFile) {
      const { data, mimeType } = await window.api.gemini.base64File(file)
      return {
        inlineData: {
          data,
          mimeType
        } as Part['inlineData']
      }
    }

    // Retrieve file from Gemini uploaded files
    const fileMetadata: File | undefined = await window.api.gemini.retrieveFile(file, this.apiKey)

    if (fileMetadata) {
      return {
        fileData: {
          fileUri: fileMetadata.uri,
          mimeType: fileMetadata.mimeType
        } as Part['fileData']
      }
    }

    // If file is not found, upload it to Gemini
    const result = await window.api.gemini.uploadFile(file, this.apiKey)

    return {
      fileData: {
        fileUri: result.uri,
        mimeType: result.mimeType
      } as Part['fileData']
    }
  }

  /**
   * Get the message contents
   * @param message - The message
   * @returns The message contents
   */
  private async getMessageContents(message: Message): Promise<Content> {
    const role = message.role === 'user' ? 'user' : 'model'

    const parts: Part[] = [{ text: await this.getMessageContent(message) }]
    // Add any generated images from previous responses
    if (message.metadata?.generateImage?.images && message.metadata.generateImage.images.length > 0) {
      for (const imageUrl of message.metadata.generateImage.images) {
        if (imageUrl && imageUrl.startsWith('data:')) {
          // Extract base64 data and mime type from the data URL
          const matches = imageUrl.match(/^data:(.+);base64,(.*)$/)
          if (matches && matches.length === 3) {
            const mimeType = matches[1]
            const base64Data = matches[2]
            parts.push({
              inlineData: {
                data: base64Data,
                mimeType: mimeType
              } as Part['inlineData']
            })
          }
        }
      }
    }

    for (const file of message.files || []) {
      if (file.type === FileTypes.IMAGE) {
        const base64Data = await window.api.file.base64Image(file.id + file.ext)
        parts.push({
          inlineData: {
            data: base64Data.base64,
            mimeType: base64Data.mime
          } as Part['inlineData']
        })
      }

      if (file.ext === '.pdf') {
        parts.push(await this.handlePdfFile(file))
        continue
      }

      if ([FileTypes.TEXT, FileTypes.DOCUMENT].includes(file.type)) {
        const fileContent = await (await window.api.file.read(file.id + file.ext)).trim()
        parts.push({
          text: file.origin_name + '\n' + fileContent
        })
      }
    }

    return {
      role,
      parts: parts
    }
  }

  /**
   * Get the safety settings
   * @param modelId - The model ID
   * @returns The safety settings
   */
  private getSafetySettings(modelId: string): SafetySetting[] {
    const safetyThreshold = modelId.includes('gemini-2.0-flash-exp')
      ? ('OFF' as HarmBlockThreshold)
      : HarmBlockThreshold.BLOCK_NONE

    return [
      {
        category: HarmCategory.HARM_CATEGORY_HATE_SPEECH,
        threshold: safetyThreshold
      },
      {
        category: HarmCategory.HARM_CATEGORY_SEXUALLY_EXPLICIT,
        threshold: safetyThreshold
      },
      {
        category: HarmCategory.HARM_CATEGORY_HARASSMENT,
        threshold: safetyThreshold
      },
      {
        category: HarmCategory.HARM_CATEGORY_DANGEROUS_CONTENT,
        threshold: safetyThreshold
      },
      {
        category: 'HARM_CATEGORY_CIVIC_INTEGRITY' as HarmCategory,
        threshold: safetyThreshold
      }
    ]
  }

  /**
   * Get the reasoning effort for the assistant
   * @param assistant - The assistant
   * @param model - The model
   * @returns The reasoning effort
   */
  private getReasoningEffort(assistant: Assistant, model: Model) {
    if (isGemini25ReasoningModel(model)) {
      const effortRatios: Record<ReasoningEffort, number> = {
        high: 1,
        medium: 0.5,
        low: 0.2
      }
      const effort = assistant?.settings?.reasoning_effort as ReasoningEffort
      const effortRatio = effortRatios[effort]
      const maxBudgetToken = 24576 // https://ai.google.dev/gemini-api/docs/thinking
      const budgetTokens = Math.max(1024, Math.trunc(maxBudgetToken * effortRatio))
      if (!effortRatio) {
        return {
          thinkingConfig: {
            thinkingBudget: 0
          } as ThinkingConfig
        }
      }

      return {
        thinkingConfig: {
          thinkingBudget: budgetTokens,
          includeThoughts: true
        } as ThinkingConfig
      }
    }
    return {}
  }

  /**
   * Generate completions
   * @param messages - The messages
   * @param assistant - The assistant
   * @param mcpTools - The MCP tools
   * @param onChunk - The onChunk callback
   * @param onFilterMessages - The onFilterMessages callback
   */
<<<<<<< HEAD
  public async completions({ messages, assistant, mcpTools, onChunk, onFilterMessages }: CompletionsParams) {
    if (assistant.enableGenerateImage) {
      await this.generateImageByChat({ messages, assistant, onFilterMessages, onChunk })
      return
    }

    const defaultModel = getDefaultModel()
    const model = assistant.model || defaultModel
    const { contextCount, maxTokens, streamOutput } = getAssistantSettings(assistant)

    const userMessages = filterUserRoleStartMessages(
      filterEmptyMessages(filterContextMessages(takeRight(messages, contextCount + 2)))
    )
    onFilterMessages(userMessages)

    const userLastMessage = userMessages.pop()

    const history: Content[] = []

    for (const message of userMessages) {
      history.push(await this.getMessageContents(message))
    }

    let systemInstruction = assistant.prompt

    if (mcpTools && mcpTools.length > 0) {
      systemInstruction = buildSystemPrompt(assistant.prompt || '', mcpTools)
    }

    // const tools = mcpToolsToGeminiTools(mcpTools)
    const tools: Tool[] = []
    const toolResponses: MCPToolResponse[] = []

    if (!WebSearchService.isOverwriteEnabled() && assistant.enableWebSearch && isWebSearchModel(model)) {
      tools.push({
        // @ts-ignore googleSearch is not a valid tool for Gemini
        googleSearch: {}
      })
    }

    const geminiModel = this.sdk.getGenerativeModel(
      {
        model: model.id,
        ...(isGemmaModel(model) ? {} : { systemInstruction: systemInstruction }),
        safetySettings: this.getSafetySettings(model.id),
        tools: tools,
        generationConfig: {
          maxOutputTokens: maxTokens,
          temperature: assistant?.settings?.temperature,
          topP: assistant?.settings?.topP,
          ...this.getCustomParameters(assistant)
        }
      },
      this.requestOptions
    )

    const chat = geminiModel.startChat({ history })
    const messageContents = await this.getMessageContents(userLastMessage!)

    if (isGemmaModel(model) && assistant.prompt) {
      const isFirstMessage = history.length === 0
      if (isFirstMessage) {
        const systemMessage = {
          role: 'user',
          parts: [
            {
              text:
                '<start_of_turn>user\n' +
                systemInstruction +
                '<end_of_turn>\n' +
                '<start_of_turn>user\n' +
                messageContents.parts[0].text +
                '<end_of_turn>'
            }
          ]
        }
        messageContents.parts = systemMessage.parts
      }
    }

    const start_time_millsec = new Date().getTime()
    const { abortController, cleanup } = this.createAbortController(userLastMessage?.id)
    const { signal } = abortController

    if (!streamOutput) {
      const { response } = await chat.sendMessage(messageContents.parts, { signal })
      const time_completion_millsec = new Date().getTime() - start_time_millsec
      onChunk({
        text: response.candidates?.[0].content.parts[0].text,
        usage: {
          prompt_tokens: response.usageMetadata?.promptTokenCount || 0,
=======
  public async completions({
    messages,
    assistant,
    mcpTools,
    onChunk,
    onFilterMessages
  }: CompletionsParams): Promise<void> {
    const defaultModel = getDefaultModel()
    const model = assistant.model || defaultModel
    const { contextCount, maxTokens, streamOutput } = getAssistantSettings(assistant)

    const userMessages = filterUserRoleStartMessages(
      filterEmptyMessages(filterContextMessages(takeRight(messages, contextCount + 2)))
    )
    onFilterMessages(userMessages)

    const userLastMessage = userMessages.pop()

    const history: Content[] = []

    for (const message of userMessages) {
      history.push(await this.getMessageContents(message))
    }

    let systemInstruction = assistant.prompt

    if (mcpTools && mcpTools.length > 0) {
      systemInstruction = buildSystemPrompt(assistant.prompt || '', mcpTools)
    }

    // const tools = mcpToolsToGeminiTools(mcpTools)
    const tools: ToolListUnion = []
    const toolResponses: MCPToolResponse[] = []

    if (!WebSearchService.isOverwriteEnabled() && assistant.enableWebSearch && isWebSearchModel(model)) {
      tools.push({
        // @ts-ignore googleSearch is not a valid tool for Gemini
        googleSearch: {}
      })
    }

    const generateContentConfig: GenerateContentConfig = {
      responseModalities: isGenerateImageModel(model) ? [Modality.TEXT, Modality.IMAGE] : undefined,
      responseMimeType: isGenerateImageModel(model) ? 'text/plain' : undefined,
      safetySettings: this.getSafetySettings(model.id),
      // generate image don't need system instruction
      systemInstruction: isGemmaModel(model) || isGenerateImageModel(model) ? undefined : systemInstruction,
      temperature: assistant?.settings?.temperature,
      topP: assistant?.settings?.topP,
      maxOutputTokens: maxTokens,
      tools: tools,
      ...this.getReasoningEffort(assistant, model),
      ...this.getCustomParameters(assistant)
    }

    const messageContents: Content = await this.getMessageContents(userLastMessage!)

    const chat = this.sdk.chats.create({
      model: model.id,
      config: generateContentConfig,
      history: history
    })

    if (isGemmaModel(model) && assistant.prompt) {
      const isFirstMessage = history.length === 0
      if (isFirstMessage && messageContents) {
        const systemMessage = [
          {
            text:
              '<start_of_turn>user\n' +
              systemInstruction +
              '<end_of_turn>\n' +
              '<start_of_turn>user\n' +
              (messageContents?.parts?.[0] as Part).text +
              '<end_of_turn>'
          }
        ] as Part[]
        if (messageContents && messageContents.parts) {
          messageContents.parts[0] = systemMessage[0]
        }
      }
    }

    const start_time_millsec = new Date().getTime()

    const { cleanup, abortController } = this.createAbortController(userLastMessage?.id, true)
    const signalProxy = {
      _originalSignal: abortController.signal,

      addEventListener: (eventName: string, listener: () => void) => {
        if (eventName === 'abort') {
          abortController.signal.addEventListener('abort', listener)
        }
      },
      removeEventListener: (eventName: string, listener: () => void) => {
        if (eventName === 'abort') {
          abortController.signal.removeEventListener('abort', listener)
        }
      },
      get aborted() {
        return abortController.signal.aborted
      }
    }

    if (!streamOutput) {
      const response = await chat.sendMessage({
        message: messageContents as PartUnion,
        config: {
          ...generateContentConfig,
          httpOptions: {
            signal: signalProxy as any
          }
        }
      })
      const time_completion_millsec = new Date().getTime() - start_time_millsec
      onChunk({
        text: response.text,
        usage: {
          prompt_tokens: response.usageMetadata?.promptTokenCount || 0,
          thoughts_tokens: response.usageMetadata?.thoughtsTokenCount || 0,
>>>>>>> 7a7b24fe
          completion_tokens: response.usageMetadata?.candidatesTokenCount || 0,
          total_tokens: response.usageMetadata?.totalTokenCount || 0
        },
        metrics: {
          completion_tokens: response.usageMetadata?.candidatesTokenCount,
          time_completion_millsec,
          time_first_token_millsec: 0
        },
        search: response.candidates?.[0]?.groundingMetadata
      })
      return
    }

<<<<<<< HEAD
    const userMessagesStream = await chat.sendMessageStream(messageContents.parts, { signal })
    let time_first_token_millsec = 0

    const processToolUses = async (content: string, idx: number) => {
      const toolResults = await parseAndCallTools(
        content,
        toolResponses,
        onChunk,
        idx,
        mcpToolCallResponseToGeminiMessage,
        mcpTools,
        isVisionModel(model)
      )
      if (toolResults && toolResults.length > 0) {
        history.push(messageContents)
        const newChat = geminiModel.startChat({ history })
        const newStream = await newChat.sendMessageStream(flatten(toolResults.map((ts) => (ts as Content).parts)), {
          signal
        })
        await processStream(newStream, idx + 1)
      }
    }

    const processStream = async (stream: GenerateContentStreamResult, idx: number) => {
      let content = ''
      for await (const chunk of stream.stream) {
=======
    const userMessagesStream = await chat.sendMessageStream({
      message: messageContents as PartUnion,
      config: {
        ...generateContentConfig,
        httpOptions: {
          signal: signalProxy as any
        }
      }
    })
    let time_first_token_millsec = 0

    const processToolUses = async (content: string, idx: number) => {
      const toolResults = await parseAndCallTools(
        content,
        toolResponses,
        onChunk,
        idx,
        mcpToolCallResponseToGeminiMessage,
        mcpTools,
        isVisionModel(model)
      )
      if (toolResults && toolResults.length > 0) {
        history.push(messageContents)
        const newChat = this.sdk.chats.create({
          model: model.id,
          config: generateContentConfig,
          history: history as Content[]
        })
        const newStream = await newChat.sendMessageStream({
          message: flatten(toolResults.map((ts) => (ts as Content).parts)) as PartUnion,
          config: {
            ...generateContentConfig,
            httpOptions: {
              signal: signalProxy as any
            }
          }
        })
        await processStream(newStream, idx + 1)
      }
    }

    const processStream = async (stream: AsyncGenerator<GenerateContentResponse>, idx: number) => {
      let content = ''
      for await (const chunk of stream) {
>>>>>>> 7a7b24fe
        if (window.keyv.get(EVENT_NAMES.CHAT_COMPLETION_PAUSED)) break

        if (time_first_token_millsec == 0) {
          time_first_token_millsec = new Date().getTime() - start_time_millsec
        }

        const time_completion_millsec = new Date().getTime() - start_time_millsec

<<<<<<< HEAD
        content += chunk.text()
        processToolUses(content, idx)

        onChunk({
          text: chunk.text(),
          usage: {
            prompt_tokens: chunk.usageMetadata?.promptTokenCount || 0,
            completion_tokens: chunk.usageMetadata?.candidatesTokenCount || 0,
=======
        if (chunk.text !== undefined) {
          content += chunk.text
        }
        await processToolUses(content, idx)
        const generateImage = this.processGeminiImageResponse(chunk)

        onChunk({
          text: chunk.text !== undefined ? chunk.text : '',
          usage: {
            prompt_tokens: chunk.usageMetadata?.promptTokenCount || 0,
            completion_tokens: chunk.usageMetadata?.candidatesTokenCount || 0,
            thoughts_tokens: chunk.usageMetadata?.thoughtsTokenCount || 0,
>>>>>>> 7a7b24fe
            total_tokens: chunk.usageMetadata?.totalTokenCount || 0
          },
          metrics: {
            completion_tokens: chunk.usageMetadata?.candidatesTokenCount,
            time_completion_millsec,
            time_first_token_millsec
          },
          search: chunk.candidates?.[0]?.groundingMetadata,
<<<<<<< HEAD
          mcpToolResponse: toolResponses
=======
          mcpToolResponse: toolResponses,
          generateImage: generateImage
>>>>>>> 7a7b24fe
        })
      }
    }

    await processStream(userMessagesStream, 0).finally(cleanup)
  }

  /**
   * Translate a message
   * @param message - The message
   * @param assistant - The assistant
   * @param onResponse - The onResponse callback
   * @returns The translated message
   */
  public async translate(message: Message, assistant: Assistant, onResponse?: (text: string) => void) {
    const defaultModel = getDefaultModel()
    const { maxTokens } = getAssistantSettings(assistant)
    const model = assistant.model || defaultModel

    const content =
      isGemmaModel(model) && assistant.prompt
        ? `<start_of_turn>user\n${assistant.prompt}<end_of_turn>\n<start_of_turn>user\n${message.content}<end_of_turn>`
        : message.content
    if (!onResponse) {
      const response = await this.sdk.models.generateContent({
        model: model.id,
        config: {
          maxOutputTokens: maxTokens,
          temperature: assistant?.settings?.temperature,
          systemInstruction: isGemmaModel(model) ? undefined : assistant.prompt
        },
        contents: [
          {
            role: 'user',
            parts: [{ text: content }]
          }
        ]
      })
      return response.text || ''
    }

    const response = await this.sdk.models.generateContentStream({
      model: model.id,
      config: {
        maxOutputTokens: maxTokens,
        temperature: assistant?.settings?.temperature,
        systemInstruction: isGemmaModel(model) ? undefined : assistant.prompt
      },
      contents: [
        {
          role: 'user',
          parts: [{ text: content }]
        }
      ]
    })
    let text = ''

    for await (const chunk of response) {
      text += chunk.text
      onResponse(text)
    }

    return text
  }

  /**
   * Summarize a message
   * @param messages - The messages
   * @param assistant - The assistant
   * @returns The summary
   */
  public async summaries(messages: Message[], assistant: Assistant): Promise<string> {
    const model = getTopNamingModel() || assistant.model || getDefaultModel()

    const userMessages = takeRight(messages, 5)
      .filter((message) => !message.isPreset)
      .map((message) => ({
        role: message.role,
        content: message.content
      }))

    const userMessageContent = userMessages.reduce((prev, curr) => {
      const content = curr.role === 'user' ? `User: ${curr.content}` : `Assistant: ${curr.content}`
      return prev + (prev ? '\n' : '') + content
    }, '')

    const systemMessage = {
      role: 'system',
      content: (getStoreSetting('topicNamingPrompt') as string) || i18n.t('prompts.title')
    }

    const userMessage = {
      role: 'user',
      content: userMessageContent
    }

    const content = isGemmaModel(model)
      ? `<start_of_turn>user\n${systemMessage.content}<end_of_turn>\n<start_of_turn>user\n${userMessage.content}<end_of_turn>`
      : userMessage.content

    const response = await this.sdk.models.generateContent({
      model: model.id,
      config: {
        systemInstruction: isGemmaModel(model) ? undefined : systemMessage.content
      },
      contents: [
        {
          role: 'user',
          parts: [{ text: content }]
        }
      ]
    })

    return removeSpecialCharactersForTopicName(response.text || '')
  }

  /**
   * Generate text
   * @param prompt - The prompt
   * @param content - The content
   * @returns The generated text
   */
  public async generateText({ prompt, content }: { prompt: string; content: string }): Promise<string> {
    const model = getDefaultModel()
    const MessageContent = isGemmaModel(model)
      ? `<start_of_turn>user\n${prompt}<end_of_turn>\n<start_of_turn>user\n${content}<end_of_turn>`
      : content
    const response = await this.sdk.models.generateContent({
      model: model.id,
      config: {
        systemInstruction: isGemmaModel(model) ? undefined : prompt
      },
      contents: [
        {
          role: 'user',
          parts: [{ text: MessageContent }]
        }
      ]
    })

    return response.text || ''
  }

  /**
   * Generate suggestions
   * @returns The suggestions
   */
  public async suggestions(): Promise<Suggestion[]> {
    return []
  }

  /**
   * Summarize a message for search
   * @param messages - The messages
   * @param assistant - The assistant
   * @returns The summary
   */
  public async summaryForSearch(messages: Message[], assistant: Assistant): Promise<string> {
    const model = assistant.model || getDefaultModel()

    const systemMessage = {
      role: 'system',
      content: assistant.prompt
    }

    const userMessage = {
      role: 'user',
      content: messages.map((m) => m.content).join('\n')
    }

    const content = isGemmaModel(model)
      ? `<start_of_turn>user\n${systemMessage.content}<end_of_turn>\n<start_of_turn>user\n${userMessage.content}<end_of_turn>`
      : userMessage.content

    const response = await this.sdk.models.generateContent({
      model: model.id,
      config: {
        systemInstruction: isGemmaModel(model) ? undefined : systemMessage.content,
        temperature: assistant?.settings?.temperature,
        httpOptions: {
          timeout: 20 * 1000
        }
      },
      contents: [
        {
          role: 'user',
          parts: [{ text: content }]
        }
      ]
    })

    return response.text || ''
  }

  /**
   * Generate an image
   * @returns The generated image
   */
  public async generateImage(): Promise<string[]> {
    return []
  }

  /**
<<<<<<< HEAD
   * 生成图像
   * @param messages - 消息列表
   * @param assistant - 助手配置
   * @param onChunk - 处理生成块的回调
   * @param onFilterMessages - 过滤消息的回调
   * @returns Promise<void>
   */
  public async generateImageByChat({
    messages,
    assistant,
    onChunk,
    onFilterMessages
  }: CompletionsParams): Promise<void> {
    const defaultModel = getDefaultModel()
    const model = assistant.model || defaultModel
    const { contextCount, streamOutput, maxTokens } = getAssistantSettings(assistant)

    const userMessages = filterUserRoleStartMessages(filterContextMessages(takeRight(messages, contextCount + 2)))
    onFilterMessages(userMessages)

    const userLastMessage = userMessages.pop()
    if (!userLastMessage) {
      throw new Error('No user message found')
    }

    const history: Content[] = []

    for (const message of userMessages) {
      history.push(await this.getMessageContents(message))
    }

    const userLastMessageContent = await this.getMessageContents(userLastMessage)
    const allContents = [...history, userLastMessageContent]

    let contents: ContentListUnion = allContents.length > 0 ? (allContents as ContentListUnion) : []

    contents = await this.addImageFileToContents(userLastMessage, contents)

    if (!streamOutput) {
      const response = await this.callGeminiGenerateContent(model.id, contents, maxTokens)

      const { isValid, message } = this.isValidGeminiResponse(response)
      if (!isValid) {
        throw new Error(`Gemini API error: ${message}`)
      }

      this.processGeminiImageResponse(response, onChunk)
      return
    }
    const response = await this.callGeminiGenerateContentStream(model.id, contents, maxTokens)

    for await (const chunk of response) {
      this.processGeminiImageResponse(chunk, onChunk)
    }
  }

  /**
   * 添加图片文件到内容列表
   * @param message - 用户消息
   * @param contents - 内容列表
   * @returns 更新后的内容列表
   */
  private async addImageFileToContents(message: Message, contents: ContentListUnion): Promise<ContentListUnion> {
    if (message.files && message.files.length > 0) {
      const file = message.files[0]
      const fileContent = await window.api.file.base64Image(file.id + file.ext)

      if (fileContent && fileContent.base64) {
        const contentsArray = Array.isArray(contents) ? contents : [contents]
        return [...contentsArray, createPartFromBase64(fileContent.base64, fileContent.mime)]
      }
    }
    return contents
  }

  /**
   * 调用Gemini API生成内容
   * @param modelId - 模型ID
   * @param contents - 内容列表
   * @returns 生成结果
   */
  private async callGeminiGenerateContent(
    modelId: string,
    contents: ContentListUnion,
    maxTokens?: number
  ): Promise<GenerateContentResponse> {
    try {
      return await this.imageSdk.models.generateContent({
        model: modelId,
        contents: contents,
        config: {
          responseModalities: ['Text', 'Image'],
          responseMimeType: 'text/plain',
          maxOutputTokens: maxTokens
        }
      })
    } catch (error) {
      console.error('Gemini API error:', error)
      throw error
    }
  }

  private async callGeminiGenerateContentStream(
    modelId: string,
    contents: ContentListUnion,
    maxTokens?: number
  ): Promise<AsyncGenerator<GenerateContentResponse>> {
    try {
      return await this.imageSdk.models.generateContentStream({
        model: modelId,
        contents: contents,
        config: {
          responseModalities: ['Text', 'Image'],
          responseMimeType: 'text/plain',
          maxOutputTokens: maxTokens
        }
      })
    } catch (error) {
      console.error('Gemini API error:', error)
      throw error
    }
  }

  /**
   * 检查Gemini响应是否有效
   * @param response - Gemini响应
   * @returns 是否有效
   */
  private isValidGeminiResponse(response: GenerateContentResponse): { isValid: boolean; message: string } {
    return {
      isValid: response?.candidates?.[0]?.finishReason === FinishReason.STOP ? true : false,
      message: response?.candidates?.[0]?.finishReason || ''
    }
  }

  /**
=======
>>>>>>> 7a7b24fe
   * 处理Gemini图像响应
   * @param response - Gemini响应
   * @param onChunk - 处理生成块的回调
   */
  private processGeminiImageResponse(chunk: GenerateContentResponse): { type: 'base64'; images: string[] } | undefined {
    const parts = chunk.candidates?.[0]?.content?.parts
    if (!parts) {
      return
    }
    // 提取图像数据
    const images = parts
      .filter((part: Part) => part.inlineData)
      .map((part: Part) => {
        if (!part.inlineData) {
          return null
        }
        const dataPrefix = `data:${part.inlineData.mimeType || 'image/png'};base64,`
        return part.inlineData.data?.startsWith('data:') ? part.inlineData.data : dataPrefix + part.inlineData.data
      })

    return {
      type: 'base64',
      images: images.filter((image) => image !== null)
    }
  }

  /**
   * Check if the model is valid
   * @param model - The model
   * @returns The validity of the model
   */
  public async check(model: Model): Promise<{ valid: boolean; error: Error | null }> {
    if (!model) {
      return { valid: false, error: new Error('No model found') }
    }

    try {
      const result = await this.sdk.models.generateContent({
        model: model.id,
        contents: [{ role: 'user', parts: [{ text: 'hi' }] }],
        config: {
          maxOutputTokens: 100
        }
      })
      return {
        valid: !isEmpty(result.text),
        error: null
      }
    } catch (error: any) {
      return {
        valid: false,
        error
      }
    }
  }

  /**
   * Get the models
   * @returns The models
   */
  public async models(): Promise<OpenAI.Models.Model[]> {
    try {
      const api = this.provider.apiHost + '/v1beta/models'
      const { data } = await axios.get(api, { params: { key: this.apiKey } })

      return data.models.map(
        (m) =>
          ({
            id: m.name.replace('models/', ''),
            name: m.displayName,
            description: m.description,
            object: 'model',
            created: Date.now(),
            owned_by: 'gemini'
          }) as OpenAI.Models.Model
      )
    } catch (error) {
      return []
    }
  }

  /**
   * Get the embedding dimensions
   * @param model - The model
   * @returns The embedding dimensions
   */
  public async getEmbeddingDimensions(model: Model): Promise<number> {
    const data = await this.sdk.models.embedContent({
      model: model.id,
      contents: [{ role: 'user', parts: [{ text: 'hi' }] }]
    })
    return data.embeddings?.[0]?.values?.length || 0
  }
}<|MERGE_RESOLUTION|>--- conflicted
+++ resolved
@@ -234,99 +234,6 @@
    * @param onChunk - The onChunk callback
    * @param onFilterMessages - The onFilterMessages callback
    */
-<<<<<<< HEAD
-  public async completions({ messages, assistant, mcpTools, onChunk, onFilterMessages }: CompletionsParams) {
-    if (assistant.enableGenerateImage) {
-      await this.generateImageByChat({ messages, assistant, onFilterMessages, onChunk })
-      return
-    }
-
-    const defaultModel = getDefaultModel()
-    const model = assistant.model || defaultModel
-    const { contextCount, maxTokens, streamOutput } = getAssistantSettings(assistant)
-
-    const userMessages = filterUserRoleStartMessages(
-      filterEmptyMessages(filterContextMessages(takeRight(messages, contextCount + 2)))
-    )
-    onFilterMessages(userMessages)
-
-    const userLastMessage = userMessages.pop()
-
-    const history: Content[] = []
-
-    for (const message of userMessages) {
-      history.push(await this.getMessageContents(message))
-    }
-
-    let systemInstruction = assistant.prompt
-
-    if (mcpTools && mcpTools.length > 0) {
-      systemInstruction = buildSystemPrompt(assistant.prompt || '', mcpTools)
-    }
-
-    // const tools = mcpToolsToGeminiTools(mcpTools)
-    const tools: Tool[] = []
-    const toolResponses: MCPToolResponse[] = []
-
-    if (!WebSearchService.isOverwriteEnabled() && assistant.enableWebSearch && isWebSearchModel(model)) {
-      tools.push({
-        // @ts-ignore googleSearch is not a valid tool for Gemini
-        googleSearch: {}
-      })
-    }
-
-    const geminiModel = this.sdk.getGenerativeModel(
-      {
-        model: model.id,
-        ...(isGemmaModel(model) ? {} : { systemInstruction: systemInstruction }),
-        safetySettings: this.getSafetySettings(model.id),
-        tools: tools,
-        generationConfig: {
-          maxOutputTokens: maxTokens,
-          temperature: assistant?.settings?.temperature,
-          topP: assistant?.settings?.topP,
-          ...this.getCustomParameters(assistant)
-        }
-      },
-      this.requestOptions
-    )
-
-    const chat = geminiModel.startChat({ history })
-    const messageContents = await this.getMessageContents(userLastMessage!)
-
-    if (isGemmaModel(model) && assistant.prompt) {
-      const isFirstMessage = history.length === 0
-      if (isFirstMessage) {
-        const systemMessage = {
-          role: 'user',
-          parts: [
-            {
-              text:
-                '<start_of_turn>user\n' +
-                systemInstruction +
-                '<end_of_turn>\n' +
-                '<start_of_turn>user\n' +
-                messageContents.parts[0].text +
-                '<end_of_turn>'
-            }
-          ]
-        }
-        messageContents.parts = systemMessage.parts
-      }
-    }
-
-    const start_time_millsec = new Date().getTime()
-    const { abortController, cleanup } = this.createAbortController(userLastMessage?.id)
-    const { signal } = abortController
-
-    if (!streamOutput) {
-      const { response } = await chat.sendMessage(messageContents.parts, { signal })
-      const time_completion_millsec = new Date().getTime() - start_time_millsec
-      onChunk({
-        text: response.candidates?.[0].content.parts[0].text,
-        usage: {
-          prompt_tokens: response.usageMetadata?.promptTokenCount || 0,
-=======
   public async completions({
     messages,
     assistant,
@@ -447,7 +354,6 @@
         usage: {
           prompt_tokens: response.usageMetadata?.promptTokenCount || 0,
           thoughts_tokens: response.usageMetadata?.thoughtsTokenCount || 0,
->>>>>>> 7a7b24fe
           completion_tokens: response.usageMetadata?.candidatesTokenCount || 0,
           total_tokens: response.usageMetadata?.totalTokenCount || 0
         },
@@ -461,34 +367,6 @@
       return
     }
 
-<<<<<<< HEAD
-    const userMessagesStream = await chat.sendMessageStream(messageContents.parts, { signal })
-    let time_first_token_millsec = 0
-
-    const processToolUses = async (content: string, idx: number) => {
-      const toolResults = await parseAndCallTools(
-        content,
-        toolResponses,
-        onChunk,
-        idx,
-        mcpToolCallResponseToGeminiMessage,
-        mcpTools,
-        isVisionModel(model)
-      )
-      if (toolResults && toolResults.length > 0) {
-        history.push(messageContents)
-        const newChat = geminiModel.startChat({ history })
-        const newStream = await newChat.sendMessageStream(flatten(toolResults.map((ts) => (ts as Content).parts)), {
-          signal
-        })
-        await processStream(newStream, idx + 1)
-      }
-    }
-
-    const processStream = async (stream: GenerateContentStreamResult, idx: number) => {
-      let content = ''
-      for await (const chunk of stream.stream) {
-=======
     const userMessagesStream = await chat.sendMessageStream({
       message: messageContents as PartUnion,
       config: {
@@ -533,7 +411,6 @@
     const processStream = async (stream: AsyncGenerator<GenerateContentResponse>, idx: number) => {
       let content = ''
       for await (const chunk of stream) {
->>>>>>> 7a7b24fe
         if (window.keyv.get(EVENT_NAMES.CHAT_COMPLETION_PAUSED)) break
 
         if (time_first_token_millsec == 0) {
@@ -542,16 +419,6 @@
 
         const time_completion_millsec = new Date().getTime() - start_time_millsec
 
-<<<<<<< HEAD
-        content += chunk.text()
-        processToolUses(content, idx)
-
-        onChunk({
-          text: chunk.text(),
-          usage: {
-            prompt_tokens: chunk.usageMetadata?.promptTokenCount || 0,
-            completion_tokens: chunk.usageMetadata?.candidatesTokenCount || 0,
-=======
         if (chunk.text !== undefined) {
           content += chunk.text
         }
@@ -564,7 +431,6 @@
             prompt_tokens: chunk.usageMetadata?.promptTokenCount || 0,
             completion_tokens: chunk.usageMetadata?.candidatesTokenCount || 0,
             thoughts_tokens: chunk.usageMetadata?.thoughtsTokenCount || 0,
->>>>>>> 7a7b24fe
             total_tokens: chunk.usageMetadata?.totalTokenCount || 0
           },
           metrics: {
@@ -573,12 +439,8 @@
             time_first_token_millsec
           },
           search: chunk.candidates?.[0]?.groundingMetadata,
-<<<<<<< HEAD
-          mcpToolResponse: toolResponses
-=======
           mcpToolResponse: toolResponses,
           generateImage: generateImage
->>>>>>> 7a7b24fe
         })
       }
     }
@@ -782,145 +644,6 @@
   }
 
   /**
-<<<<<<< HEAD
-   * 生成图像
-   * @param messages - 消息列表
-   * @param assistant - 助手配置
-   * @param onChunk - 处理生成块的回调
-   * @param onFilterMessages - 过滤消息的回调
-   * @returns Promise<void>
-   */
-  public async generateImageByChat({
-    messages,
-    assistant,
-    onChunk,
-    onFilterMessages
-  }: CompletionsParams): Promise<void> {
-    const defaultModel = getDefaultModel()
-    const model = assistant.model || defaultModel
-    const { contextCount, streamOutput, maxTokens } = getAssistantSettings(assistant)
-
-    const userMessages = filterUserRoleStartMessages(filterContextMessages(takeRight(messages, contextCount + 2)))
-    onFilterMessages(userMessages)
-
-    const userLastMessage = userMessages.pop()
-    if (!userLastMessage) {
-      throw new Error('No user message found')
-    }
-
-    const history: Content[] = []
-
-    for (const message of userMessages) {
-      history.push(await this.getMessageContents(message))
-    }
-
-    const userLastMessageContent = await this.getMessageContents(userLastMessage)
-    const allContents = [...history, userLastMessageContent]
-
-    let contents: ContentListUnion = allContents.length > 0 ? (allContents as ContentListUnion) : []
-
-    contents = await this.addImageFileToContents(userLastMessage, contents)
-
-    if (!streamOutput) {
-      const response = await this.callGeminiGenerateContent(model.id, contents, maxTokens)
-
-      const { isValid, message } = this.isValidGeminiResponse(response)
-      if (!isValid) {
-        throw new Error(`Gemini API error: ${message}`)
-      }
-
-      this.processGeminiImageResponse(response, onChunk)
-      return
-    }
-    const response = await this.callGeminiGenerateContentStream(model.id, contents, maxTokens)
-
-    for await (const chunk of response) {
-      this.processGeminiImageResponse(chunk, onChunk)
-    }
-  }
-
-  /**
-   * 添加图片文件到内容列表
-   * @param message - 用户消息
-   * @param contents - 内容列表
-   * @returns 更新后的内容列表
-   */
-  private async addImageFileToContents(message: Message, contents: ContentListUnion): Promise<ContentListUnion> {
-    if (message.files && message.files.length > 0) {
-      const file = message.files[0]
-      const fileContent = await window.api.file.base64Image(file.id + file.ext)
-
-      if (fileContent && fileContent.base64) {
-        const contentsArray = Array.isArray(contents) ? contents : [contents]
-        return [...contentsArray, createPartFromBase64(fileContent.base64, fileContent.mime)]
-      }
-    }
-    return contents
-  }
-
-  /**
-   * 调用Gemini API生成内容
-   * @param modelId - 模型ID
-   * @param contents - 内容列表
-   * @returns 生成结果
-   */
-  private async callGeminiGenerateContent(
-    modelId: string,
-    contents: ContentListUnion,
-    maxTokens?: number
-  ): Promise<GenerateContentResponse> {
-    try {
-      return await this.imageSdk.models.generateContent({
-        model: modelId,
-        contents: contents,
-        config: {
-          responseModalities: ['Text', 'Image'],
-          responseMimeType: 'text/plain',
-          maxOutputTokens: maxTokens
-        }
-      })
-    } catch (error) {
-      console.error('Gemini API error:', error)
-      throw error
-    }
-  }
-
-  private async callGeminiGenerateContentStream(
-    modelId: string,
-    contents: ContentListUnion,
-    maxTokens?: number
-  ): Promise<AsyncGenerator<GenerateContentResponse>> {
-    try {
-      return await this.imageSdk.models.generateContentStream({
-        model: modelId,
-        contents: contents,
-        config: {
-          responseModalities: ['Text', 'Image'],
-          responseMimeType: 'text/plain',
-          maxOutputTokens: maxTokens
-        }
-      })
-    } catch (error) {
-      console.error('Gemini API error:', error)
-      throw error
-    }
-  }
-
-  /**
-   * 检查Gemini响应是否有效
-   * @param response - Gemini响应
-   * @returns 是否有效
-   */
-  private isValidGeminiResponse(response: GenerateContentResponse): { isValid: boolean; message: string } {
-    return {
-      isValid: response?.candidates?.[0]?.finishReason === FinishReason.STOP ? true : false,
-      message: response?.candidates?.[0]?.finishReason || ''
-    }
-  }
-
-  /**
-=======
->>>>>>> 7a7b24fe
    * 处理Gemini图像响应
    * @param response - Gemini响应
    * @param onChunk - 处理生成块的回调
@@ -1014,4 +737,8 @@
     })
     return data.embeddings?.[0]?.values?.length || 0
   }
+
+  public generateImageByChat(): Promise<void> {
+    throw new Error('Method not implemented.')
+  }
 }
<<<<<<< HEAD
import { ContentListUnion, FinishReason, GenerateContentResponse, GoogleGenAI } from '@google/genai'
=======
>>>>>>> 75f98608
import {
  Content,
  File,
  GenerateContentConfig,
  GenerateContentResponse,
  GoogleGenAI,
  HarmBlockThreshold,
  HarmCategory,
  Modality,
  Part,
  PartUnion,
  SafetySetting,
  ToolListUnion
} from '@google/genai'
import { isGemmaModel, isGenerateImageModel, isVisionModel, isWebSearchModel } from '@renderer/config/models'
import { getStoreSetting } from '@renderer/hooks/useSettings'
import i18n from '@renderer/i18n'
import { getAssistantSettings, getDefaultModel, getTopNamingModel } from '@renderer/services/AssistantService'
import { EVENT_NAMES } from '@renderer/services/EventService'
import {
  filterContextMessages,
  filterEmptyMessages,
  filterUserRoleStartMessages
} from '@renderer/services/MessagesService'
import WebSearchService from '@renderer/services/WebSearchService'
import { Assistant, FileType, FileTypes, MCPToolResponse, Model, Provider, Suggestion } from '@renderer/types'
import type { Message } from '@renderer/types/newMessageTypes'
import { removeSpecialCharactersForTopicName } from '@renderer/utils'
import { mcpToolCallResponseToGeminiMessage, parseAndCallTools } from '@renderer/utils/mcp-tools'
import { findFileBlocks, findImageBlocks, getMessageContent } from '@renderer/utils/messageUtils/find'
import { buildSystemPrompt } from '@renderer/utils/prompt'
import { MB } from '@shared/config/constant'
import axios from 'axios'
import { flatten, isEmpty, takeRight } from 'lodash'
import OpenAI from 'openai'

import { CompletionsParams } from '.'
import BaseProvider from './BaseProvider'

export default class GeminiProvider extends BaseProvider {
  private sdk: GoogleGenAI

  constructor(provider: Provider) {
    super(provider)
    this.sdk = new GoogleGenAI({ vertexai: false, apiKey: this.apiKey, httpOptions: { baseUrl: this.getBaseURL() } })
  }

  public getBaseURL(): string {
    return this.provider.apiHost
  }

  /**
   * Handle a PDF file
   * @param file - The file
   * @returns The part
   */
  private async handlePdfFile(file: FileType): Promise<Part> {
    const smallFileSize = 20 * MB
    const isSmallFile = file.size < smallFileSize

    if (isSmallFile) {
      const { data, mimeType } = await window.api.gemini.base64File(file)
      return {
        inlineData: {
          data,
          mimeType
        } as Part['inlineData']
      }
    }

    // Retrieve file from Gemini uploaded files
    const fileMetadata: File | undefined = await window.api.gemini.retrieveFile(file, this.apiKey)

    if (fileMetadata) {
      return {
        fileData: {
          fileUri: fileMetadata.uri,
          mimeType: fileMetadata.mimeType
        } as Part['fileData']
      }
    }

    // If file is not found, upload it to Gemini
    const result = await window.api.gemini.uploadFile(file, this.apiKey)

    return {
      fileData: {
        fileUri: result.uri,
        mimeType: result.mimeType
      } as Part['fileData']
    }
  }

  /**
   * Get the message contents
   * @param message - The message
   * @returns The message contents
   */
  private async getMessageContents(message: Message): Promise<Content> {
    const role = message.role === 'user' ? 'user' : 'model'
    const parts: Part[] = []

<<<<<<< HEAD
    // Get text content using helper
    const textContent = getMessageContent(message)
    if (textContent) {
      parts.push({ text: textContent })
=======
    const parts: Part[] = [{ text: await this.getMessageContent(message) }]
    // Add any generated images from previous responses
    if (message.metadata?.generateImage?.images && message.metadata.generateImage.images.length > 0) {
      for (const imageUrl of message.metadata.generateImage.images) {
        if (imageUrl && imageUrl.startsWith('data:')) {
          // Extract base64 data and mime type from the data URL
          const matches = imageUrl.match(/^data:(.+);base64,(.*)$/)
          if (matches && matches.length === 3) {
            const mimeType = matches[1]
            const base64Data = matches[2]
            parts.push({
              inlineData: {
                data: base64Data,
                mimeType: mimeType
              } as Part['inlineData']
            })
          }
        }
      }
>>>>>>> 75f98608
    }

    // Process Image Blocks using helper
    const imageBlocks = findImageBlocks(message)
    for (const imageBlock of imageBlocks) {
      if (imageBlock.file) {
        // Handle uploaded files
        const file = imageBlock.file
        const base64Data = await window.api.file.base64Image(file.id + file.ext)
<<<<<<< HEAD
        parts.push({ inlineData: { data: base64Data.base64, mimeType: base64Data.mime } } as InlineDataPart)
      } else if (imageBlock.url && imageBlock.url.startsWith('data:')) {
        // Handle data URLs
        const matches = imageBlock.url.match(/^data:(.+);base64,(.*)$/)
        if (matches && matches.length === 3) {
          parts.push({ inlineData: { data: matches[2], mimeType: matches[1] } } as InlineDataPart)
        }
=======
        parts.push({
          inlineData: {
            data: base64Data.base64,
            mimeType: base64Data.mime
          } as Part['inlineData']
        })
>>>>>>> 75f98608
      }
    }

    // Process File Blocks using helper
    const fileBlocks = findFileBlocks(message)
    for (const fileBlock of fileBlocks) {
      const file = fileBlock.file
      if (file.ext === '.pdf') {
        parts.push(await this.handlePdfFile(file))
        continue
      }
      if ([FileTypes.TEXT, FileTypes.DOCUMENT].includes(file.type)) {
        const fileContent = await (await window.api.file.read(file.id + file.ext)).trim()
        parts.push({
          text: file.origin_name + '\n' + fileContent
        })
      }
    }

    return {
      role,
      parts: parts
    }
  }

  /**
   * Get the safety settings
   * @param modelId - The model ID
   * @returns The safety settings
   */
  private getSafetySettings(modelId: string): SafetySetting[] {
    const safetyThreshold = modelId.includes('gemini-2.0-flash-exp')
      ? ('OFF' as HarmBlockThreshold)
      : HarmBlockThreshold.BLOCK_NONE

    return [
      {
        category: HarmCategory.HARM_CATEGORY_HATE_SPEECH,
        threshold: safetyThreshold
      },
      {
        category: HarmCategory.HARM_CATEGORY_SEXUALLY_EXPLICIT,
        threshold: safetyThreshold
      },
      {
        category: HarmCategory.HARM_CATEGORY_HARASSMENT,
        threshold: safetyThreshold
      },
      {
        category: HarmCategory.HARM_CATEGORY_DANGEROUS_CONTENT,
        threshold: safetyThreshold
      },
      {
        category: 'HARM_CATEGORY_CIVIC_INTEGRITY' as HarmCategory,
        threshold: safetyThreshold
      }
    ]
  }

  /**
   * Generate completions
   * @param messages - The messages
   * @param assistant - The assistant
   * @param mcpTools - The MCP tools
   * @param onChunk - The onChunk callback
   * @param onFilterMessages - The onFilterMessages callback
   */
  public async completions({
    messages,
    assistant,
    mcpTools,
    onChunk,
    onFilterMessages
  }: CompletionsParams): Promise<void> {
    const defaultModel = getDefaultModel()
    const model = assistant.model || defaultModel
    const { contextCount, maxTokens, streamOutput } = getAssistantSettings(assistant)

    const userMessages = filterUserRoleStartMessages(
      filterEmptyMessages(filterContextMessages(takeRight(messages, contextCount + 2)))
    )
    onFilterMessages(userMessages)

    const userLastMessage = userMessages.pop()

    const history: Content[] = []

    for (const message of userMessages) {
      history.push(await this.getMessageContents(message))
    }

    let systemInstruction = assistant.prompt

    if (mcpTools && mcpTools.length > 0) {
      systemInstruction = buildSystemPrompt(assistant.prompt || '', mcpTools)
    }

    // const tools = mcpToolsToGeminiTools(mcpTools)
    const tools: ToolListUnion = []
    const toolResponses: MCPToolResponse[] = []

    if (!WebSearchService.isOverwriteEnabled() && assistant.enableWebSearch && isWebSearchModel(model)) {
      tools.push({
        // @ts-ignore googleSearch is not a valid tool for Gemini
        googleSearch: {}
      })
    }

    const generateContentConfig: GenerateContentConfig = {
      responseModalities: isGenerateImageModel(model) ? [Modality.TEXT, Modality.IMAGE] : undefined,
      responseMimeType: isGenerateImageModel(model) ? 'text/plain' : undefined,
      safetySettings: this.getSafetySettings(model.id),
      // generate image don't need system instruction
      systemInstruction: isGemmaModel(model) || isGenerateImageModel(model) ? undefined : systemInstruction,
      temperature: assistant?.settings?.temperature,
      topP: assistant?.settings?.topP,
      maxOutputTokens: maxTokens,
      tools: tools,
      ...this.getCustomParameters(assistant)
    }

    const messageContents: Content = await this.getMessageContents(userLastMessage!)

    const chat = this.sdk.chats.create({
      model: model.id,
      config: generateContentConfig,
      history: history
    })

    if (isGemmaModel(model) && assistant.prompt) {
      const isFirstMessage = history.length === 0
      if (isFirstMessage && messageContents) {
        const systemMessage = [
          {
            text:
              '<start_of_turn>user\n' +
              systemInstruction +
              '<end_of_turn>\n' +
              '<start_of_turn>user\n' +
              (messageContents?.parts?.[0] as Part).text +
              '<end_of_turn>'
          }
        ] as Part[]
        if (messageContents && messageContents.parts) {
          messageContents.parts[0] = systemMessage[0]
        }
      }
    }

    const start_time_millsec = new Date().getTime()

    const { cleanup, abortController } = this.createAbortController(userLastMessage?.id, true)
    const signalProxy = {
      _originalSignal: abortController.signal,

      addEventListener: (eventName: string, listener: () => void) => {
        if (eventName === 'abort') {
          abortController.signal.addEventListener('abort', listener)
        }
      },
      removeEventListener: (eventName: string, listener: () => void) => {
        if (eventName === 'abort') {
          abortController.signal.removeEventListener('abort', listener)
        }
      },
      get aborted() {
        return abortController.signal.aborted
      }
    }

    if (!streamOutput) {
      const response = await chat.sendMessage({
        message: messageContents as PartUnion,
        config: {
          ...generateContentConfig,
          httpOptions: {
            signal: signalProxy as any
          }
        }
      })
      const time_completion_millsec = new Date().getTime() - start_time_millsec
      onChunk({
        text: response.text,
        usage: {
          prompt_tokens: response.usageMetadata?.promptTokenCount || 0,
          completion_tokens: response.usageMetadata?.candidatesTokenCount || 0,
          total_tokens: response.usageMetadata?.totalTokenCount || 0
        },
        metrics: {
          completion_tokens: response.usageMetadata?.candidatesTokenCount,
          time_completion_millsec,
          time_first_token_millsec: 0
        },
        search: response.candidates?.[0]?.groundingMetadata
      })
      return
    }

    const userMessagesStream = await chat.sendMessageStream({
      message: messageContents as PartUnion,
      config: {
        ...generateContentConfig,
        httpOptions: {
          signal: signalProxy as any
        }
      }
    })
    let time_first_token_millsec = 0

    const processToolUses = async (content: string, idx: number) => {
      const toolResults = await parseAndCallTools(
        content,
        toolResponses,
        onChunk,
        idx,
        mcpToolCallResponseToGeminiMessage,
        mcpTools,
        isVisionModel(model)
      )
      if (toolResults && toolResults.length > 0) {
        history.push(messageContents)
        const newChat = this.sdk.chats.create({
          model: model.id,
          config: generateContentConfig,
          history: history as Content[]
        })
        const newStream = await newChat.sendMessageStream({
          message: flatten(toolResults.map((ts) => (ts as Content).parts)) as PartUnion,
          config: {
            ...generateContentConfig,
            httpOptions: {
              signal: signalProxy as any
            }
          }
        })
        await processStream(newStream, idx + 1)
      }
    }

    const processStream = async (stream: AsyncGenerator<GenerateContentResponse>, idx: number) => {
      let content = ''
      for await (const chunk of stream) {
        if (window.keyv.get(EVENT_NAMES.CHAT_COMPLETION_PAUSED)) break

        if (time_first_token_millsec == 0) {
          time_first_token_millsec = new Date().getTime() - start_time_millsec
        }

        const time_completion_millsec = new Date().getTime() - start_time_millsec

        if (chunk.text !== undefined) {
          content += chunk.text
        }
        await processToolUses(content, idx)
        const generateImage = this.processGeminiImageResponse(chunk)

        onChunk({
          text: chunk.text !== undefined ? chunk.text : '',
          usage: {
            prompt_tokens: chunk.usageMetadata?.promptTokenCount || 0,
            completion_tokens: chunk.usageMetadata?.candidatesTokenCount || 0,
            total_tokens: chunk.usageMetadata?.totalTokenCount || 0
          },
          metrics: {
            completion_tokens: chunk.usageMetadata?.candidatesTokenCount,
            time_completion_millsec,
            time_first_token_millsec
          },
          search: chunk.candidates?.[0]?.groundingMetadata,
          mcpToolResponse: toolResponses,
          generateImage: generateImage
        })
      }
    }

    await processStream(userMessagesStream, 0).finally(cleanup)
  }

  /**
   * Translate a message
   * @param message - The message
   * @param assistant - The assistant
   * @param onResponse - The onResponse callback
   * @returns The translated message
   */
  public async translate(message: Message, assistant: Assistant, onResponse?: (text: string) => void) {
    const defaultModel = getDefaultModel()
    const { maxTokens } = getAssistantSettings(assistant)
    const model = assistant.model || defaultModel

<<<<<<< HEAD
    const geminiModel = this.sdk.getGenerativeModel(
      {
        model: model.id,
        ...(isGemmaModel(model) ? {} : { systemInstruction: assistant.prompt }),
        generationConfig: {
          maxOutputTokens: maxTokens,
          temperature: assistant?.settings?.temperature
        }
      },
      this.requestOptions
    )

    // Get content using helper
    const content = getMessageContent(message)

    const gemmaContent =
      isGemmaModel(model) && assistant.prompt
        ? `<start_of_turn>user\n${assistant.prompt}<end_of_turn>\n<start_of_turn>user\n${content}<end_of_turn>`
        : content

    if (!onResponse) {
      const { response } = await geminiModel.generateContent(gemmaContent)
      return response.text()
    }

    const response = await geminiModel.generateContentStream(gemmaContent)

=======
    const content =
      isGemmaModel(model) && assistant.prompt
        ? `<start_of_turn>user\n${assistant.prompt}<end_of_turn>\n<start_of_turn>user\n${message.content}<end_of_turn>`
        : message.content
    if (!onResponse) {
      const response = await this.sdk.models.generateContent({
        model: model.id,
        config: {
          maxOutputTokens: maxTokens,
          temperature: assistant?.settings?.temperature,
          systemInstruction: isGemmaModel(model) ? undefined : assistant.prompt
        },
        contents: [
          {
            role: 'user',
            parts: [{ text: content }]
          }
        ]
      })
      return response.text || ''
    }

    const response = await this.sdk.models.generateContentStream({
      model: model.id,
      config: {
        maxOutputTokens: maxTokens,
        temperature: assistant?.settings?.temperature,
        systemInstruction: isGemmaModel(model) ? undefined : assistant.prompt
      },
      contents: [
        {
          role: 'user',
          parts: [{ text: content }]
        }
      ]
    })
>>>>>>> 75f98608
    let text = ''

    for await (const chunk of response) {
      text += chunk.text
      onResponse(text)
    }

    return text
  }

  /**
   * Summarize a message
   * @param messages - The messages
   * @param assistant - The assistant
   * @returns The summary
   */
  public async summaries(messages: Message[], assistant: Assistant): Promise<string> {
    const model = getTopNamingModel() || assistant.model || getDefaultModel()

    const userMessages = takeRight(messages, 5)
      .filter((message) => !message.isPreset)
      .map((message) => ({
        role: message.role,
        // Get content using helper
        content: getMessageContent(message)
      }))

    const userMessageContent = userMessages.reduce((prev, curr) => {
      const content = curr.role === 'user' ? `User: ${curr.content}` : `Assistant: ${curr.content}`
      return prev + (prev ? '\n' : '') + content
    }, '')

    const systemMessage = {
      role: 'system',
      content: (getStoreSetting('topicNamingPrompt') as string) || i18n.t('prompts.title')
    }

    const userMessage = {
      role: 'user',
      content: userMessageContent
    }

    const content = isGemmaModel(model)
      ? `<start_of_turn>user\n${systemMessage.content}<end_of_turn>\n<start_of_turn>user\n${userMessage.content}<end_of_turn>`
      : userMessage.content

    const response = await this.sdk.models.generateContent({
      model: model.id,
      config: {
        systemInstruction: isGemmaModel(model) ? undefined : systemMessage.content
      },
      contents: [
        {
          role: 'user',
          parts: [{ text: content }]
        }
      ]
    })

    return removeSpecialCharactersForTopicName(response.text || '')
  }

  /**
   * Generate text
   * @param prompt - The prompt
   * @param content - The content
   * @returns The generated text
   */
  public async generateText({ prompt, content }: { prompt: string; content: string }): Promise<string> {
    const model = getDefaultModel()
    const MessageContent = isGemmaModel(model)
      ? `<start_of_turn>user\n${prompt}<end_of_turn>\n<start_of_turn>user\n${content}<end_of_turn>`
      : content
    const response = await this.sdk.models.generateContent({
      model: model.id,
      config: {
        systemInstruction: isGemmaModel(model) ? undefined : prompt
      },
      contents: [
        {
          role: 'user',
          parts: [{ text: MessageContent }]
        }
      ]
    })

    return response.text || ''
  }

  /**
   * Generate suggestions
   * @returns The suggestions
   */
  public async suggestions(): Promise<Suggestion[]> {
    return []
  }

  /**
   * Summarize a message for search
   * @param messages - The messages
   * @param assistant - The assistant
   * @returns The summary
   */
  public async summaryForSearch(messages: Message[], assistant: Assistant): Promise<string> {
    const model = assistant.model || getDefaultModel()

    const systemMessage = {
      role: 'system',
      content: assistant.prompt
    }

    // Get content using helper
    const userMessageContent = messages.map(getMessageContent).join('\n')

    const content = isGemmaModel(model)
      ? `<start_of_turn>user\n${systemMessage.content}<end_of_turn>\n<start_of_turn>user\n${userMessage.content}<end_of_turn>`
      : userMessage.content

    const response = await this.sdk.models.generateContent({
      model: model.id,
      config: {
        systemInstruction: isGemmaModel(model) ? undefined : systemMessage.content,
        temperature: assistant?.settings?.temperature,
        httpOptions: {
          timeout: 20 * 1000
        }
      },
<<<<<<< HEAD
      {
        ...this.requestOptions,
        timeout: 20 * 1000
      }
    )

    const chat = await geminiModel.startChat()
    const { response } = await chat.sendMessage(userMessageContent)
=======
      contents: [
        {
          role: 'user',
          parts: [{ text: content }]
        }
      ]
    })
>>>>>>> 75f98608

    return response.text || ''
  }

  /**
   * Generate an image
   * @returns The generated image
   */
  public async generateImage(): Promise<string[]> {
    return []
  }

  /**
<<<<<<< HEAD
   * 生成图像
   * @param messages - 消息列表
   * @param assistant - 助手配置
   * @param onChunk - 处理生成块的回调
   * @param onFilterMessages - 过滤消息的回调
   * @returns Promise<void>
   */
  private async generateImageExp({ messages, assistant, onChunk, onFilterMessages }: CompletionsParams): Promise<void> {
    const defaultModel = getDefaultModel()
    const model = assistant.model || defaultModel
    const { contextCount, streamOutput, maxTokens } = getAssistantSettings(assistant)

    const userMessages = filterUserRoleStartMessages(filterContextMessages(takeRight(messages, contextCount + 2)))
    onFilterMessages(userMessages)

    const userLastMessage = userMessages.pop()
    if (!userLastMessage) {
      throw new Error('No user message found')
    }

    const history: Content[] = []

    for (const message of userMessages) {
      history.push(await this.getMessageContents(message))
    }

    const userLastMessageContent = await this.getMessageContents(userLastMessage)
    const allContents = [...history, userLastMessageContent]

    let contents: ContentListUnion = allContents.length > 0 ? (allContents as ContentListUnion) : []

    contents = await this.addImageFileToContents(userLastMessage, contents)

    if (!streamOutput) {
      const response = await this.callGeminiGenerateContent(model.id, contents, maxTokens)

      const { isValid, message } = this.isValidGeminiResponse(response)
      if (!isValid) {
        throw new Error(`Gemini API error: ${message}`)
      }

      this.processGeminiImageResponse(response, onChunk)
      return
    }
    const response = await this.callGeminiGenerateContentStream(model.id, contents, maxTokens)

    for await (const chunk of response) {
      this.processGeminiImageResponse(chunk, onChunk)
    }
  }

  /**
   * 添加图片文件到内容列表
   * @param message - 用户消息
   * @param contents - 内容列表
   * @returns 更新后的内容列表
   */
  private async addImageFileToContents(message: Message, contents: ContentListUnion): Promise<ContentListUnion> {
    // Use helper to find image blocks
    const imageBlocks = findImageBlocks(message)
    const contentsArray = Array.isArray(contents) ? contents : [contents]
    const updatedContents = [...contentsArray]

    for (const imageBlock of imageBlocks) {
      if (imageBlock.file) {
        // Only process blocks with uploaded files
        const file = imageBlock.file
        const fileContent = await window.api.file.base64Image(file.id + file.ext)
        if (fileContent && fileContent.base64) {
          updatedContents.push({ inlineData: { data: fileContent.base64, mimeType: fileContent.mime } })
        }
      }
    }
    return updatedContents
  }

  /**
   * 调用Gemini API生成内容
   * @param modelId - 模型ID
   * @param contents - 内容列表
   * @returns 生成结果
   */
  private async callGeminiGenerateContent(
    modelId: string,
    contents: ContentListUnion,
    maxTokens?: number
  ): Promise<GenerateContentResponse> {
    try {
      return await this.imageSdk.models.generateContent({
        model: modelId,
        contents: contents,
        config: {
          responseModalities: ['Text', 'Image'],
          responseMimeType: 'text/plain',
          maxOutputTokens: maxTokens
        }
      })
    } catch (error) {
      console.error('Gemini API error:', error)
      throw error
    }
  }

  private async callGeminiGenerateContentStream(
    modelId: string,
    contents: ContentListUnion,
    maxTokens?: number
  ): Promise<AsyncGenerator<GenerateContentResponse>> {
    try {
      return await this.imageSdk.models.generateContentStream({
        model: modelId,
        contents: contents,
        config: {
          responseModalities: ['Text', 'Image'],
          responseMimeType: 'text/plain',
          maxOutputTokens: maxTokens
        }
      })
    } catch (error) {
      console.error('Gemini API error:', error)
      throw error
    }
  }

  /**
   * 检查Gemini响应是否有效
   * @param response - Gemini响应
   * @returns 是否有效
   */
  private isValidGeminiResponse(response: GenerateContentResponse): { isValid: boolean; message: string } {
    return {
      isValid: response?.candidates?.[0]?.finishReason === FinishReason.STOP ? true : false,
      message: response?.candidates?.[0]?.finishReason || ''
    }
  }

  /**
=======
>>>>>>> 75f98608
   * 处理Gemini图像响应
   * @param response - Gemini响应
   * @param onChunk - 处理生成块的回调
   */
  private processGeminiImageResponse(chunk: GenerateContentResponse): { type: 'base64'; images: string[] } | undefined {
    const parts = chunk.candidates?.[0]?.content?.parts
    if (!parts) {
      return
    }
    // 提取图像数据
    const images = parts
      .filter((part: Part) => part.inlineData)
      .map((part: Part) => {
        if (!part.inlineData) {
          return null
        }
        const dataPrefix = `data:${part.inlineData.mimeType || 'image/png'};base64,`
        return part.inlineData.data?.startsWith('data:') ? part.inlineData.data : dataPrefix + part.inlineData.data
      })

    return {
      type: 'base64',
      images: images.filter((image) => image !== null)
    }
  }

  /**
   * Check if the model is valid
   * @param model - The model
   * @returns The validity of the model
   */
  public async check(model: Model): Promise<{ valid: boolean; error: Error | null }> {
    if (!model) {
      return { valid: false, error: new Error('No model found') }
    }

    try {
      const result = await this.sdk.models.generateContent({
        model: model.id,
        contents: [{ role: 'user', parts: [{ text: 'hi' }] }],
        config: {
          maxOutputTokens: 100
        }
      })
      return {
        valid: !isEmpty(result.text),
        error: null
      }
    } catch (error: any) {
      return {
        valid: false,
        error
      }
    }
  }

  /**
   * Get the models
   * @returns The models
   */
  public async models(): Promise<OpenAI.Models.Model[]> {
    try {
      const api = this.provider.apiHost + '/v1beta/models'
      const { data } = await axios.get(api, { params: { key: this.apiKey } })

      return data.models.map(
        (m) =>
          ({
            id: m.name.replace('models/', ''),
            name: m.displayName,
            description: m.description,
            object: 'model',
            created: Date.now(),
            owned_by: 'gemini'
          }) as OpenAI.Models.Model
      )
    } catch (error) {
      return []
    }
  }

  /**
   * Get the embedding dimensions
   * @param model - The model
   * @returns The embedding dimensions
   */
  public async getEmbeddingDimensions(model: Model): Promise<number> {
    const data = await this.sdk.models.embedContent({
      model: model.id,
      contents: [{ role: 'user', parts: [{ text: 'hi' }] }]
    })
    return data.embeddings?.[0]?.values?.length || 0
  }
}<|MERGE_RESOLUTION|>--- conflicted
+++ resolved
@@ -1,7 +1,3 @@
-<<<<<<< HEAD
-import { ContentListUnion, FinishReason, GenerateContentResponse, GoogleGenAI } from '@google/genai'
-=======
->>>>>>> 75f98608
 import {
   Content,
   File,
@@ -102,66 +98,43 @@
    */
   private async getMessageContents(message: Message): Promise<Content> {
     const role = message.role === 'user' ? 'user' : 'model'
-    const parts: Part[] = []
-
-<<<<<<< HEAD
-    // Get text content using helper
-    const textContent = getMessageContent(message)
-    if (textContent) {
-      parts.push({ text: textContent })
-=======
     const parts: Part[] = [{ text: await this.getMessageContent(message) }]
     // Add any generated images from previous responses
-    if (message.metadata?.generateImage?.images && message.metadata.generateImage.images.length > 0) {
-      for (const imageUrl of message.metadata.generateImage.images) {
-        if (imageUrl && imageUrl.startsWith('data:')) {
-          // Extract base64 data and mime type from the data URL
-          const matches = imageUrl.match(/^data:(.+);base64,(.*)$/)
-          if (matches && matches.length === 3) {
-            const mimeType = matches[1]
-            const base64Data = matches[2]
-            parts.push({
-              inlineData: {
-                data: base64Data,
-                mimeType: mimeType
-              } as Part['inlineData']
-            })
-          }
-        }
-      }
->>>>>>> 75f98608
-    }
-
-    // Process Image Blocks using helper
     const imageBlocks = findImageBlocks(message)
     for (const imageBlock of imageBlocks) {
-      if (imageBlock.file) {
-        // Handle uploaded files
-        const file = imageBlock.file
+      if (imageBlock.metadata?.generateImage?.images && imageBlock.metadata.generateImage.images.length > 0) {
+        for (const imageUrl of imageBlock.metadata.generateImage.images) {
+          if (imageUrl && imageUrl.startsWith('data:')) {
+            // Extract base64 data and mime type from the data URL
+            const matches = imageUrl.match(/^data:(.+);base64,(.*)$/)
+            if (matches && matches.length === 3) {
+              const mimeType = matches[1]
+              const base64Data = matches[2]
+              parts.push({
+                inlineData: {
+                  data: base64Data,
+                  mimeType: mimeType
+                } as Part['inlineData']
+              })
+            }
+          }
+        }
+      }
+    }
+
+    const fileBlocks = findFileBlocks(message)
+    for (const fileBlock of fileBlocks) {
+      const file = fileBlock.file
+      if (file.type === FileTypes.IMAGE) {
         const base64Data = await window.api.file.base64Image(file.id + file.ext)
-<<<<<<< HEAD
-        parts.push({ inlineData: { data: base64Data.base64, mimeType: base64Data.mime } } as InlineDataPart)
-      } else if (imageBlock.url && imageBlock.url.startsWith('data:')) {
-        // Handle data URLs
-        const matches = imageBlock.url.match(/^data:(.+);base64,(.*)$/)
-        if (matches && matches.length === 3) {
-          parts.push({ inlineData: { data: matches[2], mimeType: matches[1] } } as InlineDataPart)
-        }
-=======
         parts.push({
           inlineData: {
             data: base64Data.base64,
             mimeType: base64Data.mime
           } as Part['inlineData']
         })
->>>>>>> 75f98608
-      }
-    }
-
-    // Process File Blocks using helper
-    const fileBlocks = findFileBlocks(message)
-    for (const fileBlock of fileBlocks) {
-      const file = fileBlock.file
+      }
+
       if (file.ext === '.pdf') {
         parts.push(await this.handlePdfFile(file))
         continue
@@ -444,40 +417,12 @@
     const defaultModel = getDefaultModel()
     const { maxTokens } = getAssistantSettings(assistant)
     const model = assistant.model || defaultModel
-
-<<<<<<< HEAD
-    const geminiModel = this.sdk.getGenerativeModel(
-      {
-        model: model.id,
-        ...(isGemmaModel(model) ? {} : { systemInstruction: assistant.prompt }),
-        generationConfig: {
-          maxOutputTokens: maxTokens,
-          temperature: assistant?.settings?.temperature
-        }
-      },
-      this.requestOptions
-    )
-
-    // Get content using helper
-    const content = getMessageContent(message)
-
-    const gemmaContent =
-      isGemmaModel(model) && assistant.prompt
-        ? `<start_of_turn>user\n${assistant.prompt}<end_of_turn>\n<start_of_turn>user\n${content}<end_of_turn>`
-        : content
-
-    if (!onResponse) {
-      const { response } = await geminiModel.generateContent(gemmaContent)
-      return response.text()
-    }
-
-    const response = await geminiModel.generateContentStream(gemmaContent)
-
-=======
+    const _content = getMessageContent(message)
+
     const content =
       isGemmaModel(model) && assistant.prompt
-        ? `<start_of_turn>user\n${assistant.prompt}<end_of_turn>\n<start_of_turn>user\n${message.content}<end_of_turn>`
-        : message.content
+        ? `<start_of_turn>user\n${assistant.prompt}<end_of_turn>\n<start_of_turn>user\n${_content}<end_of_turn>`
+        : _content
     if (!onResponse) {
       const response = await this.sdk.models.generateContent({
         model: model.id,
@@ -510,7 +455,6 @@
         }
       ]
     })
->>>>>>> 75f98608
     let text = ''
 
     for await (const chunk of response) {
@@ -626,8 +570,8 @@
     const userMessageContent = messages.map(getMessageContent).join('\n')
 
     const content = isGemmaModel(model)
-      ? `<start_of_turn>user\n${systemMessage.content}<end_of_turn>\n<start_of_turn>user\n${userMessage.content}<end_of_turn>`
-      : userMessage.content
+      ? `<start_of_turn>user\n${systemMessage.content}<end_of_turn>\n<start_of_turn>user\n${userMessageContent}<end_of_turn>`
+      : userMessageContent
 
     const response = await this.sdk.models.generateContent({
       model: model.id,
@@ -638,16 +582,6 @@
           timeout: 20 * 1000
         }
       },
-<<<<<<< HEAD
-      {
-        ...this.requestOptions,
-        timeout: 20 * 1000
-      }
-    )
-
-    const chat = await geminiModel.startChat()
-    const { response } = await chat.sendMessage(userMessageContent)
-=======
       contents: [
         {
           role: 'user',
@@ -655,7 +589,6 @@
         }
       ]
     })
->>>>>>> 75f98608
 
     return response.text || ''
   }
@@ -669,146 +602,6 @@
   }
 
   /**
-<<<<<<< HEAD
-   * 生成图像
-   * @param messages - 消息列表
-   * @param assistant - 助手配置
-   * @param onChunk - 处理生成块的回调
-   * @param onFilterMessages - 过滤消息的回调
-   * @returns Promise<void>
-   */
-  private async generateImageExp({ messages, assistant, onChunk, onFilterMessages }: CompletionsParams): Promise<void> {
-    const defaultModel = getDefaultModel()
-    const model = assistant.model || defaultModel
-    const { contextCount, streamOutput, maxTokens } = getAssistantSettings(assistant)
-
-    const userMessages = filterUserRoleStartMessages(filterContextMessages(takeRight(messages, contextCount + 2)))
-    onFilterMessages(userMessages)
-
-    const userLastMessage = userMessages.pop()
-    if (!userLastMessage) {
-      throw new Error('No user message found')
-    }
-
-    const history: Content[] = []
-
-    for (const message of userMessages) {
-      history.push(await this.getMessageContents(message))
-    }
-
-    const userLastMessageContent = await this.getMessageContents(userLastMessage)
-    const allContents = [...history, userLastMessageContent]
-
-    let contents: ContentListUnion = allContents.length > 0 ? (allContents as ContentListUnion) : []
-
-    contents = await this.addImageFileToContents(userLastMessage, contents)
-
-    if (!streamOutput) {
-      const response = await this.callGeminiGenerateContent(model.id, contents, maxTokens)
-
-      const { isValid, message } = this.isValidGeminiResponse(response)
-      if (!isValid) {
-        throw new Error(`Gemini API error: ${message}`)
-      }
-
-      this.processGeminiImageResponse(response, onChunk)
-      return
-    }
-    const response = await this.callGeminiGenerateContentStream(model.id, contents, maxTokens)
-
-    for await (const chunk of response) {
-      this.processGeminiImageResponse(chunk, onChunk)
-    }
-  }
-
-  /**
-   * 添加图片文件到内容列表
-   * @param message - 用户消息
-   * @param contents - 内容列表
-   * @returns 更新后的内容列表
-   */
-  private async addImageFileToContents(message: Message, contents: ContentListUnion): Promise<ContentListUnion> {
-    // Use helper to find image blocks
-    const imageBlocks = findImageBlocks(message)
-    const contentsArray = Array.isArray(contents) ? contents : [contents]
-    const updatedContents = [...contentsArray]
-
-    for (const imageBlock of imageBlocks) {
-      if (imageBlock.file) {
-        // Only process blocks with uploaded files
-        const file = imageBlock.file
-        const fileContent = await window.api.file.base64Image(file.id + file.ext)
-        if (fileContent && fileContent.base64) {
-          updatedContents.push({ inlineData: { data: fileContent.base64, mimeType: fileContent.mime } })
-        }
-      }
-    }
-    return updatedContents
-  }
-
-  /**
-   * 调用Gemini API生成内容
-   * @param modelId - 模型ID
-   * @param contents - 内容列表
-   * @returns 生成结果
-   */
-  private async callGeminiGenerateContent(
-    modelId: string,
-    contents: ContentListUnion,
-    maxTokens?: number
-  ): Promise<GenerateContentResponse> {
-    try {
-      return await this.imageSdk.models.generateContent({
-        model: modelId,
-        contents: contents,
-        config: {
-          responseModalities: ['Text', 'Image'],
-          responseMimeType: 'text/plain',
-          maxOutputTokens: maxTokens
-        }
-      })
-    } catch (error) {
-      console.error('Gemini API error:', error)
-      throw error
-    }
-  }
-
-  private async callGeminiGenerateContentStream(
-    modelId: string,
-    contents: ContentListUnion,
-    maxTokens?: number
-  ): Promise<AsyncGenerator<GenerateContentResponse>> {
-    try {
-      return await this.imageSdk.models.generateContentStream({
-        model: modelId,
-        contents: contents,
-        config: {
-          responseModalities: ['Text', 'Image'],
-          responseMimeType: 'text/plain',
-          maxOutputTokens: maxTokens
-        }
-      })
-    } catch (error) {
-      console.error('Gemini API error:', error)
-      throw error
-    }
-  }
-
-  /**
-   * 检查Gemini响应是否有效
-   * @param response - Gemini响应
-   * @returns 是否有效
-   */
-  private isValidGeminiResponse(response: GenerateContentResponse): { isValid: boolean; message: string } {
-    return {
-      isValid: response?.candidates?.[0]?.finishReason === FinishReason.STOP ? true : false,
-      message: response?.candidates?.[0]?.finishReason || ''
-    }
-  }
-
-  /**
-=======
->>>>>>> 75f98608
    * 处理Gemini图像响应
    * @param response - Gemini响应
    * @param onChunk - 处理生成块的回调

import {
  getOpenAIWebSearchParams,
  isOpenAILLMModel,
  isOpenAIReasoningModel,
  isOpenAIWebSearch,
  isSupportedModel,
  isSupportedReasoningEffortOpenAIModel,
  isVisionModel
} from '@renderer/config/models'
import { getStoreSetting } from '@renderer/hooks/useSettings'
import i18n from '@renderer/i18n'
import { getAssistantSettings, getDefaultModel, getTopNamingModel } from '@renderer/services/AssistantService'
import { EVENT_NAMES } from '@renderer/services/EventService'
import FileManager from '@renderer/services/FileManager'
import {
  filterContextMessages,
  filterEmptyMessages,
  filterUserRoleStartMessages
} from '@renderer/services/MessagesService'
import {
  Assistant,
  FileTypes,
  GenerateImageParams,
  MCPToolResponse,
  Model,
  Provider,
  Suggestion,
  Usage,
  WebSearchSource
} from '@renderer/types'
import { ChunkType } from '@renderer/types/chunk'
import { Message } from '@renderer/types/newMessage'
import { addImageFileToContents } from '@renderer/utils/formats'
import { convertLinks } from '@renderer/utils/linkConverter'
import { mcpToolCallResponseToOpenAIMessage, parseAndCallTools } from '@renderer/utils/mcp-tools'
import { findFileBlocks, findImageBlocks, getMainTextContent } from '@renderer/utils/messageUtils/find'
import { buildSystemPrompt } from '@renderer/utils/prompt'
import { isEmpty, takeRight } from 'lodash'
import OpenAI from 'openai'
import { ChatCompletionContentPart, ChatCompletionMessageParam } from 'openai/resources/chat/completions'
import { Stream } from 'openai/streaming'
import { FileLike, toFile } from 'openai/uploads'

import { removeSpecialCharactersForTopicName } from '../../utils/naming'
import { CompletionsParams } from '.'
import BaseProvider from './BaseProvider'

export default class OpenAIProvider extends BaseProvider {
  protected sdk: OpenAI

  constructor(provider: Provider) {
    super(provider)

    this.sdk = new OpenAI({
      dangerouslyAllowBrowser: true,
      apiKey: this.apiKey,
      baseURL: this.getBaseURL(),
      defaultHeaders: {
        ...this.defaultHeaders()
      }
    })
  }

  /**
   * Extract the file content from the message
   * @param message - The message
   * @returns The file content
   */
  protected async extractFileContent(message: Message) {
    const fileBlocks = findFileBlocks(message)
    if (fileBlocks.length > 0) {
      const textFileBlocks = fileBlocks.filter(
        (fb) => fb.file && [FileTypes.TEXT, FileTypes.DOCUMENT].includes(fb.file.type)
      )

      if (textFileBlocks.length > 0) {
        let text = ''
        const divider = '\n\n---\n\n'

        for (const fileBlock of textFileBlocks) {
          const file = fileBlock.file
          const fileContent = (await window.api.file.read(file.id + file.ext)).trim()
          const fileNameRow = 'file: ' + file.origin_name + '\n\n'
          text = text + fileNameRow + fileContent + divider
        }

        return text
      }
    }

    return ''
  }

  private async getReponseMessageParam(message: Message, model: Model): Promise<OpenAI.Responses.EasyInputMessage> {
    const isVision = isVisionModel(model)
    const content = await this.getMessageContent(message)
    const fileBlocks = findFileBlocks(message)
    const imageBlocks = findImageBlocks(message)

    if (fileBlocks.length === 0 && imageBlocks.length === 0) {
      return {
        role: message.role === 'system' ? 'user' : message.role,
        content: content ? [{ type: 'input_text', text: content }] : []
      }
    }

    const parts: OpenAI.Responses.ResponseInputContent[] = []
    if (content) {
      parts.push({
        type: 'input_text',
        text: content
      })
    }

    for (const imageBlock of imageBlocks) {
      if (isVision) {
        if (imageBlock.file) {
          const image = await window.api.file.base64Image(imageBlock.file.id + imageBlock.file.ext)
          parts.push({
            detail: 'auto',
            type: 'input_image',
            image_url: image.data as string
          })
        } else if (imageBlock.url && imageBlock.url.startsWith('data:')) {
          parts.push({
            detail: 'auto',
            type: 'input_image',
            image_url: imageBlock.url
          })
        }
      }
    }

    for (const fileBlock of fileBlocks) {
      const file = fileBlock.file
      if (!file) continue

      if ([FileTypes.TEXT, FileTypes.DOCUMENT].includes(file.type)) {
        const fileContent = (await window.api.file.read(file.id + file.ext)).trim()
        parts.push({
          type: 'input_text',
          text: file.origin_name + '\n' + fileContent
        })
      }
    }

    return {
      role: message.role === 'system' ? 'user' : message.role,
      content: parts
    }
  }

  protected getServiceTier(model: Model) {
    if (model.id.includes('o3') || model.id.includes('o4')) {
      return 'flex'
    }
    if (isOpenAILLMModel(model)) {
      return 'auto'
    }
    return undefined
  }

  /**
   * Get the temperature for the assistant
   * @param assistant - The assistant
   * @param model - The model
   * @returns The temperature
   */
  protected getTemperature(assistant: Assistant, model: Model) {
    return isOpenAIReasoningModel(model) || isOpenAILLMModel(model) ? undefined : assistant?.settings?.temperature
  }

  /**
   * Get the top P for the assistant
   * @param assistant - The assistant
   * @param model - The model
   * @returns The top P
   */
  protected getTopP(assistant: Assistant, model: Model) {
    return isOpenAIReasoningModel(model) || isOpenAILLMModel(model) ? undefined : assistant?.settings?.topP
  }

  private getResponseReasoningEffort(assistant: Assistant, model: Model) {
    if (!isSupportedReasoningEffortOpenAIModel(model)) {
      return {}
    }

    const reasoningEffort = assistant?.settings?.reasoning_effort
    if (!reasoningEffort) {
      return {}
    }

    if (isSupportedReasoningEffortOpenAIModel(model)) {
      return {
        reasoning: {
          effort: reasoningEffort as OpenAI.ReasoningEffort,
          summary: 'detailed'
        } as OpenAI.Reasoning
      }
    }

    return {}
  }

  /**
   * Get the message parameter
   * @param message - The message
   * @param model - The model
   * @returns The message parameter
   */
  protected async getMessageParam(
    message: Message,
    model: Model
  ): Promise<OpenAI.Chat.Completions.ChatCompletionMessageParam> {
    const isVision = isVisionModel(model)
    const content = await this.getMessageContent(message)
    const fileBlocks = findFileBlocks(message)
    const imageBlocks = findImageBlocks(message)

    if (fileBlocks.length === 0 && imageBlocks.length === 0) {
      return {
        role: message.role === 'system' ? 'user' : message.role,
        content
      }
    }

    // If the model supports files, add the file content to the message
    const parts: ChatCompletionContentPart[] = []

    if (content) {
      parts.push({ type: 'text', text: content })
    }

    for (const imageBlock of imageBlocks) {
      if (isVision) {
        if (imageBlock.file) {
          const image = await window.api.file.base64Image(imageBlock.file.id + imageBlock.file.ext)
          parts.push({ type: 'image_url', image_url: { url: image.data } })
        } else if (imageBlock.url && imageBlock.url.startsWith('data:')) {
          parts.push({ type: 'image_url', image_url: { url: imageBlock.url } })
        }
      }
    }

    for (const fileBlock of fileBlocks) {
      const file = fileBlock.file
      if (!file) {
        continue
      }

      if ([FileTypes.TEXT, FileTypes.DOCUMENT].includes(file.type)) {
        const fileContent = await (await window.api.file.read(file.id + file.ext)).trim()
        parts.push({
          type: 'text',
          text: file.origin_name + '\n' + fileContent
        })
      }
    }

    return {
      role: message.role === 'system' ? 'user' : message.role,
      content: parts
    } as ChatCompletionMessageParam
  }

  /**
   * Generate completions for the assistant use Response API
   * @param messages - The messages
   * @param assistant - The assistant
   * @param onChunk - The onChunk callback
   * @param onFilterMessages - The onFilterMessages callback
   * @returns The completions
   */
  async completions({ messages, assistant, mcpTools, onChunk, onFilterMessages }: CompletionsParams): Promise<void> {
    if (assistant.enableGenerateImage) {
      await this.generateImageByChat({ messages, assistant, onChunk } as CompletionsParams)
      return
    }
    const defaultModel = getDefaultModel()
    const model = assistant.model || defaultModel
    const { contextCount, maxTokens, streamOutput } = getAssistantSettings(assistant)

    const isEnabledWebSearch = assistant.enableWebSearch || !!assistant.webSearchProviderId
    onChunk({ type: ChunkType.LLM_RESPONSE_CREATED })
    // 退回到 OpenAI 兼容模式
    if (isOpenAIWebSearch(model)) {
      const systemMessage = { role: 'system', content: assistant.prompt || '' }
      const userMessages: ChatCompletionMessageParam[] = []
      const _messages = filterUserRoleStartMessages(
        filterEmptyMessages(filterContextMessages(takeRight(messages, contextCount + 1)))
      )
      onFilterMessages(_messages)

      for (const message of _messages) {
        userMessages.push(await this.getMessageParam(message, model))
      }
      //当 systemMessage 内容为空时不发送 systemMessage
      let reqMessages: ChatCompletionMessageParam[]
      if (!systemMessage.content) {
        reqMessages = [...userMessages]
      } else {
        reqMessages = [systemMessage, ...userMessages].filter(Boolean) as ChatCompletionMessageParam[]
      }
      const lastUserMessage = _messages.findLast((m) => m.role === 'user')
      const { abortController, cleanup, signalPromise } = this.createAbortController(lastUserMessage?.id, true)
      const { signal } = abortController
      let time_first_token_millsec_delta = 0
      const start_time_millsec = new Date().getTime()
      const response = await this.sdk.chat.completions
        // @ts-ignore key is not typed
        .create(
          {
            model: model.id,
            messages: reqMessages,
            stream: true,
            temperature: this.getTemperature(assistant, model),
            top_p: this.getTopP(assistant, model),
            max_tokens: maxTokens,
            ...getOpenAIWebSearchParams(assistant, model),
            ...this.getCustomParameters(assistant)
          },
          {
            signal
          }
        )
      const processStream = async (stream: any) => {
        let content = ''
        let isFirstChunk = true
        let final_time_completion_millsec_delta = 0
        let lastUsage: Usage | undefined = undefined
        for await (const chunk of stream as any) {
          if (window.keyv.get(EVENT_NAMES.CHAT_COMPLETION_PAUSED)) {
            break
          }
          const delta = chunk.choices[0]?.delta
          const finishReason = chunk.choices[0]?.finish_reason
          if (delta?.content) {
            if (delta?.annotations) {
              delta.content = convertLinks(delta.content || '', isFirstChunk)
            }
            if (isFirstChunk) {
              isFirstChunk = false
              time_first_token_millsec_delta = new Date().getTime() - start_time_millsec
            }
            content += delta.content
            onChunk({ type: ChunkType.TEXT_DELTA, text: delta.content })
          }
          if (!isEmpty(finishReason) || chunk?.annotations) {
            onChunk({ type: ChunkType.TEXT_COMPLETE, text: content })
            final_time_completion_millsec_delta = new Date().getTime() - start_time_millsec
            if (chunk.usage) {
              lastUsage = chunk.usage
            }
          }
          if (delta?.annotations) {
            onChunk({
              type: ChunkType.LLM_WEB_SEARCH_COMPLETE,
              llm_web_search: {
                results: delta.annotations,
                source: WebSearchSource.OPENAI_COMPATIBLE
              }
            })
          }
        }
        onChunk({
          type: ChunkType.BLOCK_COMPLETE,
          response: {
            usage: lastUsage,
            metrics: {
              completion_tokens: lastUsage?.completion_tokens,
              time_completion_millsec: final_time_completion_millsec_delta,
              time_first_token_millsec: time_first_token_millsec_delta
            }
          }
        })
      }
      await processStream(response).finally(cleanup)
      await signalPromise?.promise?.catch((error) => {
        throw error
      })
      return
    }
    const tools: OpenAI.Responses.Tool[] = []
    if (isEnabledWebSearch) {
      tools.push({
        type: 'web_search_preview'
      })
    }
    messages = addImageFileToContents(messages)
    const systemMessage: OpenAI.Responses.EasyInputMessage = {
      role: 'system',
      content: []
    }
    const systemMessageContent: OpenAI.Responses.ResponseInputMessageContentList = []
    const systemMessageInput: OpenAI.Responses.ResponseInputText = {
      text: assistant.prompt || '',
      type: 'input_text'
    }
    if (isSupportedReasoningEffortOpenAIModel(model)) {
      systemMessageInput.text = `Formatting re-enabled${systemMessageInput.text ? '\n' + systemMessageInput.text : ''}`
      systemMessage.role = 'developer'
    }

    if (mcpTools && mcpTools.length > 0) {
      systemMessageInput.text = buildSystemPrompt(systemMessageInput.text || '', mcpTools)
    }
    systemMessageContent.push(systemMessageInput)
    systemMessage.content = systemMessageContent
    const _messages = filterUserRoleStartMessages(
      filterEmptyMessages(filterContextMessages(takeRight(messages, contextCount + 1)))
    )

    onFilterMessages(_messages)
    const userMessage: OpenAI.Responses.EasyInputMessage[] = []
    for (const message of _messages) {
      userMessage.push(await this.getReponseMessageParam(message, model))
    }

    let time_first_token_millsec = 0
    const start_time_millsec = new Date().getTime()

    const lastUserMessage = _messages.findLast((m) => m.role === 'user')
    const { abortController, cleanup, signalPromise } = this.createAbortController(lastUserMessage?.id, true)
    const { signal } = abortController

    // 当 systemMessage 内容为空时不发送 systemMessage
    let reqMessages: OpenAI.Responses.EasyInputMessage[]
    if (!systemMessage.content) {
      reqMessages = [...userMessage]
    } else {
      reqMessages = [systemMessage, ...userMessage].filter(Boolean) as OpenAI.Responses.EasyInputMessage[]
    }

    const toolResponses: MCPToolResponse[] = []

    const processToolUses = async (content: string, idx: number) => {
      const toolResults = await parseAndCallTools(
        content,
        toolResponses,
        onChunk,
        idx,
        mcpToolCallResponseToOpenAIMessage,
        mcpTools,
        isVisionModel(model)
      )

      if (toolResults.length > 0) {
        reqMessages.push({
          role: 'assistant',
          content: content
        })
        toolResults.forEach((ts) => reqMessages.push(ts as OpenAI.Responses.EasyInputMessage))
        const newStream = await this.sdk.responses.create(
          {
            model: model.id,
            input: reqMessages,
            temperature: this.getTemperature(assistant, model),
            top_p: this.getTopP(assistant, model),
            max_output_tokens: maxTokens,
            stream: true,
            service_tier: this.getServiceTier(model),
            ...this.getResponseReasoningEffort(assistant, model),
            ...this.getCustomParameters(assistant)
          },
          {
            signal
          }
        )
        await processStream(newStream, idx + 1)
      }
    }

    const processStream = async (
      stream: Stream<OpenAI.Responses.ResponseStreamEvent> | OpenAI.Responses.Response,
      idx: number
    ) => {
      if (!streamOutput) {
        const nonStream = stream as OpenAI.Responses.Response
        const time_completion_millsec = new Date().getTime() - start_time_millsec
        const completion_tokens =
          (nonStream.usage?.output_tokens || 0) + (nonStream.usage?.output_tokens_details.reasoning_tokens ?? 0)
        const total_tokens =
          (nonStream.usage?.total_tokens || 0) + (nonStream.usage?.output_tokens_details.reasoning_tokens ?? 0)
        const finalMetrics = {
          completion_tokens,
          time_completion_millsec,
          time_first_token_millsec: 0
        }
        const finalUsage = {
          completion_tokens,
          prompt_tokens: nonStream.usage?.input_tokens || 0,
          total_tokens
        }
        for (const output of nonStream.output) {
          switch (output.type) {
            case 'message':
              if (output.content[0].type === 'output_text') {
                onChunk({ type: ChunkType.TEXT_COMPLETE, text: output.content[0].text })
                if (output.content[0].annotations && output.content[0].annotations.length > 0) {
                  onChunk({
                    type: ChunkType.LLM_WEB_SEARCH_COMPLETE,
                    llm_web_search: {
                      source: WebSearchSource.OPENAI,
                      results: output.content[0].annotations
                    }
                  })
                }
              }
              break
            case 'reasoning':
              onChunk({
                type: ChunkType.THINKING_COMPLETE,
                text: output.summary.map((s) => s.text).join('\n'),
                thinking_millsec: new Date().getTime() - start_time_millsec
              })
              break
          }
        }
        onChunk({
          type: ChunkType.BLOCK_COMPLETE,
          response: {
            usage: finalUsage,
            metrics: finalMetrics
          }
        })
        return
      }
      let content = ''
      for await (const chunk of stream as Stream<OpenAI.Responses.ResponseStreamEvent>) {
        if (window.keyv.get(EVENT_NAMES.CHAT_COMPLETION_PAUSED)) {
          break
        }
        switch (chunk.type) {
          case 'response.created':
            time_first_token_millsec = new Date().getTime()
            break
          case 'response.reasoning_summary_text.delta':
            onChunk({
              type: ChunkType.THINKING_DELTA,
              text: chunk.delta,
              thinking_millsec: new Date().getTime() - time_first_token_millsec
            })
            break
          case 'response.reasoning_summary_text.done':
            onChunk({
              type: ChunkType.THINKING_COMPLETE,
              text: chunk.text,
              thinking_millsec: new Date().getTime() - time_first_token_millsec
            })
<<<<<<< HEAD
            break
          case 'response.output_text.delta':
=======

            thinkingContent = ''
            isFirstThinkingChunk = true
            hasReasoningContent = false
          }
        }

        // 2. Text Content
        if (delta?.content) {
          if (assistant.enableWebSearch) {
            if (delta?.annotations) {
              delta.content = convertLinks(delta.content || '', isFirstChunk)
            } else if (assistant.model?.provider === 'openrouter') {
              delta.content = convertLinksToOpenRouter(delta.content || '', isFirstChunk)
            } else if (isZhipuModel(assistant.model)) {
              delta.content = convertLinksToZhipu(delta.content || '', isFirstChunk)
            } else if (isHunyuanSearchModel(assistant.model)) {
              delta.content = convertLinksToHunyuan(
                delta.content || '',
                chunk.search_info.search_results || [],
                isFirstChunk
              )
            }
          }
          // 说明前面没有思考内容
          if (isFirstChunk && time_first_token_millsec === 0 && time_first_token_millsec_delta === 0) {
            isFirstChunk = false
            time_first_token_millsec = currentTime
            time_first_token_millsec_delta = time_first_token_millsec - start_time_millsec
          }
          content += delta.content // Still accumulate for processToolUses

          // isThinkingInContent = this.findThinkingProcessor(content, model)
          // if (isThinkingInContent) {
          //   processThinkingChunk(content, isThinkingInContent, onChunk)
          onChunk({ type: ChunkType.TEXT_DELTA, text: delta.content })
          // } else {
          // }
        }
        // console.log('delta?.finish_reason', delta?.finish_reason)
        if (!isEmpty(finishReason)) {
          onChunk({ type: ChunkType.TEXT_COMPLETE, text: content })
          final_time_completion_millsec_delta = currentTime - start_time_millsec
          console.log(
            `completions final_time_completion_millsec ${new Date(currentTime).toLocaleString(undefined, {
              year: 'numeric',
              month: 'numeric',
              day: 'numeric',
              hour: 'numeric',
              minute: 'numeric',
              second: 'numeric',
              fractionalSecondDigits: 3
            })}`
          )
          // 6. Usage (If provided per chunk) - Capture the last known usage
          if (chunk.usage) {
            // console.log('chunk.usage', chunk.usage)
            lastUsage = chunk.usage // Update with the latest usage info
            // Send incremental usage update if needed by UI (optional, keep if useful)
            // onChunk({ type: 'block_in_progress', response: { usage: chunk.usage } })
          }

          // 3. Web Search
          if (delta?.annotations) {
>>>>>>> 227ea3e3
            onChunk({
              type: ChunkType.TEXT_DELTA,
              text: chunk.delta
            })
            content += chunk.delta
            break
          case 'response.output_text.done':
            onChunk({
              type: ChunkType.TEXT_COMPLETE,
              text: chunk.text
            })
            break
          case 'response.content_part.done':
            if (chunk.part.type === 'output_text' && chunk.part.annotations && chunk.part.annotations.length > 0) {
              onChunk({
                type: ChunkType.LLM_WEB_SEARCH_COMPLETE,
                llm_web_search: {
                  source: WebSearchSource.OPENAI,
                  results: chunk.part.annotations
                }
              })
            }
            break
          case 'response.completed': {
            const completion_tokens =
              (chunk.response.usage?.output_tokens || 0) +
              (chunk.response.usage?.output_tokens_details.reasoning_tokens ?? 0)
            const total_tokens =
              (chunk.response.usage?.total_tokens || 0) +
              (chunk.response.usage?.output_tokens_details.reasoning_tokens ?? 0)
            onChunk({
              type: ChunkType.BLOCK_COMPLETE,
              response: {
                usage: {
                  completion_tokens,
                  prompt_tokens: chunk.response.usage?.input_tokens || 0,
                  total_tokens
                },
                metrics: {
                  completion_tokens,
                  time_completion_millsec: new Date().getTime() - start_time_millsec,
                  time_first_token_millsec: time_first_token_millsec - start_time_millsec
                }
              }
            })
            break
          }
          case 'error':
            onChunk({
              type: ChunkType.ERROR,
              error: {
                message: chunk.message,
                code: chunk.code
              }
            })
            break
        }
      }

      await processToolUses(content, idx)
<<<<<<< HEAD
=======

      // Send the final block_complete chunk with accumulated data
      onChunk({
        type: ChunkType.BLOCK_COMPLETE,
        response: {
          // Use the enhanced usage object
          usage: lastUsage,
          metrics: {
            // Get completion tokens from the last usage object if available
            completion_tokens: lastUsage?.completion_tokens,
            time_completion_millsec: final_time_completion_millsec_delta,
            time_first_token_millsec: time_first_token_millsec_delta,
            time_thinking_millsec: final_time_thinking_millsec_delta
          }
        }
      })

      // FIXME: 临时方案，重置时间戳和思考内容
      time_first_token_millsec = 0
      time_first_content_millsec = 0
>>>>>>> 227ea3e3
    }

    const stream = await this.sdk.responses.create(
      {
        model: model.id,
        input: reqMessages,
        temperature: this.getTemperature(assistant, model),
        top_p: this.getTopP(assistant, model),
        max_output_tokens: maxTokens,
        stream: streamOutput,
        tools: tools.length > 0 ? tools : undefined,
        service_tier: this.getServiceTier(model),
        ...this.getResponseReasoningEffort(assistant, model),
        ...this.getCustomParameters(assistant)
      },
      { signal }
    )

    await processStream(stream, 0).finally(cleanup)

    // 捕获signal的错误
    await signalPromise?.promise?.catch((error) => {
      throw error
    })
  }

  /**
   * Translate the content
   * @param content - The content
   * @param assistant - The assistant
   * @param onResponse - The onResponse callback
   * @returns The translated content
   */
  async translate(
    content: string,
    assistant: Assistant,
    onResponse?: (text: string, isComplete: boolean) => void
  ): Promise<string> {
    const defaultModel = getDefaultModel()
    const model = assistant.model || defaultModel
    const messageForApi: OpenAI.Responses.EasyInputMessage[] = content
      ? [
          {
            role: 'system',
            content: assistant.prompt
          },
          {
            role: 'user',
            content
          }
        ]
      : [{ role: 'user', content: assistant.prompt }]

    const isOpenAIReasoning = isOpenAIReasoningModel(model)
    const isSupportedStreamOutput = () => {
      if (!onResponse) {
        return false
      }
      if (isOpenAIReasoning) {
        return false
      }
      return true
    }

    const stream = isSupportedStreamOutput()
    let text = ''
    if (stream) {
      const response = await this.sdk.responses.create({
        model: model.id,
        input: messageForApi,
        stream: true,
        temperature: this.getTemperature(assistant, model),
        top_p: this.getTopP(assistant, model),
        ...this.getResponseReasoningEffort(assistant, model)
      })

      for await (const chunk of response) {
        switch (chunk.type) {
          case 'response.output_text.delta':
            text += chunk.delta
            onResponse?.(text, false)
            break
          case 'response.output_text.done':
            onResponse?.(chunk.text, true)
            break
        }
      }
    } else {
      const response = await this.sdk.responses.create({
        model: model.id,
        input: messageForApi,
        stream: false,
        temperature: this.getTemperature(assistant, model),
        top_p: this.getTopP(assistant, model),
        ...this.getResponseReasoningEffort(assistant, model)
      })
      return response.output_text
    }

    return text
  }

  /**
   * Summarize the messages
   * @param messages - The messages
   * @param assistant - The assistant
   * @returns The summary
   */
  public async summaries(messages: Message[], assistant: Assistant): Promise<string> {
    const model = getTopNamingModel() || assistant.model || getDefaultModel()
    const userMessages = takeRight(messages, 5)
      .filter((message) => !message.isPreset)
      .map((message) => ({
        role: message.role,
        content: getMainTextContent(message)
      }))
    const userMessageContent = userMessages.reduce((prev, curr) => {
      const content = curr.role === 'user' ? `User: ${curr.content}` : `Assistant: ${curr.content}`
      return prev + (prev ? '\n' : '') + content
    }, '')

    const systemMessage: OpenAI.Responses.EasyInputMessage = {
      role: 'system',
      content: (getStoreSetting('topicNamingPrompt') as string) || i18n.t('prompts.title')
    }

    const userMessage: OpenAI.Responses.EasyInputMessage = {
      role: 'user',
      content: userMessageContent
    }

    const response = await this.sdk.responses.create({
      model: model.id,
      input: [systemMessage, userMessage],
      stream: false,
      max_output_tokens: 1000
    })
    return removeSpecialCharactersForTopicName(response.output_text.substring(0, 50))
  }

  public async summaryForSearch(messages: Message[], assistant: Assistant): Promise<string | null> {
    const model = getTopNamingModel() || assistant.model || getDefaultModel()
    const systemMessage: OpenAI.Responses.EasyInputMessage = {
      role: 'system',
      content: assistant.prompt
    }
    const messageContents = messages.map((m) => getMainTextContent(m))
    const userMessageContent = messageContents.join('\n')
    const userMessage: OpenAI.Responses.EasyInputMessage = {
      role: 'user',
      content: userMessageContent
    }
    const lastUserMessage = messages[messages.length - 1]
    const { abortController, cleanup } = this.createAbortController(lastUserMessage?.id)
    const { signal } = abortController

    const response = await this.sdk.responses
      .create(
        {
          model: model.id,
          input: [systemMessage, userMessage],
          stream: false,
          max_output_tokens: 1000
        },
        {
          signal,
          timeout: 20 * 1000
        }
      )
      .finally(cleanup)

    return response.output_text
  }

  /**
   *  Generate suggestions
   * @param messages - The messages
   * @param assistant - The assistant
   * @returns The suggestions
   */
  async suggestions(messages: Message[], assistant: Assistant): Promise<Suggestion[]> {
    const model = assistant.model

    if (!model) {
      return []
    }

    const userMessagesForApi = messages
      .filter((m) => m.role === 'user')
      .map((m) => ({
        role: m.role,
        content: getMainTextContent(m)
      }))

    const response: any = await this.sdk.request({
      method: 'post',
      path: '/advice_questions',
      body: {
        messages: userMessagesForApi,
        model: model.id,
        max_tokens: 0,
        temperature: 0,
        n: 0
      }
    })

    return response?.questions?.filter(Boolean)?.map((q: any) => ({ content: q })) || []
  }

  /**
   * Generate text
   * @param prompt - The prompt
   * @param content - The content
   * @returns The generated text
   */
  public async generateText({ prompt, content }: { prompt: string; content: string }): Promise<string> {
    const model = getDefaultModel()
    const response = await this.sdk.responses.create({
      model: model.id,
      stream: false,
      input: [
        { role: 'system', content: prompt },
        { role: 'user', content }
      ]
    })
    return response.output_text
  }

  /**
   * Check if the model is valid
   * @param model - The model
   * @param stream - Whether to use streaming interface
   * @returns The validity of the model
   */
  public async check(model: Model, stream: boolean): Promise<{ valid: boolean; error: Error | null }> {
    if (!model) {
      return { valid: false, error: new Error('No model found') }
    }
    if (stream) {
      const response = await this.sdk.responses.create({
        model: model.id,
        input: [{ role: 'user', content: 'hi' }],
        stream: true
      })
      let hasContent = false
      for await (const chunk of response) {
        if (chunk.type === 'response.output_text.delta') {
          hasContent = true
        }
      }
      if (hasContent) {
        return { valid: true, error: null }
      }
      throw new Error('Empty streaming response')
    } else {
      const response = await this.sdk.responses.create({
        model: model.id,
        input: [{ role: 'user', content: 'hi' }],
        stream: false
      })
      if (!response.output_text) {
        throw new Error('Empty response')
      }
      return { valid: true, error: null }
    }
  }

  /**
   * Get the models
   * @returns The models
   */
  public async models(): Promise<OpenAI.Models.Model[]> {
    try {
      const response = await this.sdk.models.list()
      const models = response.data || []
      return models.filter(isSupportedModel)
    } catch (error) {
      return []
    }
  }

  /**
   * Generate an image
   * @param params - The parameters
   * @returns The generated image
   */
  public async generateImage({
    model,
    prompt,
    negativePrompt,
    imageSize,
    batchSize,
    seed,
    numInferenceSteps,
    guidanceScale,
    signal,
    promptEnhancement
  }: GenerateImageParams): Promise<string[]> {
    const response = (await this.sdk.request({
      method: 'post',
      path: '/images/generations',
      signal,
      body: {
        model,
        prompt,
        negative_prompt: negativePrompt,
        image_size: imageSize,
        batch_size: batchSize,
        seed: seed ? parseInt(seed) : undefined,
        num_inference_steps: numInferenceSteps,
        guidance_scale: guidanceScale,
        prompt_enhancement: promptEnhancement
      }
    })) as { data: Array<{ url: string }> }

    return response.data.map((item) => item.url)
  }

  public async generateImageByChat({ messages, assistant, onChunk }: CompletionsParams): Promise<void> {
    const defaultModel = getDefaultModel()
    const model = assistant.model || defaultModel
    // save image data from the last assistant message
    messages = addImageFileToContents(messages)
    const lastUserMessage = messages.findLast((m) => m.role === 'user')
    const lastAssistantMessage = messages.findLast((m) => m.role === 'assistant')
    if (!lastUserMessage) {
      return
    }

    const { abortController } = this.createAbortController(lastUserMessage?.id, true)
    const { signal } = abortController
    const content = getMainTextContent(lastUserMessage!)
    let response: OpenAI.Images.ImagesResponse | null = null
    let images: FileLike[] = []

    try {
      if (lastUserMessage) {
        const UserFiles = findImageBlocks(lastUserMessage)
        const validUserFiles = UserFiles.filter((f) => f.file) // Filter out files that are undefined first
        const userImages = await Promise.all(
          validUserFiles.map(async (f) => {
            // f.file is guaranteed to exist here due to the filter above
            const fileInfo = f.file!
            const binaryData = await FileManager.readBinaryImage(fileInfo)
            const file = await toFile(binaryData, fileInfo.origin_name || 'image.png', {
              type: 'image/png'
            })
            return file
          })
        )
        images = images.concat(userImages)
      }

      if (lastAssistantMessage) {
        const assistantFiles = findImageBlocks(lastAssistantMessage)
        const assistantImages = await Promise.all(
          assistantFiles.filter(Boolean).map(async (f) => {
            const base64Data = f?.url?.replace(/^data:image\/\w+;base64,/, '')
            if (!base64Data) return null
            const binary = atob(base64Data)
            const bytes = new Uint8Array(binary.length)
            for (let i = 0; i < binary.length; i++) {
              bytes[i] = binary.charCodeAt(i)
            }
            const file = await toFile(bytes, 'assistant_image.png', {
              type: 'image/png'
            })
            return file
          })
        )
        images = images.concat(assistantImages.filter(Boolean) as FileLike[])
      }
      onChunk({
        type: ChunkType.IMAGE_CREATED
      })

      const start_time_millsec = new Date().getTime()

      if (images.length > 0) {
        response = await this.sdk.images.edit(
          {
            model: model.id,
            image: images,
            prompt: content || ''
          },
          {
            signal,
            timeout: 300_000
          }
        )
      } else {
        response = await this.sdk.images.generate(
          {
            model: model.id,
            prompt: content || '',
            response_format: model.id.includes('gpt-image-1') ? undefined : 'b64_json'
          },
          {
            signal,
            timeout: 300_000
          }
        )
      }

      onChunk({
        type: ChunkType.IMAGE_COMPLETE,
        image: {
          type: 'base64',
          images: response?.data?.map((item) => `data:image/png;base64,${item.b64_json}`) || []
        }
      })

      onChunk({
        type: ChunkType.BLOCK_COMPLETE,
        response: {
          usage: {
            completion_tokens: response.usage?.output_tokens || 0,
            prompt_tokens: response.usage?.input_tokens || 0,
            total_tokens: response.usage?.total_tokens || 0
          },
          metrics: {
            completion_tokens: response.usage?.output_tokens || 0,
            time_first_token_millsec: 0, // Non-streaming, first token time is not relevant
            time_completion_millsec: new Date().getTime() - start_time_millsec
          }
        }
      })
    } catch (error: any) {
      console.error('[generateImageByChat] error', error)
      onChunk({
        type: ChunkType.ERROR,
        error
      })
    }
  }

  /**
   * Get the embedding dimensions
   * @param model - The model
   * @returns The embedding dimensions
   */
  public async getEmbeddingDimensions(model: Model): Promise<number> {
    const data = await this.sdk.embeddings.create({
      model: model.id,
      input: 'hi'
    })
    return data.data[0].embedding.length
  }
}<|MERGE_RESOLUTION|>--- conflicted
+++ resolved
@@ -547,75 +547,8 @@
               text: chunk.text,
               thinking_millsec: new Date().getTime() - time_first_token_millsec
             })
-<<<<<<< HEAD
             break
           case 'response.output_text.delta':
-=======
-
-            thinkingContent = ''
-            isFirstThinkingChunk = true
-            hasReasoningContent = false
-          }
-        }
-
-        // 2. Text Content
-        if (delta?.content) {
-          if (assistant.enableWebSearch) {
-            if (delta?.annotations) {
-              delta.content = convertLinks(delta.content || '', isFirstChunk)
-            } else if (assistant.model?.provider === 'openrouter') {
-              delta.content = convertLinksToOpenRouter(delta.content || '', isFirstChunk)
-            } else if (isZhipuModel(assistant.model)) {
-              delta.content = convertLinksToZhipu(delta.content || '', isFirstChunk)
-            } else if (isHunyuanSearchModel(assistant.model)) {
-              delta.content = convertLinksToHunyuan(
-                delta.content || '',
-                chunk.search_info.search_results || [],
-                isFirstChunk
-              )
-            }
-          }
-          // 说明前面没有思考内容
-          if (isFirstChunk && time_first_token_millsec === 0 && time_first_token_millsec_delta === 0) {
-            isFirstChunk = false
-            time_first_token_millsec = currentTime
-            time_first_token_millsec_delta = time_first_token_millsec - start_time_millsec
-          }
-          content += delta.content // Still accumulate for processToolUses
-
-          // isThinkingInContent = this.findThinkingProcessor(content, model)
-          // if (isThinkingInContent) {
-          //   processThinkingChunk(content, isThinkingInContent, onChunk)
-          onChunk({ type: ChunkType.TEXT_DELTA, text: delta.content })
-          // } else {
-          // }
-        }
-        // console.log('delta?.finish_reason', delta?.finish_reason)
-        if (!isEmpty(finishReason)) {
-          onChunk({ type: ChunkType.TEXT_COMPLETE, text: content })
-          final_time_completion_millsec_delta = currentTime - start_time_millsec
-          console.log(
-            `completions final_time_completion_millsec ${new Date(currentTime).toLocaleString(undefined, {
-              year: 'numeric',
-              month: 'numeric',
-              day: 'numeric',
-              hour: 'numeric',
-              minute: 'numeric',
-              second: 'numeric',
-              fractionalSecondDigits: 3
-            })}`
-          )
-          // 6. Usage (If provided per chunk) - Capture the last known usage
-          if (chunk.usage) {
-            // console.log('chunk.usage', chunk.usage)
-            lastUsage = chunk.usage // Update with the latest usage info
-            // Send incremental usage update if needed by UI (optional, keep if useful)
-            // onChunk({ type: 'block_in_progress', response: { usage: chunk.usage } })
-          }
-
-          // 3. Web Search
-          if (delta?.annotations) {
->>>>>>> 227ea3e3
             onChunk({
               type: ChunkType.TEXT_DELTA,
               text: chunk.delta
@@ -676,29 +609,6 @@
       }
 
       await processToolUses(content, idx)
-<<<<<<< HEAD
-=======
-
-      // Send the final block_complete chunk with accumulated data
-      onChunk({
-        type: ChunkType.BLOCK_COMPLETE,
-        response: {
-          // Use the enhanced usage object
-          usage: lastUsage,
-          metrics: {
-            // Get completion tokens from the last usage object if available
-            completion_tokens: lastUsage?.completion_tokens,
-            time_completion_millsec: final_time_completion_millsec_delta,
-            time_first_token_millsec: time_first_token_millsec_delta,
-            time_thinking_millsec: final_time_thinking_millsec_delta
-          }
-        }
-      })
-
-      // FIXME: 临时方案，重置时间戳和思考内容
-      time_first_token_millsec = 0
-      time_first_content_millsec = 0
->>>>>>> 227ea3e3
     }
 
     const stream = await this.sdk.responses.create(

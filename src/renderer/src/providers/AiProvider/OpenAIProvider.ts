import {
  findTokenLimit,
  getOpenAIWebSearchParams,
<<<<<<< HEAD
  getPromptCacheParams,
  isGrokReasoningModel,
=======
  isClaudeReasoningModel,
>>>>>>> 7332763d
  isHunyuanSearchModel,
  isOpenAIReasoningModel,
  isReasoningModel,
  isSupportedModel,
  isSupportedReasoningEffortGrokModel,
  isSupportedReasoningEffortModel,
  isSupportedReasoningEffortOpenAIModel,
  isSupportedThinkingTokenClaudeModel,
  isSupportedThinkingTokenModel,
  isSupportedThinkingTokenQwenModel,
  isVisionModel,
  isZhipuModel
} from '@renderer/config/models'
import { getStoreSetting } from '@renderer/hooks/useSettings'
import i18n from '@renderer/i18n'
import { extractReasoningMiddleware } from '@renderer/middlewares/extractReasoningMiddleware'
import { getAssistantSettings, getDefaultModel, getTopNamingModel } from '@renderer/services/AssistantService'
import { EVENT_NAMES } from '@renderer/services/EventService'
import {
  filterContextMessages,
  filterEmptyMessages,
  filterUserRoleStartMessages
} from '@renderer/services/MessagesService'
import { processPostsuffixQwen3Model, processReqMessages } from '@renderer/services/ModelMessageService'
import store from '@renderer/store'
import {
  Assistant,
  EFFORT_RATIO,
  FileTypes,
  MCPCallToolResponse,
  MCPTool,
  MCPToolResponse,
  Metrics,
  Model,
  Provider,
  Suggestion,
  ToolCallResponse,
  Usage,
  WebSearchSource
} from '@renderer/types'
import { ChunkType, LLMWebSearchCompleteChunk } from '@renderer/types/chunk'
import { Message } from '@renderer/types/newMessage'
import { removeSpecialCharactersForTopicName } from '@renderer/utils'
import { addImageFileToContents } from '@renderer/utils/formats'
import {
  convertLinks,
  convertLinksToHunyuan,
  convertLinksToOpenRouter,
  convertLinksToZhipu
} from '@renderer/utils/linkConverter'
import {
  mcpToolCallResponseToOpenAICompatibleMessage,
  mcpToolsToOpenAIChatTools,
  openAIToolsToMcpTool,
  parseAndCallTools
} from '@renderer/utils/mcp-tools'
import { findFileBlocks, findImageBlocks, getMainTextContent } from '@renderer/utils/messageUtils/find'
import { buildSystemPrompt } from '@renderer/utils/prompt'
import { asyncGeneratorToReadableStream, readableStreamAsyncIterable } from '@renderer/utils/stream'
import { isEmpty, takeRight } from 'lodash'
import OpenAI, { AzureOpenAI } from 'openai'
import {
  ChatCompletionContentPart,
  ChatCompletionCreateParamsNonStreaming,
  ChatCompletionMessageParam,
  ChatCompletionMessageToolCall,
  ChatCompletionTool,
  ChatCompletionToolMessageParam
} from 'openai/resources'

import { CompletionsParams } from '.'
import { BaseOpenAIProvider } from './OpenAIResponseProvider'

// 1. 定义联合类型
export type OpenAIStreamChunk =
  | { type: 'reasoning' | 'text-delta'; textDelta: string }
  | { type: 'tool-calls'; delta: any }
  | { type: 'finish'; finishReason: any; usage: any; delta: any; chunk: any }

export default class OpenAIProvider extends BaseOpenAIProvider {
  constructor(provider: Provider) {
    super(provider)

    if (provider.id === 'azure-openai' || provider.type === 'azure-openai') {
      this.sdk = new AzureOpenAI({
        dangerouslyAllowBrowser: true,
        apiKey: this.apiKey,
        apiVersion: provider.apiVersion,
        endpoint: provider.apiHost
      })
      return
    }

    this.sdk = new OpenAI({
      dangerouslyAllowBrowser: true,
      apiKey: this.apiKey,
      baseURL: this.getBaseURL(),
      defaultHeaders: {
        ...this.defaultHeaders(),
        ...(this.provider.id === 'copilot' ? { 'editor-version': 'vscode/1.97.2' } : {}),
        ...(this.provider.id === 'copilot' ? { 'copilot-vision-request': 'true' } : {})
      }
    })
  }

  /**
   * Check if the provider does not support files
   * @returns True if the provider does not support files, false otherwise
   */
  private get isNotSupportFiles() {
    if (this.provider?.isNotSupportArrayContent) {
      return true
    }

    const providers = ['deepseek', 'baichuan', 'minimax', 'xirang']

    return providers.includes(this.provider.id)
  }

  /**
   * Get the message parameter
   * @param message - The message
   * @param assistant - The assistant
   * @returns The message parameter
   */
  override async getMessageParam(
    message: Message,
    assistant: Assistant
  ): Promise<OpenAI.Chat.Completions.ChatCompletionMessageParam> {
    const isVision = isVisionModel(assistant.model || getDefaultModel())
    const content = await this.getMessageContent(message)
<<<<<<< HEAD
    const model = assistant.model || getDefaultModel()
=======
    const fileBlocks = findFileBlocks(message)
    const imageBlocks = findImageBlocks(message)
>>>>>>> 7332763d

    if (fileBlocks.length === 0 && imageBlocks.length === 0) {
      return {
<<<<<<< HEAD
        role: message.role,
        content,
        ...getPromptCacheParams(assistant, model)
=======
        role: message.role === 'system' ? 'user' : message.role,
        content
>>>>>>> 7332763d
      }
    }

    // If the model does not support files, extract the file content
    if (this.isNotSupportFiles) {
      const fileContent = await this.extractFileContent(message)

      return {
<<<<<<< HEAD
        role: message.role,
        content: content + '\n\n---\n\n' + fileContent,
        ...getPromptCacheParams(assistant, model)
=======
        role: message.role === 'system' ? 'user' : message.role,
        content: content + '\n\n---\n\n' + fileContent
>>>>>>> 7332763d
      }
    }

    // If the model supports files, add the file content to the message
    const parts: ChatCompletionContentPart[] = []

    if (content) {
      parts.push({ type: 'text', text: content, ...getPromptCacheParams(assistant, model) })
    }

    for (const imageBlock of imageBlocks) {
      if (isVision) {
        if (imageBlock.file) {
          const image = await window.api.file.base64Image(imageBlock.file.id + imageBlock.file.ext)
          parts.push({ type: 'image_url', image_url: { url: image.data } })
        } else if (imageBlock.url && imageBlock.url.startsWith('data:')) {
          parts.push({ type: 'image_url', image_url: { url: imageBlock.url } })
        }
      }
    }

    for (const fileBlock of fileBlocks) {
      const file = fileBlock.file
      if (!file) {
        continue
      }

      if ([FileTypes.TEXT, FileTypes.DOCUMENT].includes(file.type)) {
        const fileContent = await (await window.api.file.read(file.id + file.ext)).trim()
        parts.push({
          type: 'text',
          text: file.origin_name + '\n' + fileContent,
          ...getPromptCacheParams(assistant, model)
        })
      }
    }

    return {
      role: message.role === 'system' ? 'user' : message.role,
      content: parts
    } as ChatCompletionMessageParam
  }

  override getTemperature(assistant: Assistant, model: Model): number | undefined {
    if (isOpenAIReasoningModel(model) || (assistant.settings?.reasoning_effort && isClaudeReasoningModel(model))) {
      return undefined
    }
    return assistant.settings?.temperature
  }

  override getTopP(assistant: Assistant, model: Model): number | undefined {
    if (isOpenAIReasoningModel(model) || (assistant.settings?.reasoning_effort && isClaudeReasoningModel(model))) {
      return undefined
    }
    return assistant.settings?.topP
  }

  /**
   * Get the provider specific parameters for the assistant
   * @param assistant - The assistant
   * @param model - The model
   * @returns The provider specific parameters
   */
  private getProviderSpecificParameters(assistant: Assistant, model: Model) {
    const { maxTokens } = getAssistantSettings(assistant)

    if (this.provider.id === 'openrouter') {
      if (model.id.includes('deepseek-r1')) {
        return {
          include_reasoning: true
        }
      }
    }

    if (isOpenAIReasoningModel(model)) {
      return {
        max_tokens: undefined,
        max_completion_tokens: maxTokens
      }
    }

    return {}
  }

  /**
   * Get the reasoning effort for the assistant
   * @param assistant - The assistant
   * @param model - The model
   * @returns The reasoning effort
   */
  private getReasoningEffort(assistant: Assistant, model: Model) {
    if (this.provider.id === 'groq') {
      return {}
    }

    if (!isReasoningModel(model)) {
      return {}
    }
    const reasoningEffort = assistant?.settings?.reasoning_effort
    if (!reasoningEffort) {
      if (isSupportedThinkingTokenQwenModel(model)) {
        return { enable_thinking: false }
      }

      if (isSupportedThinkingTokenClaudeModel(model)) {
        return { thinking: { type: 'disabled' } }
      }

      return {}
    }
    const effortRatio = EFFORT_RATIO[reasoningEffort]
    const budgetTokens = Math.floor((findTokenLimit(model.id)?.max || 0) * effortRatio)
    // OpenRouter models
    if (model.provider === 'openrouter') {
      if (isSupportedReasoningEffortModel(model)) {
        return {
          reasoning: {
            effort: assistant?.settings?.reasoning_effort
          }
        }
      }

      if (isSupportedThinkingTokenModel(model)) {
        return {
          reasoning: {
            max_tokens: budgetTokens
          }
        }
      }
    }

    // Qwen models
    if (isSupportedThinkingTokenQwenModel(model)) {
      return {
        enable_thinking: true,
        thinking_budget: budgetTokens
      }
    }

    // Grok models
    if (isSupportedReasoningEffortGrokModel(model)) {
      return {
        reasoning_effort: assistant?.settings?.reasoning_effort
      }
    }

    // OpenAI models
    if (isSupportedReasoningEffortOpenAIModel(model)) {
      return {
        reasoning_effort: assistant?.settings?.reasoning_effort
      }
    }

    // Claude models
    if (isSupportedThinkingTokenClaudeModel(model)) {
      return {
        thinking: {
          type: 'enabled',
          budget_tokens: budgetTokens
        }
      }
    }

    // Default case: no special thinking settings
    return {}
  }

  public convertMcpTools<T>(mcpTools: MCPTool[]): T[] {
    return mcpToolsToOpenAIChatTools(mcpTools) as T[]
  }

  public mcpToolCallResponseToMessage = (mcpToolResponse: MCPToolResponse, resp: MCPCallToolResponse, model: Model) => {
    if ('toolUseId' in mcpToolResponse && mcpToolResponse.toolUseId) {
      return mcpToolCallResponseToOpenAICompatibleMessage(mcpToolResponse, resp, isVisionModel(model))
    } else if ('toolCallId' in mcpToolResponse && mcpToolResponse.toolCallId) {
      const toolCallOut: ChatCompletionToolMessageParam = {
        role: 'tool',
        tool_call_id: mcpToolResponse.toolCallId,
        content: JSON.stringify(resp.content)
      }
      return toolCallOut
    }
    return
  }

  /**
   * Generate completions for the assistant
   * @param messages - The messages
   * @param assistant - The assistant
   * @param mcpTools - The MCP tools
   * @param onChunk - The onChunk callback
   * @param onFilterMessages - The onFilterMessages callback
   * @returns The completions
   */
  async completions({ messages, assistant, mcpTools, onChunk, onFilterMessages }: CompletionsParams): Promise<void> {
    if (assistant.enableGenerateImage) {
      await this.generateImageByChat({ messages, assistant, onChunk } as CompletionsParams)
      return
    }
    const defaultModel = getDefaultModel()
    const model = assistant.model || defaultModel

    const { contextCount, maxTokens, streamOutput, enableToolUse } = getAssistantSettings(assistant)
    const isEnabledBultinWebSearch = assistant.enableWebSearch
    messages = addImageFileToContents(messages)
<<<<<<< HEAD
    let systemMessage = {
      role: 'system',
      content: assistant.prompt || '',
      ...getPromptCacheParams(assistant, assistant.model || defaultModel)
    }

    if (isOpenAIoSeries(model) && !OPENAI_NO_SUPPORT_DEV_ROLE_MODELS.includes(model.id)) {
=======
    const enableReasoning =
      ((isSupportedThinkingTokenModel(model) || isSupportedReasoningEffortModel(model)) &&
        assistant.settings?.reasoning_effort !== undefined) ||
      (isReasoningModel(model) && (!isSupportedThinkingTokenModel(model) || !isSupportedReasoningEffortModel(model)))
    let systemMessage = { role: 'system', content: assistant.prompt || '' }
    if (isSupportedReasoningEffortOpenAIModel(model)) {
>>>>>>> 7332763d
      systemMessage = {
        role: 'developer',
        content: `Formatting re-enabled${systemMessage ? '\n' + systemMessage.content : ''}`
      }
    }
    const { tools } = this.setupToolsConfig<ChatCompletionTool>({ mcpTools, model, enableToolUse })

    if (this.useSystemPromptForTools) {
      systemMessage.content = buildSystemPrompt(systemMessage.content || '', mcpTools)
    }

    const userMessages: ChatCompletionMessageParam[] = []
    const _messages = filterUserRoleStartMessages(
      filterEmptyMessages(filterContextMessages(takeRight(messages, contextCount + 1)))
    )

    onFilterMessages(_messages)

    for (const message of _messages) {
      userMessages.push(await this.getMessageParam(message, assistant))
    }

    const isSupportStreamOutput = () => {
      return streamOutput
    }

    const lastUserMessage = _messages.findLast((m) => m.role === 'user')
    const { abortController, cleanup, signalPromise } = this.createAbortController(lastUserMessage?.id, true)
    const { signal } = abortController
    await this.checkIsCopilot()

    const lastUserMsg = userMessages.findLast((m) => m.role === 'user')
    if (lastUserMsg && isSupportedThinkingTokenQwenModel(model)) {
      const postsuffix = '/no_think'
      // qwenThinkMode === true 表示思考模式啓用，此時不應添加 /no_think，如果存在則移除
      const qwenThinkModeEnabled = assistant.settings?.qwenThinkMode === true
      const currentContent = lastUserMsg.content // content 類型：string | ChatCompletionContentPart[] | null

      lastUserMsg.content = processPostsuffixQwen3Model(
        currentContent,
        postsuffix,
        qwenThinkModeEnabled
      ) as ChatCompletionContentPart[]
    }

    //当 systemMessage 内容为空时不发送 systemMessage
    let reqMessages: ChatCompletionMessageParam[]
    if (!systemMessage.content) {
      reqMessages = [...userMessages]
    } else {
      reqMessages = [systemMessage, ...userMessages].filter(Boolean) as ChatCompletionMessageParam[]
    }

    let finalUsage: Usage = {
      completion_tokens: 0,
      prompt_tokens: 0,
      total_tokens: 0
    }

    const finalMetrics: Metrics = {
      completion_tokens: 0,
      time_completion_millsec: 0,
      time_first_token_millsec: 0
    }

    const toolResponses: MCPToolResponse[] = []

    const processToolResults = async (toolResults: Awaited<ReturnType<typeof parseAndCallTools>>, idx: number) => {
      if (toolResults.length === 0) return

      toolResults.forEach((ts) => reqMessages.push(ts as ChatCompletionMessageParam))

      console.debug('[tool] reqMessages before processing', model.id, reqMessages)
      reqMessages = processReqMessages(model, reqMessages)
      console.debug('[tool] reqMessages', model.id, reqMessages)

      onChunk({ type: ChunkType.LLM_RESPONSE_CREATED })
      const newStream = await this.sdk.chat.completions
        // @ts-ignore key is not typed
        .create(
          {
            model: model.id,
            messages: reqMessages,
            temperature: this.getTemperature(assistant, model),
            top_p: this.getTopP(assistant, model),
            max_tokens: maxTokens,
            keep_alive: this.keepAliveTime,
            stream: isSupportStreamOutput(),
            tools: !isEmpty(tools) ? tools : undefined,
            ...getOpenAIWebSearchParams(assistant, model),
            ...this.getReasoningEffort(assistant, model),
            ...this.getProviderSpecificParameters(assistant, model),
            ...this.getCustomParameters(assistant)
          },
          {
            signal
          }
        )
      await processStream(newStream, idx + 1)
    }

    const processToolCalls = async (mcpTools, toolCalls: ChatCompletionMessageToolCall[]) => {
      const mcpToolResponses = toolCalls
        .map((toolCall) => {
          const mcpTool = openAIToolsToMcpTool(mcpTools, toolCall as ChatCompletionMessageToolCall)
          if (!mcpTool) return undefined

          const parsedArgs = (() => {
            try {
              return JSON.parse(toolCall.function.arguments)
            } catch {
              return toolCall.function.arguments
            }
          })()

          return {
            id: toolCall.id,
            toolCallId: toolCall.id,
            tool: mcpTool,
            arguments: parsedArgs,
            status: 'pending'
          } as ToolCallResponse
        })
        .filter((t): t is ToolCallResponse => typeof t !== 'undefined')
      return await parseAndCallTools(
        mcpToolResponses,
        toolResponses,
        onChunk,
        this.mcpToolCallResponseToMessage,
        model,
        mcpTools
      )
    }

    const processToolUses = async (content: string) => {
      return await parseAndCallTools(
        content,
        toolResponses,
        onChunk,
        this.mcpToolCallResponseToMessage,
        model,
        mcpTools
      )
    }

    const processStream = async (stream: any, idx: number) => {
      const toolCalls: ChatCompletionMessageToolCall[] = []
      let time_first_token_millsec = 0

      // Handle non-streaming case (already returns early, no change needed here)
      if (!isSupportStreamOutput()) {
        // Calculate final metrics once
        finalMetrics.completion_tokens = stream.usage?.completion_tokens
        finalMetrics.time_completion_millsec = new Date().getTime() - start_time_millsec

        // Create a synthetic usage object if stream.usage is undefined
        finalUsage = { ...stream.usage }
        // Separate onChunk calls for text and usage/metrics
        let content = ''
        stream.choices.forEach((choice) => {
          // reasoning
          if (choice.message.reasoning) {
            onChunk({ type: ChunkType.THINKING_DELTA, text: choice.message.reasoning })
            onChunk({
              type: ChunkType.THINKING_COMPLETE,
              text: choice.message.reasoning,
              thinking_millsec: new Date().getTime() - start_time_millsec
            })
          }
          // text
          if (choice.message.content) {
            content += choice.message.content
            onChunk({ type: ChunkType.TEXT_DELTA, text: choice.message.content })
          }
          // tool call
          if (choice.message.tool_calls && choice.message.tool_calls.length) {
            choice.message.tool_calls.forEach((t) => toolCalls.push(t))
          }

          reqMessages.push({
            role: choice.message.role,
            content: choice.message.content,
            tool_calls: toolCalls.length
              ? toolCalls.map((toolCall) => ({
                  id: toolCall.id,
                  function: {
                    ...toolCall.function,
                    arguments:
                      typeof toolCall.function.arguments === 'string'
                        ? toolCall.function.arguments
                        : JSON.stringify(toolCall.function.arguments)
                  },
                  type: 'function'
                }))
              : undefined
          })
        })

        if (content.length) {
          onChunk({ type: ChunkType.TEXT_COMPLETE, text: content })
        }

        const toolResults: Awaited<ReturnType<typeof parseAndCallTools>> = []
        if (toolCalls.length) {
          toolResults.push(...(await processToolCalls(mcpTools, toolCalls)))
        }
        if (stream.choices[0].message?.content) {
          toolResults.push(...(await processToolUses(stream.choices[0].message?.content)))
        }
        await processToolResults(toolResults, idx)

        // Always send usage and metrics data
        onChunk({ type: ChunkType.BLOCK_COMPLETE, response: { usage: finalUsage, metrics: finalMetrics } })
        return
      }

      let content = ''
      let thinkingContent = ''
      let isFirstChunk = true

      // 1. 初始化中间件
      const reasoningTags = [
        { openingTag: '<think>', closingTag: '</think>', separator: '\n' },
        { openingTag: '###Thinking', closingTag: '###Response', separator: '\n' }
      ]
      const getAppropriateTag = (model: Model) => {
        if (model.id.includes('qwen3')) return reasoningTags[0]
        return reasoningTags[0]
      }
      const reasoningTag = getAppropriateTag(model)
      async function* openAIChunkToTextDelta(stream: any): AsyncGenerator<OpenAIStreamChunk> {
        for await (const chunk of stream) {
          if (window.keyv.get(EVENT_NAMES.CHAT_COMPLETION_PAUSED)) {
            break
          }

          const delta = chunk.choices[0]?.delta
          if (delta?.reasoning_content || delta?.reasoning) {
            yield { type: 'reasoning', textDelta: delta.reasoning_content || delta.reasoning }
          }
          if (delta?.content) {
            yield { type: 'text-delta', textDelta: delta.content }
          }
          if (delta?.tool_calls) {
            yield { type: 'tool-calls', delta: delta }
          }

          const finishReason = chunk.choices[0]?.finish_reason
          if (!isEmpty(finishReason)) {
            yield { type: 'finish', finishReason, usage: chunk.usage, delta, chunk }
            break
          }
        }
      }

      // 2. 使用中间件
      const { stream: processedStream } = await extractReasoningMiddleware<OpenAIStreamChunk>({
        openingTag: reasoningTag?.openingTag,
        closingTag: reasoningTag?.closingTag,
        separator: reasoningTag?.separator,
        enableReasoning
      }).wrapStream({
        doStream: async () => ({
          stream: asyncGeneratorToReadableStream(openAIChunkToTextDelta(stream))
        })
      })

      // 3. 消费 processedStream，分发 onChunk
      for await (const chunk of readableStreamAsyncIterable(processedStream)) {
        const delta = chunk.type === 'finish' ? chunk.delta : chunk
        const rawChunk = chunk.type === 'finish' ? chunk.chunk : chunk

        switch (chunk.type) {
          case 'reasoning': {
            if (time_first_token_millsec === 0) {
              time_first_token_millsec = new Date().getTime()
            }
            thinkingContent += chunk.textDelta
            onChunk({
              type: ChunkType.THINKING_DELTA,
              text: chunk.textDelta,
              thinking_millsec: new Date().getTime() - time_first_token_millsec
            })
            break
          }
          case 'text-delta': {
            let textDelta = chunk.textDelta
            if (assistant.enableWebSearch && delta) {
              const originalDelta = rawChunk?.choices?.[0]?.delta

              if (originalDelta?.annotations) {
                textDelta = convertLinks(textDelta, isFirstChunk)
              } else if (assistant.model?.provider === 'openrouter') {
                textDelta = convertLinksToOpenRouter(textDelta, isFirstChunk)
              } else if (isZhipuModel(assistant.model)) {
                textDelta = convertLinksToZhipu(textDelta, isFirstChunk)
              } else if (isHunyuanSearchModel(assistant.model)) {
                const searchResults = rawChunk?.search_info?.search_results || []
                textDelta = convertLinksToHunyuan(textDelta, searchResults, isFirstChunk)
              }
            }
            if (isFirstChunk) {
              isFirstChunk = false
              if (time_first_token_millsec === 0) {
                time_first_token_millsec = new Date().getTime()
              } else {
                onChunk({
                  type: ChunkType.THINKING_COMPLETE,
                  text: thinkingContent,
                  thinking_millsec: new Date().getTime() - time_first_token_millsec
                })
              }
            }
            content += textDelta
            onChunk({ type: ChunkType.TEXT_DELTA, text: textDelta })
            break
          }
          case 'tool-calls': {
            if (isFirstChunk) {
              isFirstChunk = false
              if (time_first_token_millsec === 0) {
                time_first_token_millsec = new Date().getTime()
              } else {
                onChunk({
                  type: ChunkType.THINKING_COMPLETE,
                  text: thinkingContent,
                  thinking_millsec: new Date().getTime() - time_first_token_millsec
                })
              }
            }
            chunk.delta.tool_calls.forEach((toolCall) => {
              const { id, index, type, function: fun } = toolCall
              if (id && type === 'function' && fun) {
                const { name, arguments: args } = fun
                toolCalls.push({
                  id,
                  function: {
                    name: name || '',
                    arguments: args || ''
                  },
                  type: 'function'
                })
              } else if (fun?.arguments) {
                toolCalls[index].function.arguments += fun.arguments
              }
            })
            break
          }
          case 'finish': {
            const finishReason = chunk.finishReason
            const usage = chunk.usage
            const originalFinishDelta = chunk.delta
            const originalFinishRawChunk = chunk.chunk

            if (!isEmpty(finishReason)) {
              onChunk({ type: ChunkType.TEXT_COMPLETE, text: content })
              if (usage) {
                finalUsage.completion_tokens += usage.completion_tokens || 0
                finalUsage.prompt_tokens += usage.prompt_tokens || 0
                finalUsage.total_tokens += usage.total_tokens || 0
                finalMetrics.completion_tokens += usage.completion_tokens || 0
              }
              finalMetrics.time_completion_millsec += new Date().getTime() - start_time_millsec
              finalMetrics.time_first_token_millsec = time_first_token_millsec - start_time_millsec
              if (originalFinishDelta?.annotations) {
                if (assistant.model?.provider === 'copilot') return

                onChunk({
                  type: ChunkType.LLM_WEB_SEARCH_COMPLETE,
                  llm_web_search: {
                    results: originalFinishDelta.annotations,
                    source: WebSearchSource.OPENAI_RESPONSE
                  }
                } as LLMWebSearchCompleteChunk)
              }
              if (assistant.model?.provider === 'perplexity') {
                const citations = originalFinishRawChunk.citations
                if (citations) {
                  onChunk({
                    type: ChunkType.LLM_WEB_SEARCH_COMPLETE,
                    llm_web_search: {
                      results: citations,
                      source: WebSearchSource.PERPLEXITY
                    }
                  } as LLMWebSearchCompleteChunk)
                }
              }
              if (
                isEnabledBultinWebSearch &&
                isZhipuModel(model) &&
                finishReason === 'stop' &&
                originalFinishRawChunk?.web_search
              ) {
                onChunk({
                  type: ChunkType.LLM_WEB_SEARCH_COMPLETE,
                  llm_web_search: {
                    results: originalFinishRawChunk.web_search,
                    source: WebSearchSource.ZHIPU
                  }
                } as LLMWebSearchCompleteChunk)
              }
              if (
                isEnabledBultinWebSearch &&
                isHunyuanSearchModel(model) &&
                originalFinishRawChunk?.search_info?.search_results
              ) {
                onChunk({
                  type: ChunkType.LLM_WEB_SEARCH_COMPLETE,
                  llm_web_search: {
                    results: originalFinishRawChunk.search_info.search_results,
                    source: WebSearchSource.HUNYUAN
                  }
                } as LLMWebSearchCompleteChunk)
              }
            }
            break
          }
        }
      }

      reqMessages.push({
        role: 'assistant',
        content: content,
        tool_calls: toolCalls.length
          ? toolCalls.map((toolCall) => ({
              id: toolCall.id,
              function: {
                ...toolCall.function,
                arguments:
                  typeof toolCall.function.arguments === 'string'
                    ? toolCall.function.arguments
                    : JSON.stringify(toolCall.function.arguments)
              },
              type: 'function'
            }))
          : undefined
      })
      let toolResults: Awaited<ReturnType<typeof parseAndCallTools>> = []
      if (toolCalls.length) {
        toolResults = await processToolCalls(mcpTools, toolCalls)
      }
      if (content.length) {
        toolResults = toolResults.concat(await processToolUses(content))
      }
      if (toolResults.length) {
        await processToolResults(toolResults, idx)
      }

      onChunk({
        type: ChunkType.BLOCK_COMPLETE,
        response: {
          usage: finalUsage,
          metrics: finalMetrics
        }
      })
    }

    reqMessages = processReqMessages(model, reqMessages)
    // 等待接口返回流
    onChunk({ type: ChunkType.LLM_RESPONSE_CREATED })
    const start_time_millsec = new Date().getTime()
    const stream = await this.sdk.chat.completions
      // @ts-ignore key is not typed
      .create(
        {
          model: model.id,
          messages: reqMessages,
          temperature: this.getTemperature(assistant, model),
          top_p: this.getTopP(assistant, model),
          max_tokens: maxTokens,
          keep_alive: this.keepAliveTime,
          stream: isSupportStreamOutput(),
          tools: !isEmpty(tools) ? tools : undefined,
          service_tier: this.getServiceTier(model),
          ...getOpenAIWebSearchParams(assistant, model),
          ...this.getReasoningEffort(assistant, model),
          ...this.getProviderSpecificParameters(assistant, model),
          ...this.getCustomParameters(assistant)
        },
        {
          signal,
          timeout: this.getTimeout(model)
        }
      )

    await processStream(stream, 0).finally(cleanup)

    // 捕获signal的错误
    await signalPromise?.promise?.catch((error) => {
      throw error
    })
  }

  /**
   * Translate a message
   * @param content
   * @param assistant - The assistant
   * @param onResponse - The onResponse callback
   * @returns The translated message
   */
  async translate(content: string, assistant: Assistant, onResponse?: (text: string, isComplete: boolean) => void) {
    const defaultModel = getDefaultModel()
    const model = assistant.model || defaultModel

    const messagesForApi = content
      ? [
          { role: 'system', content: assistant.prompt },
          { role: 'user', content }
        ]
      : [{ role: 'user', content: assistant.prompt }]

    const isSupportedStreamOutput = () => {
      if (!onResponse) {
        return false
      }
      return true
    }

    const stream = isSupportedStreamOutput()

    await this.checkIsCopilot()

    // console.debug('[translate] reqMessages', model.id, message)
    // @ts-ignore key is not typed
    const response = await this.sdk.chat.completions.create({
      model: model.id,
      messages: messagesForApi as ChatCompletionMessageParam[],
      stream,
      keep_alive: this.keepAliveTime,
      temperature: this.getTemperature(assistant, model),
      top_p: this.getTopP(assistant, model),
      ...this.getReasoningEffort(assistant, model)
    })

    if (!stream) {
      return response.choices[0].message?.content || ''
    }

    let text = ''
    let isThinking = false
    const isReasoning = isReasoningModel(model)

    for await (const chunk of response) {
      const deltaContent = chunk.choices[0]?.delta?.content || ''

      if (isReasoning) {
        if (deltaContent.includes('<think>')) {
          isThinking = true
        }

        if (!isThinking) {
          text += deltaContent
          onResponse?.(text, false)
        }

        if (deltaContent.includes('</think>')) {
          isThinking = false
        }
      } else {
        text += deltaContent
        onResponse?.(text, false)
      }
    }

    onResponse?.(text, true)

    return text
  }

  /**
   * Summarize a message
   * @param messages - The messages
   * @param assistant - The assistant
   * @returns The summary
   */
  public async summaries(messages: Message[], assistant: Assistant): Promise<string> {
    const model = getTopNamingModel() || assistant.model || getDefaultModel()

    const userMessages = takeRight(messages, 5)
      .filter((message) => !message.isPreset)
      .map((message) => ({
        role: message.role,
        content: getMainTextContent(message)
      }))

    const userMessageContent = userMessages.reduce((prev, curr) => {
      const content = curr.role === 'user' ? `User: ${curr.content}` : `Assistant: ${curr.content}`
      return prev + (prev ? '\n' : '') + content
    }, '')

    const systemMessage = {
      role: 'system',
      content: getStoreSetting('topicNamingPrompt') || i18n.t('prompts.title')
    }

    const userMessage = {
      role: 'user',
      content: userMessageContent
    }

    await this.checkIsCopilot()

    // @ts-ignore key is not typed
    const response = await this.sdk.chat.completions.create({
      model: model.id,
      messages: [systemMessage, userMessage] as ChatCompletionMessageParam[],
      stream: false,
      keep_alive: this.keepAliveTime,
      max_tokens: 1000
    })

    // 针对思考类模型的返回，总结仅截取</think>之后的内容
    let content = response.choices[0].message?.content || ''
    content = content.replace(/^<think>(.*?)<\/think>/s, '')

    return removeSpecialCharactersForTopicName(content.substring(0, 50))
  }

  /**
   * Summarize a message for search
   * @param messages - The messages
   * @param assistant - The assistant
   * @returns The summary
   */
  public async summaryForSearch(messages: Message[], assistant: Assistant): Promise<string | null> {
    const model = assistant.model || getDefaultModel()

    const systemMessage = {
      role: 'system',
      content: assistant.prompt
    }

    const messageContents = messages.map((m) => getMainTextContent(m))
    const userMessageContent = messageContents.join('\n')

    const userMessage = {
      role: 'user',
      content: userMessageContent
    }

    const lastUserMessage = messages[messages.length - 1]

    const { abortController, cleanup } = this.createAbortController(lastUserMessage?.id)
    const { signal } = abortController

    const response = await this.sdk.chat.completions
      // @ts-ignore key is not typed
      .create(
        {
          model: model.id,
          messages: [systemMessage, userMessage] as ChatCompletionMessageParam[],
          stream: false,
          keep_alive: this.keepAliveTime,
          max_tokens: 1000
        },
        {
          timeout: 20 * 1000,
          signal: signal
        }
      )
      .finally(cleanup)

    // 针对思考类模型的返回，总结仅截取</think>之后的内容
    let content = response.choices[0].message?.content || ''
    content = content.replace(/^<think>(.*?)<\/think>/s, '')

    return content
  }

  /**
   * Generate text
   * @param prompt - The prompt
   * @param content - The content
   * @returns The generated text
   */
  public async generateText({ prompt, content }: { prompt: string; content: string }): Promise<string> {
    const model = getDefaultModel()

    await this.checkIsCopilot()

    const response = await this.sdk.chat.completions.create({
      model: model.id,
      stream: false,
      messages: [
        { role: 'system', content: prompt },
        { role: 'user', content }
      ]
    })

    return response.choices[0].message?.content || ''
  }

  /**
   * Generate suggestions
   * @param messages - The messages
   * @param assistant - The assistant
   * @returns The suggestions
   */
  async suggestions(messages: Message[], assistant: Assistant): Promise<Suggestion[]> {
    const { model } = assistant

    if (!model) {
      return []
    }

    await this.checkIsCopilot()

    const userMessagesForApi = messages
      .filter((m) => m.role === 'user')
      .map((m) => ({
        role: m.role,
        content: getMainTextContent(m)
      }))

    const response: any = await this.sdk.request({
      method: 'post',
      path: '/advice_questions',
      body: {
        messages: userMessagesForApi,
        model: model.id,
        max_tokens: 0,
        temperature: 0,
        n: 0
      }
    })

    return response?.questions?.filter(Boolean)?.map((q: any) => ({ content: q })) || []
  }

  /**
   * Check if the model is valid
   * @param model - The model
   * @param stream - Whether to use streaming interface
   * @returns The validity of the model
   */
  public async check(model: Model, stream: boolean = false): Promise<{ valid: boolean; error: Error | null }> {
    if (!model) {
      return { valid: false, error: new Error('No model found') }
    }

    const body = {
      model: model.id,
      messages: [{ role: 'user', content: 'hi' }],
      max_completion_tokens: 1, // openAI
      max_tokens: 1, // openAI deprecated 但大部分OpenAI兼容的提供商继续用这个头
      enable_thinking: false, // qwen3
      stream
    }

    try {
      await this.checkIsCopilot()
      if (!stream) {
        const response = await this.sdk.chat.completions.create(body as ChatCompletionCreateParamsNonStreaming)
        if (!response?.choices[0].message) {
          throw new Error('Empty response')
        }
        return { valid: true, error: null }
      } else {
        const response: any = await this.sdk.chat.completions.create(body as any)
        // 等待整个流式响应结束
        let hasContent = false
        for await (const chunk of response) {
          if (chunk.choices?.[0]?.delta?.content) {
            hasContent = true
          }
        }
        if (hasContent) {
          return { valid: true, error: null }
        }
        throw new Error('Empty streaming response')
      }
    } catch (error: any) {
      return {
        valid: false,
        error
      }
    }
  }

  /**
   * Get the models
   * @returns The models
   */
  public async models(): Promise<OpenAI.Models.Model[]> {
    try {
      await this.checkIsCopilot()

      const response = await this.sdk.models.list()

      if (this.provider.id === 'github') {
        // @ts-ignore key is not typed
        return response.body
          .map((model) => ({
            id: model.name,
            description: model.summary,
            object: 'model',
            owned_by: model.publisher
          }))
          .filter(isSupportedModel)
      }

      if (this.provider.id === 'together') {
        // @ts-ignore key is not typed
        return response?.body
          .map((model: any) => ({
            id: model.id,
            description: model.display_name,
            object: 'model',
            owned_by: model.organization
          }))
          .filter(isSupportedModel)
      }

      const models = response.data || []
      models.forEach((model) => {
        model.id = model.id.trim()
      })

      return models.filter(isSupportedModel)
    } catch (error) {
      return []
    }
  }

  /**
   * Get the embedding dimensions
   * @param model - The model
   * @returns The embedding dimensions
   */
  public async getEmbeddingDimensions(model: Model): Promise<number> {
    await this.checkIsCopilot()

    const data = await this.sdk.embeddings.create({
      model: model.id,
      input: model?.provider === 'baidu-cloud' ? ['hi'] : 'hi'
    })
    return data.data[0].embedding.length
  }

  public async checkIsCopilot() {
    if (this.provider.id !== 'copilot') {
      return
    }
    const defaultHeaders = store.getState().copilot.defaultHeaders
    // copilot每次请求前需要重新获取token，因为token中附带时间戳
    const { token } = await window.api.copilot.getToken(defaultHeaders)
    this.sdk.apiKey = token
  }
}<|MERGE_RESOLUTION|>--- conflicted
+++ resolved
@@ -1,12 +1,8 @@
 import {
   findTokenLimit,
   getOpenAIWebSearchParams,
-<<<<<<< HEAD
   getPromptCacheParams,
-  isGrokReasoningModel,
-=======
   isClaudeReasoningModel,
->>>>>>> 7332763d
   isHunyuanSearchModel,
   isOpenAIReasoningModel,
   isReasoningModel,
@@ -132,29 +128,21 @@
    * @param assistant - The assistant
    * @returns The message parameter
    */
-  override async getMessageParam(
+  private async getMessageParam(
     message: Message,
     assistant: Assistant
   ): Promise<OpenAI.Chat.Completions.ChatCompletionMessageParam> {
     const isVision = isVisionModel(assistant.model || getDefaultModel())
     const content = await this.getMessageContent(message)
-<<<<<<< HEAD
     const model = assistant.model || getDefaultModel()
-=======
     const fileBlocks = findFileBlocks(message)
     const imageBlocks = findImageBlocks(message)
->>>>>>> 7332763d
 
     if (fileBlocks.length === 0 && imageBlocks.length === 0) {
       return {
-<<<<<<< HEAD
-        role: message.role,
+        role: message.role === 'system' ? 'user' : message.role,
         content,
         ...getPromptCacheParams(assistant, model)
-=======
-        role: message.role === 'system' ? 'user' : message.role,
-        content
->>>>>>> 7332763d
       }
     }
 
@@ -163,14 +151,9 @@
       const fileContent = await this.extractFileContent(message)
 
       return {
-<<<<<<< HEAD
-        role: message.role,
+        role: message.role === 'system' ? 'user' : message.role,
         content: content + '\n\n---\n\n' + fileContent,
         ...getPromptCacheParams(assistant, model)
-=======
-        role: message.role === 'system' ? 'user' : message.role,
-        content: content + '\n\n---\n\n' + fileContent
->>>>>>> 7332763d
       }
     }
 
@@ -376,22 +359,17 @@
     const { contextCount, maxTokens, streamOutput, enableToolUse } = getAssistantSettings(assistant)
     const isEnabledBultinWebSearch = assistant.enableWebSearch
     messages = addImageFileToContents(messages)
-<<<<<<< HEAD
+    const enableReasoning =
+      ((isSupportedThinkingTokenModel(model) || isSupportedReasoningEffortModel(model)) &&
+        assistant.settings?.reasoning_effort !== undefined) ||
+      (isReasoningModel(model) && (!isSupportedThinkingTokenModel(model) || !isSupportedReasoningEffortModel(model)))
     let systemMessage = {
       role: 'system',
       content: assistant.prompt || '',
       ...getPromptCacheParams(assistant, assistant.model || defaultModel)
     }
 
-    if (isOpenAIoSeries(model) && !OPENAI_NO_SUPPORT_DEV_ROLE_MODELS.includes(model.id)) {
-=======
-    const enableReasoning =
-      ((isSupportedThinkingTokenModel(model) || isSupportedReasoningEffortModel(model)) &&
-        assistant.settings?.reasoning_effort !== undefined) ||
-      (isReasoningModel(model) && (!isSupportedThinkingTokenModel(model) || !isSupportedReasoningEffortModel(model)))
-    let systemMessage = { role: 'system', content: assistant.prompt || '' }
     if (isSupportedReasoningEffortOpenAIModel(model)) {
->>>>>>> 7332763d
       systemMessage = {
         role: 'developer',
         content: `Formatting re-enabled${systemMessage ? '\n' + systemMessage.content : ''}`

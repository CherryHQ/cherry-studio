--- conflicted
+++ resolved
@@ -619,42 +619,24 @@
       }
       const reasoningTag = getAppropriateTag(model)
       async function* openAIChunkToTextDelta(stream: any): AsyncGenerator<OpenAIStreamChunk> {
-<<<<<<< HEAD
         try {
           for await (const chunk of stream) {
             if (window.keyv.get(EVENT_NAMES.CHAT_COMPLETION_PAUSED)) {
               break
-=======
-        for await (const chunk of stream) {
-          if (window.keyv.get(EVENT_NAMES.CHAT_COMPLETION_PAUSED)) {
-            break
-          }
-
-          if (chunk.choices && chunk.choices.length > 0) {
-            const delta = chunk.choices[0]?.delta
-            if (
-              (delta?.reasoning_content && delta?.reasoning_content !== '\n') ||
-              (delta?.reasoning && delta?.reasoning !== '\n')
-            ) {
-              yield { type: 'reasoning', textDelta: delta.reasoning_content || delta.reasoning }
-            }
-            if (delta?.content) {
-              yield { type: 'text-delta', textDelta: delta.content }
-            }
-            if (delta?.tool_calls && delta?.tool_calls.length > 0) {
-              yield { type: 'tool-calls', delta: delta }
->>>>>>> aa3c376d
             }
 
             if (chunk.choices && chunk.choices.length > 0) {
               const delta = chunk.choices[0]?.delta
-              if (delta?.reasoning_content || delta?.reasoning) {
+              if (
+                (delta?.reasoning_content && delta?.reasoning_content !== '\n') ||
+                (delta?.reasoning && delta?.reasoning !== '\n')
+              ) {
                 yield { type: 'reasoning', textDelta: delta.reasoning_content || delta.reasoning }
               }
               if (delta?.content) {
                 yield { type: 'text-delta', textDelta: delta.content }
               }
-              if (delta?.tool_calls) {
+              if (delta?.tool_calls && delta?.tool_calls.length > 0) {
                 yield { type: 'tool-calls', delta: delta }
               }
 
@@ -662,13 +644,11 @@
               if (!isEmpty(finishReason)) {
                 yield { type: 'finish', finishReason, usage: chunk.usage, delta, chunk }
               }
-            } else {
-              yield { type: 'unknown', chunk }
             }
           }
-        } catch (e) {
-          console.error('error', e)
-          yield { type: 'unknown', chunk: e }
+        } catch (error) {
+          console.error('[openAIChunkToTextDelta] error', error)
+          throw error
         }
       }
 

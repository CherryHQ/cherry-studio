--- conflicted
+++ resolved
@@ -640,7 +640,7 @@
               } as LLMWebSearchCompleteChunk)
             }
           }
-          if (assistant.enableWebSearch && isZhipuModel(model) && finishReason === 'stop' && chunk?.web_search) {
+          if (isEnabledWebSearch && isZhipuModel(model) && finishReason === 'stop' && chunk?.web_search) {
             onChunk({
               type: ChunkType.LLM_WEB_SEARCH_COMPLETE,
               llm_web_search: {
@@ -649,7 +649,7 @@
               }
             } as LLMWebSearchCompleteChunk)
           }
-          if (assistant.enableWebSearch && isHunyuanSearchModel(model) && chunk?.search_info?.search_results) {
+          if (isEnabledWebSearch && isHunyuanSearchModel(model) && chunk?.search_info?.search_results) {
             onChunk({
               type: ChunkType.LLM_WEB_SEARCH_COMPLETE,
               llm_web_search: {
@@ -663,20 +663,6 @@
         // --- End of Incremental onChunk calls ---
       } // End of for await loop
 
-<<<<<<< HEAD
-        let webSearch: any[] | undefined = undefined
-        if (isEnabledWebSearch && isZhipuModel(model) && finishReason === 'stop') {
-          webSearch = chunk?.web_search
-        }
-        if (firstChunk && isEnabledWebSearch && isHunyuanSearchModel(model)) {
-          webSearch = chunk?.search_info?.search_results
-          firstChunk = true
-        }
-        onChunk({
-          text: delta?.content || '',
-          reasoning_content: delta?.reasoning_content || delta?.reasoning || '',
-          usage: chunk.usage,
-=======
       // Call processToolUses AFTER the loop finishes processing the main stream content
       // Note: parseAndCallTools inside processToolUses should handle its own onChunk for tool responses
       await processToolUses(content, idx)
@@ -687,7 +673,6 @@
         response: {
           // Use the enhanced usage object
           usage: lastUsage,
->>>>>>> efad8f9a
           metrics: {
             // Get completion tokens from the last usage object if available
             completion_tokens: lastUsage?.completion_tokens,

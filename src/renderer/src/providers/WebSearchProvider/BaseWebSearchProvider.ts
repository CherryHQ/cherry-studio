--- conflicted
+++ resolved
@@ -12,16 +12,12 @@
     this.apiHost = this.getApiHost()
     this.apiKey = this.getApiKey()
   }
-<<<<<<< HEAD
 
-  abstract search(query: string, websearch: WebSearchState): Promise<WebSearchProviderResponse>
-=======
   abstract search(
     query: string,
     websearch: WebSearchState,
     httpOptions?: RequestInit
   ): Promise<WebSearchProviderResponse>
->>>>>>> 3c7f72ac
 
   public getApiHost() {
     return this.provider.apiHost

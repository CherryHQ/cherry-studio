--- conflicted
+++ resolved
@@ -26,18 +26,12 @@
     reasoning_content,
     usage,
     metrics,
-<<<<<<< HEAD
     webSearch,
     search,
     annotations,
     citations,
-    mcpToolResponse
-=======
-    search,
-    citations,
     mcpToolResponse,
     generateImage
->>>>>>> 91794338
   }: ChunkCallbackData) => void
   onFilterMessages: (messages: Message[]) => void
   mcpTools?: MCPTool[]

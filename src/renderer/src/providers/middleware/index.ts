import { BaseApiClient } from '../AiProvider/clients'
import { applyCompletionsMiddlewares, applyMethodMiddlewares } from './composer'
import { CompletionsParams } from './schemas'
<<<<<<< HEAD
import { CompletionsMiddleware, MethodMiddleware, MiddlewareConfig } from './types'
=======
import { CompletionsMiddleware, MethodMiddleware } from './types'
>>>>>>> ab6aad6a

/**
 * Wraps a provider instance with middlewares.
 */
export function wrapProviderWithMiddleware(
  apiClientInstance: BaseApiClient,
  middlewareConfig: MiddlewareConfig
): BaseApiClient {
  console.log(`[wrapProviderWithMiddleware] Wrapping provider: ${apiClientInstance.provider?.id}`)
  console.log(`[wrapProviderWithMiddleware] Middleware config:`, {
    completions: middlewareConfig.completions?.length || 0,
    methods: Object.keys(middlewareConfig.methods || {}).length
  })

  // Cache for already wrapped methods to avoid re-wrapping on every access.
  const wrappedMethodsCache = new Map<string, (...args: any[]) => Promise<any>>()

  const proxy = new Proxy(apiClientInstance, {
    get(target, propKey, receiver) {
      const methodName = typeof propKey === 'string' ? propKey : undefined

      if (!methodName) {
        return Reflect.get(target, propKey, receiver)
      }

      if (wrappedMethodsCache.has(methodName)) {
        console.log(`[wrapProviderWithMiddleware] Using cached wrapped method: ${methodName}`)
        return wrappedMethodsCache.get(methodName)
      }

      const originalMethod = Reflect.get(target, propKey, receiver)

      // If the property is not a function, return it directly.
      if (typeof originalMethod !== 'function') {
        return originalMethod
      }

      let wrappedMethod: ((...args: any[]) => Promise<any>) | undefined

      // Handle completions method
      if (methodName === 'completions' && middlewareConfig.completions?.length) {
        console.log(
          `[wrapProviderWithMiddleware] Wrapping completions method with ${middlewareConfig.completions.length} middlewares`
        )
        const completionsOriginalMethod = originalMethod as (params: CompletionsParams) => Promise<any>
        wrappedMethod = applyCompletionsMiddlewares(target, completionsOriginalMethod, middlewareConfig.completions)
      }
      // Handle other methods
      else {
        const methodMiddlewares = middlewareConfig.methods?.[methodName]
        if (methodMiddlewares?.length) {
          console.log(
            `[wrapProviderWithMiddleware] Wrapping method ${methodName} with ${methodMiddlewares.length} middlewares`
          )
          const genericOriginalMethod = originalMethod as (...args: any[]) => Promise<any>
          wrappedMethod = applyMethodMiddlewares(target, methodName, genericOriginalMethod, methodMiddlewares)
        }
      }

      if (wrappedMethod) {
        console.log(`[wrapProviderWithMiddleware] Successfully wrapped method: ${methodName}`)
        wrappedMethodsCache.set(methodName, wrappedMethod)
        return wrappedMethod
      }

      // If no middlewares are configured for this method, return the original method bound to the target. /
      // 如果没有为此方法配置中间件，则返回绑定到目标的原始方法。
      console.log(`[wrapProviderWithMiddleware] No middlewares for method ${methodName}, returning original`)
      return originalMethod.bind(target)
    }
  })
  return proxy as BaseApiClient
}

// Export types for external use
export type { CompletionsMiddleware, MethodMiddleware }

// Export MiddlewareBuilder related types and classes
export {
  CompletionsMiddlewareBuilder,
  createCompletionsBuilder,
  createMethodBuilder,
  MethodMiddlewareBuilder,
  MiddlewareBuilder,
  type MiddlewareExecutor,
  MiddlewareName,
  type NamedMiddleware
} from './builder'<|MERGE_RESOLUTION|>--- conflicted
+++ resolved
@@ -1,11 +1,7 @@
 import { BaseApiClient } from '../AiProvider/clients'
 import { applyCompletionsMiddlewares, applyMethodMiddlewares } from './composer'
 import { CompletionsParams } from './schemas'
-<<<<<<< HEAD
-import { CompletionsMiddleware, MethodMiddleware, MiddlewareConfig } from './types'
-=======
 import { CompletionsMiddleware, MethodMiddleware } from './types'
->>>>>>> ab6aad6a
 
 /**
  * Wraps a provider instance with middlewares.

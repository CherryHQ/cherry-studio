--- conflicted
+++ resolved
@@ -4,10 +4,7 @@
 
 import { CompletionsParams, CompletionsResult } from '../schemas'
 import { CompletionsContext, CompletionsMiddleware } from '../types'
-<<<<<<< HEAD
 import { isAsyncIterable } from '../utils'
-=======
->>>>>>> ab6aad6a
 
 export const MIDDLEWARE_NAME = 'StreamAdapterMiddleware'
 

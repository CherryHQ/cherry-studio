--- conflicted
+++ resolved
@@ -10,8 +10,7 @@
 import i18n from '@renderer/i18n'
 import { getAssistantSettings, getDefaultModel, getTopNamingModel } from '@renderer/services/AssistantService'
 import { EVENT_NAMES } from '@renderer/services/EventService'
-<<<<<<< HEAD
-import { filterContextMessages } from '@renderer/services/MessagesService'
+import { filterContextMessages, filterUserRoleStartMessages } from '@renderer/services/MessagesService'
 import {
   Assistant,
   FileTypes,
@@ -22,10 +21,6 @@
   Provider,
   Suggestion
 } from '@renderer/types'
-=======
-import { filterContextMessages, filterUserRoleStartMessages } from '@renderer/services/MessagesService'
-import { Assistant, FileTypes, GenerateImageParams, Message, Model, Provider, Suggestion } from '@renderer/types'
->>>>>>> b2b89a13
 import { removeSpecialCharacters } from '@renderer/utils'
 import { takeRight } from 'lodash'
 import OpenAI, { AzureOpenAI } from 'openai'

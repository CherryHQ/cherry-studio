import { DEFAULT_MAX_TOKENS } from '@renderer/config/constant'
import {
  getOpenAIWebSearchParams,
  isOpenAIoSeries,
  isReasoningModel,
  isSupportedModel,
  isVisionModel
} from '@renderer/config/models'
import { getStoreSetting } from '@renderer/hooks/useSettings'
import i18n from '@renderer/i18n'
import { getAssistantSettings, getDefaultModel, getTopNamingModel } from '@renderer/services/AssistantService'
import { EVENT_NAMES } from '@renderer/services/EventService'
<<<<<<< HEAD
import { filterContextMessages, filterUserRoleStartMessages } from '@renderer/services/MessagesService'
import store from '@renderer/store'
=======
import {
  filterContextMessages,
  filterEmptyMessages,
  filterUserRoleStartMessages
} from '@renderer/services/MessagesService'
>>>>>>> 6bcc21c5
import {
  Assistant,
  FileTypes,
  GenerateImageParams,
  MCPToolResponse,
  Message,
  Model,
  Provider,
  Suggestion
} from '@renderer/types'
import { removeSpecialCharactersForTopicName } from '@renderer/utils'
import {
  callMCPTool,
  filterMCPTools,
  mcpToolsToOpenAITools,
  openAIToolsToMcpTool,
  upsertMCPToolResponse
} from '@renderer/utils/mcp-tools'
import { takeRight } from 'lodash'
import OpenAI, { AzureOpenAI } from 'openai'
import {
  ChatCompletionAssistantMessageParam,
  ChatCompletionContentPart,
  ChatCompletionCreateParamsNonStreaming,
  ChatCompletionMessageParam,
  ChatCompletionMessageToolCall,
  ChatCompletionToolMessageParam
} from 'openai/resources'

import { CompletionsParams } from '.'
import BaseProvider from './BaseProvider'

type ReasoningEffort = 'high' | 'medium' | 'low'

export default class OpenAIProvider extends BaseProvider {
  private sdk: OpenAI

  constructor(provider: Provider) {
    super(provider)

    if (provider.id === 'azure-openai' || provider.type === 'azure-openai') {
      this.sdk = new AzureOpenAI({
        dangerouslyAllowBrowser: true,
        apiKey: this.apiKey,
        apiVersion: provider.apiVersion,
        endpoint: provider.apiHost
      })
      return
    }

    this.sdk = new OpenAI({
      dangerouslyAllowBrowser: true,
      apiKey: this.apiKey,
      baseURL: this.getBaseURL(),
      defaultHeaders: {
        ...this.defaultHeaders(),
        ...(this.provider.id === 'copilot' ? { 'editor-version': 'vscode/1.97.2' } : {})
      }
    })
  }

  private get isNotSupportFiles() {
    const providers = ['deepseek', 'baichuan', 'minimax', 'doubao', 'xirang']
    return providers.includes(this.provider.id)
  }

  private async getMessageParam(
    message: Message,
    model: Model
  ): Promise<OpenAI.Chat.Completions.ChatCompletionMessageParam> {
    const isVision = isVisionModel(model)
    const content = await this.getMessageContent(message)

    if (!message.files) {
      return {
        role: message.role,
        content
      }
    }

    if (this.isNotSupportFiles) {
      if (message.files) {
        const textFiles = message.files.filter((file) => [FileTypes.TEXT, FileTypes.DOCUMENT].includes(file.type))

        if (textFiles.length > 0) {
          let text = ''
          const divider = '\n\n---\n\n'

          for (const file of textFiles) {
            const fileContent = (await window.api.file.read(file.id + file.ext)).trim()
            const fileNameRow = 'file: ' + file.origin_name + '\n\n'
            text = text + fileNameRow + fileContent + divider
          }

          return {
            role: message.role,
            content: content + divider + text
          }
        }
      }

      return {
        role: message.role,
        content
      }
    }

    const parts: ChatCompletionContentPart[] = [
      {
        type: 'text',
        text: content
      }
    ]

    for (const file of message.files || []) {
      if (file.type === FileTypes.IMAGE && isVision) {
        const image = await window.api.file.base64Image(file.id + file.ext)
        parts.push({
          type: 'image_url',
          image_url: { url: image.data }
        })
      }
      if ([FileTypes.TEXT, FileTypes.DOCUMENT].includes(file.type)) {
        const fileContent = await (await window.api.file.read(file.id + file.ext)).trim()
        parts.push({
          type: 'text',
          text: file.origin_name + '\n' + fileContent
        })
      }
    }

    return {
      role: message.role,
      content: parts
    } as ChatCompletionMessageParam
  }

  private getTemperature(assistant: Assistant, model: Model) {
    if (isReasoningModel(model)) return undefined

    return assistant?.settings?.temperature
  }

  private getProviderSpecificParameters(assistant: Assistant, model: Model) {
    const { maxTokens } = getAssistantSettings(assistant)

    if (this.provider.id === 'openrouter') {
      if (model.id.includes('deepseek-r1')) {
        return {
          include_reasoning: true
        }
      }
    }

    if (this.isOpenAIo1(model)) {
      return {
        max_tokens: undefined,
        max_completion_tokens: maxTokens
      }
    }

    return {}
  }

  private getTopP(assistant: Assistant, model: Model) {
    if (isReasoningModel(model)) return undefined

    return assistant?.settings?.topP
  }

  private getReasoningEffort(assistant: Assistant, model: Model) {
    if (this.provider.id === 'groq') {
      return {}
    }

    if (isReasoningModel(model)) {
      if (model.provider === 'openrouter') {
        return {
          reasoning: {
            effort: assistant?.settings?.reasoning_effort
          }
        }
      }

      if (isOpenAIoSeries(model)) {
        return {
          reasoning_effort: assistant?.settings?.reasoning_effort
        }
      }

      if (model.id.includes('claude-3.7-sonnet') || model.id.includes('claude-3-7-sonnet')) {
        const effortRatios: Record<ReasoningEffort, number> = {
          high: 0.8,
          medium: 0.5,
          low: 0.2
        }

        const effort = assistant?.settings?.reasoning_effort as ReasoningEffort
        const effortRatio = effortRatios[effort]

        if (!effortRatio) {
          return {}
        }

        const maxTokens = assistant?.settings?.maxTokens || DEFAULT_MAX_TOKENS
        const budgetTokens = Math.trunc(Math.max(Math.min(maxTokens * effortRatio, 32000), 1024))

        return {
          thinking: {
            budget_tokens: budgetTokens
          }
        }
      }

      return {}
    }

    return {}
  }

  private isOpenAIo1(model: Model) {
    return model.id.startsWith('o1')
  }

  async completions({ messages, assistant, onChunk, onFilterMessages, mcpTools }: CompletionsParams): Promise<void> {
    const defaultModel = getDefaultModel()
    const model = assistant.model || defaultModel
    const { contextCount, maxTokens, streamOutput } = getAssistantSettings(assistant)

    let systemMessage = assistant.prompt ? { role: 'system', content: assistant.prompt } : undefined

    if (isOpenAIoSeries(model)) {
      systemMessage = {
        role: 'developer',
        content: `Formatting re-enabled${systemMessage ? '\n' + systemMessage.content : ''}`
      }
    }

    const userMessages: ChatCompletionMessageParam[] = []

    const _messages = filterUserRoleStartMessages(
      filterContextMessages(filterEmptyMessages(takeRight(messages, contextCount + 1)))
    )

    onFilterMessages(_messages)

    for (const message of _messages) {
      userMessages.push(await this.getMessageParam(message, model))
    }

    const isOpenAIo1 = this.isOpenAIo1(model)

    const isSupportStreamOutput = () => {
      if (isOpenAIo1) {
        return false
      }
      return streamOutput
    }

    let hasReasoningContent = false
    let lastChunk = ''
    const isReasoningJustDone = (
      delta: OpenAI.Chat.Completions.ChatCompletionChunk.Choice.Delta & {
        reasoning_content?: string
        reasoning?: string
        thinking?: string
      }
    ) => {
      if (!delta?.content) return false

      // 检查当前chunk和上一个chunk的组合是否形成###Response标记
      const combinedChunks = lastChunk + delta.content
      lastChunk = delta.content

      // 检测思考结束
      if (combinedChunks.includes('###Response') || delta.content === '</think>') {
        return true
      }

      // 如果有reasoning_content或reasoning，说明是在思考中
      if (delta?.reasoning_content || delta?.reasoning || delta?.thinking) {
        hasReasoningContent = true
      }

      // 如果之前有reasoning_content或reasoning，现在有普通content，说明思考结束
      if (hasReasoningContent && delta.content) {
        return true
      }

      return false
    }

    let time_first_token_millsec = 0
    let time_first_content_millsec = 0
    const start_time_millsec = new Date().getTime()
    const lastUserMessage = _messages.findLast((m) => m.role === 'user')
    const { abortController, cleanup } = this.createAbortController(lastUserMessage?.id)
    const { signal } = abortController
    await this.checkIsCopilot()

    mcpTools = filterMCPTools(mcpTools, lastUserMessage?.enabledMCPs)
    const tools = mcpTools && mcpTools.length > 0 ? mcpToolsToOpenAITools(mcpTools) : undefined

    const reqMessages: ChatCompletionMessageParam[] = [systemMessage, ...userMessages].filter(
      Boolean
    ) as ChatCompletionMessageParam[]

    const toolResponses: MCPToolResponse[] = []

    const processStream = async (stream: any) => {
      if (!isSupportStreamOutput()) {
        const time_completion_millsec = new Date().getTime() - start_time_millsec
        return onChunk({
          text: stream.choices[0].message?.content || '',
          usage: stream.usage,
          metrics: {
            completion_tokens: stream.usage?.completion_tokens,
            time_completion_millsec,
            time_first_token_millsec: 0
          }
        })
      }

      const toolCalls: ChatCompletionMessageToolCall[] = []

      for await (const chunk of stream) {
        if (window.keyv.get(EVENT_NAMES.CHAT_COMPLETION_PAUSED)) {
          break
        }

        const delta = chunk.choices[0]?.delta

        if (delta?.reasoning_content || delta?.reasoning) {
          hasReasoningContent = true
        }

        if (time_first_token_millsec == 0) {
          time_first_token_millsec = new Date().getTime() - start_time_millsec
        }

        if (time_first_content_millsec == 0 && isReasoningJustDone(delta)) {
          time_first_content_millsec = new Date().getTime()
        }

        const time_completion_millsec = new Date().getTime() - start_time_millsec
        const time_thinking_millsec = time_first_content_millsec ? time_first_content_millsec - start_time_millsec : 0

        // Extract citations from the raw response if available
        const citations = (chunk as OpenAI.Chat.Completions.ChatCompletionChunk & { citations?: string[] })?.citations

        const finishReason = chunk.choices[0]?.finish_reason

        if (delta?.tool_calls) {
          const chunkToolCalls: OpenAI.Chat.Completions.ChatCompletionChunk.Choice.Delta.ToolCall[] = delta.tool_calls
          if (finishReason !== 'tool_calls') {
            if (toolCalls.length === 0) {
              for (const toolCall of chunkToolCalls) {
                toolCalls.push(toolCall as ChatCompletionMessageToolCall)
              }
            } else {
              for (let i = 0; i < chunkToolCalls.length; i++) {
                toolCalls[i].function.arguments += chunkToolCalls[i].function?.arguments || ''
              }
            }
            continue
          }
        }

        if (finishReason === 'tool_calls') {
          console.log('start invoke tools', toolCalls)
          reqMessages.push({
            role: 'assistant',
            tool_calls: toolCalls
          } as ChatCompletionAssistantMessageParam)

          for (const toolCall of toolCalls) {
            const mcpTool = openAIToolsToMcpTool(mcpTools, toolCall)
            if (!mcpTool) {
              continue
            }

            upsertMCPToolResponse(toolResponses, { tool: mcpTool, status: 'invoking' }, onChunk)

            const toolCallResponse = await callMCPTool(mcpTool)

            console.log('[OpenAIProvider] toolCallResponse', toolCallResponse)

            reqMessages.push({
              role: 'tool',
              content: toolCallResponse.content,
              tool_call_id: toolCall.id
            } as ChatCompletionToolMessageParam)

            upsertMCPToolResponse(toolResponses, { tool: mcpTool, status: 'done', response: toolCallResponse }, onChunk)
          }

          const newStream = await this.sdk.chat.completions
            // @ts-ignore key is not typed
            .create(
              {
                model: model.id,
                messages: reqMessages,
                temperature: this.getTemperature(assistant, model),
                top_p: this.getTopP(assistant, model),
                max_tokens: maxTokens,
                keep_alive: this.keepAliveTime,
                stream: isSupportStreamOutput(),
                tools: tools,
                ...getOpenAIWebSearchParams(assistant, model),
                ...this.getReasoningEffort(assistant, model),
                ...this.getProviderSpecificParameters(assistant, model),
                ...this.getCustomParameters(assistant)
              },
              {
                signal
              }
            )
            .finally(cleanup)
          await processStream(newStream)
        }

        onChunk({
          text: delta?.content || '',
          reasoning_content: delta?.reasoning_content || delta?.reasoning || '',
          usage: chunk.usage,
          metrics: {
            completion_tokens: chunk.usage?.completion_tokens,
            time_completion_millsec,
            time_first_token_millsec,
            time_thinking_millsec
          },
          citations,
          mcpToolResponse: toolResponses
        })
      }
    }
    const stream = await this.sdk.chat.completions
      // @ts-ignore key is not typed
      .create(
        {
          model: model.id,
          messages: reqMessages,
          temperature: this.getTemperature(assistant, model),
          top_p: this.getTopP(assistant, model),
          max_tokens: maxTokens,
          keep_alive: this.keepAliveTime,
          stream: isSupportStreamOutput(),
          tools: tools,
          ...getOpenAIWebSearchParams(assistant, model),
          ...this.getReasoningEffort(assistant, model),
          ...this.getProviderSpecificParameters(assistant, model),
          ...this.getCustomParameters(assistant)
        },
        {
          signal
        }
      )
      .finally(cleanup)

    await processStream(stream)
  }

  async translate(message: Message, assistant: Assistant, onResponse?: (text: string) => void) {
    const defaultModel = getDefaultModel()
    const model = assistant.model || defaultModel
    const messages = message.content
      ? [
          { role: 'system', content: assistant.prompt },
          { role: 'user', content: message.content }
        ]
      : [{ role: 'user', content: assistant.prompt }]

    const isOpenAIo1 = this.isOpenAIo1(model)

    const isSupportedStreamOutput = () => {
      if (!onResponse) {
        return false
      }
      if (isOpenAIo1) {
        return false
      }
      return true
    }

    const stream = isSupportedStreamOutput()

    await this.checkIsCopilot()

    // @ts-ignore key is not typed
    const response = await this.sdk.chat.completions.create({
      model: model.id,
      messages: messages as ChatCompletionMessageParam[],
      stream,
      keep_alive: this.keepAliveTime,
      temperature: assistant?.settings?.temperature
    })

    if (!stream) {
      return response.choices[0].message?.content || ''
    }

    let text = ''
    let isThinking = false
    const isReasoning = isReasoningModel(model)

    for await (const chunk of response) {
      const deltaContent = chunk.choices[0]?.delta?.content || ''

      if (!deltaContent.trim()) {
        continue
      }

      if (isReasoning) {
        if (deltaContent.includes('<think>')) {
          isThinking = true
        }

        if (!isThinking) {
          text += deltaContent
          onResponse?.(text)
        }

        if (deltaContent.includes('</think>')) {
          isThinking = false
        }
      } else {
        text += deltaContent
        onResponse?.(text)
      }
    }

    return text
  }

  public async summaries(messages: Message[], assistant: Assistant): Promise<string> {
    const model = getTopNamingModel() || assistant.model || getDefaultModel()

    const userMessages = takeRight(messages, 5)
      .filter((message) => !message.isPreset)
      .map((message) => ({
        role: message.role,
        content: message.content
      }))

    const userMessageContent = userMessages.reduce((prev, curr) => {
      const content = curr.role === 'user' ? `User: ${curr.content}` : `Assistant: ${curr.content}`
      return prev + (prev ? '\n' : '') + content
    }, '')

    const systemMessage = {
      role: 'system',
      content: getStoreSetting('topicNamingPrompt') || i18n.t('prompts.title')
    }

    const userMessage = {
      role: 'user',
      content: userMessageContent
    }

    await this.checkIsCopilot()

    // @ts-ignore key is not typed
    const response = await this.sdk.chat.completions.create({
      model: model.id,
      messages: [systemMessage, userMessage] as ChatCompletionMessageParam[],
      stream: false,
      keep_alive: this.keepAliveTime,
      max_tokens: 1000
    })

    // 针对思考类模型的返回，总结仅截取</think>之后的内容
    let content = response.choices[0].message?.content || ''
    content = content.replace(/^<think>(.*?)<\/think>/s, '')

    return removeSpecialCharactersForTopicName(content.substring(0, 50))
  }

  public async generateText({ prompt, content }: { prompt: string; content: string }): Promise<string> {
    const model = getDefaultModel()

    await this.checkIsCopilot()

    const response = await this.sdk.chat.completions.create({
      model: model.id,
      stream: false,
      messages: [
        { role: 'system', content: prompt },
        { role: 'user', content }
      ]
    })

    return response.choices[0].message?.content || ''
  }

  async suggestions(messages: Message[], assistant: Assistant): Promise<Suggestion[]> {
    const model = assistant.model

    if (!model) {
      return []
    }

    await this.checkIsCopilot()

    const response: any = await this.sdk.request({
      method: 'post',
      path: '/advice_questions',
      body: {
        messages: messages.filter((m) => m.role === 'user').map((m) => ({ role: m.role, content: m.content })),
        model: model.id,
        max_tokens: 0,
        temperature: 0,
        n: 0
      }
    })

    return response?.questions?.filter(Boolean)?.map((q: any) => ({ content: q })) || []
  }

  public async check(model: Model): Promise<{ valid: boolean; error: Error | null }> {
    if (!model) {
      return { valid: false, error: new Error('No model found') }
    }
    const body = {
      model: model.id,
      messages: [{ role: 'user', content: 'hi' }],
      stream: false
    }

    try {
      await this.checkIsCopilot()
      const response = await this.sdk.chat.completions.create(body as ChatCompletionCreateParamsNonStreaming)

      return {
        valid: Boolean(response?.choices[0].message),
        error: null
      }
    } catch (error: any) {
      return {
        valid: false,
        error
      }
    }
  }

  public async models(): Promise<OpenAI.Models.Model[]> {
    try {
      await this.checkIsCopilot()

      const response = await this.sdk.models.list()

      if (this.provider.id === 'github') {
        // @ts-ignore key is not typed
        return response.body
          .map((model) => ({
            id: model.name,
            description: model.summary,
            object: 'model',
            owned_by: model.publisher
          }))
          .filter(isSupportedModel)
      }

      if (this.provider.id === 'together') {
        // @ts-ignore key is not typed
        return response?.body
          .map((model: any) => ({
            id: model.id,
            description: model.display_name,
            object: 'model',
            owned_by: model.organization
          }))
          .filter(isSupportedModel)
      }

      const models = response?.data || []

      return models.filter(isSupportedModel)
    } catch (error) {
      return []
    }
  }

  public async generateImage({
    model,
    prompt,
    negativePrompt,
    imageSize,
    batchSize,
    seed,
    numInferenceSteps,
    guidanceScale,
    signal,
    promptEnhancement
  }: GenerateImageParams): Promise<string[]> {
    const response = (await this.sdk.request({
      method: 'post',
      path: '/images/generations',
      signal,
      body: {
        model,
        prompt,
        negative_prompt: negativePrompt,
        image_size: imageSize,
        batch_size: batchSize,
        seed: seed ? parseInt(seed) : undefined,
        num_inference_steps: numInferenceSteps,
        guidance_scale: guidanceScale,
        prompt_enhancement: promptEnhancement
      }
    })) as { data: Array<{ url: string }> }

    return response.data.map((item) => item.url)
  }

  public async getEmbeddingDimensions(model: Model): Promise<number> {
    await this.checkIsCopilot()

    const data = await this.sdk.embeddings.create({
      model: model.id,
      input: model?.provider === 'baidu-cloud' ? ['hi'] : 'hi'
    })
    return data.data[0].embedding.length
  }

  public async checkIsCopilot() {
    if (this.provider.id !== 'copilot') return
    const defaultHeaders = store.getState().copilot.defaultHeaders
    // copilot每次请求前需要重新获取token，因为token中附带时间戳
    const { token } = await window.api.copilot.getToken(defaultHeaders)
    this.sdk.apiKey = token
  }
}<|MERGE_RESOLUTION|>--- conflicted
+++ resolved
@@ -10,16 +10,12 @@
 import i18n from '@renderer/i18n'
 import { getAssistantSettings, getDefaultModel, getTopNamingModel } from '@renderer/services/AssistantService'
 import { EVENT_NAMES } from '@renderer/services/EventService'
-<<<<<<< HEAD
-import { filterContextMessages, filterUserRoleStartMessages } from '@renderer/services/MessagesService'
-import store from '@renderer/store'
-=======
 import {
   filterContextMessages,
   filterEmptyMessages,
   filterUserRoleStartMessages
 } from '@renderer/services/MessagesService'
->>>>>>> 6bcc21c5
+import store from '@renderer/store'
 import {
   Assistant,
   FileTypes,

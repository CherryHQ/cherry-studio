--- conflicted
+++ resolved
@@ -196,12 +196,8 @@
       userMessages.push(await this.getMessageParam(message, model))
     }
 
-<<<<<<< HEAD
-    const isOpenAIo1 = model.id.includes('o1-')
+    const isOpenAIo1 = model.id.startsWith('o1')
     const isPlugin = assistant.subType === 'plugin'
-=======
-    const isOpenAIo1 = model.id.startsWith('o1')
->>>>>>> cc544708
 
     const isSupportStreamOutput = () => {
       if (this.provider.id === 'github' && isOpenAIo1) {

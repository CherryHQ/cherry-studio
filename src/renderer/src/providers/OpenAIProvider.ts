--- conflicted
+++ resolved
@@ -373,12 +373,9 @@
 
         // Extract citations from the raw response if available
         const citations = (chunk as OpenAI.Chat.Completions.ChatCompletionChunk & { citations?: string[] })?.citations
-<<<<<<< HEAD
-=======
 
         const finishReason = chunk.choices[0]?.finish_reason
 
->>>>>>> 75e87ed6
         if (delta?.tool_calls) {
           const chunkToolCalls: OpenAI.Chat.Completions.ChatCompletionChunk.Choice.Delta.ToolCall[] = delta.tool_calls
           if (finishReason !== 'tool_calls') {

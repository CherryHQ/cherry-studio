import { DEFAULT_MAX_TOKENS } from '@renderer/config/constant'
import {
  getOpenAIWebSearchParams,
  isOpenAIoSeries,
  isReasoningModel,
  isSupportedModel,
  isVisionModel
} from '@renderer/config/models'
import { getStoreSetting } from '@renderer/hooks/useSettings'
import i18n from '@renderer/i18n'
import { getAssistantSettings, getDefaultModel, getTopNamingModel } from '@renderer/services/AssistantService'
import { EVENT_NAMES } from '@renderer/services/EventService'
import {
  filterContextMessages,
  filterEmptyMessages,
  filterUserRoleStartMessages
} from '@renderer/services/MessagesService'
import store from '@renderer/store'
import {
  Assistant,
  FileTypes,
  GenerateImageParams,
  MCPToolResponse,
  Message,
  Model,
  Provider,
  Suggestion
} from '@renderer/types'
import { removeSpecialCharactersForTopicName } from '@renderer/utils'
import {
  callMCPTool,
  mcpToolsToOpenAITools,
  openAIToolsToMcpTool,
  upsertMCPToolResponse
} from '@renderer/utils/mcp-tools'
import { isEmpty, takeRight } from 'lodash'
import OpenAI, { AzureOpenAI } from 'openai'
import {
  ChatCompletionAssistantMessageParam,
  ChatCompletionContentPart,
  ChatCompletionCreateParamsNonStreaming,
  ChatCompletionMessageParam,
  ChatCompletionMessageToolCall,
  ChatCompletionToolMessageParam
} from 'openai/resources'

import { CompletionsParams } from '.'
import BaseProvider from './BaseProvider'

type ReasoningEffort = 'high' | 'medium' | 'low'

export default class OpenAIProvider extends BaseProvider {
  private sdk: OpenAI

  constructor(provider: Provider) {
    super(provider)

    if (provider.id === 'azure-openai' || provider.type === 'azure-openai') {
      this.sdk = new AzureOpenAI({
        dangerouslyAllowBrowser: true,
        apiKey: this.apiKey,
        apiVersion: provider.apiVersion,
        endpoint: provider.apiHost
      })
      return
    }

    this.sdk = new OpenAI({
      dangerouslyAllowBrowser: true,
      apiKey: this.apiKey,
      baseURL: this.getBaseURL(),
      defaultHeaders: {
        ...this.defaultHeaders(),
        ...(this.provider.id === 'copilot' ? { 'editor-version': 'vscode/1.97.2' } : {})
      }
    })
  }

  /**
   * Check if the provider does not support files
   * @returns True if the provider does not support files, false otherwise
   */
  private get isNotSupportFiles() {
    if (this.provider?.isNotSupportArrayContent) {
      return true
    }

    const providers = ['deepseek', 'baichuan', 'minimax', 'xirang']

    return providers.includes(this.provider.id)
  }

  /**
   * Extract the file content from the message
   * @param message - The message
   * @returns The file content
   */
  private async extractFileContent(message: Message) {
    if (message.files && message.files.length > 0) {
      const textFiles = message.files.filter((file) => [FileTypes.TEXT, FileTypes.DOCUMENT].includes(file.type))

      if (textFiles.length > 0) {
        let text = ''
        const divider = '\n\n---\n\n'

        for (const file of textFiles) {
          const fileContent = (await window.api.file.read(file.id + file.ext)).trim()
          const fileNameRow = 'file: ' + file.origin_name + '\n\n'
          text = text + fileNameRow + fileContent + divider
        }

        return text
      }
    }

    return ''
  }

  /**
   * Get the message parameter
   * @param message - The message
   * @param model - The model
   * @returns The message parameter
   */
  private async getMessageParam(
    message: Message,
    model: Model
  ): Promise<OpenAI.Chat.Completions.ChatCompletionMessageParam> {
    const isVision = isVisionModel(model)
    const content = await this.getMessageContent(message)

    // If the message does not have files, return the message
    if (isEmpty(message.files)) {
      return {
        role: message.role,
        content
      }
    }

    // If the model does not support files, extract the file content
    if (this.isNotSupportFiles) {
      const fileContent = await this.extractFileContent(message)

      return {
        role: message.role,
        content: content + '\n\n---\n\n' + fileContent
      }
    }

    // If the model supports files, add the file content to the message
    const parts: ChatCompletionContentPart[] = []

    if (content) {
      parts.push({ type: 'text', text: content })
    }

    for (const file of message.files || []) {
      if (file.type === FileTypes.IMAGE && isVision) {
        const image = await window.api.file.base64Image(file.id + file.ext)
        parts.push({
          type: 'image_url',
          image_url: { url: image.data }
        })
      }
      if ([FileTypes.TEXT, FileTypes.DOCUMENT].includes(file.type)) {
        const fileContent = await (await window.api.file.read(file.id + file.ext)).trim()
        parts.push({
          type: 'text',
          text: file.origin_name + '\n' + fileContent
        })
      }
    }

    return {
      role: message.role,
      content: parts
    } as ChatCompletionMessageParam
  }

  /**
   * Get the temperature for the assistant
   * @param assistant - The assistant
   * @param model - The model
   * @returns The temperature
   */
  private getTemperature(assistant: Assistant, model: Model) {
    return isReasoningModel(model) ? undefined : assistant?.settings?.temperature
  }

  /**
   * Get the provider specific parameters for the assistant
   * @param assistant - The assistant
   * @param model - The model
   * @returns The provider specific parameters
   */
  private getProviderSpecificParameters(assistant: Assistant, model: Model) {
    const { maxTokens } = getAssistantSettings(assistant)

    if (this.provider.id === 'openrouter') {
      if (model.id.includes('deepseek-r1')) {
        return {
          include_reasoning: true
        }
      }
    }

    if (this.isOpenAIReasoning(model)) {
      return {
        max_tokens: undefined,
        max_completion_tokens: maxTokens
      }
    }

    return {}
  }

  /**
   * Get the top P for the assistant
   * @param assistant - The assistant
   * @param model - The model
   * @returns The top P
   */
  private getTopP(assistant: Assistant, model: Model) {
    if (isReasoningModel(model)) return undefined

    return assistant?.settings?.topP
  }

  /**
   * Get the reasoning effort for the assistant
   * @param assistant - The assistant
   * @param model - The model
   * @returns The reasoning effort
   */
  private getReasoningEffort(assistant: Assistant, model: Model) {
    if (this.provider.id === 'groq') {
      return {}
    }

    if (isReasoningModel(model)) {
      if (model.provider === 'openrouter') {
        return {
          reasoning: {
            effort: assistant?.settings?.reasoning_effort
          }
        }
      }

      if (isOpenAIoSeries(model)) {
        return {
          reasoning_effort: assistant?.settings?.reasoning_effort
        }
      }

      if (model.id.includes('claude-3.7-sonnet') || model.id.includes('claude-3-7-sonnet')) {
        const effortRatios: Record<ReasoningEffort, number> = {
          high: 0.8,
          medium: 0.5,
          low: 0.2
        }

        const effort = assistant?.settings?.reasoning_effort as ReasoningEffort
        const effortRatio = effortRatios[effort]

        if (!effortRatio) {
          return {}
        }

        const maxTokens = assistant?.settings?.maxTokens || DEFAULT_MAX_TOKENS
        const budgetTokens = Math.trunc(Math.max(Math.min(maxTokens * effortRatio, 32000), 1024))

        return {
          thinking: {
            type: 'enabled',
            budget_tokens: budgetTokens
          }
        }
      }

      return {}
    }

    return {}
  }

  /**
   * Check if the model is an OpenAI reasoning model
   * @param model - The model
   * @returns True if the model is an OpenAI reasoning model, false otherwise
   */
  private isOpenAIReasoning(model: Model) {
    return model.id.startsWith('o1') || model.id.startsWith('o3')
  }

  /**
   * Check if the model is a Glm-4-alltools
   * @param model - The model
   * @returns True if the model is a Glm-4-alltools, false otherwise
   */
  private isZhipuTool(model: Model) {
    return model.id.includes('glm-4-alltools')
  }

  /**
   * Clean the tool call arguments
   * @param toolCall - The tool call
   * @returns The cleaned tool call
   */
  private cleanToolCallArgs(toolCall: ChatCompletionMessageToolCall): ChatCompletionMessageToolCall {
    if (toolCall.function.arguments) {
      let args = toolCall.function.arguments
      const codeBlockRegex = /```(?:\w*\n)?([\s\S]*?)```/
      const match = args.match(codeBlockRegex)
      if (match) {
        // Extract content from code block
        let extractedArgs = match[1].trim()
        // Clean function call format like tool_call(name1=value1,name2=value2)
        const functionCallRegex = /^\s*\w+\s*\(([\s\S]*?)\)\s*$/
        const functionMatch = extractedArgs.match(functionCallRegex)
        if (functionMatch) {
          // Try to convert parameters to JSON format
          const params = functionMatch[1].split(',').filter(Boolean)
          const paramsObj = {}
          params.forEach((param) => {
            const [name, value] = param.split('=').map((p) => p.trim())
            if (name && value !== undefined) {
              paramsObj[name] = value
            }
          })
          extractedArgs = JSON.stringify(paramsObj)
        }
        toolCall.function.arguments = extractedArgs
      }
      args = toolCall.function.arguments
      const firstBraceIndex = args.indexOf('{')
      const lastBraceIndex = args.lastIndexOf('}')
      if (firstBraceIndex !== -1 && lastBraceIndex !== -1 && firstBraceIndex < lastBraceIndex) {
        toolCall.function.arguments = args.substring(firstBraceIndex, lastBraceIndex + 1)
      }
    }
    return toolCall
  }

  /**
   * Generate completions for the assistant
   * @param messages - The messages
   * @param assistant - The assistant
   * @param mcpTools - The MCP tools
   * @param onChunk - The onChunk callback
   * @param onFilterMessages - The onFilterMessages callback
   * @returns The completions
   */
  async completions({ messages, assistant, mcpTools, onChunk, onFilterMessages }: CompletionsParams): Promise<void> {
    const defaultModel = getDefaultModel()
    const model = assistant.model || defaultModel
    const { contextCount, maxTokens, streamOutput } = getAssistantSettings(assistant)

    let systemMessage = assistant.prompt ? { role: 'system', content: assistant.prompt } : undefined

    if (isOpenAIoSeries(model)) {
      systemMessage = {
        role: 'developer',
        content: `Formatting re-enabled${systemMessage ? '\n' + systemMessage.content : ''}`
      }
    }

    const userMessages: ChatCompletionMessageParam[] = []
    const _messages = filterUserRoleStartMessages(
      filterEmptyMessages(filterContextMessages(takeRight(messages, contextCount + 1)))
    )

    onFilterMessages(_messages)

    for (const message of _messages) {
      userMessages.push(await this.getMessageParam(message, model))
    }

    const isOpenAIReasoning = this.isOpenAIReasoning(model)

    const isSupportStreamOutput = () => {
      if (isOpenAIReasoning) {
        return false
      }
      return streamOutput
    }

    let hasReasoningContent = false
    let lastChunk = ''
    const isReasoningJustDone = (
      delta: OpenAI.Chat.Completions.ChatCompletionChunk.Choice.Delta & {
        reasoning_content?: string
        reasoning?: string
        thinking?: string
      }
    ) => {
      if (!delta?.content) return false

      // 检查当前chunk和上一个chunk的组合是否形成###Response标记
      const combinedChunks = lastChunk + delta.content
      lastChunk = delta.content

      // 检测思考结束
      if (combinedChunks.includes('###Response') || delta.content === '</think>') {
        return true
      }

      // 如果有reasoning_content或reasoning，说明是在思考中
      if (delta?.reasoning_content || delta?.reasoning || delta?.thinking) {
        hasReasoningContent = true
      }

      // 如果之前有reasoning_content或reasoning，现在有普通content，说明思考结束
      if (hasReasoningContent && delta.content) {
        return true
      }

      return false
    }

    let time_first_token_millsec = 0
    let time_first_content_millsec = 0
    const start_time_millsec = new Date().getTime()
    const lastUserMessage = _messages.findLast((m) => m.role === 'user')
    const { abortController, cleanup, signalPromise } = this.createAbortController(lastUserMessage?.id, true)
    const { signal } = abortController
    await this.checkIsCopilot()

    const tools = mcpTools && mcpTools.length > 0 ? mcpToolsToOpenAITools(mcpTools) : undefined

    const reqMessages: ChatCompletionMessageParam[] = [systemMessage, ...userMessages].filter(
      Boolean
    ) as ChatCompletionMessageParam[]

    const toolResponses: MCPToolResponse[] = []
    const processStream = async (stream: any, idx: number) => {
      if (!isSupportStreamOutput()) {
        const time_completion_millsec = new Date().getTime() - start_time_millsec
        return onChunk({
          text: stream.choices[0].message?.content || '',
          usage: stream.usage,
          metrics: {
            completion_tokens: stream.usage?.completion_tokens,
            time_completion_millsec,
            time_first_token_millsec: 0
          }
        })
      }
      const final_tool_calls = {} as Record<number, ChatCompletionMessageToolCall>

      for await (const chunk of stream) {
        if (window.keyv.get(EVENT_NAMES.CHAT_COMPLETION_PAUSED)) {
          break
        }

        const delta = chunk.choices[0]?.delta

        if (delta?.reasoning_content || delta?.reasoning) {
          hasReasoningContent = true
        }

        if (time_first_token_millsec == 0) {
          time_first_token_millsec = new Date().getTime() - start_time_millsec
        }

        if (time_first_content_millsec == 0 && isReasoningJustDone(delta)) {
          time_first_content_millsec = new Date().getTime()
        }

        const time_completion_millsec = new Date().getTime() - start_time_millsec
        const time_thinking_millsec = time_first_content_millsec ? time_first_content_millsec - start_time_millsec : 0

        // Extract citations from the raw response if available
        const citations = (chunk as OpenAI.Chat.Completions.ChatCompletionChunk & { citations?: string[] })?.citations

        const finishReason = chunk.choices[0]?.finish_reason

        if (delta?.tool_calls) {
          const chunkToolCalls = delta.tool_calls
          for (const t of chunkToolCalls) {
            const { index, id, function: fn, type } = t
            const args = fn && typeof fn.arguments === 'string' ? fn.arguments : ''
            if (!(index in final_tool_calls)) {
              final_tool_calls[index] = {
                id,
                function: {
                  name: fn?.name,
                  arguments: args
                },
                type
              } as ChatCompletionMessageToolCall
            } else {
              final_tool_calls[index].function.arguments += args
            }
          }
          if (finishReason !== 'tool_calls') {
            continue
          }
        }

        if (finishReason === 'tool_calls' || (finishReason === 'stop' && Object.keys(final_tool_calls).length > 0)) {
          const toolCalls = Object.values(final_tool_calls).map(this.cleanToolCallArgs)
          console.log('start invoke tools', toolCalls)
          if (this.isZhipuTool(model)) {
            reqMessages.push({
              role: 'assistant',
              content: `argments=${JSON.stringify(toolCalls[0].function.arguments)}`
            })
          } else {
            reqMessages.push({
              role: 'assistant',
              tool_calls: toolCalls
            } as ChatCompletionAssistantMessageParam)
          }

          for (const toolCall of toolCalls) {
            const mcpTool = openAIToolsToMcpTool(mcpTools, toolCall)
            if (!mcpTool) {
              continue
            }

            upsertMCPToolResponse(toolResponses, { tool: mcpTool, status: 'invoking', id: toolCall.id }, onChunk)

            const toolCallResponse = await callMCPTool(mcpTool)
            const toolResponsContent: { type: string; text?: string; image_url?: { url: string } }[] = []
            for (const content of toolCallResponse.content) {
              if (content.type === 'text') {
                toolResponsContent.push({
                  type: 'text',
                  text: content.text
                })
              } else if (content.type === 'image') {
                toolResponsContent.push({
                  type: 'image_url',
                  image_url: { url: `data:${content.mimeType};base64,${content.data}` }
                })
              } else {
                console.warn('Unsupported content type:', content.type)
                toolResponsContent.push({
                  type: 'text',
                  text: 'unsupported content type: ' + content.type
                })
              }
            }

            const provider = lastUserMessage?.model?.provider
            const modelName = lastUserMessage?.model?.name

            if (
              modelName?.toLocaleLowerCase().includes('gpt') ||
              (provider === 'dashscope' && modelName?.toLocaleLowerCase().includes('qwen'))
            ) {
              reqMessages.push({
                role: 'tool',
                content: toolResponsContent,
                tool_call_id: toolCall.id
              } as ChatCompletionToolMessageParam)
            } else {
              reqMessages.push({
                role: 'tool',
                content: JSON.stringify(toolResponsContent),
                tool_call_id: toolCall.id
              } as ChatCompletionToolMessageParam)
            }
            upsertMCPToolResponse(
              toolResponses,
              { tool: mcpTool, status: 'done', response: toolCallResponse, id: toolCall.id },
              onChunk
            )
          }
          const newStream = await this.sdk.chat.completions
            // @ts-ignore key is not typed
            .create(
              {
                model: model.id,
                messages: reqMessages,
                temperature: this.getTemperature(assistant, model),
                top_p: this.getTopP(assistant, model),
                max_tokens: maxTokens,
                keep_alive: this.keepAliveTime,
                stream: isSupportStreamOutput(),
                tools: tools,
                ...getOpenAIWebSearchParams(assistant, model),
                ...this.getReasoningEffort(assistant, model),
                ...this.getProviderSpecificParameters(assistant, model),
                ...this.getCustomParameters(assistant)
              },
              {
                signal
              }
            )
          await processStream(newStream, idx + 1)
        }

        onChunk({
          text: delta?.content || '',
          reasoning_content: delta?.reasoning_content || delta?.reasoning || '',
          usage: chunk.usage,
          metrics: {
            completion_tokens: chunk.usage?.completion_tokens,
            time_completion_millsec,
            time_first_token_millsec,
            time_thinking_millsec
          },
          citations,
          mcpToolResponse: toolResponses
        })
      }
    }
    const stream = await this.sdk.chat.completions
      // @ts-ignore key is not typed
      .create(
        {
          model: model.id,
          messages: reqMessages,
          temperature: this.getTemperature(assistant, model),
          top_p: this.getTopP(assistant, model),
          max_tokens: maxTokens,
          keep_alive: this.keepAliveTime,
          stream: isSupportStreamOutput(),
          tools: tools,
          ...getOpenAIWebSearchParams(assistant, model),
          ...this.getReasoningEffort(assistant, model),
          ...this.getProviderSpecificParameters(assistant, model),
          ...this.getCustomParameters(assistant)
        },
        {
          signal
        }
      )

    await processStream(stream, 0).finally(cleanup)
    // 捕获signal的错误
    await signalPromise?.promise?.catch((error) => {
      throw error
    })
  }

  /**
   * Translate a message
   * @param message - The message
   * @param assistant - The assistant
   * @param onResponse - The onResponse callback
   * @returns The translated message
   */
  async translate(message: Message, assistant: Assistant, onResponse?: (text: string) => void) {
    const defaultModel = getDefaultModel()
    const model = assistant.model || defaultModel
    const messages = message.content
      ? [
          { role: 'system', content: assistant.prompt },
          { role: 'user', content: message.content }
        ]
      : [{ role: 'user', content: assistant.prompt }]

    const isOpenAIReasoning = this.isOpenAIReasoning(model)

    const isSupportedStreamOutput = () => {
      if (!onResponse) {
        return false
      }
      if (isOpenAIReasoning) {
        return false
      }
      return true
    }

    const stream = isSupportedStreamOutput()

    await this.checkIsCopilot()

    // @ts-ignore key is not typed
    const response = await this.sdk.chat.completions.create({
      model: model.id,
      messages: messages as ChatCompletionMessageParam[],
      stream,
      keep_alive: this.keepAliveTime,
      temperature: assistant?.settings?.temperature
    })

    if (!stream) {
      return response.choices[0].message?.content || ''
    }

    let text = ''
    let isThinking = false
    const isReasoning = isReasoningModel(model)

    for await (const chunk of response) {
      const deltaContent = chunk.choices[0]?.delta?.content || ''

      if (isReasoning) {
        if (deltaContent.includes('<think>')) {
          isThinking = true
        }

        if (!isThinking) {
          text += deltaContent
          onResponse?.(text)
        }

        if (deltaContent.includes('</think>')) {
          isThinking = false
        }
      } else {
        text += deltaContent
        onResponse?.(text)
      }
    }

    return text
  }

  /**
   * Summarize a message
   * @param messages - The messages
   * @param assistant - The assistant
   * @returns The summary
   */
  public async summaries(messages: Message[], assistant: Assistant): Promise<string> {
    const model = getTopNamingModel() || assistant.model || getDefaultModel()

    const userMessages = takeRight(messages, 5)
      .filter((message) => !message.isPreset)
      .map((message) => ({
        role: message.role,
        content: message.content
      }))

    const userMessageContent = userMessages.reduce((prev, curr) => {
      const content = curr.role === 'user' ? `User: ${curr.content}` : `Assistant: ${curr.content}`
      return prev + (prev ? '\n' : '') + content
    }, '')

    const systemMessage = {
      role: 'system',
      content: getStoreSetting('topicNamingPrompt') || i18n.t('prompts.title')
    }

    const userMessage = {
      role: 'user',
      content: userMessageContent
    }

    await this.checkIsCopilot()

    // @ts-ignore key is not typed
    const response = await this.sdk.chat.completions.create({
      model: model.id,
      messages: [systemMessage, userMessage] as ChatCompletionMessageParam[],
      stream: false,
      keep_alive: this.keepAliveTime,
      max_tokens: 1000
    })

    // 针对思考类模型的返回，总结仅截取</think>之后的内容
    let content = response.choices[0].message?.content || ''
    content = content.replace(/^<think>(.*?)<\/think>/s, '')

    return removeSpecialCharactersForTopicName(content.substring(0, 50))
  }

  /**
   * Summarize a message for search
   * @param messages - The messages
   * @param assistant - The assistant
   * @returns The summary
   */
  public async summaryForSearch(messages: Message[], assistant: Assistant): Promise<string | null> {
    const model = assistant.model || getDefaultModel()

    const systemMessage = {
      role: 'system',
      content: assistant.prompt
    }

    const userMessage = {
      role: 'user',
      content: messages.map((m) => m.content).join('\n')
    }
    // @ts-ignore key is not typed
<<<<<<< HEAD
    const response = await this.sdk.chat.completions.create({
      model: model.id,
      messages: [systemMessage, userMessage] as ChatCompletionMessageParam[],
      stream: false,
      keep_alive: this.keepAliveTime,
      max_tokens: 1000
    })
=======
    const response = await this.sdk.chat.completions.create(
      {
        model: model.id,
        messages: [systemMessage, userMessage] as ChatCompletionMessageParam[],
        stream: false,
        keep_alive: this.keepAliveTime,
        max_tokens: 1000
      },
      {
        timeout: 20 * 1000
      }
    )
>>>>>>> cd6c0a1f

    // 针对思考类模型的返回，总结仅截取</think>之后的内容
    let content = response.choices[0].message?.content || ''
    content = content.replace(/^<think>(.*?)<\/think>/s, '')

    return content
  }

  /**
   * Generate text
   * @param prompt - The prompt
   * @param content - The content
   * @returns The generated text
   */
  public async generateText({ prompt, content }: { prompt: string; content: string }): Promise<string> {
    const model = getDefaultModel()

    await this.checkIsCopilot()

    const response = await this.sdk.chat.completions.create({
      model: model.id,
      stream: false,
      messages: [
        { role: 'system', content: prompt },
        { role: 'user', content }
      ]
    })

    return response.choices[0].message?.content || ''
  }

  /**
   * Generate suggestions
   * @param messages - The messages
   * @param assistant - The assistant
   * @returns The suggestions
   */
  async suggestions(messages: Message[], assistant: Assistant): Promise<Suggestion[]> {
    const model = assistant.model

    if (!model) {
      return []
    }

    await this.checkIsCopilot()

    const response: any = await this.sdk.request({
      method: 'post',
      path: '/advice_questions',
      body: {
        messages: messages.filter((m) => m.role === 'user').map((m) => ({ role: m.role, content: m.content })),
        model: model.id,
        max_tokens: 0,
        temperature: 0,
        n: 0
      }
    })

    return response?.questions?.filter(Boolean)?.map((q: any) => ({ content: q })) || []
  }

  /**
   * Check if the model is valid
   * @param model - The model
   * @returns The validity of the model
   */
  public async check(model: Model): Promise<{ valid: boolean; error: Error | null }> {
    if (!model) {
      return { valid: false, error: new Error('No model found') }
    }
    const body = {
      model: model.id,
      messages: [{ role: 'user', content: 'hi' }],
      stream: false
    }

    try {
      await this.checkIsCopilot()
      const response = await this.sdk.chat.completions.create(body as ChatCompletionCreateParamsNonStreaming)

      return {
        valid: Boolean(response?.choices[0].message),
        error: null
      }
    } catch (error: any) {
      return {
        valid: false,
        error
      }
    }
  }

  /**
   * Get the models
   * @returns The models
   */
  public async models(): Promise<OpenAI.Models.Model[]> {
    try {
      await this.checkIsCopilot()

      const response = await this.sdk.models.list()

      if (this.provider.id === 'github') {
        // @ts-ignore key is not typed
        return response.body
          .map((model) => ({
            id: model.name,
            description: model.summary,
            object: 'model',
            owned_by: model.publisher
          }))
          .filter(isSupportedModel)
      }

      if (this.provider.id === 'together') {
        // @ts-ignore key is not typed
        return response?.body
          .map((model: any) => ({
            id: model.id,
            description: model.display_name,
            object: 'model',
            owned_by: model.organization
          }))
          .filter(isSupportedModel)
      }

      const models = response?.data || []

      return models.filter(isSupportedModel)
    } catch (error) {
      return []
    }
  }

  /**
   * Generate an image
   * @param params - The parameters
   * @returns The generated image
   */
  public async generateImage({
    model,
    prompt,
    negativePrompt,
    imageSize,
    batchSize,
    seed,
    numInferenceSteps,
    guidanceScale,
    signal,
    promptEnhancement
  }: GenerateImageParams): Promise<string[]> {
    const response = (await this.sdk.request({
      method: 'post',
      path: '/images/generations',
      signal,
      body: {
        model,
        prompt,
        negative_prompt: negativePrompt,
        image_size: imageSize,
        batch_size: batchSize,
        seed: seed ? parseInt(seed) : undefined,
        num_inference_steps: numInferenceSteps,
        guidance_scale: guidanceScale,
        prompt_enhancement: promptEnhancement
      }
    })) as { data: Array<{ url: string }> }

    return response.data.map((item) => item.url)
  }

  /**
   * Get the embedding dimensions
   * @param model - The model
   * @returns The embedding dimensions
   */
  public async getEmbeddingDimensions(model: Model): Promise<number> {
    await this.checkIsCopilot()

    const data = await this.sdk.embeddings.create({
      model: model.id,
      input: model?.provider === 'baidu-cloud' ? ['hi'] : 'hi'
    })
    return data.data[0].embedding.length
  }

  public async checkIsCopilot() {
    if (this.provider.id !== 'copilot') return
    const defaultHeaders = store.getState().copilot.defaultHeaders
    // copilot每次请求前需要重新获取token，因为token中附带时间戳
    const { token } = await window.api.copilot.getToken(defaultHeaders)
    this.sdk.apiKey = token
  }
}<|MERGE_RESOLUTION|>--- conflicted
+++ resolved
@@ -778,15 +778,6 @@
       content: messages.map((m) => m.content).join('\n')
     }
     // @ts-ignore key is not typed
-<<<<<<< HEAD
-    const response = await this.sdk.chat.completions.create({
-      model: model.id,
-      messages: [systemMessage, userMessage] as ChatCompletionMessageParam[],
-      stream: false,
-      keep_alive: this.keepAliveTime,
-      max_tokens: 1000
-    })
-=======
     const response = await this.sdk.chat.completions.create(
       {
         model: model.id,
@@ -799,7 +790,6 @@
         timeout: 20 * 1000
       }
     )
->>>>>>> cd6c0a1f
 
     // 针对思考类模型的返回，总结仅截取</think>之后的内容
     let content = response.choices[0].message?.content || ''

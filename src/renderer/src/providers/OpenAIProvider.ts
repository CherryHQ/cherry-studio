--- conflicted
+++ resolved
@@ -21,11 +21,7 @@
   Provider,
   Suggestion
 } from '@renderer/types'
-<<<<<<< HEAD
-import { removeSpecialCharacters } from '@renderer/utils'
-=======
 import { removeSpecialCharactersForTopicName } from '@renderer/utils'
->>>>>>> 53892fa5
 import { takeRight } from 'lodash'
 import OpenAI, { AzureOpenAI } from 'openai'
 import {

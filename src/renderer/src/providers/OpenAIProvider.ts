--- conflicted
+++ resolved
@@ -15,11 +15,7 @@
   Assistant,
   FileTypes,
   GenerateImageParams,
-<<<<<<< HEAD
-  MCPTool,
-=======
   MCPToolResponse,
->>>>>>> a0351fb5
   Message,
   Model,
   Provider,
@@ -34,10 +30,6 @@
   ChatCompletionCreateParamsNonStreaming,
   ChatCompletionMessageParam,
   ChatCompletionMessageToolCall,
-<<<<<<< HEAD
-  ChatCompletionTool,
-=======
->>>>>>> a0351fb5
   ChatCompletionToolMessageParam
 } from 'openai/resources'
 
@@ -234,39 +226,6 @@
     return model.id.startsWith('o1')
   }
 
-<<<<<<< HEAD
-  private mcpToolsToOpenAITools(mcpTools: MCPTool[]): Array<ChatCompletionTool> {
-    return mcpTools.map((tool) => ({
-      type: 'function',
-      function: {
-        name: `mcp.${tool.serverName}.${tool.name}`,
-        description: tool.description,
-        parameters: {
-          type: 'object',
-          properties: tool.inputSchema
-        }
-      }
-    }))
-  }
-
-  private openAIToolsToMcpTool(tool: ChatCompletionMessageToolCall): MCPTool | undefined {
-    const parts = tool.function.name.split('.')
-    if (parts[0] !== 'mcp') {
-      console.log('Invalid tool name', tool.function.name)
-      return undefined
-    }
-    const serverName = parts[1]
-    const name = parts[2]
-
-    return {
-      serverName: serverName,
-      name: name,
-      inputSchema: JSON.parse(tool.function.arguments)
-    } as MCPTool
-  }
-
-=======
->>>>>>> a0351fb5
   async completions({ messages, assistant, onChunk, onFilterMessages, mcpTools }: CompletionsParams): Promise<void> {
     const defaultModel = getDefaultModel()
     const model = assistant.model || defaultModel
@@ -339,21 +298,14 @@
     const { abortController, cleanup } = this.createAbortController(lastUserMessage?.id)
     const { signal } = abortController
 
-<<<<<<< HEAD
-    const tools = mcpTools ? this.mcpToolsToOpenAITools(mcpTools) : undefined
-=======
     const tools = mcpTools && mcpTools.length > 0 ? mcpToolsToOpenAITools(mcpTools) : undefined
->>>>>>> a0351fb5
 
     const reqMessages: ChatCompletionMessageParam[] = [systemMessage, ...userMessages].filter(
       Boolean
     ) as ChatCompletionMessageParam[]
 
-<<<<<<< HEAD
-=======
     const toolResponses: MCPToolResponse[] = []
 
->>>>>>> a0351fb5
     const processStream = async (stream: any) => {
       if (!isSupportStreamOutput()) {
         const time_completion_millsec = new Date().getTime() - start_time_millsec
@@ -421,30 +373,6 @@
           } as ChatCompletionAssistantMessageParam)
 
           for (const toolCall of toolCalls) {
-<<<<<<< HEAD
-            const mcpTool = this.openAIToolsToMcpTool(toolCall)
-            console.log('mcpTool', JSON.stringify(mcpTool, null, 2))
-
-            if (!mcpTool) {
-              console.log('Invalid tool', toolCall)
-              continue
-            }
-
-            const toolCallResponse = await window.api.mcp.callTool({
-              client: mcpTool.serverName,
-              name: mcpTool.name,
-              args: mcpTool.inputSchema
-            })
-
-            console.log(`Tool ${mcpTool.serverName} - ${mcpTool.name} Call Response:`)
-            console.log(toolCallResponse)
-
-            reqMessages.push({
-              role: 'tool',
-              content: JSON.stringify(toolCallResponse, null, 2),
-              tool_call_id: toolCall.id
-            } as ChatCompletionToolMessageParam)
-=======
             const mcpTool = openAIToolsToMcpTool(mcpTools, toolCall)
             if (!mcpTool) {
               continue
@@ -474,7 +402,6 @@
               },
               onChunk
             )
->>>>>>> a0351fb5
           }
 
           const newStream = await this.sdk.chat.completions
@@ -512,19 +439,12 @@
             time_first_token_millsec,
             time_thinking_millsec
           },
-<<<<<<< HEAD
-          citations
-        })
-      }
-    }
-=======
           citations,
           mcpToolResponse: toolResponses
         })
       }
     }
 
->>>>>>> a0351fb5
     const stream = await this.sdk.chat.completions
       // @ts-ignore key is not typed
       .create(

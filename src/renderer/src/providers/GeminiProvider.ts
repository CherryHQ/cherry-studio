--- conflicted
+++ resolved
@@ -216,15 +216,10 @@
       const model = assistant.model || defaultModel
       const { contextCount, maxTokens, streamOutput } = getAssistantSettings(assistant)
 
-<<<<<<< HEAD
-      const userMessages = filterUserRoleStartMessages(filterContextMessages(takeRight(messages, contextCount + 2)))
+      const userMessages = filterUserRoleStartMessages(
+        filterEmptyMessages(filterContextMessages(takeRight(messages, contextCount + 2)))
+      )
       onFilterMessages(userMessages)
-=======
-    const userMessages = filterUserRoleStartMessages(
-      filterEmptyMessages(filterContextMessages(takeRight(messages, contextCount + 2)))
-    )
-    onFilterMessages(userMessages)
->>>>>>> ea31f274
 
       const userLastMessage = userMessages.pop()
 
@@ -529,9 +524,6 @@
     return []
   }
 
-<<<<<<< HEAD
-  /* Generate an image
-=======
   /**
    * Summarize a message for search
    * @param messages - The messages
@@ -570,7 +562,6 @@
 
   /**
    * Generate an image
->>>>>>> ea31f274
    * @returns The generated image
    */
   public async generateImage(): Promise<string[]> {

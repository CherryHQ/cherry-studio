--- conflicted
+++ resolved
@@ -490,7 +490,12 @@
     return []
   }
 
-<<<<<<< HEAD
+  /**
+   * Summarize a message for search
+   * @param messages - The messages
+   * @param assistant - The assistant
+   * @returns The summary
+   */
   public async summaryForSearch(messages: Message[], assistant: Assistant): Promise<string> {
     const model = getSearchSummaryModel() || assistant.model || getDefaultModel()
 
@@ -518,15 +523,13 @@
     const chat = await geminiModel.startChat()
     const { response } = await chat.sendMessage(userMessage.content)
 
-    return removeSpecialCharacters(response.text())
-  }
-
-=======
+    return response.text()
+  }
+
   /**
    * Generate an image
    * @returns The generated image
    */
->>>>>>> 8c3ce1a7
   public async generateImage(): Promise<string[]> {
     return []
   }

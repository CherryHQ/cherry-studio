--- conflicted
+++ resolved
@@ -9,12 +9,8 @@
   children: ReactNode
 }
 
-<<<<<<< HEAD
-const StyleSheetManager = ({ children }: StyleSheetManagerProps): JSX.Element => {
+const StyleSheetManager = ({ children }: StyleSheetManagerProps): React.ReactElement => {
   const { isRTL } = useLayoutDirection()
-=======
-const StyleSheetManager = ({ children }: StyleSheetManagerProps): React.ReactElement => {
->>>>>>> 91b9a48c
   return (
     <StyledComponentsStyleSheetManager
       enableVendorPrefixes

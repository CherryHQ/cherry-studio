import { isMac } from '@renderer/config/constant'
<<<<<<< HEAD
=======
import { useSettings } from '@renderer/hooks/useSettings'
import useUserTheme from '@renderer/hooks/useUserTheme'
>>>>>>> 77ecfbac
import { ThemeMode } from '@renderer/types'
import { IpcChannel } from '@shared/IpcChannel'
import React, { createContext, PropsWithChildren, use, useEffect, useState } from 'react'

interface ThemeContextType {
  theme: ThemeMode
  actualTheme: ThemeMode
  toggleTheme: () => void
  setTheme: (theme: ThemeMode) => void
}

const ThemeContext = createContext<ThemeContextType>({
  theme: ThemeMode.system,
  actualTheme: ThemeMode.dark,
  toggleTheme: () => {},
  setTheme: () => {}
})

interface ThemeProviderProps extends PropsWithChildren {
  defaultTheme?: ThemeMode
}

<<<<<<< HEAD
export const ThemeProvider: React.FC<ThemeProviderProps> = ({ children }) => {
  const [theme, setTheme] = useState<ThemeMode>(ThemeMode.system)
  const [actualTheme, setActualTheme] = useState<ThemeMode>(ThemeMode.dark)
=======
export const ThemeProvider: React.FC<ThemeProviderProps> = ({ children, defaultTheme }) => {
  const { theme, setTheme } = useSettings()
  const [effectiveTheme, setEffectiveTheme] = useState(theme)
  const { initUserTheme } = useUserTheme()
>>>>>>> 77ecfbac

  const toggleTheme = () => {
    const nextTheme = {
      [ThemeMode.light]: ThemeMode.dark,
      [ThemeMode.dark]: ThemeMode.system,
      [ThemeMode.system]: ThemeMode.light
    }[theme]
    setTheme(nextTheme || ThemeMode.system)
  }

  useEffect(() => {
    window.api.setTheme(theme)
  }, [theme])

  useEffect(() => {
    document.body.setAttribute('os', isMac ? 'mac' : 'windows')
    window.api.getTheme().then((savedTheme) => setTheme(savedTheme))

    // listen for theme updates from main process
    const cleanup = window.electron.ipcRenderer.on(IpcChannel.ThemeUpdated, (_, actualTheme: ThemeMode) => {
      document.body.setAttribute('theme-mode', actualTheme)
      setActualTheme(actualTheme)
    })

    return cleanup
  }, [])

<<<<<<< HEAD
  return <ThemeContext value={{ theme, actualTheme, toggleTheme, setTheme }}>{children}</ThemeContext>
=======
  useEffect(() => {
    initUserTheme()
    // eslint-disable-next-line react-hooks/exhaustive-deps
  }, [])

  return <ThemeContext value={{ theme: effectiveTheme, settingTheme: theme, toggleTheme }}>{children}</ThemeContext>
>>>>>>> 77ecfbac
}

export const useTheme = () => use(ThemeContext)<|MERGE_RESOLUTION|>--- conflicted
+++ resolved
@@ -1,9 +1,5 @@
 import { isMac } from '@renderer/config/constant'
-<<<<<<< HEAD
-=======
-import { useSettings } from '@renderer/hooks/useSettings'
 import useUserTheme from '@renderer/hooks/useUserTheme'
->>>>>>> 77ecfbac
 import { ThemeMode } from '@renderer/types'
 import { IpcChannel } from '@shared/IpcChannel'
 import React, { createContext, PropsWithChildren, use, useEffect, useState } from 'react'
@@ -26,16 +22,10 @@
   defaultTheme?: ThemeMode
 }
 
-<<<<<<< HEAD
 export const ThemeProvider: React.FC<ThemeProviderProps> = ({ children }) => {
   const [theme, setTheme] = useState<ThemeMode>(ThemeMode.system)
   const [actualTheme, setActualTheme] = useState<ThemeMode>(ThemeMode.dark)
-=======
-export const ThemeProvider: React.FC<ThemeProviderProps> = ({ children, defaultTheme }) => {
-  const { theme, setTheme } = useSettings()
-  const [effectiveTheme, setEffectiveTheme] = useState(theme)
   const { initUserTheme } = useUserTheme()
->>>>>>> 77ecfbac
 
   const toggleTheme = () => {
     const nextTheme = {
@@ -53,6 +43,7 @@
   useEffect(() => {
     document.body.setAttribute('os', isMac ? 'mac' : 'windows')
     window.api.getTheme().then((savedTheme) => setTheme(savedTheme))
+    initUserTheme()
 
     // listen for theme updates from main process
     const cleanup = window.electron.ipcRenderer.on(IpcChannel.ThemeUpdated, (_, actualTheme: ThemeMode) => {
@@ -63,16 +54,7 @@
     return cleanup
   }, [])
 
-<<<<<<< HEAD
   return <ThemeContext value={{ theme, actualTheme, toggleTheme, setTheme }}>{children}</ThemeContext>
-=======
-  useEffect(() => {
-    initUserTheme()
-    // eslint-disable-next-line react-hooks/exhaustive-deps
-  }, [])
-
-  return <ThemeContext value={{ theme: effectiveTheme, settingTheme: theme, toggleTheme }}>{children}</ThemeContext>
->>>>>>> 77ecfbac
 }
 
 export const useTheme = () => use(ThemeContext)
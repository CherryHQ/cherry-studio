import { isMac } from '@renderer/config/constant'
import { useSettings } from '@renderer/hooks/useSettings'
import { ThemeMode } from '@renderer/types'
<<<<<<< HEAD
import React, { createContext, PropsWithChildren, use, useEffect, useState } from 'react'
=======
import React, { createContext, PropsWithChildren, useContext, useEffect, useState } from 'react'
import { IpcChannel } from '@shared/IpcChannel'
>>>>>>> b794839b

interface ThemeContextType {
  theme: ThemeMode
  settingTheme: ThemeMode
  toggleTheme: () => void
}

const ThemeContext = createContext<ThemeContextType>({
  theme: ThemeMode.light,
  settingTheme: ThemeMode.light,
  toggleTheme: () => {}
})

interface ThemeProviderProps extends PropsWithChildren {
  defaultTheme?: ThemeMode
}

export const ThemeProvider: React.FC<ThemeProviderProps> = ({ children, defaultTheme }) => {
  const { theme, setTheme } = useSettings()
  const [_theme, _setTheme] = useState(theme)

  const toggleTheme = () => {
    setTheme(theme === ThemeMode.dark ? ThemeMode.light : ThemeMode.dark)
  }

  useEffect((): any => {
    if (theme === ThemeMode.auto || defaultTheme === ThemeMode.auto) {
      const mediaQuery = window.matchMedia('(prefers-color-scheme: dark)')
      _setTheme(mediaQuery.matches ? ThemeMode.dark : ThemeMode.light)
      const handleChange = (e: MediaQueryListEvent) => _setTheme(e.matches ? ThemeMode.dark : ThemeMode.light)
      mediaQuery.addEventListener('change', handleChange)
      return () => mediaQuery.removeEventListener('change', handleChange)
    } else {
      _setTheme(theme)
    }
  }, [defaultTheme, theme])

  useEffect(() => {
    document.body.setAttribute('theme-mode', _theme)
    // 移除迷你窗口的条件判断，让所有窗口都能设置主题
    window.api?.setTheme(_theme === ThemeMode.dark ? 'dark' : 'light')
  }, [_theme])

  useEffect(() => {
    document.body.setAttribute('os', isMac ? 'mac' : 'windows')

    // listen theme change from main process from other windows
    const themeChangeListenerRemover = window.electron.ipcRenderer.on(IpcChannel.ThemeChange, (_, newTheme) => {
      setTheme(newTheme)
    })
    return () => {
      themeChangeListenerRemover()
    }
  })

  return <ThemeContext value={{ theme: _theme, settingTheme: theme, toggleTheme }}>{children}</ThemeContext>
}

export const useTheme = () => use(ThemeContext)<|MERGE_RESOLUTION|>--- conflicted
+++ resolved
@@ -1,12 +1,8 @@
 import { isMac } from '@renderer/config/constant'
 import { useSettings } from '@renderer/hooks/useSettings'
 import { ThemeMode } from '@renderer/types'
-<<<<<<< HEAD
 import React, { createContext, PropsWithChildren, use, useEffect, useState } from 'react'
-=======
-import React, { createContext, PropsWithChildren, useContext, useEffect, useState } from 'react'
 import { IpcChannel } from '@shared/IpcChannel'
->>>>>>> b794839b
 
 interface ThemeContextType {
   theme: ThemeMode

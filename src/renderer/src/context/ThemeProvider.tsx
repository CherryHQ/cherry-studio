--- conflicted
+++ resolved
@@ -21,18 +21,12 @@
   defaultTheme?: ThemeMode
 }
 
-<<<<<<< HEAD
-export const ThemeProvider: React.FC<ThemeProviderProps> = ({ children, defaultTheme }) => {
-  const { theme, setTheme } = useSettings()
-  const [effectiveTheme, setEffectiveTheme] = useState(theme)
-=======
 export const ThemeProvider: React.FC<ThemeProviderProps> = ({ children }) => {
   // 用户设置的主题
   const { theme: settedTheme, setTheme: setSettedTheme } = useSettings()
   const [actualTheme, setActualTheme] = useState<ThemeMode>(
     window.matchMedia('(prefers-color-scheme: dark)').matches ? ThemeMode.dark : ThemeMode.light
   )
->>>>>>> fe1cf5d6
   const { initUserTheme } = useUserTheme()
 
   const toggleTheme = () => {
@@ -70,16 +64,7 @@
     window.api.setTheme(settedTheme)
   }, [settedTheme])
 
-<<<<<<< HEAD
-  useEffect(() => {
-    initUserTheme()
-    // eslint-disable-next-line react-hooks/exhaustive-deps
-  }, [])
-
-  return <ThemeContext value={{ theme: effectiveTheme, settingTheme: theme, toggleTheme }}>{children}</ThemeContext>
-=======
   return <ThemeContext value={{ theme: actualTheme, settedTheme, toggleTheme }}>{children}</ThemeContext>
->>>>>>> fe1cf5d6
 }
 
 export const useTheme = () => use(ThemeContext)
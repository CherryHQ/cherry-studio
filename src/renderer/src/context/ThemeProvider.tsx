--- conflicted
+++ resolved
@@ -31,14 +31,11 @@
 
 export const ThemeProvider: React.FC<ThemeProviderProps> = ({ children }) => {
   // 用户设置的主题
-<<<<<<< HEAD
-  // const { theme: settedTheme, setTheme: setSettedTheme } = useSettings()
+  // const { theme: settedTheme, setTheme: setSettedTheme, language } = useSettings()
 
   const [settedTheme, setSettedTheme] = usePreference('ui.theme_mode')
+  const [language] = usePreference('app.language')
 
-=======
-  const { theme: settedTheme, setTheme: setSettedTheme, language } = useSettings()
->>>>>>> f9171f3d
   const [actualTheme, setActualTheme] = useState<ThemeMode>(
     window.matchMedia('(prefers-color-scheme: dark)').matches ? ThemeMode.dark : ThemeMode.light
   )
@@ -66,7 +63,7 @@
       document.body.classList.add('light')
     }
     document.body.setAttribute('navbar-position', navbarPosition)
-    document.documentElement.lang = language
+    document.documentElement.lang = language || navigator.language
 
     // if theme is old auto, then set theme to system
     // we can delete this after next big release

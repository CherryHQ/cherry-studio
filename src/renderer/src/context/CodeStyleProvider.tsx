--- conflicted
+++ resolved
@@ -4,12 +4,7 @@
 import { useMermaid } from '@renderer/hooks/useMermaid'
 import { HighlightChunkResult, ShikiPreProperties, shikiStreamService } from '@renderer/services/ShikiStreamService'
 import { getHighlighter, getMarkdownIt, getShiki, loadLanguageIfNeeded, loadThemeIfNeeded } from '@renderer/utils/shiki'
-<<<<<<< HEAD
-import { ThemeMode } from '@shared/data/preferenceTypes'
-=======
 import { ThemeMode } from '@shared/data/preference/preferenceTypes'
-import * as cmThemes from '@uiw/codemirror-themes-all'
->>>>>>> 046ed3ed
 import type React from 'react'
 import { createContext, type PropsWithChildren, use, useCallback, useEffect, useMemo, useState } from 'react'
 import type { BundledThemeInfo } from 'shiki/types'

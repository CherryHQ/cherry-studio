--- conflicted
+++ resolved
@@ -48,12 +48,8 @@
           }
         },
         token: {
-<<<<<<< HEAD
-          colorPrimary: colorPrimary
-=======
-          colorPrimary: '#00b96b',
+          colorPrimary: colorPrimary,
           fontFamily: 'var(--font-family)'
->>>>>>> eca3f1d7
         }
       }}>
       {children}

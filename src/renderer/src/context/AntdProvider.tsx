import { useSettings } from '@renderer/hooks/useSettings'
import { LanguageVarious } from '@renderer/types'
import { ConfigProvider, theme } from 'antd'
<<<<<<< HEAD
import arEG from 'antd/locale/ar_EG'
=======
import elGR from 'antd/locale/el_GR'
>>>>>>> 8acefaa9
import enUS from 'antd/locale/en_US'
import esES from 'antd/locale/es_ES'
import frFR from 'antd/locale/fr_FR'
import jaJP from 'antd/locale/ja_JP'
import ptPT from 'antd/locale/pt_PT'
import ruRU from 'antd/locale/ru_RU'
import zhCN from 'antd/locale/zh_CN'
import zhTW from 'antd/locale/zh_TW'
import { FC, PropsWithChildren } from 'react'

import { useLayoutDirection } from './LayoutDirection'
import { useTheme } from './ThemeProvider'

const AntdProvider: FC<PropsWithChildren> = ({ children }) => {
  const { language } = useSettings()
  const { theme: _theme } = useTheme()
  const { isRTL } = useLayoutDirection()

  return (
    <ConfigProvider
      direction={isRTL ? 'rtl' : undefined}
      locale={getAntdLocale(language)}
      theme={{
        algorithm: [_theme === 'dark' ? theme.darkAlgorithm : theme.defaultAlgorithm],
        components: {
          Menu: {
            activeBarBorderWidth: 0,
            darkItemBg: 'transparent'
          },
          Button: {
            boxShadow: 'none',
            boxShadowSecondary: 'none',
            defaultShadow: 'none',
            dangerShadow: 'none',
            primaryShadow: 'none'
          }
        },
        token: {
          colorPrimary: '#00b96b'
        }
      }}>
      {children}
    </ConfigProvider>
  )
}

function getAntdLocale(language: LanguageVarious) {
  switch (language) {
    case 'zh-CN':
      return zhCN
    case 'zh-TW':
      return zhTW
    case 'en-US':
      return enUS
    case 'ru-RU':
      return ruRU
    case 'ja-JP':
      return jaJP
<<<<<<< HEAD
    case 'ar-EG':
      return arEG

=======
    case 'el-GR':
      return elGR
    case 'es-ES':
      return esES
    case 'fr-FR':
      return frFR
    case 'pt-PT':
      return ptPT
>>>>>>> 8acefaa9
    default:
      return zhCN
  }
}

export default AntdProvider<|MERGE_RESOLUTION|>--- conflicted
+++ resolved
@@ -1,11 +1,8 @@
 import { useSettings } from '@renderer/hooks/useSettings'
 import { LanguageVarious } from '@renderer/types'
 import { ConfigProvider, theme } from 'antd'
-<<<<<<< HEAD
+import elGR from 'antd/locale/el_GR'
 import arEG from 'antd/locale/ar_EG'
-=======
-import elGR from 'antd/locale/el_GR'
->>>>>>> 8acefaa9
 import enUS from 'antd/locale/en_US'
 import esES from 'antd/locale/es_ES'
 import frFR from 'antd/locale/fr_FR'
@@ -64,11 +61,6 @@
       return ruRU
     case 'ja-JP':
       return jaJP
-<<<<<<< HEAD
-    case 'ar-EG':
-      return arEG
-
-=======
     case 'el-GR':
       return elGR
     case 'es-ES':
@@ -76,8 +68,9 @@
     case 'fr-FR':
       return frFR
     case 'pt-PT':
-      return ptPT
->>>>>>> 8acefaa9
+      return ptPT    case 'ar-EG':
+      return arEG
+
     default:
       return zhCN
   }

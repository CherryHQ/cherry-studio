--- conflicted
+++ resolved
@@ -97,10 +97,6 @@
     })
   } catch (error: unknown) {
     const errorMessage = error instanceof Error ? error.message : String(error)
-<<<<<<< HEAD
-    logger.error(`Failed to load Pyodide: ${errorMessage}`)
-=======
->>>>>>> 8c580607
 
     // 通知主线程初始化错误
     self.postMessage({
@@ -130,10 +126,6 @@
     return result
   } catch (error: unknown) {
     const errorMessage = error instanceof Error ? error.message : String(error)
-<<<<<<< HEAD
-    logger.error(`Result processing error: ${errorMessage}`)
-=======
->>>>>>> 8c580607
     return { __error__: 'Result processing failed', details: errorMessage }
   }
 }
@@ -145,15 +137,10 @@
   })
   .catch((error: unknown) => {
     const errorMessage = error instanceof Error ? error.message : String(error)
-<<<<<<< HEAD
-    logger.error(`Failed to load Pyodide: ${errorMessage}`)
-    self.postMessage({ type: 'error', error: errorMessage })
-=======
     self.postMessage({
       type: 'init-error',
       error: errorMessage
     } as WorkerResponse)
->>>>>>> 8c580607
   })
 
 // 处理消息
@@ -207,10 +194,6 @@
   } catch (error: unknown) {
     // 处理所有其他错误
     const errorMessage = error instanceof Error ? error.message : String(error)
-<<<<<<< HEAD
-    logger.error(`Python processing error: ${errorMessage}`)
-=======
->>>>>>> 8c580607
 
     if (output.error) {
       output.error += `\nSystem error:\n${errorMessage}`

import { FileMetadata, KnowledgeItem, QuickPhrase, TranslateHistory } from '@renderer/types'
// Import necessary types for blocks and new message structure
import type { Message as NewMessage, MessageBlock } from '@renderer/types/newMessage'
import { Dexie, type EntityTable } from 'dexie'

import { upgradeToV5, upgradeToV7, upgradeToV8 } from './upgrades'

// Database declaration (move this to its own module also)
export const db = new Dexie('CherryStudio') as Dexie & {
  files: EntityTable<FileMetadata, 'id'>
  topics: EntityTable<{ id: string; messages: NewMessage[] }, 'id'> // Correct type for topics
  settings: EntityTable<{ id: string; value: any }, 'id'>
  knowledge_notes: EntityTable<KnowledgeItem, 'id'>
  translate_history: EntityTable<TranslateHistory, 'id'>
  quick_phrases: EntityTable<QuickPhrase, 'id'>
  message_blocks: EntityTable<MessageBlock, 'id'> // Correct type for message_blocks
}

db.version(1).stores({
  files: 'id, name, origin_name, path, size, ext, type, created_at, count'
})

db.version(2).stores({
  files: 'id, name, origin_name, path, size, ext, type, created_at, count',
  topics: '&id, messages',
  settings: '&id, value'
})

db.version(3).stores({
  files: 'id, name, origin_name, path, size, ext, type, created_at, count',
  topics: '&id, messages',
  settings: '&id, value',
  knowledge_notes: '&id, baseId, type, content, created_at, updated_at'
})

db.version(4).stores({
  files: 'id, name, origin_name, path, size, ext, type, created_at, count',
  topics: '&id, messages',
  settings: '&id, value',
  knowledge_notes: '&id, baseId, type, content, created_at, updated_at',
  translate_history: '&id, sourceText, targetText, sourceLanguage, targetLanguage, createdAt'
})

db.version(5)
  .stores({
    files: 'id, name, origin_name, path, size, ext, type, created_at, count',
    topics: '&id, messages',
    settings: '&id, value',
    knowledge_notes: '&id, baseId, type, content, created_at, updated_at',
    translate_history: '&id, sourceText, targetText, sourceLanguage, targetLanguage, createdAt'
  })
  .upgrade((tx) => upgradeToV5(tx))

db.version(6).stores({
  files: 'id, name, origin_name, path, size, ext, type, created_at, count',
  topics: '&id, messages',
  settings: '&id, value',
  knowledge_notes: '&id, baseId, type, content, created_at, updated_at',
  translate_history: '&id, sourceText, targetText, sourceLanguage, targetLanguage, createdAt',
  quick_phrases: 'id'
})

// --- NEW VERSION 7 ---
db.version(7)
  .stores({
    // Re-declare all tables for the new version
    files: 'id, name, origin_name, path, size, ext, type, created_at, count',
    topics: '&id', // Correct index for topics
    settings: '&id, value',
    knowledge_notes: '&id, baseId, type, content, created_at, updated_at',
    translate_history: '&id, sourceText, targetText, sourceLanguage, targetLanguage, createdAt',
    quick_phrases: 'id',
    message_blocks: 'id, messageId, file.id' // Correct syntax with comma separator
  })
  .upgrade((tx) => upgradeToV7(tx))
<<<<<<< HEAD
=======

db.version(8)
  .stores({
    // Re-declare all tables for the new version
    files: 'id, name, origin_name, path, size, ext, type, created_at, count',
    topics: '&id', // Correct index for topics
    settings: '&id, value',
    knowledge_notes: '&id, baseId, type, content, created_at, updated_at',
    translate_history: '&id, sourceText, targetText, sourceLanguage, targetLanguage, createdAt',
    quick_phrases: 'id',
    message_blocks: 'id, messageId, file.id' // Correct syntax with comma separator
  })
  .upgrade((tx) => upgradeToV8(tx))

>>>>>>> fbf89b3f
export default db<|MERGE_RESOLUTION|>--- conflicted
+++ resolved
@@ -73,9 +73,6 @@
     message_blocks: 'id, messageId, file.id' // Correct syntax with comma separator
   })
   .upgrade((tx) => upgradeToV7(tx))
-<<<<<<< HEAD
-=======
-
 db.version(8)
   .stores({
     // Re-declare all tables for the new version
@@ -89,5 +86,4 @@
   })
   .upgrade((tx) => upgradeToV8(tx))
 
->>>>>>> fbf89b3f
 export default db
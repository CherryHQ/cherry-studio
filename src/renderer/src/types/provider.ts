<<<<<<< HEAD
import type { Model } from '@types'
import z from 'zod'
=======
import { Model } from '@types'
import * as z from 'zod'
>>>>>>> 0d760ffa

export const ProviderTypeSchema = z.enum([
  'openai',
  'openai-response',
  'anthropic',
  'gemini',
  'qwenlm',
  'azure-openai',
  'vertexai',
  'mistral',
  'aws-bedrock',
  'vertex-anthropic'
])

export type ProviderType = z.infer<typeof ProviderTypeSchema>

// undefined 视为支持，默认支持
export type ProviderApiOptions = {
  /** 是否不支持 message 的 content 为数组类型 */
  isNotSupportArrayContent?: boolean
  /** 是否不支持 stream_options 参数 */
  isNotSupportStreamOptions?: boolean
  /**
   * @deprecated
   * 是否不支持 message 的 role 为 developer */
  isNotSupportDeveloperRole?: boolean
  /* 是否支持 message 的 role 为 developer */
  isSupportDeveloperRole?: boolean
  /**
   * @deprecated
   * 是否不支持 service_tier 参数. Only for OpenAI Models. */
  isNotSupportServiceTier?: boolean
  /* 是否支持 service_tier 参数. Only for OpenAI Models. */
  isSupportServiceTier?: boolean
  /** 是否不支持 enable_thinking 参数 */
  isNotSupportEnableThinking?: boolean
}

export const OpenAIServiceTiers = {
  auto: 'auto',
  default: 'default',
  flex: 'flex',
  priority: 'priority'
} as const

export type OpenAIServiceTier = keyof typeof OpenAIServiceTiers

export function isOpenAIServiceTier(tier: string): tier is OpenAIServiceTier {
  return Object.hasOwn(OpenAIServiceTiers, tier)
}

export const GroqServiceTiers = {
  auto: 'auto',
  on_demand: 'on_demand',
  flex: 'flex',
  performance: 'performance'
} as const

// 从 GroqServiceTiers 对象中提取类型
export type GroqServiceTier = keyof typeof GroqServiceTiers

export function isGroqServiceTier(tier: string): tier is GroqServiceTier {
  return Object.hasOwn(GroqServiceTiers, tier)
}

export type ServiceTier = OpenAIServiceTier | GroqServiceTier

export function isServiceTier(tier: string): tier is ServiceTier {
  return isGroqServiceTier(tier) || isOpenAIServiceTier(tier)
}

export type Provider = {
  id: string
  type: ProviderType
  name: string
  apiKey: string
  apiHost: string
  anthropicApiHost?: string
  isAnthropicModel?: (m: Model) => boolean
  apiVersion?: string
  models: Model[]
  enabled?: boolean
  isSystem?: boolean
  isAuthed?: boolean
  rateLimit?: number

  // API options
  apiOptions?: ProviderApiOptions
  serviceTier?: ServiceTier

  /** @deprecated */
  isNotSupportArrayContent?: boolean
  /** @deprecated */
  isNotSupportStreamOptions?: boolean
  /** @deprecated */
  isNotSupportDeveloperRole?: boolean
  /** @deprecated */
  isNotSupportServiceTier?: boolean

  authType?: 'apiKey' | 'oauth'
  isVertex?: boolean
  notes?: string
  extra_headers?: Record<string, string>
}

export const SystemProviderIds = {
  cherryin: 'cherryin',
  silicon: 'silicon',
  aihubmix: 'aihubmix',
  ocoolai: 'ocoolai',
  deepseek: 'deepseek',
  ppio: 'ppio',
  alayanew: 'alayanew',
  qiniu: 'qiniu',
  dmxapi: 'dmxapi',
  burncloud: 'burncloud',
  tokenflux: 'tokenflux',
  '302ai': '302ai',
  cephalon: 'cephalon',
  lanyun: 'lanyun',
  ph8: 'ph8',
  openrouter: 'openrouter',
  ollama: 'ollama',
  ovms: 'ovms',
  'new-api': 'new-api',
  lmstudio: 'lmstudio',
  anthropic: 'anthropic',
  openai: 'openai',
  'azure-openai': 'azure-openai',
  gemini: 'gemini',
  vertexai: 'vertexai',
  github: 'github',
  copilot: 'copilot',
  zhipu: 'zhipu',
  yi: 'yi',
  moonshot: 'moonshot',
  baichuan: 'baichuan',
  dashscope: 'dashscope',
  stepfun: 'stepfun',
  doubao: 'doubao',
  infini: 'infini',
  minimax: 'minimax',
  groq: 'groq',
  together: 'together',
  fireworks: 'fireworks',
  nvidia: 'nvidia',
  grok: 'grok',
  hyperbolic: 'hyperbolic',
  mistral: 'mistral',
  jina: 'jina',
  perplexity: 'perplexity',
  modelscope: 'modelscope',
  xirang: 'xirang',
  hunyuan: 'hunyuan',
  'tencent-cloud-ti': 'tencent-cloud-ti',
  'baidu-cloud': 'baidu-cloud',
  gpustack: 'gpustack',
  voyageai: 'voyageai',
  'aws-bedrock': 'aws-bedrock',
  poe: 'poe',
  aionly: 'aionly',
  longcat: 'longcat'
} as const

export type SystemProviderId = keyof typeof SystemProviderIds

export const isSystemProviderId = (id: string): id is SystemProviderId => {
  return Object.hasOwn(SystemProviderIds, id)
}

export type SystemProvider = Provider & {
  id: SystemProviderId
  isSystem: true
  apiOptions?: never
}

export type VertexProvider = Provider & {
  googleCredentials: {
    privateKey: string
    clientEmail: string
  }
  project: string
  location: string
}

/**
 * 判断是否为系统内置的提供商。比直接使用`provider.isSystem`更好，因为该数据字段不会随着版本更新而变化。
 * @param provider - Provider对象，包含提供商的信息
 * @returns 是否为系统内置提供商
 */
export const isSystemProvider = (provider: Provider): provider is SystemProvider => {
  return isSystemProviderId(provider.id) && !!provider.isSystem
}<|MERGE_RESOLUTION|>--- conflicted
+++ resolved
@@ -1,10 +1,5 @@
-<<<<<<< HEAD
 import type { Model } from '@types'
-import z from 'zod'
-=======
-import { Model } from '@types'
 import * as z from 'zod'
->>>>>>> 0d760ffa
 
 export const ProviderTypeSchema = z.enum([
   'openai',

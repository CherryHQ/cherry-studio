--- conflicted
+++ resolved
@@ -167,7 +167,8 @@
   'aws-bedrock',
   'poe',
   'aionly',
-  'longcat'
+  'longcat',
+  'huggingface'
 ])
 
 export type SystemProviderId = z.infer<typeof SystemProviderIdSchema>
@@ -232,14 +233,9 @@
   'aws-bedrock': 'aws-bedrock',
   poe: 'poe',
   aionly: 'aionly',
-<<<<<<< HEAD
-  longcat: 'longcat'
-} as const satisfies Record<SystemProviderId, SystemProviderId>
-=======
   longcat: 'longcat',
   huggingface: 'huggingface'
-} as const
->>>>>>> 56d68276
+} as const satisfies Record<SystemProviderId, SystemProviderId>
 
 export type SystemProviderIdTypeMap = typeof SystemProviderIds
 

--- conflicted
+++ resolved
@@ -1,12 +1,8 @@
-<<<<<<< HEAD
-import OpenAI from '@cherrystudio/openai'
-import { Model } from '@types'
-=======
+import type OpenAI from '@cherrystudio/openai'
 import type { Model } from '@types'
->>>>>>> 49bd298d
 import * as z from 'zod'
 
-import { OpenAIVerbosity } from './aiCoreTypes'
+import type { OpenAIVerbosity } from './aiCoreTypes'
 
 export const ProviderTypeSchema = z.enum([
   'openai',
@@ -173,7 +169,8 @@
   'poe',
   'aionly',
   'longcat',
-  'huggingface'
+  'huggingface',
+  'sophnet'
 ])
 
 export type SystemProviderId = z.infer<typeof SystemProviderIdSchema>

--- conflicted
+++ resolved
@@ -11,14 +11,11 @@
 import type AnthropicVertex from '@anthropic-ai/vertex-sdk'
 import type { BedrockClient } from '@aws-sdk/client-bedrock'
 import type { BedrockRuntimeClient } from '@aws-sdk/client-bedrock-runtime'
-<<<<<<< HEAD
+import type { AzureOpenAI } from '@cherrystudio/openai'
+import type OpenAI from '@cherrystudio/openai'
+import type { ChatCompletionContentPartImage } from '@cherrystudio/openai/resources'
+import type { Stream } from '@cherrystudio/openai/streaming'
 import type {
-=======
-import OpenAI, { AzureOpenAI } from '@cherrystudio/openai'
-import { ChatCompletionContentPartImage } from '@cherrystudio/openai/resources'
-import { Stream } from '@cherrystudio/openai/streaming'
-import {
->>>>>>> b5f2c633
   Content,
   CreateChatParameters,
   FunctionCall,
@@ -28,13 +25,6 @@
   SendMessageParameters,
   Tool
 } from '@google/genai'
-<<<<<<< HEAD
-import type { AzureOpenAI } from 'openai'
-import type OpenAI from 'openai'
-import type { ChatCompletionContentPartImage } from 'openai/resources'
-import type { Stream } from 'openai/streaming'
-=======
->>>>>>> b5f2c633
 
 import type { EndpointType } from './index'
 

import type { CSSProperties } from 'react'

export * from './api'
export * from './assistant'
export * from './common'
export * from './file'
export * from './knowledge'
export * from './mcp'
export * from './memory'
export * from './message'
export * from './model'
export * from './newMessage'
export * from './note'
<<<<<<< HEAD
=======

import type { FileMetadata } from './file'
import { MCPConfigSample, McpServerType } from './mcp'
import type { Message } from './newMessage'

export * from './mcp'
>>>>>>> 86d8e10d
export * from './ocr'
export * from './painting'
export * from './params'
export * from './preprocess'
export * from './provider'
export * from './quickphrase'
export * from './reasoning'
export * from './shortcut'
export * from './topic'
export * from './translate'
export * from './websearch'

export type User = {
  id: string
  name: string
  avatar: string
  email: string
}

export type Suggestion = {
  content: string
}

export type MinAppType = {
  id: string
  name: string
  logo?: string
  url: string
  bodered?: boolean
  background?: string
  style?: CSSProperties
  addTime?: string
  type?: 'Custom' | 'Default' // Added the 'type' property
}

export enum ThemeMode {
  light = 'light',
  dark = 'dark',
  system = 'system'
}

/** 有限的UI语言 */
export type LanguageVarious = 'zh-CN' | 'zh-TW' | 'el-GR' | 'en-US' | 'es-ES' | 'fr-FR' | 'ja-JP' | 'pt-PT' | 'ru-RU'

export type CodeStyleVarious = 'auto' | string

export type WebDavConfig = {
  webdavHost: string
  webdavUser?: string
  webdavPass?: string
  webdavPath?: string
  fileName?: string
  skipBackupFile?: boolean
  disableStream?: boolean
}

export type AppInfo = {
  version: string
  isPackaged: boolean
  appPath: string
  configPath: string
  appDataPath: string
  resourcesPath: string
  filesPath: string
  logsPath: string
  arch: string
  isPortable: boolean
  installPath: string
}

export type SidebarIcon =
  | 'assistants'
  | 'agents'
  | 'paintings'
  | 'translate'
  | 'minapp'
  | 'knowledge'
  | 'files'
  | 'code_tools'
  | 'notes'

<<<<<<< HEAD
export type Citation = {
=======
export type ExternalToolResult = {
  mcpTools?: MCPTool[]
  toolUse?: MCPToolResponse[]
  webSearch?: WebSearchResponse
  knowledge?: KnowledgeReference[]
  memories?: MemoryItem[]
}

export const WebSearchProviderIds = {
  zhipu: 'zhipu',
  tavily: 'tavily',
  searxng: 'searxng',
  exa: 'exa',
  bocha: 'bocha',
  'local-google': 'local-google',
  'local-bing': 'local-bing',
  'local-baidu': 'local-baidu'
} as const

export type WebSearchProviderId = keyof typeof WebSearchProviderIds

export const isWebSearchProviderId = (id: string): id is WebSearchProviderId => {
  return Object.hasOwn(WebSearchProviderIds, id)
}

export type WebSearchProvider = {
  id: WebSearchProviderId
  name: string
  apiKey?: string
  apiHost?: string
  engines?: string[]
  url?: string
  basicAuthUsername?: string
  basicAuthPassword?: string
  usingBrowser?: boolean
  topicId?: string
  parentSpanId?: string
  modelName?: string
}

export type WebSearchProviderResult = {
  title: string
  content: string
  url: string
}

export type WebSearchProviderResponse = {
  query?: string
  results: WebSearchProviderResult[]
}

export type WebSearchResults =
  | WebSearchProviderResponse
  | GroundingMetadata
  | OpenAI.Chat.Completions.ChatCompletionMessage.Annotation.URLCitation[]
  | OpenAI.Responses.ResponseOutputText.URLCitation[]
  | WebSearchResultBlock[]
  | any[]

export enum WebSearchSource {
  WEBSEARCH = 'websearch',
  OPENAI = 'openai',
  OPENAI_RESPONSE = 'openai-response',
  OPENROUTER = 'openrouter',
  ANTHROPIC = 'anthropic',
  GEMINI = 'gemini',
  PERPLEXITY = 'perplexity',
  QWEN = 'qwen',
  HUNYUAN = 'hunyuan',
  ZHIPU = 'zhipu',
  GROK = 'grok'
}

export type WebSearchResponse = {
  results?: WebSearchResults
  source: WebSearchSource
}

export type WebSearchPhase = 'default' | 'fetch_complete' | 'rag' | 'rag_complete' | 'rag_failed' | 'cutoff'

export type WebSearchStatus = {
  phase: WebSearchPhase
  countBefore?: number
  countAfter?: number
}

export type KnowledgeReference = {
  id: number
  content: string
  sourceUrl: string
  type: KnowledgeItemType
  file?: FileMetadata
}

// TODO: 把 mcp 相关类型定义迁移到独立文件中
export type MCPArgType = 'string' | 'list' | 'number'
export type MCPEnvType = 'string' | 'number'
export type MCPArgParameter = { [key: string]: MCPArgType }
export type MCPEnvParameter = { [key: string]: MCPEnvType }

export interface MCPServerParameter {
  name: string
  type: MCPArgType | MCPEnvType
  description: string
}

export interface MCPServer {
  id: string // internal id
  name: string // mcp name, generally as unique key
  type?: McpServerType | 'inMemory'
  description?: string
  baseUrl?: string
  command?: string
  registryUrl?: string
  args?: string[]
  env?: Record<string, string>
  headers?: Record<string, string> // Custom headers to be sent with requests to this server
  provider?: string // Provider name for this server like ModelScope, Higress, etc.
  providerUrl?: string // URL of the MCP server in provider's website or documentation
  logoUrl?: string // URL of the MCP server's logo
  tags?: string[] // List of tags associated with this server
  longRunning?: boolean // Whether the server is long running
  timeout?: number // Timeout in seconds for requests to this server, default is 60 seconds
  dxtVersion?: string // Version of the DXT package
  dxtPath?: string // Path where the DXT package was extracted
  reference?: string // Reference link for the server, e.g., documentation or homepage
  searchKey?: string
  configSample?: MCPConfigSample
  /** List of tool names that are disabled for this server */
  disabledTools?: string[]
  /** Whether to auto-approve tools for this server */
  disabledAutoApproveTools?: string[]

  /** 用于标记内置 MCP 是否需要配置 */
  shouldConfig?: boolean
  /** 用于标记服务器是否运行中 */
  isActive: boolean
}

export type BuiltinMCPServer = MCPServer & {
  type: 'inMemory'
  name: BuiltinMCPServerName
}

export const isBuiltinMCPServer = (server: MCPServer): server is BuiltinMCPServer => {
  return server.type === 'inMemory' && isBuiltinMCPServerName(server.name)
}

export const BuiltinMCPServerNames = {
  mcpAutoInstall: '@cherry/mcp-auto-install',
  memory: '@cherry/memory',
  sequentialThinking: '@cherry/sequentialthinking',
  braveSearch: '@cherry/brave-search',
  fetch: '@cherry/fetch',
  filesystem: '@cherry/filesystem',
  difyKnowledge: '@cherry/dify-knowledge',
  python: '@cherry/python'
} as const

export type BuiltinMCPServerName = (typeof BuiltinMCPServerNames)[keyof typeof BuiltinMCPServerNames]

export const BuiltinMCPServerNamesArray = Object.values(BuiltinMCPServerNames)

export const isBuiltinMCPServerName = (name: string): name is BuiltinMCPServerName => {
  return BuiltinMCPServerNamesArray.some((n) => n === name)
}

export interface MCPToolInputSchema {
  type: string
  title: string
  description?: string
  required?: string[]
  properties: Record<string, object>
}

export const MCPToolOutputSchema = z.object({
  type: z.literal('object'),
  properties: z.record(z.string(), z.unknown()),
  required: z.array(z.string())
})

export interface MCPTool {
  id: string
  serverId: string
  serverName: string
  name: string
  description?: string
  inputSchema: MCPToolInputSchema
  outputSchema?: z.infer<typeof MCPToolOutputSchema>
  isBuiltIn?: boolean // 标识是否为内置工具，内置工具不需要通过MCP协议调用
}

export interface MCPPromptArguments {
  name: string
  description?: string
  required?: boolean
}

export interface MCPPrompt {
  id: string
  name: string
  description?: string
  arguments?: MCPPromptArguments[]
  serverId: string
  serverName: string
}

export interface GetMCPPromptResponse {
  description?: string
  messages: {
    role: string
    content: {
      type: 'text' | 'image' | 'audio' | 'resource'
      text?: string
      data?: string
      mimeType?: string
    }
  }[]
}

export interface MCPConfig {
  servers: MCPServer[]
  isUvInstalled: boolean
  isBunInstalled: boolean
}

export type MCPToolResponseStatus = 'pending' | 'cancelled' | 'invoking' | 'done' | 'error'

interface BaseToolResponse {
  id: string // unique id
  tool: MCPTool
  arguments: Record<string, unknown> | undefined
  status: MCPToolResponseStatus
  response?: any
}

export interface ToolUseResponse extends BaseToolResponse {
  toolUseId: string
}

export interface ToolCallResponse extends BaseToolResponse {
  // gemini tool call id might be undefined
  toolCallId?: string
}

export type MCPToolResponse = ToolUseResponse | ToolCallResponse

export interface MCPToolResultContent {
  type: 'text' | 'image' | 'audio' | 'resource'
  text?: string
  data?: string
  mimeType?: string
  resource?: {
    uri?: string
    text?: string
    mimeType?: string
    blob?: string
  }
}

export interface MCPCallToolResponse {
  content: MCPToolResultContent[]
  isError?: boolean
}

export interface MCPResource {
  serverId: string
  serverName: string
  uri: string
  name: string
  description?: string
  mimeType?: string
  size?: number
  text?: string
  blob?: string
}

export interface GetResourceResponse {
  contents: MCPResource[]
}

export interface QuickPhrase {
  id: string
  title: string
  content: string
  createdAt: number
  updatedAt: number
  order?: number
}

export interface Citation {
>>>>>>> 86d8e10d
  number: number
  url: string
  title?: string
  hostname?: string
  content?: string
  showFavicon?: boolean
  type?: string
  metadata?: Record<string, any>
}

export type MathEngine = 'KaTeX' | 'MathJax' | 'none'

export type StoreSyncAction = {
  type: string
  payload: any
  meta?: {
    fromSync?: boolean
    source?: string
  }
}

export type S3Config = {
  endpoint: string
  region: string
  bucket: string
  accessKeyId: string
  secretAccessKey: string
  root?: string
  fileName?: string
  skipBackupFile: boolean
  autoSync: boolean
  syncInterval: number
  maxBackups: number
}

export type { Message } from './newMessage'

// ========================================================================

/**
 * 获取对象的所有键名，并保持类型安全
 * @param obj - 要获取键名的对象
 * @returns 对象的所有键名数组，类型为对象键名的联合类型
 * @example
 * ```ts
 * const obj = { foo: 1, bar: 'hello' };
 * const keys = objectKeys(obj); // ['foo', 'bar']
 * ```
 */
export function objectKeys<T extends object>(obj: T): (keyof T)[] {
  return Object.keys(obj) as (keyof T)[]
}

/**
 * 将对象转换为键值对数组，保持类型安全
 * @template T - 对象类型
 * @param obj - 要转换的对象
 * @returns 键值对数组，每个元素是一个包含键和值的元组
 * @example
 * const obj = { name: 'John', age: 30 };
 * const entries = objectEntries(obj); // [['name', 'John'], ['age', 30]]
 */
export function objectEntries<T extends object>(obj: T): [keyof T, T[keyof T]][] {
  return Object.entries(obj) as [keyof T, T[keyof T]][]
}

/**
 * 将对象转换为键值对数组，提供更严格的类型检查
 * @template T - 对象类型，键必须是string、number或symbol，值可以是任意类型
 * @param obj - 要转换的对象
 * @returns 键值对数组，每个元素是一个包含键和值的元组，类型完全对应原对象的键值类型
 * @example
 * const obj = { name: 'John', age: 30 };
 * const entries = objectEntriesStrict(obj); // [['name', string], ['age', number]]
 */
export function objectEntriesStrict<T extends Record<string | number | symbol, unknown>>(
  obj: T
): { [K in keyof T]: [K, T[K]] }[keyof T][] {
  return Object.entries(obj) as { [K in keyof T]: [K, T[K]] }[keyof T][]
}

/**
 * 表示一个对象类型，该对象至少包含类型T中指定的所有键，这些键的值类型为U
 * 同时也允许包含其他任意string类型的键，这些键的值类型也必须是U
 * @template T - 必需包含的键的字面量字符串联合类型
 * @template U - 所有键对应值的类型
 * @example
 * type Example = AtLeast<'a' | 'b', number>;
 * // 结果类型允许:
 * const obj1: Example = { a: 1, b: 2 };           // 只包含必需的键
 * const obj2: Example = { a: 1, b: 2, c: 3 };     // 包含额外的键
 */
export type AtLeast<T extends string, U> = {
  [K in T]: U
} & {
  [key: string]: U
}

/**
 * 从对象中移除指定的属性键，返回新对象
 * @template T - 源对象类型
 * @template K - 要移除的属性键类型，必须是T的键
 * @param obj - 源对象
 * @param keys - 要移除的属性键列表
 * @returns 移除指定属性后的新对象
 * @example
 * ```ts
 * const obj = { a: 1, b: 2, c: 3 };
 * const result = strip(obj, ['a', 'b']);
 * // result = { c: 3 }
 * ```
 */
export function strip<T, K extends keyof T>(obj: T, keys: K[]): Omit<T, K> {
  const result = { ...obj }
  for (const key of keys) {
    delete (result as any)[key] // 类型上 Omit 已保证安全
  }
  return result
}

export type HexColor = string

/**
 * 检查字符串是否为有效的十六进制颜色值
 * @param value 待检查的字符串
 */
export const isHexColor = (value: string): value is HexColor => {
  return /^#([0-9A-F]{3}){1,2}$/i.test(value)
}<|MERGE_RESOLUTION|>--- conflicted
+++ resolved
@@ -11,15 +11,6 @@
 export * from './model'
 export * from './newMessage'
 export * from './note'
-<<<<<<< HEAD
-=======
-
-import type { FileMetadata } from './file'
-import { MCPConfigSample, McpServerType } from './mcp'
-import type { Message } from './newMessage'
-
-export * from './mcp'
->>>>>>> 86d8e10d
 export * from './ocr'
 export * from './painting'
 export * from './params'
@@ -101,301 +92,7 @@
   | 'code_tools'
   | 'notes'
 
-<<<<<<< HEAD
 export type Citation = {
-=======
-export type ExternalToolResult = {
-  mcpTools?: MCPTool[]
-  toolUse?: MCPToolResponse[]
-  webSearch?: WebSearchResponse
-  knowledge?: KnowledgeReference[]
-  memories?: MemoryItem[]
-}
-
-export const WebSearchProviderIds = {
-  zhipu: 'zhipu',
-  tavily: 'tavily',
-  searxng: 'searxng',
-  exa: 'exa',
-  bocha: 'bocha',
-  'local-google': 'local-google',
-  'local-bing': 'local-bing',
-  'local-baidu': 'local-baidu'
-} as const
-
-export type WebSearchProviderId = keyof typeof WebSearchProviderIds
-
-export const isWebSearchProviderId = (id: string): id is WebSearchProviderId => {
-  return Object.hasOwn(WebSearchProviderIds, id)
-}
-
-export type WebSearchProvider = {
-  id: WebSearchProviderId
-  name: string
-  apiKey?: string
-  apiHost?: string
-  engines?: string[]
-  url?: string
-  basicAuthUsername?: string
-  basicAuthPassword?: string
-  usingBrowser?: boolean
-  topicId?: string
-  parentSpanId?: string
-  modelName?: string
-}
-
-export type WebSearchProviderResult = {
-  title: string
-  content: string
-  url: string
-}
-
-export type WebSearchProviderResponse = {
-  query?: string
-  results: WebSearchProviderResult[]
-}
-
-export type WebSearchResults =
-  | WebSearchProviderResponse
-  | GroundingMetadata
-  | OpenAI.Chat.Completions.ChatCompletionMessage.Annotation.URLCitation[]
-  | OpenAI.Responses.ResponseOutputText.URLCitation[]
-  | WebSearchResultBlock[]
-  | any[]
-
-export enum WebSearchSource {
-  WEBSEARCH = 'websearch',
-  OPENAI = 'openai',
-  OPENAI_RESPONSE = 'openai-response',
-  OPENROUTER = 'openrouter',
-  ANTHROPIC = 'anthropic',
-  GEMINI = 'gemini',
-  PERPLEXITY = 'perplexity',
-  QWEN = 'qwen',
-  HUNYUAN = 'hunyuan',
-  ZHIPU = 'zhipu',
-  GROK = 'grok'
-}
-
-export type WebSearchResponse = {
-  results?: WebSearchResults
-  source: WebSearchSource
-}
-
-export type WebSearchPhase = 'default' | 'fetch_complete' | 'rag' | 'rag_complete' | 'rag_failed' | 'cutoff'
-
-export type WebSearchStatus = {
-  phase: WebSearchPhase
-  countBefore?: number
-  countAfter?: number
-}
-
-export type KnowledgeReference = {
-  id: number
-  content: string
-  sourceUrl: string
-  type: KnowledgeItemType
-  file?: FileMetadata
-}
-
-// TODO: 把 mcp 相关类型定义迁移到独立文件中
-export type MCPArgType = 'string' | 'list' | 'number'
-export type MCPEnvType = 'string' | 'number'
-export type MCPArgParameter = { [key: string]: MCPArgType }
-export type MCPEnvParameter = { [key: string]: MCPEnvType }
-
-export interface MCPServerParameter {
-  name: string
-  type: MCPArgType | MCPEnvType
-  description: string
-}
-
-export interface MCPServer {
-  id: string // internal id
-  name: string // mcp name, generally as unique key
-  type?: McpServerType | 'inMemory'
-  description?: string
-  baseUrl?: string
-  command?: string
-  registryUrl?: string
-  args?: string[]
-  env?: Record<string, string>
-  headers?: Record<string, string> // Custom headers to be sent with requests to this server
-  provider?: string // Provider name for this server like ModelScope, Higress, etc.
-  providerUrl?: string // URL of the MCP server in provider's website or documentation
-  logoUrl?: string // URL of the MCP server's logo
-  tags?: string[] // List of tags associated with this server
-  longRunning?: boolean // Whether the server is long running
-  timeout?: number // Timeout in seconds for requests to this server, default is 60 seconds
-  dxtVersion?: string // Version of the DXT package
-  dxtPath?: string // Path where the DXT package was extracted
-  reference?: string // Reference link for the server, e.g., documentation or homepage
-  searchKey?: string
-  configSample?: MCPConfigSample
-  /** List of tool names that are disabled for this server */
-  disabledTools?: string[]
-  /** Whether to auto-approve tools for this server */
-  disabledAutoApproveTools?: string[]
-
-  /** 用于标记内置 MCP 是否需要配置 */
-  shouldConfig?: boolean
-  /** 用于标记服务器是否运行中 */
-  isActive: boolean
-}
-
-export type BuiltinMCPServer = MCPServer & {
-  type: 'inMemory'
-  name: BuiltinMCPServerName
-}
-
-export const isBuiltinMCPServer = (server: MCPServer): server is BuiltinMCPServer => {
-  return server.type === 'inMemory' && isBuiltinMCPServerName(server.name)
-}
-
-export const BuiltinMCPServerNames = {
-  mcpAutoInstall: '@cherry/mcp-auto-install',
-  memory: '@cherry/memory',
-  sequentialThinking: '@cherry/sequentialthinking',
-  braveSearch: '@cherry/brave-search',
-  fetch: '@cherry/fetch',
-  filesystem: '@cherry/filesystem',
-  difyKnowledge: '@cherry/dify-knowledge',
-  python: '@cherry/python'
-} as const
-
-export type BuiltinMCPServerName = (typeof BuiltinMCPServerNames)[keyof typeof BuiltinMCPServerNames]
-
-export const BuiltinMCPServerNamesArray = Object.values(BuiltinMCPServerNames)
-
-export const isBuiltinMCPServerName = (name: string): name is BuiltinMCPServerName => {
-  return BuiltinMCPServerNamesArray.some((n) => n === name)
-}
-
-export interface MCPToolInputSchema {
-  type: string
-  title: string
-  description?: string
-  required?: string[]
-  properties: Record<string, object>
-}
-
-export const MCPToolOutputSchema = z.object({
-  type: z.literal('object'),
-  properties: z.record(z.string(), z.unknown()),
-  required: z.array(z.string())
-})
-
-export interface MCPTool {
-  id: string
-  serverId: string
-  serverName: string
-  name: string
-  description?: string
-  inputSchema: MCPToolInputSchema
-  outputSchema?: z.infer<typeof MCPToolOutputSchema>
-  isBuiltIn?: boolean // 标识是否为内置工具，内置工具不需要通过MCP协议调用
-}
-
-export interface MCPPromptArguments {
-  name: string
-  description?: string
-  required?: boolean
-}
-
-export interface MCPPrompt {
-  id: string
-  name: string
-  description?: string
-  arguments?: MCPPromptArguments[]
-  serverId: string
-  serverName: string
-}
-
-export interface GetMCPPromptResponse {
-  description?: string
-  messages: {
-    role: string
-    content: {
-      type: 'text' | 'image' | 'audio' | 'resource'
-      text?: string
-      data?: string
-      mimeType?: string
-    }
-  }[]
-}
-
-export interface MCPConfig {
-  servers: MCPServer[]
-  isUvInstalled: boolean
-  isBunInstalled: boolean
-}
-
-export type MCPToolResponseStatus = 'pending' | 'cancelled' | 'invoking' | 'done' | 'error'
-
-interface BaseToolResponse {
-  id: string // unique id
-  tool: MCPTool
-  arguments: Record<string, unknown> | undefined
-  status: MCPToolResponseStatus
-  response?: any
-}
-
-export interface ToolUseResponse extends BaseToolResponse {
-  toolUseId: string
-}
-
-export interface ToolCallResponse extends BaseToolResponse {
-  // gemini tool call id might be undefined
-  toolCallId?: string
-}
-
-export type MCPToolResponse = ToolUseResponse | ToolCallResponse
-
-export interface MCPToolResultContent {
-  type: 'text' | 'image' | 'audio' | 'resource'
-  text?: string
-  data?: string
-  mimeType?: string
-  resource?: {
-    uri?: string
-    text?: string
-    mimeType?: string
-    blob?: string
-  }
-}
-
-export interface MCPCallToolResponse {
-  content: MCPToolResultContent[]
-  isError?: boolean
-}
-
-export interface MCPResource {
-  serverId: string
-  serverName: string
-  uri: string
-  name: string
-  description?: string
-  mimeType?: string
-  size?: number
-  text?: string
-  blob?: string
-}
-
-export interface GetResourceResponse {
-  contents: MCPResource[]
-}
-
-export interface QuickPhrase {
-  id: string
-  title: string
-  content: string
-  createdAt: number
-  updatedAt: number
-  order?: number
-}
-
-export interface Citation {
->>>>>>> 86d8e10d
   number: number
   url: string
   title?: string
@@ -431,8 +128,6 @@
   maxBackups: number
 }
 
-export type { Message } from './newMessage'
-
 // ========================================================================
 
 /**

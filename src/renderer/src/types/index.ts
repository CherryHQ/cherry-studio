import type { WebSearchResultBlock } from '@anthropic-ai/sdk/resources'
import type { GenerateImagesConfig, GroundingMetadata, PersonGeneration } from '@google/genai'
import type OpenAI from 'openai'
import type { CSSProperties } from 'react'
import * as z from 'zod/v4'

export * from './file'
import type { FileMetadata } from './file'
import type { Message } from './newMessage'

export type Assistant = {
  id: string
  name: string
  prompt: string
  knowledge_bases?: KnowledgeBase[]
  topics: Topic[]
  type: string
  emoji?: string
  description?: string
  model?: Model
  defaultModel?: Model
  settings?: Partial<AssistantSettings>
  messages?: AssistantMessage[]
  /** enableWebSearch 代表使用模型内置网络搜索功能 */
  enableWebSearch?: boolean
  webSearchProviderId?: WebSearchProvider['id']
  // enableUrlContext 是 Gemini 的特有功能
  enableUrlContext?: boolean
  enableGenerateImage?: boolean
  mcpServers?: MCPServer[]
  knowledgeRecognition?: 'off' | 'on'
  regularPhrases?: QuickPhrase[] // Added for regular phrase
  tags?: string[] // 助手标签
  enableMemory?: boolean
}

export type TranslateAssistant = Assistant & {
  targetLanguage?: Language
}

export type AssistantsSortType = 'tags' | 'list'

export type AssistantMessage = {
  role: 'user' | 'assistant'
  content: string
}

export type AssistantSettingCustomParameters = {
  name: string
  value: string | number | boolean | object
  type: 'string' | 'number' | 'boolean' | 'json'
}

export type ReasoningEffortOptions = 'low' | 'medium' | 'high' | 'auto'
export type EffortRatio = Record<ReasoningEffortOptions, number>

export const EFFORT_RATIO: EffortRatio = {
  low: 0.05,
  medium: 0.5,
  high: 0.8,
  auto: 2
}

export type AssistantSettings = {
  maxTokens?: number
  enableMaxTokens?: boolean
  temperature: number
  enableTemperature?: boolean
  topP: number
  enableTopP?: boolean
  contextCount: number
  streamOutput: boolean
  defaultModel?: Model
  customParameters?: AssistantSettingCustomParameters[]
  reasoning_effort?: ReasoningEffortOptions
  qwenThinkMode?: boolean
  toolUseMode: 'function' | 'prompt'
}

export type Agent = Omit<Assistant, 'model'> & {
  group?: string[]
}

export type LegacyMessage = {
  id: string
  assistantId: string
  role: 'user' | 'assistant'
  content: string
  reasoning_content?: string
  translatedContent?: string
  topicId: string
  createdAt: string
  status: 'sending' | 'pending' | 'searching' | 'success' | 'paused' | 'error'
  modelId?: string
  model?: Model
  files?: FileMetadata[]
  images?: string[]
  usage?: Usage
  metrics?: Metrics
  knowledgeBaseIds?: string[]
  type: 'text' | '@' | 'clear'
  mentions?: Model[]
  askId?: string
  useful?: boolean
  error?: Record<string, any>
  enabledMCPs?: MCPServer[]
  metadata?: {
    // Gemini
    groundingMetadata?: GroundingMetadata
    // Perplexity Or Openrouter
    citations?: string[]
    // OpenAI
    annotations?: OpenAI.Chat.Completions.ChatCompletionMessage.Annotation[]
    // Zhipu or Hunyuan
    webSearchInfo?: any[]
    // Web search
    webSearch?: WebSearchProviderResponse
    // MCP Tools
    mcpTools?: MCPToolResponse[]
    // Generate Image
    generateImage?: GenerateImageResponse
    // knowledge
    knowledge?: KnowledgeReference[]
  }
  // 多模型消息样式
  multiModelMessageStyle?: 'horizontal' | 'vertical' | 'fold' | 'grid'
  // fold时是否选中
  foldSelected?: boolean
}

export type Usage = OpenAI.Completions.CompletionUsage & {
  thoughts_tokens?: number
  // OpenRouter specific fields
  cost?: number
}

export type Metrics = {
  completion_tokens: number
  time_completion_millsec: number
  time_first_token_millsec?: number
  time_thinking_millsec?: number
}

export type Topic = {
  id: string
  assistantId: string
  name: string
  createdAt: string
  updatedAt: string
  messages: Message[]
  pinned?: boolean
  prompt?: string
  isNameManuallyEdited?: boolean
}

export type User = {
  id: string
  name: string
  avatar: string
  email: string
}

export type Provider = {
  id: string
  type: ProviderType
  name: string
  apiKey: string
  apiHost: string
  apiVersion?: string
  models: Model[]
  enabled?: boolean
  isSystem?: boolean
  isAuthed?: boolean
  rateLimit?: number
  isNotSupportArrayContent?: boolean
  isVertex?: boolean
  notes?: string
  extra_headers?: Record<string, string>
}

export type ProviderType =
  | 'openai'
  | 'openai-response'
  | 'anthropic'
  | 'gemini'
  | 'qwenlm'
  | 'azure-openai'
  | 'vertexai'
  | 'mistral'

export type ModelType = 'text' | 'vision' | 'embedding' | 'reasoning' | 'function_calling' | 'web_search' | 'rerank'

export type EndpointType = 'openai' | 'openai-response' | 'anthropic' | 'gemini' | 'image-generation' | 'jina-rerank'

export type ModelPricing = {
  input_per_million_tokens: number
  output_per_million_tokens: number
  currencySymbol?: string
}

export type ModelCapability = {
  type: ModelType
  /**
   * 是否为用户手动选择，如果为true，则表示用户手动选择了该类型，否则表示用户手动禁止了该模型；如果为undefined，则表示使用默认值
   * Is it manually selected by the user? If true, it means the user manually selected this type; otherwise, it means the user  * manually disabled the model.
   */
  isUserSelected?: boolean
}

export type Model = {
  id: string
  provider: string
  name: string
  group: string
  owned_by?: string
  description?: string
  capabilities?: ModelCapability[]
  /**
   * @deprecated
   */
  type?: ModelType[]
  pricing?: ModelPricing
  endpoint_type?: EndpointType
  supported_endpoint_types?: EndpointType[]
  supported_text_delta?: boolean
}

export type Suggestion = {
  content: string
}

export type PaintingParams = {
  id: string
  urls: string[]
  files: FileMetadata[]
}

export type PaintingProvider = 'aihubmix' | 'silicon' | 'dmxapi' | 'new-api'

export interface Painting extends PaintingParams {
  model?: string
  prompt?: string
  negativePrompt?: string
  imageSize?: string
  numImages?: number
  seed?: string
  steps?: number
  guidanceScale?: number
  promptEnhancement?: boolean
}

export interface GeneratePainting extends PaintingParams {
  model: string
  prompt: string
  aspectRatio?: string
  numImages?: number
  styleType?: string
  seed?: string
  negativePrompt?: string
  magicPromptOption?: boolean
  renderingSpeed?: string
  quality?: string
  moderation?: string
  n?: number
  size?: string
  background?: string
  personGeneration?: GenerateImagesConfig['personGeneration']
  numberOfImages?: number
}

export interface EditPainting extends PaintingParams {
  imageFile: string
  mask: FileMetadata
  model: string
  prompt: string
  numImages?: number
  styleType?: string
  seed?: string
  magicPromptOption?: boolean
  renderingSpeed?: string
}

export interface RemixPainting extends PaintingParams {
  imageFile: string
  model: string
  prompt: string
  aspectRatio?: string
  imageWeight: number
  numImages?: number
  styleType?: string
  seed?: string
  negativePrompt?: string
  magicPromptOption?: boolean
  renderingSpeed?: string
}

export interface ScalePainting extends PaintingParams {
  imageFile: string
  prompt: string
  resemblance?: number
  detail?: number
  numImages?: number
  seed?: string
  magicPromptOption?: boolean
  renderingSpeed?: string
}

export enum generationModeType {
  GENERATION = 'generation',
  EDIT = 'edit',
  MERGE = 'merge'
}

export interface DmxapiPainting extends PaintingParams {
  model?: string
  prompt?: string
  n?: number
  aspect_ratio?: string
  image_size?: string
  seed?: string
  style_type?: string
  autoCreate?: boolean
  generationMode?: generationModeType
  priceModel?: string
}

export interface TokenFluxPainting extends PaintingParams {
  generationId?: string
  model?: string
  prompt?: string
  inputParams?: Record<string, any>
  status?: 'starting' | 'processing' | 'succeeded' | 'failed' | 'cancelled'
}

export type PaintingAction = Partial<
  GeneratePainting & RemixPainting & EditPainting & ScalePainting & DmxapiPainting & TokenFluxPainting
> &
  PaintingParams

export interface PaintingsState {
  paintings: Painting[]
  generate: Partial<GeneratePainting> & PaintingParams[]
  remix: Partial<RemixPainting> & PaintingParams[]
  edit: Partial<EditPainting> & PaintingParams[]
  upscale: Partial<ScalePainting> & PaintingParams[]
  DMXAPIPaintings: DmxapiPainting[]
  tokenFluxPaintings: TokenFluxPainting[]
  openai_image_generate: Partial<GeneratePainting> & PaintingParams[]
  openai_image_edit: Partial<EditPainting> & PaintingParams[]
}

export type MinAppType = {
  id: string
  name: string
  logo?: string
  url: string
  bodered?: boolean
  background?: string
  style?: CSSProperties
  addTime?: string
  type?: 'Custom' | 'Default' // Added the 'type' property
}

export enum ThemeMode {
  light = 'light',
  dark = 'dark',
  system = 'system'
}

export type LanguageVarious = 'zh-CN' | 'zh-TW' | 'el-GR' | 'en-US' | 'es-ES' | 'fr-FR' | 'ja-JP' | 'pt-PT' | 'ru-RU'

export type TranslateLanguageVarious = LanguageCode

export type CodeStyleVarious = 'auto' | string

export type WebDavConfig = {
  webdavHost: string
  webdavUser?: string
  webdavPass?: string
  webdavPath?: string
  fileName?: string
  skipBackupFile?: boolean
  disableStream?: boolean
}

export type AppInfo = {
  version: string
  isPackaged: boolean
  appPath: string
  configPath: string
  appDataPath: string
  resourcesPath: string
  filesPath: string
  logsPath: string
  arch: string
  isPortable: boolean
  installPath: string
}

export interface Shortcut {
  key: string
  shortcut: string[]
  editable: boolean
  enabled: boolean
  system: boolean
}

export type ProcessingStatus = 'pending' | 'processing' | 'completed' | 'failed'

export type KnowledgeItemType = 'file' | 'url' | 'note' | 'sitemap' | 'directory' | 'memory'

export type KnowledgeItem = {
  id: string
  baseId?: string
  uniqueId?: string
  uniqueIds?: string[]
  type: KnowledgeItemType
  content: string | FileMetadata
  remark?: string
  created_at: number
  updated_at: number
  processingStatus?: ProcessingStatus
  processingProgress?: number
  processingError?: string
  retryCount?: number
  isPreprocessed?: boolean
}

export interface KnowledgeBase {
  id: string
  name: string
  model: Model
  dimensions?: number
  description?: string
  items: KnowledgeItem[]
  created_at: number
  updated_at: number
  version: number
  documentCount?: number
  chunkSize?: number
  chunkOverlap?: number
  threshold?: number
  rerankModel?: Model
  // topN?: number
  // preprocessing?: boolean
  preprocessOrOcrProvider?: {
    type: 'preprocess' | 'ocr'
    provider: PreprocessProvider | OcrProvider
  }
}

export type ApiClient = {
  model: string
  provider: string
  apiKey: string
  apiVersion?: string
  baseURL: string
}

export type KnowledgeBaseParams = {
  id: string
  dimensions?: number
  chunkSize?: number
  chunkOverlap?: number
  embedApiClient: ApiClient
  rerankApiClient?: ApiClient
  documentCount?: number
  // preprocessing?: boolean
  preprocessOrOcrProvider?: {
    type: 'preprocess' | 'ocr'
    provider: PreprocessProvider | OcrProvider
  }
}

export interface PreprocessProvider {
  id: string
  name: string
  apiKey?: string
  apiHost?: string
  model?: string
  options?: any
  quota?: number
}

export interface OcrProvider {
  id: string
  name: string
  apiKey?: string
  apiHost?: string
  model?: string
  options?: any
  quota?: number
}

export type GenerateImageParams = {
  model: string
  prompt: string
  negativePrompt?: string
  imageSize: string
  batchSize: number
  seed?: string
  numInferenceSteps?: number
  guidanceScale?: number
  signal?: AbortSignal
  promptEnhancement?: boolean
  personGeneration?: PersonGeneration
}

export type GenerateImageResponse = {
  type: 'url' | 'base64'
  images: string[]
}

export type LanguageCode =
  | 'unknown'
  | 'en-us'
  | 'zh-cn'
  | 'zh-tw'
  | 'ja-jp'
  | 'ko-kr'
  | 'fr-fr'
  | 'de-de'
  | 'it-it'
  | 'es-es'
  | 'pt-pt'
  | 'ru-ru'
  | 'pl-pl'
  | 'ar-ar'
  | 'tr-tr'
  | 'th-th'
  | 'vi-vn'
  | 'id-id'
  | 'ur-pk'
  | 'ms-my'
  | 'uk-ua'

// langCode应当能够唯一确认一种语言
export type Language = {
  value: string
  langCode: LanguageCode
  label: () => string
  emoji: string
}

export interface TranslateHistory {
  id: string
  sourceText: string
  targetText: string
  sourceLanguage: LanguageCode
  targetLanguage: LanguageCode
  createdAt: string
}

export type SidebarIcon = 'assistants' | 'agents' | 'paintings' | 'translate' | 'minapp' | 'knowledge' | 'files'

export type ExternalToolResult = {
  mcpTools?: MCPTool[]
  toolUse?: MCPToolResponse[]
  webSearch?: WebSearchResponse
  knowledge?: KnowledgeReference[]
  memories?: MemoryItem[]
}

export type WebSearchProvider = {
  id: string
  name: string
  apiKey?: string
  apiHost?: string
  engines?: string[]
  url?: string
  basicAuthUsername?: string
  basicAuthPassword?: string
  usingBrowser?: boolean
  topicId?: string
  parentSpanId?: string
  modelName?: string
}

export type WebSearchProviderResult = {
  title: string
  content: string
  url: string
}

export type WebSearchProviderResponse = {
  query?: string
  results: WebSearchProviderResult[]
}

export type WebSearchResults =
  | WebSearchProviderResponse
  | GroundingMetadata
  | OpenAI.Chat.Completions.ChatCompletionMessage.Annotation.URLCitation[]
  | OpenAI.Responses.ResponseOutputText.URLCitation[]
  | WebSearchResultBlock[]
  | any[]

export enum WebSearchSource {
  WEBSEARCH = 'websearch',
  OPENAI = 'openai',
  OPENAI_RESPONSE = 'openai-response',
  OPENROUTER = 'openrouter',
  ANTHROPIC = 'anthropic',
  GEMINI = 'gemini',
  PERPLEXITY = 'perplexity',
  QWEN = 'qwen',
  HUNYUAN = 'hunyuan',
  ZHIPU = 'zhipu',
  GROK = 'grok'
}

export type WebSearchResponse = {
  results?: WebSearchResults
  source: WebSearchSource
}

export type WebSearchPhase = 'default' | 'fetch_complete' | 'rag' | 'rag_complete' | 'rag_failed' | 'cutoff'

export type WebSearchStatus = {
  phase: WebSearchPhase
  countBefore?: number
  countAfter?: number
}

export type KnowledgeReference = {
  id: number
  content: string
  sourceUrl: string
  type: KnowledgeItemType
  file?: FileMetadata
}

export type MCPArgType = 'string' | 'list' | 'number'
export type MCPEnvType = 'string' | 'number'
export type MCPArgParameter = { [key: string]: MCPArgType }
export type MCPEnvParameter = { [key: string]: MCPEnvType }

export interface MCPServerParameter {
  name: string
  type: MCPArgType | MCPEnvType
  description: string
}

export interface MCPConfigSample {
  command: string
  args: string[]
  env?: Record<string, string> | undefined
}

export interface MCPServer {
  id: string
  name: string
  type?: 'stdio' | 'sse' | 'inMemory' | 'streamableHttp'
  description?: string
  baseUrl?: string
  command?: string
  registryUrl?: string
  args?: string[]
  env?: Record<string, string>
  shouldConfig?: boolean
  getBuiltinDescription?: () => string
  isActive: boolean
  disabledTools?: string[] // List of tool names that are disabled for this server
  disabledAutoApproveTools?: string[] // Whether to auto-approve tools for this server
  configSample?: MCPConfigSample
  headers?: Record<string, string> // Custom headers to be sent with requests to this server
  searchKey?: string
  provider?: string // Provider name for this server like ModelScope, Higress, etc.
  providerUrl?: string // URL of the MCP server in provider's website or documentation
  logoUrl?: string // URL of the MCP server's logo
  tags?: string[] // List of tags associated with this server
  longRunning?: boolean // Whether the server is long running
  timeout?: number // Timeout in seconds for requests to this server, default is 60 seconds
  dxtVersion?: string // Version of the DXT package
  dxtPath?: string // Path where the DXT package was extracted
<<<<<<< HEAD
  sessionId?: string // Session ID for the connection
=======
  reference?: string // Reference link for the server, e.g., documentation or homepage
>>>>>>> f599bc80
}

export interface MCPToolInputSchema {
  type: string
  title: string
  description?: string
  required?: string[]
  properties: Record<string, object>
}

export const MCPToolOutputSchema = z.object({
  type: z.literal('object'),
  properties: z.record(z.string(), z.unknown()),
  required: z.array(z.string())
})

export interface MCPTool {
  id: string
  serverId: string
  serverName: string
  name: string
  description?: string
  inputSchema: MCPToolInputSchema
  outputSchema?: z.infer<typeof MCPToolOutputSchema>
  isBuiltIn?: boolean // 标识是否为内置工具，内置工具不需要通过MCP协议调用
}

export interface MCPPromptArguments {
  name: string
  description?: string
  required?: boolean
}

export interface MCPPrompt {
  id: string
  name: string
  description?: string
  arguments?: MCPPromptArguments[]
  serverId: string
  serverName: string
}

export interface GetMCPPromptResponse {
  description?: string
  messages: {
    role: string
    content: {
      type: 'text' | 'image' | 'audio' | 'resource'
      text?: string
      data?: string
      mimeType?: string
    }
  }[]
}

export interface MCPConfig {
  servers: MCPServer[]
  isUvInstalled: boolean
  isBunInstalled: boolean
}

export type MCPToolResponseStatus = 'pending' | 'cancelled' | 'invoking' | 'done' | 'error'

interface BaseToolResponse {
  id: string // unique id
  tool: MCPTool
  arguments: Record<string, unknown> | undefined
  status: MCPToolResponseStatus
  response?: any
}

export interface ToolUseResponse extends BaseToolResponse {
  toolUseId: string
}

export interface ToolCallResponse extends BaseToolResponse {
  // gemini tool call id might be undefined
  toolCallId?: string
}

export type MCPToolResponse = ToolUseResponse | ToolCallResponse

export interface MCPToolResultContent {
  type: 'text' | 'image' | 'audio' | 'resource'
  text?: string
  data?: string
  mimeType?: string
  resource?: {
    uri?: string
    text?: string
    mimeType?: string
    blob?: string
  }
}

export interface MCPCallToolResponse {
  content: MCPToolResultContent[]
  isError?: boolean
}

export interface MCPResource {
  serverId: string
  serverName: string
  uri: string
  name: string
  description?: string
  mimeType?: string
  size?: number
  text?: string
  blob?: string
}

export interface GetResourceResponse {
  contents: MCPResource[]
}

export interface QuickPhrase {
  id: string
  title: string
  content: string
  createdAt: number
  updatedAt: number
  order?: number
}

export interface Citation {
  number: number
  url: string
  title?: string
  hostname?: string
  content?: string
  showFavicon?: boolean
  type?: string
  metadata?: Record<string, any>
}

export type MathEngine = 'KaTeX' | 'MathJax' | 'none'

export interface StoreSyncAction {
  type: string
  payload: any
  meta?: {
    fromSync?: boolean
    source?: string
  }
}

export type OpenAISummaryText = 'auto' | 'concise' | 'detailed' | 'off'
export type OpenAIServiceTier = 'auto' | 'default' | 'flex'

export type S3Config = {
  endpoint: string
  region: string
  bucket: string
  accessKeyId: string
  secretAccessKey: string
  root?: string
  fileName?: string
  skipBackupFile: boolean
  autoSync: boolean
  syncInterval: number
  maxBackups: number
}

export type { Message } from './newMessage'

export interface ApiServerConfig {
  host: string
  port: number
  apiKey: string
}

// Memory Service Types
// ========================================================================
export interface MemoryConfig {
  /**
   * @deprecated use embedderApiClient instead
   */
  embedderModel?: Model
  embedderDimensions?: number
  /**
   * @deprecated use llmApiClient instead
   */
  llmModel?: Model
  embedderApiClient?: ApiClient
  llmApiClient?: ApiClient
  customFactExtractionPrompt?: string
  customUpdateMemoryPrompt?: string
  /** Indicates whether embedding dimensions are automatically detected */
  isAutoDimensions?: boolean
}

export interface MemoryItem {
  id: string
  memory: string
  hash?: string
  createdAt?: string
  updatedAt?: string
  score?: number
  metadata?: Record<string, any>
}

export interface MemorySearchResult {
  results: MemoryItem[]
  relations?: any[]
}

export interface MemoryEntity {
  userId?: string
  agentId?: string
  runId?: string
}

export interface MemorySearchFilters {
  userId?: string
  agentId?: string
  runId?: string
  [key: string]: any
}

export interface AddMemoryOptions extends MemoryEntity {
  metadata?: Record<string, any>
  filters?: MemorySearchFilters
  infer?: boolean
}

export interface MemorySearchOptions extends MemoryEntity {
  limit?: number
  filters?: MemorySearchFilters
}

export interface MemoryHistoryItem {
  id: number
  memoryId: string
  previousValue?: string
  newValue: string
  action: 'ADD' | 'UPDATE' | 'DELETE'
  createdAt: string
  updatedAt: string
  isDeleted: boolean
}

export interface MemoryListOptions extends MemoryEntity {
  limit?: number
  offset?: number
}

export interface MemoryDeleteAllOptions extends MemoryEntity {}
// ========================================================================<|MERGE_RESOLUTION|>--- conflicted
+++ resolved
@@ -673,11 +673,7 @@
   timeout?: number // Timeout in seconds for requests to this server, default is 60 seconds
   dxtVersion?: string // Version of the DXT package
   dxtPath?: string // Path where the DXT package was extracted
-<<<<<<< HEAD
-  sessionId?: string // Session ID for the connection
-=======
   reference?: string // Reference link for the server, e.g., documentation or homepage
->>>>>>> f599bc80
 }
 
 export interface MCPToolInputSchema {

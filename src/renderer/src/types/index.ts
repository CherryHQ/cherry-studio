--- conflicted
+++ resolved
@@ -10,13 +10,8 @@
 import type { StreamTextParams } from './aiCoreTypes'
 import type { Chunk } from './chunk'
 import type { FileMetadata } from './file'
-<<<<<<< HEAD
 import type { KnowledgeBase, KnowledgeReference } from './knowledge'
-import type { MCPConfigSample, McpServerType } from './mcp'
-=======
-import { KnowledgeBase, KnowledgeReference } from './knowledge'
-import { MCPConfigSample, MCPServerInstallSource, McpServerType } from './mcp'
->>>>>>> 8da43ab7
+import type { MCPConfigSample, MCPServerInstallSource, McpServerType } from './mcp'
 import type { Message } from './newMessage'
 import type { BaseTool, MCPTool } from './tool'
 

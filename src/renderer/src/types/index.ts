--- conflicted
+++ resolved
@@ -392,11 +392,8 @@
   env?: Record<string, string>
   isActive: boolean
   disabledTools?: string[] // List of tool names that are disabled for this server
-<<<<<<< HEAD
   configSample?: MCPConfigSample
-=======
   headers?: Record<string, string> // Custom headers to be sent with requests to this server
->>>>>>> 8ac4d07d
 }
 
 export interface MCPToolInputSchema {

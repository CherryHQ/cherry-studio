import type { WebSearchResultBlock } from '@anthropic-ai/sdk/resources'
import type { GroundingMetadata } from '@google/genai'
import type OpenAI from 'openai'
import React from 'react'

import type { Message } from './newMessage'

export type Assistant = {
  id: string
  name: string
  prompt: string
  knowledge_bases?: KnowledgeBase[]
  topics: Topic[]
  type: string
  emoji?: string
  description?: string
  model?: Model
  defaultModel?: Model
  settings?: Partial<AssistantSettings>
  messages?: AssistantMessage[]
  /** enableWebSearch 代表使用模型内置网络搜索功能 */
  enableWebSearch?: boolean
  webSearchProviderId?: WebSearchProvider['id']
  enableGenerateImage?: boolean
  mcpServers?: MCPServer[]
  knowledgeRecognition?: 'off' | 'on'
  regularPhrases?: QuickPhrase[] // Added for regular phrase
}

export type AssistantMessage = {
  role: 'user' | 'assistant'
  content: string
}

export type AssistantSettingCustomParameters = {
  name: string
  value: string | number | boolean | object
  type: 'string' | 'number' | 'boolean' | 'json'
}

export type ReasoningEffortOptions = 'low' | 'medium' | 'high' | 'auto'
export type EffortRatio = Record<ReasoningEffortOptions, number>

export const EFFORT_RATIO: EffortRatio = {
  low: 0.2,
  medium: 0.5,
  high: 0.8,
  auto: 2
}

export type AssistantSettings = {
  contextCount: number
  temperature: number
  topP: number
  maxTokens: number | undefined
  enableMaxTokens: boolean
  streamOutput: boolean
  hideMessages: boolean
  defaultModel?: Model
  customParameters?: AssistantSettingCustomParameters[]
  reasoning_effort?: ReasoningEffortOptions
  qwenThinkMode?: boolean
<<<<<<< HEAD
  enablePromptCache?: boolean
  cacheTTL?: number
=======
  toolUseMode?: 'function' | 'prompt'
>>>>>>> 0436ea67
}

export type Agent = Omit<Assistant, 'model'> & {
  group?: string[]
}

export type LegacyMessage = {
  id: string
  assistantId: string
  role: 'user' | 'assistant'
  content: string
  reasoning_content?: string
  translatedContent?: string
  topicId: string
  createdAt: string
  status: 'sending' | 'pending' | 'searching' | 'success' | 'paused' | 'error'
  modelId?: string
  model?: Model
  files?: FileType[]
  images?: string[]
  usage?: Usage
  metrics?: Metrics
  knowledgeBaseIds?: string[]
  type: 'text' | '@' | 'clear'
  isPreset?: boolean
  mentions?: Model[]
  askId?: string
  useful?: boolean
  error?: Record<string, any>
  enabledMCPs?: MCPServer[]
  metadata?: {
    // Gemini
    groundingMetadata?: GroundingMetadata
    // Perplexity Or Openrouter
    citations?: string[]
    // OpenAI
    annotations?: OpenAI.Chat.Completions.ChatCompletionMessage.Annotation[]
    // Zhipu or Hunyuan
    webSearchInfo?: any[]
    // Web search
    webSearch?: WebSearchProviderResponse
    // MCP Tools
    mcpTools?: MCPToolResponse[]
    // Generate Image
    generateImage?: GenerateImageResponse
    // knowledge
    knowledge?: KnowledgeReference[]
  }
  // 多模型消息样式
  multiModelMessageStyle?: 'horizontal' | 'vertical' | 'fold' | 'grid'
  // fold时是否选中
  foldSelected?: boolean
}

export type Usage = OpenAI.Completions.CompletionUsage & {
  thoughts_tokens?: number
}

export type Metrics = {
  completion_tokens: number
  time_completion_millsec: number
  time_first_token_millsec?: number
  time_thinking_millsec?: number
}

export type Topic = {
  id: string
  assistantId: string
  name: string
  createdAt: string
  updatedAt: string
  messages: Message[]
  pinned?: boolean
  prompt?: string
  isNameManuallyEdited?: boolean
}

export type User = {
  id: string
  name: string
  avatar: string
  email: string
}

export type Provider = {
  id: string
  type: ProviderType
  name: string
  apiKey: string
  apiHost: string
  apiVersion?: string
  models: Model[]
  enabled?: boolean
  isSystem?: boolean
  isAuthed?: boolean
  rateLimit?: number
  isNotSupportArrayContent?: boolean
  isSupportPromptCache?: boolean
  notes?: string
}

export type ProviderType = 'openai' | 'openai-response' | 'anthropic' | 'gemini' | 'qwenlm' | 'azure-openai'

export type ModelType = 'text' | 'vision' | 'embedding' | 'reasoning' | 'function_calling' | 'web_search'

export type Model = {
  id: string
  provider: string
  name: string
  group: string
  owned_by?: string
  description?: string
  type?: ModelType[]
}

export type Suggestion = {
  content: string
}

export type PaintingParams = {
  id: string
  urls: string[]
  files: FileType[]
}

export interface Painting extends PaintingParams {
  model?: string
  prompt?: string
  negativePrompt?: string
  imageSize?: string
  numImages?: number
  seed?: string
  steps?: number
  guidanceScale?: number
  promptEnhancement?: boolean
}

export interface GeneratePainting extends PaintingParams {
  model: string
  prompt: string
  aspectRatio?: string
  numImages?: number
  styleType?: string
  seed?: string
  negativePrompt?: string
  magicPromptOption?: boolean
  renderingSpeed?: string
}

export interface EditPainting extends PaintingParams {
  imageFile: string
  mask: FileType
  model: string
  prompt: string
  numImages?: number
  styleType?: string
  seed?: string
  magicPromptOption?: boolean
  renderingSpeed?: string
}

export interface RemixPainting extends PaintingParams {
  imageFile: string
  model: string
  prompt: string
  aspectRatio?: string
  imageWeight: number
  numImages?: number
  styleType?: string
  seed?: string
  negativePrompt?: string
  magicPromptOption?: boolean
  renderingSpeed?: string
}

export interface ScalePainting extends PaintingParams {
  imageFile: string
  prompt: string
  resemblance?: number
  detail?: number
  numImages?: number
  seed?: string
  magicPromptOption?: boolean
  renderingSpeed?: string
}

export type PaintingAction = Partial<GeneratePainting & RemixPainting & EditPainting & ScalePainting> & PaintingParams

export interface PaintingsState {
  paintings: Painting[]
  generate: Partial<GeneratePainting> & PaintingParams[]
  remix: Partial<RemixPainting> & PaintingParams[]
  edit: Partial<EditPainting> & PaintingParams[]
  upscale: Partial<ScalePainting> & PaintingParams[]
}

export type MinAppType = {
  id: string
  name: string
  logo?: string
  url: string
  bodered?: boolean
  background?: string
  style?: React.CSSProperties
  addTime?: string
  type?: 'Custom' | 'Default' // Added the 'type' property
}

export interface FileType {
  id: string
  name: string
  origin_name: string
  path: string
  size: number
  ext: string
  type: FileTypes
  created_at: string
  count: number
  tokens?: number
}

export enum FileTypes {
  IMAGE = 'image',
  VIDEO = 'video',
  AUDIO = 'audio',
  TEXT = 'text',
  DOCUMENT = 'document',
  OTHER = 'other'
}

export enum ThemeMode {
  light = 'light',
  dark = 'dark',
  auto = 'auto'
}

export type LanguageVarious = 'zh-CN' | 'zh-TW' | 'el-GR' | 'en-US' | 'es-ES' | 'fr-FR' | 'ja-JP' | 'pt-PT' | 'ru-RU'

export type TranslateLanguageVarious =
  | 'chinese'
  | 'chinese-traditional'
  | 'greek'
  | 'english'
  | 'spanish'
  | 'french'
  | 'japanese'
  | 'portuguese'
  | 'russian'

export type CodeStyleVarious = 'auto' | string

export type WebDavConfig = {
  webdavHost: string
  webdavUser: string
  webdavPass: string
  webdavPath: string
  fileName?: string
  skipBackupFile?: boolean
}

export type AppInfo = {
  version: string
  isPackaged: boolean
  appPath: string
  configPath: string
  appDataPath: string
  resourcesPath: string
  filesPath: string
  logsPath: string
  arch: string
  isPortable: boolean
}

export interface Shortcut {
  key: string
  shortcut: string[]
  editable: boolean
  enabled: boolean
  system: boolean
}

export type ProcessingStatus = 'pending' | 'processing' | 'completed' | 'failed'

export type KnowledgeItemType = 'file' | 'url' | 'note' | 'sitemap' | 'directory'

export type KnowledgeItem = {
  id: string
  baseId?: string
  uniqueId?: string
  uniqueIds?: string[]
  type: KnowledgeItemType
  content: string | FileType
  remark?: string
  created_at: number
  updated_at: number
  processingStatus?: ProcessingStatus
  processingProgress?: number
  processingError?: string
  retryCount?: number
}

export interface KnowledgeBase {
  id: string
  name: string
  model: Model
  dimensions: number
  description?: string
  items: KnowledgeItem[]
  created_at: number
  updated_at: number
  version: number
  documentCount?: number
  chunkSize?: number
  chunkOverlap?: number
  threshold?: number
  rerankModel?: Model
  // topN?: number
}

export type KnowledgeBaseParams = {
  id: string
  model: string
  dimensions: number
  apiKey: string
  apiVersion?: string
  baseURL: string
  chunkSize?: number
  chunkOverlap?: number
  rerankApiKey?: string
  rerankBaseURL?: string
  rerankModel?: string
  rerankModelProvider?: string
  documentCount?: number
}

export type GenerateImageParams = {
  model: string
  prompt: string
  negativePrompt?: string
  imageSize: string
  batchSize: number
  seed?: string
  numInferenceSteps: number
  guidanceScale: number
  signal?: AbortSignal
  promptEnhancement?: boolean
}

export type GenerateImageResponse = {
  type: 'url' | 'base64'
  images: string[]
}

export interface TranslateHistory {
  id: string
  sourceText: string
  targetText: string
  sourceLanguage: string
  targetLanguage: string
  createdAt: string
}

export type SidebarIcon = 'assistants' | 'agents' | 'paintings' | 'translate' | 'minapp' | 'knowledge' | 'files'

export type ExternalToolResult = {
  mcpTools?: MCPTool[]
  toolUse?: MCPToolResponse[]
  webSearch?: WebSearchResponse
  knowledge?: KnowledgeReference[]
}

export type WebSearchProvider = {
  id: string
  name: string
  apiKey?: string
  apiHost?: string
  engines?: string[]
  url?: string
  basicAuthUsername?: string
  basicAuthPassword?: string
  contentLimit?: number
  usingBrowser?: boolean
}

export type WebSearchProviderResult = {
  title: string
  content: string
  url: string
}

export type WebSearchProviderResponse = {
  query?: string
  results: WebSearchProviderResult[]
}

export type WebSearchResults =
  | WebSearchProviderResponse
  | GroundingMetadata
  | OpenAI.Chat.Completions.ChatCompletionMessage.Annotation.URLCitation[]
  | OpenAI.Responses.ResponseOutputText.URLCitation[]
  | WebSearchResultBlock[]
  | any[]

export enum WebSearchSource {
  WEBSEARCH = 'websearch',
  OPENAI = 'openai',
  OPENAI_RESPONSE = 'openai-response',
  OPENROUTER = 'openrouter',
  ANTHROPIC = 'anthropic',
  GEMINI = 'gemini',
  PERPLEXITY = 'perplexity',
  QWEN = 'qwen',
  HUNYUAN = 'hunyuan',
  ZHIPU = 'zhipu'
}

export type WebSearchResponse = {
  results: WebSearchResults
  source: WebSearchSource
}

export type KnowledgeReference = {
  id: number
  content: string
  sourceUrl: string
  type: KnowledgeItemType
  file?: FileType
}

export type MCPArgType = 'string' | 'list' | 'number'
export type MCPEnvType = 'string' | 'number'
export type MCPArgParameter = { [key: string]: MCPArgType }
export type MCPEnvParameter = { [key: string]: MCPEnvType }

export interface MCPServerParameter {
  name: string
  type: MCPArgType | MCPEnvType
  description: string
}

export interface MCPConfigSample {
  command: string
  args: string[]
  env?: Record<string, string> | undefined
}

export interface MCPServer {
  id: string
  name: string
  type?: 'stdio' | 'sse' | 'inMemory' | 'streamableHttp'
  description?: string
  baseUrl?: string
  command?: string
  registryUrl?: string
  args?: string[]
  env?: Record<string, string>
  isActive: boolean
  disabledTools?: string[] // List of tool names that are disabled for this server
  configSample?: MCPConfigSample
  headers?: Record<string, string> // Custom headers to be sent with requests to this server
  searchKey?: string
  provider?: string // Provider name for this server like ModelScope, Higress, etc.
  providerUrl?: string // URL of the MCP server in provider's website or documentation
  logoUrl?: string // URL of the MCP server's logo
  tags?: string[] // List of tags associated with this server
  timeout?: number // Timeout in seconds for requests to this server, default is 60 seconds
}

export interface MCPToolInputSchema {
  type: string
  title: string
  description?: string
  required?: string[]
  properties: Record<string, object>
}

export interface MCPTool {
  id: string
  serverId: string
  serverName: string
  name: string
  description?: string
  inputSchema: MCPToolInputSchema
}

export interface MCPPromptArguments {
  name: string
  description?: string
  required?: boolean
}

export interface MCPPrompt {
  id: string
  name: string
  description?: string
  arguments?: MCPPromptArguments[]
  serverId: string
  serverName: string
}

export interface GetMCPPromptResponse {
  description?: string
  messages: {
    role: string
    content: {
      type: 'text' | 'image' | 'audio' | 'resource'
      text?: string
      data?: string
      mimeType?: string
    }
  }[]
}

export interface MCPConfig {
  servers: MCPServer[]
}

interface BaseToolResponse {
  id: string // unique id
  tool: MCPTool
  arguments: Record<string, unknown> | undefined
  status: string // 'invoking' | 'done'
  response?: any
}

export interface ToolUseResponse extends BaseToolResponse {
  toolUseId: string
}

export interface ToolCallResponse extends BaseToolResponse {
  // gemini tool call id might be undefined
  toolCallId?: string
}

export type MCPToolResponse = ToolUseResponse | ToolCallResponse

export interface MCPToolResultContent {
  type: 'text' | 'image' | 'audio' | 'resource'
  text?: string
  data?: string
  mimeType?: string
  resource?: {
    uri?: string
    text?: string
    mimeType?: string
    blob?: string
  }
}

export interface MCPCallToolResponse {
  content: MCPToolResultContent[]
  isError?: boolean
}

export interface MCPResource {
  serverId: string
  serverName: string
  uri: string
  name: string
  description?: string
  mimeType?: string
  size?: number
  text?: string
  blob?: string
}

export interface GetResourceResponse {
  contents: MCPResource[]
}

export interface QuickPhrase {
  id: string
  title: string
  content: string
  createdAt: number
  updatedAt: number
  order?: number
}

export interface Citation {
  number: number
  url: string
  hostname: string
  title?: string
  content?: string
}

export type MathEngine = 'KaTeX' | 'MathJax' | 'none'

export interface StoreSyncAction {
  type: string
  payload: any
  meta?: {
    fromSync?: boolean
    source?: string
  }
}

export type OpenAISummaryText = 'auto' | 'concise' | 'detailed' | 'off'
export type OpenAIServiceTier = 'auto' | 'default' | 'flex'<|MERGE_RESOLUTION|>--- conflicted
+++ resolved
@@ -60,12 +60,9 @@
   customParameters?: AssistantSettingCustomParameters[]
   reasoning_effort?: ReasoningEffortOptions
   qwenThinkMode?: boolean
-<<<<<<< HEAD
+  toolUseMode?: 'function' | 'prompt'
   enablePromptCache?: boolean
   cacheTTL?: number
-=======
-  toolUseMode?: 'function' | 'prompt'
->>>>>>> 0436ea67
 }
 
 export type Agent = Omit<Assistant, 'model'> & {

import type { WebSearchResultBlock } from '@anthropic-ai/sdk/resources'
import type { GenerateImagesConfig, GroundingMetadata, PersonGeneration } from '@google/genai'
import type OpenAI from 'openai'
import type { CSSProperties } from 'react'
import * as z from 'zod/v4'

export * from './file'

import type { FileMetadata } from './file'
import type { Message } from './newMessage'

export type Assistant = {
  id: string
  name: string
  prompt: string
  knowledge_bases?: KnowledgeBase[]
  topics: Topic[]
  type: string
  emoji?: string
  description?: string
  model?: Model
  defaultModel?: Model
  settings?: Partial<AssistantSettings>
  messages?: AssistantMessage[]
  /** enableWebSearch 代表使用模型内置网络搜索功能 */
  enableWebSearch?: boolean
  webSearchProviderId?: WebSearchProvider['id']
  // enableUrlContext 是 Gemini 的特有功能
  enableUrlContext?: boolean
  enableGenerateImage?: boolean
  mcpServers?: MCPServer[]
  knowledgeRecognition?: 'off' | 'on'
  regularPhrases?: QuickPhrase[] // Added for regular phrase
  tags?: string[] // 助手标签
  enableMemory?: boolean
}

export type TranslateAssistant = Assistant & {
  targetLanguage?: TranslateLanguage
}

export type AssistantsSortType = 'tags' | 'list'

export type AssistantMessage = {
  role: 'user' | 'assistant'
  content: string
}

export type AssistantSettingCustomParameters = {
  name: string
  value: string | number | boolean | object
  type: 'string' | 'number' | 'boolean' | 'json'
}

const ThinkModelTypes = [
  'default',
  'o',
  'gpt5',
  'grok',
  'gemini',
  'gemini_pro',
  'qwen',
  'qwen_thinking',
  'doubao',
  'doubao_no_auto',
  'hunyuan',
  'zhipu',
  'perplexity'
] as const

export type ReasoningEffortOption = NonNullable<OpenAI.ReasoningEffort> | 'auto'
export type ThinkingOption = ReasoningEffortOption | 'off'
export type ThinkingModelType = (typeof ThinkModelTypes)[number]
export type ThinkingOptionConfig = Record<ThinkingModelType, ThinkingOption[]>
export type ReasoningEffortConfig = Record<ThinkingModelType, ReasoningEffortOption[]>
export type EffortRatio = Record<ReasoningEffortOption, number>

export function isThinkModelType(type: string): type is ThinkingModelType {
  return ThinkModelTypes.some((t) => t === type)
}

export const EFFORT_RATIO: EffortRatio = {
  minimal: 0.05,
  low: 0.05,
  medium: 0.5,
  high: 0.8,
  auto: 2
}

export type AssistantSettings = {
  maxTokens?: number
  enableMaxTokens?: boolean
  temperature: number
  enableTemperature?: boolean
  topP: number
  enableTopP?: boolean
  contextCount: number
  streamOutput: boolean
  defaultModel?: Model
  customParameters?: AssistantSettingCustomParameters[]
  reasoning_effort?: ReasoningEffortOption
  qwenThinkMode?: boolean
  toolUseMode: 'function' | 'prompt'
}

export type Agent = Omit<Assistant, 'model'> & {
  group?: string[]
}

export type LegacyMessage = {
  id: string
  assistantId: string
  role: 'user' | 'assistant'
  content: string
  reasoning_content?: string
  translatedContent?: string
  topicId: string
  createdAt: string
  status: 'sending' | 'pending' | 'searching' | 'success' | 'paused' | 'error'
  modelId?: string
  model?: Model
  files?: FileMetadata[]
  images?: string[]
  usage?: Usage
  metrics?: Metrics
  knowledgeBaseIds?: string[]
  type: 'text' | '@' | 'clear'
  mentions?: Model[]
  askId?: string
  useful?: boolean
  error?: Record<string, any>
  enabledMCPs?: MCPServer[]
  metadata?: {
    // Gemini
    groundingMetadata?: GroundingMetadata
    // Perplexity Or Openrouter
    citations?: string[]
    // OpenAI
    annotations?: OpenAI.Chat.Completions.ChatCompletionMessage.Annotation[]
    // Zhipu or Hunyuan
    webSearchInfo?: any[]
    // Web search
    webSearch?: WebSearchProviderResponse
    // MCP Tools
    mcpTools?: MCPToolResponse[]
    // Generate Image
    generateImage?: GenerateImageResponse
    // knowledge
    knowledge?: KnowledgeReference[]
  }
  // 多模型消息样式
  multiModelMessageStyle?: 'horizontal' | 'vertical' | 'fold' | 'grid'
  // fold时是否选中
  foldSelected?: boolean
}

export type Usage = OpenAI.Completions.CompletionUsage & {
  thoughts_tokens?: number
  // OpenRouter specific fields
  cost?: number
}

export type Metrics = {
  completion_tokens: number
  time_completion_millsec: number
  time_first_token_millsec?: number
  time_thinking_millsec?: number
}

export type Topic = {
  id: string
  assistantId: string
  name: string
  createdAt: string
  updatedAt: string
  messages: Message[]
  pinned?: boolean
  prompt?: string
  isNameManuallyEdited?: boolean
}

export type User = {
  id: string
  name: string
  avatar: string
  email: string
}

// undefined 视为支持，默认支持
export type ProviderApiOptions = {
  /** 是否不支持 message 的 content 为数组类型 */
  isNotSupportArrayContent?: boolean
  /** 是否不支持 stream_options 参数 */
  isNotSupportStreamOptions?: boolean
  /**
   * @deprecated
   * 是否不支持 message 的 role 为 developer */
  isNotSupportDeveloperRole?: boolean
  /* 是否支持 message 的 role 为 developer */
  isSupportDeveloperRole?: boolean
  /**
   * @deprecated
   * 是否不支持 service_tier 参数. Only for OpenAI Models. */
  isNotSupportServiceTier?: boolean
  /* 是否支持 service_tier 参数. Only for OpenAI Models. */
  isSupportServiceTier?: boolean
  /** 是否不支持 enable_thinking 参数 */
  isNotSupportEnableThinking?: boolean
}

export type Provider = {
  id: string
  type: ProviderType
  name: string
  apiKey: string
  apiHost: string
  apiVersion?: string
  models: Model[]
  enabled?: boolean
  isSystem?: boolean
  isAuthed?: boolean
  rateLimit?: number

  // API options
  apiOptions?: ProviderApiOptions
  serviceTier?: ServiceTier

  /** @deprecated */
  isNotSupportArrayContent?: boolean
  /** @deprecated */
  isNotSupportStreamOptions?: boolean
  /** @deprecated */
  isNotSupportDeveloperRole?: boolean
  /** @deprecated */
  isNotSupportServiceTier?: boolean

  isVertex?: boolean
  notes?: string
  extra_headers?: Record<string, string>
}

export const SystemProviderIds = {
  silicon: 'silicon',
  aihubmix: 'aihubmix',
  ocoolai: 'ocoolai',
  deepseek: 'deepseek',
  ppio: 'ppio',
  alayanew: 'alayanew',
  qiniu: 'qiniu',
  dmxapi: 'dmxapi',
  burncloud: 'burncloud',
  tokenflux: 'tokenflux',
  '302ai': '302ai',
  cephalon: 'cephalon',
  lanyun: 'lanyun',
  ph8: 'ph8',
  openrouter: 'openrouter',
  ollama: 'ollama',
  'new-api': 'new-api',
  lmstudio: 'lmstudio',
  anthropic: 'anthropic',
  openai: 'openai',
  'azure-openai': 'azure-openai',
  gemini: 'gemini',
  vertexai: 'vertexai',
  github: 'github',
  copilot: 'copilot',
  zhipu: 'zhipu',
  yi: 'yi',
  moonshot: 'moonshot',
  baichuan: 'baichuan',
  dashscope: 'dashscope',
  stepfun: 'stepfun',
  doubao: 'doubao',
  infini: 'infini',
  minimax: 'minimax',
  groq: 'groq',
  together: 'together',
  fireworks: 'fireworks',
  nvidia: 'nvidia',
  grok: 'grok',
  hyperbolic: 'hyperbolic',
  mistral: 'mistral',
  jina: 'jina',
  perplexity: 'perplexity',
  modelscope: 'modelscope',
  xirang: 'xirang',
  hunyuan: 'hunyuan',
  'tencent-cloud-ti': 'tencent-cloud-ti',
  'baidu-cloud': 'baidu-cloud',
  gpustack: 'gpustack',
  voyageai: 'voyageai',
  'aws-bedrock': 'aws-bedrock',
  poe: 'poe'
} as const

export type SystemProviderId = keyof typeof SystemProviderIds

export const isSystemProviderId = (id: string): id is SystemProviderId => {
  return Object.hasOwn(SystemProviderIds, id)
}

export type SystemProvider = Provider & {
  id: SystemProviderId
  isSystem: true
  apiOptions?: never
}

/**
 * 判断是否为系统内置的提供商。比直接使用`provider.isSystem`更好，因为该数据字段不会随着版本更新而变化。
 * @param provider - Provider对象，包含提供商的信息
 * @returns 是否为系统内置提供商
 */
export const isSystemProvider = (provider: Provider): provider is SystemProvider => {
  return isSystemProviderId(provider.id) && !!provider.isSystem
}

export type ProviderType =
  | 'openai'
  | 'openai-response'
  | 'anthropic'
  | 'gemini'
  | 'qwenlm'
  | 'azure-openai'
  | 'vertexai'
  | 'mistral'
  | 'aws-bedrock'

export type ModelType = 'text' | 'vision' | 'embedding' | 'reasoning' | 'function_calling' | 'web_search' | 'rerank'

export type EndpointType = 'openai' | 'openai-response' | 'anthropic' | 'gemini' | 'image-generation' | 'jina-rerank'

export type ModelPricing = {
  input_per_million_tokens: number
  output_per_million_tokens: number
  currencySymbol?: string
}

export type ModelCapability = {
  type: ModelType
  /**
   * 是否为用户手动选择，如果为true，则表示用户手动选择了该类型，否则表示用户手动禁止了该模型；如果为undefined，则表示使用默认值
   * Is it manually selected by the user? If true, it means the user manually selected this type; otherwise, it means the user  * manually disabled the model.
   */
  isUserSelected?: boolean
}

export type Model = {
  id: string
  provider: string
  name: string
  group: string
  owned_by?: string
  description?: string
  capabilities?: ModelCapability[]
  /**
   * @deprecated
   */
  type?: ModelType[]
  pricing?: ModelPricing
  endpoint_type?: EndpointType
  supported_endpoint_types?: EndpointType[]
  supported_text_delta?: boolean
}

export type Suggestion = {
  content: string
}

export type PaintingParams = {
  id: string
  urls: string[]
  files: FileMetadata[]
}

export type PaintingProvider = 'aihubmix' | 'silicon' | 'dmxapi' | 'new-api'

export interface Painting extends PaintingParams {
  model?: string
  prompt?: string
  negativePrompt?: string
  imageSize?: string
  numImages?: number
  seed?: string
  steps?: number
  guidanceScale?: number
  promptEnhancement?: boolean
}

export interface GeneratePainting extends PaintingParams {
  model: string
  prompt: string
  aspectRatio?: string
  numImages?: number
  styleType?: string
  seed?: string
  negativePrompt?: string
  magicPromptOption?: boolean
  renderingSpeed?: string
  quality?: string
  moderation?: string
  n?: number
  size?: string
  background?: string
  personGeneration?: GenerateImagesConfig['personGeneration']
  numberOfImages?: number
  safetyTolerance?: number
  width?: number
  height?: number
}

export interface EditPainting extends PaintingParams {
  imageFile: string
  mask: FileMetadata
  model: string
  prompt: string
  numImages?: number
  styleType?: string
  seed?: string
  magicPromptOption?: boolean
  renderingSpeed?: string
}

export interface RemixPainting extends PaintingParams {
  imageFile: string
  model: string
  prompt: string
  aspectRatio?: string
  imageWeight: number
  numImages?: number
  styleType?: string
  seed?: string
  negativePrompt?: string
  magicPromptOption?: boolean
  renderingSpeed?: string
}

export interface ScalePainting extends PaintingParams {
  imageFile: string
  prompt: string
  resemblance?: number
  detail?: number
  numImages?: number
  seed?: string
  magicPromptOption?: boolean
  renderingSpeed?: string
}

export enum generationModeType {
  GENERATION = 'generation',
  EDIT = 'edit',
  MERGE = 'merge'
}

export interface DmxapiPainting extends PaintingParams {
  model?: string
  prompt?: string
  n?: number
  aspect_ratio?: string
  image_size?: string
  seed?: string
  style_type?: string
  autoCreate?: boolean
  generationMode?: generationModeType
  priceModel?: string
}

export interface TokenFluxPainting extends PaintingParams {
  generationId?: string
  model?: string
  prompt?: string
  inputParams?: Record<string, any>
  status?: 'starting' | 'processing' | 'succeeded' | 'failed' | 'cancelled'
}

export type PaintingAction = Partial<
  GeneratePainting & RemixPainting & EditPainting & ScalePainting & DmxapiPainting & TokenFluxPainting
> &
  PaintingParams

export interface PaintingsState {
  paintings: Painting[]
  generate: Partial<GeneratePainting> & PaintingParams[]
  remix: Partial<RemixPainting> & PaintingParams[]
  edit: Partial<EditPainting> & PaintingParams[]
  upscale: Partial<ScalePainting> & PaintingParams[]
  DMXAPIPaintings: DmxapiPainting[]
  tokenFluxPaintings: TokenFluxPainting[]
  openai_image_generate: Partial<GeneratePainting> & PaintingParams[]
  openai_image_edit: Partial<EditPainting> & PaintingParams[]
}

export type MinAppType = {
  id: string
  name: string
  logo?: string
  url: string
  bodered?: boolean
  background?: string
  style?: CSSProperties
  addTime?: string
  type?: 'Custom' | 'Default' // Added the 'type' property
}

export enum ThemeMode {
  light = 'light',
  dark = 'dark',
  system = 'system'
}

/** 有限的UI语言 */
export type LanguageVarious = 'zh-CN' | 'zh-TW' | 'el-GR' | 'en-US' | 'es-ES' | 'fr-FR' | 'ja-JP' | 'pt-PT' | 'ru-RU'

export type CodeStyleVarious = 'auto' | string

export type WebDavConfig = {
  webdavHost: string
  webdavUser?: string
  webdavPass?: string
  webdavPath?: string
  fileName?: string
  skipBackupFile?: boolean
  disableStream?: boolean
}

export type AppInfo = {
  version: string
  isPackaged: boolean
  appPath: string
  configPath: string
  appDataPath: string
  resourcesPath: string
  filesPath: string
  logsPath: string
  arch: string
  isPortable: boolean
  installPath: string
}

export interface Shortcut {
  key: string
  shortcut: string[]
  editable: boolean
  enabled: boolean
  system: boolean
}

export type ProcessingStatus = 'pending' | 'processing' | 'completed' | 'failed'

export type KnowledgeItemType = 'file' | 'url' | 'note' | 'sitemap' | 'directory' | 'memory'

export type KnowledgeItem = {
  id: string
  baseId?: string
  uniqueId?: string
  uniqueIds?: string[]
  type: KnowledgeItemType
  content: string | FileMetadata
  remark?: string
  created_at: number
  updated_at: number
  processingStatus?: ProcessingStatus
  processingProgress?: number
  processingError?: string
  retryCount?: number
  isPreprocessed?: boolean
}

export interface KnowledgeBase {
  id: string
  name: string
  model: Model
  dimensions?: number
  description?: string
  items: KnowledgeItem[]
  created_at: number
  updated_at: number
  version: number
  documentCount?: number
  chunkSize?: number
  chunkOverlap?: number
  threshold?: number
  rerankModel?: Model
  // topN?: number
  // preprocessing?: boolean
  preprocessProvider?: {
    type: 'preprocess'
    provider: PreprocessProvider
  }
}

export type ApiClient = {
  model: string
  provider: string
  apiKey: string
  apiVersion?: string
  baseURL: string
}

export type KnowledgeBaseParams = {
  id: string
  dimensions?: number
  chunkSize?: number
  chunkOverlap?: number
  embedApiClient: ApiClient
  rerankApiClient?: ApiClient
  documentCount?: number
  // preprocessing?: boolean
  preprocessProvider?: {
    type: 'preprocess'
    provider: PreprocessProvider
  }
}

export const PreprocessProviderIds = {
  doc2x: 'doc2x',
  mistral: 'mistral',
  mineru: 'mineru'
} as const

export type PreprocessProviderId = keyof typeof PreprocessProviderIds

export const isPreprocessProviderId = (id: string): id is PreprocessProviderId => {
  return Object.hasOwn(PreprocessProviderIds, id)
}

export interface PreprocessProvider {
  id: PreprocessProviderId
  name: string
  apiKey?: string
  apiHost?: string
  model?: string
  options?: any
  quota?: number
}

export type GenerateImageParams = {
  model: string
  prompt: string
  negativePrompt?: string
  imageSize: string
  batchSize: number
  seed?: string
  numInferenceSteps?: number
  guidanceScale?: number
  signal?: AbortSignal
  promptEnhancement?: boolean
  personGeneration?: PersonGeneration
}

export type GenerateImageResponse = {
  type: 'url' | 'base64'
  images: string[]
}

// 为了支持自定义语言，设置为string别名
export type TranslateLanguageCode = string

// langCode应当能够唯一确认一种语言
export type TranslateLanguage = {
  value: string
  langCode: TranslateLanguageCode
  label: () => string
  emoji: string
}

export interface TranslateHistory {
  id: string
  sourceText: string
  targetText: string
  sourceLanguage: TranslateLanguageCode
  targetLanguage: TranslateLanguageCode
  createdAt: string
}

export type CustomTranslateLanguage = {
  id: string
  langCode: TranslateLanguageCode
  value: string
  emoji: string
}

<<<<<<< HEAD
export type SidebarIcon =
  | 'assistants'
  | 'agents'
  | 'paintings'
  | 'translate'
  | 'minapp'
  | 'knowledge'
  | 'files'
  | 'notes'
=======
export const AutoDetectionMethods = {
  franc: 'franc',
  llm: 'llm',
  auto: 'auto'
} as const

export type AutoDetectionMethod = keyof typeof AutoDetectionMethods

export const isAutoDetectionMethod = (method: string): method is AutoDetectionMethod => {
  return Object.hasOwn(AutoDetectionMethods, method)
}

export type SidebarIcon = 'assistants' | 'agents' | 'paintings' | 'translate' | 'minapp' | 'knowledge' | 'files'
>>>>>>> 0488ec82

export type ExternalToolResult = {
  mcpTools?: MCPTool[]
  toolUse?: MCPToolResponse[]
  webSearch?: WebSearchResponse
  knowledge?: KnowledgeReference[]
  memories?: MemoryItem[]
}

export const WebSearchProviderIds = {
  tavily: 'tavily',
  searxng: 'searxng',
  exa: 'exa',
  bocha: 'bocha',
  'local-google': 'local-google',
  'local-bing': 'local-bing',
  'local-baidu': 'local-baidu'
} as const

export type WebSearchProviderId = keyof typeof WebSearchProviderIds

export const isWebSearchProviderId = (id: string): id is WebSearchProviderId => {
  return Object.hasOwn(WebSearchProviderIds, id)
}

export type WebSearchProvider = {
  id: WebSearchProviderId
  name: string
  apiKey?: string
  apiHost?: string
  engines?: string[]
  url?: string
  basicAuthUsername?: string
  basicAuthPassword?: string
  usingBrowser?: boolean
  topicId?: string
  parentSpanId?: string
  modelName?: string
}

export type WebSearchProviderResult = {
  title: string
  content: string
  url: string
}

export type WebSearchProviderResponse = {
  query?: string
  results: WebSearchProviderResult[]
}

export type WebSearchResults =
  | WebSearchProviderResponse
  | GroundingMetadata
  | OpenAI.Chat.Completions.ChatCompletionMessage.Annotation.URLCitation[]
  | OpenAI.Responses.ResponseOutputText.URLCitation[]
  | WebSearchResultBlock[]
  | any[]

export enum WebSearchSource {
  WEBSEARCH = 'websearch',
  OPENAI = 'openai',
  OPENAI_RESPONSE = 'openai-response',
  OPENROUTER = 'openrouter',
  ANTHROPIC = 'anthropic',
  GEMINI = 'gemini',
  PERPLEXITY = 'perplexity',
  QWEN = 'qwen',
  HUNYUAN = 'hunyuan',
  ZHIPU = 'zhipu',
  GROK = 'grok'
}

export type WebSearchResponse = {
  results?: WebSearchResults
  source: WebSearchSource
}

export type WebSearchPhase = 'default' | 'fetch_complete' | 'rag' | 'rag_complete' | 'rag_failed' | 'cutoff'

export type WebSearchStatus = {
  phase: WebSearchPhase
  countBefore?: number
  countAfter?: number
}

export type KnowledgeReference = {
  id: number
  content: string
  sourceUrl: string
  type: KnowledgeItemType
  file?: FileMetadata
}

export type MCPArgType = 'string' | 'list' | 'number'
export type MCPEnvType = 'string' | 'number'
export type MCPArgParameter = { [key: string]: MCPArgType }
export type MCPEnvParameter = { [key: string]: MCPEnvType }

export interface MCPServerParameter {
  name: string
  type: MCPArgType | MCPEnvType
  description: string
}

export interface MCPConfigSample {
  command: string
  args: string[]
  env?: Record<string, string> | undefined
}

export interface MCPServer {
  id: string
  name: string
  type?: 'stdio' | 'sse' | 'inMemory' | 'streamableHttp'
  description?: string
  baseUrl?: string
  command?: string
  registryUrl?: string
  args?: string[]
  env?: Record<string, string>
  shouldConfig?: boolean
  isActive: boolean
  disabledTools?: string[] // List of tool names that are disabled for this server
  disabledAutoApproveTools?: string[] // Whether to auto-approve tools for this server
  configSample?: MCPConfigSample
  headers?: Record<string, string> // Custom headers to be sent with requests to this server
  searchKey?: string
  provider?: string // Provider name for this server like ModelScope, Higress, etc.
  providerUrl?: string // URL of the MCP server in provider's website or documentation
  logoUrl?: string // URL of the MCP server's logo
  tags?: string[] // List of tags associated with this server
  longRunning?: boolean // Whether the server is long running
  timeout?: number // Timeout in seconds for requests to this server, default is 60 seconds
  dxtVersion?: string // Version of the DXT package
  dxtPath?: string // Path where the DXT package was extracted
  reference?: string // Reference link for the server, e.g., documentation or homepage
}

export interface MCPToolInputSchema {
  type: string
  title: string
  description?: string
  required?: string[]
  properties: Record<string, object>
}

export const MCPToolOutputSchema = z.object({
  type: z.literal('object'),
  properties: z.record(z.string(), z.unknown()),
  required: z.array(z.string())
})

export interface MCPTool {
  id: string
  serverId: string
  serverName: string
  name: string
  description?: string
  inputSchema: MCPToolInputSchema
  outputSchema?: z.infer<typeof MCPToolOutputSchema>
  isBuiltIn?: boolean // 标识是否为内置工具，内置工具不需要通过MCP协议调用
}

export interface MCPPromptArguments {
  name: string
  description?: string
  required?: boolean
}

export interface MCPPrompt {
  id: string
  name: string
  description?: string
  arguments?: MCPPromptArguments[]
  serverId: string
  serverName: string
}

export interface GetMCPPromptResponse {
  description?: string
  messages: {
    role: string
    content: {
      type: 'text' | 'image' | 'audio' | 'resource'
      text?: string
      data?: string
      mimeType?: string
    }
  }[]
}

export interface MCPConfig {
  servers: MCPServer[]
  isUvInstalled: boolean
  isBunInstalled: boolean
}

export type MCPToolResponseStatus = 'pending' | 'cancelled' | 'invoking' | 'done' | 'error'

interface BaseToolResponse {
  id: string // unique id
  tool: MCPTool
  arguments: Record<string, unknown> | undefined
  status: MCPToolResponseStatus
  response?: any
}

export interface ToolUseResponse extends BaseToolResponse {
  toolUseId: string
}

export interface ToolCallResponse extends BaseToolResponse {
  // gemini tool call id might be undefined
  toolCallId?: string
}

export type MCPToolResponse = ToolUseResponse | ToolCallResponse

export interface MCPToolResultContent {
  type: 'text' | 'image' | 'audio' | 'resource'
  text?: string
  data?: string
  mimeType?: string
  resource?: {
    uri?: string
    text?: string
    mimeType?: string
    blob?: string
  }
}

export interface MCPCallToolResponse {
  content: MCPToolResultContent[]
  isError?: boolean
}

export interface MCPResource {
  serverId: string
  serverName: string
  uri: string
  name: string
  description?: string
  mimeType?: string
  size?: number
  text?: string
  blob?: string
}

export interface GetResourceResponse {
  contents: MCPResource[]
}

export interface QuickPhrase {
  id: string
  title: string
  content: string
  createdAt: number
  updatedAt: number
  order?: number
}

export interface Citation {
  number: number
  url: string
  title?: string
  hostname?: string
  content?: string
  showFavicon?: boolean
  type?: string
  metadata?: Record<string, any>
}

export type MathEngine = 'KaTeX' | 'MathJax' | 'none'

export interface StoreSyncAction {
  type: string
  payload: any
  meta?: {
    fromSync?: boolean
    source?: string
  }
}

export type OpenAIVerbosity = 'high' | 'medium' | 'low'

export type OpenAISummaryText = 'auto' | 'concise' | 'detailed' | 'off'

export const OpenAIServiceTiers = {
  auto: 'auto',
  default: 'default',
  flex: 'flex',
  priority: 'priority'
} as const

export type OpenAIServiceTier = keyof typeof OpenAIServiceTiers

export function isOpenAIServiceTier(tier: string): tier is OpenAIServiceTier {
  return Object.hasOwn(OpenAIServiceTiers, tier)
}

export const GroqServiceTiers = {
  auto: 'auto',
  on_demand: 'on_demand',
  flex: 'flex',
  performance: 'performance'
} as const

// 从 GroqServiceTiers 对象中提取类型
export type GroqServiceTier = keyof typeof GroqServiceTiers

export function isGroqServiceTier(tier: string): tier is GroqServiceTier {
  return Object.hasOwn(GroqServiceTiers, tier)
}

export type ServiceTier = OpenAIServiceTier | GroqServiceTier

export function isServiceTier(tier: string): tier is ServiceTier {
  return isGroqServiceTier(tier) || isOpenAIServiceTier(tier)
}

export type S3Config = {
  endpoint: string
  region: string
  bucket: string
  accessKeyId: string
  secretAccessKey: string
  root?: string
  fileName?: string
  skipBackupFile: boolean
  autoSync: boolean
  syncInterval: number
  maxBackups: number
}

export type { Message } from './newMessage'

export interface ApiServerConfig {
  enabled: boolean
  host: string
  port: number
  apiKey: string
}

// Memory Service Types
// ========================================================================
export interface MemoryConfig {
  /**
   * @deprecated use embedderApiClient instead
   */
  embedderModel?: Model
  embedderDimensions?: number
  /**
   * @deprecated use llmApiClient instead
   */
  llmModel?: Model
  embedderApiClient?: ApiClient
  llmApiClient?: ApiClient
  customFactExtractionPrompt?: string
  customUpdateMemoryPrompt?: string
  /** Indicates whether embedding dimensions are automatically detected */
  isAutoDimensions?: boolean
}

export interface MemoryItem {
  id: string
  memory: string
  hash?: string
  createdAt?: string
  updatedAt?: string
  score?: number
  metadata?: Record<string, any>
}

export interface MemorySearchResult {
  results: MemoryItem[]
  relations?: any[]
}

export interface MemoryEntity {
  userId?: string
  agentId?: string
  runId?: string
}

export interface MemorySearchFilters {
  userId?: string
  agentId?: string
  runId?: string
  [key: string]: any
}

export interface AddMemoryOptions extends MemoryEntity {
  metadata?: Record<string, any>
  filters?: MemorySearchFilters
  infer?: boolean
}

export interface MemorySearchOptions extends MemoryEntity {
  limit?: number
  filters?: MemorySearchFilters
}

export interface MemoryHistoryItem {
  id: number
  memoryId: string
  previousValue?: string
  newValue: string
  action: 'ADD' | 'UPDATE' | 'DELETE'
  createdAt: string
  updatedAt: string
  isDeleted: boolean
}

export interface MemoryListOptions extends MemoryEntity {
  limit?: number
  offset?: number
}

export interface MemoryDeleteAllOptions extends MemoryEntity {}
// ========================================================================

/**
 * 表示一个对象类型，该对象至少包含类型T中指定的所有键，这些键的值类型为U
 * 同时也允许包含其他任意string类型的键，这些键的值类型也必须是U
 * @template T - 必需包含的键的字面量字符串联合类型
 * @template U - 所有键对应值的类型
 * @example
 * type Example = AtLeast<'a' | 'b', number>;
 * // 结果类型允许:
 * const obj1: Example = { a: 1, b: 2 };           // 只包含必需的键
 * const obj2: Example = { a: 1, b: 2, c: 3 };     // 包含额外的键
 */
export type AtLeast<T extends string, U> = {
  [K in T]: U
} & {
  [key: string]: U
}<|MERGE_RESOLUTION|>--- conflicted
+++ resolved
@@ -680,7 +680,18 @@
   emoji: string
 }
 
-<<<<<<< HEAD
+export const AutoDetectionMethods = {
+  franc: 'franc',
+  llm: 'llm',
+  auto: 'auto'
+} as const
+
+export type AutoDetectionMethod = keyof typeof AutoDetectionMethods
+
+export const isAutoDetectionMethod = (method: string): method is AutoDetectionMethod => {
+  return Object.hasOwn(AutoDetectionMethods, method)
+}
+
 export type SidebarIcon =
   | 'assistants'
   | 'agents'
@@ -690,21 +701,6 @@
   | 'knowledge'
   | 'files'
   | 'notes'
-=======
-export const AutoDetectionMethods = {
-  franc: 'franc',
-  llm: 'llm',
-  auto: 'auto'
-} as const
-
-export type AutoDetectionMethod = keyof typeof AutoDetectionMethods
-
-export const isAutoDetectionMethod = (method: string): method is AutoDetectionMethod => {
-  return Object.hasOwn(AutoDetectionMethods, method)
-}
-
-export type SidebarIcon = 'assistants' | 'agents' | 'paintings' | 'translate' | 'minapp' | 'knowledge' | 'files'
->>>>>>> 0488ec82
 
 export type ExternalToolResult = {
   mcpTools?: MCPTool[]

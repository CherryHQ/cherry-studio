--- conflicted
+++ resolved
@@ -671,11 +671,8 @@
   name: string
   description?: string
   inputSchema: MCPToolInputSchema
-<<<<<<< HEAD
+  outputSchema?: z.infer<typeof MCPToolOutputSchema>
   isBuiltIn?: boolean // 标识是否为内置工具，内置工具不需要通过MCP协议调用
-=======
-  outputSchema?: z.infer<typeof MCPToolOutputSchema>
->>>>>>> 736f73a7
 }
 
 export interface MCPPromptArguments {

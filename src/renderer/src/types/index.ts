import type { WebSearchResultBlock } from '@anthropic-ai/sdk/resources'
import type { GenerateImagesConfig, GroundingMetadata } from '@google/genai'
import type OpenAI from 'openai'
import type { CSSProperties } from 'react'

import type { Message } from './newMessage'

export type Assistant = {
  id: string
  name: string
  prompt: string
  knowledge_bases?: KnowledgeBase[]
  topics: Topic[]
  type: string
  emoji?: string
  description?: string
  model?: Model
  defaultModel?: Model
  settings?: Partial<AssistantSettings>
  messages?: AssistantMessage[]
  /** enableWebSearch 代表使用模型内置网络搜索功能 */
  enableWebSearch?: boolean
  webSearchProviderId?: WebSearchProvider['id']
  enableGenerateImage?: boolean
  mcpServers?: MCPServer[]
<<<<<<< HEAD
  attachedDocument?: FileType & { disabled?: boolean }
=======
  knowledgeRecognition?: 'off' | 'on'
  regularPhrases?: QuickPhrase[] // Added for regular phrase
  tags?: string[] // 助手标签
>>>>>>> 4f28086a
}

export type AssistantsSortType = 'tags' | 'list'

export type AssistantMessage = {
  role: 'user' | 'assistant'
  content: string
}

export type AssistantSettingCustomParameters = {
  name: string
  value: string | number | boolean | object
  type: 'string' | 'number' | 'boolean' | 'json'
}

export type ReasoningEffortOptions = 'low' | 'medium' | 'high' | 'auto'
export type EffortRatio = Record<ReasoningEffortOptions, number>

export const EFFORT_RATIO: EffortRatio = {
  low: 0.2,
  medium: 0.5,
  high: 0.8,
  auto: 2
}

export type AssistantSettings = {
  contextCount: number
  temperature: number
  topP: number
  maxTokens: number | undefined
  enableMaxTokens: boolean
  streamOutput: boolean
  defaultModel?: Model
  customParameters?: AssistantSettingCustomParameters[]
  reasoning_effort?: ReasoningEffortOptions
  qwenThinkMode?: boolean
  toolUseMode?: 'function' | 'prompt'
}

export type Agent = Omit<Assistant, 'model'> & {
  group?: string[]
}

export type LegacyMessage = {
  id: string
  assistantId: string
  role: 'user' | 'assistant'
  content: string
  reasoning_content?: string
  translatedContent?: string
  topicId: string
  createdAt: string
  status: 'sending' | 'pending' | 'searching' | 'success' | 'paused' | 'error'
  modelId?: string
  model?: Model
  files?: FileType[]
  images?: string[]
  usage?: Usage
  metrics?: Metrics
  knowledgeBaseIds?: string[]
  type: 'text' | '@' | 'clear'
  mentions?: Model[]
  askId?: string
  useful?: boolean
  error?: Record<string, any>
  enabledMCPs?: MCPServer[]
  metadata?: {
    // Gemini
    groundingMetadata?: GroundingMetadata
    // Perplexity Or Openrouter
    citations?: string[]
    // OpenAI
    annotations?: OpenAI.Chat.Completions.ChatCompletionMessage.Annotation[]
    // Zhipu or Hunyuan
    webSearchInfo?: any[]
    // Web search
    webSearch?: WebSearchProviderResponse
    // MCP Tools
    mcpTools?: MCPToolResponse[]
    // Generate Image
    generateImage?: GenerateImageResponse
    // knowledge
    knowledge?: KnowledgeReference[]
  }
  // 多模型消息样式
  multiModelMessageStyle?: 'horizontal' | 'vertical' | 'fold' | 'grid'
  // fold时是否选中
  foldSelected?: boolean
}

export type Usage = OpenAI.Completions.CompletionUsage & {
  thoughts_tokens?: number
}

export type Metrics = {
  completion_tokens: number
  time_completion_millsec: number
  time_first_token_millsec?: number
  time_thinking_millsec?: number
}

export type AttachedPage = {
  index: number
  content: string
}

export type Topic = {
  id: string
  assistantId: string
  name: string
  createdAt: string
  updatedAt: string
  messages: Message[]
  pinned?: boolean
  prompt?: string
  isNameManuallyEdited?: boolean
  attachedText?: string
  attachedPages?: AttachedPage[]
}

export type User = {
  id: string
  name: string
  avatar: string
  email: string
}

export type Provider = {
  id: string
  type: ProviderType
  name: string
  apiKey: string
  apiHost: string
  apiVersion?: string
  models: Model[]
  enabled?: boolean
  isSystem?: boolean
  isAuthed?: boolean
  rateLimit?: number
  isNotSupportArrayContent?: boolean
  notes?: string
}

export type ProviderType = 'openai' | 'openai-response' | 'anthropic' | 'gemini' | 'qwenlm' | 'azure-openai'

export type ModelType = 'text' | 'vision' | 'embedding' | 'reasoning' | 'function_calling' | 'web_search'

export type Model = {
  id: string
  provider: string
  name: string
  group: string
  owned_by?: string
  description?: string
  type?: ModelType[]
}

export type Suggestion = {
  content: string
}

export type PaintingParams = {
  id: string
  urls: string[]
  files: FileType[]
}

export type PaintingProvider = 'aihubmix' | 'silicon' | 'dmxapi'

export interface Painting extends PaintingParams {
  model?: string
  prompt?: string
  negativePrompt?: string
  imageSize?: string
  numImages?: number
  seed?: string
  steps?: number
  guidanceScale?: number
  promptEnhancement?: boolean
}

export interface GeneratePainting extends PaintingParams {
  model: string
  prompt: string
  aspectRatio?: string
  numImages?: number
  styleType?: string
  seed?: string
  negativePrompt?: string
  magicPromptOption?: boolean
  renderingSpeed?: string
  quality?: string
  moderation?: string
  n?: number
  size?: string
  background?: string
  personGeneration?: GenerateImagesConfig['personGeneration']
  numberOfImages?: number
}

export interface EditPainting extends PaintingParams {
  imageFile: string
  mask: FileType
  model: string
  prompt: string
  numImages?: number
  styleType?: string
  seed?: string
  magicPromptOption?: boolean
  renderingSpeed?: string
}

export interface RemixPainting extends PaintingParams {
  imageFile: string
  model: string
  prompt: string
  aspectRatio?: string
  imageWeight: number
  numImages?: number
  styleType?: string
  seed?: string
  negativePrompt?: string
  magicPromptOption?: boolean
  renderingSpeed?: string
}

export interface ScalePainting extends PaintingParams {
  imageFile: string
  prompt: string
  resemblance?: number
  detail?: number
  numImages?: number
  seed?: string
  magicPromptOption?: boolean
  renderingSpeed?: string
}

export enum generationModeType {
  GENERATION = 'generation',
  EDIT = 'edit',
  MERGE = 'merge'
}

export interface DmxapiPainting extends PaintingParams {
  model?: string
  prompt?: string
  n?: number
  aspect_ratio?: string
  image_size?: string
  seed?: string
  style_type?: string
  autoCreate?: boolean
  generationMode?: generationModeType
}

export interface TokenFluxPainting extends PaintingParams {
  generationId?: string
  model?: string
  prompt?: string
  inputParams?: Record<string, any>
  status?: 'starting' | 'processing' | 'succeeded' | 'failed' | 'cancelled'
}

export type PaintingAction = Partial<
  GeneratePainting & RemixPainting & EditPainting & ScalePainting & DmxapiPainting & TokenFluxPainting
> &
  PaintingParams

export interface PaintingsState {
  paintings: Painting[]
  generate: Partial<GeneratePainting> & PaintingParams[]
  remix: Partial<RemixPainting> & PaintingParams[]
  edit: Partial<EditPainting> & PaintingParams[]
  upscale: Partial<ScalePainting> & PaintingParams[]
  DMXAPIPaintings: DmxapiPainting[]
  tokenFluxPaintings: TokenFluxPainting[]
}

export type MinAppType = {
  id: string
  name: string
  logo?: string
  url: string
  bodered?: boolean
  background?: string
  style?: CSSProperties
  addTime?: string
  type?: 'Custom' | 'Default' // Added the 'type' property
}

export interface FileType {
  id: string
  name: string
  origin_name: string
  path: string
  size: number
  ext: string
  type: FileTypes
  created_at: string
  count: number
  tokens?: number
}

export enum FileTypes {
  IMAGE = 'image',
  VIDEO = 'video',
  AUDIO = 'audio',
  TEXT = 'text',
  DOCUMENT = 'document',
  OTHER = 'other'
}

export enum ThemeMode {
  light = 'light',
  dark = 'dark',
  system = 'system'
}

export type LanguageVarious = 'zh-CN' | 'zh-TW' | 'el-GR' | 'en-US' | 'es-ES' | 'fr-FR' | 'ja-JP' | 'pt-PT' | 'ru-RU'

export type TranslateLanguageVarious =
  | 'chinese'
  | 'chinese-traditional'
  | 'greek'
  | 'english'
  | 'spanish'
  | 'french'
  | 'japanese'
  | 'portuguese'
  | 'russian'

export type CodeStyleVarious = 'auto' | string

export type WebDavConfig = {
  webdavHost: string
  webdavUser?: string
  webdavPass?: string
  webdavPath?: string
  fileName?: string
  skipBackupFile?: boolean
}

export type AppInfo = {
  version: string
  isPackaged: boolean
  appPath: string
  configPath: string
  appDataPath: string
  resourcesPath: string
  filesPath: string
  logsPath: string
  arch: string
  isPortable: boolean
}

export interface Shortcut {
  key: string
  shortcut: string[]
  editable: boolean
  enabled: boolean
  system: boolean
}

export type ProcessingStatus = 'pending' | 'processing' | 'completed' | 'failed'

export type KnowledgeItemType = 'file' | 'url' | 'note' | 'sitemap' | 'directory'

export type KnowledgeItem = {
  id: string
  baseId?: string
  uniqueId?: string
  uniqueIds?: string[]
  type: KnowledgeItemType
  content: string | FileType
  remark?: string
  created_at: number
  updated_at: number
  processingStatus?: ProcessingStatus
  processingProgress?: number
  processingError?: string
  retryCount?: number
}

export interface KnowledgeBase {
  id: string
  name: string
  model: Model
  dimensions: number
  description?: string
  items: KnowledgeItem[]
  created_at: number
  updated_at: number
  version: number
  documentCount?: number
  chunkSize?: number
  chunkOverlap?: number
  threshold?: number
  rerankModel?: Model
  // topN?: number
}

export type KnowledgeBaseParams = {
  id: string
  model: string
  provider: string
  dimensions?: number
  apiKey: string
  apiVersion?: string
  baseURL: string
  chunkSize?: number
  chunkOverlap?: number
  rerankApiKey?: string
  rerankBaseURL?: string
  rerankModel?: string
  rerankModelProvider?: string
  documentCount?: number
}

export type GenerateImageParams = {
  model: string
  prompt: string
  negativePrompt?: string
  imageSize: string
  batchSize: number
  seed?: string
  numInferenceSteps: number
  guidanceScale: number
  signal?: AbortSignal
  promptEnhancement?: boolean
}

export type GenerateImageResponse = {
  type: 'url' | 'base64'
  images: string[]
}

export interface TranslateHistory {
  id: string
  sourceText: string
  targetText: string
  sourceLanguage: string
  targetLanguage: string
  createdAt: string
}

export type SidebarIcon = 'assistants' | 'agents' | 'paintings' | 'translate' | 'minapp' | 'knowledge' | 'files'

export type ExternalToolResult = {
  mcpTools?: MCPTool[]
  toolUse?: MCPToolResponse[]
  webSearch?: WebSearchResponse
  knowledge?: KnowledgeReference[]
}

export type WebSearchProvider = {
  id: string
  name: string
  apiKey?: string
  apiHost?: string
  engines?: string[]
  url?: string
  basicAuthUsername?: string
  basicAuthPassword?: string
  contentLimit?: number
  usingBrowser?: boolean
}

export type WebSearchProviderResult = {
  title: string
  content: string
  url: string
}

export type WebSearchProviderResponse = {
  query?: string
  results: WebSearchProviderResult[]
}

export type WebSearchResults =
  | WebSearchProviderResponse
  | GroundingMetadata
  | OpenAI.Chat.Completions.ChatCompletionMessage.Annotation.URLCitation[]
  | OpenAI.Responses.ResponseOutputText.URLCitation[]
  | WebSearchResultBlock[]
  | any[]

export enum WebSearchSource {
  WEBSEARCH = 'websearch',
  OPENAI = 'openai',
  OPENAI_RESPONSE = 'openai-response',
  OPENROUTER = 'openrouter',
  ANTHROPIC = 'anthropic',
  GEMINI = 'gemini',
  PERPLEXITY = 'perplexity',
  QWEN = 'qwen',
  HUNYUAN = 'hunyuan',
  ZHIPU = 'zhipu',
  GROK = 'grok'
}

export type WebSearchResponse = {
  results: WebSearchResults
  source: WebSearchSource
}

export type KnowledgeReference = {
  id: number
  content: string
  sourceUrl: string
  type: KnowledgeItemType
  file?: FileType
}

export type MCPArgType = 'string' | 'list' | 'number'
export type MCPEnvType = 'string' | 'number'
export type MCPArgParameter = { [key: string]: MCPArgType }
export type MCPEnvParameter = { [key: string]: MCPEnvType }

export interface MCPServerParameter {
  name: string
  type: MCPArgType | MCPEnvType
  description: string
}

export interface MCPConfigSample {
  command: string
  args: string[]
  env?: Record<string, string> | undefined
}

export interface MCPServer {
  id: string
  name: string
  type?: 'stdio' | 'sse' | 'inMemory' | 'streamableHttp'
  description?: string
  baseUrl?: string
  command?: string
  registryUrl?: string
  args?: string[]
  env?: Record<string, string>
  isActive: boolean
  disabledTools?: string[] // List of tool names that are disabled for this server
  configSample?: MCPConfigSample
  headers?: Record<string, string> // Custom headers to be sent with requests to this server
  searchKey?: string
  provider?: string // Provider name for this server like ModelScope, Higress, etc.
  providerUrl?: string // URL of the MCP server in provider's website or documentation
  logoUrl?: string // URL of the MCP server's logo
  tags?: string[] // List of tags associated with this server
  timeout?: number // Timeout in seconds for requests to this server, default is 60 seconds
}

export interface MCPToolInputSchema {
  type: string
  title: string
  description?: string
  required?: string[]
  properties: Record<string, object>
}

export interface MCPTool {
  id: string
  serverId: string
  serverName: string
  name: string
  description?: string
  inputSchema: MCPToolInputSchema
}

export interface MCPPromptArguments {
  name: string
  description?: string
  required?: boolean
}

export interface MCPPrompt {
  id: string
  name: string
  description?: string
  arguments?: MCPPromptArguments[]
  serverId: string
  serverName: string
}

export interface GetMCPPromptResponse {
  description?: string
  messages: {
    role: string
    content: {
      type: 'text' | 'image' | 'audio' | 'resource'
      text?: string
      data?: string
      mimeType?: string
    }
  }[]
}

export interface MCPConfig {
  servers: MCPServer[]
  isUvInstalled: boolean
  isBunInstalled: boolean
}

interface BaseToolResponse {
  id: string // unique id
  tool: MCPTool
  arguments: Record<string, unknown> | undefined
  status: string // 'invoking' | 'done'
  response?: any
}

export interface ToolUseResponse extends BaseToolResponse {
  toolUseId: string
}

export interface ToolCallResponse extends BaseToolResponse {
  // gemini tool call id might be undefined
  toolCallId?: string
}

export type MCPToolResponse = ToolUseResponse | ToolCallResponse

export interface MCPToolResultContent {
  type: 'text' | 'image' | 'audio' | 'resource'
  text?: string
  data?: string
  mimeType?: string
  resource?: {
    uri?: string
    text?: string
    mimeType?: string
    blob?: string
  }
}

export interface MCPCallToolResponse {
  content: MCPToolResultContent[]
  isError?: boolean
}

export interface MCPResource {
  serverId: string
  serverName: string
  uri: string
  name: string
  description?: string
  mimeType?: string
  size?: number
  text?: string
  blob?: string
}

export interface GetResourceResponse {
  contents: MCPResource[]
}

export interface QuickPhrase {
  id: string
  title: string
  content: string
  createdAt: number
  updatedAt: number
  order?: number
}

export interface Citation {
  number: number
  url: string
  hostname: string
  title?: string
  content?: string
}

export type MathEngine = 'KaTeX' | 'MathJax' | 'none'

export interface StoreSyncAction {
  type: string
  payload: any
  meta?: {
    fromSync?: boolean
    source?: string
  }
}

export type OpenAISummaryText = 'auto' | 'concise' | 'detailed' | 'off'
export type OpenAIServiceTier = 'auto' | 'default' | 'flex'<|MERGE_RESOLUTION|>--- conflicted
+++ resolved
@@ -23,13 +23,10 @@
   webSearchProviderId?: WebSearchProvider['id']
   enableGenerateImage?: boolean
   mcpServers?: MCPServer[]
-<<<<<<< HEAD
   attachedDocument?: FileType & { disabled?: boolean }
-=======
   knowledgeRecognition?: 'off' | 'on'
   regularPhrases?: QuickPhrase[] // Added for regular phrase
   tags?: string[] // 助手标签
->>>>>>> 4f28086a
 }
 
 export type AssistantsSortType = 'tags' | 'list'

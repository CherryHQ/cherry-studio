--- conflicted
+++ resolved
@@ -212,11 +212,8 @@
   n?: number
   size?: string
   background?: string
-<<<<<<< HEAD
   personGeneration?: GenerateImagesConfig['personGeneration']
   numberOfImages?: number
-=======
->>>>>>> e73f6505
 }
 
 export interface EditPainting extends PaintingParams {

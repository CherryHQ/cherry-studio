import type { WebSearchResultBlock } from '@anthropic-ai/sdk/resources'
import type { GenerateImagesConfig, GroundingMetadata, PersonGeneration } from '@google/genai'
import type OpenAI from 'openai'
import type { CSSProperties } from 'react'
import * as z from 'zod/v4'

export * from './file'

import type { FileMetadata } from './file'
import { KnowledgeBase, KnowledgeReference } from './knowledge'
import type { Message } from './newMessage'

<<<<<<< HEAD
export * from './knowledge'
=======
export * from './ocr'

>>>>>>> 168cc364
export type Assistant = {
  id: string
  name: string
  prompt: string
  knowledge_bases?: KnowledgeBase[]
  topics: Topic[]
  type: string
  emoji?: string
  description?: string
  model?: Model
  defaultModel?: Model
  settings?: Partial<AssistantSettings>
  messages?: AssistantMessage[]
  /** enableWebSearch 代表使用模型内置网络搜索功能 */
  enableWebSearch?: boolean
  webSearchProviderId?: WebSearchProvider['id']
  // enableUrlContext 是 Gemini 的特有功能
  enableUrlContext?: boolean
  enableGenerateImage?: boolean
  mcpServers?: MCPServer[]
  knowledgeRecognition?: 'off' | 'on'
  regularPhrases?: QuickPhrase[] // Added for regular phrase
  tags?: string[] // 助手标签
  enableMemory?: boolean
}

export type TranslateAssistant = Assistant & {
  targetLanguage?: TranslateLanguage
}

export type AssistantsSortType = 'tags' | 'list'

export type AssistantMessage = {
  role: 'user' | 'assistant'
  content: string
}

export type AssistantSettingCustomParameters = {
  name: string
  value: string | number | boolean | object
  type: 'string' | 'number' | 'boolean' | 'json'
}

const ThinkModelTypes = [
  'default',
  'o',
  'gpt5',
  'grok',
  'gemini',
  'gemini_pro',
  'qwen',
  'qwen_thinking',
  'doubao',
  'doubao_no_auto',
  'hunyuan',
  'zhipu',
  'perplexity',
  'deepseek_hybrid'
] as const

export type ReasoningEffortOption = NonNullable<OpenAI.ReasoningEffort> | 'auto'
export type ThinkingOption = ReasoningEffortOption | 'off'
export type ThinkingModelType = (typeof ThinkModelTypes)[number]
export type ThinkingOptionConfig = Record<ThinkingModelType, ThinkingOption[]>
export type ReasoningEffortConfig = Record<ThinkingModelType, ReasoningEffortOption[]>
export type EffortRatio = Record<ReasoningEffortOption, number>

export function isThinkModelType(type: string): type is ThinkingModelType {
  return ThinkModelTypes.some((t) => t === type)
}

export const EFFORT_RATIO: EffortRatio = {
  minimal: 0.05,
  low: 0.05,
  medium: 0.5,
  high: 0.8,
  auto: 2
}

export type AssistantSettings = {
  maxTokens?: number
  enableMaxTokens?: boolean
  temperature: number
  enableTemperature?: boolean
  topP: number
  enableTopP?: boolean
  contextCount: number
  streamOutput: boolean
  defaultModel?: Model
  customParameters?: AssistantSettingCustomParameters[]
  reasoning_effort?: ReasoningEffortOption
  /** 保留上一次使用思考模型时的 reasoning effort, 在从非思考模型切换到思考模型时恢复.
   *
   * TODO: 目前 reasoning_effort === undefined 有两个语义，有的场景是显式关闭思考，有的场景是不传参。
   * 未来应该重构思考控制，将启用/关闭思考和思考选项分离，这样就不用依赖 cache 了。
   *
   */
  reasoning_effort_cache?: ReasoningEffortOption
  qwenThinkMode?: boolean
  toolUseMode: 'function' | 'prompt'
}

export type Agent = Omit<Assistant, 'model'> & {
  group?: string[]
}

export type LegacyMessage = {
  id: string
  assistantId: string
  role: 'user' | 'assistant'
  content: string
  reasoning_content?: string
  translatedContent?: string
  topicId: string
  createdAt: string
  status: 'sending' | 'pending' | 'searching' | 'success' | 'paused' | 'error'
  modelId?: string
  model?: Model
  files?: FileMetadata[]
  images?: string[]
  usage?: Usage
  metrics?: Metrics
  knowledgeBaseIds?: string[]
  type: 'text' | '@' | 'clear'
  mentions?: Model[]
  askId?: string
  useful?: boolean
  error?: Record<string, any>
  enabledMCPs?: MCPServer[]
  metadata?: {
    // Gemini
    groundingMetadata?: GroundingMetadata
    // Perplexity Or Openrouter
    citations?: string[]
    // OpenAI
    annotations?: OpenAI.Chat.Completions.ChatCompletionMessage.Annotation[]
    // Zhipu or Hunyuan
    webSearchInfo?: any[]
    // Web search
    webSearch?: WebSearchProviderResponse
    // MCP Tools
    mcpTools?: MCPToolResponse[]
    // Generate Image
    generateImage?: GenerateImageResponse
    // knowledge
    knowledge?: KnowledgeReference[]
  }
  // 多模型消息样式
  multiModelMessageStyle?: 'horizontal' | 'vertical' | 'fold' | 'grid'
  // fold时是否选中
  foldSelected?: boolean
}

export type Usage = OpenAI.Completions.CompletionUsage & {
  thoughts_tokens?: number
  // OpenRouter specific fields
  cost?: number
}

export type Metrics = {
  completion_tokens: number
  time_completion_millsec: number
  time_first_token_millsec?: number
  time_thinking_millsec?: number
}

export type Topic = {
  id: string
  assistantId: string
  name: string
  createdAt: string
  updatedAt: string
  messages: Message[]
  pinned?: boolean
  prompt?: string
  isNameManuallyEdited?: boolean
}

export type User = {
  id: string
  name: string
  avatar: string
  email: string
}

// undefined 视为支持，默认支持
export type ProviderApiOptions = {
  /** 是否不支持 message 的 content 为数组类型 */
  isNotSupportArrayContent?: boolean
  /** 是否不支持 stream_options 参数 */
  isNotSupportStreamOptions?: boolean
  /**
   * @deprecated
   * 是否不支持 message 的 role 为 developer */
  isNotSupportDeveloperRole?: boolean
  /* 是否支持 message 的 role 为 developer */
  isSupportDeveloperRole?: boolean
  /**
   * @deprecated
   * 是否不支持 service_tier 参数. Only for OpenAI Models. */
  isNotSupportServiceTier?: boolean
  /* 是否支持 service_tier 参数. Only for OpenAI Models. */
  isSupportServiceTier?: boolean
  /** 是否不支持 enable_thinking 参数 */
  isNotSupportEnableThinking?: boolean
}

export type Provider = {
  id: string
  type: ProviderType
  name: string
  apiKey: string
  apiHost: string
  apiVersion?: string
  models: Model[]
  enabled?: boolean
  isSystem?: boolean
  isAuthed?: boolean
  rateLimit?: number

  // API options
  apiOptions?: ProviderApiOptions
  serviceTier?: ServiceTier

  /** @deprecated */
  isNotSupportArrayContent?: boolean
  /** @deprecated */
  isNotSupportStreamOptions?: boolean
  /** @deprecated */
  isNotSupportDeveloperRole?: boolean
  /** @deprecated */
  isNotSupportServiceTier?: boolean

  isVertex?: boolean
  notes?: string
  extra_headers?: Record<string, string>
}

export const SystemProviderIds = {
  silicon: 'silicon',
  aihubmix: 'aihubmix',
  ocoolai: 'ocoolai',
  deepseek: 'deepseek',
  ppio: 'ppio',
  alayanew: 'alayanew',
  qiniu: 'qiniu',
  dmxapi: 'dmxapi',
  burncloud: 'burncloud',
  tokenflux: 'tokenflux',
  '302ai': '302ai',
  cephalon: 'cephalon',
  lanyun: 'lanyun',
  ph8: 'ph8',
  openrouter: 'openrouter',
  ollama: 'ollama',
  'new-api': 'new-api',
  lmstudio: 'lmstudio',
  anthropic: 'anthropic',
  openai: 'openai',
  'azure-openai': 'azure-openai',
  gemini: 'gemini',
  vertexai: 'vertexai',
  github: 'github',
  copilot: 'copilot',
  zhipu: 'zhipu',
  yi: 'yi',
  moonshot: 'moonshot',
  baichuan: 'baichuan',
  dashscope: 'dashscope',
  stepfun: 'stepfun',
  doubao: 'doubao',
  infini: 'infini',
  minimax: 'minimax',
  groq: 'groq',
  together: 'together',
  fireworks: 'fireworks',
  nvidia: 'nvidia',
  grok: 'grok',
  hyperbolic: 'hyperbolic',
  mistral: 'mistral',
  jina: 'jina',
  perplexity: 'perplexity',
  modelscope: 'modelscope',
  xirang: 'xirang',
  hunyuan: 'hunyuan',
  'tencent-cloud-ti': 'tencent-cloud-ti',
  'baidu-cloud': 'baidu-cloud',
  gpustack: 'gpustack',
  voyageai: 'voyageai',
  'aws-bedrock': 'aws-bedrock',
  poe: 'poe'
} as const

export type SystemProviderId = keyof typeof SystemProviderIds

export const isSystemProviderId = (id: string): id is SystemProviderId => {
  return Object.hasOwn(SystemProviderIds, id)
}

export type SystemProvider = Provider & {
  id: SystemProviderId
  isSystem: true
  apiOptions?: never
}

/**
 * 判断是否为系统内置的提供商。比直接使用`provider.isSystem`更好，因为该数据字段不会随着版本更新而变化。
 * @param provider - Provider对象，包含提供商的信息
 * @returns 是否为系统内置提供商
 */
export const isSystemProvider = (provider: Provider): provider is SystemProvider => {
  return isSystemProviderId(provider.id) && !!provider.isSystem
}

export type ProviderType =
  | 'openai'
  | 'openai-response'
  | 'anthropic'
  | 'gemini'
  | 'qwenlm'
  | 'azure-openai'
  | 'vertexai'
  | 'mistral'
  | 'aws-bedrock'

export type ModelType = 'text' | 'vision' | 'embedding' | 'reasoning' | 'function_calling' | 'web_search' | 'rerank'

export type ModelTag = Exclude<ModelType, 'text'> | 'free'

export type EndpointType = 'openai' | 'openai-response' | 'anthropic' | 'gemini' | 'image-generation' | 'jina-rerank'

export type ModelPricing = {
  input_per_million_tokens: number
  output_per_million_tokens: number
  currencySymbol?: string
}

export type ModelCapability = {
  type: ModelType
  /**
   * 是否为用户手动选择，如果为true，则表示用户手动选择了该类型，否则表示用户手动禁止了该模型；如果为undefined，则表示使用默认值
   * Is it manually selected by the user? If true, it means the user manually selected this type; otherwise, it means the user  * manually disabled the model.
   */
  isUserSelected?: boolean
}

export type Model = {
  id: string
  provider: string
  name: string
  group: string
  owned_by?: string
  description?: string
  capabilities?: ModelCapability[]
  /**
   * @deprecated
   */
  type?: ModelType[]
  pricing?: ModelPricing
  endpoint_type?: EndpointType
  supported_endpoint_types?: EndpointType[]
  supported_text_delta?: boolean
}

export type Suggestion = {
  content: string
}

export type PaintingParams = {
  id: string
  urls: string[]
  files: FileMetadata[]
}

export type PaintingProvider = 'aihubmix' | 'silicon' | 'dmxapi' | 'new-api'

export interface Painting extends PaintingParams {
  model?: string
  prompt?: string
  negativePrompt?: string
  imageSize?: string
  numImages?: number
  seed?: string
  steps?: number
  guidanceScale?: number
  promptEnhancement?: boolean
}

export interface GeneratePainting extends PaintingParams {
  model: string
  prompt: string
  aspectRatio?: string
  numImages?: number
  styleType?: string
  seed?: string
  negativePrompt?: string
  magicPromptOption?: boolean
  renderingSpeed?: string
  quality?: string
  moderation?: string
  n?: number
  size?: string
  background?: string
  personGeneration?: GenerateImagesConfig['personGeneration']
  numberOfImages?: number
  safetyTolerance?: number
  width?: number
  height?: number
}

export interface EditPainting extends PaintingParams {
  imageFile: string
  mask: FileMetadata
  model: string
  prompt: string
  numImages?: number
  styleType?: string
  seed?: string
  magicPromptOption?: boolean
  renderingSpeed?: string
}

export interface RemixPainting extends PaintingParams {
  imageFile: string
  model: string
  prompt: string
  aspectRatio?: string
  imageWeight: number
  numImages?: number
  styleType?: string
  seed?: string
  negativePrompt?: string
  magicPromptOption?: boolean
  renderingSpeed?: string
}

export interface ScalePainting extends PaintingParams {
  imageFile: string
  prompt: string
  resemblance?: number
  detail?: number
  numImages?: number
  seed?: string
  magicPromptOption?: boolean
  renderingSpeed?: string
}

export enum generationModeType {
  GENERATION = 'generation',
  EDIT = 'edit',
  MERGE = 'merge'
}

export interface DmxapiPainting extends PaintingParams {
  model?: string
  prompt?: string
  n?: number
  aspect_ratio?: string
  image_size?: string
  seed?: string
  style_type?: string
  autoCreate?: boolean
  generationMode?: generationModeType
  priceModel?: string
}

export interface TokenFluxPainting extends PaintingParams {
  generationId?: string
  model?: string
  prompt?: string
  inputParams?: Record<string, any>
  status?: 'starting' | 'processing' | 'succeeded' | 'failed' | 'cancelled'
}

export type PaintingAction = Partial<
  GeneratePainting & RemixPainting & EditPainting & ScalePainting & DmxapiPainting & TokenFluxPainting
> &
  PaintingParams

export interface PaintingsState {
  paintings: Painting[]
  generate: Partial<GeneratePainting> & PaintingParams[]
  remix: Partial<RemixPainting> & PaintingParams[]
  edit: Partial<EditPainting> & PaintingParams[]
  upscale: Partial<ScalePainting> & PaintingParams[]
  DMXAPIPaintings: DmxapiPainting[]
  tokenFluxPaintings: TokenFluxPainting[]
  openai_image_generate: Partial<GeneratePainting> & PaintingParams[]
  openai_image_edit: Partial<EditPainting> & PaintingParams[]
}

export type MinAppType = {
  id: string
  name: string
  logo?: string
  url: string
  bodered?: boolean
  background?: string
  style?: CSSProperties
  addTime?: string
  type?: 'Custom' | 'Default' // Added the 'type' property
}

export enum ThemeMode {
  light = 'light',
  dark = 'dark',
  system = 'system'
}

/** 有限的UI语言 */
export type LanguageVarious = 'zh-CN' | 'zh-TW' | 'el-GR' | 'en-US' | 'es-ES' | 'fr-FR' | 'ja-JP' | 'pt-PT' | 'ru-RU'

export type CodeStyleVarious = 'auto' | string

export type WebDavConfig = {
  webdavHost: string
  webdavUser?: string
  webdavPass?: string
  webdavPath?: string
  fileName?: string
  skipBackupFile?: boolean
  disableStream?: boolean
}

export type AppInfo = {
  version: string
  isPackaged: boolean
  appPath: string
  configPath: string
  appDataPath: string
  resourcesPath: string
  filesPath: string
  logsPath: string
  arch: string
  isPortable: boolean
  installPath: string
}

export interface Shortcut {
  key: string
  shortcut: string[]
  editable: boolean
  enabled: boolean
  system: boolean
}

export type ProcessingStatus = 'pending' | 'processing' | 'completed' | 'failed'

export type ApiClient = {
  model: string
  provider: string
  apiKey: string
  apiVersion?: string
  baseURL: string
}

export type GenerateImageParams = {
  model: string
  prompt: string
  negativePrompt?: string
  imageSize: string
  batchSize: number
  seed?: string
  numInferenceSteps?: number
  guidanceScale?: number
  signal?: AbortSignal
  promptEnhancement?: boolean
  personGeneration?: PersonGeneration
}

export type GenerateImageResponse = {
  type: 'url' | 'base64'
  images: string[]
}

// 为了支持自定义语言，设置为string别名
export type TranslateLanguageCode = string

// langCode应当能够唯一确认一种语言
export type TranslateLanguage = {
  value: string
  langCode: TranslateLanguageCode
  label: () => string
  emoji: string
}

export interface TranslateHistory {
  id: string
  sourceText: string
  targetText: string
  sourceLanguage: TranslateLanguageCode
  targetLanguage: TranslateLanguageCode
  createdAt: string
  /** 收藏状态 */
  star?: boolean
}

export type CustomTranslateLanguage = {
  id: string
  langCode: TranslateLanguageCode
  value: string
  emoji: string
}

export const AutoDetectionMethods = {
  franc: 'franc',
  llm: 'llm',
  auto: 'auto'
} as const

export type AutoDetectionMethod = keyof typeof AutoDetectionMethods

export const isAutoDetectionMethod = (method: string): method is AutoDetectionMethod => {
  return Object.hasOwn(AutoDetectionMethods, method)
}

export type SidebarIcon =
  | 'assistants'
  | 'agents'
  | 'paintings'
  | 'translate'
  | 'minapp'
  | 'knowledge'
  | 'files'
  | 'code_tools'

export type ExternalToolResult = {
  mcpTools?: MCPTool[]
  toolUse?: MCPToolResponse[]
  webSearch?: WebSearchResponse
  knowledge?: KnowledgeReference[]
  memories?: MemoryItem[]
}

export const WebSearchProviderIds = {
  tavily: 'tavily',
  searxng: 'searxng',
  exa: 'exa',
  bocha: 'bocha',
  'local-google': 'local-google',
  'local-bing': 'local-bing',
  'local-baidu': 'local-baidu'
} as const

export type WebSearchProviderId = keyof typeof WebSearchProviderIds

export const isWebSearchProviderId = (id: string): id is WebSearchProviderId => {
  return Object.hasOwn(WebSearchProviderIds, id)
}

export type WebSearchProvider = {
  id: WebSearchProviderId
  name: string
  apiKey?: string
  apiHost?: string
  engines?: string[]
  url?: string
  basicAuthUsername?: string
  basicAuthPassword?: string
  usingBrowser?: boolean
  topicId?: string
  parentSpanId?: string
  modelName?: string
}

export type WebSearchProviderResult = {
  title: string
  content: string
  url: string
}

export type WebSearchProviderResponse = {
  query?: string
  results: WebSearchProviderResult[]
}

export type WebSearchResults =
  | WebSearchProviderResponse
  | GroundingMetadata
  | OpenAI.Chat.Completions.ChatCompletionMessage.Annotation.URLCitation[]
  | OpenAI.Responses.ResponseOutputText.URLCitation[]
  | WebSearchResultBlock[]
  | any[]

export enum WebSearchSource {
  WEBSEARCH = 'websearch',
  OPENAI = 'openai',
  OPENAI_RESPONSE = 'openai-response',
  OPENROUTER = 'openrouter',
  ANTHROPIC = 'anthropic',
  GEMINI = 'gemini',
  PERPLEXITY = 'perplexity',
  QWEN = 'qwen',
  HUNYUAN = 'hunyuan',
  ZHIPU = 'zhipu',
  GROK = 'grok'
}

export type WebSearchResponse = {
  results?: WebSearchResults
  source: WebSearchSource
}

export type WebSearchPhase = 'default' | 'fetch_complete' | 'rag' | 'rag_complete' | 'rag_failed' | 'cutoff'

export type WebSearchStatus = {
  phase: WebSearchPhase
  countBefore?: number
  countAfter?: number
}

export type MCPArgType = 'string' | 'list' | 'number'
export type MCPEnvType = 'string' | 'number'
export type MCPArgParameter = { [key: string]: MCPArgType }
export type MCPEnvParameter = { [key: string]: MCPEnvType }

export interface MCPServerParameter {
  name: string
  type: MCPArgType | MCPEnvType
  description: string
}

export interface MCPConfigSample {
  command: string
  args: string[]
  env?: Record<string, string> | undefined
}

export interface MCPServer {
  id: string
  name: string
  type?: 'stdio' | 'sse' | 'inMemory' | 'streamableHttp'
  description?: string
  baseUrl?: string
  command?: string
  registryUrl?: string
  args?: string[]
  env?: Record<string, string>
  shouldConfig?: boolean
  isActive: boolean
  disabledTools?: string[] // List of tool names that are disabled for this server
  disabledAutoApproveTools?: string[] // Whether to auto-approve tools for this server
  configSample?: MCPConfigSample
  headers?: Record<string, string> // Custom headers to be sent with requests to this server
  searchKey?: string
  provider?: string // Provider name for this server like ModelScope, Higress, etc.
  providerUrl?: string // URL of the MCP server in provider's website or documentation
  logoUrl?: string // URL of the MCP server's logo
  tags?: string[] // List of tags associated with this server
  longRunning?: boolean // Whether the server is long running
  timeout?: number // Timeout in seconds for requests to this server, default is 60 seconds
  dxtVersion?: string // Version of the DXT package
  dxtPath?: string // Path where the DXT package was extracted
  reference?: string // Reference link for the server, e.g., documentation or homepage
}

export type BuiltinMCPServer = MCPServer & {
  type: 'inMemory'
  name: BuiltinMCPServerName
}

export const isBuiltinMCPServer = (server: MCPServer): server is BuiltinMCPServer => {
  return server.type === 'inMemory' && isBuiltinMCPServerName(server.name)
}

export const BuiltinMCPServerNames = {
  mcpAutoInstall: '@cherry/mcp-auto-install',
  memory: '@cherry/memory',
  sequentialThinking: '@cherry/sequentialthinking',
  braveSearch: '@cherry/brave-search',
  fetch: '@cherry/fetch',
  filesystem: '@cherry/filesystem',
  difyKnowledge: '@cherry/dify-knowledge',
  python: '@cherry/python'
} as const

export type BuiltinMCPServerName = (typeof BuiltinMCPServerNames)[keyof typeof BuiltinMCPServerNames]

export const BuiltinMCPServerNamesArray = Object.values(BuiltinMCPServerNames)

export const isBuiltinMCPServerName = (name: string): name is BuiltinMCPServerName => {
  return BuiltinMCPServerNamesArray.some((n) => n === name)
}

export interface MCPToolInputSchema {
  type: string
  title: string
  description?: string
  required?: string[]
  properties: Record<string, object>
}

export const MCPToolOutputSchema = z.object({
  type: z.literal('object'),
  properties: z.record(z.string(), z.unknown()),
  required: z.array(z.string())
})

export interface MCPTool {
  id: string
  serverId: string
  serverName: string
  name: string
  description?: string
  inputSchema: MCPToolInputSchema
  outputSchema?: z.infer<typeof MCPToolOutputSchema>
  isBuiltIn?: boolean // 标识是否为内置工具，内置工具不需要通过MCP协议调用
}

export interface MCPPromptArguments {
  name: string
  description?: string
  required?: boolean
}

export interface MCPPrompt {
  id: string
  name: string
  description?: string
  arguments?: MCPPromptArguments[]
  serverId: string
  serverName: string
}

export interface GetMCPPromptResponse {
  description?: string
  messages: {
    role: string
    content: {
      type: 'text' | 'image' | 'audio' | 'resource'
      text?: string
      data?: string
      mimeType?: string
    }
  }[]
}

export interface MCPConfig {
  servers: MCPServer[]
  isUvInstalled: boolean
  isBunInstalled: boolean
}

export type MCPToolResponseStatus = 'pending' | 'cancelled' | 'invoking' | 'done' | 'error'

interface BaseToolResponse {
  id: string // unique id
  tool: MCPTool
  arguments: Record<string, unknown> | undefined
  status: MCPToolResponseStatus
  response?: any
}

export interface ToolUseResponse extends BaseToolResponse {
  toolUseId: string
}

export interface ToolCallResponse extends BaseToolResponse {
  // gemini tool call id might be undefined
  toolCallId?: string
}

export type MCPToolResponse = ToolUseResponse | ToolCallResponse

export interface MCPToolResultContent {
  type: 'text' | 'image' | 'audio' | 'resource'
  text?: string
  data?: string
  mimeType?: string
  resource?: {
    uri?: string
    text?: string
    mimeType?: string
    blob?: string
  }
}

export interface MCPCallToolResponse {
  content: MCPToolResultContent[]
  isError?: boolean
}

export interface MCPResource {
  serverId: string
  serverName: string
  uri: string
  name: string
  description?: string
  mimeType?: string
  size?: number
  text?: string
  blob?: string
}

export interface GetResourceResponse {
  contents: MCPResource[]
}

export interface QuickPhrase {
  id: string
  title: string
  content: string
  createdAt: number
  updatedAt: number
  order?: number
}

export interface Citation {
  number: number
  url: string
  title?: string
  hostname?: string
  content?: string
  showFavicon?: boolean
  type?: string
  metadata?: Record<string, any>
}

export type MathEngine = 'KaTeX' | 'MathJax' | 'none'

export interface StoreSyncAction {
  type: string
  payload: any
  meta?: {
    fromSync?: boolean
    source?: string
  }
}

export type OpenAIVerbosity = 'high' | 'medium' | 'low'

export type OpenAISummaryText = 'auto' | 'concise' | 'detailed' | 'off'

export const OpenAIServiceTiers = {
  auto: 'auto',
  default: 'default',
  flex: 'flex',
  priority: 'priority'
} as const

export type OpenAIServiceTier = keyof typeof OpenAIServiceTiers

export function isOpenAIServiceTier(tier: string): tier is OpenAIServiceTier {
  return Object.hasOwn(OpenAIServiceTiers, tier)
}

export const GroqServiceTiers = {
  auto: 'auto',
  on_demand: 'on_demand',
  flex: 'flex',
  performance: 'performance'
} as const

// 从 GroqServiceTiers 对象中提取类型
export type GroqServiceTier = keyof typeof GroqServiceTiers

export function isGroqServiceTier(tier: string): tier is GroqServiceTier {
  return Object.hasOwn(GroqServiceTiers, tier)
}

export type ServiceTier = OpenAIServiceTier | GroqServiceTier

export function isServiceTier(tier: string): tier is ServiceTier {
  return isGroqServiceTier(tier) || isOpenAIServiceTier(tier)
}

export type S3Config = {
  endpoint: string
  region: string
  bucket: string
  accessKeyId: string
  secretAccessKey: string
  root?: string
  fileName?: string
  skipBackupFile: boolean
  autoSync: boolean
  syncInterval: number
  maxBackups: number
}

export type { Message } from './newMessage'

export interface ApiServerConfig {
  enabled: boolean
  host: string
  port: number
  apiKey: string
}

// Memory Service Types
// ========================================================================
export interface MemoryConfig {
  /**
   * @deprecated use embedderApiClient instead
   */
  embedderModel?: Model
  embedderDimensions?: number
  /**
   * @deprecated use llmApiClient instead
   */
  llmModel?: Model
  embedderApiClient?: ApiClient
  llmApiClient?: ApiClient
  customFactExtractionPrompt?: string
  customUpdateMemoryPrompt?: string
  /** Indicates whether embedding dimensions are automatically detected */
  isAutoDimensions?: boolean
}

export interface MemoryItem {
  id: string
  memory: string
  hash?: string
  createdAt?: string
  updatedAt?: string
  score?: number
  metadata?: Record<string, any>
}

export interface MemorySearchResult {
  results: MemoryItem[]
  relations?: any[]
}

export interface MemoryEntity {
  userId?: string
  agentId?: string
  runId?: string
}

export interface MemorySearchFilters {
  userId?: string
  agentId?: string
  runId?: string
  [key: string]: any
}

export interface AddMemoryOptions extends MemoryEntity {
  metadata?: Record<string, any>
  filters?: MemorySearchFilters
  infer?: boolean
}

export interface MemorySearchOptions extends MemoryEntity {
  limit?: number
  filters?: MemorySearchFilters
}

export interface MemoryHistoryItem {
  id: number
  memoryId: string
  previousValue?: string
  newValue: string
  action: 'ADD' | 'UPDATE' | 'DELETE'
  createdAt: string
  updatedAt: string
  isDeleted: boolean
}

export interface MemoryListOptions extends MemoryEntity {
  limit?: number
  offset?: number
}

export interface MemoryDeleteAllOptions extends MemoryEntity {}
// ========================================================================

/**
 * 获取对象的所有键名，并保持类型安全
 * @param obj - 要获取键名的对象
 * @returns 对象的所有键名数组，类型为对象键名的联合类型
 * @example
 * ```ts
 * const obj = { foo: 1, bar: 'hello' };
 * const keys = objectKeys(obj); // ['foo', 'bar']
 * ```
 */
export function objectKeys<T extends object>(obj: T): (keyof T)[] {
  return Object.keys(obj) as (keyof T)[]
}

/**
 * 将对象转换为键值对数组，保持类型安全
 * @template T - 对象类型
 * @param obj - 要转换的对象
 * @returns 键值对数组，每个元素是一个包含键和值的元组
 * @example
 * const obj = { name: 'John', age: 30 };
 * const entries = objectEntries(obj); // [['name', 'John'], ['age', 30]]
 */
export function objectEntries<T extends object>(obj: T): [keyof T, T[keyof T]][] {
  return Object.entries(obj) as [keyof T, T[keyof T]][]
}

/**
 * 将对象转换为键值对数组，提供更严格的类型检查
 * @template T - 对象类型，键必须是string、number或symbol，值可以是任意类型
 * @param obj - 要转换的对象
 * @returns 键值对数组，每个元素是一个包含键和值的元组，类型完全对应原对象的键值类型
 * @example
 * const obj = { name: 'John', age: 30 };
 * const entries = objectEntriesStrict(obj); // [['name', string], ['age', number]]
 */
export function objectEntriesStrict<T extends Record<string | number | symbol, unknown>>(
  obj: T
): { [K in keyof T]: [K, T[K]] }[keyof T][] {
  return Object.entries(obj) as { [K in keyof T]: [K, T[K]] }[keyof T][]
}

/**
 * 表示一个对象类型，该对象至少包含类型T中指定的所有键，这些键的值类型为U
 * 同时也允许包含其他任意string类型的键，这些键的值类型也必须是U
 * @template T - 必需包含的键的字面量字符串联合类型
 * @template U - 所有键对应值的类型
 * @example
 * type Example = AtLeast<'a' | 'b', number>;
 * // 结果类型允许:
 * const obj1: Example = { a: 1, b: 2 };           // 只包含必需的键
 * const obj2: Example = { a: 1, b: 2, c: 3 };     // 包含额外的键
 */
export type AtLeast<T extends string, U> = {
  [K in T]: U
} & {
  [key: string]: U
}

export type HexColor = string

/**
 * 检查字符串是否为有效的十六进制颜色值
 * @param value 待检查的字符串
 */
export const isHexColor = (value: string): value is HexColor => {
  return /^#([0-9A-F]{3}){1,2}$/i.test(value)
}<|MERGE_RESOLUTION|>--- conflicted
+++ resolved
@@ -10,12 +10,9 @@
 import { KnowledgeBase, KnowledgeReference } from './knowledge'
 import type { Message } from './newMessage'
 
-<<<<<<< HEAD
 export * from './knowledge'
-=======
 export * from './ocr'
 
->>>>>>> 168cc364
 export type Assistant = {
   id: string
   name: string

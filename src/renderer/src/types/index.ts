--- conflicted
+++ resolved
@@ -739,13 +739,6 @@
 
 export type OpenAISummaryText = 'auto' | 'concise' | 'detailed' | 'off'
 export type OpenAIServiceTier = 'auto' | 'default' | 'flex'
-<<<<<<< HEAD
-export type { Message } from './newMessage'
-
-export interface ReaderSettings {
-  position: 'left' | 'right'
-}
-=======
 
 export type S3Config = {
   endpoint: string
@@ -759,4 +752,7 @@
 }
 
 export type { Message } from './newMessage'
->>>>>>> 7b781921
+
+export interface ReaderSettings {
+  position: 'left' | 'right'
+}
--- conflicted
+++ resolved
@@ -199,12 +199,17 @@
   auto = 'auto'
 }
 
-<<<<<<< HEAD
-export type LanguageVarious = 'zh-CN' | 'zh-TW' | 'en-US' | 'ru-RU' | 'ja-JP' | 'ar-EG'
-
-export type TranslateLanguageVarious = 'chinese' | 'chinese-traditional' | 'english' | 'japanese' | 'russian' | 'arabic'
-=======
-export type LanguageVarious = 'zh-CN' | 'zh-TW' | 'el-GR' | 'en-US' | 'es-ES' | 'fr-FR' | 'ja-JP' | 'pt-PT' | 'ru-RU'
+export type LanguageVarious =
+  | 'zh-CN'
+  | 'zh-TW'
+  | 'el-GR'
+  | 'en-US'
+  | 'es-ES'
+  | 'fr-FR'
+  | 'ja-JP'
+  | 'pt-PT'
+  | 'ru-RU'
+  | 'ar-EG'
 
 export type TranslateLanguageVarious =
   | 'chinese'
@@ -216,7 +221,7 @@
   | 'japanese'
   | 'portuguese'
   | 'russian'
->>>>>>> 8acefaa9
+  | 'arabic'
 
 export type CodeStyleVarious = BuiltinTheme | 'auto'
 

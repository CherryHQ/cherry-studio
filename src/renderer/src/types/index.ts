--- conflicted
+++ resolved
@@ -1073,7 +1073,6 @@
 // ========================================================================
 
 /**
-<<<<<<< HEAD
  * 获取对象的所有键名，并保持类型安全
  * @param obj - 要获取键名的对象
  * @returns 对象的所有键名数组，类型为对象键名的联合类型
@@ -1085,7 +1084,9 @@
  */
 export function objectKeys<T extends object>(obj: T): (keyof T)[] {
   return Object.keys(obj) as (keyof T)[]
-=======
+}
+
+/**
  * 表示一个对象类型，该对象至少包含类型T中指定的所有键，这些键的值类型为U
  * 同时也允许包含其他任意string类型的键，这些键的值类型也必须是U
  * @template T - 必需包含的键的字面量字符串联合类型
@@ -1100,5 +1101,4 @@
   [K in T]: U
 } & {
   [key: string]: U
->>>>>>> 53989535
 }
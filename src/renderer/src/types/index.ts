import type { WebSearchResultBlock } from '@anthropic-ai/sdk/resources'
import type { GenerateImagesConfig, GroundingMetadata, PersonGeneration } from '@google/genai'
import type OpenAI from 'openai'
import type { CSSProperties } from 'react'

export * from './file'
import type { FileMetadata } from './file'
import type { Message } from './newMessage'

export type Assistant = {
  id: string
  name: string
  prompt: string
  knowledge_bases?: KnowledgeBase[]
  topics: Topic[]
  type: string
  emoji?: string
  description?: string
  model?: Model
  defaultModel?: Model
  settings?: Partial<AssistantSettings>
  messages?: AssistantMessage[]
  /** enableWebSearch 代表使用模型内置网络搜索功能 */
  enableWebSearch?: boolean
  webSearchProviderId?: WebSearchProvider['id']
  // enableUrlContext 是 Gemini 的特有功能
  enableUrlContext?: boolean
  enableGenerateImage?: boolean
  mcpServers?: MCPServer[]
  knowledgeRecognition?: 'off' | 'on'
  regularPhrases?: QuickPhrase[] // Added for regular phrase
  tags?: string[] // 助手标签
  enableMemory?: boolean
}

export type AssistantsSortType = 'tags' | 'list'

export type AssistantMessage = {
  role: 'user' | 'assistant'
  content: string
}

export type AssistantSettingCustomParameters = {
  name: string
  value: string | number | boolean | object
  type: 'string' | 'number' | 'boolean' | 'json'
}

export type ReasoningEffortOptions = 'low' | 'medium' | 'high' | 'auto'
export type EffortRatio = Record<ReasoningEffortOptions, number>

export const EFFORT_RATIO: EffortRatio = {
  low: 0.2,
  medium: 0.5,
  high: 0.8,
  auto: 2
}

export type AssistantSettings = {
  contextCount: number
  temperature: number
  topP: number
  maxTokens: number | undefined
  enableMaxTokens: boolean
  streamOutput: boolean
  defaultModel?: Model
  customParameters?: AssistantSettingCustomParameters[]
  reasoning_effort?: ReasoningEffortOptions
  qwenThinkMode?: boolean
  toolUseMode?: 'function' | 'prompt'
}

export type Agent = Omit<Assistant, 'model'> & {
  group?: string[]
}

export type LegacyMessage = {
  id: string
  assistantId: string
  role: 'user' | 'assistant'
  content: string
  reasoning_content?: string
  translatedContent?: string
  topicId: string
  createdAt: string
  status: 'sending' | 'pending' | 'searching' | 'success' | 'paused' | 'error'
  modelId?: string
  model?: Model
  files?: FileMetadata[]
  images?: string[]
  usage?: Usage
  metrics?: Metrics
  knowledgeBaseIds?: string[]
  type: 'text' | '@' | 'clear'
  mentions?: Model[]
  askId?: string
  useful?: boolean
  error?: Record<string, any>
  enabledMCPs?: MCPServer[]
  metadata?: {
    // Gemini
    groundingMetadata?: GroundingMetadata
    // Perplexity Or Openrouter
    citations?: string[]
    // OpenAI
    annotations?: OpenAI.Chat.Completions.ChatCompletionMessage.Annotation[]
    // Zhipu or Hunyuan
    webSearchInfo?: any[]
    // Web search
    webSearch?: WebSearchProviderResponse
    // MCP Tools
    mcpTools?: MCPToolResponse[]
    // Generate Image
    generateImage?: GenerateImageResponse
    // knowledge
    knowledge?: KnowledgeReference[]
  }
  // 多模型消息样式
  multiModelMessageStyle?: 'horizontal' | 'vertical' | 'fold' | 'grid'
  // fold时是否选中
  foldSelected?: boolean
}

export type Usage = OpenAI.Completions.CompletionUsage & {
  thoughts_tokens?: number
}

export type Metrics = {
  completion_tokens: number
  time_completion_millsec: number
  time_first_token_millsec?: number
  time_thinking_millsec?: number
}

export type Topic = {
  id: string
  assistantId: string
  name: string
  createdAt: string
  updatedAt: string
  messages: Message[]
  pinned?: boolean
  prompt?: string
  isNameManuallyEdited?: boolean
}

export type User = {
  id: string
  name: string
  avatar: string
  email: string
}

export type Provider = {
  id: string
  type: ProviderType
  name: string
  apiKey: string
  apiHost: string
  apiVersion?: string
  models: Model[]
  enabled?: boolean
  isSystem?: boolean
  isAuthed?: boolean
  rateLimit?: number
  isNotSupportArrayContent?: boolean
  isVertex?: boolean
  notes?: string
  extra_headers?: Record<string, string>
}

export type ProviderType =
  | 'openai'
  | 'openai-response'
  | 'anthropic'
  | 'gemini'
  | 'qwenlm'
  | 'azure-openai'
  | 'vertexai'
  | 'mistral'

export type ModelType = 'text' | 'vision' | 'embedding' | 'reasoning' | 'function_calling' | 'web_search'

export type EndpointType = 'openai' | 'openai-response' | 'anthropic' | 'gemini' | 'image-generation' | 'jina-rerank'

export type ModelPricing = {
  input_per_million_tokens: number
  output_per_million_tokens: number
  currencySymbol?: string
}

export type Model = {
  id: string
  provider: string
  name: string
  group: string
  owned_by?: string
  description?: string
  type?: ModelType[]
  pricing?: ModelPricing
  endpoint_type?: EndpointType
  supported_endpoint_types?: EndpointType[]
}

export type Suggestion = {
  content: string
}

export type PaintingParams = {
  id: string
  urls: string[]
  files: FileMetadata[]
}

export type PaintingProvider = 'aihubmix' | 'silicon' | 'dmxapi' | 'new-api'

export interface Painting extends PaintingParams {
  model?: string
  prompt?: string
  negativePrompt?: string
  imageSize?: string
  numImages?: number
  seed?: string
  steps?: number
  guidanceScale?: number
  promptEnhancement?: boolean
}

export interface GeneratePainting extends PaintingParams {
  model: string
  prompt: string
  aspectRatio?: string
  numImages?: number
  styleType?: string
  seed?: string
  negativePrompt?: string
  magicPromptOption?: boolean
  renderingSpeed?: string
  quality?: string
  moderation?: string
  n?: number
  size?: string
  background?: string
  personGeneration?: GenerateImagesConfig['personGeneration']
  numberOfImages?: number
}

export interface EditPainting extends PaintingParams {
  imageFile: string
  mask: FileMetadata
  model: string
  prompt: string
  numImages?: number
  styleType?: string
  seed?: string
  magicPromptOption?: boolean
  renderingSpeed?: string
}

export interface RemixPainting extends PaintingParams {
  imageFile: string
  model: string
  prompt: string
  aspectRatio?: string
  imageWeight: number
  numImages?: number
  styleType?: string
  seed?: string
  negativePrompt?: string
  magicPromptOption?: boolean
  renderingSpeed?: string
}

export interface ScalePainting extends PaintingParams {
  imageFile: string
  prompt: string
  resemblance?: number
  detail?: number
  numImages?: number
  seed?: string
  magicPromptOption?: boolean
  renderingSpeed?: string
}

export enum generationModeType {
  GENERATION = 'generation',
  EDIT = 'edit',
  MERGE = 'merge'
}

export interface DmxapiPainting extends PaintingParams {
  model?: string
  prompt?: string
  n?: number
  aspect_ratio?: string
  image_size?: string
  seed?: string
  style_type?: string
  autoCreate?: boolean
  generationMode?: generationModeType
}

export interface TokenFluxPainting extends PaintingParams {
  generationId?: string
  model?: string
  prompt?: string
  inputParams?: Record<string, any>
  status?: 'starting' | 'processing' | 'succeeded' | 'failed' | 'cancelled'
}

export type PaintingAction = Partial<
  GeneratePainting & RemixPainting & EditPainting & ScalePainting & DmxapiPainting & TokenFluxPainting
> &
  PaintingParams

export interface PaintingsState {
  paintings: Painting[]
  generate: Partial<GeneratePainting> & PaintingParams[]
  remix: Partial<RemixPainting> & PaintingParams[]
  edit: Partial<EditPainting> & PaintingParams[]
  upscale: Partial<ScalePainting> & PaintingParams[]
  DMXAPIPaintings: DmxapiPainting[]
  tokenFluxPaintings: TokenFluxPainting[]
  openai_image_generate: Partial<GeneratePainting> & PaintingParams[]
  openai_image_edit: Partial<EditPainting> & PaintingParams[]
}

export type MinAppType = {
  id: string
  name: string
  logo?: string
  url: string
  bodered?: boolean
  background?: string
  style?: CSSProperties
  addTime?: string
  type?: 'Custom' | 'Default' // Added the 'type' property
}

export enum ThemeMode {
  light = 'light',
  dark = 'dark',
  system = 'system'
}

export type LanguageVarious = 'zh-CN' | 'zh-TW' | 'el-GR' | 'en-US' | 'es-ES' | 'fr-FR' | 'ja-JP' | 'pt-PT' | 'ru-RU'

export type TranslateLanguageVarious = LanguageCode

export type CodeStyleVarious = 'auto' | string

export type WebDavConfig = {
  webdavHost: string
  webdavUser?: string
  webdavPass?: string
  webdavPath?: string
  fileName?: string
  skipBackupFile?: boolean
  disableStream?: boolean
}

export type AppInfo = {
  version: string
  isPackaged: boolean
  appPath: string
  configPath: string
  appDataPath: string
  resourcesPath: string
  filesPath: string
  logsPath: string
  arch: string
  isPortable: boolean
  installPath: string
}

export interface Shortcut {
  key: string
  shortcut: string[]
  editable: boolean
  enabled: boolean
  system: boolean
}

export type ProcessingStatus = 'pending' | 'processing' | 'completed' | 'failed'

export type KnowledgeItemType = 'file' | 'url' | 'note' | 'sitemap' | 'directory' | 'memory'

export type KnowledgeItem = {
  id: string
  baseId?: string
  uniqueId?: string
  uniqueIds?: string[]
  type: KnowledgeItemType
  content: string | FileMetadata
  remark?: string
  created_at: number
  updated_at: number
  processingStatus?: ProcessingStatus
  processingProgress?: number
  processingError?: string
  retryCount?: number
  isPreprocessed?: boolean
}

export interface KnowledgeBase {
  id: string
  name: string
  model: Model
  dimensions?: number
  autoDims: boolean
  description?: string
  items: KnowledgeItem[]
  created_at: number
  updated_at: number
  version: number
  documentCount?: number
  chunkSize?: number
  chunkOverlap?: number
  threshold?: number
  rerankModel?: Model
  // topN?: number
  // preprocessing?: boolean
  preprocessOrOcrProvider?: {
    type: 'preprocess' | 'ocr'
    provider: PreprocessProvider | OcrProvider
  }
}

export type ApiClient = {
  model: string
  provider: string
<<<<<<< HEAD
  dimensions?: number
  autoDims: boolean
=======
>>>>>>> 4962f692
  apiKey: string
  apiVersion?: string
  baseURL: string
}

export type KnowledgeBaseParams = {
  id: string
  dimensions?: number
  chunkSize?: number
  chunkOverlap?: number
  embedApiClient: ApiClient
  rerankApiClient?: ApiClient
  documentCount?: number
  // preprocessing?: boolean
  preprocessOrOcrProvider?: {
    type: 'preprocess' | 'ocr'
    provider: PreprocessProvider | OcrProvider
  }
}

export interface PreprocessProvider {
  id: string
  name: string
  apiKey?: string
  apiHost?: string
  model?: string
  options?: any
  quota?: number
}

export interface OcrProvider {
  id: string
  name: string
  apiKey?: string
  apiHost?: string
  model?: string
  options?: any
  quota?: number
}

export type GenerateImageParams = {
  model: string
  prompt: string
  negativePrompt?: string
  imageSize: string
  batchSize: number
  seed?: string
  numInferenceSteps?: number
  guidanceScale?: number
  signal?: AbortSignal
  promptEnhancement?: boolean
  personGeneration?: PersonGeneration
}

export type GenerateImageResponse = {
  type: 'url' | 'base64'
  images: string[]
}

export type LanguageCode =
  | 'en-us'
  | 'zh-cn'
  | 'zh-tw'
  | 'ja-jp'
  | 'ko-kr'
  | 'fr-fr'
  | 'de-de'
  | 'it-it'
  | 'es-es'
  | 'pt-pt'
  | 'ru-ru'
  | 'pl-pl'
  | 'ar-ar'
  | 'tr-tr'
  | 'th-th'
  | 'vi-vn'
  | 'id-id'
  | 'ur-pk'
  | 'ms-my'

// langCode应当能够唯一确认一种语言
export type Language = {
  value: string
  langCode: LanguageCode
  label: () => string
  emoji: string
}

export interface TranslateHistory {
  id: string
  sourceText: string
  targetText: string
  sourceLanguage: LanguageCode
  targetLanguage: LanguageCode
  createdAt: string
}

export type SidebarIcon = 'assistants' | 'agents' | 'paintings' | 'translate' | 'minapp' | 'knowledge' | 'files'

export type ExternalToolResult = {
  mcpTools?: MCPTool[]
  toolUse?: MCPToolResponse[]
  webSearch?: WebSearchResponse
  knowledge?: KnowledgeReference[]
  memories?: MemoryItem[]
}

export type WebSearchProvider = {
  id: string
  name: string
  apiKey?: string
  apiHost?: string
  engines?: string[]
  url?: string
  basicAuthUsername?: string
  basicAuthPassword?: string
  usingBrowser?: boolean
}

export type WebSearchProviderResult = {
  title: string
  content: string
  url: string
}

export type WebSearchProviderResponse = {
  query?: string
  results: WebSearchProviderResult[]
}

export type WebSearchResults =
  | WebSearchProviderResponse
  | GroundingMetadata
  | OpenAI.Chat.Completions.ChatCompletionMessage.Annotation.URLCitation[]
  | OpenAI.Responses.ResponseOutputText.URLCitation[]
  | WebSearchResultBlock[]
  | any[]

export enum WebSearchSource {
  WEBSEARCH = 'websearch',
  OPENAI = 'openai',
  OPENAI_RESPONSE = 'openai-response',
  OPENROUTER = 'openrouter',
  ANTHROPIC = 'anthropic',
  GEMINI = 'gemini',
  PERPLEXITY = 'perplexity',
  QWEN = 'qwen',
  HUNYUAN = 'hunyuan',
  ZHIPU = 'zhipu',
  GROK = 'grok'
}

export type WebSearchResponse = {
  results?: WebSearchResults
  source: WebSearchSource
}

export type WebSearchPhase = 'default' | 'fetch_complete' | 'rag' | 'rag_complete' | 'rag_failed' | 'cutoff'

export type WebSearchStatus = {
  phase: WebSearchPhase
  countBefore?: number
  countAfter?: number
}

export type KnowledgeReference = {
  id: number
  content: string
  sourceUrl: string
  type: KnowledgeItemType
  file?: FileMetadata
}

export type MCPArgType = 'string' | 'list' | 'number'
export type MCPEnvType = 'string' | 'number'
export type MCPArgParameter = { [key: string]: MCPArgType }
export type MCPEnvParameter = { [key: string]: MCPEnvType }

export interface MCPServerParameter {
  name: string
  type: MCPArgType | MCPEnvType
  description: string
}

export interface MCPConfigSample {
  command: string
  args: string[]
  env?: Record<string, string> | undefined
}

export interface MCPServer {
  id: string
  name: string
  type?: 'stdio' | 'sse' | 'inMemory' | 'streamableHttp'
  description?: string
  baseUrl?: string
  command?: string
  registryUrl?: string
  args?: string[]
  env?: Record<string, string>
  isActive: boolean
  disabledTools?: string[] // List of tool names that are disabled for this server
  disabledAutoApproveTools?: string[] // Whether to auto-approve tools for this server
  configSample?: MCPConfigSample
  headers?: Record<string, string> // Custom headers to be sent with requests to this server
  searchKey?: string
  provider?: string // Provider name for this server like ModelScope, Higress, etc.
  providerUrl?: string // URL of the MCP server in provider's website or documentation
  logoUrl?: string // URL of the MCP server's logo
  tags?: string[] // List of tags associated with this server
  timeout?: number // Timeout in seconds for requests to this server, default is 60 seconds
  dxtVersion?: string // Version of the DXT package
  dxtPath?: string // Path where the DXT package was extracted
}

export interface MCPToolInputSchema {
  type: string
  title: string
  description?: string
  required?: string[]
  properties: Record<string, object>
}

export interface MCPTool {
  id: string
  serverId: string
  serverName: string
  name: string
  description?: string
  inputSchema: MCPToolInputSchema
}

export interface MCPPromptArguments {
  name: string
  description?: string
  required?: boolean
}

export interface MCPPrompt {
  id: string
  name: string
  description?: string
  arguments?: MCPPromptArguments[]
  serverId: string
  serverName: string
}

export interface GetMCPPromptResponse {
  description?: string
  messages: {
    role: string
    content: {
      type: 'text' | 'image' | 'audio' | 'resource'
      text?: string
      data?: string
      mimeType?: string
    }
  }[]
}

export interface MCPConfig {
  servers: MCPServer[]
  isUvInstalled: boolean
  isBunInstalled: boolean
}

export type MCPToolResponseStatus = 'pending' | 'cancelled' | 'invoking' | 'done' | 'error'

interface BaseToolResponse {
  id: string // unique id
  tool: MCPTool
  arguments: Record<string, unknown> | undefined
  status: MCPToolResponseStatus
  response?: any
}

export interface ToolUseResponse extends BaseToolResponse {
  toolUseId: string
}

export interface ToolCallResponse extends BaseToolResponse {
  // gemini tool call id might be undefined
  toolCallId?: string
}

export type MCPToolResponse = ToolUseResponse | ToolCallResponse

export interface MCPToolResultContent {
  type: 'text' | 'image' | 'audio' | 'resource'
  text?: string
  data?: string
  mimeType?: string
  resource?: {
    uri?: string
    text?: string
    mimeType?: string
    blob?: string
  }
}

export interface MCPCallToolResponse {
  content: MCPToolResultContent[]
  isError?: boolean
}

export interface MCPResource {
  serverId: string
  serverName: string
  uri: string
  name: string
  description?: string
  mimeType?: string
  size?: number
  text?: string
  blob?: string
}

export interface GetResourceResponse {
  contents: MCPResource[]
}

export interface QuickPhrase {
  id: string
  title: string
  content: string
  createdAt: number
  updatedAt: number
  order?: number
}

export interface Citation {
  number: number
  url: string
  title?: string
  hostname?: string
  content?: string
  showFavicon?: boolean
  type?: string
  metadata?: Record<string, any>
}

export type MathEngine = 'KaTeX' | 'MathJax' | 'none'

export interface StoreSyncAction {
  type: string
  payload: any
  meta?: {
    fromSync?: boolean
    source?: string
  }
}

export type OpenAISummaryText = 'auto' | 'concise' | 'detailed' | 'off'
export type OpenAIServiceTier = 'auto' | 'default' | 'flex'

export type S3Config = {
  endpoint: string
  region: string
  bucket: string
  accessKeyId: string
  secretAccessKey: string
  root?: string
  fileName?: string
  skipBackupFile: boolean
  autoSync: boolean
  syncInterval: number
  maxBackups: number
}

export type { Message } from './newMessage'

// Memory Service Types
// ========================================================================
export interface MemoryConfig {
  /**
   * @deprecated use embedderApiClient instead
   */
  embedderModel?: Model
  embedderDimensions?: number
  /**
   * @deprecated use llmApiClient instead
   */
  llmModel?: Model
  embedderApiClient?: ApiClient
  llmApiClient?: ApiClient
  customFactExtractionPrompt?: string
  customUpdateMemoryPrompt?: string
  /** Indicates whether embedding dimensions are automatically detected */
  isAutoDimensions?: boolean
}

export interface MemoryItem {
  id: string
  memory: string
  hash?: string
  createdAt?: string
  updatedAt?: string
  score?: number
  metadata?: Record<string, any>
}

export interface MemorySearchResult {
  results: MemoryItem[]
  relations?: any[]
}

export interface MemoryEntity {
  userId?: string
  agentId?: string
  runId?: string
}

export interface MemorySearchFilters {
  userId?: string
  agentId?: string
  runId?: string
  [key: string]: any
}

export interface AddMemoryOptions extends MemoryEntity {
  metadata?: Record<string, any>
  filters?: MemorySearchFilters
  infer?: boolean
}

export interface MemorySearchOptions extends MemoryEntity {
  limit?: number
  filters?: MemorySearchFilters
}

export interface MemoryHistoryItem {
  id: number
  memoryId: string
  previousValue?: string
  newValue: string
  action: 'ADD' | 'UPDATE' | 'DELETE'
  createdAt: string
  updatedAt: string
  isDeleted: boolean
}

export interface MemoryListOptions extends MemoryEntity {
  limit?: number
  offset?: number
}

export interface MemoryDeleteAllOptions extends MemoryEntity {}
// ========================================================================<|MERGE_RESOLUTION|>--- conflicted
+++ resolved
@@ -429,11 +429,6 @@
 export type ApiClient = {
   model: string
   provider: string
-<<<<<<< HEAD
-  dimensions?: number
-  autoDims: boolean
-=======
->>>>>>> 4962f692
   apiKey: string
   apiVersion?: string
   baseURL: string

--- conflicted
+++ resolved
@@ -520,7 +520,6 @@
   return Object.hasOwn(AutoDetectionMethods, method)
 }
 
-<<<<<<< HEAD
 // by fullex @ data refactor
 // export type SidebarIcon =
 //   | 'assistants'
@@ -532,19 +531,7 @@
 //   | 'files'
 //   | 'code_tools'
 //   | 'notes'
-=======
-export type SidebarIcon =
-  | 'assistants'
-  | 'store'
-  | 'paintings'
-  | 'translate'
-  | 'minapp'
-  | 'knowledge'
-  | 'files'
-  | 'code_tools'
-  | 'notes'
-  | 'video'
->>>>>>> b5f2c633
+//   | 'video'
 
 export type ExternalToolResult = {
   mcpTools?: MCPTool[]

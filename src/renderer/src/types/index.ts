--- conflicted
+++ resolved
@@ -662,12 +662,9 @@
   images: string[]
 }
 
-<<<<<<< HEAD
-=======
 // 为了支持自定义语言，设置为string别名
 export type TranslateLanguageCode = string
 
->>>>>>> e64c3e31
 // langCode应当能够唯一确认一种语言
 export type TranslateLanguage = {
   value: string

import type { WebSearchResultBlock } from '@anthropic-ai/sdk/resources'
import type { GenerateImagesConfig, GroundingMetadata, PersonGeneration } from '@google/genai'
import type OpenAI from 'openai'
import type { CSSProperties } from 'react'
import * as z from 'zod/v4'

export * from './file'
export * from './note'

import type { FileMetadata } from './file'
import type { Message } from './newMessage'

export * from './ocr'

export type Assistant = {
  id: string
  name: string
  prompt: string
  knowledge_bases?: KnowledgeBase[]
  topics: Topic[]
  type: string
  emoji?: string
  description?: string
  model?: Model
  defaultModel?: Model
  settings?: Partial<AssistantSettings>
  messages?: AssistantMessage[]
  /** enableWebSearch 代表使用模型内置网络搜索功能 */
  enableWebSearch?: boolean
  webSearchProviderId?: WebSearchProvider['id']
  // enableUrlContext 是 Gemini 的特有功能
  enableUrlContext?: boolean
  enableGenerateImage?: boolean
  mcpServers?: MCPServer[]
  knowledgeRecognition?: 'off' | 'on'
  regularPhrases?: QuickPhrase[] // Added for regular phrase
  tags?: string[] // 助手标签
  enableMemory?: boolean
  // for translate. 更好的做法是定义base assistant，把 Assistant 作为多种不同定义 assistant 的联合类型，但重构代价太大
  content?: string
  targetLanguage?: TranslateLanguage
}

export type TranslateAssistant = Assistant & {
  model: Model
  content: string
  targetLanguage: TranslateLanguage
}

export const isTranslateAssistant = (assistant: Assistant): assistant is TranslateAssistant => {
  return (assistant.model && assistant.targetLanguage && typeof assistant.content === 'string') !== undefined
}

export type AssistantsSortType = 'tags' | 'list'

export type AssistantMessage = {
  role: 'user' | 'assistant'
  content: string
}

export type AssistantSettingCustomParameters = {
  name: string
  value: string | number | boolean | object
  type: 'string' | 'number' | 'boolean' | 'json'
}

const ThinkModelTypes = [
  'default',
  'o',
  'gpt5',
  'grok',
  'gemini',
  'gemini_pro',
  'qwen',
  'qwen_thinking',
  'doubao',
  'doubao_no_auto',
  'hunyuan',
  'zhipu',
  'perplexity',
  'deepseek_hybrid'
] as const

export type ReasoningEffortOption = NonNullable<OpenAI.ReasoningEffort> | 'auto'
export type ThinkingOption = ReasoningEffortOption | 'off'
export type ThinkingModelType = (typeof ThinkModelTypes)[number]
export type ThinkingOptionConfig = Record<ThinkingModelType, ThinkingOption[]>
export type ReasoningEffortConfig = Record<ThinkingModelType, ReasoningEffortOption[]>
export type EffortRatio = Record<ReasoningEffortOption, number>

export function isThinkModelType(type: string): type is ThinkingModelType {
  return ThinkModelTypes.some((t) => t === type)
}

export const EFFORT_RATIO: EffortRatio = {
  minimal: 0.05,
  low: 0.05,
  medium: 0.5,
  high: 0.8,
  auto: 2
}

export type AssistantSettings = {
  maxTokens?: number
  enableMaxTokens?: boolean
  temperature: number
  enableTemperature?: boolean
  topP: number
  enableTopP?: boolean
  contextCount: number
  streamOutput: boolean
  defaultModel?: Model
  customParameters?: AssistantSettingCustomParameters[]
  reasoning_effort?: ReasoningEffortOption
  /** 保留上一次使用思考模型时的 reasoning effort, 在从非思考模型切换到思考模型时恢复.
   *
   * TODO: 目前 reasoning_effort === undefined 有两个语义，有的场景是显式关闭思考，有的场景是不传参。
   * 未来应该重构思考控制，将启用/关闭思考和思考选项分离，这样就不用依赖 cache 了。
   *
   */
  reasoning_effort_cache?: ReasoningEffortOption
  qwenThinkMode?: boolean
  toolUseMode: 'function' | 'prompt'
}

export type Agent = Omit<Assistant, 'model'> & {
  group?: string[]
}

export type LegacyMessage = {
  id: string
  assistantId: string
  role: 'user' | 'assistant'
  content: string
  reasoning_content?: string
  translatedContent?: string
  topicId: string
  createdAt: string
  status: 'sending' | 'pending' | 'searching' | 'success' | 'paused' | 'error'
  modelId?: string
  model?: Model
  files?: FileMetadata[]
  images?: string[]
  usage?: Usage
  metrics?: Metrics
  knowledgeBaseIds?: string[]
  type: 'text' | '@' | 'clear'
  mentions?: Model[]
  askId?: string
  useful?: boolean
  error?: Record<string, any>
  enabledMCPs?: MCPServer[]
  metadata?: {
    // Gemini
    groundingMetadata?: GroundingMetadata
    // Perplexity Or Openrouter
    citations?: string[]
    // OpenAI
    annotations?: OpenAI.Chat.Completions.ChatCompletionMessage.Annotation[]
    // Zhipu or Hunyuan
    webSearchInfo?: any[]
    // Web search
    webSearch?: WebSearchProviderResponse
    // MCP Tools
    mcpTools?: MCPToolResponse[]
    // Generate Image
    generateImage?: GenerateImageResponse
    // knowledge
    knowledge?: KnowledgeReference[]
  }
  // 多模型消息样式
  multiModelMessageStyle?: 'horizontal' | 'vertical' | 'fold' | 'grid'
  // fold时是否选中
  foldSelected?: boolean
}

export type Usage = OpenAI.Completions.CompletionUsage & {
  thoughts_tokens?: number
  // OpenRouter specific fields
  cost?: number
}

export type Metrics = {
  completion_tokens: number
  time_completion_millsec: number
  time_first_token_millsec?: number
  time_thinking_millsec?: number
}

export type Topic = {
  id: string
  assistantId: string
  name: string
  createdAt: string
  updatedAt: string
  messages: Message[]
  pinned?: boolean
  prompt?: string
  isNameManuallyEdited?: boolean
}

export type User = {
  id: string
  name: string
  avatar: string
  email: string
}

// undefined 视为支持，默认支持
export type ProviderApiOptions = {
  /** 是否不支持 message 的 content 为数组类型 */
  isNotSupportArrayContent?: boolean
  /** 是否不支持 stream_options 参数 */
  isNotSupportStreamOptions?: boolean
  /**
   * @deprecated
   * 是否不支持 message 的 role 为 developer */
  isNotSupportDeveloperRole?: boolean
  /* 是否支持 message 的 role 为 developer */
  isSupportDeveloperRole?: boolean
  /**
   * @deprecated
   * 是否不支持 service_tier 参数. Only for OpenAI Models. */
  isNotSupportServiceTier?: boolean
  /* 是否支持 service_tier 参数. Only for OpenAI Models. */
  isSupportServiceTier?: boolean
  /** 是否不支持 enable_thinking 参数 */
  isNotSupportEnableThinking?: boolean
}

export type Provider = {
  id: string
  type: ProviderType
  name: string
  apiKey: string
  apiHost: string
  apiVersion?: string
  models: Model[]
  enabled?: boolean
  isSystem?: boolean
  isAuthed?: boolean
  rateLimit?: number

  // API options
  apiOptions?: ProviderApiOptions
  serviceTier?: ServiceTier

  /** @deprecated */
  isNotSupportArrayContent?: boolean
  /** @deprecated */
  isNotSupportStreamOptions?: boolean
  /** @deprecated */
  isNotSupportDeveloperRole?: boolean
  /** @deprecated */
  isNotSupportServiceTier?: boolean

  isVertex?: boolean
  notes?: string
  extra_headers?: Record<string, string>
}

export const SystemProviderIds = {
  cherryin: 'cherryin',
  silicon: 'silicon',
  aihubmix: 'aihubmix',
  ocoolai: 'ocoolai',
  deepseek: 'deepseek',
  ppio: 'ppio',
  alayanew: 'alayanew',
  qiniu: 'qiniu',
  dmxapi: 'dmxapi',
  burncloud: 'burncloud',
  tokenflux: 'tokenflux',
  '302ai': '302ai',
  cephalon: 'cephalon',
  lanyun: 'lanyun',
  ph8: 'ph8',
  openrouter: 'openrouter',
  ollama: 'ollama',
  'new-api': 'new-api',
  lmstudio: 'lmstudio',
  anthropic: 'anthropic',
  openai: 'openai',
  'azure-openai': 'azure-openai',
  gemini: 'gemini',
  vertexai: 'vertexai',
  github: 'github',
  copilot: 'copilot',
  zhipu: 'zhipu',
  yi: 'yi',
  moonshot: 'moonshot',
  baichuan: 'baichuan',
  dashscope: 'dashscope',
  stepfun: 'stepfun',
  doubao: 'doubao',
  infini: 'infini',
  minimax: 'minimax',
  groq: 'groq',
  together: 'together',
  fireworks: 'fireworks',
  nvidia: 'nvidia',
  grok: 'grok',
  hyperbolic: 'hyperbolic',
  mistral: 'mistral',
  jina: 'jina',
  perplexity: 'perplexity',
  modelscope: 'modelscope',
  xirang: 'xirang',
  hunyuan: 'hunyuan',
  'tencent-cloud-ti': 'tencent-cloud-ti',
  'baidu-cloud': 'baidu-cloud',
  gpustack: 'gpustack',
  voyageai: 'voyageai',
  'aws-bedrock': 'aws-bedrock',
  poe: 'poe'
} as const

export type SystemProviderId = keyof typeof SystemProviderIds

export const isSystemProviderId = (id: string): id is SystemProviderId => {
  return Object.hasOwn(SystemProviderIds, id)
}

export type SystemProvider = Provider & {
  id: SystemProviderId
  isSystem: true
  apiOptions?: never
}

/**
 * 判断是否为系统内置的提供商。比直接使用`provider.isSystem`更好，因为该数据字段不会随着版本更新而变化。
 * @param provider - Provider对象，包含提供商的信息
 * @returns 是否为系统内置提供商
 */
export const isSystemProvider = (provider: Provider): provider is SystemProvider => {
  return isSystemProviderId(provider.id) && !!provider.isSystem
}

export type ProviderType =
  | 'openai'
  | 'openai-response'
  | 'anthropic'
  | 'gemini'
  | 'qwenlm'
  | 'azure-openai'
  | 'vertexai'
  | 'mistral'
  | 'aws-bedrock'

export type ModelType = 'text' | 'vision' | 'embedding' | 'reasoning' | 'function_calling' | 'web_search' | 'rerank'

export type ModelTag = Exclude<ModelType, 'text'> | 'free'

export type EndpointType = 'openai' | 'openai-response' | 'anthropic' | 'gemini' | 'image-generation' | 'jina-rerank'

export type ModelPricing = {
  input_per_million_tokens: number
  output_per_million_tokens: number
  currencySymbol?: string
}

export type ModelCapability = {
  type: ModelType
  /**
   * 是否为用户手动选择，如果为true，则表示用户手动选择了该类型，否则表示用户手动禁止了该模型；如果为undefined，则表示使用默认值
   * Is it manually selected by the user? If true, it means the user manually selected this type; otherwise, it means the user  * manually disabled the model.
   */
  isUserSelected?: boolean
}

export type Model = {
  id: string
  provider: string
  name: string
  group: string
  owned_by?: string
  description?: string
  capabilities?: ModelCapability[]
  /**
   * @deprecated
   */
  type?: ModelType[]
  pricing?: ModelPricing
  endpoint_type?: EndpointType
  supported_endpoint_types?: EndpointType[]
  supported_text_delta?: boolean
}

export type Suggestion = {
  content: string
}

export type PaintingParams = {
  id: string
  urls: string[]
  files: FileMetadata[]
}

export type PaintingProvider = 'zhipu' | 'aihubmix' | 'silicon' | 'dmxapi' | 'new-api'

export interface Painting extends PaintingParams {
  model?: string
  prompt?: string
  negativePrompt?: string
  imageSize?: string
  numImages?: number
  seed?: string
  steps?: number
  guidanceScale?: number
  promptEnhancement?: boolean
}

export interface GeneratePainting extends PaintingParams {
  model: string
  prompt: string
  aspectRatio?: string
  numImages?: number
  styleType?: string
  seed?: string
  negativePrompt?: string
  magicPromptOption?: boolean
  renderingSpeed?: string
  quality?: string
  moderation?: string
  n?: number
  size?: string
  background?: string
  personGeneration?: GenerateImagesConfig['personGeneration']
  numberOfImages?: number
  safetyTolerance?: number
  width?: number
  height?: number
}

export interface EditPainting extends PaintingParams {
  imageFile: string
  mask: FileMetadata
  model: string
  prompt: string
  numImages?: number
  styleType?: string
  seed?: string
  magicPromptOption?: boolean
  renderingSpeed?: string
}

export interface RemixPainting extends PaintingParams {
  imageFile: string
  model: string
  prompt: string
  aspectRatio?: string
  imageWeight: number
  numImages?: number
  styleType?: string
  seed?: string
  negativePrompt?: string
  magicPromptOption?: boolean
  renderingSpeed?: string
}

export interface ScalePainting extends PaintingParams {
  imageFile: string
  prompt: string
  resemblance?: number
  detail?: number
  numImages?: number
  seed?: string
  magicPromptOption?: boolean
  renderingSpeed?: string
}

export enum generationModeType {
  GENERATION = 'generation',
  EDIT = 'edit',
  MERGE = 'merge'
}

export interface DmxapiPainting extends PaintingParams {
  model?: string
  prompt?: string
  n?: number
  aspect_ratio?: string
  image_size?: string
  seed?: string
  style_type?: string
  autoCreate?: boolean
  generationMode?: generationModeType
  priceModel?: string
}

export interface TokenFluxPainting extends PaintingParams {
  generationId?: string
  model?: string
  prompt?: string
  inputParams?: Record<string, any>
  status?: 'starting' | 'processing' | 'succeeded' | 'failed' | 'cancelled'
}

export type PaintingAction = Partial<
  GeneratePainting & RemixPainting & EditPainting & ScalePainting & DmxapiPainting & TokenFluxPainting
> &
  PaintingParams

export interface PaintingsState {
  // SiliconFlow
  siliconflow_paintings: Painting[]
  // DMXAPI
  dmxapi_paintings: DmxapiPainting[]
  // TokenFlux
  tokenflux_paintings: TokenFluxPainting[]
  // Zhipu
  zhipu_paintings: Painting[]
  // Aihubmix
  aihubmix_image_generate: Partial<GeneratePainting> & PaintingParams[]
  aihubmix_image_remix: Partial<RemixPainting> & PaintingParams[]
  aihubmix_image_edit: Partial<EditPainting> & PaintingParams[]
  aihubmix_image_upscale: Partial<ScalePainting> & PaintingParams[]
  // OpenAI
  openai_image_generate: Partial<GeneratePainting> & PaintingParams[]
  openai_image_edit: Partial<EditPainting> & PaintingParams[]
}

export type MinAppType = {
  id: string
  name: string
  logo?: string
  url: string
  bodered?: boolean
  background?: string
  style?: CSSProperties
  addTime?: string
  type?: 'Custom' | 'Default' // Added the 'type' property
}

export enum ThemeMode {
  light = 'light',
  dark = 'dark',
  system = 'system'
}

/** 有限的UI语言 */
export type LanguageVarious = 'zh-CN' | 'zh-TW' | 'el-GR' | 'en-US' | 'es-ES' | 'fr-FR' | 'ja-JP' | 'pt-PT' | 'ru-RU'

export type CodeStyleVarious = 'auto' | string

export type WebDavConfig = {
  webdavHost: string
  webdavUser?: string
  webdavPass?: string
  webdavPath?: string
  fileName?: string
  skipBackupFile?: boolean
  disableStream?: boolean
}

export type AppInfo = {
  version: string
  isPackaged: boolean
  appPath: string
  configPath: string
  appDataPath: string
  resourcesPath: string
  filesPath: string
  logsPath: string
  arch: string
  isPortable: boolean
  installPath: string
}

export interface Shortcut {
  key: string
  shortcut: string[]
  editable: boolean
  enabled: boolean
  system: boolean
}

export type ProcessingStatus = 'pending' | 'processing' | 'completed' | 'failed'

export type KnowledgeItemType = 'file' | 'url' | 'note' | 'sitemap' | 'directory' | 'memory'

export type KnowledgeItem = {
  id: string
  baseId?: string
  uniqueId?: string
  uniqueIds?: string[]
  type: KnowledgeItemType
  content: string | FileMetadata
  remark?: string
  created_at: number
  updated_at: number
  processingStatus?: ProcessingStatus
  processingProgress?: number
  processingError?: string
  retryCount?: number
  isPreprocessed?: boolean
}

export interface KnowledgeBase {
  id: string
  name: string
  model: Model
  dimensions?: number
  description?: string
  items: KnowledgeItem[]
  created_at: number
  updated_at: number
  version: number
  documentCount?: number
  chunkSize?: number
  chunkOverlap?: number
  threshold?: number
  rerankModel?: Model
  // topN?: number
  // preprocessing?: boolean
  preprocessProvider?: {
    type: 'preprocess'
    provider: PreprocessProvider
  }
}

export type ApiClient = {
  model: string
  provider: string
  apiKey: string
  apiVersion?: string
  baseURL: string
}

export type KnowledgeBaseParams = {
  id: string
  dimensions?: number
  chunkSize?: number
  chunkOverlap?: number
  embedApiClient: ApiClient
  rerankApiClient?: ApiClient
  documentCount?: number
  // preprocessing?: boolean
  preprocessProvider?: {
    type: 'preprocess'
    provider: PreprocessProvider
  }
}

export const PreprocessProviderIds = {
  doc2x: 'doc2x',
  mistral: 'mistral',
  mineru: 'mineru'
} as const

export type PreprocessProviderId = keyof typeof PreprocessProviderIds

export const isPreprocessProviderId = (id: string): id is PreprocessProviderId => {
  return Object.hasOwn(PreprocessProviderIds, id)
}

export interface PreprocessProvider {
  id: PreprocessProviderId
  name: string
  apiKey?: string
  apiHost?: string
  model?: string
  options?: any
  quota?: number
}

export type GenerateImageParams = {
  model: string
  prompt: string
  negativePrompt?: string
  imageSize: string
  batchSize: number
  seed?: string
  numInferenceSteps?: number
  guidanceScale?: number
  signal?: AbortSignal
  promptEnhancement?: boolean
  personGeneration?: PersonGeneration
  quality?: string
}

export type GenerateImageResponse = {
  type: 'url' | 'base64'
  images: string[]
}

// 为了支持自定义语言，设置为string别名
/** zh-cn, en-us, etc. */
export type TranslateLanguageCode = string

// langCode应当能够唯一确认一种语言
export type TranslateLanguage = {
  value: string
  langCode: TranslateLanguageCode
  label: () => string
  emoji: string
}

export interface TranslateHistory {
  id: string
  sourceText: string
  targetText: string
  sourceLanguage: TranslateLanguageCode
  targetLanguage: TranslateLanguageCode
  createdAt: string
  /** 收藏状态 */
  star?: boolean
}

export type CustomTranslateLanguage = {
  id: string
  langCode: TranslateLanguageCode
  value: string
  emoji: string
}

export const AutoDetectionMethods = {
  franc: 'franc',
  llm: 'llm',
  auto: 'auto'
} as const

export type AutoDetectionMethod = keyof typeof AutoDetectionMethods

export const isAutoDetectionMethod = (method: string): method is AutoDetectionMethod => {
  return Object.hasOwn(AutoDetectionMethods, method)
}

export type SidebarIcon =
  | 'assistants'
  | 'agents'
  | 'paintings'
  | 'translate'
  | 'minapp'
  | 'knowledge'
  | 'files'
<<<<<<< HEAD
=======
  | 'code_tools'
>>>>>>> 84869a4d
  | 'notes'

export type ExternalToolResult = {
  mcpTools?: MCPTool[]
  toolUse?: MCPToolResponse[]
  webSearch?: WebSearchResponse
  knowledge?: KnowledgeReference[]
  memories?: MemoryItem[]
}

export const WebSearchProviderIds = {
  zhipu: 'zhipu',
  tavily: 'tavily',
  searxng: 'searxng',
  exa: 'exa',
  bocha: 'bocha',
  'local-google': 'local-google',
  'local-bing': 'local-bing',
  'local-baidu': 'local-baidu'
} as const

export type WebSearchProviderId = keyof typeof WebSearchProviderIds

export const isWebSearchProviderId = (id: string): id is WebSearchProviderId => {
  return Object.hasOwn(WebSearchProviderIds, id)
}

export type WebSearchProvider = {
  id: WebSearchProviderId
  name: string
  apiKey?: string
  apiHost?: string
  engines?: string[]
  url?: string
  basicAuthUsername?: string
  basicAuthPassword?: string
  usingBrowser?: boolean
  topicId?: string
  parentSpanId?: string
  modelName?: string
}

export type WebSearchProviderResult = {
  title: string
  content: string
  url: string
}

export type WebSearchProviderResponse = {
  query?: string
  results: WebSearchProviderResult[]
}

export type WebSearchResults =
  | WebSearchProviderResponse
  | GroundingMetadata
  | OpenAI.Chat.Completions.ChatCompletionMessage.Annotation.URLCitation[]
  | OpenAI.Responses.ResponseOutputText.URLCitation[]
  | WebSearchResultBlock[]
  | any[]

export enum WebSearchSource {
  WEBSEARCH = 'websearch',
  OPENAI = 'openai',
  OPENAI_RESPONSE = 'openai-response',
  OPENROUTER = 'openrouter',
  ANTHROPIC = 'anthropic',
  GEMINI = 'gemini',
  PERPLEXITY = 'perplexity',
  QWEN = 'qwen',
  HUNYUAN = 'hunyuan',
  ZHIPU = 'zhipu',
  GROK = 'grok'
}

export type WebSearchResponse = {
  results?: WebSearchResults
  source: WebSearchSource
}

export type WebSearchPhase = 'default' | 'fetch_complete' | 'rag' | 'rag_complete' | 'rag_failed' | 'cutoff'

export type WebSearchStatus = {
  phase: WebSearchPhase
  countBefore?: number
  countAfter?: number
}

export type KnowledgeReference = {
  id: number
  content: string
  sourceUrl: string
  type: KnowledgeItemType
  file?: FileMetadata
}

export type MCPArgType = 'string' | 'list' | 'number'
export type MCPEnvType = 'string' | 'number'
export type MCPArgParameter = { [key: string]: MCPArgType }
export type MCPEnvParameter = { [key: string]: MCPEnvType }

export interface MCPServerParameter {
  name: string
  type: MCPArgType | MCPEnvType
  description: string
}

export interface MCPConfigSample {
  command: string
  args: string[]
  env?: Record<string, string> | undefined
}

export interface MCPServer {
  id: string
  name: string
  type?: 'stdio' | 'sse' | 'inMemory' | 'streamableHttp'
  description?: string
  baseUrl?: string
  command?: string
  registryUrl?: string
  args?: string[]
  env?: Record<string, string>
  shouldConfig?: boolean
  isActive: boolean
  disabledTools?: string[] // List of tool names that are disabled for this server
  disabledAutoApproveTools?: string[] // Whether to auto-approve tools for this server
  configSample?: MCPConfigSample
  headers?: Record<string, string> // Custom headers to be sent with requests to this server
  searchKey?: string
  provider?: string // Provider name for this server like ModelScope, Higress, etc.
  providerUrl?: string // URL of the MCP server in provider's website or documentation
  logoUrl?: string // URL of the MCP server's logo
  tags?: string[] // List of tags associated with this server
  longRunning?: boolean // Whether the server is long running
  timeout?: number // Timeout in seconds for requests to this server, default is 60 seconds
  dxtVersion?: string // Version of the DXT package
  dxtPath?: string // Path where the DXT package was extracted
  reference?: string // Reference link for the server, e.g., documentation or homepage
}

export type BuiltinMCPServer = MCPServer & {
  type: 'inMemory'
  name: BuiltinMCPServerName
}

export const isBuiltinMCPServer = (server: MCPServer): server is BuiltinMCPServer => {
  return server.type === 'inMemory' && isBuiltinMCPServerName(server.name)
}

export const BuiltinMCPServerNames = {
  mcpAutoInstall: '@cherry/mcp-auto-install',
  memory: '@cherry/memory',
  sequentialThinking: '@cherry/sequentialthinking',
  braveSearch: '@cherry/brave-search',
  fetch: '@cherry/fetch',
  filesystem: '@cherry/filesystem',
  difyKnowledge: '@cherry/dify-knowledge',
  python: '@cherry/python'
} as const

export type BuiltinMCPServerName = (typeof BuiltinMCPServerNames)[keyof typeof BuiltinMCPServerNames]

export const BuiltinMCPServerNamesArray = Object.values(BuiltinMCPServerNames)

export const isBuiltinMCPServerName = (name: string): name is BuiltinMCPServerName => {
  return BuiltinMCPServerNamesArray.some((n) => n === name)
}

export interface MCPToolInputSchema {
  type: string
  title: string
  description?: string
  required?: string[]
  properties: Record<string, object>
}

export const MCPToolOutputSchema = z.object({
  type: z.literal('object'),
  properties: z.record(z.string(), z.unknown()),
  required: z.array(z.string())
})

export interface MCPTool {
  id: string
  serverId: string
  serverName: string
  name: string
  description?: string
  inputSchema: MCPToolInputSchema
  outputSchema?: z.infer<typeof MCPToolOutputSchema>
  isBuiltIn?: boolean // 标识是否为内置工具，内置工具不需要通过MCP协议调用
}

export interface MCPPromptArguments {
  name: string
  description?: string
  required?: boolean
}

export interface MCPPrompt {
  id: string
  name: string
  description?: string
  arguments?: MCPPromptArguments[]
  serverId: string
  serverName: string
}

export interface GetMCPPromptResponse {
  description?: string
  messages: {
    role: string
    content: {
      type: 'text' | 'image' | 'audio' | 'resource'
      text?: string
      data?: string
      mimeType?: string
    }
  }[]
}

export interface MCPConfig {
  servers: MCPServer[]
  isUvInstalled: boolean
  isBunInstalled: boolean
}

export type MCPToolResponseStatus = 'pending' | 'cancelled' | 'invoking' | 'done' | 'error'

interface BaseToolResponse {
  id: string // unique id
  tool: MCPTool
  arguments: Record<string, unknown> | undefined
  status: MCPToolResponseStatus
  response?: any
}

export interface ToolUseResponse extends BaseToolResponse {
  toolUseId: string
}

export interface ToolCallResponse extends BaseToolResponse {
  // gemini tool call id might be undefined
  toolCallId?: string
}

export type MCPToolResponse = ToolUseResponse | ToolCallResponse

export interface MCPToolResultContent {
  type: 'text' | 'image' | 'audio' | 'resource'
  text?: string
  data?: string
  mimeType?: string
  resource?: {
    uri?: string
    text?: string
    mimeType?: string
    blob?: string
  }
}

export interface MCPCallToolResponse {
  content: MCPToolResultContent[]
  isError?: boolean
}

export interface MCPResource {
  serverId: string
  serverName: string
  uri: string
  name: string
  description?: string
  mimeType?: string
  size?: number
  text?: string
  blob?: string
}

export interface GetResourceResponse {
  contents: MCPResource[]
}

export interface QuickPhrase {
  id: string
  title: string
  content: string
  createdAt: number
  updatedAt: number
  order?: number
}

export interface Citation {
  number: number
  url: string
  title?: string
  hostname?: string
  content?: string
  showFavicon?: boolean
  type?: string
  metadata?: Record<string, any>
}

export type MathEngine = 'KaTeX' | 'MathJax' | 'none'

export interface StoreSyncAction {
  type: string
  payload: any
  meta?: {
    fromSync?: boolean
    source?: string
  }
}

export type OpenAIVerbosity = 'high' | 'medium' | 'low'

export type OpenAISummaryText = 'auto' | 'concise' | 'detailed' | 'off'

export const OpenAIServiceTiers = {
  auto: 'auto',
  default: 'default',
  flex: 'flex',
  priority: 'priority'
} as const

export type OpenAIServiceTier = keyof typeof OpenAIServiceTiers

export function isOpenAIServiceTier(tier: string): tier is OpenAIServiceTier {
  return Object.hasOwn(OpenAIServiceTiers, tier)
}

export const GroqServiceTiers = {
  auto: 'auto',
  on_demand: 'on_demand',
  flex: 'flex',
  performance: 'performance'
} as const

// 从 GroqServiceTiers 对象中提取类型
export type GroqServiceTier = keyof typeof GroqServiceTiers

export function isGroqServiceTier(tier: string): tier is GroqServiceTier {
  return Object.hasOwn(GroqServiceTiers, tier)
}

export type ServiceTier = OpenAIServiceTier | GroqServiceTier

export function isServiceTier(tier: string): tier is ServiceTier {
  return isGroqServiceTier(tier) || isOpenAIServiceTier(tier)
}

export type S3Config = {
  endpoint: string
  region: string
  bucket: string
  accessKeyId: string
  secretAccessKey: string
  root?: string
  fileName?: string
  skipBackupFile: boolean
  autoSync: boolean
  syncInterval: number
  maxBackups: number
}

export type { Message } from './newMessage'

export interface ApiServerConfig {
  enabled: boolean
  host: string
  port: number
  apiKey: string
}

// Memory Service Types
// ========================================================================
export interface MemoryConfig {
  /**
   * @deprecated use embedderApiClient instead
   */
  embedderModel?: Model
  embedderDimensions?: number
  /**
   * @deprecated use llmApiClient instead
   */
  llmModel?: Model
  embedderApiClient?: ApiClient
  llmApiClient?: ApiClient
  customFactExtractionPrompt?: string
  customUpdateMemoryPrompt?: string
  /** Indicates whether embedding dimensions are automatically detected */
  isAutoDimensions?: boolean
}

export interface MemoryItem {
  id: string
  memory: string
  hash?: string
  createdAt?: string
  updatedAt?: string
  score?: number
  metadata?: Record<string, any>
}

export interface MemorySearchResult {
  results: MemoryItem[]
  relations?: any[]
}

export interface MemoryEntity {
  userId?: string
  agentId?: string
  runId?: string
}

export interface MemorySearchFilters {
  userId?: string
  agentId?: string
  runId?: string
  [key: string]: any
}

export interface AddMemoryOptions extends MemoryEntity {
  metadata?: Record<string, any>
  filters?: MemorySearchFilters
  infer?: boolean
}

export interface MemorySearchOptions extends MemoryEntity {
  limit?: number
  filters?: MemorySearchFilters
}

export interface MemoryHistoryItem {
  id: number
  memoryId: string
  previousValue?: string
  newValue: string
  action: 'ADD' | 'UPDATE' | 'DELETE'
  createdAt: string
  updatedAt: string
  isDeleted: boolean
}

export interface MemoryListOptions extends MemoryEntity {
  limit?: number
  offset?: number
}

export interface MemoryDeleteAllOptions extends MemoryEntity {}

export type EditorView = 'preview' | 'source' | 'read' // 实时,源码,预览
// ========================================================================

/**
 * 获取对象的所有键名，并保持类型安全
 * @param obj - 要获取键名的对象
 * @returns 对象的所有键名数组，类型为对象键名的联合类型
 * @example
 * ```ts
 * const obj = { foo: 1, bar: 'hello' };
 * const keys = objectKeys(obj); // ['foo', 'bar']
 * ```
 */
export function objectKeys<T extends object>(obj: T): (keyof T)[] {
  return Object.keys(obj) as (keyof T)[]
}

/**
 * 将对象转换为键值对数组，保持类型安全
 * @template T - 对象类型
 * @param obj - 要转换的对象
 * @returns 键值对数组，每个元素是一个包含键和值的元组
 * @example
 * const obj = { name: 'John', age: 30 };
 * const entries = objectEntries(obj); // [['name', 'John'], ['age', 30]]
 */
export function objectEntries<T extends object>(obj: T): [keyof T, T[keyof T]][] {
  return Object.entries(obj) as [keyof T, T[keyof T]][]
}

/**
 * 将对象转换为键值对数组，提供更严格的类型检查
 * @template T - 对象类型，键必须是string、number或symbol，值可以是任意类型
 * @param obj - 要转换的对象
 * @returns 键值对数组，每个元素是一个包含键和值的元组，类型完全对应原对象的键值类型
 * @example
 * const obj = { name: 'John', age: 30 };
 * const entries = objectEntriesStrict(obj); // [['name', string], ['age', number]]
 */
export function objectEntriesStrict<T extends Record<string | number | symbol, unknown>>(
  obj: T
): { [K in keyof T]: [K, T[K]] }[keyof T][] {
  return Object.entries(obj) as { [K in keyof T]: [K, T[K]] }[keyof T][]
}

/**
 * 表示一个对象类型，该对象至少包含类型T中指定的所有键，这些键的值类型为U
 * 同时也允许包含其他任意string类型的键，这些键的值类型也必须是U
 * @template T - 必需包含的键的字面量字符串联合类型
 * @template U - 所有键对应值的类型
 * @example
 * type Example = AtLeast<'a' | 'b', number>;
 * // 结果类型允许:
 * const obj1: Example = { a: 1, b: 2 };           // 只包含必需的键
 * const obj2: Example = { a: 1, b: 2, c: 3 };     // 包含额外的键
 */
export type AtLeast<T extends string, U> = {
  [K in T]: U
} & {
  [key: string]: U
}

export type HexColor = string

/**
 * 检查字符串是否为有效的十六进制颜色值
 * @param value 待检查的字符串
 */
export const isHexColor = (value: string): value is HexColor => {
  return /^#([0-9A-F]{3}){1,2}$/i.test(value)
}<|MERGE_RESOLUTION|>--- conflicted
+++ resolved
@@ -734,10 +734,7 @@
   | 'minapp'
   | 'knowledge'
   | 'files'
-<<<<<<< HEAD
-=======
   | 'code_tools'
->>>>>>> 84869a4d
   | 'notes'
 
 export type ExternalToolResult = {

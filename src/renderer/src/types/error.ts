--- conflicted
+++ resolved
@@ -20,12 +20,8 @@
   UnsupportedFunctionalityError
 } from 'ai'
 
-<<<<<<< HEAD
+import type { ProviderSpecificError } from './provider-specific-error'
 import type { Serializable } from './serialize'
-=======
-import { ProviderSpecificError } from './provider-specific-error'
-import { Serializable } from './serialize'
->>>>>>> 96ce6450
 
 export interface SerializedError {
   name: string | null

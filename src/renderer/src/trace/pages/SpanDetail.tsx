--- conflicted
+++ resolved
@@ -2,15 +2,10 @@
 
 import { DoubleLeftOutlined } from '@ant-design/icons'
 import { loggerService } from '@logger'
-<<<<<<< HEAD
-import { TraceModal } from '@renderer/trace/pages/TraceModel'
-import { FC, useCallback, useEffect, useState } from 'react'
-=======
 // import TraceModal from '@renderer/trace/TraceModal'
 import type { TraceModal } from '@renderer/trace/pages/TraceModel'
 import type { FC } from 'react'
 import { useCallback, useEffect, useState } from 'react'
->>>>>>> 1a737f51
 import { useTranslation } from 'react-i18next'
 import ReactJson, { CollapsedFieldProps } from 'react-json-view'
 

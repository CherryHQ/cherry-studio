import type { TokenUsage } from '@mcp-trace/trace-core'
import type { Span } from '@opentelemetry/api'
import { endSpan } from '@renderer/services/SpanManagerService'
<<<<<<< HEAD
import { StartSpanParams } from '@renderer/trace/types/ModelSpanEntity'
import { SdkRawChunk } from '@renderer/types/sdk'
=======
import type { SdkRawChunk } from '@renderer/types/sdk'
>>>>>>> 1a737f51

export class AsyncIterableHandler {
  private span: Span
  private stream: AsyncIterable<SdkRawChunk>
  private topicId: string
  private usageToken: TokenUsage
  private modelName?: string
  private assistantMsgId?: string

  constructor(
    stream: AsyncIterable<SdkRawChunk>,
    span: Span,
    topicId: string,
    modelName?: string,
    assistantMsgId?: string
  ) {
    this.stream = this.transformStream(stream)
    this.span = span
    this.topicId = topicId
    this.modelName = modelName
    this.assistantMsgId = assistantMsgId
    this.usageToken = {
      completion_tokens: 0,
      prompt_tokens: 0,
      total_tokens: 0
    }
  }

  async handleChunk(chunk: SdkRawChunk) {
    let context = 'choices' in chunk ? chunk.choices.map((ch) => ch.delta.context).join() : ''
    if (!context && 'candidates' in chunk && chunk.candidates) {
      context = chunk.candidates
        .map(
          (ch) =>
            ch.content?.parts
              ?.map((p) => {
                if (p.text) {
                  return p.text
                } else if (p.functionCall) {
                  return `${p.functionCall.name}(${JSON.stringify(p.functionCall.args || '')})`
                } else if (p.codeExecutionResult) {
                  return p.codeExecutionResult.output || String(p.codeExecutionResult.outcome || '')
                } else if (p.executableCode) {
                  return `'''${p.executableCode.language || ''}\n${p.executableCode.code}\n'''`
                } else if (p.fileData) {
                  return '<Blob Data>'
                } else if (p.functionResponse) {
                  return `${p.functionResponse.name}: ${JSON.stringify(p.functionResponse.response)}`
                } else if (p.inlineData) {
                  return '<File Data>'
                } else if (p.videoMetadata) {
                  return `fps: ${p.videoMetadata.fps}, start:${p.videoMetadata.startOffset}, end:${p.videoMetadata.endOffset}`
                } else {
                  return ''
                }
              })
              .join() || ''
        )
        .join()
    }
    if (context) {
      window.api.trace.addStreamMessage(this.span.spanContext().spanId, this.modelName || '', context, chunk)
    }
    if ('usageMetadata' in chunk && chunk.usageMetadata) {
      this.usageToken.prompt_tokens = chunk.usageMetadata.promptTokenCount || 0
      this.usageToken.total_tokens = chunk.usageMetadata.totalTokenCount || 0
      this.usageToken.completion_tokens =
        (chunk.usageMetadata.totalTokenCount || 0) - (chunk.usageMetadata.promptTokenCount || 0)
    }
  }

  async finish() {
    window.api.trace.tokenUsage(this.span.spanContext().spanId, this.usageToken)
    endSpan({ topicId: this.topicId, span: this.span, modelName: this.modelName, assistantMsgId: this.assistantMsgId })
  }

  async handleError(err) {
    endSpan({
      topicId: this.topicId,
      error: err,
      span: this.span,
      modelName: this.modelName,
      assistantMsgId: this.assistantMsgId
    })
  }

  async *transformStream(stream: AsyncIterable<SdkRawChunk>) {
    try {
      for await (const chunk of stream) {
        this.handleChunk(chunk)
        yield chunk
      }
    } catch (err) {
      this.handleError(err)
      throw err
    }
    this.finish()
  }

  static handleStream(stream: AsyncIterable<SdkRawChunk>, span?: Span, params?: StartSpanParams) {
    if (!params || !span || !params.topicId) {
      return stream
    }
    const handler = new AsyncIterableHandler(stream, span!, params.topicId, params.modelName, params.assistantMsgId)
    return handler.stream
  }
}

export const handleAsyncIterable = AsyncIterableHandler.handleStream<|MERGE_RESOLUTION|>--- conflicted
+++ resolved
@@ -1,12 +1,7 @@
 import type { TokenUsage } from '@mcp-trace/trace-core'
 import type { Span } from '@opentelemetry/api'
 import { endSpan } from '@renderer/services/SpanManagerService'
-<<<<<<< HEAD
-import { StartSpanParams } from '@renderer/trace/types/ModelSpanEntity'
-import { SdkRawChunk } from '@renderer/types/sdk'
-=======
 import type { SdkRawChunk } from '@renderer/types/sdk'
->>>>>>> 1a737f51
 
 export class AsyncIterableHandler {
   private span: Span

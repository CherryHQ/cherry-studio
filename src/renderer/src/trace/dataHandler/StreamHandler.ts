--- conflicted
+++ resolved
@@ -1,16 +1,8 @@
-<<<<<<< HEAD
+import type { OpenAI } from '@cherrystudio/openai'
+import type { Stream } from '@cherrystudio/openai/streaming'
 import type { TokenUsage } from '@mcp-trace/trace-core'
 import type { Span } from '@opentelemetry/api'
 import { endSpan } from '@renderer/services/SpanManagerService'
-import type { OpenAI } from 'openai'
-import type { Stream } from 'openai/streaming'
-=======
-import { OpenAI } from '@cherrystudio/openai'
-import { Stream } from '@cherrystudio/openai/streaming'
-import { TokenUsage } from '@mcp-trace/trace-core'
-import { Span } from '@opentelemetry/api'
-import { endSpan } from '@renderer/services/SpanManagerService'
->>>>>>> b5f2c633
 
 export class StreamHandler {
   private topicId: string

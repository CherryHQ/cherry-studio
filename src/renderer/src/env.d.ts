--- conflicted
+++ resolved
@@ -1,18 +1,9 @@
 /// <reference types="vite/client" />
 
-<<<<<<< HEAD
+import type { PermissionUpdate } from '@anthropic-ai/claude-agent-sdk'
 import type { ToastUtilities } from '@cherrystudio/ui'
 import type { HookAPI } from 'antd/es/modal/useModal'
 import type { NavigateFunction } from 'react-router-dom'
-=======
-import type { PermissionUpdate } from '@anthropic-ai/claude-agent-sdk'
-import { addToast, closeAll, closeToast, getToastQueue, isToastClosing } from '@heroui/toast'
-import type KeyvStorage from '@kangfenmao/keyv-storage'
-import { HookAPI } from 'antd/es/modal/useModal'
-import { NavigateFunction } from 'react-router-dom'
-
-import { error, info, loading, success, warning } from './components/TopView/toast'
->>>>>>> 5790c120
 
 interface ImportMetaEnv {
   VITE_RENDERER_INTEGRATED_MODEL: string
@@ -28,21 +19,7 @@
     modal: HookAPI
     store: any
     navigate: NavigateFunction
-<<<<<<< HEAD
     toast: ToastUtilities
-=======
-    toast: {
-      getToastQueue: typeof getToastQueue
-      addToast: typeof addToast
-      closeToast: typeof closeToast
-      closeAll: typeof closeAll
-      isToastClosing: typeof isToastClosing
-      error: typeof error
-      success: typeof success
-      warning: typeof warning
-      info: typeof info
-      loading: typeof loading
-    }
     agentTools: {
       respondToPermission: (payload: {
         requestId: string
@@ -52,6 +29,5 @@
         updatedPermissions?: PermissionUpdate[]
       }) => Promise<{ success: boolean }>
     }
->>>>>>> 5790c120
   }
 }
import '@renderer/databases'

<<<<<<< HEAD
import { preferenceService } from '@data/PreferenceService'
=======
import { HeroUIProvider } from '@heroui/react'
>>>>>>> f9171f3d
import { loggerService } from '@logger'
import store, { persistor } from '@renderer/store'
import { QueryClient, QueryClientProvider } from '@tanstack/react-query'
import { Provider } from 'react-redux'
import { PersistGate } from 'redux-persist/integration/react'

import { ToastPortal } from './components/ToastPortal'
import TopViewContainer from './components/TopView'
import AntdProvider from './context/AntdProvider'
import { CodeStyleProvider } from './context/CodeStyleProvider'
import { NotificationProvider } from './context/NotificationProvider'
import StyleSheetManager from './context/StyleSheetManager'
import { ThemeProvider } from './context/ThemeProvider'
import Router from './Router'

const logger = loggerService.withContext('App.tsx')

preferenceService.preloadAll()

// 创建 React Query 客户端
const queryClient = new QueryClient({
  defaultOptions: {
    queries: {
      staleTime: 5 * 60 * 1000, // 5 minutes
      refetchOnWindowFocus: false
    }
  }
})

function App(): React.ReactElement {
  logger.info('App initialized')

  return (
    <Provider store={store}>
      <QueryClientProvider client={queryClient}>
        <HeroUIProvider className="flex h-full w-full flex-1">
          <StyleSheetManager>
            <ThemeProvider>
              <AntdProvider>
                <NotificationProvider>
                  <CodeStyleProvider>
                    <PersistGate loading={null} persistor={persistor}>
                      <TopViewContainer>
                        <Router />
                      </TopViewContainer>
                    </PersistGate>
                  </CodeStyleProvider>
                </NotificationProvider>
              </AntdProvider>
            </ThemeProvider>
          </StyleSheetManager>
          <ToastPortal />
        </HeroUIProvider>
      </QueryClientProvider>
    </Provider>
  )
}

export default App<|MERGE_RESOLUTION|>--- conflicted
+++ resolved
@@ -1,10 +1,7 @@
 import '@renderer/databases'
 
-<<<<<<< HEAD
+import { HeroUIProvider } from '@heroui/react'
 import { preferenceService } from '@data/PreferenceService'
-=======
-import { HeroUIProvider } from '@heroui/react'
->>>>>>> f9171f3d
 import { loggerService } from '@logger'
 import store, { persistor } from '@renderer/store'
 import { QueryClient, QueryClientProvider } from '@tanstack/react-query'

--- conflicted
+++ resolved
@@ -1,10 +1,6 @@
 import '@renderer/databases'
 
-<<<<<<< HEAD
-import { HeroUIProvider } from '@heroui/react'
 import { preferenceService } from '@data/PreferenceService'
-=======
->>>>>>> ea4db1c8
 import { loggerService } from '@logger'
 import store, { persistor } from '@renderer/store'
 import { QueryClient, QueryClientProvider } from '@tanstack/react-query'

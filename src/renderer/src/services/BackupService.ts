import Logger from '@renderer/config/logger'
import db from '@renderer/databases'
import { upgradeToV7, upgradeToV8 } from '@renderer/databases/upgrades'
import i18n from '@renderer/i18n'
import store from '@renderer/store'
<<<<<<< HEAD
import { setLocalBackupSyncState, setWebDAVSyncState } from '@renderer/store/backup'
=======
import { setWebDAVSyncState } from '@renderer/store/backup'
import { setS3SyncState } from '@renderer/store/backup'
import { S3Config, WebDavConfig } from '@renderer/types'
>>>>>>> 05b8afd6
import { uuid } from '@renderer/utils'
import dayjs from 'dayjs'

import { NotificationService } from './NotificationService'

// 重试删除S3文件的辅助函数
async function deleteS3FileWithRetry(fileName: string, s3Config: S3Config, maxRetries = 3) {
  let lastError: Error | null = null

  for (let attempt = 1; attempt <= maxRetries; attempt++) {
    try {
      await window.api.backup.deleteS3File(fileName, s3Config)
      Logger.log(`[Backup] Successfully deleted old backup file: ${fileName} (attempt ${attempt})`)
      return true
    } catch (error: any) {
      lastError = error
      Logger.warn(`[Backup] Delete attempt ${attempt}/${maxRetries} failed for ${fileName}:`, error.message)

      // 如果不是最后一次尝试，等待一段时间再重试
      if (attempt < maxRetries) {
        const delay = attempt * 1000 + Math.random() * 1000 // 1-2秒的随机延迟
        await new Promise((resolve) => setTimeout(resolve, delay))
      }
    }
  }

  Logger.error(`[Backup] Failed to delete old backup file after ${maxRetries} attempts: ${fileName}`, lastError)
  return false
}

// 重试删除WebDAV文件的辅助函数
async function deleteWebdavFileWithRetry(fileName: string, webdavConfig: WebDavConfig, maxRetries = 3) {
  let lastError: Error | null = null

  for (let attempt = 1; attempt <= maxRetries; attempt++) {
    try {
      await window.api.backup.deleteWebdavFile(fileName, webdavConfig)
      Logger.log(`[Backup] Successfully deleted old backup file: ${fileName} (attempt ${attempt})`)
      return true
    } catch (error: any) {
      lastError = error
      Logger.warn(`[Backup] Delete attempt ${attempt}/${maxRetries} failed for ${fileName}:`, error.message)

      // 如果不是最后一次尝试，等待一段时间再重试
      if (attempt < maxRetries) {
        const delay = attempt * 1000 + Math.random() * 1000 // 1-2秒的随机延迟
        await new Promise((resolve) => setTimeout(resolve, delay))
      }
    }
  }

  Logger.error(`[Backup] Failed to delete old backup file after ${maxRetries} attempts: ${fileName}`, lastError)
  return false
}

export async function backup(skipBackupFile: boolean) {
  const filename = `cherry-studio.${dayjs().format('YYYYMMDDHHmm')}.zip`
  const fileContnet = await getBackupData()
  const selectFolder = await window.api.file.selectFolder()
  if (selectFolder) {
    await window.api.backup.backup(filename, fileContnet, selectFolder, skipBackupFile)
    window.message.success({ content: i18n.t('message.backup.success'), key: 'backup' })
  }
}

export async function restore() {
  const notificationService = NotificationService.getInstance()
  const file = await window.api.file.open({ filters: [{ name: '备份文件', extensions: ['bak', 'zip'] }] })

  if (file) {
    try {
      let data: Record<string, any> = {}

      // zip backup file
      if (file?.fileName.endsWith('.zip')) {
        const restoreData = await window.api.backup.restore(file.filePath)
        data = JSON.parse(restoreData)
      } else {
        data = JSON.parse(await window.api.zip.decompress(file.content))
      }

      await handleData(data)
      notificationService.send({
        id: uuid(),
        type: 'success',
        title: i18n.t('common.success'),
        message: i18n.t('message.restore.success'),
        silent: false,
        timestamp: Date.now(),
        source: 'backup'
      })
    } catch (error) {
      Logger.error('[Backup] restore: Error restoring backup file:', error)
      window.message.error({ content: i18n.t('error.backup.file_format'), key: 'restore' })
    }
  }
}

export async function reset() {
  window.modal.confirm({
    title: i18n.t('common.warning'),
    content: i18n.t('message.reset.confirm.content'),
    centered: true,
    onOk: async () => {
      window.modal.confirm({
        title: i18n.t('message.reset.double.confirm.title'),
        content: i18n.t('message.reset.double.confirm.content'),
        centered: true,
        onOk: async () => {
          await localStorage.clear()
          await clearDatabase()
          await window.api.file.clear()
          window.api.reload()
        }
      })
    }
  })
}

// 备份到 webdav
/**
 * @param autoBackupProcess
 * if call in auto backup process, not show any message, any error will be thrown
 */
export async function backupToWebdav({
  showMessage = false,
  customFileName = '',
  autoBackupProcess = false
}: { showMessage?: boolean; customFileName?: string; autoBackupProcess?: boolean } = {}) {
  const notificationService = NotificationService.getInstance()
  if (isManualBackupRunning) {
    Logger.log('[Backup] Manual backup already in progress')
    return
  }
  // force set showMessage to false when auto backup process
  if (autoBackupProcess) {
    showMessage = false
  }

  isManualBackupRunning = true

  store.dispatch(setWebDAVSyncState({ syncing: true, lastSyncError: null }))

  const { webdavHost, webdavUser, webdavPass, webdavPath, webdavMaxBackups, webdavSkipBackupFile } =
    store.getState().settings
  let deviceType = 'unknown'
  let hostname = 'unknown'
  try {
    deviceType = (await window.api.system.getDeviceType()) || 'unknown'
    hostname = (await window.api.system.getHostname()) || 'unknown'
  } catch (error) {
    Logger.error('[Backup] Failed to get device type or hostname:', error)
  }
  const timestamp = dayjs().format('YYYYMMDDHHmmss')
  const backupFileName = customFileName || `cherry-studio.${timestamp}.${hostname}.${deviceType}.zip`
  const finalFileName = backupFileName.endsWith('.zip') ? backupFileName : `${backupFileName}.zip`
  const backupData = await getBackupData()

  // 上传文件
  try {
    const success = await window.api.backup.backupToWebdav(backupData, {
      webdavHost,
      webdavUser,
      webdavPass,
      webdavPath,
      fileName: finalFileName,
      skipBackupFile: webdavSkipBackupFile
    })
    if (success) {
      store.dispatch(
        setWebDAVSyncState({
          lastSyncError: null
        })
      )
      notificationService.send({
        id: uuid(),
        type: 'success',
        title: i18n.t('common.success'),
        message: i18n.t('message.backup.success'),
        silent: false,
        timestamp: Date.now(),
        source: 'backup'
      })
      showMessage && window.message.success({ content: i18n.t('message.backup.success'), key: 'backup' })

      // 清理旧备份文件
      if (webdavMaxBackups > 0) {
        try {
          // 获取所有备份文件
          const files = await window.api.backup.listWebdavFiles({
            webdavHost,
            webdavUser,
            webdavPass,
            webdavPath
          })

          // 筛选当前设备的备份文件
          const currentDeviceFiles = files.filter((file) => {
            // 检查文件名是否包含当前设备的标识信息
            return file.fileName.includes(deviceType) && file.fileName.includes(hostname)
          })

          // 如果当前设备的备份文件数量超过最大保留数量，删除最旧的文件
          if (currentDeviceFiles.length > webdavMaxBackups) {
            // 文件已按修改时间降序排序，所以最旧的文件在末尾
            const filesToDelete = currentDeviceFiles.slice(webdavMaxBackups)

            Logger.log(`[Backup] Cleaning up ${filesToDelete.length} old backup files`)

            // 串行删除文件，避免并发请求导致的问题
            for (let i = 0; i < filesToDelete.length; i++) {
              const file = filesToDelete[i]
              await deleteWebdavFileWithRetry(file.fileName, {
                webdavHost,
                webdavUser,
                webdavPass,
                webdavPath
              })

              // 在删除操作之间添加短暂延迟，避免请求过于频繁
              if (i < filesToDelete.length - 1) {
                await new Promise((resolve) => setTimeout(resolve, 500))
              }
            }
          }
        } catch (error) {
          Logger.error('[Backup] Failed to clean up old backup files:', error)
        }
      }
    } else {
      // if auto backup process, throw error
      if (autoBackupProcess) {
        throw new Error(i18n.t('message.backup.failed'))
      }

      store.dispatch(setWebDAVSyncState({ lastSyncError: 'Backup failed' }))
      showMessage && window.message.error({ content: i18n.t('message.backup.failed'), key: 'backup' })
    }
  } catch (error: any) {
    // if auto backup process, throw error
    if (autoBackupProcess) {
      throw error
    }
    notificationService.send({
      id: uuid(),
      type: 'error',
      title: i18n.t('message.backup.failed'),
      message: error.message,
      silent: false,
      timestamp: Date.now(),
      source: 'backup'
    })
    store.dispatch(setWebDAVSyncState({ lastSyncError: error.message }))
    showMessage && window.message.error({ content: i18n.t('message.backup.failed'), key: 'backup' })
    console.error('[Backup] backupToWebdav: Error uploading file to WebDAV:', error)
    throw error
  } finally {
    if (!autoBackupProcess) {
      store.dispatch(
        setWebDAVSyncState({
          lastSyncTime: Date.now(),
          syncing: false
        })
      )
    }
    isManualBackupRunning = false
  }
}

// 从 webdav 恢复
export async function restoreFromWebdav(fileName?: string) {
  const { webdavHost, webdavUser, webdavPass, webdavPath } = store.getState().settings
  let data = ''

  try {
    data = await window.api.backup.restoreFromWebdav({ webdavHost, webdavUser, webdavPass, webdavPath, fileName })
  } catch (error: any) {
    console.error('[Backup] restoreFromWebdav: Error downloading file from WebDAV:', error)
    window.modal.error({
      title: i18n.t('message.restore.failed'),
      content: error.message
    })
  }

  try {
    await handleData(JSON.parse(data))
  } catch (error) {
    console.error('[Backup] Error downloading file from WebDAV:', error)
    window.message.error({ content: i18n.t('error.backup.file_format'), key: 'restore' })
  }
}

export async function backupToS3({
  showMessage = false,
  customFileName = '',
  autoBackupProcess = false
}: { showMessage?: boolean; customFileName?: string; autoBackupProcess?: boolean } = {}) {
  const notificationService = NotificationService.getInstance()
  if (isManualBackupRunning) {
    Logger.log('[Backup] Manual backup already in progress')
    return
  }

  if (autoBackupProcess) {
    showMessage = false
  }

  isManualBackupRunning = true

  store.dispatch(setS3SyncState({ syncing: true, lastSyncError: null }))

  const s3Config = store.getState().settings.s3
  let deviceType = 'unknown'
  let hostname = 'unknown'
  try {
    deviceType = (await window.api.system.getDeviceType()) || 'unknown'
    hostname = (await window.api.system.getHostname()) || 'unknown'
  } catch (error) {
    Logger.error('[Backup] Failed to get device type or hostname:', error)
  }
  const timestamp = dayjs().format('YYYYMMDDHHmmss')
  const backupFileName = customFileName || `cherry-studio.${timestamp}.${hostname}.${deviceType}.zip`
  const finalFileName = backupFileName.endsWith('.zip') ? backupFileName : `${backupFileName}.zip`
  const backupData = await getBackupData()

  try {
    const success = await window.api.backup.backupToS3(backupData, {
      ...s3Config,
      fileName: finalFileName
    })

    if (success) {
      store.dispatch(
        setS3SyncState({
          lastSyncError: null,
          syncing: false,
          lastSyncTime: Date.now()
        })
      )
      notificationService.send({
        id: uuid(),
        type: 'success',
        title: i18n.t('common.success'),
        message: i18n.t('message.backup.success'),
        silent: false,
        timestamp: Date.now(),
        source: 'backup'
      })
      showMessage && window.message.success({ content: i18n.t('message.backup.success'), key: 'backup' })

      // 清理旧备份文件
      if (s3Config.maxBackups > 0) {
        try {
          // 获取所有备份文件
          const files = await window.api.backup.listS3Files(s3Config)

          // 筛选当前设备的备份文件
          const currentDeviceFiles = files.filter((file) => {
            return file.fileName.includes(deviceType) && file.fileName.includes(hostname)
          })

          // 如果当前设备的备份文件数量超过最大保留数量，删除最旧的文件
          if (currentDeviceFiles.length > s3Config.maxBackups) {
            const filesToDelete = currentDeviceFiles.slice(s3Config.maxBackups)

            Logger.log(`[Backup] Cleaning up ${filesToDelete.length} old backup files`)

            for (let i = 0; i < filesToDelete.length; i++) {
              const file = filesToDelete[i]
              await deleteS3FileWithRetry(file.fileName, s3Config)

              if (i < filesToDelete.length - 1) {
                await new Promise((resolve) => setTimeout(resolve, 500))
              }
            }
          }
        } catch (error) {
          Logger.error('[Backup] Failed to clean up old backup files:', error)
        }
      }
    } else {
      if (autoBackupProcess) {
        throw new Error(i18n.t('message.backup.failed'))
      }

      store.dispatch(setS3SyncState({ lastSyncError: 'Backup failed' }))
      showMessage && window.message.error({ content: i18n.t('message.backup.failed'), key: 'backup' })
    }
  } catch (error: any) {
    if (autoBackupProcess) {
      throw error
    }
    notificationService.send({
      id: uuid(),
      type: 'error',
      title: i18n.t('message.backup.failed'),
      message: error.message,
      silent: false,
      timestamp: Date.now(),
      source: 'backup'
    })
    store.dispatch(setS3SyncState({ lastSyncError: error.message }))
    console.error('[Backup] backupToS3: Error uploading file to S3:', error)
    showMessage && window.message.error({ content: i18n.t('message.backup.failed'), key: 'backup' })
    throw error
  } finally {
    if (!autoBackupProcess) {
      store.dispatch(
        setS3SyncState({
          lastSyncTime: Date.now(),
          syncing: false
        })
      )
    }
    isManualBackupRunning = false
  }
}

// 从 S3 恢复
export async function restoreFromS3(fileName?: string) {
  const s3Config = store.getState().settings.s3

  if (!fileName) {
    const files = await window.api.backup.listS3Files(s3Config)
    if (files.length > 0) {
      fileName = files[0].fileName
    }
  }

  if (fileName) {
    const restoreData = await window.api.backup.restoreFromS3({
      ...s3Config,
      fileName
    })
    const data = JSON.parse(restoreData)
    await handleData(data)
    store.dispatch(
      setS3SyncState({
        lastSyncTime: Date.now(),
        syncing: false,
        lastSyncError: null
      })
    )
  }
}

let autoSyncStarted = false
let syncTimeout: NodeJS.Timeout | null = null
let isAutoBackupRunning = false
let isManualBackupRunning = false

export function startAutoSync(immediate = false) {
  if (autoSyncStarted) {
    return
  }

  const settings = store.getState().settings
  const { webdavAutoSync, webdavHost } = settings
  const s3Settings = settings.s3

  const s3AutoSync = s3Settings?.autoSync
  const s3Endpoint = s3Settings?.endpoint

  // 检查WebDAV或S3自动同步配置
  const hasWebdavConfig = webdavAutoSync && webdavHost
  const hasS3Config = s3AutoSync && s3Endpoint

  if (!hasWebdavConfig && !hasS3Config) {
    Logger.log('[AutoSync] Invalid sync settings, auto sync disabled')
    return
  }

  autoSyncStarted = true

  stopAutoSync()

  scheduleNextBackup(immediate ? 'immediate' : 'fromLastSyncTime')

  /**
   * @param type 'immediate' | 'fromLastSyncTime' | 'fromNow'
   *  'immediate', first backup right now
   *  'fromLastSyncTime', schedule next backup from last sync time
   *  'fromNow', schedule next backup from now
   */
  function scheduleNextBackup(type: 'immediate' | 'fromLastSyncTime' | 'fromNow' = 'fromLastSyncTime') {
    if (syncTimeout) {
      clearTimeout(syncTimeout)
      syncTimeout = null
    }

    const settings = store.getState().settings
    const _webdavSyncInterval = settings.webdavSyncInterval
    const _s3SyncInterval = settings.s3?.syncInterval
    const { webdavSync, s3Sync } = store.getState().backup

    // 使用当前激活的同步配置
    const syncInterval = hasWebdavConfig ? _webdavSyncInterval : _s3SyncInterval
    const lastSyncTime = hasWebdavConfig ? webdavSync?.lastSyncTime : s3Sync?.lastSyncTime

    if (!syncInterval || syncInterval <= 0) {
      Logger.log('[AutoSync] Invalid sync interval, auto sync disabled')
      stopAutoSync()
      return
    }

    // 用户指定的自动备份时间间隔（毫秒）
    const requiredInterval = syncInterval * 60 * 1000

    let timeUntilNextSync = 1000 //also immediate
    switch (type) {
      case 'fromLastSyncTime': // 如果存在最后一次同步的时间，以它为参考计算下一次同步的时间
        timeUntilNextSync = Math.max(1000, (lastSyncTime || 0) + requiredInterval - Date.now())
        break
      case 'fromNow':
        timeUntilNextSync = requiredInterval
        break
    }

    syncTimeout = setTimeout(performAutoBackup, timeUntilNextSync)

    const backupType = hasWebdavConfig ? 'WebDAV' : 'S3'
    Logger.log(
      `[AutoSync] Next ${backupType} sync scheduled in ${Math.floor(timeUntilNextSync / 1000 / 60)} minutes ${Math.floor(
        (timeUntilNextSync / 1000) % 60
      )} seconds`
    )
  }

  async function performAutoBackup() {
    if (isAutoBackupRunning || isManualBackupRunning) {
      Logger.log('[AutoSync] Backup already in progress, rescheduling')
      scheduleNextBackup()
      return
    }

    isAutoBackupRunning = true
    const maxRetries = 4
    let retryCount = 0

    while (retryCount < maxRetries) {
      try {
        const backupType = hasWebdavConfig ? 'WebDAV' : 'S3'
        Logger.log(`[AutoSync] Starting auto ${backupType} backup... (attempt ${retryCount + 1}/${maxRetries})`)

        if (hasWebdavConfig) {
          await backupToWebdav({ autoBackupProcess: true })
          store.dispatch(
            setWebDAVSyncState({
              lastSyncError: null,
              lastSyncTime: Date.now(),
              syncing: false
            })
          )
        } else if (hasS3Config) {
          await backupToS3({ autoBackupProcess: true })
          store.dispatch(
            setS3SyncState({
              lastSyncError: null,
              lastSyncTime: Date.now(),
              syncing: false
            })
          )
        }

        isAutoBackupRunning = false
        scheduleNextBackup()

        break
      } catch (error: any) {
        retryCount++
        if (retryCount === maxRetries) {
          const backupType = hasWebdavConfig ? 'WebDAV' : 'S3'
          Logger.error(`[AutoSync] Auto ${backupType} backup failed after all retries:`, error)

          if (hasWebdavConfig) {
            store.dispatch(
              setWebDAVSyncState({
                lastSyncError: 'Auto backup failed',
                lastSyncTime: Date.now(),
                syncing: false
              })
            )
          } else if (hasS3Config) {
            store.dispatch(
              setS3SyncState({
                lastSyncError: 'Auto backup failed',
                lastSyncTime: Date.now(),
                syncing: false
              })
            )
          }

          //only show 1 time error modal, and autoback stopped until user click ok
          await window.modal.error({
            title: i18n.t('message.backup.failed'),
            content: `[${backupType} Auto Backup] ${new Date().toLocaleString()} ` + error.message
          })

          scheduleNextBackup('fromNow')
          isAutoBackupRunning = false
        } else {
          //Exponential Backoff with Base 2： 7s、17s、37s
          const backoffDelay = Math.pow(2, retryCount - 1) * 10000 - 3000
          Logger.log(`[AutoSync] Failed, retry ${retryCount}/${maxRetries} after ${backoffDelay / 1000}s`)

          await new Promise((resolve) => setTimeout(resolve, backoffDelay))

          //in case auto backup is stopped by user
          if (!isAutoBackupRunning) {
            Logger.log('[AutoSync] retry cancelled by user, exit')
            break
          }
        }
      }
    }
  }
}

export function stopAutoSync() {
  if (syncTimeout) {
    Logger.log('[AutoSync] Stopping auto sync')
    clearTimeout(syncTimeout)
    syncTimeout = null
  }
  isAutoBackupRunning = false
  autoSyncStarted = false
}

export async function getBackupData() {
  return JSON.stringify({
    time: new Date().getTime(),
    version: 5,
    localStorage,
    indexedDB: await backupDatabase()
  })
}

/************************************* Backup Utils ************************************** */
export async function handleData(data: Record<string, any>) {
  if (data.version === 1) {
    await clearDatabase()

    for (const { key, value } of data.indexedDB) {
      if (key.startsWith('topic:')) {
        await db.table('topics').add({ id: value.id, messages: value.messages })
      }
      if (key === 'image://avatar') {
        await db.table('settings').add({ id: key, value })
      }
    }

    await localStorage.setItem('persist:cherry-studio', data.localStorage['persist:cherry-studio'])
    window.message.success({ content: i18n.t('message.restore.success'), key: 'restore' })
    setTimeout(() => window.api.reload(), 1000)
    return
  }

  if (data.version >= 2) {
    localStorage.setItem('persist:cherry-studio', data.localStorage['persist:cherry-studio'])
    await restoreDatabase(data.indexedDB)

    if (data.version === 3) {
      await db.transaction('rw', db.tables, async (tx) => {
        await db.table('message_blocks').clear()
        await upgradeToV7(tx)
      })
    }

    if (data.version === 4) {
      await db.transaction('rw', db.tables, async (tx) => {
        await upgradeToV8(tx)
      })
    }

    window.message.success({ content: i18n.t('message.restore.success'), key: 'restore' })
    setTimeout(() => window.api.reload(), 1000)
    return
  }

  window.message.error({ content: i18n.t('error.backup.file_format'), key: 'restore' })
}

async function backupDatabase() {
  const tables = db.tables
  const backup = {}

  for (const table of tables) {
    backup[table.name] = await table.toArray()
  }

  return backup
}

async function restoreDatabase(backup: Record<string, any>) {
  await db.transaction('rw', db.tables, async () => {
    for (const tableName in backup) {
      await db.table(tableName).clear()
      await db.table(tableName).bulkAdd(backup[tableName])
    }
  })
}

async function clearDatabase() {
  const storeNames = await db.tables.map((table) => table.name)

  await db.transaction('rw', db.tables, async () => {
    for (const storeName of storeNames) {
      await db[storeName].clear()
    }
  })
}

/**
 * Backup to local directory
 */
export async function backupToLocalDir({
  showMessage = false,
  customFileName = '',
  autoBackupProcess = false
}: { showMessage?: boolean; customFileName?: string; autoBackupProcess?: boolean } = {}) {
  const notificationService = NotificationService.getInstance()
  if (isManualBackupRunning) {
    Logger.log('[Backup] Manual backup already in progress')
    return
  }
  // force set showMessage to false when auto backup process
  if (autoBackupProcess) {
    showMessage = false
  }

  isManualBackupRunning = true

  store.dispatch(setLocalBackupSyncState({ syncing: true, lastSyncError: null }))

  const { localBackupDir, localBackupMaxBackups, localBackupSkipBackupFile } = store.getState().settings
  let deviceType = 'unknown'
  let hostname = 'unknown'
  try {
    deviceType = (await window.api.system.getDeviceType()) || 'unknown'
    hostname = (await window.api.system.getHostname()) || 'unknown'
  } catch (error) {
    Logger.error('[Backup] Failed to get device type or hostname:', error)
  }
  const timestamp = dayjs().format('YYYYMMDDHHmmss')
  const backupFileName = customFileName || `cherry-studio.${timestamp}.${hostname}.${deviceType}.zip`
  const finalFileName = backupFileName.endsWith('.zip') ? backupFileName : `${backupFileName}.zip`
  const backupData = await getBackupData()

  try {
    const result = await window.api.backup.backupToLocalDir(backupData, finalFileName, {
      localBackupDir,
      skipBackupFile: localBackupSkipBackupFile
    })

    if (result) {
      store.dispatch(
        setLocalBackupSyncState({
          lastSyncError: null
        })
      )

      if (showMessage) {
        notificationService.send({
          id: uuid(),
          type: 'success',
          title: i18n.t('common.success'),
          message: i18n.t('message.backup.success'),
          silent: false,
          timestamp: Date.now(),
          source: 'backup'
        })
      }

      // Clean up old backups if maxBackups is set
      if (localBackupMaxBackups > 0) {
        try {
          // Get all backup files
          const files = await window.api.backup.listLocalBackupFiles(localBackupDir)

          // Filter backups for current device
          const currentDeviceFiles = files.filter((file) => {
            return file.fileName.includes(deviceType) && file.fileName.includes(hostname)
          })

          if (currentDeviceFiles.length > localBackupMaxBackups) {
            // Sort by modified time (oldest first)
            const filesToDelete = currentDeviceFiles
              .sort((a, b) => new Date(a.modifiedTime).getTime() - new Date(b.modifiedTime).getTime())
              .slice(0, currentDeviceFiles.length - localBackupMaxBackups)

            // Delete older backups
            for (const file of filesToDelete) {
              Logger.log(`[LocalBackup] Deleting old backup: ${file.fileName}`)
              await window.api.backup.deleteLocalBackupFile(file.fileName, localBackupDir)
            }
          }
        } catch (error) {
          Logger.error('[LocalBackup] Failed to clean up old backups:', error)
        }
      }
    }

    return result
  } catch (error: any) {
    Logger.error('[LocalBackup] Backup failed:', error)

    store.dispatch(
      setLocalBackupSyncState({
        lastSyncError: error.message || 'Unknown error'
      })
    )

    if (showMessage) {
      window.modal.error({
        title: i18n.t('message.backup.failed'),
        content: error.message || 'Unknown error'
      })
    }

    throw error
  } finally {
    if (!autoBackupProcess) {
      store.dispatch(
        setLocalBackupSyncState({
          lastSyncTime: Date.now(),
          syncing: false
        })
      )
    }
    isManualBackupRunning = false
  }
}

export async function restoreFromLocalBackup(fileName: string) {
  try {
    const { localBackupDir } = store.getState().settings
    await window.api.backup.restoreFromLocalBackup(fileName, localBackupDir)
    return true
  } catch (error) {
    Logger.error('[LocalBackup] Restore failed:', error)
    throw error
  }
}

// Local backup auto sync
let localBackupAutoSyncStarted = false
let localBackupSyncTimeout: NodeJS.Timeout | null = null
let isLocalBackupAutoRunning = false

export function startLocalBackupAutoSync(immediate = false) {
  if (localBackupAutoSyncStarted) {
    return
  }

  const { localBackupAutoSync, localBackupDir } = store.getState().settings

  if (!localBackupAutoSync || !localBackupDir) {
    Logger.log('[LocalBackupAutoSync] Invalid sync settings, auto sync disabled')
    return
  }

  localBackupAutoSyncStarted = true

  stopLocalBackupAutoSync()

  scheduleNextBackup(immediate ? 'immediate' : 'fromLastSyncTime')

  /**
   * @param type 'immediate' | 'fromLastSyncTime' | 'fromNow'
   *  'immediate', first backup right now
   *  'fromLastSyncTime', schedule next backup from last sync time
   *  'fromNow', schedule next backup from now
   */
  function scheduleNextBackup(type: 'immediate' | 'fromLastSyncTime' | 'fromNow' = 'fromLastSyncTime') {
    if (localBackupSyncTimeout) {
      clearTimeout(localBackupSyncTimeout)
      localBackupSyncTimeout = null
    }

    const { localBackupSyncInterval } = store.getState().settings
    const { localBackupSync } = store.getState().backup

    if (localBackupSyncInterval <= 0) {
      Logger.log('[LocalBackupAutoSync] Invalid sync interval, auto sync disabled')
      stopLocalBackupAutoSync()
      return
    }

    // User specified auto backup interval (milliseconds)
    const requiredInterval = localBackupSyncInterval * 60 * 1000

    let timeUntilNextSync = 1000 // immediate by default
    switch (type) {
      case 'fromLastSyncTime': // If last sync time exists, use it as reference
        timeUntilNextSync = Math.max(1000, (localBackupSync?.lastSyncTime || 0) + requiredInterval - Date.now())
        break
      case 'fromNow':
        timeUntilNextSync = requiredInterval
        break
    }

    localBackupSyncTimeout = setTimeout(performAutoBackup, timeUntilNextSync)

    Logger.log(
      `[LocalBackupAutoSync] Next sync scheduled in ${Math.floor(timeUntilNextSync / 1000 / 60)} minutes ${Math.floor(
        (timeUntilNextSync / 1000) % 60
      )} seconds`
    )
  }

  async function performAutoBackup() {
    if (isLocalBackupAutoRunning || isManualBackupRunning) {
      Logger.log('[LocalBackupAutoSync] Backup already in progress, rescheduling')
      scheduleNextBackup()
      return
    }

    isLocalBackupAutoRunning = true
    const maxRetries = 4
    let retryCount = 0

    while (retryCount < maxRetries) {
      try {
        Logger.log(`[LocalBackupAutoSync] Starting auto backup... (attempt ${retryCount + 1}/${maxRetries})`)

        await backupToLocalDir({ autoBackupProcess: true })

        store.dispatch(
          setLocalBackupSyncState({
            lastSyncError: null,
            lastSyncTime: Date.now(),
            syncing: false
          })
        )

        isLocalBackupAutoRunning = false
        scheduleNextBackup()

        break
      } catch (error: any) {
        retryCount++
        if (retryCount === maxRetries) {
          Logger.error('[LocalBackupAutoSync] Auto backup failed after all retries:', error)

          store.dispatch(
            setLocalBackupSyncState({
              lastSyncError: 'Auto backup failed',
              lastSyncTime: Date.now(),
              syncing: false
            })
          )

          // Only show error modal once and wait for user acknowledgment
          await window.modal.error({
            title: i18n.t('message.backup.failed'),
            content: `[Local Backup Auto Backup] ${new Date().toLocaleString()} ` + error.message
          })

          scheduleNextBackup('fromNow')
          isLocalBackupAutoRunning = false
        } else {
          // Exponential Backoff with Base 2: 7s, 17s, 37s
          const backoffDelay = Math.pow(2, retryCount - 1) * 10000 - 3000
          Logger.log(`[LocalBackupAutoSync] Failed, retry ${retryCount}/${maxRetries} after ${backoffDelay / 1000}s`)

          await new Promise((resolve) => setTimeout(resolve, backoffDelay))

          // Check if auto backup was stopped by user
          if (!isLocalBackupAutoRunning) {
            Logger.log('[LocalBackupAutoSync] retry cancelled by user, exit')
            break
          }
        }
      }
    }
  }
}

export function stopLocalBackupAutoSync() {
  if (localBackupSyncTimeout) {
    Logger.log('[LocalBackupAutoSync] Stopping auto sync')
    clearTimeout(localBackupSyncTimeout)
    localBackupSyncTimeout = null
  }
  isLocalBackupAutoRunning = false
  localBackupAutoSyncStarted = false
}<|MERGE_RESOLUTION|>--- conflicted
+++ resolved
@@ -3,13 +3,8 @@
 import { upgradeToV7, upgradeToV8 } from '@renderer/databases/upgrades'
 import i18n from '@renderer/i18n'
 import store from '@renderer/store'
-<<<<<<< HEAD
-import { setLocalBackupSyncState, setWebDAVSyncState } from '@renderer/store/backup'
-=======
-import { setWebDAVSyncState } from '@renderer/store/backup'
-import { setS3SyncState } from '@renderer/store/backup'
+import { setLocalBackupSyncState, setS3SyncState, setWebDAVSyncState } from '@renderer/store/backup'
 import { S3Config, WebDavConfig } from '@renderer/types'
->>>>>>> 05b8afd6
 import { uuid } from '@renderer/utils'
 import dayjs from 'dayjs'
 

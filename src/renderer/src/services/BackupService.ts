import Logger from '@renderer/config/logger'
import db from '@renderer/databases'
import { upgradeToV7 } from '@renderer/databases/upgrades'
import i18n from '@renderer/i18n'
<<<<<<< HEAD
import { updateKnowledgeBaseFilePath } from '@renderer/services/KnowledgeService'
=======
>>>>>>> 55c57d72
import store from '@renderer/store'
import { setWebDAVSyncState } from '@renderer/store/backup'
import { uuid } from '@renderer/utils'
import dayjs from 'dayjs'

import { NotificationService } from './NotificationService'

export async function backup(skipBackupFile: boolean) {
  const filename = `cherry-studio.${dayjs().format('YYYYMMDDHHmm')}.zip`
  const fileContnet = await getBackupData()
  const selectFolder = await window.api.file.selectFolder()
  if (selectFolder) {
    await window.api.backup.backup(filename, fileContnet, selectFolder, skipBackupFile)
    window.message.success({ content: i18n.t('message.backup.success'), key: 'backup' })
  }
}

export async function restore() {
  const notificationService = NotificationService.getInstance()
  const file = await window.api.file.open({ filters: [{ name: '备份文件', extensions: ['bak', 'zip'] }] })

  if (file) {
    try {
      let data: Record<string, any> = {}

      // zip backup file
      if (file?.fileName.endsWith('.zip')) {
        const restoreData = await window.api.backup.restore(file.filePath)
        data = JSON.parse(restoreData)
      } else {
        data = JSON.parse(await window.api.zip.decompress(file.content))
      }

      await handleData(data)
<<<<<<< HEAD
      await updateKnowledgeBaseFilePath()
      notificationService.send({
        id: uuid(),
        type: 'success',
        title: i18n.t('common.success'),
        message: i18n.t('message.restore.success'),
        silent: false,
        timestamp: Date.now(),
        source: 'backup'
      })
=======
>>>>>>> 55c57d72
    } catch (error) {
      Logger.error('[Backup] restore: Error restoring backup file:', error)
      window.message.error({ content: i18n.t('error.backup.file_format'), key: 'restore' })
    }
  }
}

export async function reset() {
  window.modal.confirm({
    title: i18n.t('common.warning'),
    content: i18n.t('message.reset.confirm.content'),
    centered: true,
    onOk: async () => {
      window.modal.confirm({
        title: i18n.t('message.reset.double.confirm.title'),
        content: i18n.t('message.reset.double.confirm.content'),
        centered: true,
        onOk: async () => {
          await localStorage.clear()
          await clearDatabase()
          await window.api.file.clear()
          window.api.reload()
        }
      })
    }
  })
}

// 备份到 webdav
/**
 * @param autoBackupProcess
 * if call in auto backup process, not show any message, any error will be thrown
 */
export async function backupToWebdav({
  showMessage = false,
  customFileName = '',
  autoBackupProcess = false
}: { showMessage?: boolean; customFileName?: string; autoBackupProcess?: boolean } = {}) {
  const notificationService = NotificationService.getInstance()
  if (isManualBackupRunning) {
    Logger.log('[Backup] Manual backup already in progress')
    return
  }
  // force set showMessage to false when auto backup process
  if (autoBackupProcess) {
    showMessage = false
  }

  isManualBackupRunning = true

  store.dispatch(setWebDAVSyncState({ syncing: true, lastSyncError: null }))

  const { webdavHost, webdavUser, webdavPass, webdavPath, webdavMaxBackups, webdavSkipBackupFile } =
    store.getState().settings
  let deviceType = 'unknown'
  let hostname = 'unknown'
  try {
    deviceType = (await window.api.system.getDeviceType()) || 'unknown'
    hostname = (await window.api.system.getHostname()) || 'unknown'
  } catch (error) {
    Logger.error('[Backup] Failed to get device type or hostname:', error)
  }
  const timestamp = dayjs().format('YYYYMMDDHHmmss')
  const backupFileName = customFileName || `cherry-studio.${timestamp}.${hostname}.${deviceType}.zip`
  const finalFileName = backupFileName.endsWith('.zip') ? backupFileName : `${backupFileName}.zip`
  const backupData = await getBackupData()

  // 上传文件
  try {
    const success = await window.api.backup.backupToWebdav(backupData, {
      webdavHost,
      webdavUser,
      webdavPass,
      webdavPath,
      fileName: finalFileName,
      skipBackupFile: webdavSkipBackupFile
    })
    if (success) {
      store.dispatch(
        setWebDAVSyncState({
          lastSyncError: null
        })
      )
      notificationService.send({
        id: uuid(),
        type: 'success',
        title: i18n.t('common.success'),
        message: i18n.t('message.backup.success'),
        silent: false,
        timestamp: Date.now(),
        source: 'backup'
      })

      if (showMessage && !autoBackupProcess) {
        window.message.success({ content: i18n.t('message.backup.success'), key: 'backup' })
      }

      // 清理旧备份文件
      if (webdavMaxBackups > 0) {
        try {
          // 获取所有备份文件
          const files = await window.api.backup.listWebdavFiles({
            webdavHost,
            webdavUser,
            webdavPass,
            webdavPath
          })

          // 筛选当前设备的备份文件
          const currentDeviceFiles = files.filter((file) => {
            // 检查文件名是否包含当前设备的标识信息
            return file.fileName.includes(deviceType) && file.fileName.includes(hostname)
          })

          // 如果当前设备的备份文件数量超过最大保留数量，删除最旧的文件
          if (currentDeviceFiles.length > webdavMaxBackups) {
            // 文件已按修改时间降序排序，所以最旧的文件在末尾
            const filesToDelete = currentDeviceFiles.slice(webdavMaxBackups)

            for (const file of filesToDelete) {
              try {
                await window.api.backup.deleteWebdavFile(file.fileName, {
                  webdavHost,
                  webdavUser,
                  webdavPass,
                  webdavPath
                })
                Logger.log(`[Backup] Deleted old backup file: ${file.fileName}`)
              } catch (error) {
                Logger.error(`[Backup] Failed to delete old backup file: ${file.fileName}`, error)
              }
            }
          }
        } catch (error) {
          Logger.error('[Backup] Failed to clean up old backup files:', error)
        }
      }
    } else {
      // if auto backup process, throw error
      if (autoBackupProcess) {
        throw new Error(i18n.t('message.backup.failed'))
      }

      store.dispatch(setWebDAVSyncState({ lastSyncError: 'Backup failed' }))
      showMessage && window.message.error({ content: i18n.t('message.backup.failed'), key: 'backup' })
    }
  } catch (error: any) {
    // if auto backup process, throw error
    if (autoBackupProcess) {
      throw error
    }
    notificationService.send({
      id: uuid(),
      type: 'error',
      title: i18n.t('common.error'),
      message: i18n.t('message.backup.failed'),
      silent: false,
      timestamp: Date.now(),
      source: 'backup'
    })
    store.dispatch(setWebDAVSyncState({ lastSyncError: error.message }))
    console.error('[Backup] backupToWebdav: Error uploading file to WebDAV:', error)
    showMessage &&
      window.modal.error({
        title: i18n.t('message.backup.failed'),
        content: error.message
      })
    throw error
  } finally {
    if (!autoBackupProcess) {
      store.dispatch(
        setWebDAVSyncState({
          lastSyncTime: Date.now(),
          syncing: false
        })
      )
    }
    isManualBackupRunning = false
  }
}

// 从 webdav 恢复
export async function restoreFromWebdav(fileName?: string) {
  const { webdavHost, webdavUser, webdavPass, webdavPath } = store.getState().settings
  let data = ''

  try {
    data = await window.api.backup.restoreFromWebdav({ webdavHost, webdavUser, webdavPass, webdavPath, fileName })
  } catch (error: any) {
    console.error('[Backup] restoreFromWebdav: Error downloading file from WebDAV:', error)
    window.modal.error({
      title: i18n.t('message.restore.failed'),
      content: error.message
    })
  }

  try {
    await handleData(JSON.parse(data))
  } catch (error) {
    console.error('[Backup] Error downloading file from WebDAV:', error)
    window.message.error({ content: i18n.t('error.backup.file_format'), key: 'restore' })
  }
}

let autoSyncStarted = false
let syncTimeout: NodeJS.Timeout | null = null
let isAutoBackupRunning = false
let isManualBackupRunning = false

export function startAutoSync(immediate = false) {
  if (autoSyncStarted) {
    return
  }

  const { webdavAutoSync, webdavHost } = store.getState().settings

  if (!webdavAutoSync || !webdavHost) {
    Logger.log('[AutoSync] Invalid sync settings, auto sync disabled')
    return
  }

  autoSyncStarted = true

  stopAutoSync()

  scheduleNextBackup(immediate ? 'immediate' : 'fromLastSyncTime')

  /**
   * @param type 'immediate' | 'fromLastSyncTime' | 'fromNow'
   *  'immediate', first backup right now
   *  'fromLastSyncTime', schedule next backup from last sync time
   *  'fromNow', schedule next backup from now
   */
  function scheduleNextBackup(type: 'immediate' | 'fromLastSyncTime' | 'fromNow' = 'fromLastSyncTime') {
    if (syncTimeout) {
      clearTimeout(syncTimeout)
      syncTimeout = null
    }

    const { webdavSyncInterval } = store.getState().settings
    const { webdavSync } = store.getState().backup

    if (webdavSyncInterval <= 0) {
      Logger.log('[AutoSync] Invalid sync interval, auto sync disabled')
      stopAutoSync()
      return
    }

    // 用户指定的自动备份时间间隔（毫秒）
    const requiredInterval = webdavSyncInterval * 60 * 1000

    let timeUntilNextSync = 1000 //also immediate
    switch (type) {
      case 'fromLastSyncTime': // 如果存在最后一次同步WebDAV的时间，以它为参考计算下一次同步的时间
        timeUntilNextSync = Math.max(1000, (webdavSync?.lastSyncTime || 0) + requiredInterval - Date.now())
        break
      case 'fromNow':
        timeUntilNextSync = requiredInterval
        break
    }

    syncTimeout = setTimeout(performAutoBackup, timeUntilNextSync)

    Logger.log(
      `[AutoSync] Next sync scheduled in ${Math.floor(timeUntilNextSync / 1000 / 60)} minutes ${Math.floor(
        (timeUntilNextSync / 1000) % 60
      )} seconds`
    )
  }

  async function performAutoBackup() {
    if (isAutoBackupRunning || isManualBackupRunning) {
      Logger.log('[AutoSync] Backup already in progress, rescheduling')
      scheduleNextBackup()
      return
    }

    isAutoBackupRunning = true
    const maxRetries = 4
    let retryCount = 0

    while (retryCount < maxRetries) {
      try {
        Logger.log(`[AutoSync] Starting auto backup... (attempt ${retryCount + 1}/${maxRetries})`)

        await backupToWebdav({ autoBackupProcess: true })

        store.dispatch(
          setWebDAVSyncState({
            lastSyncError: null,
            lastSyncTime: Date.now(),
            syncing: false
          })
        )

        isAutoBackupRunning = false
        scheduleNextBackup()

        break
      } catch (error: any) {
        retryCount++
        if (retryCount === maxRetries) {
          Logger.error('[AutoSync] Auto backup failed after all retries:', error)

          store.dispatch(
            setWebDAVSyncState({
              lastSyncError: 'Auto backup failed',
              lastSyncTime: Date.now(),
              syncing: false
            })
          )

          //only show 1 time error modal, and autoback stopped until user click ok
          await window.modal.error({
            title: i18n.t('message.backup.failed'),
            content: `[WebDAV Auto Backup] ${new Date().toLocaleString()} ` + error.message
          })

          scheduleNextBackup('fromNow')
          isAutoBackupRunning = false
        } else {
          //Exponential Backoff with Base 2： 7s、17s、37s
          const backoffDelay = Math.pow(2, retryCount - 1) * 10000 - 3000
          Logger.log(`[AutoSync] Failed, retry ${retryCount}/${maxRetries} after ${backoffDelay / 1000}s`)

          await new Promise((resolve) => setTimeout(resolve, backoffDelay))

          //in case auto backup is stopped by user
          if (!isAutoBackupRunning) {
            Logger.log('[AutoSync] retry cancelled by user, exit')
            break
          }
        }
      }
    }
  }
}

export function stopAutoSync() {
  if (syncTimeout) {
    Logger.log('[AutoSync] Stopping auto sync')
    clearTimeout(syncTimeout)
    syncTimeout = null
  }
  isAutoBackupRunning = false
  autoSyncStarted = false
}

export async function getBackupData() {
  return JSON.stringify({
    time: new Date().getTime(),
    version: 4,
    localStorage,
    indexedDB: await backupDatabase()
  })
}

/************************************* Backup Utils ************************************** */
export async function handleData(data: Record<string, any>) {
  if (data.version === 1) {
    await clearDatabase()

    for (const { key, value } of data.indexedDB) {
      if (key.startsWith('topic:')) {
        await db.table('topics').add({ id: value.id, messages: value.messages })
      }
      if (key === 'image://avatar') {
        await db.table('settings').add({ id: key, value })
      }
    }

    await localStorage.setItem('persist:cherry-studio', data.localStorage['persist:cherry-studio'])
    window.message.success({ content: i18n.t('message.restore.success'), key: 'restore' })
    setTimeout(() => window.api.reload(), 1000)
    return
  }

  if (data.version >= 2) {
    localStorage.setItem('persist:cherry-studio', data.localStorage['persist:cherry-studio'])
    await restoreDatabase(data.indexedDB)

    if (data.version === 3) {
      await db.transaction('rw', db.tables, async (tx) => {
        await db.table('message_blocks').clear()
        await upgradeToV7(tx)
      })
    }

    window.message.success({ content: i18n.t('message.restore.success'), key: 'restore' })
    setTimeout(() => window.api.reload(), 1000)
    return
  }

  window.message.error({ content: i18n.t('error.backup.file_format'), key: 'restore' })
}

async function backupDatabase() {
  const tables = db.tables
  const backup = {}

  for (const table of tables) {
    backup[table.name] = await table.toArray()
  }

  return backup
}

async function restoreDatabase(backup: Record<string, any>) {
  await db.transaction('rw', db.tables, async () => {
    for (const tableName in backup) {
      await db.table(tableName).clear()
      await db.table(tableName).bulkAdd(backup[tableName])
    }
  })
}

async function clearDatabase() {
  const storeNames = await db.tables.map((table) => table.name)

  await db.transaction('rw', db.tables, async () => {
    for (const storeName of storeNames) {
      await db[storeName].clear()
    }
  })
}<|MERGE_RESOLUTION|>--- conflicted
+++ resolved
@@ -2,10 +2,6 @@
 import db from '@renderer/databases'
 import { upgradeToV7 } from '@renderer/databases/upgrades'
 import i18n from '@renderer/i18n'
-<<<<<<< HEAD
-import { updateKnowledgeBaseFilePath } from '@renderer/services/KnowledgeService'
-=======
->>>>>>> 55c57d72
 import store from '@renderer/store'
 import { setWebDAVSyncState } from '@renderer/store/backup'
 import { uuid } from '@renderer/utils'
@@ -40,8 +36,6 @@
       }
 
       await handleData(data)
-<<<<<<< HEAD
-      await updateKnowledgeBaseFilePath()
       notificationService.send({
         id: uuid(),
         type: 'success',
@@ -51,8 +45,6 @@
         timestamp: Date.now(),
         source: 'backup'
       })
-=======
->>>>>>> 55c57d72
     } catch (error) {
       Logger.error('[Backup] restore: Error restoring backup file:', error)
       window.message.error({ content: i18n.t('error.backup.file_format'), key: 'restore' })

--- conflicted
+++ resolved
@@ -905,37 +905,6 @@
     }
   })
 }
-<<<<<<< HEAD
-/**
- * Export to Phone
- */
-export async function exportToPhone() {
-  const filename = `cherry-studio-app.${dayjs().format('YYYYMMDDHHmm')}.zip`
-  const fileContent = await getBackupDataToPhone()
-  const selectFolder = await window.api.file.selectFolder()
-  if (selectFolder) {
-    await window.api.backup.backup(filename, fileContent, selectFolder, true)
-    window.message.success({ content: i18n.t('message.backup.success'), key: 'backup' })
-  }
-}
-
-async function getBackupDataToPhone() {
-  const reduxData = {
-    assistants: store.getState().assistants,
-    llm: {
-      providers: store.getState().llm.providers
-    },
-    websearch: store.getState().websearch
-    // settings: store.getState().settings
-  }
-  const indexedDbData = await backupPartialDatabase(['topics', 'settings', 'message_blocks'])
-  return JSON.stringify({
-    time: new Date().getTime(),
-    version: 1,
-    redux: reduxData,
-    indexedDB: indexedDbData
-  })
-=======
 
 /**
  * Backup to local directory
@@ -1094,5 +1063,35 @@
     window.message.error({ content: i18n.t('error.backup.file_format'), key: 'restore' })
     throw error
   }
->>>>>>> 8384bbfc
+}
+
+/**
+ * Export to Phone
+ */
+export async function exportToPhone() {
+  const filename = `cherry-studio-app.${dayjs().format('YYYYMMDDHHmm')}.zip`
+  const fileContent = await getBackupDataToPhone()
+  const selectFolder = await window.api.file.selectFolder()
+  if (selectFolder) {
+    await window.api.backup.backup(filename, fileContent, selectFolder, true)
+    window.message.success({ content: i18n.t('message.backup.success'), key: 'backup' })
+  }
+}
+
+async function getBackupDataToPhone() {
+  const reduxData = {
+    assistants: store.getState().assistants,
+    llm: {
+      providers: store.getState().llm.providers
+    },
+    websearch: store.getState().websearch
+    // settings: store.getState().settings
+  }
+  const indexedDbData = await backupPartialDatabase(['topics', 'settings', 'message_blocks'])
+  return JSON.stringify({
+    time: new Date().getTime(),
+    version: 1,
+    redux: reduxData,
+    indexedDB: indexedDbData
+  })
 }
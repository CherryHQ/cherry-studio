import Logger from '@renderer/config/logger'
import db from '@renderer/databases'
import { upgradeToV7 } from '@renderer/databases/upgrades'
import i18n from '@renderer/i18n'
import store from '@renderer/store'
import { updateKnowledgeBaseFilePath } from '@renderer/services/KnowledgeService'
import { setWebDAVSyncState } from '@renderer/store/backup'
import { uuid } from '@renderer/utils'
import dayjs from 'dayjs'

import { NotificationService } from './NotificationService'

export async function backup(skipBackupFile: boolean) {
  const filename = `cherry-studio.${dayjs().format('YYYYMMDDHHmm')}.zip`
  const fileContnet = await getBackupData()
  const selectFolder = await window.api.file.selectFolder()
  if (selectFolder) {
    await window.api.backup.backup(filename, fileContnet, selectFolder, skipBackupFile)
    window.message.success({ content: i18n.t('message.backup.success'), key: 'backup' })
  }
}

export async function restore() {
  const notificationService = NotificationService.getInstance()
  const file = await window.api.file.open({ filters: [{ name: '备份文件', extensions: ['bak', 'zip'] }] })

  if (file) {
    try {
      let data: Record<string, any> = {}

      // zip backup file
      if (file?.fileName.endsWith('.zip')) {
        const restoreData = await window.api.backup.restore(file.filePath)
        data = JSON.parse(restoreData)
      } else {
        data = JSON.parse(await window.api.zip.decompress(file.content))
      }

      await handleData(data)
<<<<<<< HEAD
      notificationService.send({
        id: uuid(),
        type: 'success',
        title: i18n.t('common.success'),
        message: i18n.t('message.restore.success'),
        silent: true,
        timestamp: Date.now()
      })
=======
      await updateKnowledgeBaseFilePath()
>>>>>>> a95ace3d
    } catch (error) {
      Logger.error('[Backup] restore: Error restoring backup file:', error)
      window.message.error({ content: i18n.t('error.backup.file_format'), key: 'restore' })
    }
  }
}

export async function reset() {
  window.modal.confirm({
    title: i18n.t('common.warning'),
    content: i18n.t('message.reset.confirm.content'),
    centered: true,
    onOk: async () => {
      window.modal.confirm({
        title: i18n.t('message.reset.double.confirm.title'),
        content: i18n.t('message.reset.double.confirm.content'),
        centered: true,
        onOk: async () => {
          await localStorage.clear()
          await clearDatabase()
          await window.api.file.clear()
          window.api.reload()
        }
      })
    }
  })
}

// 备份到 webdav
/**
 * @param autoBackupProcess
 * if call in auto backup process, not show any message, any error will be thrown
 */
export async function backupToWebdav({
  showMessage = false,
  customFileName = '',
  autoBackupProcess = false
}: { showMessage?: boolean; customFileName?: string; autoBackupProcess?: boolean } = {}) {
  const notificationService = NotificationService.getInstance()
  if (isManualBackupRunning) {
    Logger.log('[Backup] Manual backup already in progress')
    return
  }
  // force set showMessage to false when auto backup process
  if (autoBackupProcess) {
    showMessage = false
  }

  isManualBackupRunning = true

  store.dispatch(setWebDAVSyncState({ syncing: true, lastSyncError: null }))

  const { webdavHost, webdavUser, webdavPass, webdavPath, webdavMaxBackups, webdavSkipBackupFile } =
    store.getState().settings
  let deviceType = 'unknown'
  let hostname = 'unknown'
  try {
    deviceType = (await window.api.system.getDeviceType()) || 'unknown'
    hostname = (await window.api.system.getHostname()) || 'unknown'
  } catch (error) {
    Logger.error('[Backup] Failed to get device type or hostname:', error)
  }
  const timestamp = dayjs().format('YYYYMMDDHHmmss')
  const backupFileName = customFileName || `cherry-studio.${timestamp}.${hostname}.${deviceType}.zip`
  const finalFileName = backupFileName.endsWith('.zip') ? backupFileName : `${backupFileName}.zip`
  const backupData = await getBackupData()

  // 上传文件
  try {
    const success = await window.api.backup.backupToWebdav(backupData, {
      webdavHost,
      webdavUser,
      webdavPass,
      webdavPath,
      fileName: finalFileName,
      skipBackupFile: webdavSkipBackupFile
    })
    if (success) {
      store.dispatch(
        setWebDAVSyncState({
          lastSyncError: null
        })
      )
      notificationService.send({
        id: uuid(),
        type: 'success',
        title: i18n.t('common.success'),
        message: i18n.t('message.backup.success'),
        silent: true,
        channel: 'system',
        timestamp: Date.now()
      })

      if (showMessage && !autoBackupProcess) {
        window.message.success({ content: i18n.t('message.backup.success'), key: 'backup' })
      }

      // 清理旧备份文件
      if (webdavMaxBackups > 0) {
        try {
          // 获取所有备份文件
          const files = await window.api.backup.listWebdavFiles({
            webdavHost,
            webdavUser,
            webdavPass,
            webdavPath
          })

          // 筛选当前设备的备份文件
          const currentDeviceFiles = files.filter((file) => {
            // 检查文件名是否包含当前设备的标识信息
            return file.fileName.includes(deviceType) && file.fileName.includes(hostname)
          })

          // 如果当前设备的备份文件数量超过最大保留数量，删除最旧的文件
          if (currentDeviceFiles.length > webdavMaxBackups) {
            // 文件已按修改时间降序排序，所以最旧的文件在末尾
            const filesToDelete = currentDeviceFiles.slice(webdavMaxBackups)

            for (const file of filesToDelete) {
              try {
                await window.api.backup.deleteWebdavFile(file.fileName, {
                  webdavHost,
                  webdavUser,
                  webdavPass,
                  webdavPath
                })
                Logger.log(`[Backup] Deleted old backup file: ${file.fileName}`)
              } catch (error) {
                Logger.error(`[Backup] Failed to delete old backup file: ${file.fileName}`, error)
              }
            }
          }
        } catch (error) {
          Logger.error('[Backup] Failed to clean up old backup files:', error)
        }
      }
    } else {
      // if auto backup process, throw error
      if (autoBackupProcess) {
        throw new Error(i18n.t('message.backup.failed'))
      }

      store.dispatch(setWebDAVSyncState({ lastSyncError: 'Backup failed' }))
      showMessage && window.message.error({ content: i18n.t('message.backup.failed'), key: 'backup' })
    }
  } catch (error: any) {
    // if auto backup process, throw error
    if (autoBackupProcess) {
      throw error
    }
    notificationService.send({
      id: uuid(),
      type: 'error',
      title: i18n.t('common.error'),
      message: i18n.t('message.backup.failed'),
      silent: true,
      channel: 'system',
      timestamp: Date.now()
    })
    store.dispatch(setWebDAVSyncState({ lastSyncError: error.message }))
    console.error('[Backup] backupToWebdav: Error uploading file to WebDAV:', error)
    showMessage &&
      window.modal.error({
        title: i18n.t('message.backup.failed'),
        content: error.message
      })
    throw error
  } finally {
    if (!autoBackupProcess) {
      store.dispatch(
        setWebDAVSyncState({
          lastSyncTime: Date.now(),
          syncing: false
        })
      )
    }
    isManualBackupRunning = false
  }
}

// 从 webdav 恢复
export async function restoreFromWebdav(fileName?: string) {
  const { webdavHost, webdavUser, webdavPass, webdavPath } = store.getState().settings
  let data = ''

  try {
    data = await window.api.backup.restoreFromWebdav({ webdavHost, webdavUser, webdavPass, webdavPath, fileName })
  } catch (error: any) {
    console.error('[Backup] restoreFromWebdav: Error downloading file from WebDAV:', error)
    window.modal.error({
      title: i18n.t('message.restore.failed'),
      content: error.message
    })
  }

  try {
    await handleData(JSON.parse(data))
    await updateKnowledgeBaseFilePath()
  } catch (error) {
    console.error('[Backup] Error downloading file from WebDAV:', error)
    window.message.error({ content: i18n.t('error.backup.file_format'), key: 'restore' })
  }
}

let autoSyncStarted = false
let syncTimeout: NodeJS.Timeout | null = null
let isAutoBackupRunning = false
let isManualBackupRunning = false

export function startAutoSync(immediate = false) {
  if (autoSyncStarted) {
    return
  }

  const { webdavAutoSync, webdavHost } = store.getState().settings

  if (!webdavAutoSync || !webdavHost) {
    Logger.log('[AutoSync] Invalid sync settings, auto sync disabled')
    return
  }

  autoSyncStarted = true

  stopAutoSync()

  scheduleNextBackup(immediate ? 'immediate' : 'fromLastSyncTime')

  /**
   * @param type 'immediate' | 'fromLastSyncTime' | 'fromNow'
   *  'immediate', first backup right now
   *  'fromLastSyncTime', schedule next backup from last sync time
   *  'fromNow', schedule next backup from now
   */
  function scheduleNextBackup(type: 'immediate' | 'fromLastSyncTime' | 'fromNow' = 'fromLastSyncTime') {
    if (syncTimeout) {
      clearTimeout(syncTimeout)
      syncTimeout = null
    }

    const { webdavSyncInterval } = store.getState().settings
    const { webdavSync } = store.getState().backup

    if (webdavSyncInterval <= 0) {
      Logger.log('[AutoSync] Invalid sync interval, auto sync disabled')
      stopAutoSync()
      return
    }

    // 用户指定的自动备份时间间隔（毫秒）
    const requiredInterval = webdavSyncInterval * 60 * 1000

    let timeUntilNextSync = 1000 //also immediate
    switch (type) {
      case 'fromLastSyncTime': // 如果存在最后一次同步WebDAV的时间，以它为参考计算下一次同步的时间
        timeUntilNextSync = Math.max(1000, (webdavSync?.lastSyncTime || 0) + requiredInterval - Date.now())
        break
      case 'fromNow':
        timeUntilNextSync = requiredInterval
        break
    }

    syncTimeout = setTimeout(performAutoBackup, timeUntilNextSync)

    Logger.log(
      `[AutoSync] Next sync scheduled in ${Math.floor(timeUntilNextSync / 1000 / 60)} minutes ${Math.floor(
        (timeUntilNextSync / 1000) % 60
      )} seconds`
    )
  }

  async function performAutoBackup() {
    if (isAutoBackupRunning || isManualBackupRunning) {
      Logger.log('[AutoSync] Backup already in progress, rescheduling')
      scheduleNextBackup()
      return
    }

    isAutoBackupRunning = true
    const maxRetries = 4
    let retryCount = 0

    while (retryCount < maxRetries) {
      try {
        Logger.log(`[AutoSync] Starting auto backup... (attempt ${retryCount + 1}/${maxRetries})`)

        await backupToWebdav({ autoBackupProcess: true })

        store.dispatch(
          setWebDAVSyncState({
            lastSyncError: null,
            lastSyncTime: Date.now(),
            syncing: false
          })
        )

        isAutoBackupRunning = false
        scheduleNextBackup()

        break
      } catch (error: any) {
        retryCount++
        if (retryCount === maxRetries) {
          Logger.error('[AutoSync] Auto backup failed after all retries:', error)

          store.dispatch(
            setWebDAVSyncState({
              lastSyncError: 'Auto backup failed',
              lastSyncTime: Date.now(),
              syncing: false
            })
          )

          //only show 1 time error modal, and autoback stopped until user click ok
          await window.modal.error({
            title: i18n.t('message.backup.failed'),
            content: `[WebDAV Auto Backup] ${new Date().toLocaleString()} ` + error.message
          })

          scheduleNextBackup('fromNow')
          isAutoBackupRunning = false
        } else {
          //Exponential Backoff with Base 2： 7s、17s、37s
          const backoffDelay = Math.pow(2, retryCount - 1) * 10000 - 3000
          Logger.log(`[AutoSync] Failed, retry ${retryCount}/${maxRetries} after ${backoffDelay / 1000}s`)

          await new Promise((resolve) => setTimeout(resolve, backoffDelay))

          //in case auto backup is stopped by user
          if (!isAutoBackupRunning) {
            Logger.log('[AutoSync] retry cancelled by user, exit')
            break
          }
        }
      }
    }
  }
}

export function stopAutoSync() {
  if (syncTimeout) {
    Logger.log('[AutoSync] Stopping auto sync')
    clearTimeout(syncTimeout)
    syncTimeout = null
  }
  isAutoBackupRunning = false
  autoSyncStarted = false
}

export async function getBackupData() {
  return JSON.stringify({
    time: new Date().getTime(),
    version: 4,
    localStorage,
    indexedDB: await backupDatabase()
  })
}

/************************************* Backup Utils ************************************** */
export async function handleData(data: Record<string, any>) {
  if (data.version === 1) {
    await clearDatabase()

    for (const { key, value } of data.indexedDB) {
      if (key.startsWith('topic:')) {
        await db.table('topics').add({ id: value.id, messages: value.messages })
      }
      if (key === 'image://avatar') {
        await db.table('settings').add({ id: key, value })
      }
    }

    await localStorage.setItem('persist:cherry-studio', data.localStorage['persist:cherry-studio'])
    window.message.success({ content: i18n.t('message.restore.success'), key: 'restore' })
    setTimeout(() => window.api.reload(), 1000)
    return
  }

  if (data.version >= 2) {
    localStorage.setItem('persist:cherry-studio', data.localStorage['persist:cherry-studio'])
    await restoreDatabase(data.indexedDB)

    if (data.version === 3) {
      await db.transaction('rw', db.tables, async (tx) => {
        await db.table('message_blocks').clear()
        await upgradeToV7(tx)
      })
    }

    window.message.success({ content: i18n.t('message.restore.success'), key: 'restore' })
    setTimeout(() => window.api.reload(), 1000)
    return
  }

  window.message.error({ content: i18n.t('error.backup.file_format'), key: 'restore' })
}

async function backupDatabase() {
  const tables = db.tables
  const backup = {}

  for (const table of tables) {
    backup[table.name] = await table.toArray()
  }

  return backup
}

async function restoreDatabase(backup: Record<string, any>) {
  await db.transaction('rw', db.tables, async () => {
    for (const tableName in backup) {
      await db.table(tableName).clear()
      await db.table(tableName).bulkAdd(backup[tableName])
    }
  })
}

async function clearDatabase() {
  const storeNames = await db.tables.map((table) => table.name)

  await db.transaction('rw', db.tables, async () => {
    for (const storeName of storeNames) {
      await db[storeName].clear()
    }
  })
}<|MERGE_RESOLUTION|>--- conflicted
+++ resolved
@@ -2,8 +2,8 @@
 import db from '@renderer/databases'
 import { upgradeToV7 } from '@renderer/databases/upgrades'
 import i18n from '@renderer/i18n'
+import { updateKnowledgeBaseFilePath } from '@renderer/services/KnowledgeService'
 import store from '@renderer/store'
-import { updateKnowledgeBaseFilePath } from '@renderer/services/KnowledgeService'
 import { setWebDAVSyncState } from '@renderer/store/backup'
 import { uuid } from '@renderer/utils'
 import dayjs from 'dayjs'
@@ -37,7 +37,7 @@
       }
 
       await handleData(data)
-<<<<<<< HEAD
+      await updateKnowledgeBaseFilePath()
       notificationService.send({
         id: uuid(),
         type: 'success',
@@ -46,9 +46,6 @@
         silent: true,
         timestamp: Date.now()
       })
-=======
-      await updateKnowledgeBaseFilePath()
->>>>>>> a95ace3d
     } catch (error) {
       Logger.error('[Backup] restore: Error restoring backup file:', error)
       window.message.error({ content: i18n.t('error.backup.file_format'), key: 'restore' })

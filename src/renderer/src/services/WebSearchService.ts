--- conflicted
+++ resolved
@@ -4,16 +4,9 @@
 import WebSearchEngineProvider from '@renderer/providers/WebSearchProvider'
 import { addSpan, endSpan } from '@renderer/services/SpanManagerService'
 import store from '@renderer/store'
-<<<<<<< HEAD
-import type { WebSearchState } from '@renderer/store/websearch'
-import type { WebSearchProvider, WebSearchProviderResponse } from '@renderer/types'
-import { hasObjectKey } from '@renderer/utils'
-import { addAbortController } from '@renderer/utils/abortController'
-import type { ExtractResults } from '@renderer/utils/extract'
-=======
-import { setWebSearchStatus } from '@renderer/store/runtime'
+import type { setWebSearchStatus } from '@renderer/store/runtime'
 import { CompressionConfig, WebSearchState } from '@renderer/store/websearch'
-import {
+import type {
   KnowledgeBase,
   KnowledgeItem,
   KnowledgeReference,
@@ -25,8 +18,7 @@
 import { hasObjectKey, uuid } from '@renderer/utils'
 import { addAbortController } from '@renderer/utils/abortController'
 import { formatErrorMessage } from '@renderer/utils/error'
-import { ExtractResults } from '@renderer/utils/extract'
->>>>>>> 7b781921
+import type { ExtractResults } from '@renderer/utils/extract'
 import { fetchWebContents } from '@renderer/utils/fetch'
 import { consolidateReferencesByUrl, selectReferences } from '@renderer/utils/websearch'
 import dayjs from 'dayjs'
@@ -446,7 +438,12 @@
       return { results: [] }
     }
 
-<<<<<<< HEAD
+    // 使用请求特定的signal，如果没有则回退到全局signal
+    const signal = this.getRequestState(requestId).signal || this.signal
+
+    // 使用请求特定的signal，如果没有则回退到全局signal
+    const signal = this.getRequestState(requestId).signal || this.signal
+
     const span = addSpan({
       topicId: webSearchProvider.topicId,
       name: `WebSearch`,
@@ -459,39 +456,21 @@
     })
     const questions = extractResults.websearch.question
     const links = extractResults.websearch.links
-    const firstQuestion = questions[0]
-    if (firstQuestion === 'summarize' && links && links.length > 0) {
-      const contents = await fetchWebContents(links, undefined, undefined, {
-        signal: this.signal
-      })
+
+    // 处理 summarize
+    if (questions[0] === 'summarize' && links && links.length > 0) {
+      const contents = await fetchWebContents(links, undefined, undefined, { signal })
       endSpan({
         topicId: webSearchProvider.topicId,
         outputs: contents,
         span
       })
-      return {
-        query: 'summaries',
-        results: contents
-      }
-    }
+      return { query: 'summaries', results: contents }
+    }
+
     const searchPromises = questions.map((q) =>
-      this.search(webSearchProvider, q, { signal: this.signal }, span?.spanContext().spanId)
+      this.search(webSearchProvider, q, { signal }, span?.spanContext().spanId)
     )
-=======
-    // 使用请求特定的signal，如果没有则回退到全局signal
-    const signal = this.getRequestState(requestId).signal || this.signal
-
-    const questions = extractResults.websearch.question
-    const links = extractResults.websearch.links
-
-    // 处理 summarize
-    if (questions[0] === 'summarize' && links && links.length > 0) {
-      const contents = await fetchWebContents(links, undefined, undefined, { signal })
-      return { query: 'summaries', results: contents }
-    }
-
-    const searchPromises = questions.map((q) => this.search(webSearchProvider, q, { signal }))
->>>>>>> 7b781921
     const searchResults = await Promise.allSettled(searchPromises)
 
     // 统计成功完成的搜索数量
@@ -519,18 +498,16 @@
       }
     })
 
-<<<<<<< HEAD
-    if (webSearchProvider.topicId) {
-      endSpan({
-        topicId: webSearchProvider.topicId,
-        outputs: aggregatedResults,
-        span
-      })
-    }
-=======
     // 如果没有搜索结果，直接返回空结果
     if (finalResults.length === 0) {
       await this.setWebSearchStatus(requestId, { phase: 'default' })
+      if (webSearchProvider.topicId) {
+        endSpan({
+          topicId: webSearchProvider.topicId,
+          outputs: finalResults,
+          span
+        })
+      }
       return {
         query: questions.join(' | '),
         results: []
@@ -577,7 +554,13 @@
     // 重置状态
     await this.setWebSearchStatus(requestId, { phase: 'default' })
 
->>>>>>> 7b781921
+    if (webSearchProvider.topicId) {
+      endSpan({
+        topicId: webSearchProvider.topicId,
+        outputs: finalResults,
+        span
+      })
+    }
     return {
       query: questions.join(' | '),
       results: finalResults

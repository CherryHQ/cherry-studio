import { loggerService } from '@logger'
import { Span } from '@opentelemetry/api'
import AiProvider from '@renderer/aiCore'
import { DEFAULT_KNOWLEDGE_DOCUMENT_COUNT, DEFAULT_KNOWLEDGE_THRESHOLD } from '@renderer/config/constant'
import { getEmbeddingMaxContext } from '@renderer/config/embedings'
import { addSpan, endSpan } from '@renderer/services/SpanManagerService'
import store from '@renderer/store'
import {
  FileMetadata,
  KnowledgeBase,
  KnowledgeBaseParams,
  KnowledgeReference,
  KnowledgeSearchResult
} from '@renderer/types'
import { ExtractResults } from '@renderer/utils/extract'
import { isEmpty } from 'lodash'

import { getProviderByModel } from './AssistantService'
import FileManager from './FileManager'

const logger = loggerService.withContext('RendererKnowledgeService')

export const getKnowledgeBaseParams = (base: KnowledgeBase): KnowledgeBaseParams => {
  const provider = getProviderByModel(base.model)
  const rerankProvider = getProviderByModel(base.rerankModel)
  const aiProvider = new AiProvider(provider)
  const rerankAiProvider = new AiProvider(rerankProvider)

  // get preprocess provider from store instead of base.preprocessProvider
  const preprocessProvider = store
    .getState()
    .preprocess.providers.find((p) => p.id === base.preprocessProvider?.provider.id)
  const updatedPreprocessProvider = preprocessProvider
    ? {
        type: 'preprocess' as const,
        provider: preprocessProvider
      }
    : base.preprocessProvider

  let host = aiProvider.getBaseURL()
  const rerankHost = rerankAiProvider.getBaseURL()
  if (provider.type === 'gemini') {
    host = host + '/v1beta/openai/'
  }

  let chunkSize = base.chunkSize
  const maxChunkSize = getEmbeddingMaxContext(base.model.id)

  if (maxChunkSize) {
    if (chunkSize && chunkSize > maxChunkSize) {
      chunkSize = maxChunkSize
    }
    if (!chunkSize && maxChunkSize < 1024) {
      chunkSize = maxChunkSize
    }
  }

  return {
    id: base.id,
    dimensions: base.dimensions,
    embedApiClient: {
      model: base.model.id,
      provider: base.model.provider,
      apiKey: aiProvider.getApiKey() || 'secret',
      apiVersion: provider.apiVersion,
      baseURL: host
    },
    chunkSize,
    chunkOverlap: base.chunkOverlap,
    rerankApiClient: {
      model: base.rerankModel?.id || '',
      provider: rerankProvider.name.toLowerCase(),
      apiKey: rerankAiProvider.getApiKey() || 'secret',
      baseURL: rerankHost
    },
<<<<<<< HEAD
    preprocessProvider: base.preprocessProvider,
    documentCount: base.documentCount,
    framework: base.framework,
    retriever: base.retriever || { mode: 'hybrid' }
=======
    preprocessProvider: updatedPreprocessProvider,
    documentCount: base.documentCount
>>>>>>> 4dad2a59
  }
}

export const getFileFromUrl = async (url: string): Promise<FileMetadata | null> => {
  logger.debug(`getFileFromUrl: ${url}`)
  let fileName = ''

  if (url && url.includes('CherryStudio')) {
    if (url.includes('/Data/Files')) {
      fileName = url.split('/Data/Files/')[1]
    }

    if (url.includes('\\Data\\Files')) {
      fileName = url.split('\\Data\\Files\\')[1]
    }
  }
  logger.debug(`fileName: ${fileName}`)
  if (fileName) {
    const actualFileName = fileName.split(/[/\\]/).pop() || fileName
    logger.debug(`actualFileName: ${actualFileName}`)
    const fileId = actualFileName.split('.')[0]
    const file = await FileManager.getFile(fileId)
    if (file) {
      return file
    }
  }

  return null
}

export const getKnowledgeSourceUrl = async (item: KnowledgeSearchResult & { file: FileMetadata | null }) => {
  if (item.metadata.source.startsWith('http')) {
    return item.metadata.source
  }

  if (item.file) {
    return `[${item.file.origin_name}](http://file/${item.file.name})`
  }

  return item.metadata.source
}

export const searchKnowledgeBase = async (
  query: string,
  base: KnowledgeBase,
  rewrite?: string,
  topicId?: string,
  parentSpanId?: string,
  modelName?: string
): Promise<Array<KnowledgeSearchResult & { file: FileMetadata | null }>> => {
  let currentSpan: Span | undefined = undefined
  try {
    const baseParams = getKnowledgeBaseParams(base)
    const documentCount = base.documentCount || DEFAULT_KNOWLEDGE_DOCUMENT_COUNT
    const threshold = base.threshold || DEFAULT_KNOWLEDGE_THRESHOLD

    if (topicId) {
      currentSpan = addSpan({
        topicId,
        name: `${base.name}-search`,
        inputs: {
          query,
          rewrite,
          base: baseParams
        },
        tag: 'Knowledge',
        parentSpanId,
        modelName
      })
    }

    const searchResults: KnowledgeSearchResult[] = await window.api.knowledgeBase.search(
      {
        search: rewrite || query,
        base: baseParams
      },
      currentSpan?.spanContext()
    )

    // 过滤阈值不达标的结果
    const filteredResults = searchResults.filter((item) => item.score >= threshold)

    // 如果有rerank模型，执行重排
    let rerankResults = filteredResults
    if (base.rerankModel && filteredResults.length > 0) {
      rerankResults = await window.api.knowledgeBase.rerank(
        {
          search: rewrite || query,
          base: baseParams,
          results: filteredResults
        },
        currentSpan?.spanContext()
      )
    }

    // 限制文档数量
    const limitedResults = rerankResults.slice(0, documentCount)

    // 处理文件信息
    const result = await Promise.all(
      limitedResults.map(async (item) => {
        const file = await getFileFromUrl(item.metadata.source)
        logger.debug(`Knowledge search item: ${JSON.stringify(item)} File: ${JSON.stringify(file)}`)
        return { ...item, file }
      })
    )
    if (topicId) {
      endSpan({
        topicId,
        outputs: result,
        span: currentSpan,
        modelName
      })
    }
    return result
  } catch (error) {
    logger.error(`Error searching knowledge base ${base.name}:`, error as Error)
    if (topicId) {
      endSpan({
        topicId,
        error: error instanceof Error ? error : new Error(String(error)),
        span: currentSpan,
        modelName
      })
    }
    throw error
  }
}

export const processKnowledgeSearch = async (
  extractResults: ExtractResults,
  knowledgeBaseIds: string[] | undefined,
  topicId: string,
  parentSpanId?: string,
  modelName?: string
): Promise<KnowledgeReference[]> => {
  if (
    !extractResults.knowledge?.question ||
    extractResults.knowledge.question.length === 0 ||
    isEmpty(knowledgeBaseIds)
  ) {
    logger.info('No valid question found in extractResults.knowledge')
    return []
  }

  const questions = extractResults.knowledge.question
  const rewrite = extractResults.knowledge.rewrite

  const bases = store.getState().knowledge.bases.filter((kb) => knowledgeBaseIds?.includes(kb.id))
  if (!bases || bases.length === 0) {
    logger.info('Skipping knowledge search: No matching knowledge bases found.')
    return []
  }

  const span = addSpan({
    topicId,
    name: 'knowledgeSearch',
    inputs: {
      questions,
      rewrite,
      knowledgeBaseIds: knowledgeBaseIds
    },
    tag: 'Knowledge',
    parentSpanId,
    modelName
  })

  // 为每个知识库执行多问题搜索
  const baseSearchPromises = bases.map(async (base) => {
    // 为每个问题搜索并合并结果
    const allResults = await Promise.all(
      questions.map((question) =>
        searchKnowledgeBase(question, base, rewrite, topicId, span?.spanContext().spanId, modelName)
      )
    )

    // 合并结果并去重
    const flatResults = allResults.flat()
    const uniqueResults = Array.from(
      new Map(flatResults.map((item) => [item.metadata.uniqueId || item.pageContent, item])).values()
    ).sort((a, b) => b.score - a.score)

    // 转换为引用格式
    const result = await Promise.all(
      uniqueResults.map(
        async (item, index) =>
          ({
            id: index + 1,
            content: item.pageContent,
            sourceUrl: await getKnowledgeSourceUrl(item),
            metadata: item.metadata,
            type: 'file'
          }) as KnowledgeReference
      )
    )
    return result
  })

  // 汇总所有知识库的结果
  const resultsPerBase = await Promise.all(baseSearchPromises)
  const allReferencesRaw = resultsPerBase.flat().filter((ref): ref is KnowledgeReference => !!ref)
  endSpan({
    topicId,
    outputs: resultsPerBase,
    span,
    modelName
  })

  // 重新为引用分配ID
  return allReferencesRaw.map((ref, index) => ({
    ...ref,
    id: index + 1
  }))
}<|MERGE_RESOLUTION|>--- conflicted
+++ resolved
@@ -73,15 +73,10 @@
       apiKey: rerankAiProvider.getApiKey() || 'secret',
       baseURL: rerankHost
     },
-<<<<<<< HEAD
-    preprocessProvider: base.preprocessProvider,
     documentCount: base.documentCount,
+    preprocessProvider: updatedPreprocessProvider,
     framework: base.framework,
     retriever: base.retriever || { mode: 'hybrid' }
-=======
-    preprocessProvider: updatedPreprocessProvider,
-    documentCount: base.documentCount
->>>>>>> 4dad2a59
   }
 }
 

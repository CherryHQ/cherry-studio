--- conflicted
+++ resolved
@@ -157,14 +157,9 @@
     try {
       await this.initialize()
     } catch (error: unknown) {
-<<<<<<< HEAD
       logger.error('Pyodide initialization failed, cannot execute Python code', error as Error)
-      return `Initialization failed: ${error instanceof Error ? error.message : String(error)}`
-=======
-      logger.error('Pyodide initialization failed, cannot execute Python code', error)
       const text = `Initialization failed: ${error instanceof Error ? error.message : String(error)}`
       return { text }
->>>>>>> 8c580607
     }
 
     if (!this.worker) {

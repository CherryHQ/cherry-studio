--- conflicted
+++ resolved
@@ -1,20 +1,5 @@
 import { loggerService } from '@logger'
-<<<<<<< HEAD
-import db from '@renderer/databases'
-import {
-  findNodeInTree,
-  findParentNode,
-  getNotesTree,
-  insertNodeIntoTree,
-  isParentNode,
-  moveNodeInTree,
-  removeNodeFromTree,
-  renameNodeFromTree
-} from '@renderer/services/NotesTreeService'
 import type { NotesSortType, NotesTreeNode } from '@renderer/types/note'
-=======
-import { NotesSortType, NotesTreeNode } from '@renderer/types/note'
->>>>>>> c7d2588f
 import { getFileDirectory } from '@renderer/utils'
 
 const logger = loggerService.withContext('NotesService')

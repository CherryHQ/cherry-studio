import { ChatCompletionMessageParam } from '@cherrystudio/openai/resources'
import type { Model } from '@renderer/types'
<<<<<<< HEAD
import type { ChatCompletionMessageParam } from 'openai/resources'
=======
>>>>>>> b5f2c633
import { describe, expect, it } from 'vitest'

import { processReqMessages } from '../ModelMessageService'

describe('ModelMessageService', () => {
  const mockMessages: ChatCompletionMessageParam[] = [
    { role: 'user', content: 'First question' },
    { role: 'user', content: 'Additional context' },
    { role: 'assistant', content: 'First answer' },
    { role: 'assistant', content: 'Additional information' },
    { role: 'user', content: 'Second question' },
    { role: 'assistant', content: 'Second answer' }
  ]

  it('should insert empty messages between consecutive same-role messages for deepseek-reasoner model', () => {
    const model = { id: 'deepseek-reasoner' } as Model
    const result = processReqMessages(model, mockMessages)

    expect(result.length).toBe(8)
    expect(result[0]).toEqual({
      role: 'user',
      content: 'First question'
    })
    expect(result[1]).toEqual({
      role: 'assistant',
      content: ''
    })
    expect(result[2]).toEqual({
      role: 'user',
      content: 'Additional context'
    })
    expect(result[3]).toEqual({
      role: 'assistant',
      content: 'First answer'
    })
    expect(result[4]).toEqual({
      role: 'user',
      content: ''
    })
    expect(result[5]).toEqual({
      role: 'assistant',
      content: 'Additional information'
    })
    expect(result[6]).toEqual({
      role: 'user',
      content: 'Second question'
    })
    expect(result[7]).toEqual({
      role: 'assistant',
      content: 'Second answer'
    })
  })

  it('should not modify messages for other models', () => {
    const model = { id: 'gpt-4' } as Model
    const result = processReqMessages(model, mockMessages)

    expect(result.length).toBe(mockMessages.length)
    expect(result).toEqual(mockMessages)
  })

  it('should handle empty messages array', () => {
    const model = { id: 'deepseek-reasoner' } as Model
    const result = processReqMessages(model, [])

    expect(result.length).toBe(0)
    expect(result).toEqual([])
  })

  it('should handle single message', () => {
    const model = { id: 'deepseek-reasoner' } as Model
    const singleMessage: ChatCompletionMessageParam[] = [{ role: 'user', content: 'Single message' }]
    const result = processReqMessages(model, singleMessage)

    expect(result.length).toBe(1)
    expect(result).toEqual(singleMessage)
  })

  it('should preserve other message properties when inserting empty messages', () => {
    const model = { id: 'deepseek-reasoner' } as Model
    const messagesWithProps = [
      {
        role: 'user',
        content: 'First message',
        name: 'user1',
        function_call: { name: 'test', arguments: '{}' }
      },
      {
        role: 'user',
        content: 'Second message',
        name: 'user1'
      }
    ] as ChatCompletionMessageParam[]

    const result = processReqMessages(model, messagesWithProps)

    expect(result.length).toBe(3)
    expect(result[0]).toEqual({
      role: 'user',
      content: 'First message',
      name: 'user1',
      function_call: { name: 'test', arguments: '{}' }
    })
    expect(result[1]).toEqual({
      role: 'assistant',
      content: ''
    })
    expect(result[2]).toEqual({
      role: 'user',
      content: 'Second message',
      name: 'user1'
    })
  })

  it('should handle alternating roles correctly', () => {
    const model = { id: 'deepseek-reasoner' } as Model
    const alternatingMessages = [
      { role: 'user', content: 'Q1' },
      { role: 'assistant', content: 'A1' },
      { role: 'user', content: 'Q2' },
      { role: 'assistant', content: 'A2' }
    ] as ChatCompletionMessageParam[]

    const result = processReqMessages(model, alternatingMessages)

    expect(result.length).toBe(4)
    expect(result).toEqual(alternatingMessages)
  })

  it('should handle messages with empty content', () => {
    const model = { id: 'deepseek-reasoner' } as Model
    const messagesWithEmpty = [
      { role: 'user', content: 'Q1' },
      { role: 'user', content: '' },
      { role: 'user', content: 'Q2' }
    ] as ChatCompletionMessageParam[]

    const result = processReqMessages(model, messagesWithEmpty)

    expect(result.length).toBe(5)
    expect(result[0]).toEqual({
      role: 'user',
      content: 'Q1'
    })
    expect(result[1]).toEqual({
      role: 'assistant',
      content: ''
    })
    expect(result[2]).toEqual({
      role: 'user',
      content: ''
    })
    expect(result[3]).toEqual({
      role: 'assistant',
      content: ''
    })
    expect(result[4]).toEqual({
      role: 'user',
      content: 'Q2'
    })
  })

  it('should handle specific case with consecutive user messages', () => {
    const model = { id: 'deepseek-reasoner' } as Model
    const messages = [
      { role: 'assistant', content: 'Initial assistant message' },
      { role: 'user', content: 'First user message' },
      { role: 'user', content: 'Second user message' }
    ] as ChatCompletionMessageParam[]

    const result = processReqMessages(model, messages)

    expect(result.length).toBe(4)
    expect(result[0]).toEqual({
      role: 'assistant',
      content: 'Initial assistant message'
    })
    expect(result[1]).toEqual({
      role: 'user',
      content: 'First user message'
    })
    expect(result[2]).toEqual({
      role: 'assistant',
      content: ''
    })
    expect(result[3]).toEqual({
      role: 'user',
      content: 'Second user message'
    })
  })

  it('should handle specific case with consecutive assistant messages', () => {
    const model = { id: 'deepseek-reasoner' } as Model
    const messages = [
      { role: 'user', content: 'Initial user message' },
      { role: 'assistant', content: 'First assistant message' },
      { role: 'assistant', content: 'Second assistant message' }
    ] as ChatCompletionMessageParam[]

    const result = processReqMessages(model, messages)

    expect(result.length).toBe(4)
    expect(result[0]).toEqual({
      role: 'user',
      content: 'Initial user message'
    })
    expect(result[1]).toEqual({
      role: 'assistant',
      content: 'First assistant message'
    })
    expect(result[2]).toEqual({
      role: 'user',
      content: ''
    })
    expect(result[3]).toEqual({
      role: 'assistant',
      content: 'Second assistant message'
    })
  })
})<|MERGE_RESOLUTION|>--- conflicted
+++ resolved
@@ -1,9 +1,5 @@
-import { ChatCompletionMessageParam } from '@cherrystudio/openai/resources'
+import type { ChatCompletionMessageParam } from '@cherrystudio/openai/resources'
 import type { Model } from '@renderer/types'
-<<<<<<< HEAD
-import type { ChatCompletionMessageParam } from 'openai/resources'
-=======
->>>>>>> b5f2c633
 import { describe, expect, it } from 'vitest'
 
 import { processReqMessages } from '../ModelMessageService'

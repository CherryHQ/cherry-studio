import { getOpenAIWebSearchParams } from '@renderer/config/models'
import { SEARCH_SUMMARY_PROMPT } from '@renderer/config/prompts'
import i18n from '@renderer/i18n'
import store from '@renderer/store'
import { setGenerating } from '@renderer/store/runtime'
import { Assistant, MCPTool, Message, Model, Provider, Suggestion } from '@renderer/types'
import { formatMessageError, isAbortError } from '@renderer/utils/error'
import { cloneDeep, findLast, isEmpty } from 'lodash'

import AiProvider from '../providers/AiProvider'
import {
  getAssistantProvider,
  getDefaultAssistant,
  getDefaultModel,
  getProviderByModel,
  getTopNamingModel,
  getTranslateModel
} from './AssistantService'
import { EVENT_NAMES, EventEmitter } from './EventService'
import { filterMessages, filterUsefulMessages } from './MessagesService'
import { estimateMessagesUsage } from './TokenService'
import WebSearchService from './WebSearchService'

export async function fetchChatCompletion({
  message,
  messages,
  assistant,
  onResponse
}: {
  message: Message
  messages: Message[]
  assistant: Assistant
  onResponse: (message: Message) => void
}) {
  const provider = getAssistantProvider(assistant)
  const webSearchProvider = WebSearchService.getWebSearchProvider()
  const AI = new AiProvider(provider)

  try {
    let _messages: Message[] = []
    let isFirstChunk = true
    let query = ''

    // Search web
    if (WebSearchService.isWebSearchEnabled() && assistant.enableWebSearch && assistant.model) {
      const webSearchParams = getOpenAIWebSearchParams(assistant, assistant.model)

      if (isEmpty(webSearchParams)) {
        const lastMessage = findLast(messages, (m) => m.role === 'user')
        const lastAnswer = findLast(messages, (m) => m.role === 'assistant')
        const hasKnowledgeBase = !isEmpty(lastMessage?.knowledgeBaseIds)

        if (lastMessage) {
          if (hasKnowledgeBase) {
            window.message.info({
              content: i18n.t('message.ignore.knowledge.base'),
              key: 'knowledge-base-no-match-info'
            })
          }

<<<<<<< HEAD
=======
          // 更新消息状态为搜索中
          onResponse({ ...message, status: 'searching' })

>>>>>>> cd6c0a1f
          try {
            // 等待关键词生成完成
            const searchSummaryAssistant = getDefaultAssistant()
            searchSummaryAssistant.model = assistant.model || getDefaultModel()
            searchSummaryAssistant.prompt = SEARCH_SUMMARY_PROMPT
<<<<<<< HEAD
            const keywords = await fetchSearchSummary({
              messages: lastAnswer ? [lastAnswer, lastMessage] : [lastMessage],
              assistant: searchSummaryAssistant
            })

            if (keywords) {
              query = keywords
=======

            // 如果启用搜索增强模式，则使用搜索增强模式
            if (WebSearchService.isEnhanceModeEnabled()) {
              const keywords = await fetchSearchSummary({
                messages: lastAnswer ? [lastAnswer, lastMessage] : [lastMessage],
                assistant: searchSummaryAssistant
              })
              if (keywords) {
                query = keywords
              }
>>>>>>> cd6c0a1f
            } else {
              query = lastMessage.content
            }

<<<<<<< HEAD
            // 更新消息状态为搜索中
            onResponse({ ...message, status: 'searching' })

=======
>>>>>>> cd6c0a1f
            // 等待搜索完成
            const webSearch = await WebSearchService.search(webSearchProvider, query)

            // 处理搜索结果
            message.metadata = {
              ...message.metadata,
              webSearch: webSearch
            }
<<<<<<< HEAD
=======

>>>>>>> cd6c0a1f
            window.keyv.set(`web-search-${lastMessage?.id}`, webSearch)
          } catch (error) {
            console.error('Web search failed:', error)
          }
        }
      }
    }

    const lastUserMessage = findLast(messages, (m) => m.role === 'user')
    // Get MCP tools
    let mcpTools: MCPTool[] = []
    const enabledMCPs = lastUserMessage?.enabledMCPs

    if (enabledMCPs && enabledMCPs.length > 0) {
      const allMCPTools = await window.api.mcp.listTools()
      mcpTools = allMCPTools.filter((tool) => enabledMCPs.some((mcp) => mcp.name === tool.serverName))
    }

    await AI.completions({
      messages: filterUsefulMessages(messages),
      assistant,
      onFilterMessages: (messages) => (_messages = messages),
      onChunk: ({ text, reasoning_content, usage, metrics, search, citations, mcpToolResponse }) => {
        message.content = message.content + text || ''
        message.usage = usage
        message.metrics = metrics

        if (reasoning_content) {
          message.reasoning_content = (message.reasoning_content || '') + reasoning_content
        }

        if (search) {
          message.metadata = { ...message.metadata, groundingMetadata: search }
        }

        if (mcpToolResponse) {
          message.metadata = { ...message.metadata, mcpTools: cloneDeep(mcpToolResponse) }
        }

        // Handle citations from Perplexity API
        if (isFirstChunk && citations) {
          message.metadata = {
            ...message.metadata,
            citations
          }
          isFirstChunk = false
        }

        onResponse({ ...message, status: 'pending' })
      },
      mcpTools: mcpTools
    })

    message.status = 'success'

    if (!message.usage || !message?.usage?.completion_tokens) {
      message.usage = await estimateMessagesUsage({
        assistant,
        messages: [..._messages, message]
      })
      // Set metrics.completion_tokens
      if (message.metrics && message?.usage?.completion_tokens) {
        if (!message.metrics?.completion_tokens) {
          message = {
            ...message,
            metrics: {
              ...message.metrics,
              completion_tokens: message.usage.completion_tokens
            }
          }
        }
      }
    }
  } catch (error: any) {
    if (isAbortError(error)) {
      message.status = 'paused'
    } else {
      message.status = 'error'
      message.error = formatMessageError(error)
    }
  }

  // Emit chat completion event
  EventEmitter.emit(EVENT_NAMES.RECEIVE_MESSAGE, message)
  onResponse(message)

  // Reset generating state
  store.dispatch(setGenerating(false))

  return message
}

interface FetchTranslateProps {
  message: Message
  assistant: Assistant
  onResponse?: (text: string) => void
}

export async function fetchTranslate({ message, assistant, onResponse }: FetchTranslateProps) {
  const model = getTranslateModel()

  if (!model) {
    throw new Error(i18n.t('error.provider_disabled'))
  }

  const provider = getProviderByModel(model)

  if (!hasApiKey(provider)) {
    throw new Error(i18n.t('error.no_api_key'))
  }

  const AI = new AiProvider(provider)

  try {
    return await AI.translate(message, assistant, onResponse)
  } catch (error: any) {
    return ''
  }
}

export async function fetchMessagesSummary({ messages, assistant }: { messages: Message[]; assistant: Assistant }) {
  const model = getTopNamingModel() || assistant.model || getDefaultModel()
  const provider = getProviderByModel(model)

  if (!hasApiKey(provider)) {
    return null
  }

  const AI = new AiProvider(provider)

  try {
    return await AI.summaries(filterMessages(messages), assistant)
  } catch (error: any) {
    return null
  }
}

export async function fetchSearchSummary({ messages, assistant }: { messages: Message[]; assistant: Assistant }) {
  const model = assistant.model || getDefaultModel()
  const provider = getProviderByModel(model)

  if (!hasApiKey(provider)) {
    return null
  }

  const AI = new AiProvider(provider)

  try {
    return await AI.summaryForSearch(messages, assistant)
  } catch (error: any) {
    return null
  }
}

export async function fetchGenerate({ prompt, content }: { prompt: string; content: string }): Promise<string> {
  const model = getDefaultModel()
  const provider = getProviderByModel(model)

  if (!hasApiKey(provider)) {
    return ''
  }

  const AI = new AiProvider(provider)

  try {
    return await AI.generateText({ prompt, content })
  } catch (error: any) {
    return ''
  }
}

export async function fetchSuggestions({
  messages,
  assistant
}: {
  messages: Message[]
  assistant: Assistant
}): Promise<Suggestion[]> {
  const model = assistant.model
  if (!model) {
    return []
  }

  if (model.owned_by !== 'graphrag') {
    return []
  }

  if (model.id.endsWith('global')) {
    return []
  }

  const provider = getAssistantProvider(assistant)
  const AI = new AiProvider(provider)

  try {
    return await AI.suggestions(filterMessages(messages), assistant)
  } catch (error: any) {
    return []
  }
}

// Helper function to validate provider's basic settings such as API key, host, and model list
export function checkApiProvider(provider: Provider): {
  valid: boolean
  error: Error | null
} {
  const key = 'api-check'
  const style = { marginTop: '3vh' }

  if (provider.id !== 'ollama' && provider.id !== 'lmstudio') {
    if (!provider.apiKey) {
      window.message.error({ content: i18n.t('message.error.enter.api.key'), key, style })
      return {
        valid: false,
        error: new Error(i18n.t('message.error.enter.api.key'))
      }
    }
  }

  if (!provider.apiHost) {
    window.message.error({ content: i18n.t('message.error.enter.api.host'), key, style })
    return {
      valid: false,
      error: new Error(i18n.t('message.error.enter.api.host'))
    }
  }

  if (isEmpty(provider.models)) {
    window.message.error({ content: i18n.t('message.error.enter.model'), key, style })
    return {
      valid: false,
      error: new Error(i18n.t('message.error.enter.model'))
    }
  }

  return {
    valid: true,
    error: null
  }
}

export async function checkApi(provider: Provider, model: Model) {
  const validation = checkApiProvider(provider)
  if (!validation.valid) {
    return {
      valid: validation.valid,
      error: validation.error
    }
  }

  const AI = new AiProvider(provider)

  const { valid, error } = await AI.check(model)

  return {
    valid,
    error
  }
}

function hasApiKey(provider: Provider) {
  if (!provider) return false
  if (provider.id === 'ollama' || provider.id === 'lmstudio') return true
  return !isEmpty(provider.apiKey)
}

export async function fetchModels(provider: Provider) {
  const AI = new AiProvider(provider)

  try {
    return await AI.models()
  } catch (error) {
    return []
  }
}

/**
 * Format API keys
 * @param value Raw key string
 * @returns Formatted key string
 */
export const formatApiKeys = (value: string) => {
  return value.replaceAll('，', ',').replaceAll(' ', ',').replaceAll(' ', '').replaceAll('\n', ',')
}<|MERGE_RESOLUTION|>--- conflicted
+++ resolved
@@ -58,26 +58,14 @@
             })
           }
 
-<<<<<<< HEAD
-=======
           // 更新消息状态为搜索中
           onResponse({ ...message, status: 'searching' })
 
->>>>>>> cd6c0a1f
           try {
             // 等待关键词生成完成
             const searchSummaryAssistant = getDefaultAssistant()
             searchSummaryAssistant.model = assistant.model || getDefaultModel()
             searchSummaryAssistant.prompt = SEARCH_SUMMARY_PROMPT
-<<<<<<< HEAD
-            const keywords = await fetchSearchSummary({
-              messages: lastAnswer ? [lastAnswer, lastMessage] : [lastMessage],
-              assistant: searchSummaryAssistant
-            })
-
-            if (keywords) {
-              query = keywords
-=======
 
             // 如果启用搜索增强模式，则使用搜索增强模式
             if (WebSearchService.isEnhanceModeEnabled()) {
@@ -88,17 +76,10 @@
               if (keywords) {
                 query = keywords
               }
->>>>>>> cd6c0a1f
             } else {
               query = lastMessage.content
             }
 
-<<<<<<< HEAD
-            // 更新消息状态为搜索中
-            onResponse({ ...message, status: 'searching' })
-
-=======
->>>>>>> cd6c0a1f
             // 等待搜索完成
             const webSearch = await WebSearchService.search(webSearchProvider, query)
 
@@ -107,10 +88,7 @@
               ...message.metadata,
               webSearch: webSearch
             }
-<<<<<<< HEAD
-=======
-
->>>>>>> cd6c0a1f
+
             window.keyv.set(`web-search-${lastMessage?.id}`, webSearch)
           } catch (error) {
             console.error('Web search failed:', error)

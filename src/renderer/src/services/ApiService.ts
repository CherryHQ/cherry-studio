/**
 * 职责：提供原子化的、无状态的API调用函数
 */
import { loggerService } from '@logger'
import type { AiSdkMiddlewareConfig } from '@renderer/aiCore/middleware/AiSdkMiddlewareBuilder'
import { buildStreamTextParams } from '@renderer/aiCore/prepareParams'
import { isDedicatedImageGenerationModel, isEmbeddingModel, isFunctionCallingModel } from '@renderer/config/models'
import { getStoreSetting } from '@renderer/hooks/useSettings'
import i18n from '@renderer/i18n'
import store from '@renderer/store'
import type { Assistant, MCPServer, MCPTool, Model, Provider } from '@renderer/types'
import { type FetchChatCompletionParams, isSystemProvider } from '@renderer/types'
import type { StreamTextParams } from '@renderer/types/aiCoreTypes'
import { type Chunk, ChunkType } from '@renderer/types/chunk'
import type { Message, ResponseError } from '@renderer/types/newMessage'
import { removeSpecialCharactersForTopicName, uuid } from '@renderer/utils'
import { abortCompletion, readyToAbort } from '@renderer/utils/abortController'
import { isToolUseModeFunction } from '@renderer/utils/assistant'
import { isAbortError } from '@renderer/utils/error'
import { purifyMarkdownImages } from '@renderer/utils/markdown'
import { isPromptToolUse, isSupportedToolUse } from '@renderer/utils/mcp-tools'
import { findFileBlocks, getMainTextContent } from '@renderer/utils/messageUtils/find'
import { containsSupportedVariables, replacePromptVariables } from '@renderer/utils/prompt'
import { NOT_SUPPORT_API_KEY_PROVIDER_TYPES, NOT_SUPPORT_API_KEY_PROVIDERS } from '@renderer/utils/provider'
import { cloneDeep, isEmpty, takeRight } from 'lodash'

import type { ModernAiProviderConfig } from '../aiCore/index_new'
import AiProviderNew from '../aiCore/index_new'
import {
  // getAssistantProvider,
  // getAssistantSettings,
  getDefaultAssistant,
  getDefaultModel,
  getProviderByModel,
  getQuickModel
} from './AssistantService'
// import { processKnowledgeSearch } from './KnowledgeService'
// import {
//   filterContextMessages,
//   filterEmptyMessages,
//   filterUsefulMessages,
//   filterUserRoleStartMessages
// } from './MessagesService'
// import WebSearchService from './WebSearchService'

// FIXME: 这里太多重复逻辑，需要重构

const logger = loggerService.withContext('ApiService')

export async function fetchMcpTools(assistant: Assistant) {
  // Get MCP tools (Fix duplicate declaration)
  let mcpTools: MCPTool[] = [] // Initialize as empty array
  const allMcpServers = store.getState().mcp.servers || []
  const activedMcpServers = allMcpServers.filter((s) => s.isActive)
  const assistantMcpServers = assistant.mcpServers || []

  const enabledMCPs = activedMcpServers.filter((server) => assistantMcpServers.some((s) => s.id === server.id))

  if (enabledMCPs && enabledMCPs.length > 0) {
    try {
      const toolPromises = enabledMCPs.map(async (mcpServer: MCPServer) => {
        try {
          const tools = await window.api.mcp.listTools(mcpServer)
          return tools.filter((tool: any) => !mcpServer.disabledTools?.includes(tool.name))
        } catch (error) {
          logger.error(`Error fetching tools from MCP server ${mcpServer.name}:`, error as Error)
          return []
        }
      })
      const results = await Promise.allSettled(toolPromises)
      mcpTools = results
        .filter((result): result is PromiseFulfilledResult<MCPTool[]> => result.status === 'fulfilled')
        .map((result) => result.value)
        .flat()
    } catch (toolError) {
      logger.error('Error fetching MCP tools:', toolError as Error)
    }
  }
  return mcpTools
}

export async function fetchChatCompletion({
  messages,
  prompt,
  assistant,
  requestOptions,
  onChunkReceived,
  topicId,
  uiMessages
}: FetchChatCompletionParams) {
  logger.info('fetchChatCompletion called with detailed context', {
    messageCount: messages?.length || 0,
    prompt: prompt,
    assistantId: assistant.id,
    topicId,
    hasTopicId: !!topicId,
    modelId: assistant.model?.id,
    modelName: assistant.model?.name
  })

  // Get base provider and apply API key rotation
  const baseProvider = getProviderByModel(assistant.model || getDefaultModel())
  const providerWithRotatedKey = {
    ...cloneDeep(baseProvider),
    apiKey: getRotatedApiKey(baseProvider)
  }

  const AI = new AiProviderNew(assistant.model || getDefaultModel(), providerWithRotatedKey)
  const provider = AI.getActualProvider()

  const mcpTools: MCPTool[] = []
  onChunkReceived({ type: ChunkType.LLM_RESPONSE_CREATED })

  if (isPromptToolUse(assistant) || isSupportedToolUse(assistant)) {
    mcpTools.push(...(await fetchMcpTools(assistant)))
  }
  if (prompt) {
    messages = [
      {
        role: 'user',
        content: prompt
      }
    ]
  }

  // 使用 transformParameters 模块构建参数
  const {
    params: aiSdkParams,
    modelId,
    capabilities,
    webSearchPluginConfig
  } = await buildStreamTextParams(messages, assistant, provider, {
    mcpTools: mcpTools,
    webSearchProviderId: assistant.webSearchProviderId,
    requestOptions
  })

  // Safely fallback to prompt tool use when function calling is not supported by model.
  const usePromptToolUse =
    isPromptToolUse(assistant) || (isToolUseModeFunction(assistant) && !isFunctionCallingModel(assistant.model))

  const middlewareConfig: AiSdkMiddlewareConfig = {
    streamOutput: assistant.settings?.streamOutput ?? true,
    onChunk: onChunkReceived,
    model: assistant.model,
    enableReasoning: capabilities.enableReasoning,
    isPromptToolUse: usePromptToolUse,
    isSupportedToolUse: isSupportedToolUse(assistant),
    isImageGenerationEndpoint: isDedicatedImageGenerationModel(assistant.model || getDefaultModel()),
    webSearchPluginConfig: webSearchPluginConfig,
    enableWebSearch: capabilities.enableWebSearch,
    enableGenerateImage: capabilities.enableGenerateImage,
    enableUrlContext: capabilities.enableUrlContext,
    mcpTools,
    uiMessages,
    knowledgeRecognition: assistant.knowledgeRecognition
  }

  // --- Call AI Completions ---
  await AI.completions(modelId, aiSdkParams, {
    ...middlewareConfig,
    assistant,
    topicId,
    callType: 'chat',
    uiMessages
  })
}

export async function fetchMessagesSummary({ messages, assistant }: { messages: Message[]; assistant: Assistant }) {
  let prompt = (getStoreSetting('topicNamingPrompt') as string) || i18n.t('prompts.title')
  const model = getQuickModel() || assistant?.model || getDefaultModel()

  if (prompt && containsSupportedVariables(prompt)) {
    prompt = await replacePromptVariables(prompt, model.name)
  }

  // 总结上下文总是取最后5条消息
  const contextMessages = takeRight(messages, 5)
  const provider = getProviderByModel(model)

  if (!hasApiKey(provider)) {
    return null
  }

  // Apply API key rotation
  const providerWithRotatedKey = {
    ...cloneDeep(provider),
    apiKey: getRotatedApiKey(provider)
  }

  const AI = new AiProviderNew(model, providerWithRotatedKey)

  const topicId = messages?.find((message) => message.topicId)?.topicId || ''

  // LLM对多条消息的总结有问题，用单条结构化的消息表示会话内容会更好
  const structredMessages = contextMessages.map((message) => {
    const structredMessage = {
      role: message.role,
      mainText: purifyMarkdownImages(getMainTextContent(message))
    }

    // 让LLM知道消息中包含的文件，但只提供文件名
    // 对助手消息而言，没有提供工具调用结果等更多信息，仅提供文本上下文。
    const fileBlocks = findFileBlocks(message)
    let fileList: Array<string> = []
    if (fileBlocks.length && fileBlocks.length > 0) {
      fileList = fileBlocks.map((fileBlock) => fileBlock.file.origin_name)
    }
    return {
      ...structredMessage,
      files: fileList.length > 0 ? fileList : undefined
    }
  })
  const conversation = JSON.stringify(structredMessages)

  // // 复制 assistant 对象，并强制关闭思考预算
  // const summaryAssistant = {
  //   ...assistant,
  //   settings: {
  //     ...assistant.settings,
  //     reasoning_effort: undefined,
  //     qwenThinkMode: false
  //   }
  // }
  const summaryAssistant = {
    ...assistant,
    settings: {
      ...assistant.settings,
      reasoning_effort: undefined,
      qwenThinkMode: false
    },
    prompt,
    model
  }

  const llmMessages = {
    system: prompt,
    prompt: conversation
  }

  const middlewareConfig: AiSdkMiddlewareConfig = {
    streamOutput: false,
    enableReasoning: false,
    isPromptToolUse: false,
    isSupportedToolUse: false,
    isImageGenerationEndpoint: false,
    enableWebSearch: false,
    enableGenerateImage: false,
    enableUrlContext: false,
    mcpTools: []
  }
  try {
    // 从 messages 中找到有 traceId 的助手消息，用于绑定现有 trace
    const messageWithTrace = messages.find((m) => m.role === 'assistant' && m.traceId)

    if (messageWithTrace && messageWithTrace.traceId) {
      // 导入并调用 appendTrace 来绑定现有 trace，传入summary使用的模型名
      const { appendTrace } = await import('@renderer/services/SpanManagerService')
      await appendTrace({ topicId, traceId: messageWithTrace.traceId, model })
    }

    const { getText } = await AI.completions(model.id, llmMessages, {
      ...middlewareConfig,
      assistant: summaryAssistant,
      topicId,
      callType: 'summary'
    })
    const text = getText()
    return removeSpecialCharactersForTopicName(text) || null
  } catch (error: any) {
    return null
  }
}

export async function fetchNoteSummary({ content, assistant }: { content: string; assistant?: Assistant }) {
  let prompt = (getStoreSetting('topicNamingPrompt') as string) || i18n.t('prompts.title')
  const resolvedAssistant = assistant || getDefaultAssistant()
  const model = getQuickModel() || resolvedAssistant.model || getDefaultModel()

  if (prompt && containsSupportedVariables(prompt)) {
    prompt = await replacePromptVariables(prompt, model.name)
  }

  const provider = getProviderByModel(model)

  if (!hasApiKey(provider)) {
    return null
  }

  // Apply API key rotation
  const providerWithRotatedKey = {
    ...cloneDeep(provider),
    apiKey: getRotatedApiKey(provider)
  }

  const AI = new AiProviderNew(model, providerWithRotatedKey)

  // only 2000 char and no images
  const truncatedContent = content.substring(0, 2000)
  const purifiedContent = purifyMarkdownImages(truncatedContent)

  const summaryAssistant = {
    ...resolvedAssistant,
    settings: {
      ...resolvedAssistant.settings,
      reasoning_effort: undefined,
      qwenThinkMode: false
    },
    prompt,
    model
  }

  const llmMessages = {
    system: prompt,
    prompt: purifiedContent
  }

  const middlewareConfig: AiSdkMiddlewareConfig = {
    streamOutput: false,
    enableReasoning: false,
    isPromptToolUse: false,
    isSupportedToolUse: false,
    isImageGenerationEndpoint: false,
    enableWebSearch: false,
    enableGenerateImage: false,
    enableUrlContext: false,
    mcpTools: []
  }

  try {
    const { getText } = await AI.completions(model.id, llmMessages, {
      ...middlewareConfig,
      assistant: summaryAssistant,
      callType: 'summary'
    })
    const text = getText()
    return removeSpecialCharactersForTopicName(text) || null
  } catch (error: any) {
    return null
  }
}

// export async function fetchSearchSummary({ messages, assistant }: { messages: Message[]; assistant: Assistant }) {
//   const model = getQuickModel() || assistant.model || getDefaultModel()
//   const provider = getProviderByModel(model)

//   if (!hasApiKey(provider)) {
//     return null
//   }

//   const topicId = messages?.find((message) => message.topicId)?.topicId || undefined

//   const AI = new AiProvider(provider)

//   const params: CompletionsParams = {
//     callType: 'search',
//     messages: messages,
//     assistant,
//     streamOutput: false,
//     topicId
//   }

//   return await AI.completionsForTrace(params)
// }

export async function fetchGenerate({
  prompt,
  content,
  model
}: {
  prompt: string
  content: string
  model?: Model
}): Promise<string> {
  if (!model) {
    model = getDefaultModel()
  }
  const provider = getProviderByModel(model)

  if (!hasApiKey(provider)) {
    return ''
  }

  // Apply API key rotation
  const providerWithRotatedKey = {
    ...cloneDeep(provider),
    apiKey: getRotatedApiKey(provider)
  }

  const AI = new AiProviderNew(model, providerWithRotatedKey)

  const assistant = getDefaultAssistant()
  assistant.model = model
  assistant.prompt = prompt

  // const params: CompletionsParams = {
  //   callType: 'generate',
  //   messages: content,
  //   assistant,
  //   streamOutput: false
  // }

  const middlewareConfig: AiSdkMiddlewareConfig = {
    streamOutput: assistant.settings?.streamOutput ?? false,
    enableReasoning: false,
    isPromptToolUse: false,
    isSupportedToolUse: false,
    isImageGenerationEndpoint: false,
    enableWebSearch: false,
    enableGenerateImage: false,
    enableUrlContext: false
  }

  try {
    const result = await AI.completions(
      model.id,
      {
        system: prompt,
        prompt: content
      },
      {
        ...middlewareConfig,
        assistant,
        callType: 'generate'
      }
    )
    return result.getText() || ''
  } catch (error: any) {
    return ''
  }
}

export function hasApiKey(provider: Provider) {
  if (!provider) return false
  if (provider.id === 'cherryai') return true
  if (
    (isSystemProvider(provider) && NOT_SUPPORT_API_KEY_PROVIDERS.includes(provider.id)) ||
    NOT_SUPPORT_API_KEY_PROVIDER_TYPES.includes(provider.type)
  )
    return true
  return !isEmpty(provider.apiKey)
}

/**
 * Get rotated API key for providers that support multiple keys
 * Returns empty string for providers that don't require API keys
 */
function getRotatedApiKey(provider: Provider): string {
  // Handle providers that don't require API keys
  if (!provider.apiKey || provider.apiKey.trim() === '') {
    return ''
  }

  const keys = provider.apiKey
    .split(',')
    .map((key) => key.trim())
    .filter(Boolean)

  if (keys.length === 0) {
    return ''
  }

  const keyName = `provider:${provider.id}:last_used_key`

  // If only one key, return it directly
  if (keys.length === 1) {
    return keys[0]
  }

  const lastUsedKey = window.keyv.get(keyName)
  if (!lastUsedKey) {
    window.keyv.set(keyName, keys[0])
    return keys[0]
  }

  const currentIndex = keys.indexOf(lastUsedKey)

  // Log when the last used key is no longer in the list
  if (currentIndex === -1) {
    logger.debug('Last used API key no longer found in provider keys, falling back to first key', {
      providerId: provider.id,
      lastUsedKey: lastUsedKey.substring(0, 8) + '...' // Only log first 8 chars for security
    })
  }

  const nextIndex = (currentIndex + 1) % keys.length
  const nextKey = keys[nextIndex]
  window.keyv.set(keyName, nextKey)

  return nextKey
}

<<<<<<< HEAD
export async function fetchModels(provider: Provider): Promise<SdkModel[]> {
  // Apply API key rotation
  const providerWithRotatedKey = {
    ...cloneDeep(provider),
    apiKey: getRotatedApiKey(provider)
  }

  const AI = new AiProviderNew(providerWithRotatedKey)
=======
export async function fetchModels(provider: Provider): Promise<Model[]> {
  const AI = new AiProviderNew(provider)
>>>>>>> a566cd65

  try {
    return await AI.models()
  } catch (error) {
    logger.error('Failed to fetch models from provider', {
      providerId: provider.id,
      providerName: provider.name,
      error: error as Error
    })
    return []
  }
}

export function checkApiProvider(provider: Provider): void {
  const isExcludedProvider =
    (isSystemProvider(provider) && NOT_SUPPORT_API_KEY_PROVIDERS.includes(provider.id)) ||
    NOT_SUPPORT_API_KEY_PROVIDER_TYPES.includes(provider.type)

  if (!isExcludedProvider) {
    if (!provider.apiKey) {
      window.toast.error(i18n.t('message.error.enter.api.label'))
      throw new Error(i18n.t('message.error.enter.api.label'))
    }
  }

  if (!provider.apiHost && provider.type !== 'vertexai') {
    window.toast.error(i18n.t('message.error.enter.api.host'))
    throw new Error(i18n.t('message.error.enter.api.host'))
  }

  if (isEmpty(provider.models)) {
    window.toast.error(i18n.t('message.error.enter.model'))
    throw new Error(i18n.t('message.error.enter.model'))
  }
}

export async function checkApi(provider: Provider, model: Model, timeout = 15000): Promise<void> {
  checkApiProvider(provider)

  const ai = new AiProviderNew(model, provider)

  const assistant = getDefaultAssistant()
  assistant.model = model
  assistant.prompt = 'test' // 避免部分 provider 空系统提示词会报错

  if (isEmbeddingModel(model)) {
    // race 超时 15s
    logger.silly("it's a embedding model")
    const timerPromise = new Promise((_, reject) => setTimeout(() => reject('Timeout'), timeout))
    await Promise.race([ai.getEmbeddingDimensions(model), timerPromise])
  } else {
    const abortId = uuid()
    const signal = readyToAbort(abortId)
    let streamError: ResponseError | undefined
    const params: StreamTextParams = {
      system: assistant.prompt,
      prompt: 'hi',
      abortSignal: signal
    }
    const config: ModernAiProviderConfig = {
      streamOutput: true,
      enableReasoning: false,
      isSupportedToolUse: false,
      isImageGenerationEndpoint: false,
      enableWebSearch: false,
      enableGenerateImage: false,
      isPromptToolUse: false,
      enableUrlContext: false,
      assistant,
      callType: 'check',
      onChunk: (chunk: Chunk) => {
        if (chunk.type === ChunkType.ERROR) {
          streamError = chunk.error
        } else {
          abortCompletion(abortId)
        }
      }
    }

    try {
      await ai.completions(model.id, params, config)
    } catch (e) {
      if (!isAbortError(e) && !isAbortError(streamError)) {
        throw streamError ?? e
      }
    }
  }
}

export async function checkModel(provider: Provider, model: Model, timeout = 15000): Promise<{ latency: number }> {
  const startTime = performance.now()
  await checkApi(provider, model, timeout)
  return { latency: performance.now() - startTime }
}<|MERGE_RESOLUTION|>--- conflicted
+++ resolved
@@ -490,8 +490,7 @@
   return nextKey
 }
 
-<<<<<<< HEAD
-export async function fetchModels(provider: Provider): Promise<SdkModel[]> {
+export async function fetchModels(provider: Provider): Promise<Model[]> {
   // Apply API key rotation
   const providerWithRotatedKey = {
     ...cloneDeep(provider),
@@ -499,10 +498,6 @@
   }
 
   const AI = new AiProviderNew(providerWithRotatedKey)
-=======
-export async function fetchModels(provider: Provider): Promise<Model[]> {
-  const AI = new AiProviderNew(provider)
->>>>>>> a566cd65
 
   try {
     return await AI.models()

import { getOpenAIWebSearchParams } from '@renderer/config/models'
import i18n from '@renderer/i18n'
import store from '@renderer/store'
import { setGenerating } from '@renderer/store/runtime'
import { Assistant, Message, Model, Provider, Suggestion } from '@renderer/types'
import { addAbortController } from '@renderer/utils/abortController'
import { formatMessageError } from '@renderer/utils/error'
import { findLast, isEmpty } from 'lodash'

import AiProvider from '../providers/AiProvider'
import {
  getAssistantProvider,
  getDefaultModel,
  getProviderByModel,
  getTopNamingModel,
  getTranslateModel
} from './AssistantService'
import { EVENT_NAMES, EventEmitter } from './EventService'
import { filterMessages, filterUsefulMessages } from './MessagesService'
import { estimateMessagesUsage } from './TokenService'
import WebSearchService from './WebSearchService'
export async function fetchChatCompletion({
  message,
  messages,
  assistant,
  onResponse
}: {
  message: Message
  messages: Message[]
  assistant: Assistant
  onResponse: (message: Message) => void
}) {
  window.keyv.set(EVENT_NAMES.CHAT_COMPLETION_PAUSED, false)

  const provider = getAssistantProvider(assistant)
  const AI = new AiProvider(provider)

  store.dispatch(setGenerating(true))

  onResponse({ ...message })

  const pauseFn = (message: Message) => {
    message.status = 'paused'
    EventEmitter.emit(EVENT_NAMES.RECEIVE_MESSAGE, message)
    store.dispatch(setGenerating(false))
    onResponse({ ...message, status: 'paused' })
  }

  addAbortController(message.askId ?? message.id, pauseFn.bind(null, message))

  try {
    let _messages: Message[] = []
    let isFirstChunk = true

    // Search web
    if (WebSearchService.isWebSearchEnabled() && assistant.enableWebSearch && assistant.model) {
      const webSearchParams = getOpenAIWebSearchParams(assistant, assistant.model)

      if (isEmpty(webSearchParams)) {
        const lastMessage = findLast(messages, (m) => m.role === 'user')
        const hasKnowledgeBase = !isEmpty(lastMessage?.knowledgeBaseIds)
        if (lastMessage) {
          if (hasKnowledgeBase) {
            window.message.info({
              content: i18n.t('message.ignore.knowledge.base'),
              key: 'knowledge-base-no-match-info'
            })
          }
          onResponse({ ...message, status: 'searching' })
          const webSearch = await WebSearchService.search(lastMessage.content)
          message.metadata = {
            ...message.metadata,
            tavily: webSearch
          }
          window.keyv.set(`web-search-${lastMessage?.id}`, webSearch)
        }
      }
    }

    const allMCPTools = await window.api.mcp.listTools()
<<<<<<< HEAD
    if (allMCPTools.length > 0) {
      console.log('Available MCP tools:', allMCPTools)
    }
=======
>>>>>>> e656db77
    await AI.completions({
      messages: filterUsefulMessages(messages),
      assistant,
      onFilterMessages: (messages) => (_messages = messages),
      onChunk: ({ text, reasoning_content, usage, metrics, search, citations }) => {
        message.content = message.content + text || ''
        message.usage = usage
        message.metrics = metrics

        if (reasoning_content) {
          message.reasoning_content = (message.reasoning_content || '') + reasoning_content
        }

        if (search) {
          message.metadata = { ...message.metadata, groundingMetadata: search }
        }

        // Handle citations from Perplexity API
        if (isFirstChunk && citations) {
          message.metadata = {
            ...message.metadata,
            citations
          }
          isFirstChunk = false
        }

        onResponse({ ...message, status: 'pending' })
      },
      mcpTools: allMCPTools
    })

    message.status = 'success'

    if (!message.usage || !message?.usage?.completion_tokens) {
      message.usage = await estimateMessagesUsage({
        assistant,
        messages: [..._messages, message]
      })
      // Set metrics.completion_tokens
      if (message.metrics && message?.usage?.completion_tokens) {
        if (!message.metrics?.completion_tokens) {
          message.metrics.completion_tokens = message.usage.completion_tokens
        }
      }
    }
  } catch (error: any) {
    message.status = 'error'
    message.error = formatMessageError(error)
  }

  // Update message status
  message.status = window.keyv.get(EVENT_NAMES.CHAT_COMPLETION_PAUSED) ? 'paused' : message.status

  // Emit chat completion event
  EventEmitter.emit(EVENT_NAMES.RECEIVE_MESSAGE, message)
  onResponse(message)

  // Reset generating state
  store.dispatch(setGenerating(false))

  return message
}

interface FetchTranslateProps {
  message: Message
  assistant: Assistant
  onResponse?: (text: string) => void
}

export async function fetchTranslate({ message, assistant, onResponse }: FetchTranslateProps) {
  const model = getTranslateModel()

  if (!model) {
    return ''
  }

  const provider = getProviderByModel(model)

  if (!hasApiKey(provider)) {
    return ''
  }

  const AI = new AiProvider(provider)

  try {
    return await AI.translate(message, assistant, onResponse)
  } catch (error: any) {
    return ''
  }
}

export async function fetchMessagesSummary({ messages, assistant }: { messages: Message[]; assistant: Assistant }) {
  const model = getTopNamingModel() || assistant.model || getDefaultModel()
  const provider = getProviderByModel(model)

  if (!hasApiKey(provider)) {
    return null
  }

  const AI = new AiProvider(provider)

  try {
    return await AI.summaries(filterMessages(messages), assistant)
  } catch (error: any) {
    return null
  }
}

export async function fetchGenerate({ prompt, content }: { prompt: string; content: string }): Promise<string> {
  const model = getDefaultModel()
  const provider = getProviderByModel(model)

  if (!hasApiKey(provider)) {
    return ''
  }

  const AI = new AiProvider(provider)

  try {
    return await AI.generateText({ prompt, content })
  } catch (error: any) {
    return ''
  }
}

export async function fetchSuggestions({
  messages,
  assistant
}: {
  messages: Message[]
  assistant: Assistant
}): Promise<Suggestion[]> {
  const model = assistant.model

  if (!model) {
    return []
  }

  if (model.owned_by !== 'graphrag') {
    return []
  }

  if (model.id.endsWith('global')) {
    return []
  }

  const provider = getAssistantProvider(assistant)
  const AI = new AiProvider(provider)

  try {
    return await AI.suggestions(filterMessages(messages), assistant)
  } catch (error: any) {
    return []
  }
}

export async function checkApi(provider: Provider, model: Model) {
  const key = 'api-check'
  const style = { marginTop: '3vh' }

  if (provider.id !== 'ollama' && provider.id !== 'lmstudio') {
    if (!provider.apiKey) {
      window.message.error({ content: i18n.t('message.error.enter.api.key'), key, style })
      return {
        valid: false,
        error: new Error(i18n.t('message.error.enter.api.key'))
      }
    }
  }

  if (!provider.apiHost) {
    window.message.error({ content: i18n.t('message.error.enter.api.host'), key, style })
    return {
      valid: false,
      error: new Error('message.error.enter.api.host')
    }
  }

  if (isEmpty(provider.models)) {
    window.message.error({ content: i18n.t('message.error.enter.model'), key, style })
    return {
      valid: false,
      error: new Error('message.error.enter.model')
    }
  }

  const AI = new AiProvider(provider)

  const { valid, error } = await AI.check(model)

  return {
    valid,
    error
  }
}

function hasApiKey(provider: Provider) {
  if (!provider) return false
  if (provider.id === 'ollama' || provider.id === 'lmstudio') return true
  return !isEmpty(provider.apiKey)
}

export async function fetchModels(provider: Provider) {
  const AI = new AiProvider(provider)

  try {
    return await AI.models()
  } catch (error) {
    return []
  }
}<|MERGE_RESOLUTION|>--- conflicted
+++ resolved
@@ -78,12 +78,6 @@
     }
 
     const allMCPTools = await window.api.mcp.listTools()
-<<<<<<< HEAD
-    if (allMCPTools.length > 0) {
-      console.log('Available MCP tools:', allMCPTools)
-    }
-=======
->>>>>>> e656db77
     await AI.completions({
       messages: filterUsefulMessages(messages),
       assistant,

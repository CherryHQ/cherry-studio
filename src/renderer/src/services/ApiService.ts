--- conflicted
+++ resolved
@@ -2,33 +2,11 @@
  * 职责：提供原子化的、无状态的API调用函数
  */
 import { loggerService } from '@logger'
-<<<<<<< HEAD
 import AiProvider from '@renderer/aiCore'
 import { CompletionsParams } from '@renderer/aiCore/legacy/middleware/schemas'
 import { AiSdkMiddlewareConfig } from '@renderer/aiCore/middleware/AiSdkMiddlewareBuilder'
 import { buildStreamTextParams } from '@renderer/aiCore/prepareParams'
 import { isDedicatedImageGenerationModel, isEmbeddingModel } from '@renderer/config/models'
-=======
-import { CompletionsParams } from '@renderer/aiCore/middleware/schemas'
-import { SYSTEM_PROMPT_THRESHOLD } from '@renderer/config/constant'
-import {
-  isEmbeddingModel,
-  isGenerateImageModel,
-  isOpenRouterBuiltInWebSearchModel,
-  isQwenMTModel,
-  isReasoningModel,
-  isSupportedReasoningEffortModel,
-  isSupportedThinkingTokenModel,
-  isWebSearchModel
-} from '@renderer/config/models'
-import {
-  LANG_DETECT_PROMPT,
-  SEARCH_SUMMARY_PROMPT,
-  SEARCH_SUMMARY_PROMPT_KNOWLEDGE_ONLY,
-  SEARCH_SUMMARY_PROMPT_WEB_ONLY
-} from '@renderer/config/prompts'
-import { getModel } from '@renderer/hooks/useModel'
->>>>>>> f153f77a
 import { getStoreSetting } from '@renderer/hooks/useSettings'
 import i18n from '@renderer/i18n'
 import store from '@renderer/store'
@@ -41,13 +19,8 @@
 import { removeSpecialCharactersForTopicName, uuid } from '@renderer/utils'
 import { abortCompletion, readyToAbort } from '@renderer/utils/abortController'
 import { isAbortError } from '@renderer/utils/error'
-<<<<<<< HEAD
+import { purifyMarkdownImages } from '@renderer/utils/markdown'
 import { isPromptToolUse, isSupportedToolUse } from '@renderer/utils/mcp-tools'
-=======
-import { extractInfoFromXML, ExtractResults } from '@renderer/utils/extract'
-import { purifyMarkdownImages } from '@renderer/utils/markdown'
-import { filterAdjacentUserMessaegs, filterLastAssistantMessage } from '@renderer/utils/messageUtils/filters'
->>>>>>> f153f77a
 import { findFileBlocks, getMainTextContent } from '@renderer/utils/messageUtils/find'
 import { containsSupportedVariables, replacePromptVariables } from '@renderer/utils/prompt'
 import { isEmpty, takeRight } from 'lodash'
@@ -72,33 +45,9 @@
 
 const logger = loggerService.withContext('ApiService')
 
-<<<<<<< HEAD
 export async function fetchMcpTools(assistant: Assistant) {
   // Get MCP tools (Fix duplicate declaration)
   let mcpTools: MCPTool[] = [] // Initialize as empty array
-=======
-// TODO：考虑拆开
-async function fetchExternalTool(
-  lastUserMessage: Message,
-  assistant: Assistant,
-  onChunkReceived: (chunk: Chunk) => void,
-  lastAnswer?: Message
-): Promise<ExternalToolResult> {
-  // 可能会有重复？
-  const knowledgeBaseIds = assistant.knowledge_bases?.map((base) => base.id)
-  const hasKnowledgeBase = !isEmpty(knowledgeBaseIds)
-  const knowledgeRecognition = assistant.knowledgeRecognition || 'off'
-  const webSearchProvider = WebSearchService.getWebSearchProvider(assistant.webSearchProviderId)
-
-  // 使用外部搜索工具
-  const shouldWebSearch = !!assistant.webSearchProviderId && webSearchProvider !== null
-  const shouldKnowledgeSearch = hasKnowledgeBase
-  const globalMemoryEnabled = selectGlobalMemoryEnabled(store.getState())
-  const shouldSearchMemory = globalMemoryEnabled && assistant.enableMemory
-
-  // 获取 MCP 工具
-  let mcpTools: MCPTool[] = []
->>>>>>> f153f77a
   const allMcpServers = store.getState().mcp.servers || []
   const activedMcpServers = allMcpServers.filter((s) => s.isActive)
   const assistantMcpServers = assistant.mcpServers || []
@@ -132,7 +81,6 @@
   messages,
   prompt,
   assistant,
-<<<<<<< HEAD
   options,
   onChunkReceived,
   topicId
@@ -148,91 +96,6 @@
   })
   const AI = new AiProviderNew(assistant.model || getDefaultModel())
   const provider = AI.getActualProvider()
-=======
-  onChunkReceived
-}: {
-  messages: Message[]
-  assistant: Assistant
-  onChunkReceived: (chunk: Chunk) => void
-  // TODO
-  // onChunkStatus: (status: 'searching' | 'processing' | 'success' | 'error') => void
-}) {
-  logger.debug('fetchChatCompletion', messages, assistant)
-
-  if (assistant.prompt && containsSupportedVariables(assistant.prompt)) {
-    assistant.prompt = await replacePromptVariables(assistant.prompt, assistant.model?.name)
-  }
-
-  const provider = getAssistantProvider(assistant)
-  const AI = new AiProvider(provider)
-
-  // Make sure that 'Clear Context' works for all scenarios including external tool and normal chat.
-  const filteredMessages1 = filterAfterContextClearMessages(messages)
-
-  const lastUserMessage = findLast(messages, (m) => m.role === 'user')
-  const lastAnswer = findLast(messages, (m) => m.role === 'assistant')
-  if (!lastUserMessage) {
-    logger.error('fetchChatCompletion returning early: Missing lastUserMessage or lastAnswer')
-    return
-  }
-  // try {
-  // NOTE: The search results are NOT added to the messages sent to the AI here.
-  // They will be retrieved and used by the messageThunk later to create CitationBlocks.
-  const { mcpTools } = await fetchExternalTool(lastUserMessage, assistant, onChunkReceived, lastAnswer)
-  const model = assistant.model || getDefaultModel()
-
-  const { maxTokens, contextCount } = getAssistantSettings(assistant)
-
-  const filteredMessages2 = filterUsefulMessages(filteredMessages1)
-
-  const filteredMessages3 = filterLastAssistantMessage(filteredMessages2)
-
-  const filteredMessages4 = filterAdjacentUserMessaegs(filteredMessages3)
-
-  let _messages = filterUserRoleStartMessages(
-    filterEmptyMessages(filterAfterContextClearMessages(takeRight(filteredMessages4, contextCount + 2))) // 取原来几个provider的最大值
-  )
-
-  // Fallback: ensure at least the last user message is present to avoid empty payloads
-  if ((!_messages || _messages.length === 0) && lastUserMessage) {
-    _messages = [lastUserMessage]
-  }
-
-  // FIXME: qwen3即使关闭思考仍然会导致enableReasoning的结果为true
-  const enableReasoning =
-    ((isSupportedThinkingTokenModel(model) || isSupportedReasoningEffortModel(model)) &&
-      assistant.settings?.reasoning_effort !== undefined) ||
-    (isReasoningModel(model) && (!isSupportedThinkingTokenModel(model) || !isSupportedReasoningEffortModel(model)))
-
-  // NOTE：assistant.enableWebSearch 的语义是是否启用模型内置搜索功能
-  const enableWebSearch =
-    assistant.enableWebSearch ||
-    (assistant.webSearchProviderId && isWebSearchModel(model)) ||
-    isOpenRouterBuiltInWebSearchModel(model) ||
-    model.id.includes('sonar') ||
-    false
-
-  const enableUrlContext = assistant.enableUrlContext || false
-
-  const enableGenerateImage = isGenerateImageModel(model) && assistant.enableGenerateImage
-
-  // --- Call AI Completions ---
-  onChunkReceived({ type: ChunkType.LLM_RESPONSE_CREATED })
-  const completionsParams: CompletionsParams = {
-    callType: 'chat',
-    messages: _messages,
-    assistant,
-    onChunk: onChunkReceived,
-    mcpTools: mcpTools,
-    maxTokens,
-    streamOutput: assistant.settings?.streamOutput || false,
-    enableReasoning,
-    enableWebSearch,
-    enableUrlContext,
-    enableGenerateImage,
-    topicId: lastUserMessage.topicId
-  }
->>>>>>> f153f77a
 
   const mcpTools: MCPTool[] = []
 

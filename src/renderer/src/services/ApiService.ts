import { CompletionsParams } from '@renderer/aiCore/middleware/schemas'
import Logger from '@renderer/config/logger'
import {
  isEmbeddingModel,
  isGenerateImageModel,
  isOpenRouterBuiltInWebSearchModel,
  isReasoningModel,
  isSupportedDisableGenerationModel,
  isSupportedReasoningEffortModel,
  isSupportedThinkingTokenModel,
  isWebSearchModel
} from '@renderer/config/models'
import {
  SEARCH_SUMMARY_PROMPT,
  SEARCH_SUMMARY_PROMPT_KNOWLEDGE_ONLY,
  SEARCH_SUMMARY_PROMPT_WEB_ONLY
} from '@renderer/config/prompts'
import { getStoreSetting } from '@renderer/hooks/useSettings'
import i18n from '@renderer/i18n'
import { currentSpan, withSpanResult } from '@renderer/services/SpanManagerService'
import {
  Assistant,
  ExternalToolResult,
  KnowledgeReference,
  MCPTool,
  Model,
  Provider,
  WebSearchResponse,
  WebSearchSource
} from '@renderer/types'
import { type Chunk, ChunkType } from '@renderer/types/chunk'
import { Message } from '@renderer/types/newMessage'
import { SdkModel } from '@renderer/types/sdk'
import { removeSpecialCharactersForTopicName } from '@renderer/utils'
import { isAbortError } from '@renderer/utils/error'
import { extractInfoFromXML, ExtractResults } from '@renderer/utils/extract'
import { findFileBlocks, getMainTextContent } from '@renderer/utils/messageUtils/find'
import { findLast, isEmpty, takeRight } from 'lodash'

import AiProvider from '../aiCore'
import store from '../store'
import {
  getAssistantProvider,
  getAssistantSettings,
  getDefaultModel,
  getProviderByModel,
  getTopNamingModel,
  getTranslateModel
} from './AssistantService'
import { getDefaultAssistant } from './AssistantService'
import { processKnowledgeSearch } from './KnowledgeService'
import {
  filterContextMessages,
  filterEmptyMessages,
  filterUsefulMessages,
  filterUserRoleStartMessages
} from './MessagesService'
import WebSearchService from './WebSearchService'

// TODO：考虑拆开
async function fetchExternalTool(
  lastUserMessage: Message,
  assistant: Assistant,
  onChunkReceived: (chunk: Chunk) => void,
  lastAnswer?: Message
): Promise<ExternalToolResult> {
  // 可能会有重复？
  const knowledgeBaseIds = assistant.knowledge_bases?.map((base) => base.id)
  const hasKnowledgeBase = !isEmpty(knowledgeBaseIds)
  const knowledgeRecognition = assistant.knowledgeRecognition || 'on'
  const webSearchProvider = WebSearchService.getWebSearchProvider(assistant.webSearchProviderId)

  // 使用外部搜索工具
  const shouldWebSearch = !!assistant.webSearchProviderId && webSearchProvider !== null
  const shouldKnowledgeSearch = hasKnowledgeBase

  // 在工具链开始时发送进度通知
  const willUseTools = shouldWebSearch || shouldKnowledgeSearch
  if (willUseTools) {
    onChunkReceived({ type: ChunkType.EXTERNEL_TOOL_IN_PROGRESS })
  }

  // --- Keyword/Question Extraction Function ---
  const extract = async (): Promise<ExtractResults | undefined> => {
    if (!lastUserMessage) return undefined

    // 根据配置决定是否需要提取
    const needWebExtract = shouldWebSearch
    const needKnowledgeExtract = hasKnowledgeBase && knowledgeRecognition === 'on'

    if (!needWebExtract && !needKnowledgeExtract) return undefined

    let prompt: string
    if (needWebExtract && !needKnowledgeExtract) {
      prompt = SEARCH_SUMMARY_PROMPT_WEB_ONLY
    } else if (!needWebExtract && needKnowledgeExtract) {
      prompt = SEARCH_SUMMARY_PROMPT_KNOWLEDGE_ONLY
    } else {
      prompt = SEARCH_SUMMARY_PROMPT
    }

    const summaryAssistant = getDefaultAssistant()
    summaryAssistant.model = assistant.model || getDefaultModel()
    summaryAssistant.prompt = prompt

    try {
      const result = await withSpanResult(
        async (params) => {
          return await fetchSearchSummary(params)
        },
        {
          name: `${summaryAssistant.model.name}.Summary`,
          tag: 'LLM',
          topicId: lastUserMessage.topicId
        },
        {
          messages: lastAnswer ? [lastAnswer, lastUserMessage] : [lastUserMessage],
          assistant: summaryAssistant
        }
      )

      if (!result) return getFallbackResult()

      const extracted = extractInfoFromXML(result.getText())
      // 根据需求过滤结果
      return {
        websearch: needWebExtract ? extracted?.websearch : undefined,
        knowledge: needKnowledgeExtract ? extracted?.knowledge : undefined
      }
    } catch (e: any) {
      console.error('extract error', e)
      if (isAbortError(e)) throw e
      return getFallbackResult()
    }
  }

  const getFallbackResult = (): ExtractResults => {
    const fallbackContent = getMainTextContent(lastUserMessage)
    return {
      websearch: shouldWebSearch ? { question: [fallbackContent || 'search'] } : undefined,
      knowledge: shouldKnowledgeSearch
        ? {
            question: [fallbackContent || 'search'],
            rewrite: fallbackContent
          }
        : undefined
    }
  }

  // --- Web Search Function ---
  const searchTheWeb = async (
    extractResults: ExtractResults | undefined,
    parentSpanId?: string
  ): Promise<WebSearchResponse | undefined> => {
    if (!shouldWebSearch) return

    // Add check for extractResults existence early
    if (!extractResults?.websearch) {
      console.warn('searchTheWeb called without valid extractResults.websearch')
      return
    }

    if (extractResults.websearch.question[0] === 'not_needed') return

    // Add check for assistant.model before using it
    if (!assistant.model) {
      console.warn('searchTheWeb called without assistant.model')
      return undefined
    }

    try {
      // Use the consolidated processWebsearch function
      WebSearchService.createAbortSignal(lastUserMessage.id)
<<<<<<< HEAD
      let safeWebSearchProvider = webSearchProvider
      if (webSearchProvider) {
        safeWebSearchProvider = { ...webSearchProvider, topicId: lastUserMessage.topicId, parentSpanId }
      }
      return {
        results: await WebSearchService.processWebsearch(safeWebSearchProvider!, extractResults),
=======
      const webSearchResponse = await WebSearchService.processWebsearch(
        webSearchProvider!,
        extractResults,
        lastUserMessage.id
      )
      return {
        results: webSearchResponse,
>>>>>>> 7b781921
        source: WebSearchSource.WEBSEARCH
      }
    } catch (error) {
      if (isAbortError(error)) throw error
      console.error('Web search failed:', error)
      return
    }
  }

  // --- Knowledge Base Search Function ---
  const searchKnowledgeBase = async (
    extractResults: ExtractResults | undefined,
    parentSpanId?: string
  ): Promise<KnowledgeReference[] | undefined> => {
    if (!hasKnowledgeBase) return

    // 知识库搜索条件
    let searchCriteria: { question: string[]; rewrite: string }
    if (knowledgeRecognition === 'off') {
      const directContent = getMainTextContent(lastUserMessage)
      searchCriteria = { question: [directContent || 'search'], rewrite: directContent }
    } else {
      // auto mode
      if (!extractResults?.knowledge) {
        console.warn('searchKnowledgeBase: No valid search criteria in auto mode')
        return
      }
      searchCriteria = extractResults.knowledge
    }

    if (searchCriteria.question[0] === 'not_needed') return

    try {
      const tempExtractResults: ExtractResults = {
        websearch: undefined,
        knowledge: searchCriteria
      }
      // Attempt to get knowledgeBaseIds from the main text block
      // NOTE: This assumes knowledgeBaseIds are ONLY on the main text block
      // NOTE: processKnowledgeSearch needs to handle undefined ids gracefully
      // const mainTextBlock = mainTextBlocks
      //   ?.map((blockId) => store.getState().messageBlocks.entities[blockId])
      //   .find((block) => block?.type === MessageBlockType.MAIN_TEXT) as MainTextMessageBlock | undefined
      return await processKnowledgeSearch(tempExtractResults, knowledgeBaseIds, lastUserMessage.topicId, parentSpanId)
    } catch (error) {
      console.error('Knowledge base search failed:', error)
      return
    }
  }

  // --- Execute Extraction and Searches ---
  let extractResults: ExtractResults | undefined

  try {
    // 根据配置决定是否需要提取
    if (shouldWebSearch || hasKnowledgeBase) {
      extractResults = await extract()
      Logger.log('[fetchExternalTool] Extraction results:', extractResults)
    }

    let webSearchResponseFromSearch: WebSearchResponse | undefined
    let knowledgeReferencesFromSearch: KnowledgeReference[] | undefined

    const parentSpanId = currentSpan(lastUserMessage.topicId)?.spanContext().spanId
    // 并行执行搜索
    if (shouldWebSearch || shouldKnowledgeSearch) {
      ;[webSearchResponseFromSearch, knowledgeReferencesFromSearch] = await Promise.all([
        searchTheWeb(extractResults, parentSpanId),
        searchKnowledgeBase(extractResults, parentSpanId)
      ])
    }

    // 存储搜索结果
    if (lastUserMessage) {
      if (webSearchResponseFromSearch) {
        window.keyv.set(`web-search-${lastUserMessage.id}`, webSearchResponseFromSearch)
      }
      if (knowledgeReferencesFromSearch) {
        window.keyv.set(`knowledge-search-${lastUserMessage.id}`, knowledgeReferencesFromSearch)
      }
    }

    // 发送工具执行完成通知
    if (willUseTools) {
      onChunkReceived({
        type: ChunkType.EXTERNEL_TOOL_COMPLETE,
        external_tool: {
          webSearch: webSearchResponseFromSearch,
          knowledge: knowledgeReferencesFromSearch
        }
      })
    }

    // Get MCP tools (Fix duplicate declaration)
    let mcpTools: MCPTool[] = [] // Initialize as empty array
    const allMcpServers = store.getState().mcp.servers || []
    const activedMcpServers = allMcpServers.filter((s) => s.isActive)
    const assistantMcpServers = assistant.mcpServers || []

    const enabledMCPs = activedMcpServers.filter((server) => assistantMcpServers.some((s) => s.id === server.id))

    if (enabledMCPs && enabledMCPs.length > 0) {
      try {
        const spanContext = currentSpan(lastUserMessage.topicId)?.spanContext()
        const toolPromises = enabledMCPs.map<Promise<MCPTool[]>>(async (mcpServer) => {
          try {
            const tools = await window.api.mcp.listTools(mcpServer, spanContext)
            return tools.filter((tool: any) => !mcpServer.disabledTools?.includes(tool.name))
          } catch (error) {
            console.error(`Error fetching tools from MCP server ${mcpServer.name}:`, error)
            return []
          }
        })
        const results = await Promise.allSettled(toolPromises)
        mcpTools = results
          .filter((result): result is PromiseFulfilledResult<MCPTool[]> => result.status === 'fulfilled')
          .map((result) => result.value)
          .flat()
      } catch (toolError) {
        console.error('Error fetching MCP tools:', toolError)
      }
    }

    return { mcpTools }
  } catch (error) {
    if (isAbortError(error)) throw error
    console.error('Tool execution failed:', error)

    // 发送错误状态
    if (willUseTools) {
      onChunkReceived({
        type: ChunkType.EXTERNEL_TOOL_COMPLETE,
        external_tool: {
          webSearch: undefined,
          knowledge: undefined
        }
      })
    }

    return { mcpTools: [] }
  }
}

export async function fetchChatCompletion({
  messages,
  assistant,
  onChunkReceived
}: {
  messages: Message[]
  assistant: Assistant
  onChunkReceived: (chunk: Chunk) => void
  // TODO
  // onChunkStatus: (status: 'searching' | 'processing' | 'success' | 'error') => void
}) {
  console.log('fetchChatCompletion', messages, assistant)

  const provider = getAssistantProvider(assistant)
  const AI = new AiProvider(provider)

  // Make sure that 'Clear Context' works for all scenarios including external tool and normal chat.
  messages = filterContextMessages(messages)

  const lastUserMessage = findLast(messages, (m) => m.role === 'user')
  const lastAnswer = findLast(messages, (m) => m.role === 'assistant')
  if (!lastUserMessage) {
    console.error('fetchChatCompletion returning early: Missing lastUserMessage or lastAnswer')
    return
  }
  // try {
  // NOTE: The search results are NOT added to the messages sent to the AI here.
  // They will be retrieved and used by the messageThunk later to create CitationBlocks.
  const { mcpTools } = await fetchExternalTool(lastUserMessage, assistant, onChunkReceived, lastAnswer)
  const model = assistant.model || getDefaultModel()

  const { maxTokens, contextCount } = getAssistantSettings(assistant)

  const filteredMessages = filterUsefulMessages(messages)

  const _messages = filterUserRoleStartMessages(
    filterEmptyMessages(filterContextMessages(takeRight(filteredMessages, contextCount + 2))) // 取原来几个provider的最大值
  )

  const enableReasoning =
    ((isSupportedThinkingTokenModel(model) || isSupportedReasoningEffortModel(model)) &&
      assistant.settings?.reasoning_effort !== undefined) ||
    (isReasoningModel(model) && (!isSupportedThinkingTokenModel(model) || !isSupportedReasoningEffortModel(model)))

  const enableWebSearch =
    (assistant.enableWebSearch && isWebSearchModel(model)) ||
    isOpenRouterBuiltInWebSearchModel(model) ||
    model.id.includes('sonar') ||
    false

  const enableGenerateImage =
    isGenerateImageModel(model) && (isSupportedDisableGenerationModel(model) ? assistant.enableGenerateImage : true)

  // --- Call AI Completions ---
  onChunkReceived({ type: ChunkType.LLM_RESPONSE_CREATED })
  if (enableWebSearch) {
    onChunkReceived({ type: ChunkType.LLM_WEB_SEARCH_IN_PROGRESS })
  }
  return await withSpanResult(
    async (params, options) => await AI.completions(params, options),
    {
      name: `${model.name}.Chat`,
      tag: 'LLM',
      topicId: lastUserMessage.topicId
    },
    {
      callType: 'chat',
      messages: _messages,
      assistant,
      onChunk: onChunkReceived,
      mcpTools: mcpTools,
      maxTokens,
      streamOutput: assistant.settings?.streamOutput || false,
      enableReasoning,
      enableWebSearch,
      enableGenerateImage,
      topicId: lastUserMessage.topicId
    },
    {
      streamOutput: assistant.settings?.streamOutput || false
    }
  )
}

interface FetchTranslateProps {
  content: string
  assistant: Assistant
  onResponse?: (text: string, isComplete: boolean) => void
}

export async function fetchTranslate({ content, assistant, onResponse }: FetchTranslateProps) {
  const model = getTranslateModel() || assistant.model || getDefaultModel()

  if (!model) {
    throw new Error(i18n.t('error.provider_disabled'))
  }

  const provider = getProviderByModel(model)

  if (!hasApiKey(provider)) {
    throw new Error(i18n.t('error.no_api_key'))
  }

  const isSupportedStreamOutput = () => {
    if (!onResponse) {
      return false
    }
    return true
  }

  const stream = isSupportedStreamOutput()
  const enableReasoning =
    ((isSupportedThinkingTokenModel(model) || isSupportedReasoningEffortModel(model)) &&
      assistant.settings?.reasoning_effort !== undefined) ||
    (isReasoningModel(model) && (!isSupportedThinkingTokenModel(model) || !isSupportedReasoningEffortModel(model)))

  const params: CompletionsParams = {
    callType: 'translate',
    messages: content,
    assistant: { ...assistant, model },
    streamOutput: stream,
    enableReasoning,
    onResponse
  }

  const AI = new AiProvider(provider)

  try {
    return (await AI.completions(params)).getText() || ''
  } catch (error: any) {
    return ''
  }
}

export async function fetchMessagesSummary({ messages, assistant }: { messages: Message[]; assistant: Assistant }) {
  const prompt = (getStoreSetting('topicNamingPrompt') as string) || i18n.t('prompts.title')
  const model = getTopNamingModel() || assistant.model || getDefaultModel()

  // 总结上下文总是取最后5条消息
  const contextMessages = takeRight(messages, 5)

  const provider = getProviderByModel(model)

  if (!hasApiKey(provider)) {
    return null
  }

  const AI = new AiProvider(provider)

  const topicId = messages?.find((message) => message.topicId)?.topicId || undefined

  // LLM对多条消息的总结有问题，用单条结构化的消息表示会话内容会更好
  const structredMessages = contextMessages.map((message) => {
    const structredMessage = {
      role: message.role,
      mainText: getMainTextContent(message)
    }

    // 让LLM知道消息中包含的文件，但只提供文件名
    // 对助手消息而言，没有提供工具调用结果等更多信息，仅提供文本上下文。
    const fileBlocks = findFileBlocks(message)
    let fileList: Array<string> = []
    if (fileBlocks.length && fileBlocks.length > 0) {
      fileList = fileBlocks.map((fileBlock) => fileBlock.file.origin_name)
    }
    return {
      ...structredMessage,
      files: fileList.length > 0 ? fileList : undefined
    }
  })
  const conversation = JSON.stringify(structredMessages)

  // 复制 assistant 对象，并强制关闭思考预算
  const summaryAssistant = {
    ...assistant,
    settings: {
      ...assistant.settings,
      reasoning_effort: undefined,
      qwenThinkMode: false
    }
  }

  const params: CompletionsParams = {
    callType: 'summary',
    messages: conversation,
    assistant: { ...summaryAssistant, prompt, model },
    maxTokens: 1000,
    streamOutput: false,
    topicId,
    enableReasoning: false
  }

  try {
    const { getText } = await withSpanResult(
      async (parameters) => await AI.completions(parameters),
      {
        name: `${model.name}.Summary`,
        tag: 'LLM',
        topicId: topicId
      },
      params
    )
    const text = getText()
    return removeSpecialCharactersForTopicName(text) || null
  } catch (error: any) {
    return null
  }
}

export async function fetchSearchSummary({ messages, assistant }: { messages: Message[]; assistant: Assistant }) {
  const model = assistant.model || getDefaultModel()
  const provider = getProviderByModel(model)

  if (!hasApiKey(provider)) {
    return null
  }

  const topicId = messages?.find((message) => message.topicId)?.topicId || undefined

  const AI = new AiProvider(provider)

  const params: CompletionsParams = {
    callType: 'search',
    messages: messages,
    assistant,
    streamOutput: false,
    topicId
  }

  return await withSpanResult(
    async (parameters) => {
      return await AI.completions(parameters)
    },
    {
      name: `${model.name}.SearchSummary`,
      tag: 'LLM',
      topicId
    },
    params
  )
}

export async function fetchGenerate({ prompt, content }: { prompt: string; content: string }): Promise<string> {
  const model = getDefaultModel()
  const provider = getProviderByModel(model)

  if (!hasApiKey(provider)) {
    return ''
  }

  const AI = new AiProvider(provider)

  const assistant = getDefaultAssistant()
  assistant.model = model
  assistant.prompt = prompt

  const params: CompletionsParams = {
    callType: 'generate',
    messages: content,
    assistant,
    streamOutput: false
  }

  try {
    const result = await AI.completions(params)
    return result.getText() || ''
  } catch (error: any) {
    return ''
  }
}

function hasApiKey(provider: Provider) {
  if (!provider) return false
  if (provider.id === 'ollama' || provider.id === 'lmstudio' || provider.type === 'vertexai') return true
  return !isEmpty(provider.apiKey)
}

export async function fetchModels(provider: Provider): Promise<SdkModel[]> {
  const AI = new AiProvider(provider)

  try {
    return await AI.models()
  } catch (error) {
    return []
  }
}

export const formatApiKeys = (value: string) => {
  return value.replaceAll('，', ',').replaceAll(' ', ',').replaceAll(' ', '').replaceAll('\n', ',')
}

export function checkApiProvider(provider: Provider): void {
  const key = 'api-check'
  const style = { marginTop: '3vh' }

  if (
    provider.id !== 'ollama' &&
    provider.id !== 'lmstudio' &&
    provider.type !== 'vertexai' &&
    provider.id !== 'copilot'
  ) {
    if (!provider.apiKey) {
      window.message.error({ content: i18n.t('message.error.enter.api.key'), key, style })
      throw new Error(i18n.t('message.error.enter.api.key'))
    }
  }

  if (!provider.apiHost && provider.type !== 'vertexai') {
    window.message.error({ content: i18n.t('message.error.enter.api.host'), key, style })
    throw new Error(i18n.t('message.error.enter.api.host'))
  }

  if (isEmpty(provider.models)) {
    window.message.error({ content: i18n.t('message.error.enter.model'), key, style })
    throw new Error(i18n.t('message.error.enter.model'))
  }
}

export async function checkApi(provider: Provider, model: Model): Promise<void> {
  checkApiProvider(provider)

  const ai = new AiProvider(provider)

  const assistant = getDefaultAssistant()
  assistant.model = model
  try {
    if (isEmbeddingModel(model)) {
      await ai.getEmbeddingDimensions(model)
    } else {
      const params: CompletionsParams = {
        callType: 'check',
        messages: 'hi',
        assistant,
        streamOutput: true,
        shouldThrow: true
      }

      // Try streaming check first
      const result = await ai.completions(params)
      if (!result.getText()) {
        throw new Error('No response received')
      }
    }
  } catch (error: any) {
    if (error.message.includes('stream')) {
      const params: CompletionsParams = {
        callType: 'check',
        messages: 'hi',
        assistant,
        streamOutput: false,
        shouldThrow: true
      }
      const result = await ai.completions(params)
      if (!result.getText()) {
        throw new Error('No response received')
      }
    } else {
      throw error
    }
  }
}<|MERGE_RESOLUTION|>--- conflicted
+++ resolved
@@ -171,14 +171,10 @@
     try {
       // Use the consolidated processWebsearch function
       WebSearchService.createAbortSignal(lastUserMessage.id)
-<<<<<<< HEAD
       let safeWebSearchProvider = webSearchProvider
       if (webSearchProvider) {
         safeWebSearchProvider = { ...webSearchProvider, topicId: lastUserMessage.topicId, parentSpanId }
       }
-      return {
-        results: await WebSearchService.processWebsearch(safeWebSearchProvider!, extractResults),
-=======
       const webSearchResponse = await WebSearchService.processWebsearch(
         webSearchProvider!,
         extractResults,
@@ -186,7 +182,6 @@
       )
       return {
         results: webSearchResponse,
->>>>>>> 7b781921
         source: WebSearchSource.WEBSEARCH
       }
     } catch (error) {

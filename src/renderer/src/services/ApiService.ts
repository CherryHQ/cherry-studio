<<<<<<< HEAD
import { getOpenAIWebSearchParams } from '@renderer/config/models'
import { EMOJI_GENERATOR_PROMPT, SEARCH_SUMMARY_PROMPT } from '@renderer/config/prompts'
=======
import {
  getOpenAIWebSearchParams,
  isHunyuanSearchModel,
  isOpenAIWebSearch,
  isZhipuModel
} from '@renderer/config/models'
import { SEARCH_SUMMARY_PROMPT } from '@renderer/config/prompts'
>>>>>>> 18e99dee
import i18n from '@renderer/i18n'
import store from '@renderer/store'
import { setGenerating } from '@renderer/store/runtime'
import { Assistant, MCPTool, Message, Model, Provider, Suggestion, WebSearchResponse } from '@renderer/types'
import { formatMessageError, isAbortError } from '@renderer/utils/error'
import { fetchWebContents } from '@renderer/utils/fetch'
import { withGenerateImage } from '@renderer/utils/formats'
import {
  cleanLinkCommas,
  completeLinks,
  convertLinks,
  convertLinksToHunyuan,
  convertLinksToOpenRouter,
  convertLinksToZhipu,
  extractUrlsFromMarkdown
} from '@renderer/utils/linkConverter'
import { cloneDeep, findLast, isEmpty } from 'lodash'

import AiProvider from '../providers/AiProvider'
import {
  getAssistantProvider,
  getDefaultAssistant,
  getDefaultModel,
  getProviderByModel,
  getTopNamingModel,
  getTranslateModel
} from './AssistantService'
import { EVENT_NAMES, EventEmitter } from './EventService'
import { filterContextMessages, filterMessages, filterUsefulMessages } from './MessagesService'
import { estimateMessagesUsage } from './TokenService'
import WebSearchService from './WebSearchService'

export async function fetchChatCompletion({
  message,
  messages,
  assistant,
  onResponse
}: {
  message: Message
  messages: Message[]
  assistant: Assistant
  onResponse: (message: Message) => void
}) {
  const provider = getAssistantProvider(assistant)
  const webSearchProvider = WebSearchService.getWebSearchProvider()
  const AI = new AiProvider(provider)

  const searchTheWeb = async () => {
    if (WebSearchService.isWebSearchEnabled() && assistant.enableWebSearch && assistant.model) {
      let query = ''
      let webSearchResponse: WebSearchResponse = {
        results: []
      }
      const webSearchParams = getOpenAIWebSearchParams(assistant, assistant.model)
      if (isEmpty(webSearchParams) && !isOpenAIWebSearch(assistant.model)) {
        const lastMessage = findLast(messages, (m) => m.role === 'user')
        const lastAnswer = findLast(messages, (m) => m.role === 'assistant')
        const hasKnowledgeBase = !isEmpty(lastMessage?.knowledgeBaseIds)

        if (lastMessage) {
          if (hasKnowledgeBase) {
            window.message.info({
              content: i18n.t('message.ignore.knowledge.base'),
              key: 'knowledge-base-no-match-info'
            })
          }

          // 更新消息状态为搜索中
          onResponse({ ...message, status: 'searching' })

          try {
            // 等待关键词生成完成
            const searchSummaryAssistant = getDefaultAssistant()
            searchSummaryAssistant.model = assistant.model || getDefaultModel()
            searchSummaryAssistant.prompt = SEARCH_SUMMARY_PROMPT

            // 如果启用搜索增强模式，则使用搜索增强模式
            if (WebSearchService.isEnhanceModeEnabled()) {
              const keywords = await fetchSearchSummary({
                messages: lastAnswer ? [lastAnswer, lastMessage] : [lastMessage],
                assistant: searchSummaryAssistant
              })

              try {
                const result = WebSearchService.extractInfoFromXML(keywords || '')
                if (result.question === 'not_needed') {
                  // 如果不需要搜索，则直接返回
                  console.log('No need to search')
                  return
                } else if (result.question === 'summarize' && result.links && result.links.length > 0) {
                  const contents = await fetchWebContents(result.links)
                  webSearchResponse = {
                    query: 'summaries',
                    results: contents
                  }
                } else {
                  query = result.question
                  webSearchResponse = await WebSearchService.search(webSearchProvider, query)
                }
              } catch (error) {
                console.error('Failed to extract info from XML:', error)
              }
            } else {
              query = lastMessage.content
            }

            // 处理搜索结果
            message.metadata = {
              ...message.metadata,
              webSearch: webSearchResponse
            }

            window.keyv.set(`web-search-${lastMessage?.id}`, webSearchResponse)
          } catch (error) {
            console.error('Web search failed:', error)
          }
        }
      }
    }
  }

  try {
    let _messages: Message[] = []
    let isFirstChunk = true

    // Search web
    await searchTheWeb()

    const lastUserMessage = findLast(messages, (m) => m.role === 'user')
    // Get MCP tools
    const mcpTools: MCPTool[] = []
    const enabledMCPs = lastUserMessage?.enabledMCPs

    if (enabledMCPs && enabledMCPs.length > 0) {
      for (const mcpServer of enabledMCPs) {
        const tools = await window.api.mcp.listTools(mcpServer)
        const availableTools = tools.filter((tool: any) => !mcpServer.disabledTools?.includes(tool.name))
        mcpTools.push(...availableTools)
      }
    }

    await AI.completions({
      messages: filterUsefulMessages(filterContextMessages(messages)),
      assistant,
      onFilterMessages: (messages) => (_messages = messages),
      onChunk: ({
        text,
        reasoning_content,
        usage,
        metrics,
        webSearch,
        search,
        annotations,
        citations,
        mcpToolResponse,
        generateImage
      }) => {
        if (assistant.model) {
          if (isOpenAIWebSearch(assistant.model)) {
            text = convertLinks(text || '', isFirstChunk)
          } else if (assistant.model.provider === 'openrouter' && assistant.enableWebSearch) {
            text = convertLinksToOpenRouter(text || '', isFirstChunk)
          } else if (assistant.enableWebSearch) {
            if (isZhipuModel(assistant.model)) {
              text = convertLinksToZhipu(text || '', isFirstChunk)
            } else if (isHunyuanSearchModel(assistant.model)) {
              text = convertLinksToHunyuan(text || '', webSearch || [], isFirstChunk)
            }
          }
        }
        if (isFirstChunk) {
          isFirstChunk = false
        }
        message.content = message.content + text || ''
        message.usage = usage
        message.metrics = metrics

        if (reasoning_content) {
          message.reasoning_content = (message.reasoning_content || '') + reasoning_content
        }

        if (mcpToolResponse) {
          message.metadata = { ...message.metadata, mcpTools: cloneDeep(mcpToolResponse) }
        }

        if (generateImage && generateImage.images.length > 0) {
          const existingImages = message.metadata?.generateImage?.images || []
          generateImage.images = [...existingImages, ...generateImage.images]
          console.log('generateImage', generateImage)
          message.metadata = {
            ...message.metadata,
            generateImage: generateImage
          }
        }

        // Handle citations from Perplexity API
        if (citations) {
          message.metadata = {
            ...message.metadata,
            citations
          }
        }

        // Handle web search from Gemini
        if (search) {
          message.metadata = { ...message.metadata, groundingMetadata: search }
        }

        // Handle annotations from OpenAI
        if (annotations) {
          message.metadata = {
            ...message.metadata,
            annotations: annotations
          }
        }

        // Handle web search from Zhipu or Hunyuan
        if (webSearch) {
          message.metadata = {
            ...message.metadata,
            webSearchInfo: webSearch
          }
        }

        // Handle citations from Openrouter
        if (assistant.model?.provider === 'openrouter' && assistant.enableWebSearch) {
          const extractedUrls = extractUrlsFromMarkdown(message.content)
          if (extractedUrls.length > 0) {
            message.metadata = {
              ...message.metadata,
              citations: extractedUrls
            }
          }
        }
        if (assistant.enableWebSearch) {
          message.content = cleanLinkCommas(message.content)
          if (webSearch && isZhipuModel(assistant.model)) {
            message.content = completeLinks(message.content, webSearch)
          }
        }

        onResponse({ ...message, status: 'pending' })
      },
      mcpTools: mcpTools
    })

    message.status = 'success'
    message = withGenerateImage(message)

    if (!message.usage || !message?.usage?.completion_tokens) {
      message.usage = await estimateMessagesUsage({
        assistant,
        messages: [..._messages, message]
      })
      // Set metrics.completion_tokens
      if (message.metrics && message?.usage?.completion_tokens) {
        if (!message.metrics?.completion_tokens) {
          message = {
            ...message,
            metrics: {
              ...message.metrics,
              completion_tokens: message.usage.completion_tokens
            }
          }
        }
      }
    }
    // console.log('message', message)
  } catch (error: any) {
    if (isAbortError(error)) {
      message.status = 'paused'
    } else {
      message.status = 'error'
      message.error = formatMessageError(error)
    }
  }

  // Emit chat completion event
  EventEmitter.emit(EVENT_NAMES.RECEIVE_MESSAGE, message)
  onResponse(message)

  // Reset generating state
  store.dispatch(setGenerating(false))
  return message
}

interface FetchTranslateProps {
  message: Message
  assistant: Assistant
  onResponse?: (text: string) => void
}

export async function fetchTranslate({ message, assistant, onResponse }: FetchTranslateProps) {
  const model = getTranslateModel()

  if (!model) {
    throw new Error(i18n.t('error.provider_disabled'))
  }

  const provider = getProviderByModel(model)

  if (!hasApiKey(provider)) {
    throw new Error(i18n.t('error.no_api_key'))
  }

  const AI = new AiProvider(provider)

  try {
    return await AI.translate(message, assistant, onResponse)
  } catch (error: any) {
    return ''
  }
}

export async function fetchMessagesSummary({ messages, assistant }: { messages: Message[]; assistant: Assistant }) {
  const model = getTopNamingModel() || assistant.model || getDefaultModel()
  const provider = getProviderByModel(model)

  if (!hasApiKey(provider)) {
    return null
  }

  const AI = new AiProvider(provider)

  try {
    const text = await AI.summaries(filterMessages(messages), assistant)
    // Remove all quotes from the text
    return text?.replace(/["']/g, '') || null
  } catch (error: any) {
    return null
  }
}

export async function fetchSearchSummary({ messages, assistant }: { messages: Message[]; assistant: Assistant }) {
  const model = assistant.model || getDefaultModel()
  const provider = getProviderByModel(model)

  if (!hasApiKey(provider)) {
    return null
  }

  const AI = new AiProvider(provider)

  try {
    return await AI.summaryForSearch(messages, assistant)
  } catch (error: any) {
    return null
  }
}

export async function fetchGenerate({ prompt, content }: { prompt: string; content: string }): Promise<string> {
  const model = getDefaultModel()
  const provider = getProviderByModel(model)

  if (!hasApiKey(provider)) {
    return ''
  }

  const AI = new AiProvider(provider)

  try {
    return await AI.generateText({ prompt, content })
  } catch (error: any) {
    return ''
  }
}

/**
 * 根据提示词生成emoji表情建议
 * @param prompt 提示词
 * @returns emoji表情
 */
export async function fetchEmojiSuggestion(prompt: string): Promise<string> {
  console.log('🔍fetchEmojiSuggestion被调用，提示词:', prompt)

  // 如果提示词为空，返回默认表情
  if (!prompt || prompt.trim() === '') {
    console.log('⚠️ 提示词为空，使用默认emoji')
    const defaultEmojis = ['🤖', '💡', '✨', '🧠', '📚']
    return defaultEmojis[Math.floor(Math.random() * defaultEmojis.length)]
  }

  try {
    // 尝试使用AI生成emoji
    const model = getDefaultModel()
    console.log('🔍使用模型:', model.id, model.name)
    const provider = getProviderByModel(model)
    console.log('🔍使用提供商:', provider.id, provider.name)

    if (!hasApiKey(provider)) {
      console.log('⚠️API密钥不存在，回退到本地生成')
      // 如果没有API密钥，回退到本地生成方式
      const { generateEmojiFromPrompt } = await import('@renderer/utils')
      return await generateEmojiFromPrompt(prompt)
    }

    console.log('✅开始使用AI生成emoji，提示词:', prompt)
    const AI = new AiProvider(provider)

    // 使用emoji生成提示词
    console.log('📝使用提示模板:', EMOJI_GENERATOR_PROMPT.substring(0, 50) + '...')
    const result = await AI.generateText({
      prompt: EMOJI_GENERATOR_PROMPT,
      content: prompt
    })
    console.log('🔍AI生成原始结果:', result)

    // 从结果中提取emoji
    if (result.includes('Emoji:')) {
      const match = result.match(/Emoji:\s*([^\s]+)/)
      const extractedEmoji = match ? match[1] : result
      console.log('✨提取的emoji:', extractedEmoji)
      return extractedEmoji
    }

    console.log('⚠️无法从AI结果中提取emoji，尝试使用原始结果')
    return result
  } catch (error) {
    console.error('❌Error generating emoji from prompt:', error)
    // 如果生成失败，回退到本地生成方式
    try {
      console.log('🔄AI生成失败，回退到本地生成')
      const { generateEmojiFromPrompt } = await import('@renderer/utils')
      return await generateEmojiFromPrompt(prompt)
    } catch (e) {
      console.error('❌Fallback emoji generation also failed:', e)
      // 如果本地生成也失败，返回默认表情
      console.log('⚠️本地生成也失败，使用默认emoji')
      const defaultEmojis = ['🤖', '💡', '✨', '🧠', '📚']
      return defaultEmojis[Math.floor(Math.random() * defaultEmojis.length)]
    }
  }
}

export async function fetchSuggestions({
  messages,
  assistant
}: {
  messages: Message[]
  assistant: Assistant
}): Promise<Suggestion[]> {
  const model = assistant.model
  if (!model) {
    return []
  }

  if (model.id.endsWith('global')) {
    return []
  }

  const provider = getAssistantProvider(assistant)
  const AI = new AiProvider(provider)

  try {
    return await AI.suggestions(filterMessages(messages), assistant)
  } catch (error: any) {
    return []
  }
}

// Helper function to validate provider's basic settings such as API key, host, and model list
export function checkApiProvider(provider: Provider): {
  valid: boolean
  error: Error | null
} {
  const key = 'api-check'
  const style = { marginTop: '3vh' }

  if (provider.id !== 'ollama' && provider.id !== 'lmstudio') {
    if (!provider.apiKey) {
      window.message.error({ content: i18n.t('message.error.enter.api.key'), key, style })
      return {
        valid: false,
        error: new Error(i18n.t('message.error.enter.api.key'))
      }
    }
  }

  if (!provider.apiHost) {
    window.message.error({ content: i18n.t('message.error.enter.api.host'), key, style })
    return {
      valid: false,
      error: new Error(i18n.t('message.error.enter.api.host'))
    }
  }

  if (isEmpty(provider.models)) {
    window.message.error({ content: i18n.t('message.error.enter.model'), key, style })
    return {
      valid: false,
      error: new Error(i18n.t('message.error.enter.model'))
    }
  }

  return {
    valid: true,
    error: null
  }
}

export async function checkApi(provider: Provider, model: Model) {
  const validation = checkApiProvider(provider)
  if (!validation.valid) {
    return {
      valid: validation.valid,
      error: validation.error
    }
  }

  const AI = new AiProvider(provider)

  const { valid, error } = await AI.check(model)

  return {
    valid,
    error
  }
}

function hasApiKey(provider: Provider) {
  if (!provider) return false
  if (provider.id === 'ollama' || provider.id === 'lmstudio') return true
  return !isEmpty(provider.apiKey)
}

export async function fetchModels(provider: Provider) {
  const AI = new AiProvider(provider)

  try {
    return await AI.models()
  } catch (error) {
    return []
  }
}

/**
 * Format API keys
 * @param value Raw key string
 * @returns Formatted key string
 */
export const formatApiKeys = (value: string) => {
  return value.replaceAll('，', ',').replaceAll(' ', ',').replaceAll(' ', '').replaceAll('\n', ',')
}<|MERGE_RESOLUTION|>--- conflicted
+++ resolved
@@ -1,15 +1,10 @@
-<<<<<<< HEAD
-import { getOpenAIWebSearchParams } from '@renderer/config/models'
-import { EMOJI_GENERATOR_PROMPT, SEARCH_SUMMARY_PROMPT } from '@renderer/config/prompts'
-=======
 import {
   getOpenAIWebSearchParams,
   isHunyuanSearchModel,
   isOpenAIWebSearch,
   isZhipuModel
 } from '@renderer/config/models'
-import { SEARCH_SUMMARY_PROMPT } from '@renderer/config/prompts'
->>>>>>> 18e99dee
+import { EMOJI_GENERATOR_PROMPT, SEARCH_SUMMARY_PROMPT } from '@renderer/config/prompts'
 import i18n from '@renderer/i18n'
 import store from '@renderer/store'
 import { setGenerating } from '@renderer/store/runtime'

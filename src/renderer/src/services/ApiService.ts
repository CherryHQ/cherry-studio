--- conflicted
+++ resolved
@@ -299,7 +299,7 @@
   console.log('fetchChatCompletion', messages, assistant)
 
   const provider = getAssistantProvider(assistant)
-  const AI = await AiProvider.create(provider)
+  const AI = new AiProvider(provider)
 
   // Make sure that 'Clear Context' works for all scenarios including external tool and normal chat.
   messages = filterContextMessages(messages)
@@ -381,9 +381,6 @@
     throw new Error(i18n.t('error.no_api_key'))
   }
 
-<<<<<<< HEAD
-  const AI = await AiProvider.create(provider)
-=======
   const isSupportedStreamOutput = () => {
     if (!onResponse) {
       return false
@@ -407,7 +404,6 @@
   }
 
   const AI = new AiProvider(provider)
->>>>>>> eb650aa5
 
   try {
     return (await AI.completions(params)).getText() || ''
@@ -429,7 +425,7 @@
     return null
   }
 
-  const AI = await AiProvider.create(provider)
+  const AI = new AiProvider(provider)
 
   // LLM对多条消息的总结有问题，用单条结构化的消息表示会话内容会更好
   const structredMessages = contextMessages.map((message) => {
@@ -477,7 +473,7 @@
     return null
   }
 
-  const AI = await AiProvider.create(provider)
+  const AI = new AiProvider(provider)
 
   const params: CompletionsParams = {
     callType: 'search',
@@ -497,7 +493,7 @@
     return ''
   }
 
-  const AI = await AiProvider.create(provider)
+  const AI = new AiProvider(provider)
 
   const assistant = getDefaultAssistant()
   assistant.model = model
@@ -510,12 +506,6 @@
     streamOutput: false
   }
 
-<<<<<<< HEAD
-  const provider = getAssistantProvider(assistant)
-  const AI = await AiProvider.create(provider)
-
-=======
->>>>>>> eb650aa5
   try {
     const result = await AI.completions(params)
     return result.getText() || ''
@@ -530,13 +520,8 @@
   return !isEmpty(provider.apiKey)
 }
 
-<<<<<<< HEAD
-export async function fetchModels(provider: Provider) {
-  const AI = await AiProvider.create(provider)
-=======
 export async function fetchModels(provider: Provider): Promise<SdkModel[]> {
   const AI = new AiProvider(provider)
->>>>>>> eb650aa5
 
   try {
     return await AI.models()
@@ -579,7 +564,7 @@
 export async function checkApi(provider: Provider, model: Model): Promise<void> {
   checkApiProvider(provider)
 
-  const ai = await AiProvider.create(provider)
+  const ai = new AiProvider(provider)
 
   const assistant = getDefaultAssistant()
   assistant.model = model

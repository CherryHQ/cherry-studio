import { CompletionsParams } from '@renderer/aiCore/middleware/schemas'
import Logger from '@renderer/config/logger'
import {
  isEmbeddingModel,
  isGenerateImageModel,
  isOpenRouterBuiltInWebSearchModel,
  isReasoningModel,
  isSupportedDisableGenerationModel,
  isSupportedReasoningEffortModel,
  isSupportedThinkingTokenModel,
  isWebSearchModel
} from '@renderer/config/models'
import {
  SEARCH_SUMMARY_PROMPT,
  SEARCH_SUMMARY_PROMPT_KNOWLEDGE_ONLY,
  SEARCH_SUMMARY_PROMPT_WEB_ONLY
} from '@renderer/config/prompts'
import { getModel } from '@renderer/hooks/useModel'
import { getStoreSetting } from '@renderer/hooks/useSettings'
import i18n from '@renderer/i18n'
<<<<<<< HEAD
import { currentSpan, withSpanResult } from '@renderer/services/SpanManagerService'
=======
import store from '@renderer/store'
import { selectCurrentUserId, selectGlobalMemoryEnabled, selectMemoryConfig } from '@renderer/store/memory'
>>>>>>> 31ee7a2e
import {
  Assistant,
  ExternalToolResult,
  KnowledgeReference,
  MCPTool,
  MemoryItem,
  Model,
  Provider,
  WebSearchResponse,
  WebSearchSource
} from '@renderer/types'
import { type Chunk, ChunkType } from '@renderer/types/chunk'
import { Message } from '@renderer/types/newMessage'
import { SdkModel } from '@renderer/types/sdk'
import { removeSpecialCharactersForTopicName } from '@renderer/utils'
import { isAbortError } from '@renderer/utils/error'
import { extractInfoFromXML, ExtractResults } from '@renderer/utils/extract'
import { findFileBlocks, getMainTextContent } from '@renderer/utils/messageUtils/find'
import { findLast, isEmpty, takeRight } from 'lodash'

import AiProvider from '../aiCore'
import {
  getAssistantProvider,
  getAssistantSettings,
  getDefaultAssistant,
  getDefaultModel,
  getProviderByModel,
  getTopNamingModel,
  getTranslateModel
} from './AssistantService'
import { processKnowledgeSearch } from './KnowledgeService'
import { MemoryProcessor } from './MemoryProcessor'
import {
  filterContextMessages,
  filterEmptyMessages,
  filterUsefulMessages,
  filterUserRoleStartMessages
} from './MessagesService'
import WebSearchService from './WebSearchService'

// TODO：考虑拆开
async function fetchExternalTool(
  lastUserMessage: Message,
  assistant: Assistant,
  onChunkReceived: (chunk: Chunk) => void,
  lastAnswer?: Message
): Promise<ExternalToolResult> {
  // 可能会有重复？
  const knowledgeBaseIds = assistant.knowledge_bases?.map((base) => base.id)
  const hasKnowledgeBase = !isEmpty(knowledgeBaseIds)
  const knowledgeRecognition = assistant.knowledgeRecognition || 'on'
  const webSearchProvider = WebSearchService.getWebSearchProvider(assistant.webSearchProviderId)

  // 使用外部搜索工具
  const shouldWebSearch = !!assistant.webSearchProviderId && webSearchProvider !== null
  const shouldKnowledgeSearch = hasKnowledgeBase
  const globalMemoryEnabled = selectGlobalMemoryEnabled(store.getState())
  const shouldSearchMemory = globalMemoryEnabled && assistant.enableMemory

  // 在工具链开始时发送进度通知
  const willUseTools = shouldWebSearch || shouldKnowledgeSearch
  if (willUseTools) {
    onChunkReceived({ type: ChunkType.EXTERNEL_TOOL_IN_PROGRESS })
  }

  // --- Keyword/Question Extraction Function ---
  const extract = async (): Promise<ExtractResults | undefined> => {
    if (!lastUserMessage) return undefined

    // 根据配置决定是否需要提取
    const needWebExtract = shouldWebSearch
    const needKnowledgeExtract = hasKnowledgeBase && knowledgeRecognition === 'on'

    if (!needWebExtract && !needKnowledgeExtract) return undefined

    let prompt: string
    if (needWebExtract && !needKnowledgeExtract) {
      prompt = SEARCH_SUMMARY_PROMPT_WEB_ONLY
    } else if (!needWebExtract && needKnowledgeExtract) {
      prompt = SEARCH_SUMMARY_PROMPT_KNOWLEDGE_ONLY
    } else {
      prompt = SEARCH_SUMMARY_PROMPT
    }

    const summaryAssistant = getDefaultAssistant()
    summaryAssistant.model = assistant.model || getDefaultModel()
    summaryAssistant.prompt = prompt

    const callSearchSummary = async (params: { messages: Message[]; assistant: Assistant }) => {
      return await fetchSearchSummary(params)
    }

    const traceParams = {
      name: `${summaryAssistant.model?.name}.Summary`,
      tag: 'LLM',
      topicId: lastUserMessage.topicId,
      modelName: summaryAssistant.model.name
    }

    const searchSummaryParams = {
      messages: lastAnswer ? [lastAnswer, lastUserMessage] : [lastUserMessage],
      assistant: summaryAssistant
    }

    try {
      const result = await withSpanResult(callSearchSummary, traceParams, searchSummaryParams)

      if (!result) return getFallbackResult()

      const extracted = extractInfoFromXML(result.getText())
      // 根据需求过滤结果
      return {
        websearch: needWebExtract ? extracted?.websearch : undefined,
        knowledge: needKnowledgeExtract ? extracted?.knowledge : undefined
      }
    } catch (e: any) {
      console.error('extract error', e)
      if (isAbortError(e)) throw e
      return getFallbackResult()
    }
  }

  const getFallbackResult = (): ExtractResults => {
    const fallbackContent = getMainTextContent(lastUserMessage)
    return {
      websearch: shouldWebSearch ? { question: [fallbackContent || 'search'] } : undefined,
      knowledge: shouldKnowledgeSearch
        ? {
            question: [fallbackContent || 'search'],
            rewrite: fallbackContent
          }
        : undefined
    }
  }

  // --- Web Search Function ---
  const searchTheWeb = async (
    extractResults: ExtractResults | undefined,
    parentSpanId?: string
  ): Promise<WebSearchResponse | undefined> => {
    if (!shouldWebSearch) return

    // Add check for extractResults existence early
    if (!extractResults?.websearch) {
      console.warn('searchTheWeb called without valid extractResults.websearch')
      return
    }

    if (extractResults.websearch.question[0] === 'not_needed') return

    // Add check for assistant.model before using it
    if (!assistant.model) {
      console.warn('searchTheWeb called without assistant.model')
      return undefined
    }

    try {
      // Use the consolidated processWebsearch function
      WebSearchService.createAbortSignal(lastUserMessage.id)
      let safeWebSearchProvider = webSearchProvider
      if (webSearchProvider) {
        safeWebSearchProvider = {
          ...webSearchProvider,
          topicId: lastUserMessage.topicId,
          parentSpanId,
          modelName: assistant.model.name
        }
      }
      const webSearchResponse = await WebSearchService.processWebsearch(
        safeWebSearchProvider!,
        extractResults,
        lastUserMessage.id
      )
      return {
        results: webSearchResponse,
        source: WebSearchSource.WEBSEARCH
      }
    } catch (error) {
      if (isAbortError(error)) throw error
      console.error('Web search failed:', error)
      return
    }
  }

  const searchMemory = async (): Promise<MemoryItem[] | undefined> => {
    if (!shouldSearchMemory) return []
    try {
      const memoryConfig = selectMemoryConfig(store.getState())
      const content = getMainTextContent(lastUserMessage)
      if (!content) {
        console.warn('searchMemory called without valid content in lastUserMessage')
        return []
      }

      if (memoryConfig.llmApiClient && memoryConfig.embedderApiClient) {
        const currentUserId = selectCurrentUserId(store.getState())
        // Search for relevant memories
        const processorConfig = MemoryProcessor.getProcessorConfig(memoryConfig, assistant.id, currentUserId)
        console.log('Searching for relevant memories with content:', content)
        const memoryProcessor = new MemoryProcessor()
        const relevantMemories = await memoryProcessor.searchRelevantMemories(
          content,
          processorConfig,
          5 // Limit to top 5 most relevant memories
        )

        if (relevantMemories?.length > 0) {
          console.log('Found relevant memories:', relevantMemories)

          return relevantMemories
        }
        return []
      } else {
        console.warn('Memory is enabled but embedding or LLM model is not configured')
        return []
      }
    } catch (error) {
      console.error('Error processing memory search:', error)
      // Continue with conversation even if memory processing fails
      return []
    }
  }

  // --- Knowledge Base Search Function ---
  const searchKnowledgeBase = async (
    extractResults: ExtractResults | undefined,
    parentSpanId?: string,
    modelName?: string
  ): Promise<KnowledgeReference[] | undefined> => {
    if (!hasKnowledgeBase) return

    // 知识库搜索条件
    let searchCriteria: { question: string[]; rewrite: string }
    if (knowledgeRecognition === 'off') {
      const directContent = getMainTextContent(lastUserMessage)
      searchCriteria = { question: [directContent || 'search'], rewrite: directContent }
    } else {
      // auto mode
      if (!extractResults?.knowledge) {
        console.warn('searchKnowledgeBase: No valid search criteria in auto mode')
        return
      }
      searchCriteria = extractResults.knowledge
    }

    if (searchCriteria.question[0] === 'not_needed') return

    try {
      const tempExtractResults: ExtractResults = {
        websearch: undefined,
        knowledge: searchCriteria
      }
      // Attempt to get knowledgeBaseIds from the main text block
      // NOTE: This assumes knowledgeBaseIds are ONLY on the main text block
      // NOTE: processKnowledgeSearch needs to handle undefined ids gracefully
      // const mainTextBlock = mainTextBlocks
      //   ?.map((blockId) => store.getState().messageBlocks.entities[blockId])
      //   .find((block) => block?.type === MessageBlockType.MAIN_TEXT) as MainTextMessageBlock | undefined
      return await processKnowledgeSearch(
        tempExtractResults,
        knowledgeBaseIds,
        lastUserMessage.topicId,
        parentSpanId,
        modelName
      )
    } catch (error) {
      console.error('Knowledge base search failed:', error)
      return
    }
  }

  // --- Execute Extraction and Searches ---
  let extractResults: ExtractResults | undefined

  try {
    // 根据配置决定是否需要提取
    if (shouldWebSearch || hasKnowledgeBase) {
      extractResults = await extract()
      Logger.log('[fetchExternalTool] Extraction results:', extractResults)
    }

    let webSearchResponseFromSearch: WebSearchResponse | undefined
    let knowledgeReferencesFromSearch: KnowledgeReference[] | undefined
    let memorySearchReferences: MemoryItem[] | undefined

    const parentSpanId = currentSpan(lastUserMessage.topicId, assistant.model?.name)?.spanContext().spanId
    // 并行执行搜索
<<<<<<< HEAD
    if (shouldWebSearch || shouldKnowledgeSearch) {
      ;[webSearchResponseFromSearch, knowledgeReferencesFromSearch] = await Promise.all([
        searchTheWeb(extractResults, parentSpanId),
        searchKnowledgeBase(extractResults, parentSpanId, assistant.model?.name)
=======
    if (shouldWebSearch || shouldKnowledgeSearch || shouldSearchMemory) {
      ;[webSearchResponseFromSearch, knowledgeReferencesFromSearch, memorySearchReferences] = await Promise.all([
        searchTheWeb(extractResults),
        searchKnowledgeBase(extractResults),
        searchMemory()
>>>>>>> 31ee7a2e
      ])
    }

    // 存储搜索结果
    if (lastUserMessage) {
      if (webSearchResponseFromSearch) {
        window.keyv.set(`web-search-${lastUserMessage.id}`, webSearchResponseFromSearch)
      }
      if (knowledgeReferencesFromSearch) {
        window.keyv.set(`knowledge-search-${lastUserMessage.id}`, knowledgeReferencesFromSearch)
      }
      if (memorySearchReferences) {
        window.keyv.set(`memory-search-${lastUserMessage.id}`, memorySearchReferences)
      }
    }

    // 发送工具执行完成通知
    const wasAnyToolEnabled = shouldWebSearch || shouldKnowledgeSearch || shouldSearchMemory
    if (wasAnyToolEnabled) {
      onChunkReceived({
        type: ChunkType.EXTERNEL_TOOL_COMPLETE,
        external_tool: {
          webSearch: webSearchResponseFromSearch,
          knowledge: knowledgeReferencesFromSearch,
          memories: memorySearchReferences
        }
      })
    }

    // Get MCP tools (Fix duplicate declaration)
    let mcpTools: MCPTool[] = [] // Initialize as empty array
    const allMcpServers = store.getState().mcp.servers || []
    const activedMcpServers = allMcpServers.filter((s) => s.isActive)
    const assistantMcpServers = assistant.mcpServers || []

    const enabledMCPs = activedMcpServers.filter((server) => assistantMcpServers.some((s) => s.id === server.id))

    if (enabledMCPs && enabledMCPs.length > 0) {
      try {
        const spanContext = currentSpan(lastUserMessage.topicId, assistant.model?.name)?.spanContext()
        const toolPromises = enabledMCPs.map<Promise<MCPTool[]>>(async (mcpServer) => {
          try {
            const tools = await window.api.mcp.listTools(mcpServer, spanContext)
            return tools.filter((tool: any) => !mcpServer.disabledTools?.includes(tool.name))
          } catch (error) {
            console.error(`Error fetching tools from MCP server ${mcpServer.name}:`, error)
            return []
          }
        })
        const results = await Promise.allSettled(toolPromises)
        mcpTools = results
          .filter((result): result is PromiseFulfilledResult<MCPTool[]> => result.status === 'fulfilled')
          .map((result) => result.value)
          .flat()
      } catch (toolError) {
        console.error('Error fetching MCP tools:', toolError)
      }
    }

    return { mcpTools }
  } catch (error) {
    if (isAbortError(error)) throw error
    console.error('Tool execution failed:', error)

    // 发送错误状态
    const wasAnyToolEnabled = shouldWebSearch || shouldKnowledgeSearch || shouldSearchMemory
    if (wasAnyToolEnabled) {
      onChunkReceived({
        type: ChunkType.EXTERNEL_TOOL_COMPLETE,
        external_tool: {
          webSearch: undefined,
          knowledge: undefined
        }
      })
    }

    return { mcpTools: [] }
  }
}

export async function fetchChatCompletion({
  messages,
  assistant,
  onChunkReceived
}: {
  messages: Message[]
  assistant: Assistant
  onChunkReceived: (chunk: Chunk) => void
  // TODO
  // onChunkStatus: (status: 'searching' | 'processing' | 'success' | 'error') => void
}) {
  console.log('fetchChatCompletion', messages, assistant)

  const provider = getAssistantProvider(assistant)
  const AI = new AiProvider(provider)

  // Make sure that 'Clear Context' works for all scenarios including external tool and normal chat.
  messages = filterContextMessages(messages)

  const lastUserMessage = findLast(messages, (m) => m.role === 'user')
  const lastAnswer = findLast(messages, (m) => m.role === 'assistant')
  if (!lastUserMessage) {
    console.error('fetchChatCompletion returning early: Missing lastUserMessage or lastAnswer')
    return
  }
  // try {
  // NOTE: The search results are NOT added to the messages sent to the AI here.
  // They will be retrieved and used by the messageThunk later to create CitationBlocks.
  const { mcpTools } = await fetchExternalTool(lastUserMessage, assistant, onChunkReceived, lastAnswer)
  const model = assistant.model || getDefaultModel()

  const { maxTokens, contextCount } = getAssistantSettings(assistant)

  const filteredMessages = filterUsefulMessages(messages)

  const _messages = filterUserRoleStartMessages(
    filterEmptyMessages(filterContextMessages(takeRight(filteredMessages, contextCount + 2))) // 取原来几个provider的最大值
  )

  const enableReasoning =
    ((isSupportedThinkingTokenModel(model) || isSupportedReasoningEffortModel(model)) &&
      assistant.settings?.reasoning_effort !== undefined) ||
    (isReasoningModel(model) && (!isSupportedThinkingTokenModel(model) || !isSupportedReasoningEffortModel(model)))

  const enableWebSearch =
    (assistant.enableWebSearch && isWebSearchModel(model)) ||
    isOpenRouterBuiltInWebSearchModel(model) ||
    model.id.includes('sonar') ||
    false

  const enableUrlContext = assistant.enableUrlContext || false

  const enableGenerateImage =
    isGenerateImageModel(model) && (isSupportedDisableGenerationModel(model) ? assistant.enableGenerateImage : true)

  // --- Call AI Completions ---
  onChunkReceived({ type: ChunkType.LLM_RESPONSE_CREATED })
<<<<<<< HEAD

  const completionsParams: CompletionsParams = {
    callType: 'chat',
    messages: _messages,
    assistant,
    onChunk: onChunkReceived,
    mcpTools: mcpTools,
    maxTokens,
    streamOutput: assistant.settings?.streamOutput || false,
    enableReasoning,
    enableWebSearch,
    enableGenerateImage,
    topicId: lastUserMessage.topicId
  }

  const requestOptions = {
    streamOutput: assistant.settings?.streamOutput || false
  }

  return await AI.completionsForTrace(completionsParams, requestOptions)
=======
  await AI.completions(
    {
      callType: 'chat',
      messages: _messages,
      assistant,
      onChunk: onChunkReceived,
      mcpTools: mcpTools,
      maxTokens,
      streamOutput: assistant.settings?.streamOutput || false,
      enableReasoning,
      enableWebSearch,
      enableUrlContext,
      enableGenerateImage
    },
    {
      streamOutput: assistant.settings?.streamOutput || false
    }
  )

  // Post-conversation memory processing
  const globalMemoryEnabled = selectGlobalMemoryEnabled(store.getState())
  if (globalMemoryEnabled && assistant.enableMemory) {
    await processConversationMemory(messages, assistant)
  }
}

/**
 * Process conversation for memory extraction and storage
 */
async function processConversationMemory(messages: Message[], assistant: Assistant) {
  try {
    const memoryConfig = selectMemoryConfig(store.getState())

    // Use assistant's model as fallback for memory processing if not configured
    const llmModel =
      getModel(memoryConfig.llmApiClient?.model, memoryConfig.llmApiClient?.provider) ||
      assistant.model ||
      getDefaultModel()
    const embedderModel =
      getModel(memoryConfig.embedderApiClient?.model, memoryConfig.embedderApiClient?.provider) ||
      getFirstEmbeddingModel()

    if (!embedderModel) {
      console.warn(
        'Memory processing skipped: no embedding model available. Please configure an embedding model in memory settings.'
      )
      return
    }

    if (!llmModel) {
      console.warn('Memory processing skipped: LLM model not available')
      return
    }

    // Convert messages to the format expected by memory processor
    const conversationMessages = messages
      .filter((msg) => msg.role === 'user' || msg.role === 'assistant')
      .map((msg) => ({
        role: msg.role as 'user' | 'assistant',
        content: getMainTextContent(msg) || ''
      }))
      .filter((msg) => msg.content.trim().length > 0)

    // if (conversationMessages.length < 2) {
    // Need at least a user message and assistant response
    // return
    // }

    const currentUserId = selectCurrentUserId(store.getState())

    // Create updated memory config with resolved models
    const updatedMemoryConfig = {
      ...memoryConfig,
      llmApiClient: {
        model: llmModel.id,
        provider: llmModel.provider,
        apiKey: getProviderByModel(llmModel).apiKey,
        baseURL: new AiProvider(getProviderByModel(llmModel)).getBaseURL(),
        apiVersion: getProviderByModel(llmModel).apiVersion
      },
      embedderApiClient: {
        model: embedderModel.id,
        provider: embedderModel.provider,
        apiKey: getProviderByModel(embedderModel).apiKey,
        baseURL: new AiProvider(getProviderByModel(embedderModel)).getBaseURL(),
        apiVersion: getProviderByModel(embedderModel).apiVersion
      }
    }

    const lastUserMessage = findLast(messages, (m) => m.role === 'user')
    const processorConfig = MemoryProcessor.getProcessorConfig(
      updatedMemoryConfig,
      assistant.id,
      currentUserId,
      lastUserMessage?.id
    )

    // Process the conversation in the background (don't await to avoid blocking UI)
    const memoryProcessor = new MemoryProcessor()
    memoryProcessor
      .processConversation(conversationMessages, processorConfig)
      .then((result) => {
        console.log('Memory processing completed:', result)
        if (result.facts.length > 0) {
          console.log('Extracted facts from conversation:', result.facts)
          console.log('Memory operations performed:', result.operations)
        } else {
          console.log('No facts extracted from conversation')
        }
      })
      .catch((error) => {
        console.error('Background memory processing failed:', error)
      })
  } catch (error) {
    console.error('Error in post-conversation memory processing:', error)
  }
>>>>>>> 31ee7a2e
}

interface FetchTranslateProps {
  content: string
  assistant: Assistant
  onResponse?: (text: string, isComplete: boolean) => void
}

export async function fetchTranslate({ content, assistant, onResponse }: FetchTranslateProps) {
  const model = getTranslateModel() || assistant.model || getDefaultModel()

  if (!model) {
    throw new Error(i18n.t('error.provider_disabled'))
  }

  const provider = getProviderByModel(model)

  if (!hasApiKey(provider)) {
    throw new Error(i18n.t('error.no_api_key'))
  }

  const isSupportedStreamOutput = () => {
    if (!onResponse) {
      return false
    }
    return true
  }

  const stream = isSupportedStreamOutput()
  const enableReasoning =
    ((isSupportedThinkingTokenModel(model) || isSupportedReasoningEffortModel(model)) &&
      assistant.settings?.reasoning_effort !== undefined) ||
    (isReasoningModel(model) && (!isSupportedThinkingTokenModel(model) || !isSupportedReasoningEffortModel(model)))

  const params: CompletionsParams = {
    callType: 'translate',
    messages: content,
    assistant: { ...assistant, model },
    streamOutput: stream,
    enableReasoning,
    onResponse
  }

  const AI = new AiProvider(provider)

  try {
    return (await AI.completions(params)).getText() || ''
  } catch (error: any) {
    return ''
  }
}

export async function fetchMessagesSummary({ messages, assistant }: { messages: Message[]; assistant: Assistant }) {
  const prompt = (getStoreSetting('topicNamingPrompt') as string) || i18n.t('prompts.title')
  const model = getTopNamingModel() || assistant.model || getDefaultModel()

  // 总结上下文总是取最后5条消息
  const contextMessages = takeRight(messages, 5)

  const provider = getProviderByModel(model)

  if (!hasApiKey(provider)) {
    return null
  }

  const AI = new AiProvider(provider)

  const topicId = messages?.find((message) => message.topicId)?.topicId || undefined

  // LLM对多条消息的总结有问题，用单条结构化的消息表示会话内容会更好
  const structredMessages = contextMessages.map((message) => {
    const structredMessage = {
      role: message.role,
      mainText: getMainTextContent(message)
    }

    // 让LLM知道消息中包含的文件，但只提供文件名
    // 对助手消息而言，没有提供工具调用结果等更多信息，仅提供文本上下文。
    const fileBlocks = findFileBlocks(message)
    let fileList: Array<string> = []
    if (fileBlocks.length && fileBlocks.length > 0) {
      fileList = fileBlocks.map((fileBlock) => fileBlock.file.origin_name)
    }
    return {
      ...structredMessage,
      files: fileList.length > 0 ? fileList : undefined
    }
  })
  const conversation = JSON.stringify(structredMessages)

  // 复制 assistant 对象，并强制关闭思考预算
  const summaryAssistant = {
    ...assistant,
    settings: {
      ...assistant.settings,
      reasoning_effort: undefined,
      qwenThinkMode: false
    }
  }

  const params: CompletionsParams = {
    callType: 'summary',
    messages: conversation,
    assistant: { ...summaryAssistant, prompt, model },
    maxTokens: 1000,
    streamOutput: false,
    topicId,
    enableReasoning: false
  }

  try {
    const { getText } = await AI.completionsForTrace(params)
    const text = getText()
    return removeSpecialCharactersForTopicName(text) || null
  } catch (error: any) {
    return null
  }
}

export async function fetchSearchSummary({ messages, assistant }: { messages: Message[]; assistant: Assistant }) {
  const model = assistant.model || getDefaultModel()
  const provider = getProviderByModel(model)

  if (!hasApiKey(provider)) {
    return null
  }

  const topicId = messages?.find((message) => message.topicId)?.topicId || undefined

  const AI = new AiProvider(provider)

  const params: CompletionsParams = {
    callType: 'search',
    messages: messages,
    assistant,
    streamOutput: false,
    topicId
  }

  return await AI.completionsForTrace(params)
}

export async function fetchGenerate({
  prompt,
  content,
  model
}: {
  prompt: string
  content: string
  model?: Model
}): Promise<string> {
  if (!model) {
    model = getDefaultModel()
  }
  const provider = getProviderByModel(model)

  if (!hasApiKey(provider)) {
    return ''
  }

  const AI = new AiProvider(provider)

  const assistant = getDefaultAssistant()
  assistant.model = model
  assistant.prompt = prompt

  const params: CompletionsParams = {
    callType: 'generate',
    messages: content,
    assistant,
    streamOutput: false
  }

  try {
    const result = await AI.completions(params)
    return result.getText() || ''
  } catch (error: any) {
    return ''
  }
}

function hasApiKey(provider: Provider) {
  if (!provider) return false
  if (provider.id === 'ollama' || provider.id === 'lmstudio' || provider.type === 'vertexai') return true
  return !isEmpty(provider.apiKey)
}

/**
 * Get the first available embedding model from enabled providers
 */
function getFirstEmbeddingModel() {
  const providers = store.getState().llm.providers.filter((p) => p.enabled)

  for (const provider of providers) {
    const embeddingModel = provider.models.find((model) => isEmbeddingModel(model))
    if (embeddingModel) {
      return embeddingModel
    }
  }

  return undefined
}

export async function fetchModels(provider: Provider): Promise<SdkModel[]> {
  const AI = new AiProvider(provider)

  try {
    return await AI.models()
  } catch (error) {
    return []
  }
}

export function checkApiProvider(provider: Provider): void {
  const key = 'api-check'
  const style = { marginTop: '3vh' }

  if (
    provider.id !== 'ollama' &&
    provider.id !== 'lmstudio' &&
    provider.type !== 'vertexai' &&
    provider.id !== 'copilot'
  ) {
    if (!provider.apiKey) {
      window.message.error({ content: i18n.t('message.error.enter.api.key'), key, style })
      throw new Error(i18n.t('message.error.enter.api.key'))
    }
  }

  if (!provider.apiHost && provider.type !== 'vertexai') {
    window.message.error({ content: i18n.t('message.error.enter.api.host'), key, style })
    throw new Error(i18n.t('message.error.enter.api.host'))
  }

  if (isEmpty(provider.models)) {
    window.message.error({ content: i18n.t('message.error.enter.model'), key, style })
    throw new Error(i18n.t('message.error.enter.model'))
  }
}

export async function checkApi(provider: Provider, model: Model): Promise<void> {
  checkApiProvider(provider)

  const ai = new AiProvider(provider)

  const assistant = getDefaultAssistant()
  assistant.model = model
  try {
    if (isEmbeddingModel(model)) {
      await ai.getEmbeddingDimensions(model)
    } else {
      const params: CompletionsParams = {
        callType: 'check',
        messages: 'hi',
        assistant,
        streamOutput: true,
        enableReasoning: false,
        shouldThrow: true
      }

      // Try streaming check first
      const result = await ai.completions(params)
      if (!result.getText()) {
        throw new Error('No response received')
      }
    }
  } catch (error: any) {
    if (error.message.includes('stream')) {
      const params: CompletionsParams = {
        callType: 'check',
        messages: 'hi',
        assistant,
        streamOutput: false,
        shouldThrow: true
      }
      const result = await ai.completions(params)
      if (!result.getText()) {
        throw new Error('No response received')
      }
    } else {
      throw error
    }
  }
}<|MERGE_RESOLUTION|>--- conflicted
+++ resolved
@@ -18,12 +18,9 @@
 import { getModel } from '@renderer/hooks/useModel'
 import { getStoreSetting } from '@renderer/hooks/useSettings'
 import i18n from '@renderer/i18n'
-<<<<<<< HEAD
-import { currentSpan, withSpanResult } from '@renderer/services/SpanManagerService'
-=======
 import store from '@renderer/store'
 import { selectCurrentUserId, selectGlobalMemoryEnabled, selectMemoryConfig } from '@renderer/store/memory'
->>>>>>> 31ee7a2e
+import { currentSpan, withSpanResult } from '@renderer/services/SpanManagerService'
 import {
   Assistant,
   ExternalToolResult,
@@ -311,18 +308,11 @@
 
     const parentSpanId = currentSpan(lastUserMessage.topicId, assistant.model?.name)?.spanContext().spanId
     // 并行执行搜索
-<<<<<<< HEAD
-    if (shouldWebSearch || shouldKnowledgeSearch) {
-      ;[webSearchResponseFromSearch, knowledgeReferencesFromSearch] = await Promise.all([
-        searchTheWeb(extractResults, parentSpanId),
-        searchKnowledgeBase(extractResults, parentSpanId, assistant.model?.name)
-=======
     if (shouldWebSearch || shouldKnowledgeSearch || shouldSearchMemory) {
       ;[webSearchResponseFromSearch, knowledgeReferencesFromSearch, memorySearchReferences] = await Promise.all([
-        searchTheWeb(extractResults),
-        searchKnowledgeBase(extractResults),
+        searchTheWeb(extractResults, parentSpanId),
+        searchKnowledgeBase(extractResults, parentSpanId, assistant.model?.name),
         searchMemory()
->>>>>>> 31ee7a2e
       ])
     }
 
@@ -460,7 +450,6 @@
 
   // --- Call AI Completions ---
   onChunkReceived({ type: ChunkType.LLM_RESPONSE_CREATED })
-<<<<<<< HEAD
 
   const completionsParams: CompletionsParams = {
     callType: 'chat',
@@ -472,6 +461,7 @@
     streamOutput: assistant.settings?.streamOutput || false,
     enableReasoning,
     enableWebSearch,
+    enableUrlContext,
     enableGenerateImage,
     topicId: lastUserMessage.topicId
   }
@@ -481,25 +471,6 @@
   }
 
   return await AI.completionsForTrace(completionsParams, requestOptions)
-=======
-  await AI.completions(
-    {
-      callType: 'chat',
-      messages: _messages,
-      assistant,
-      onChunk: onChunkReceived,
-      mcpTools: mcpTools,
-      maxTokens,
-      streamOutput: assistant.settings?.streamOutput || false,
-      enableReasoning,
-      enableWebSearch,
-      enableUrlContext,
-      enableGenerateImage
-    },
-    {
-      streamOutput: assistant.settings?.streamOutput || false
-    }
-  )
 
   // Post-conversation memory processing
   const globalMemoryEnabled = selectGlobalMemoryEnabled(store.getState())
@@ -598,7 +569,6 @@
   } catch (error) {
     console.error('Error in post-conversation memory processing:', error)
   }
->>>>>>> 31ee7a2e
 }
 
 interface FetchTranslateProps {

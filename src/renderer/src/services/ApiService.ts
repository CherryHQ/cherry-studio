--- conflicted
+++ resolved
@@ -393,12 +393,6 @@
 
   // --- Call AI Completions ---
   onChunkReceived({ type: ChunkType.LLM_RESPONSE_CREATED })
-<<<<<<< HEAD
-  if (enableWebSearch) {
-    onChunkReceived({ type: ChunkType.LLM_WEB_SEARCH_IN_PROGRESS })
-  }
-=======
->>>>>>> 9225d05f
   return await withSpanResult(
     async (params, options) => await AI.completions(params, options),
     {

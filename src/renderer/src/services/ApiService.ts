<<<<<<< HEAD
/**
 * 职责：提供原子化的、无状态的API调用函数
 */

import { StreamTextParams } from '@cherrystudio/ai-core'
import { AiSdkMiddlewareConfig } from '@renderer/aiCore/middleware/aisdk/AiSdkMiddlewareBuilder'
import { CompletionsParams } from '@renderer/aiCore/middleware/schemas'
import { buildStreamTextParams } from '@renderer/aiCore/transformParameters'
=======
import { loggerService } from '@logger'
import { CompletionsParams } from '@renderer/aiCore/middleware/schemas'
import { SYSTEM_PROMPT_THRESHOLD } from '@renderer/config/constant'
>>>>>>> 82923a7c
import {
  isDedicatedImageGenerationModel,
  isEmbeddingModel,
  isReasoningModel,
  isSupportedReasoningEffortModel,
  isSupportedThinkingTokenModel
} from '@renderer/config/models'
import { getStoreSetting } from '@renderer/hooks/useSettings'
import i18n from '@renderer/i18n'
import { currentSpan, withSpanResult } from '@renderer/services/SpanManagerService'
import store from '@renderer/store'
<<<<<<< HEAD
import { Assistant, MCPServer, MCPTool, Model, Provider } from '@renderer/types'
=======
import { selectCurrentUserId, selectGlobalMemoryEnabled, selectMemoryConfig } from '@renderer/store/memory'
import {
  Assistant,
  ExternalToolResult,
  KnowledgeReference,
  MCPTool,
  MemoryItem,
  Model,
  Provider,
  TranslateAssistant,
  WebSearchResponse,
  WebSearchSource
} from '@renderer/types'
>>>>>>> 82923a7c
import { type Chunk, ChunkType } from '@renderer/types/chunk'
import { Message } from '@renderer/types/newMessage'
import { SdkModel } from '@renderer/types/sdk'
import { removeSpecialCharactersForTopicName } from '@renderer/utils'
import { isPromptToolUse, isSupportedToolUse } from '@renderer/utils/mcp-tools'
import { findFileBlocks, getMainTextContent } from '@renderer/utils/messageUtils/find'
<<<<<<< HEAD
import { isEmpty, takeRight } from 'lodash'
=======
import {
  buildSystemPromptWithThinkTool,
  buildSystemPromptWithTools,
  containsSupportedVariables,
  replacePromptVariables
} from '@renderer/utils/prompt'
import { findLast, isEmpty, takeRight } from 'lodash'
>>>>>>> 82923a7c

import AiProvider from '../aiCore'
import AiProviderNew from '../aiCore/index_new'
import {
  // getAssistantProvider,
  // getAssistantSettings,
  getDefaultAssistant,
  getDefaultModel,
  getProviderByModel,
  getTopNamingModel,
  getTranslateModel
} from './AssistantService'
// import { processKnowledgeSearch } from './KnowledgeService'
// import {
//   filterContextMessages,
//   filterEmptyMessages,
//   filterUsefulMessages,
//   filterUserRoleStartMessages
// } from './MessagesService'
// import WebSearchService from './WebSearchService'

const logger = loggerService.withContext('ApiService')

// TODO：考虑拆开
<<<<<<< HEAD
// async function fetchExternalTool(
//   lastUserMessage: Message,
//   assistant: Assistant,
//   onChunkReceived: (chunk: Chunk) => void,
//   lastAnswer?: Message
// ): Promise<ExternalToolResult> {
//   // 可能会有重复？
//   const knowledgeBaseIds = assistant.knowledge_bases?.map((base) => base.id)
//   const hasKnowledgeBase = !isEmpty(knowledgeBaseIds)
//   const knowledgeRecognition = assistant.knowledgeRecognition || 'on'
//   const webSearchProvider = WebSearchService.getWebSearchProvider(assistant.webSearchProviderId)

//   // 使用外部搜索工具
//   const shouldWebSearch = !!assistant.webSearchProviderId && webSearchProvider !== null
//   const shouldKnowledgeSearch = hasKnowledgeBase
//   const globalMemoryEnabled = selectGlobalMemoryEnabled(store.getState())
//   const shouldSearchMemory = globalMemoryEnabled && assistant.enableMemory

//   // 在工具链开始时发送进度通知
//   const willUseTools = shouldWebSearch || shouldKnowledgeSearch
//   if (willUseTools) {
//     onChunkReceived({ type: ChunkType.EXTERNEL_TOOL_IN_PROGRESS })
//   }

//   // --- Keyword/Question Extraction Function ---
//   const extract = async (): Promise<ExtractResults | undefined> => {
//     if (!lastUserMessage) return undefined

//     // 根据配置决定是否需要提取
//     const needWebExtract = shouldWebSearch
//     const needKnowledgeExtract = hasKnowledgeBase && knowledgeRecognition === 'on'

//     if (!needWebExtract && !needKnowledgeExtract) return undefined

//     let prompt: string
//     if (needWebExtract && !needKnowledgeExtract) {
//       prompt = SEARCH_SUMMARY_PROMPT_WEB_ONLY
//     } else if (!needWebExtract && needKnowledgeExtract) {
//       prompt = SEARCH_SUMMARY_PROMPT_KNOWLEDGE_ONLY
//     } else {
//       prompt = SEARCH_SUMMARY_PROMPT
//     }

//     const summaryAssistant = getDefaultAssistant()
//     summaryAssistant.model = assistant.model || getDefaultModel()
//     summaryAssistant.prompt = prompt

//     try {
//       const result = await fetchSearchSummary({
//         messages: lastAnswer ? [lastAnswer, lastUserMessage] : [lastUserMessage],
//         assistant: summaryAssistant
//       })

//       if (!result) return getFallbackResult()

//       const extracted = extractInfoFromXML(result.getText())
//       // 根据需求过滤结果
//       return {
//         websearch: needWebExtract ? extracted?.websearch : undefined,
//         knowledge: needKnowledgeExtract ? extracted?.knowledge : undefined
//       }
//     } catch (e: any) {
//       console.error('extract error', e)
//       if (isAbortError(e)) throw e
//       return getFallbackResult()
//     }
//   }

//   const getFallbackResult = (): ExtractResults => {
//     const fallbackContent = getMainTextContent(lastUserMessage)
//     return {
//       websearch: shouldWebSearch ? { question: [fallbackContent || 'search'] } : undefined,
//       knowledge: shouldKnowledgeSearch
//         ? {
//             question: [fallbackContent || 'search'],
//             rewrite: fallbackContent
//           }
//         : undefined
//     }
//   }

//   // --- Web Search Function ---
//   const searchTheWeb = async (extractResults: ExtractResults | undefined): Promise<WebSearchResponse | undefined> => {
//     if (!shouldWebSearch) return

//     // Add check for extractResults existence early
//     if (!extractResults?.websearch) {
//       console.warn('searchTheWeb called without valid extractResults.websearch')
//       return
//     }

//     if (extractResults.websearch.question[0] === 'not_needed') return

//     // Add check for assistant.model before using it
//     if (!assistant.model) {
//       console.warn('searchTheWeb called without assistant.model')
//       return undefined
//     }

//     try {
//       // Use the consolidated processWebsearch function
//       WebSearchService.createAbortSignal(lastUserMessage.id)
//       const webSearchResponse = await WebSearchService.processWebsearch(
//         webSearchProvider!,
//         extractResults,
//         lastUserMessage.id
//       )
//       return {
//         results: webSearchResponse,
//         source: WebSearchSource.WEBSEARCH
//       }
//     } catch (error) {
//       if (isAbortError(error)) throw error
//       console.error('Web search failed:', error)
//       return
//     }
//   }

//   const searchMemory = async (): Promise<MemoryItem[] | undefined> => {
//     if (!shouldSearchMemory) return []
//     try {
//       const memoryConfig = selectMemoryConfig(store.getState())
//       const content = getMainTextContent(lastUserMessage)
//       if (!content) {
//         console.warn('searchMemory called without valid content in lastUserMessage')
//         return []
//       }

//       if (memoryConfig.llmApiClient && memoryConfig.embedderApiClient) {
//         const currentUserId = selectCurrentUserId(store.getState())
//         // Search for relevant memories
//         const processorConfig = MemoryProcessor.getProcessorConfig(memoryConfig, assistant.id, currentUserId)
//         console.log('Searching for relevant memories with content:', content)
//         const memoryProcessor = new MemoryProcessor()
//         const relevantMemories = await memoryProcessor.searchRelevantMemories(
//           content,
//           processorConfig,
//           5 // Limit to top 5 most relevant memories
//         )

//         if (relevantMemories?.length > 0) {
//           console.log('Found relevant memories:', relevantMemories)

//           return relevantMemories
//         }
//         return []
//       } else {
//         console.warn('Memory is enabled but embedding or LLM model is not configured')
//         return []
//       }
//     } catch (error) {
//       console.error('Error processing memory search:', error)
//       // Continue with conversation even if memory processing fails
//       return []
//     }
//   }

//   // --- Knowledge Base Search Function ---
//   const searchKnowledgeBase = async (
//     extractResults: ExtractResults | undefined
//   ): Promise<KnowledgeReference[] | undefined> => {
//     if (!hasKnowledgeBase) return

//     // 知识库搜索条件
//     let searchCriteria: { question: string[]; rewrite: string }
//     if (knowledgeRecognition === 'off') {
//       const directContent = getMainTextContent(lastUserMessage)
//       searchCriteria = { question: [directContent || 'search'], rewrite: directContent }
//     } else {
//       // auto mode
//       if (!extractResults?.knowledge) {
//         console.warn('searchKnowledgeBase: No valid search criteria in auto mode')
//         return
//       }
//       searchCriteria = extractResults.knowledge
//     }

//     if (searchCriteria.question[0] === 'not_needed') return

//     try {
//       const tempExtractResults: ExtractResults = {
//         websearch: undefined,
//         knowledge: searchCriteria
//       }
//       // Attempt to get knowledgeBaseIds from the main text block
//       // NOTE: This assumes knowledgeBaseIds are ONLY on the main text block
//       // NOTE: processKnowledgeSearch needs to handle undefined ids gracefully
//       // const mainTextBlock = mainTextBlocks
//       //   ?.map((blockId) => store.getState().messageBlocks.entities[blockId])
//       //   .find((block) => block?.type === MessageBlockType.MAIN_TEXT) as MainTextMessageBlock | undefined
//       return await processKnowledgeSearch(tempExtractResults, knowledgeBaseIds)
//     } catch (error) {
//       console.error('Knowledge base search failed:', error)
//       return
//     }
//   }

//   // --- Execute Extraction and Searches ---
//   let extractResults: ExtractResults | undefined

//   try {
//     // 根据配置决定是否需要提取
//     if (shouldWebSearch || hasKnowledgeBase) {
//       extractResults = await extract()
//       Logger.log('[fetchExternalTool] Extraction results:', extractResults)
//     }

//     let webSearchResponseFromSearch: WebSearchResponse | undefined
//     let knowledgeReferencesFromSearch: KnowledgeReference[] | undefined
//     let memorySearchReferences: MemoryItem[] | undefined

//     // 并行执行搜索
//     if (shouldWebSearch || shouldKnowledgeSearch || shouldSearchMemory) {
//       ;[webSearchResponseFromSearch, knowledgeReferencesFromSearch, memorySearchReferences] = await Promise.all([
//         searchTheWeb(extractResults),
//         searchKnowledgeBase(extractResults),
//         searchMemory()
//       ])
//     }

//     // 存储搜索结果
//     if (lastUserMessage) {
//       if (webSearchResponseFromSearch) {
//         window.keyv.set(`web-search-${lastUserMessage.id}`, webSearchResponseFromSearch)
//       }
//       if (knowledgeReferencesFromSearch) {
//         window.keyv.set(`knowledge-search-${lastUserMessage.id}`, knowledgeReferencesFromSearch)
//       }
//       if (memorySearchReferences) {
//         window.keyv.set(`memory-search-${lastUserMessage.id}`, memorySearchReferences)
//       }
//     }

//     // 发送工具执行完成通知
//     const wasAnyToolEnabled = shouldWebSearch || shouldKnowledgeSearch || shouldSearchMemory
//     if (wasAnyToolEnabled) {
//       onChunkReceived({
//         type: ChunkType.EXTERNEL_TOOL_COMPLETE,
//         external_tool: {
//           webSearch: webSearchResponseFromSearch,
//           knowledge: knowledgeReferencesFromSearch,
//           memories: memorySearchReferences
//         }
//       })
//     }

//     // Get MCP tools (Fix duplicate declaration)
//     let mcpTools: MCPTool[] = [] // Initialize as empty array
//     const allMcpServers = store.getState().mcp.servers || []
//     const activedMcpServers = allMcpServers.filter((s) => s.isActive)
//     const assistantMcpServers = assistant.mcpServers || []

//     const enabledMCPs = activedMcpServers.filter((server) => assistantMcpServers.some((s) => s.id === server.id))

//     if (enabledMCPs && enabledMCPs.length > 0) {
//       try {
//         const toolPromises = enabledMCPs.map<Promise<MCPTool[]>>(async (mcpServer) => {
//           try {
//             const tools = await window.api.mcp.listTools(mcpServer)
//             return tools.filter((tool: any) => !mcpServer.disabledTools?.includes(tool.name))
//           } catch (error) {
//             console.error(`Error fetching tools from MCP server ${mcpServer.name}:`, error)
//             return []
//           }
//         })
//         const results = await Promise.allSettled(toolPromises)
//         mcpTools = results
//           .filter((result): result is PromiseFulfilledResult<MCPTool[]> => result.status === 'fulfilled')
//           .map((result) => result.value)
//           .flat()
//       } catch (toolError) {
//         console.error('Error fetching MCP tools:', toolError)
//       }
//     }

//     return { mcpTools }
//   } catch (error) {
//     if (isAbortError(error)) throw error
//     console.error('Tool execution failed:', error)

//     // 发送错误状态
//     const wasAnyToolEnabled = shouldWebSearch || shouldKnowledgeSearch || shouldSearchMemory
//     if (wasAnyToolEnabled) {
//       onChunkReceived({
//         type: ChunkType.EXTERNEL_TOOL_COMPLETE,
//         external_tool: {
//           webSearch: undefined,
//           knowledge: undefined
//         }
//       })
//     }

//     return { mcpTools: [] }
//   }
// }

export async function fetchMcpTools(assistant: Assistant) {
  // Get MCP tools (Fix duplicate declaration)
  let mcpTools: MCPTool[] = [] // Initialize as empty array
  const allMcpServers = store.getState().mcp.servers || []
  const activedMcpServers = allMcpServers.filter((s) => s.isActive)
  const assistantMcpServers = assistant.mcpServers || []

  const enabledMCPs = activedMcpServers.filter((server) => assistantMcpServers.some((s) => s.id === server.id))

  if (enabledMCPs && enabledMCPs.length > 0) {
    try {
      const toolPromises = enabledMCPs.map<Promise<MCPTool[]>>(async (mcpServer: MCPServer) => {
        try {
          const tools = await window.api.mcp.listTools(mcpServer)
          return tools.filter((tool: any) => !mcpServer.disabledTools?.includes(tool.name))
        } catch (error) {
          console.error(`Error fetching tools from MCP server ${mcpServer.name}:`, error)
          return []
=======
async function fetchExternalTool(
  lastUserMessage: Message,
  assistant: Assistant,
  onChunkReceived: (chunk: Chunk) => void,
  lastAnswer?: Message
): Promise<ExternalToolResult> {
  // 可能会有重复？
  const knowledgeBaseIds = assistant.knowledge_bases?.map((base) => base.id)
  const hasKnowledgeBase = !isEmpty(knowledgeBaseIds)
  const knowledgeRecognition = assistant.knowledgeRecognition || 'on'
  const webSearchProvider = WebSearchService.getWebSearchProvider(assistant.webSearchProviderId)

  // 使用外部搜索工具
  const shouldWebSearch = !!assistant.webSearchProviderId && webSearchProvider !== null
  const shouldKnowledgeSearch = hasKnowledgeBase
  const globalMemoryEnabled = selectGlobalMemoryEnabled(store.getState())
  const shouldSearchMemory = globalMemoryEnabled && assistant.enableMemory

  // 在工具链开始时发送进度通知
  const willUseTools = shouldWebSearch || shouldKnowledgeSearch
  if (willUseTools) {
    onChunkReceived({ type: ChunkType.EXTERNEL_TOOL_IN_PROGRESS })
  }

  // --- Keyword/Question Extraction Function ---
  const extract = async (): Promise<ExtractResults | undefined> => {
    if (!lastUserMessage) return undefined

    // 根据配置决定是否需要提取
    const needWebExtract = shouldWebSearch
    const needKnowledgeExtract = hasKnowledgeBase && knowledgeRecognition === 'on'

    if (!needWebExtract && !needKnowledgeExtract) return undefined

    let prompt: string
    if (needWebExtract && !needKnowledgeExtract) {
      prompt = SEARCH_SUMMARY_PROMPT_WEB_ONLY
    } else if (!needWebExtract && needKnowledgeExtract) {
      prompt = SEARCH_SUMMARY_PROMPT_KNOWLEDGE_ONLY
    } else {
      prompt = SEARCH_SUMMARY_PROMPT
    }

    const summaryAssistant = getDefaultAssistant()
    summaryAssistant.model = assistant.model || getDefaultModel()
    summaryAssistant.prompt = prompt

    const callSearchSummary = async (params: { messages: Message[]; assistant: Assistant }) => {
      return await fetchSearchSummary(params)
    }

    const traceParams = {
      name: `${summaryAssistant.model?.name}.Summary`,
      tag: 'LLM',
      topicId: lastUserMessage.topicId,
      modelName: summaryAssistant.model.name
    }

    const searchSummaryParams = {
      messages: lastAnswer ? [lastAnswer, lastUserMessage] : [lastUserMessage],
      assistant: summaryAssistant
    }

    try {
      const result = await withSpanResult(callSearchSummary, traceParams, searchSummaryParams)

      if (!result) return getFallbackResult()

      const extracted = extractInfoFromXML(result.getText())
      // 根据需求过滤结果
      return {
        websearch: needWebExtract ? extracted?.websearch : undefined,
        knowledge: needKnowledgeExtract ? extracted?.knowledge : undefined
      }
    } catch (e: any) {
      logger.error('extract error', e)
      if (isAbortError(e)) throw e
      return getFallbackResult()
    }
  }

  const getFallbackResult = (): ExtractResults => {
    const fallbackContent = getMainTextContent(lastUserMessage)
    return {
      websearch: shouldWebSearch ? { question: [fallbackContent || 'search'] } : undefined,
      knowledge: shouldKnowledgeSearch
        ? {
            question: [fallbackContent || 'search'],
            rewrite: fallbackContent
          }
        : undefined
    }
  }

  // --- Web Search Function ---
  const searchTheWeb = async (
    extractResults: ExtractResults | undefined,
    parentSpanId?: string
  ): Promise<WebSearchResponse | undefined> => {
    if (!shouldWebSearch) return

    // Add check for extractResults existence early
    if (!extractResults?.websearch) {
      logger.warn('searchTheWeb called without valid extractResults.websearch')
      return
    }

    if (extractResults.websearch.question[0] === 'not_needed') return

    // Add check for assistant.model before using it
    if (!assistant.model) {
      logger.warn('searchTheWeb called without assistant.model')
      return undefined
    }

    try {
      // Use the consolidated processWebsearch function
      WebSearchService.createAbortSignal(lastUserMessage.id)
      let safeWebSearchProvider = webSearchProvider
      if (webSearchProvider) {
        safeWebSearchProvider = {
          ...webSearchProvider,
          topicId: lastUserMessage.topicId,
          parentSpanId,
          modelName: assistant.model.name
        }
      }
      const webSearchResponse = await WebSearchService.processWebsearch(
        safeWebSearchProvider!,
        extractResults,
        lastUserMessage.id
      )
      return {
        results: webSearchResponse,
        source: WebSearchSource.WEBSEARCH
      }
    } catch (error) {
      if (isAbortError(error)) throw error
      logger.error('Web search failed:', error as Error)
      return
    }
  }

  const searchMemory = async (): Promise<MemoryItem[] | undefined> => {
    if (!shouldSearchMemory) return []
    try {
      const memoryConfig = selectMemoryConfig(store.getState())
      const content = getMainTextContent(lastUserMessage)
      if (!content) {
        logger.warn('searchMemory called without valid content in lastUserMessage')
        return []
      }

      if (memoryConfig.llmApiClient && memoryConfig.embedderApiClient) {
        const currentUserId = selectCurrentUserId(store.getState())
        // Search for relevant memories
        const processorConfig = MemoryProcessor.getProcessorConfig(memoryConfig, assistant.id, currentUserId)
        logger.info(`Searching for relevant memories with content: ${content}`)
        const memoryProcessor = new MemoryProcessor()
        const relevantMemories = await memoryProcessor.searchRelevantMemories(
          content,
          processorConfig,
          5 // Limit to top 5 most relevant memories
        )

        if (relevantMemories?.length > 0) {
          logger.info('Found relevant memories:', relevantMemories)

          return relevantMemories
        }
        return []
      } else {
        logger.warn('Memory is enabled but embedding or LLM model is not configured')
        return []
      }
    } catch (error) {
      logger.error('Error processing memory search:', error as Error)
      // Continue with conversation even if memory processing fails
      return []
    }
  }

  // --- Knowledge Base Search Function ---
  const searchKnowledgeBase = async (
    extractResults: ExtractResults | undefined,
    parentSpanId?: string,
    modelName?: string
  ): Promise<KnowledgeReference[] | undefined> => {
    if (!hasKnowledgeBase) return

    // 知识库搜索条件
    let searchCriteria: { question: string[]; rewrite: string }
    if (knowledgeRecognition === 'off') {
      const directContent = getMainTextContent(lastUserMessage)
      searchCriteria = { question: [directContent || 'search'], rewrite: directContent }
    } else {
      // auto mode
      if (!extractResults?.knowledge) {
        logger.warn('searchKnowledgeBase: No valid search criteria in auto mode')
        return
      }
      searchCriteria = extractResults.knowledge
    }

    if (searchCriteria.question[0] === 'not_needed') return

    try {
      const tempExtractResults: ExtractResults = {
        websearch: undefined,
        knowledge: searchCriteria
      }
      // Attempt to get knowledgeBaseIds from the main text block
      // NOTE: This assumes knowledgeBaseIds are ONLY on the main text block
      // NOTE: processKnowledgeSearch needs to handle undefined ids gracefully
      // const mainTextBlock = mainTextBlocks
      //   ?.map((blockId) => store.getState().messageBlocks.entities[blockId])
      //   .find((block) => block?.type === MessageBlockType.MAIN_TEXT) as MainTextMessageBlock | undefined
      return await processKnowledgeSearch(
        tempExtractResults,
        knowledgeBaseIds,
        lastUserMessage.topicId,
        parentSpanId,
        modelName
      )
    } catch (error) {
      logger.error('Knowledge base search failed:', error as Error)
      return
    }
  }

  // --- Execute Extraction and Searches ---
  let extractResults: ExtractResults | undefined

  try {
    // 根据配置决定是否需要提取
    if (shouldWebSearch || hasKnowledgeBase) {
      extractResults = await extract()
      logger.info('[fetchExternalTool] Extraction results:', extractResults)
    }

    let webSearchResponseFromSearch: WebSearchResponse | undefined
    let knowledgeReferencesFromSearch: KnowledgeReference[] | undefined
    let memorySearchReferences: MemoryItem[] | undefined

    const parentSpanId = currentSpan(lastUserMessage.topicId, assistant.model?.name)?.spanContext().spanId
    if (shouldWebSearch) {
      webSearchResponseFromSearch = await searchTheWeb(extractResults, parentSpanId)
    }

    if (shouldKnowledgeSearch) {
      knowledgeReferencesFromSearch = await searchKnowledgeBase(extractResults, parentSpanId, assistant.model?.name)
    }

    if (shouldSearchMemory) {
      memorySearchReferences = await searchMemory()
    }

    if (lastUserMessage) {
      if (webSearchResponseFromSearch) {
        window.keyv.set(`web-search-${lastUserMessage.id}`, webSearchResponseFromSearch)
      }
      if (knowledgeReferencesFromSearch) {
        window.keyv.set(`knowledge-search-${lastUserMessage.id}`, knowledgeReferencesFromSearch)
      }
      if (memorySearchReferences) {
        window.keyv.set(`memory-search-${lastUserMessage.id}`, memorySearchReferences)
      }
    }

    // 发送工具执行完成通知
    const wasAnyToolEnabled = shouldWebSearch || shouldKnowledgeSearch || shouldSearchMemory
    if (wasAnyToolEnabled) {
      onChunkReceived({
        type: ChunkType.EXTERNEL_TOOL_COMPLETE,
        external_tool: {
          webSearch: webSearchResponseFromSearch,
          knowledge: knowledgeReferencesFromSearch,
          memories: memorySearchReferences
        }
      })
    }

    // Get MCP tools (Fix duplicate declaration)
    let mcpTools: MCPTool[] = []
    const allMcpServers = store.getState().mcp.servers || []
    const activedMcpServers = allMcpServers.filter((s) => s.isActive)
    const assistantMcpServers = assistant.mcpServers || []

    const enabledMCPs = activedMcpServers.filter((server) => assistantMcpServers.some((s) => s.id === server.id))

    if (enabledMCPs && enabledMCPs.length > 0) {
      try {
        const spanContext = currentSpan(lastUserMessage.topicId, assistant.model?.name)?.spanContext()
        const toolPromises = enabledMCPs.map<Promise<MCPTool[]>>(async (mcpServer) => {
          try {
            const tools = await window.api.mcp.listTools(mcpServer, spanContext)
            return tools.filter((tool: any) => !mcpServer.disabledTools?.includes(tool.name))
          } catch (error) {
            logger.error(`Error fetching tools from MCP server ${mcpServer.name}:`, error as Error)
            return []
          }
        })
        const results = await Promise.allSettled(toolPromises)
        mcpTools = results
          .filter((result): result is PromiseFulfilledResult<MCPTool[]> => result.status === 'fulfilled')
          .map((result) => result.value)
          .flat()
        // 添加内置工具
        // const { BUILT_IN_TOOLS } = await import('../tools')
        // mcpTools.push(...BUILT_IN_TOOLS)

        // 根据toolUseMode决定如何构建系统提示词
        const basePrompt = assistant.prompt
        if (assistant.settings?.toolUseMode === 'prompt' || mcpTools.length > SYSTEM_PROMPT_THRESHOLD) {
          // 提示词模式：需要完整的工具定义，思考工具返回会打乱提示词的返回（先去掉）
          assistant.prompt = buildSystemPromptWithTools(basePrompt, mcpTools)
        } else {
          // 原生函数调用模式：仅需要注入思考指令
          assistant.prompt = buildSystemPromptWithThinkTool(basePrompt)
        }
      } catch (toolError) {
        logger.error('Error fetching MCP tools:', toolError as Error)
      }
    }

    return { mcpTools }
  } catch (error) {
    if (isAbortError(error)) throw error
    logger.error('Tool execution failed:', error as Error)

    // 发送错误状态
    const wasAnyToolEnabled = shouldWebSearch || shouldKnowledgeSearch || shouldSearchMemory
    if (wasAnyToolEnabled) {
      onChunkReceived({
        type: ChunkType.EXTERNEL_TOOL_COMPLETE,
        external_tool: {
          webSearch: undefined,
          knowledge: undefined
>>>>>>> 82923a7c
        }
      })
      const results = await Promise.allSettled(toolPromises)
      mcpTools = results
        .filter((result): result is PromiseFulfilledResult<MCPTool[]> => result.status === 'fulfilled')
        .map((result) => result.value)
        .flat()
    } catch (toolError) {
      console.error('Error fetching MCP tools:', toolError)
    }
  }
  return mcpTools
}

export async function fetchChatCompletion({
  messages,
  assistant,
  options,
  onChunkReceived
}: {
  messages: StreamTextParams['messages']
  assistant: Assistant
  options: {
    signal?: AbortSignal
    timeout?: number
    headers?: Record<string, string>
  }
  onChunkReceived: (chunk: Chunk) => void
}) {
<<<<<<< HEAD
  const AI = new AiProviderNew(assistant.model || getDefaultModel())
  const provider = AI.getActualProvider()
=======
  logger.debug('fetchChatCompletion', messages, assistant)

  if (assistant.prompt && containsSupportedVariables(assistant.prompt)) {
    assistant.prompt = await replacePromptVariables(assistant.prompt, assistant.model?.name)
  }

  const provider = getAssistantProvider(assistant)
  const AI = new AiProvider(provider)
>>>>>>> 82923a7c

  const mcpTools: MCPTool[] = []

<<<<<<< HEAD
  if (isSupportedToolUse(assistant)) {
    mcpTools.push(...(await fetchMcpTools(assistant)))
  }
=======
  const lastUserMessage = findLast(messages, (m) => m.role === 'user')
  const lastAnswer = findLast(messages, (m) => m.role === 'assistant')
  if (!lastUserMessage) {
    logger.error('fetchChatCompletion returning early: Missing lastUserMessage or lastAnswer')
    return
  }
  // try {
  // NOTE: The search results are NOT added to the messages sent to the AI here.
  // They will be retrieved and used by the messageThunk later to create CitationBlocks.
  const { mcpTools } = await fetchExternalTool(lastUserMessage, assistant, onChunkReceived, lastAnswer)
  const model = assistant.model || getDefaultModel()

  const { maxTokens, contextCount } = getAssistantSettings(assistant)

  const filteredMessages = filterUsefulMessages(messages)

  const _messages = filterUserRoleStartMessages(
    filterEmptyMessages(filterContextMessages(takeRight(filteredMessages, contextCount + 2))) // 取原来几个provider的最大值
  )

  // FIXME: qwen3即使关闭思考仍然会导致enableReasoning的结果为true
  const enableReasoning =
    ((isSupportedThinkingTokenModel(model) || isSupportedReasoningEffortModel(model)) &&
      assistant.settings?.reasoning_effort !== undefined) ||
    (isReasoningModel(model) && (!isSupportedThinkingTokenModel(model) || !isSupportedReasoningEffortModel(model)))

  const enableWebSearch =
    (assistant.enableWebSearch && isWebSearchModel(model)) ||
    isOpenRouterBuiltInWebSearchModel(model) ||
    model.id.includes('sonar') ||
    false

  const enableUrlContext = assistant.enableUrlContext || false
>>>>>>> 82923a7c

  // 使用 transformParameters 模块构建参数
  const {
    params: aiSdkParams,
    modelId,
    capabilities
  } = await buildStreamTextParams(messages, assistant, provider, {
    mcpTools: mcpTools,
    webSearchProviderId: assistant.webSearchProviderId,
    requestOptions: options
  })

  // const _messages = filterUserRoleStartMessages(
  //   filterEmptyMessages(filterContextMessages(takeRight(filteredMessages, contextCount + 2))) // 取原来几个provider的最大值
  // )

  // const enableReasoning =
  //   ((isSupportedThinkingTokenModel(model) || isSupportedReasoningEffortModel(model)) &&
  //     assistant.settings?.reasoning_effort !== undefined) ||
  //   (isReasoningModel(model) && (!isSupportedThinkingTokenModel(model) || !isSupportedReasoningEffortModel(model)))

  // const enableWebSearch =
  //   (assistant.enableWebSearch && isWebSearchModel(model)) ||
  //   isOpenRouterBuiltInWebSearchModel(model) ||
  //   model.id.includes('sonar') ||
  //   false

  // const enableGenerateImage =
  //   isGenerateImageModel(model) && (isSupportedDisableGenerationModel(model) ? assistant.enableGenerateImage : true)
  //   const enableUrlContext = assistant.enableUrlContext || false

  const middlewareConfig: AiSdkMiddlewareConfig = {
    streamOutput: assistant.settings?.streamOutput ?? true,
    onChunk: onChunkReceived,
    model: assistant.model,
    provider: provider,
    enableReasoning: capabilities.enableReasoning,
    isPromptToolUse: isPromptToolUse(assistant),
    isSupportedToolUse: isSupportedToolUse(assistant),
    isImageGenerationEndpoint: isDedicatedImageGenerationModel(assistant.model || getDefaultModel()),
    enableWebSearch: capabilities.enableWebSearch,
    enableGenerateImage: capabilities.enableGenerateImage,
    mcpTools,
    assistant
  }
  // if (capabilities.enableWebSearch) {
  //   onChunkReceived({ type: ChunkType.LLM_WEB_SEARCH_IN_PROGRESS })
  // }
  // --- Call AI Completions ---
  onChunkReceived({ type: ChunkType.LLM_RESPONSE_CREATED })
<<<<<<< HEAD
  await AI.completions(modelId, aiSdkParams, middlewareConfig)

  // await AI.completions(
  //   {
  //     callType: 'chat',
  //     messages: _messages,
  //     assistant,
  //     onChunk: onChunkReceived,
  //     mcpTools: mcpTools,
  //     maxTokens,
  //     streamOutput: assistant.settings?.streamOutput || false,
  //     enableReasoning,
  //     enableWebSearch,
  //     enableGenerateImage
  //   },
  //   {
  //     streamOutput: assistant.settings?.streamOutput || false
  //   }
  // )
  // Post-conversation memory processing
  // TODO: 需要转换messages
  // const globalMemoryEnabled = selectGlobalMemoryEnabled(store.getState())
  // if (globalMemoryEnabled && assistant.enableMemory) {
  //   await processConversationMemory(messages, assistant)
  // }
=======

  const completionsParams: CompletionsParams = {
    callType: 'chat',
    messages: _messages,
    assistant,
    onChunk: onChunkReceived,
    mcpTools: mcpTools,
    maxTokens,
    streamOutput: assistant.settings?.streamOutput || false,
    enableReasoning,
    enableWebSearch,
    enableUrlContext,
    enableGenerateImage,
    topicId: lastUserMessage.topicId
  }

  const requestOptions = {
    streamOutput: assistant.settings?.streamOutput || false
  }

  // Post-conversation memory processing
  const globalMemoryEnabled = selectGlobalMemoryEnabled(store.getState())
  if (globalMemoryEnabled && assistant.enableMemory) {
    processConversationMemory(messages, assistant)
  }

  return await AI.completionsForTrace(completionsParams, requestOptions)
>>>>>>> 82923a7c
}

/**
 * Process conversation for memory extraction and storage
 */
<<<<<<< HEAD
// async function processConversationMemory(messages: Message[], assistant: Assistant) {
//   try {
//     const memoryConfig = selectMemoryConfig(store.getState())

//     // Use assistant's model as fallback for memory processing if not configured
//     const llmModel =
//       getModel(memoryConfig.llmApiClient?.model, memoryConfig.llmApiClient?.provider) ||
//       assistant.model ||
//       getDefaultModel()
//     const embedderModel =
//       getModel(memoryConfig.embedderApiClient?.model, memoryConfig.embedderApiClient?.provider) ||
//       getFirstEmbeddingModel()

//     if (!embedderModel) {
//       console.warn(
//         'Memory processing skipped: no embedding model available. Please configure an embedding model in memory settings.'
//       )
//       return
//     }

//     if (!llmModel) {
//       console.warn('Memory processing skipped: LLM model not available')
//       return
//     }

//     // Convert messages to the format expected by memory processor
//     const conversationMessages = messages
//       .filter((msg) => msg.role === 'user' || msg.role === 'assistant')
//       .map((msg) => ({
//         role: msg.role as 'user' | 'assistant',
//         content: getMainTextContent(msg) || ''
//       }))
//       .filter((msg) => msg.content.trim().length > 0)

//     // if (conversationMessages.length < 2) {
//     // Need at least a user message and assistant response
//     // return
//     // }

//     const currentUserId = selectCurrentUserId(store.getState())

//     // Create updated memory config with resolved models
//     const updatedMemoryConfig = {
//       ...memoryConfig,
//       llmApiClient: {
//         model: llmModel.id,
//         provider: llmModel.provider,
//         apiKey: getProviderByModel(llmModel).apiKey,
//         baseURL: new AiProvider(getProviderByModel(llmModel)).getBaseURL(),
//         apiVersion: getProviderByModel(llmModel).apiVersion
//       },
//       embedderApiClient: {
//         model: embedderModel.id,
//         provider: embedderModel.provider,
//         apiKey: getProviderByModel(embedderModel).apiKey,
//         baseURL: new AiProvider(getProviderByModel(embedderModel)).getBaseURL(),
//         apiVersion: getProviderByModel(embedderModel).apiVersion
//       }
//     }

//     const lastUserMessage = findLast(messages, (m) => m.role === 'user')
//     const processorConfig = MemoryProcessor.getProcessorConfig(
//       updatedMemoryConfig,
//       assistant.id,
//       currentUserId,
//       lastUserMessage?.id
//     )

//     // Process the conversation in the background (don't await to avoid blocking UI)
//     const memoryProcessor = new MemoryProcessor()
//     memoryProcessor
//       .processConversation(conversationMessages, processorConfig)
//       .then((result) => {
//         console.log('Memory processing completed:', result)
//         if (result.facts.length > 0) {
//           console.log('Extracted facts from conversation:', result.facts)
//           console.log('Memory operations performed:', result.operations)
//         } else {
//           console.log('No facts extracted from conversation')
//         }
//       })
//       .catch((error) => {
//         console.error('Background memory processing failed:', error)
//       })
//   } catch (error) {
//     console.error('Error in post-conversation memory processing:', error)
//   }
// }
=======
async function processConversationMemory(messages: Message[], assistant: Assistant) {
  try {
    const memoryConfig = selectMemoryConfig(store.getState())

    // Use assistant's model as fallback for memory processing if not configured
    const llmModel =
      getModel(memoryConfig.llmApiClient?.model, memoryConfig.llmApiClient?.provider) ||
      assistant.model ||
      getDefaultModel()
    const embedderModel =
      getModel(memoryConfig.embedderApiClient?.model, memoryConfig.embedderApiClient?.provider) ||
      getFirstEmbeddingModel()

    if (!embedderModel) {
      logger.warn(
        'Memory processing skipped: no embedding model available. Please configure an embedding model in memory settings.'
      )
      return
    }

    if (!llmModel) {
      logger.warn('Memory processing skipped: LLM model not available')
      return
    }

    // Convert messages to the format expected by memory processor
    const conversationMessages = messages
      .filter((msg) => msg.role === 'user' || msg.role === 'assistant')
      .map((msg) => ({
        role: msg.role as 'user' | 'assistant',
        content: getMainTextContent(msg) || ''
      }))
      .filter((msg) => msg.content.trim().length > 0)

    // if (conversationMessages.length < 2) {
    // Need at least a user message and assistant response
    // return
    // }

    const currentUserId = selectCurrentUserId(store.getState())

    // Create updated memory config with resolved models
    const updatedMemoryConfig = {
      ...memoryConfig,
      llmApiClient: {
        model: llmModel.id,
        provider: llmModel.provider,
        apiKey: getProviderByModel(llmModel).apiKey,
        baseURL: new AiProvider(getProviderByModel(llmModel)).getBaseURL(),
        apiVersion: getProviderByModel(llmModel).apiVersion
      },
      embedderApiClient: {
        model: embedderModel.id,
        provider: embedderModel.provider,
        apiKey: getProviderByModel(embedderModel).apiKey,
        baseURL: new AiProvider(getProviderByModel(embedderModel)).getBaseURL(),
        apiVersion: getProviderByModel(embedderModel).apiVersion
      }
    }

    const lastUserMessage = findLast(messages, (m) => m.role === 'user')
    const processorConfig = MemoryProcessor.getProcessorConfig(
      updatedMemoryConfig,
      assistant.id,
      currentUserId,
      lastUserMessage?.id
    )

    // Process the conversation in the background (don't await to avoid blocking UI)
    const memoryProcessor = new MemoryProcessor()
    memoryProcessor
      .processConversation(conversationMessages, processorConfig)
      .then((result) => {
        logger.debug('Memory processing completed:', result)
        if (result.facts.length > 0) {
          logger.debug('Extracted facts from conversation:', result.facts)
          logger.debug('Memory operations performed:', result.operations)
        } else {
          logger.debug('No facts extracted from conversation')
        }
      })
      .catch((error) => {
        logger.error('Background memory processing failed:', error as Error)
      })
  } catch (error) {
    logger.error('Error in post-conversation memory processing:', error as Error)
  }
}
>>>>>>> 82923a7c

interface FetchTranslateProps {
  content: string
  assistant: TranslateAssistant
  onResponse?: (text: string, isComplete: boolean) => void
}

export async function fetchTranslate({ content, assistant, onResponse }: FetchTranslateProps) {
  const model = getTranslateModel() || assistant.model || getDefaultModel()

  if (!model) {
    throw new Error(i18n.t('error.provider_disabled'))
  }

  const provider = getProviderByModel(model)

  if (!hasApiKey(provider)) {
    throw new Error(i18n.t('error.no_api_key'))
  }

  const isSupportedStreamOutput = () => {
    if (!onResponse) {
      return false
    }
    return true
  }

  const stream = isSupportedStreamOutput()
  const enableReasoning =
    ((isSupportedThinkingTokenModel(model) || isSupportedReasoningEffortModel(model)) &&
      assistant.settings?.reasoning_effort !== undefined) ||
    (isReasoningModel(model) && (!isSupportedThinkingTokenModel(model) || !isSupportedReasoningEffortModel(model)))

  const params: CompletionsParams = {
    callType: 'translate',
    messages: content,
    assistant: { ...assistant, model },
    streamOutput: stream,
    enableReasoning,
    onResponse
  }

  const AI = new AiProvider(provider)

  try {
    return (await AI.completions(params)).getText() || ''
  } catch (error: any) {
    return ''
  }
}

export async function fetchMessagesSummary({ messages, assistant }: { messages: Message[]; assistant: Assistant }) {
  let prompt = (getStoreSetting('topicNamingPrompt') as string) || i18n.t('prompts.title')
  const model = getTopNamingModel() || assistant.model || getDefaultModel()

  if (prompt && containsSupportedVariables(prompt)) {
    prompt = await replacePromptVariables(prompt, model.name)
  }

  // 总结上下文总是取最后5条消息
  const contextMessages = takeRight(messages, 5)

  const provider = getProviderByModel(model)

  if (!hasApiKey(provider)) {
    return null
  }

  const AI = new AiProvider(provider)

  const topicId = messages?.find((message) => message.topicId)?.topicId || undefined

  // LLM对多条消息的总结有问题，用单条结构化的消息表示会话内容会更好
  const structredMessages = contextMessages.map((message) => {
    const structredMessage = {
      role: message.role,
      mainText: getMainTextContent(message)
    }

    // 让LLM知道消息中包含的文件，但只提供文件名
    // 对助手消息而言，没有提供工具调用结果等更多信息，仅提供文本上下文。
    const fileBlocks = findFileBlocks(message)
    let fileList: Array<string> = []
    if (fileBlocks.length && fileBlocks.length > 0) {
      fileList = fileBlocks.map((fileBlock) => fileBlock.file.origin_name)
    }
    return {
      ...structredMessage,
      files: fileList.length > 0 ? fileList : undefined
    }
  })
  const conversation = JSON.stringify(structredMessages)

  // 复制 assistant 对象，并强制关闭思考预算
  const summaryAssistant = {
    ...assistant,
    settings: {
      ...assistant.settings,
      reasoning_effort: undefined,
      qwenThinkMode: false
    }
  }

  const params: CompletionsParams = {
    callType: 'summary',
    messages: conversation,
    assistant: { ...summaryAssistant, prompt, model },
    maxTokens: 1000,
    streamOutput: false,
    topicId,
    enableReasoning: false
  }

  try {
    const { getText } = await AI.completionsForTrace(params)
    const text = getText()
    return removeSpecialCharactersForTopicName(text) || null
  } catch (error: any) {
    return null
  }
}

export async function fetchSearchSummary({ messages, assistant }: { messages: Message[]; assistant: Assistant }) {
  const model = assistant.model || getDefaultModel()
  const provider = getProviderByModel(model)

  if (!hasApiKey(provider)) {
    return null
  }

  const topicId = messages?.find((message) => message.topicId)?.topicId || undefined

  const AI = new AiProvider(provider)

  const params: CompletionsParams = {
    callType: 'search',
    messages: messages,
    assistant,
    streamOutput: false,
    topicId
  }

  return await AI.completionsForTrace(params)
}

export async function fetchGenerate({
  prompt,
  content,
  model
}: {
  prompt: string
  content: string
  model?: Model
}): Promise<string> {
  if (!model) {
    model = getDefaultModel()
  }
  const provider = getProviderByModel(model)

  if (!hasApiKey(provider)) {
    return ''
  }

  const AI = new AiProvider(provider)

  const assistant = getDefaultAssistant()
  assistant.model = model
  assistant.prompt = prompt

  const params: CompletionsParams = {
    callType: 'generate',
    messages: content,
    assistant,
    streamOutput: false
  }

  try {
    const result = await AI.completions(params)
    return result.getText() || ''
  } catch (error: any) {
    return ''
  }
}

function hasApiKey(provider: Provider) {
  if (!provider) return false
  if (provider.id === 'ollama' || provider.id === 'lmstudio' || provider.type === 'vertexai') return true
  return !isEmpty(provider.apiKey)
}

/**
 * Get the first available embedding model from enabled providers
 */
// function getFirstEmbeddingModel() {
//   const providers = store.getState().llm.providers.filter((p) => p.enabled)

//   for (const provider of providers) {
//     const embeddingModel = provider.models.find((model) => isEmbeddingModel(model))
//     if (embeddingModel) {
//       return embeddingModel
//     }
//   }

//   return undefined
// }

export async function fetchModels(provider: Provider): Promise<SdkModel[]> {
  const AI = new AiProvider(provider)

  try {
    return await AI.models()
  } catch (error) {
    return []
  }
}

export function checkApiProvider(provider: Provider): void {
  const key = 'api-check'
  const style = { marginTop: '3vh' }

  if (
    provider.id !== 'ollama' &&
    provider.id !== 'lmstudio' &&
    provider.type !== 'vertexai' &&
    provider.id !== 'copilot'
  ) {
    if (!provider.apiKey) {
      window.message.error({ content: i18n.t('message.error.enter.api.label'), key, style })
      throw new Error(i18n.t('message.error.enter.api.label'))
    }
  }

  if (!provider.apiHost && provider.type !== 'vertexai') {
    window.message.error({ content: i18n.t('message.error.enter.api.host'), key, style })
    throw new Error(i18n.t('message.error.enter.api.host'))
  }

  if (isEmpty(provider.models)) {
    window.message.error({ content: i18n.t('message.error.enter.model'), key, style })
    throw new Error(i18n.t('message.error.enter.model'))
  }
}

export async function checkApi(provider: Provider, model: Model): Promise<void> {
  checkApiProvider(provider)

  const ai = new AiProvider(provider)

  const assistant = getDefaultAssistant()
  assistant.model = model
  try {
    if (isEmbeddingModel(model)) {
      await ai.getEmbeddingDimensions(model)
    } else {
      const params: CompletionsParams = {
        callType: 'check',
        messages: 'hi',
        assistant,
        streamOutput: true,
        enableReasoning: false,
        shouldThrow: true
      }

      // Try streaming check first
      const result = await ai.completions(params)
      if (!result.getText()) {
        throw new Error('No response received')
      }
    }
  } catch (error: any) {
    if (error.message.includes('stream')) {
      const params: CompletionsParams = {
        callType: 'check',
        messages: 'hi',
        assistant,
        streamOutput: false,
        shouldThrow: true
      }
      const result = await ai.completions(params)
      if (!result.getText()) {
        throw new Error('No response received')
      }
    } else {
      throw error
    }
  }
}<|MERGE_RESOLUTION|>--- conflicted
+++ resolved
@@ -1,17 +1,11 @@
-<<<<<<< HEAD
 /**
  * 职责：提供原子化的、无状态的API调用函数
  */
-
 import { StreamTextParams } from '@cherrystudio/ai-core'
+import { loggerService } from '@logger'
 import { AiSdkMiddlewareConfig } from '@renderer/aiCore/middleware/aisdk/AiSdkMiddlewareBuilder'
 import { CompletionsParams } from '@renderer/aiCore/middleware/schemas'
 import { buildStreamTextParams } from '@renderer/aiCore/transformParameters'
-=======
-import { loggerService } from '@logger'
-import { CompletionsParams } from '@renderer/aiCore/middleware/schemas'
-import { SYSTEM_PROMPT_THRESHOLD } from '@renderer/config/constant'
->>>>>>> 82923a7c
 import {
   isDedicatedImageGenerationModel,
   isEmbeddingModel,
@@ -21,45 +15,18 @@
 } from '@renderer/config/models'
 import { getStoreSetting } from '@renderer/hooks/useSettings'
 import i18n from '@renderer/i18n'
-import { currentSpan, withSpanResult } from '@renderer/services/SpanManagerService'
 import store from '@renderer/store'
-<<<<<<< HEAD
-import { Assistant, MCPServer, MCPTool, Model, Provider } from '@renderer/types'
-=======
-import { selectCurrentUserId, selectGlobalMemoryEnabled, selectMemoryConfig } from '@renderer/store/memory'
-import {
-  Assistant,
-  ExternalToolResult,
-  KnowledgeReference,
-  MCPTool,
-  MemoryItem,
-  Model,
-  Provider,
-  TranslateAssistant,
-  WebSearchResponse,
-  WebSearchSource
-} from '@renderer/types'
->>>>>>> 82923a7c
+import { Assistant, MCPServer, MCPTool, Model, Provider, TranslateAssistant } from '@renderer/types'
 import { type Chunk, ChunkType } from '@renderer/types/chunk'
 import { Message } from '@renderer/types/newMessage'
 import { SdkModel } from '@renderer/types/sdk'
 import { removeSpecialCharactersForTopicName } from '@renderer/utils'
 import { isPromptToolUse, isSupportedToolUse } from '@renderer/utils/mcp-tools'
 import { findFileBlocks, getMainTextContent } from '@renderer/utils/messageUtils/find'
-<<<<<<< HEAD
+import { containsSupportedVariables, replacePromptVariables } from '@renderer/utils/prompt'
 import { isEmpty, takeRight } from 'lodash'
-=======
-import {
-  buildSystemPromptWithThinkTool,
-  buildSystemPromptWithTools,
-  containsSupportedVariables,
-  replacePromptVariables
-} from '@renderer/utils/prompt'
-import { findLast, isEmpty, takeRight } from 'lodash'
->>>>>>> 82923a7c
 
 import AiProvider from '../aiCore'
-import AiProviderNew from '../aiCore/index_new'
 import {
   // getAssistantProvider,
   // getAssistantSettings,
@@ -81,7 +48,6 @@
 const logger = loggerService.withContext('ApiService')
 
 // TODO：考虑拆开
-<<<<<<< HEAD
 // async function fetchExternalTool(
 //   lastUserMessage: Message,
 //   assistant: Assistant,
@@ -394,348 +360,8 @@
           const tools = await window.api.mcp.listTools(mcpServer)
           return tools.filter((tool: any) => !mcpServer.disabledTools?.includes(tool.name))
         } catch (error) {
-          console.error(`Error fetching tools from MCP server ${mcpServer.name}:`, error)
+          logger.error(`Error fetching tools from MCP server ${mcpServer.name}:`, error as Error)
           return []
-=======
-async function fetchExternalTool(
-  lastUserMessage: Message,
-  assistant: Assistant,
-  onChunkReceived: (chunk: Chunk) => void,
-  lastAnswer?: Message
-): Promise<ExternalToolResult> {
-  // 可能会有重复？
-  const knowledgeBaseIds = assistant.knowledge_bases?.map((base) => base.id)
-  const hasKnowledgeBase = !isEmpty(knowledgeBaseIds)
-  const knowledgeRecognition = assistant.knowledgeRecognition || 'on'
-  const webSearchProvider = WebSearchService.getWebSearchProvider(assistant.webSearchProviderId)
-
-  // 使用外部搜索工具
-  const shouldWebSearch = !!assistant.webSearchProviderId && webSearchProvider !== null
-  const shouldKnowledgeSearch = hasKnowledgeBase
-  const globalMemoryEnabled = selectGlobalMemoryEnabled(store.getState())
-  const shouldSearchMemory = globalMemoryEnabled && assistant.enableMemory
-
-  // 在工具链开始时发送进度通知
-  const willUseTools = shouldWebSearch || shouldKnowledgeSearch
-  if (willUseTools) {
-    onChunkReceived({ type: ChunkType.EXTERNEL_TOOL_IN_PROGRESS })
-  }
-
-  // --- Keyword/Question Extraction Function ---
-  const extract = async (): Promise<ExtractResults | undefined> => {
-    if (!lastUserMessage) return undefined
-
-    // 根据配置决定是否需要提取
-    const needWebExtract = shouldWebSearch
-    const needKnowledgeExtract = hasKnowledgeBase && knowledgeRecognition === 'on'
-
-    if (!needWebExtract && !needKnowledgeExtract) return undefined
-
-    let prompt: string
-    if (needWebExtract && !needKnowledgeExtract) {
-      prompt = SEARCH_SUMMARY_PROMPT_WEB_ONLY
-    } else if (!needWebExtract && needKnowledgeExtract) {
-      prompt = SEARCH_SUMMARY_PROMPT_KNOWLEDGE_ONLY
-    } else {
-      prompt = SEARCH_SUMMARY_PROMPT
-    }
-
-    const summaryAssistant = getDefaultAssistant()
-    summaryAssistant.model = assistant.model || getDefaultModel()
-    summaryAssistant.prompt = prompt
-
-    const callSearchSummary = async (params: { messages: Message[]; assistant: Assistant }) => {
-      return await fetchSearchSummary(params)
-    }
-
-    const traceParams = {
-      name: `${summaryAssistant.model?.name}.Summary`,
-      tag: 'LLM',
-      topicId: lastUserMessage.topicId,
-      modelName: summaryAssistant.model.name
-    }
-
-    const searchSummaryParams = {
-      messages: lastAnswer ? [lastAnswer, lastUserMessage] : [lastUserMessage],
-      assistant: summaryAssistant
-    }
-
-    try {
-      const result = await withSpanResult(callSearchSummary, traceParams, searchSummaryParams)
-
-      if (!result) return getFallbackResult()
-
-      const extracted = extractInfoFromXML(result.getText())
-      // 根据需求过滤结果
-      return {
-        websearch: needWebExtract ? extracted?.websearch : undefined,
-        knowledge: needKnowledgeExtract ? extracted?.knowledge : undefined
-      }
-    } catch (e: any) {
-      logger.error('extract error', e)
-      if (isAbortError(e)) throw e
-      return getFallbackResult()
-    }
-  }
-
-  const getFallbackResult = (): ExtractResults => {
-    const fallbackContent = getMainTextContent(lastUserMessage)
-    return {
-      websearch: shouldWebSearch ? { question: [fallbackContent || 'search'] } : undefined,
-      knowledge: shouldKnowledgeSearch
-        ? {
-            question: [fallbackContent || 'search'],
-            rewrite: fallbackContent
-          }
-        : undefined
-    }
-  }
-
-  // --- Web Search Function ---
-  const searchTheWeb = async (
-    extractResults: ExtractResults | undefined,
-    parentSpanId?: string
-  ): Promise<WebSearchResponse | undefined> => {
-    if (!shouldWebSearch) return
-
-    // Add check for extractResults existence early
-    if (!extractResults?.websearch) {
-      logger.warn('searchTheWeb called without valid extractResults.websearch')
-      return
-    }
-
-    if (extractResults.websearch.question[0] === 'not_needed') return
-
-    // Add check for assistant.model before using it
-    if (!assistant.model) {
-      logger.warn('searchTheWeb called without assistant.model')
-      return undefined
-    }
-
-    try {
-      // Use the consolidated processWebsearch function
-      WebSearchService.createAbortSignal(lastUserMessage.id)
-      let safeWebSearchProvider = webSearchProvider
-      if (webSearchProvider) {
-        safeWebSearchProvider = {
-          ...webSearchProvider,
-          topicId: lastUserMessage.topicId,
-          parentSpanId,
-          modelName: assistant.model.name
-        }
-      }
-      const webSearchResponse = await WebSearchService.processWebsearch(
-        safeWebSearchProvider!,
-        extractResults,
-        lastUserMessage.id
-      )
-      return {
-        results: webSearchResponse,
-        source: WebSearchSource.WEBSEARCH
-      }
-    } catch (error) {
-      if (isAbortError(error)) throw error
-      logger.error('Web search failed:', error as Error)
-      return
-    }
-  }
-
-  const searchMemory = async (): Promise<MemoryItem[] | undefined> => {
-    if (!shouldSearchMemory) return []
-    try {
-      const memoryConfig = selectMemoryConfig(store.getState())
-      const content = getMainTextContent(lastUserMessage)
-      if (!content) {
-        logger.warn('searchMemory called without valid content in lastUserMessage')
-        return []
-      }
-
-      if (memoryConfig.llmApiClient && memoryConfig.embedderApiClient) {
-        const currentUserId = selectCurrentUserId(store.getState())
-        // Search for relevant memories
-        const processorConfig = MemoryProcessor.getProcessorConfig(memoryConfig, assistant.id, currentUserId)
-        logger.info(`Searching for relevant memories with content: ${content}`)
-        const memoryProcessor = new MemoryProcessor()
-        const relevantMemories = await memoryProcessor.searchRelevantMemories(
-          content,
-          processorConfig,
-          5 // Limit to top 5 most relevant memories
-        )
-
-        if (relevantMemories?.length > 0) {
-          logger.info('Found relevant memories:', relevantMemories)
-
-          return relevantMemories
-        }
-        return []
-      } else {
-        logger.warn('Memory is enabled but embedding or LLM model is not configured')
-        return []
-      }
-    } catch (error) {
-      logger.error('Error processing memory search:', error as Error)
-      // Continue with conversation even if memory processing fails
-      return []
-    }
-  }
-
-  // --- Knowledge Base Search Function ---
-  const searchKnowledgeBase = async (
-    extractResults: ExtractResults | undefined,
-    parentSpanId?: string,
-    modelName?: string
-  ): Promise<KnowledgeReference[] | undefined> => {
-    if (!hasKnowledgeBase) return
-
-    // 知识库搜索条件
-    let searchCriteria: { question: string[]; rewrite: string }
-    if (knowledgeRecognition === 'off') {
-      const directContent = getMainTextContent(lastUserMessage)
-      searchCriteria = { question: [directContent || 'search'], rewrite: directContent }
-    } else {
-      // auto mode
-      if (!extractResults?.knowledge) {
-        logger.warn('searchKnowledgeBase: No valid search criteria in auto mode')
-        return
-      }
-      searchCriteria = extractResults.knowledge
-    }
-
-    if (searchCriteria.question[0] === 'not_needed') return
-
-    try {
-      const tempExtractResults: ExtractResults = {
-        websearch: undefined,
-        knowledge: searchCriteria
-      }
-      // Attempt to get knowledgeBaseIds from the main text block
-      // NOTE: This assumes knowledgeBaseIds are ONLY on the main text block
-      // NOTE: processKnowledgeSearch needs to handle undefined ids gracefully
-      // const mainTextBlock = mainTextBlocks
-      //   ?.map((blockId) => store.getState().messageBlocks.entities[blockId])
-      //   .find((block) => block?.type === MessageBlockType.MAIN_TEXT) as MainTextMessageBlock | undefined
-      return await processKnowledgeSearch(
-        tempExtractResults,
-        knowledgeBaseIds,
-        lastUserMessage.topicId,
-        parentSpanId,
-        modelName
-      )
-    } catch (error) {
-      logger.error('Knowledge base search failed:', error as Error)
-      return
-    }
-  }
-
-  // --- Execute Extraction and Searches ---
-  let extractResults: ExtractResults | undefined
-
-  try {
-    // 根据配置决定是否需要提取
-    if (shouldWebSearch || hasKnowledgeBase) {
-      extractResults = await extract()
-      logger.info('[fetchExternalTool] Extraction results:', extractResults)
-    }
-
-    let webSearchResponseFromSearch: WebSearchResponse | undefined
-    let knowledgeReferencesFromSearch: KnowledgeReference[] | undefined
-    let memorySearchReferences: MemoryItem[] | undefined
-
-    const parentSpanId = currentSpan(lastUserMessage.topicId, assistant.model?.name)?.spanContext().spanId
-    if (shouldWebSearch) {
-      webSearchResponseFromSearch = await searchTheWeb(extractResults, parentSpanId)
-    }
-
-    if (shouldKnowledgeSearch) {
-      knowledgeReferencesFromSearch = await searchKnowledgeBase(extractResults, parentSpanId, assistant.model?.name)
-    }
-
-    if (shouldSearchMemory) {
-      memorySearchReferences = await searchMemory()
-    }
-
-    if (lastUserMessage) {
-      if (webSearchResponseFromSearch) {
-        window.keyv.set(`web-search-${lastUserMessage.id}`, webSearchResponseFromSearch)
-      }
-      if (knowledgeReferencesFromSearch) {
-        window.keyv.set(`knowledge-search-${lastUserMessage.id}`, knowledgeReferencesFromSearch)
-      }
-      if (memorySearchReferences) {
-        window.keyv.set(`memory-search-${lastUserMessage.id}`, memorySearchReferences)
-      }
-    }
-
-    // 发送工具执行完成通知
-    const wasAnyToolEnabled = shouldWebSearch || shouldKnowledgeSearch || shouldSearchMemory
-    if (wasAnyToolEnabled) {
-      onChunkReceived({
-        type: ChunkType.EXTERNEL_TOOL_COMPLETE,
-        external_tool: {
-          webSearch: webSearchResponseFromSearch,
-          knowledge: knowledgeReferencesFromSearch,
-          memories: memorySearchReferences
-        }
-      })
-    }
-
-    // Get MCP tools (Fix duplicate declaration)
-    let mcpTools: MCPTool[] = []
-    const allMcpServers = store.getState().mcp.servers || []
-    const activedMcpServers = allMcpServers.filter((s) => s.isActive)
-    const assistantMcpServers = assistant.mcpServers || []
-
-    const enabledMCPs = activedMcpServers.filter((server) => assistantMcpServers.some((s) => s.id === server.id))
-
-    if (enabledMCPs && enabledMCPs.length > 0) {
-      try {
-        const spanContext = currentSpan(lastUserMessage.topicId, assistant.model?.name)?.spanContext()
-        const toolPromises = enabledMCPs.map<Promise<MCPTool[]>>(async (mcpServer) => {
-          try {
-            const tools = await window.api.mcp.listTools(mcpServer, spanContext)
-            return tools.filter((tool: any) => !mcpServer.disabledTools?.includes(tool.name))
-          } catch (error) {
-            logger.error(`Error fetching tools from MCP server ${mcpServer.name}:`, error as Error)
-            return []
-          }
-        })
-        const results = await Promise.allSettled(toolPromises)
-        mcpTools = results
-          .filter((result): result is PromiseFulfilledResult<MCPTool[]> => result.status === 'fulfilled')
-          .map((result) => result.value)
-          .flat()
-        // 添加内置工具
-        // const { BUILT_IN_TOOLS } = await import('../tools')
-        // mcpTools.push(...BUILT_IN_TOOLS)
-
-        // 根据toolUseMode决定如何构建系统提示词
-        const basePrompt = assistant.prompt
-        if (assistant.settings?.toolUseMode === 'prompt' || mcpTools.length > SYSTEM_PROMPT_THRESHOLD) {
-          // 提示词模式：需要完整的工具定义，思考工具返回会打乱提示词的返回（先去掉）
-          assistant.prompt = buildSystemPromptWithTools(basePrompt, mcpTools)
-        } else {
-          // 原生函数调用模式：仅需要注入思考指令
-          assistant.prompt = buildSystemPromptWithThinkTool(basePrompt)
-        }
-      } catch (toolError) {
-        logger.error('Error fetching MCP tools:', toolError as Error)
-      }
-    }
-
-    return { mcpTools }
-  } catch (error) {
-    if (isAbortError(error)) throw error
-    logger.error('Tool execution failed:', error as Error)
-
-    // 发送错误状态
-    const wasAnyToolEnabled = shouldWebSearch || shouldKnowledgeSearch || shouldSearchMemory
-    if (wasAnyToolEnabled) {
-      onChunkReceived({
-        type: ChunkType.EXTERNEL_TOOL_COMPLETE,
-        external_tool: {
-          webSearch: undefined,
-          knowledge: undefined
->>>>>>> 82923a7c
         }
       })
       const results = await Promise.allSettled(toolPromises)
@@ -744,7 +370,7 @@
         .map((result) => result.value)
         .flat()
     } catch (toolError) {
-      console.error('Error fetching MCP tools:', toolError)
+      logger.error('Error fetching MCP tools:', toolError as Error)
     }
   }
   return mcpTools
@@ -764,62 +390,22 @@
     headers?: Record<string, string>
   }
   onChunkReceived: (chunk: Chunk) => void
+  // TODO
+  // onChunkStatus: (status: 'searching' | 'processing' | 'success' | 'error') => void
 }) {
-<<<<<<< HEAD
-  const AI = new AiProviderNew(assistant.model || getDefaultModel())
-  const provider = AI.getActualProvider()
-=======
-  logger.debug('fetchChatCompletion', messages, assistant)
-
-  if (assistant.prompt && containsSupportedVariables(assistant.prompt)) {
-    assistant.prompt = await replacePromptVariables(assistant.prompt, assistant.model?.name)
-  }
+  console.log('fetchChatCompletion', messages, assistant)
 
   const provider = getAssistantProvider(assistant)
   const AI = new AiProvider(provider)
->>>>>>> 82923a7c
+
+  // Make sure that 'Clear Context' works for all scenarios including external tool and normal chat.
+  messages = filterContextMessages(messages)
 
   const mcpTools: MCPTool[] = []
 
-<<<<<<< HEAD
   if (isSupportedToolUse(assistant)) {
     mcpTools.push(...(await fetchMcpTools(assistant)))
   }
-=======
-  const lastUserMessage = findLast(messages, (m) => m.role === 'user')
-  const lastAnswer = findLast(messages, (m) => m.role === 'assistant')
-  if (!lastUserMessage) {
-    logger.error('fetchChatCompletion returning early: Missing lastUserMessage or lastAnswer')
-    return
-  }
-  // try {
-  // NOTE: The search results are NOT added to the messages sent to the AI here.
-  // They will be retrieved and used by the messageThunk later to create CitationBlocks.
-  const { mcpTools } = await fetchExternalTool(lastUserMessage, assistant, onChunkReceived, lastAnswer)
-  const model = assistant.model || getDefaultModel()
-
-  const { maxTokens, contextCount } = getAssistantSettings(assistant)
-
-  const filteredMessages = filterUsefulMessages(messages)
-
-  const _messages = filterUserRoleStartMessages(
-    filterEmptyMessages(filterContextMessages(takeRight(filteredMessages, contextCount + 2))) // 取原来几个provider的最大值
-  )
-
-  // FIXME: qwen3即使关闭思考仍然会导致enableReasoning的结果为true
-  const enableReasoning =
-    ((isSupportedThinkingTokenModel(model) || isSupportedReasoningEffortModel(model)) &&
-      assistant.settings?.reasoning_effort !== undefined) ||
-    (isReasoningModel(model) && (!isSupportedThinkingTokenModel(model) || !isSupportedReasoningEffortModel(model)))
-
-  const enableWebSearch =
-    (assistant.enableWebSearch && isWebSearchModel(model)) ||
-    isOpenRouterBuiltInWebSearchModel(model) ||
-    model.id.includes('sonar') ||
-    false
-
-  const enableUrlContext = assistant.enableUrlContext || false
->>>>>>> 82923a7c
 
   // 使用 transformParameters 模块构建参数
   const {
@@ -870,7 +456,6 @@
   // }
   // --- Call AI Completions ---
   onChunkReceived({ type: ChunkType.LLM_RESPONSE_CREATED })
-<<<<<<< HEAD
   await AI.completions(modelId, aiSdkParams, middlewareConfig)
 
   // await AI.completions(
@@ -896,41 +481,11 @@
   // if (globalMemoryEnabled && assistant.enableMemory) {
   //   await processConversationMemory(messages, assistant)
   // }
-=======
-
-  const completionsParams: CompletionsParams = {
-    callType: 'chat',
-    messages: _messages,
-    assistant,
-    onChunk: onChunkReceived,
-    mcpTools: mcpTools,
-    maxTokens,
-    streamOutput: assistant.settings?.streamOutput || false,
-    enableReasoning,
-    enableWebSearch,
-    enableUrlContext,
-    enableGenerateImage,
-    topicId: lastUserMessage.topicId
-  }
-
-  const requestOptions = {
-    streamOutput: assistant.settings?.streamOutput || false
-  }
-
-  // Post-conversation memory processing
-  const globalMemoryEnabled = selectGlobalMemoryEnabled(store.getState())
-  if (globalMemoryEnabled && assistant.enableMemory) {
-    processConversationMemory(messages, assistant)
-  }
-
-  return await AI.completionsForTrace(completionsParams, requestOptions)
->>>>>>> 82923a7c
 }
 
 /**
  * Process conversation for memory extraction and storage
  */
-<<<<<<< HEAD
 // async function processConversationMemory(messages: Message[], assistant: Assistant) {
 //   try {
 //     const memoryConfig = selectMemoryConfig(store.getState())
@@ -1019,96 +574,6 @@
 //     console.error('Error in post-conversation memory processing:', error)
 //   }
 // }
-=======
-async function processConversationMemory(messages: Message[], assistant: Assistant) {
-  try {
-    const memoryConfig = selectMemoryConfig(store.getState())
-
-    // Use assistant's model as fallback for memory processing if not configured
-    const llmModel =
-      getModel(memoryConfig.llmApiClient?.model, memoryConfig.llmApiClient?.provider) ||
-      assistant.model ||
-      getDefaultModel()
-    const embedderModel =
-      getModel(memoryConfig.embedderApiClient?.model, memoryConfig.embedderApiClient?.provider) ||
-      getFirstEmbeddingModel()
-
-    if (!embedderModel) {
-      logger.warn(
-        'Memory processing skipped: no embedding model available. Please configure an embedding model in memory settings.'
-      )
-      return
-    }
-
-    if (!llmModel) {
-      logger.warn('Memory processing skipped: LLM model not available')
-      return
-    }
-
-    // Convert messages to the format expected by memory processor
-    const conversationMessages = messages
-      .filter((msg) => msg.role === 'user' || msg.role === 'assistant')
-      .map((msg) => ({
-        role: msg.role as 'user' | 'assistant',
-        content: getMainTextContent(msg) || ''
-      }))
-      .filter((msg) => msg.content.trim().length > 0)
-
-    // if (conversationMessages.length < 2) {
-    // Need at least a user message and assistant response
-    // return
-    // }
-
-    const currentUserId = selectCurrentUserId(store.getState())
-
-    // Create updated memory config with resolved models
-    const updatedMemoryConfig = {
-      ...memoryConfig,
-      llmApiClient: {
-        model: llmModel.id,
-        provider: llmModel.provider,
-        apiKey: getProviderByModel(llmModel).apiKey,
-        baseURL: new AiProvider(getProviderByModel(llmModel)).getBaseURL(),
-        apiVersion: getProviderByModel(llmModel).apiVersion
-      },
-      embedderApiClient: {
-        model: embedderModel.id,
-        provider: embedderModel.provider,
-        apiKey: getProviderByModel(embedderModel).apiKey,
-        baseURL: new AiProvider(getProviderByModel(embedderModel)).getBaseURL(),
-        apiVersion: getProviderByModel(embedderModel).apiVersion
-      }
-    }
-
-    const lastUserMessage = findLast(messages, (m) => m.role === 'user')
-    const processorConfig = MemoryProcessor.getProcessorConfig(
-      updatedMemoryConfig,
-      assistant.id,
-      currentUserId,
-      lastUserMessage?.id
-    )
-
-    // Process the conversation in the background (don't await to avoid blocking UI)
-    const memoryProcessor = new MemoryProcessor()
-    memoryProcessor
-      .processConversation(conversationMessages, processorConfig)
-      .then((result) => {
-        logger.debug('Memory processing completed:', result)
-        if (result.facts.length > 0) {
-          logger.debug('Extracted facts from conversation:', result.facts)
-          logger.debug('Memory operations performed:', result.operations)
-        } else {
-          logger.debug('No facts extracted from conversation')
-        }
-      })
-      .catch((error) => {
-        logger.error('Background memory processing failed:', error as Error)
-      })
-  } catch (error) {
-    logger.error('Error in post-conversation memory processing:', error as Error)
-  }
-}
->>>>>>> 82923a7c
 
 interface FetchTranslateProps {
   content: string

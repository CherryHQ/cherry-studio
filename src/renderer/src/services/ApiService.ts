--- conflicted
+++ resolved
@@ -56,128 +56,6 @@
 
   if (enabledMCPs && enabledMCPs.length > 0) {
     try {
-<<<<<<< HEAD
-      const tempExtractResults: ExtractResults = {
-        websearch: undefined,
-        knowledge: searchCriteria
-      }
-      // Attempt to get knowledgeBaseIds from the main text block
-      // NOTE: This assumes knowledgeBaseIds are ONLY on the main text block
-      // NOTE: processKnowledgeSearch needs to handle undefined ids gracefully
-      // const mainTextBlock = mainTextBlocks
-      //   ?.map((blockId) => store.getState().messageBlocks.entities[blockId])
-      //   .find((block) => block?.type === MessageBlockType.MAIN_TEXT) as MainTextMessageBlock | undefined
-      return await processKnowledgeSearch(
-        tempExtractResults,
-        knowledgeBaseIds,
-        lastUserMessage.topicId,
-        parentSpanId,
-        modelName
-      )
-    } catch (error) {
-      logger.error('Knowledge base search failed:', error as Error)
-      return
-    }
-  }
-
-  // --- Execute Extraction and Searches ---
-  let extractResults: ExtractResults | undefined
-
-  try {
-    // 根据配置决定是否需要提取
-    if (shouldWebSearch || hasKnowledgeBase) {
-      extractResults = await extract()
-      logger.info('[fetchExternalTool] Extraction results:', extractResults)
-    }
-
-    let webSearchResponseFromSearch: WebSearchResponse | undefined
-    let knowledgeReferencesFromSearch: KnowledgeReference[] | undefined
-    let memorySearchReferences: MemoryItem[] | undefined
-
-    const parentSpanId = currentSpan(lastUserMessage.topicId, assistant.model?.name)?.spanContext().spanId
-    if (shouldWebSearch) {
-      webSearchResponseFromSearch = await searchTheWeb(extractResults, parentSpanId)
-    }
-
-    if (shouldKnowledgeSearch) {
-      knowledgeReferencesFromSearch = await searchKnowledgeBase(extractResults, parentSpanId, assistant.model?.name)
-      processKnowledgeReferences(knowledgeReferencesFromSearch, onChunkReceived)
-    }
-
-    if (shouldSearchMemory) {
-      memorySearchReferences = await searchMemory()
-    }
-
-    if (lastUserMessage) {
-      if (webSearchResponseFromSearch) {
-        window.keyv.set(`web-search-${lastUserMessage.id}`, webSearchResponseFromSearch)
-      }
-      if (knowledgeReferencesFromSearch) {
-        window.keyv.set(`knowledge-search-${lastUserMessage.id}`, knowledgeReferencesFromSearch)
-      }
-      if (memorySearchReferences) {
-        window.keyv.set(`memory-search-${lastUserMessage.id}`, memorySearchReferences)
-      }
-    }
-
-    if (showListTools) {
-      try {
-        const spanContext = currentSpan(lastUserMessage.topicId, assistant.model?.name)?.spanContext()
-        const toolPromises = enabledMCPs.map<Promise<MCPTool[]>>(async (mcpServer) => {
-          try {
-            const tools = await window.api.mcp.listTools(mcpServer, spanContext)
-            return tools.filter((tool: any) => !mcpServer.disabledTools?.includes(tool.name))
-          } catch (error) {
-            logger.error(`Error fetching tools from MCP server ${mcpServer.name}:`, error as Error)
-            return []
-          }
-        })
-        const results = await Promise.allSettled(toolPromises)
-        mcpTools = results
-          .filter((result): result is PromiseFulfilledResult<MCPTool[]> => result.status === 'fulfilled')
-          .map((result) => result.value)
-          .flat()
-
-        // 根据toolUseMode决定如何构建系统提示词
-        const basePrompt = assistant.prompt
-        if (assistant.settings?.toolUseMode === 'prompt' || mcpTools.length > SYSTEM_PROMPT_THRESHOLD) {
-          // 提示词模式：需要完整的工具定义，思考工具返回会打乱提示词的返回（先去掉）
-          assistant.prompt = buildSystemPromptWithTools(basePrompt, mcpTools)
-        } else {
-          // 原生函数调用模式：仅需要注入思考指令
-          assistant.prompt = buildSystemPromptWithThinkTool(basePrompt)
-        }
-      } catch (toolError) {
-        logger.error('Error fetching MCP tools:', toolError as Error)
-      }
-    }
-
-    // 发送工具执行完成通知
-    if (hasAnyTool) {
-      onChunkReceived({
-        type: ChunkType.EXTERNEL_TOOL_COMPLETE,
-        external_tool: {
-          webSearch: webSearchResponseFromSearch,
-          knowledge: knowledgeReferencesFromSearch,
-          memories: memorySearchReferences
-        }
-      })
-    }
-
-    return { mcpTools }
-  } catch (error) {
-    if (isAbortError(error)) throw error
-    logger.error('Tool execution failed:', error as Error)
-
-    // 发送错误状态
-    const wasAnyToolEnabled = shouldWebSearch || shouldKnowledgeSearch || shouldSearchMemory
-    if (wasAnyToolEnabled) {
-      onChunkReceived({
-        type: ChunkType.EXTERNEL_TOOL_COMPLETE,
-        external_tool: {
-          webSearch: undefined,
-          knowledge: undefined
-=======
       const toolPromises = enabledMCPs.map(async (mcpServer: MCPServer) => {
         try {
           const tools = await window.api.mcp.listTools(mcpServer)
@@ -185,7 +63,6 @@
         } catch (error) {
           logger.error(`Error fetching tools from MCP server ${mcpServer.name}:`, error as Error)
           return []
->>>>>>> cac84a87
         }
       })
       const results = await Promise.allSettled(toolPromises)
@@ -198,60 +75,6 @@
     }
   }
   return mcpTools
-}
-
-/**
- * 处理知识库搜索结果中的引用
- * @param references 知识库引用
- * @param onChunkReceived Chunk接收回调
- */
-function processKnowledgeReferences(
-  references: KnowledgeReference[] | undefined,
-  onChunkReceived: (chunk: Chunk) => void
-) {
-  if (!references) {
-    return
-  }
-
-  for (const ref of references) {
-    const { content, metadata } = ref
-    if (!metadata?.source) {
-      continue
-    }
-
-    switch (metadata.type) {
-      case 'image': {
-        onChunkReceived({
-          type: ChunkType.IMAGE_SEARCHED,
-          content,
-          metadata
-        })
-        break
-      }
-      case 'youtube': {
-        onChunkReceived({
-          type: ChunkType.VIDEO_SEARCHED,
-          video: {
-            type: 'url',
-            content: metadata.source
-          },
-          metadata
-        })
-        break
-      }
-      case 'video': {
-        onChunkReceived({
-          type: ChunkType.VIDEO_SEARCHED,
-          video: {
-            type: 'path',
-            content: metadata.source
-          },
-          metadata
-        })
-        break
-      }
-    }
-  }
 }
 
 export async function fetchChatCompletion({

import { loggerService } from '@logger'
import { CompletionsParams } from '@renderer/aiCore/middleware/schemas'
import { SYSTEM_PROMPT_THRESHOLD } from '@renderer/config/constant'
import {
  isEmbeddingModel,
  isGenerateImageModel,
  isOpenRouterBuiltInWebSearchModel,
  isReasoningModel,
  isSupportedDisableGenerationModel,
  isSupportedReasoningEffortModel,
  isSupportedThinkingTokenModel,
  isWebSearchModel
} from '@renderer/config/models'
import {
  SEARCH_SUMMARY_PROMPT,
  SEARCH_SUMMARY_PROMPT_KNOWLEDGE_ONLY,
  SEARCH_SUMMARY_PROMPT_WEB_ONLY
} from '@renderer/config/prompts'
import { getModel } from '@renderer/hooks/useModel'
import { getStoreSetting } from '@renderer/hooks/useSettings'
import i18n from '@renderer/i18n'
import { currentSpan, withSpanResult } from '@renderer/services/SpanManagerService'
import store from '@renderer/store'
import { selectCurrentUserId, selectGlobalMemoryEnabled, selectMemoryConfig } from '@renderer/store/memory'
import {
  Assistant,
  ExternalToolResult,
  KnowledgeReference,
  MCPTool,
  MemoryItem,
  Model,
  Provider,
  TranslateAssistant,
  WebSearchResponse,
  WebSearchSource
} from '@renderer/types'
import { type Chunk, ChunkType } from '@renderer/types/chunk'
import { Message } from '@renderer/types/newMessage'
import { SdkModel } from '@renderer/types/sdk'
import { removeSpecialCharactersForTopicName } from '@renderer/utils'
import { isAbortError } from '@renderer/utils/error'
import { extractInfoFromXML, ExtractResults } from '@renderer/utils/extract'
import { findFileBlocks, getMainTextContent } from '@renderer/utils/messageUtils/find'
<<<<<<< HEAD
import { containsSupportedVariables, promptVariableReplacer } from '@renderer/utils/prompt'
=======
import { buildSystemPromptWithThinkTool, buildSystemPromptWithTools } from '@renderer/utils/prompt'
>>>>>>> 072b5270
import { findLast, isEmpty, takeRight } from 'lodash'

import AiProvider from '../aiCore'
import {
  getAssistantProvider,
  getAssistantSettings,
  getDefaultAssistant,
  getDefaultModel,
  getProviderByModel,
  getTopNamingModel,
  getTranslateModel
} from './AssistantService'
import { processKnowledgeSearch } from './KnowledgeService'
import { MemoryProcessor } from './MemoryProcessor'
import {
  filterContextMessages,
  filterEmptyMessages,
  filterUsefulMessages,
  filterUserRoleStartMessages
} from './MessagesService'
import WebSearchService from './WebSearchService'

const logger = loggerService.withContext('ApiService')

// TODO：考虑拆开
async function fetchExternalTool(
  lastUserMessage: Message,
  assistant: Assistant,
  onChunkReceived: (chunk: Chunk) => void,
  lastAnswer?: Message
): Promise<ExternalToolResult> {
  // 可能会有重复？
  const knowledgeBaseIds = assistant.knowledge_bases?.map((base) => base.id)
  const hasKnowledgeBase = !isEmpty(knowledgeBaseIds)
  const knowledgeRecognition = assistant.knowledgeRecognition || 'on'
  const webSearchProvider = WebSearchService.getWebSearchProvider(assistant.webSearchProviderId)

  // 使用外部搜索工具
  const shouldWebSearch = !!assistant.webSearchProviderId && webSearchProvider !== null
  const shouldKnowledgeSearch = hasKnowledgeBase
  const globalMemoryEnabled = selectGlobalMemoryEnabled(store.getState())
  const shouldSearchMemory = globalMemoryEnabled && assistant.enableMemory

  // 在工具链开始时发送进度通知
  const willUseTools = shouldWebSearch || shouldKnowledgeSearch
  if (willUseTools) {
    onChunkReceived({ type: ChunkType.EXTERNEL_TOOL_IN_PROGRESS })
  }

  // --- Keyword/Question Extraction Function ---
  const extract = async (): Promise<ExtractResults | undefined> => {
    if (!lastUserMessage) return undefined

    // 根据配置决定是否需要提取
    const needWebExtract = shouldWebSearch
    const needKnowledgeExtract = hasKnowledgeBase && knowledgeRecognition === 'on'

    if (!needWebExtract && !needKnowledgeExtract) return undefined

    let prompt: string
    if (needWebExtract && !needKnowledgeExtract) {
      prompt = SEARCH_SUMMARY_PROMPT_WEB_ONLY
    } else if (!needWebExtract && needKnowledgeExtract) {
      prompt = SEARCH_SUMMARY_PROMPT_KNOWLEDGE_ONLY
    } else {
      prompt = SEARCH_SUMMARY_PROMPT
    }

    const summaryAssistant = getDefaultAssistant()
    summaryAssistant.model = assistant.model || getDefaultModel()
    summaryAssistant.prompt = prompt

    const callSearchSummary = async (params: { messages: Message[]; assistant: Assistant }) => {
      return await fetchSearchSummary(params)
    }

    const traceParams = {
      name: `${summaryAssistant.model?.name}.Summary`,
      tag: 'LLM',
      topicId: lastUserMessage.topicId,
      modelName: summaryAssistant.model.name
    }

    const searchSummaryParams = {
      messages: lastAnswer ? [lastAnswer, lastUserMessage] : [lastUserMessage],
      assistant: summaryAssistant
    }

    try {
      const result = await withSpanResult(callSearchSummary, traceParams, searchSummaryParams)

      if (!result) return getFallbackResult()

      const extracted = extractInfoFromXML(result.getText())
      // 根据需求过滤结果
      return {
        websearch: needWebExtract ? extracted?.websearch : undefined,
        knowledge: needKnowledgeExtract ? extracted?.knowledge : undefined
      }
    } catch (e: any) {
      logger.error('extract error', e)
      if (isAbortError(e)) throw e
      return getFallbackResult()
    }
  }

  const getFallbackResult = (): ExtractResults => {
    const fallbackContent = getMainTextContent(lastUserMessage)
    return {
      websearch: shouldWebSearch ? { question: [fallbackContent || 'search'] } : undefined,
      knowledge: shouldKnowledgeSearch
        ? {
            question: [fallbackContent || 'search'],
            rewrite: fallbackContent
          }
        : undefined
    }
  }

  // --- Web Search Function ---
  const searchTheWeb = async (
    extractResults: ExtractResults | undefined,
    parentSpanId?: string
  ): Promise<WebSearchResponse | undefined> => {
    if (!shouldWebSearch) return

    // Add check for extractResults existence early
    if (!extractResults?.websearch) {
      logger.warn('searchTheWeb called without valid extractResults.websearch')
      return
    }

    if (extractResults.websearch.question[0] === 'not_needed') return

    // Add check for assistant.model before using it
    if (!assistant.model) {
      logger.warn('searchTheWeb called without assistant.model')
      return undefined
    }

    try {
      // Use the consolidated processWebsearch function
      WebSearchService.createAbortSignal(lastUserMessage.id)
      let safeWebSearchProvider = webSearchProvider
      if (webSearchProvider) {
        safeWebSearchProvider = {
          ...webSearchProvider,
          topicId: lastUserMessage.topicId,
          parentSpanId,
          modelName: assistant.model.name
        }
      }
      const webSearchResponse = await WebSearchService.processWebsearch(
        safeWebSearchProvider!,
        extractResults,
        lastUserMessage.id
      )
      return {
        results: webSearchResponse,
        source: WebSearchSource.WEBSEARCH
      }
    } catch (error) {
      if (isAbortError(error)) throw error
      logger.error('Web search failed:', error as Error)
      return
    }
  }

  const searchMemory = async (): Promise<MemoryItem[] | undefined> => {
    if (!shouldSearchMemory) return []
    try {
      const memoryConfig = selectMemoryConfig(store.getState())
      const content = getMainTextContent(lastUserMessage)
      if (!content) {
        logger.warn('searchMemory called without valid content in lastUserMessage')
        return []
      }

      if (memoryConfig.llmApiClient && memoryConfig.embedderApiClient) {
        const currentUserId = selectCurrentUserId(store.getState())
        // Search for relevant memories
        const processorConfig = MemoryProcessor.getProcessorConfig(memoryConfig, assistant.id, currentUserId)
        logger.info(`Searching for relevant memories with content: ${content}`)
        const memoryProcessor = new MemoryProcessor()
        const relevantMemories = await memoryProcessor.searchRelevantMemories(
          content,
          processorConfig,
          5 // Limit to top 5 most relevant memories
        )

        if (relevantMemories?.length > 0) {
          logger.info('Found relevant memories:', relevantMemories)

          return relevantMemories
        }
        return []
      } else {
        logger.warn('Memory is enabled but embedding or LLM model is not configured')
        return []
      }
    } catch (error) {
      logger.error('Error processing memory search:', error as Error)
      // Continue with conversation even if memory processing fails
      return []
    }
  }

  // --- Knowledge Base Search Function ---
  const searchKnowledgeBase = async (
    extractResults: ExtractResults | undefined,
    parentSpanId?: string,
    modelName?: string
  ): Promise<KnowledgeReference[] | undefined> => {
    if (!hasKnowledgeBase) return

    // 知识库搜索条件
    let searchCriteria: { question: string[]; rewrite: string }
    if (knowledgeRecognition === 'off') {
      const directContent = getMainTextContent(lastUserMessage)
      searchCriteria = { question: [directContent || 'search'], rewrite: directContent }
    } else {
      // auto mode
      if (!extractResults?.knowledge) {
        logger.warn('searchKnowledgeBase: No valid search criteria in auto mode')
        return
      }
      searchCriteria = extractResults.knowledge
    }

    if (searchCriteria.question[0] === 'not_needed') return

    try {
      const tempExtractResults: ExtractResults = {
        websearch: undefined,
        knowledge: searchCriteria
      }
      // Attempt to get knowledgeBaseIds from the main text block
      // NOTE: This assumes knowledgeBaseIds are ONLY on the main text block
      // NOTE: processKnowledgeSearch needs to handle undefined ids gracefully
      // const mainTextBlock = mainTextBlocks
      //   ?.map((blockId) => store.getState().messageBlocks.entities[blockId])
      //   .find((block) => block?.type === MessageBlockType.MAIN_TEXT) as MainTextMessageBlock | undefined
      return await processKnowledgeSearch(
        tempExtractResults,
        knowledgeBaseIds,
        lastUserMessage.topicId,
        parentSpanId,
        modelName
      )
    } catch (error) {
      logger.error('Knowledge base search failed:', error as Error)
      return
    }
  }

  // --- Execute Extraction and Searches ---
  let extractResults: ExtractResults | undefined

  try {
    // 根据配置决定是否需要提取
    if (shouldWebSearch || hasKnowledgeBase) {
      extractResults = await extract()
      logger.info('[fetchExternalTool] Extraction results:', extractResults)
    }

    let webSearchResponseFromSearch: WebSearchResponse | undefined
    let knowledgeReferencesFromSearch: KnowledgeReference[] | undefined
    let memorySearchReferences: MemoryItem[] | undefined

    const parentSpanId = currentSpan(lastUserMessage.topicId, assistant.model?.name)?.spanContext().spanId
    // 并行执行搜索
    if (shouldWebSearch || shouldKnowledgeSearch || shouldSearchMemory) {
      ;[webSearchResponseFromSearch, knowledgeReferencesFromSearch, memorySearchReferences] = await Promise.all([
        searchTheWeb(extractResults, parentSpanId),
        searchKnowledgeBase(extractResults, parentSpanId, assistant.model?.name),
        searchMemory()
      ])
    }

    // 存储搜索结果
    if (lastUserMessage) {
      if (webSearchResponseFromSearch) {
        window.keyv.set(`web-search-${lastUserMessage.id}`, webSearchResponseFromSearch)
      }
      if (knowledgeReferencesFromSearch) {
        window.keyv.set(`knowledge-search-${lastUserMessage.id}`, knowledgeReferencesFromSearch)
      }
      if (memorySearchReferences) {
        window.keyv.set(`memory-search-${lastUserMessage.id}`, memorySearchReferences)
      }
    }

    // 发送工具执行完成通知
    const wasAnyToolEnabled = shouldWebSearch || shouldKnowledgeSearch || shouldSearchMemory
    if (wasAnyToolEnabled) {
      onChunkReceived({
        type: ChunkType.EXTERNEL_TOOL_COMPLETE,
        external_tool: {
          webSearch: webSearchResponseFromSearch,
          knowledge: knowledgeReferencesFromSearch,
          memories: memorySearchReferences
        }
      })
    }

    // Get MCP tools (Fix duplicate declaration)
    let mcpTools: MCPTool[] = []
    const allMcpServers = store.getState().mcp.servers || []
    const activedMcpServers = allMcpServers.filter((s) => s.isActive)
    const assistantMcpServers = assistant.mcpServers || []

    const enabledMCPs = activedMcpServers.filter((server) => assistantMcpServers.some((s) => s.id === server.id))

    if (enabledMCPs && enabledMCPs.length > 0) {
      try {
        const spanContext = currentSpan(lastUserMessage.topicId, assistant.model?.name)?.spanContext()
        const toolPromises = enabledMCPs.map<Promise<MCPTool[]>>(async (mcpServer) => {
          try {
            const tools = await window.api.mcp.listTools(mcpServer, spanContext)
            return tools.filter((tool: any) => !mcpServer.disabledTools?.includes(tool.name))
          } catch (error) {
            logger.error(`Error fetching tools from MCP server ${mcpServer.name}:`, error as Error)
            return []
          }
        })
        const results = await Promise.allSettled(toolPromises)
        mcpTools = results
          .filter((result): result is PromiseFulfilledResult<MCPTool[]> => result.status === 'fulfilled')
          .map((result) => result.value)
          .flat()
        // 添加内置工具
        const { BUILT_IN_TOOLS } = await import('../tools')
        mcpTools.push(...BUILT_IN_TOOLS)

        // 根据toolUseMode决定如何构建系统提示词
        const basePrompt = assistant.prompt
        if (assistant.settings?.toolUseMode === 'prompt' || mcpTools.length > SYSTEM_PROMPT_THRESHOLD) {
          // 提示词模式：需要完整的工具定义，思考工具返回会打乱提示词的返回（先去掉）
          assistant.prompt = buildSystemPromptWithTools(basePrompt, mcpTools)
        } else {
          // 原生函数调用模式：仅需要注入思考指令
          assistant.prompt = buildSystemPromptWithThinkTool(basePrompt)
        }
      } catch (toolError) {
        logger.error('Error fetching MCP tools:', toolError as Error)
      }
    }

    return { mcpTools }
  } catch (error) {
    if (isAbortError(error)) throw error
    logger.error('Tool execution failed:', error as Error)

    // 发送错误状态
    const wasAnyToolEnabled = shouldWebSearch || shouldKnowledgeSearch || shouldSearchMemory
    if (wasAnyToolEnabled) {
      onChunkReceived({
        type: ChunkType.EXTERNEL_TOOL_COMPLETE,
        external_tool: {
          webSearch: undefined,
          knowledge: undefined
        }
      })
    }

    return { mcpTools: [] }
  }
}

export async function fetchChatCompletion({
  messages,
  assistant,
  onChunkReceived
}: {
  messages: Message[]
  assistant: Assistant
  onChunkReceived: (chunk: Chunk) => void
  // TODO
  // onChunkStatus: (status: 'searching' | 'processing' | 'success' | 'error') => void
}) {
  logger.debug('fetchChatCompletion', messages, assistant)

  const provider = getAssistantProvider(assistant)
  const AI = new AiProvider(provider)
  // Make sure that 'Clear Context' works for all scenarios including external tool and normal chat.
  messages = filterContextMessages(messages)

  // 替换 assistant 系统提示词中的变量
  if (assistant.prompt && containsSupportedVariables(assistant.prompt)) {
    // 预处理 assistant 的系统提示词
    const processedPrompt = (await promptVariableReplacer(assistant.prompt, assistant.model?.name)) || assistant.prompt
    assistant = {
      ...assistant,
      prompt: processedPrompt
    }
  }

  const lastUserMessage = findLast(messages, (m) => m.role === 'user')
  const lastAnswer = findLast(messages, (m) => m.role === 'assistant')
  if (!lastUserMessage) {
    logger.error('fetchChatCompletion returning early: Missing lastUserMessage or lastAnswer')
    return
  }
  // try {
  // NOTE: The search results are NOT added to the messages sent to the AI here.
  // They will be retrieved and used by the messageThunk later to create CitationBlocks.
  const { mcpTools } = await fetchExternalTool(lastUserMessage, assistant, onChunkReceived, lastAnswer)
  const model = assistant.model || getDefaultModel()

  const { maxTokens, contextCount } = getAssistantSettings(assistant)

  const filteredMessages = filterUsefulMessages(messages)

  const _messages = filterUserRoleStartMessages(
    filterEmptyMessages(filterContextMessages(takeRight(filteredMessages, contextCount + 2))) // 取原来几个provider的最大值
  )

  // FIXME: qwen3即使关闭思考仍然会导致enableReasoning的结果为true
  const enableReasoning =
    ((isSupportedThinkingTokenModel(model) || isSupportedReasoningEffortModel(model)) &&
      assistant.settings?.reasoning_effort !== undefined) ||
    (isReasoningModel(model) && (!isSupportedThinkingTokenModel(model) || !isSupportedReasoningEffortModel(model)))

  const enableWebSearch =
    (assistant.enableWebSearch && isWebSearchModel(model)) ||
    isOpenRouterBuiltInWebSearchModel(model) ||
    model.id.includes('sonar') ||
    false

  const enableUrlContext = assistant.enableUrlContext || false

  const enableGenerateImage =
    isGenerateImageModel(model) && (isSupportedDisableGenerationModel(model) ? assistant.enableGenerateImage : true)

  // --- Call AI Completions ---
  onChunkReceived({ type: ChunkType.LLM_RESPONSE_CREATED })

  const completionsParams: CompletionsParams = {
    callType: 'chat',
    messages: _messages,
    assistant,
    onChunk: onChunkReceived,
    mcpTools: mcpTools,
    maxTokens,
    streamOutput: assistant.settings?.streamOutput || false,
    enableReasoning,
    enableWebSearch,
    enableUrlContext,
    enableGenerateImage,
    topicId: lastUserMessage.topicId
  }

  const requestOptions = {
    streamOutput: assistant.settings?.streamOutput || false
  }

  // Post-conversation memory processing
  const globalMemoryEnabled = selectGlobalMemoryEnabled(store.getState())
  if (globalMemoryEnabled && assistant.enableMemory) {
    await processConversationMemory(messages, assistant)
  }

  return await AI.completionsForTrace(completionsParams, requestOptions)
}

/**
 * Process conversation for memory extraction and storage
 */
async function processConversationMemory(messages: Message[], assistant: Assistant) {
  try {
    const memoryConfig = selectMemoryConfig(store.getState())

    // Use assistant's model as fallback for memory processing if not configured
    const llmModel =
      getModel(memoryConfig.llmApiClient?.model, memoryConfig.llmApiClient?.provider) ||
      assistant.model ||
      getDefaultModel()
    const embedderModel =
      getModel(memoryConfig.embedderApiClient?.model, memoryConfig.embedderApiClient?.provider) ||
      getFirstEmbeddingModel()

    if (!embedderModel) {
      logger.warn(
        'Memory processing skipped: no embedding model available. Please configure an embedding model in memory settings.'
      )
      return
    }

    if (!llmModel) {
      logger.warn('Memory processing skipped: LLM model not available')
      return
    }

    // Convert messages to the format expected by memory processor
    const conversationMessages = messages
      .filter((msg) => msg.role === 'user' || msg.role === 'assistant')
      .map((msg) => ({
        role: msg.role as 'user' | 'assistant',
        content: getMainTextContent(msg) || ''
      }))
      .filter((msg) => msg.content.trim().length > 0)

    // if (conversationMessages.length < 2) {
    // Need at least a user message and assistant response
    // return
    // }

    const currentUserId = selectCurrentUserId(store.getState())

    // Create updated memory config with resolved models
    const updatedMemoryConfig = {
      ...memoryConfig,
      llmApiClient: {
        model: llmModel.id,
        provider: llmModel.provider,
        apiKey: getProviderByModel(llmModel).apiKey,
        baseURL: new AiProvider(getProviderByModel(llmModel)).getBaseURL(),
        apiVersion: getProviderByModel(llmModel).apiVersion
      },
      embedderApiClient: {
        model: embedderModel.id,
        provider: embedderModel.provider,
        apiKey: getProviderByModel(embedderModel).apiKey,
        baseURL: new AiProvider(getProviderByModel(embedderModel)).getBaseURL(),
        apiVersion: getProviderByModel(embedderModel).apiVersion
      }
    }

    const lastUserMessage = findLast(messages, (m) => m.role === 'user')
    const processorConfig = MemoryProcessor.getProcessorConfig(
      updatedMemoryConfig,
      assistant.id,
      currentUserId,
      lastUserMessage?.id
    )

    // Process the conversation in the background (don't await to avoid blocking UI)
    const memoryProcessor = new MemoryProcessor()
    memoryProcessor
      .processConversation(conversationMessages, processorConfig)
      .then((result) => {
        logger.debug('Memory processing completed:', result)
        if (result.facts.length > 0) {
          logger.debug('Extracted facts from conversation:', result.facts)
          logger.debug('Memory operations performed:', result.operations)
        } else {
          logger.debug('No facts extracted from conversation')
        }
      })
      .catch((error) => {
        logger.error('Background memory processing failed:', error as Error)
      })
  } catch (error) {
    logger.error('Error in post-conversation memory processing:', error as Error)
  }
}

interface FetchTranslateProps {
  content: string
  assistant: TranslateAssistant
  onResponse?: (text: string, isComplete: boolean) => void
}

export async function fetchTranslate({ content, assistant, onResponse }: FetchTranslateProps) {
  const model = getTranslateModel() || assistant.model || getDefaultModel()

  if (!model) {
    throw new Error(i18n.t('error.provider_disabled'))
  }

  const provider = getProviderByModel(model)

  if (!hasApiKey(provider)) {
    throw new Error(i18n.t('error.no_api_key'))
  }

  const isSupportedStreamOutput = () => {
    if (!onResponse) {
      return false
    }
    return true
  }

  const stream = isSupportedStreamOutput()
  const enableReasoning =
    ((isSupportedThinkingTokenModel(model) || isSupportedReasoningEffortModel(model)) &&
      assistant.settings?.reasoning_effort !== undefined) ||
    (isReasoningModel(model) && (!isSupportedThinkingTokenModel(model) || !isSupportedReasoningEffortModel(model)))

  const params: CompletionsParams = {
    callType: 'translate',
    messages: content,
    assistant: { ...assistant, model },
    streamOutput: stream,
    enableReasoning,
    onResponse
  }

  const AI = new AiProvider(provider)

  try {
    return (await AI.completions(params)).getText() || ''
  } catch (error: any) {
    return ''
  }
}

export async function fetchMessagesSummary({ messages, assistant }: { messages: Message[]; assistant: Assistant }) {
  const prompt = (getStoreSetting('topicNamingPrompt') as string) || i18n.t('prompts.title')
  const model = getTopNamingModel() || assistant.model || getDefaultModel()

  // 总结上下文总是取最后5条消息
  const contextMessages = takeRight(messages, 5)

  const provider = getProviderByModel(model)

  if (!hasApiKey(provider)) {
    return null
  }

  const AI = new AiProvider(provider)

  const topicId = messages?.find((message) => message.topicId)?.topicId || undefined

  // LLM对多条消息的总结有问题，用单条结构化的消息表示会话内容会更好
  const structredMessages = contextMessages.map((message) => {
    const structredMessage = {
      role: message.role,
      mainText: getMainTextContent(message)
    }

    // 让LLM知道消息中包含的文件，但只提供文件名
    // 对助手消息而言，没有提供工具调用结果等更多信息，仅提供文本上下文。
    const fileBlocks = findFileBlocks(message)
    let fileList: Array<string> = []
    if (fileBlocks.length && fileBlocks.length > 0) {
      fileList = fileBlocks.map((fileBlock) => fileBlock.file.origin_name)
    }
    return {
      ...structredMessage,
      files: fileList.length > 0 ? fileList : undefined
    }
  })
  const conversation = JSON.stringify(structredMessages)

  // 复制 assistant 对象，并强制关闭思考预算
  const summaryAssistant = {
    ...assistant,
    settings: {
      ...assistant.settings,
      reasoning_effort: undefined,
      qwenThinkMode: false
    }
  }

  const params: CompletionsParams = {
    callType: 'summary',
    messages: conversation,
    assistant: { ...summaryAssistant, prompt, model },
    maxTokens: 1000,
    streamOutput: false,
    topicId,
    enableReasoning: false
  }

  try {
    const { getText } = await AI.completionsForTrace(params)
    const text = getText()
    return removeSpecialCharactersForTopicName(text) || null
  } catch (error: any) {
    return null
  }
}

export async function fetchSearchSummary({ messages, assistant }: { messages: Message[]; assistant: Assistant }) {
  const model = assistant.model || getDefaultModel()
  const provider = getProviderByModel(model)

  if (!hasApiKey(provider)) {
    return null
  }

  const topicId = messages?.find((message) => message.topicId)?.topicId || undefined

  const AI = new AiProvider(provider)

  const params: CompletionsParams = {
    callType: 'search',
    messages: messages,
    assistant,
    streamOutput: false,
    topicId
  }

  return await AI.completionsForTrace(params)
}

export async function fetchGenerate({
  prompt,
  content,
  model
}: {
  prompt: string
  content: string
  model?: Model
}): Promise<string> {
  if (!model) {
    model = getDefaultModel()
  }
  const provider = getProviderByModel(model)

  if (!hasApiKey(provider)) {
    return ''
  }

  const AI = new AiProvider(provider)

  const assistant = getDefaultAssistant()
  assistant.model = model
  assistant.prompt = prompt

  const params: CompletionsParams = {
    callType: 'generate',
    messages: content,
    assistant,
    streamOutput: false
  }

  try {
    const result = await AI.completions(params)
    return result.getText() || ''
  } catch (error: any) {
    return ''
  }
}

function hasApiKey(provider: Provider) {
  if (!provider) return false
  if (provider.id === 'ollama' || provider.id === 'lmstudio' || provider.type === 'vertexai') return true
  return !isEmpty(provider.apiKey)
}

/**
 * Get the first available embedding model from enabled providers
 */
function getFirstEmbeddingModel() {
  const providers = store.getState().llm.providers.filter((p) => p.enabled)

  for (const provider of providers) {
    const embeddingModel = provider.models.find((model) => isEmbeddingModel(model))
    if (embeddingModel) {
      return embeddingModel
    }
  }

  return undefined
}

export async function fetchModels(provider: Provider): Promise<SdkModel[]> {
  const AI = new AiProvider(provider)

  try {
    return await AI.models()
  } catch (error) {
    return []
  }
}

export function checkApiProvider(provider: Provider): void {
  const key = 'api-check'
  const style = { marginTop: '3vh' }

  if (
    provider.id !== 'ollama' &&
    provider.id !== 'lmstudio' &&
    provider.type !== 'vertexai' &&
    provider.id !== 'copilot'
  ) {
    if (!provider.apiKey) {
      window.message.error({ content: i18n.t('message.error.enter.api.label'), key, style })
      throw new Error(i18n.t('message.error.enter.api.label'))
    }
  }

  if (!provider.apiHost && provider.type !== 'vertexai') {
    window.message.error({ content: i18n.t('message.error.enter.api.host'), key, style })
    throw new Error(i18n.t('message.error.enter.api.host'))
  }

  if (isEmpty(provider.models)) {
    window.message.error({ content: i18n.t('message.error.enter.model'), key, style })
    throw new Error(i18n.t('message.error.enter.model'))
  }
}

export async function checkApi(provider: Provider, model: Model): Promise<void> {
  checkApiProvider(provider)

  const ai = new AiProvider(provider)

  const assistant = getDefaultAssistant()
  assistant.model = model
  try {
    if (isEmbeddingModel(model)) {
      await ai.getEmbeddingDimensions(model)
    } else {
      const params: CompletionsParams = {
        callType: 'check',
        messages: 'hi',
        assistant,
        streamOutput: true,
        enableReasoning: false,
        shouldThrow: true
      }

      // Try streaming check first
      const result = await ai.completions(params)
      if (!result.getText()) {
        throw new Error('No response received')
      }
    }
  } catch (error: any) {
    if (error.message.includes('stream')) {
      const params: CompletionsParams = {
        callType: 'check',
        messages: 'hi',
        assistant,
        streamOutput: false,
        shouldThrow: true
      }
      const result = await ai.completions(params)
      if (!result.getText()) {
        throw new Error('No response received')
      }
    } else {
      throw error
    }
  }
}<|MERGE_RESOLUTION|>--- conflicted
+++ resolved
@@ -41,11 +41,7 @@
 import { isAbortError } from '@renderer/utils/error'
 import { extractInfoFromXML, ExtractResults } from '@renderer/utils/extract'
 import { findFileBlocks, getMainTextContent } from '@renderer/utils/messageUtils/find'
-<<<<<<< HEAD
-import { containsSupportedVariables, promptVariableReplacer } from '@renderer/utils/prompt'
-=======
 import { buildSystemPromptWithThinkTool, buildSystemPromptWithTools } from '@renderer/utils/prompt'
->>>>>>> 072b5270
 import { findLast, isEmpty, takeRight } from 'lodash'
 
 import AiProvider from '../aiCore'
@@ -430,18 +426,9 @@
 
   const provider = getAssistantProvider(assistant)
   const AI = new AiProvider(provider)
+
   // Make sure that 'Clear Context' works for all scenarios including external tool and normal chat.
   messages = filterContextMessages(messages)
-
-  // 替换 assistant 系统提示词中的变量
-  if (assistant.prompt && containsSupportedVariables(assistant.prompt)) {
-    // 预处理 assistant 的系统提示词
-    const processedPrompt = (await promptVariableReplacer(assistant.prompt, assistant.model?.name)) || assistant.prompt
-    assistant = {
-      ...assistant,
-      prompt: processedPrompt
-    }
-  }
 
   const lastUserMessage = findLast(messages, (m) => m.role === 'user')
   const lastAnswer = findLast(messages, (m) => m.role === 'assistant')

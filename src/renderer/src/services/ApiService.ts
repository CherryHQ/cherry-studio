--- conflicted
+++ resolved
@@ -1,19 +1,9 @@
-<<<<<<< HEAD
-import {
-  getOpenAIWebSearchParams,
-  isHunyuanSearchModel,
-  isOpenAIWebSearch,
-  isZhipuModel
-} from '@renderer/config/models'
+import { getOpenAIWebSearchParams, isOpenAIWebSearch, isWebSearchModel } from '@renderer/config/models'
 import {
   SEARCH_SUMMARY_PROMPT,
   SEARCH_SUMMARY_PROMPT_KNOWLEDGE_ONLY,
   SEARCH_SUMMARY_PROMPT_WEB_ONLY
 } from '@renderer/config/prompts'
-=======
-import { getOpenAIWebSearchParams, isOpenAIWebSearch, isWebSearchModel } from '@renderer/config/models'
-import { SEARCH_SUMMARY_PROMPT } from '@renderer/config/prompts'
->>>>>>> 4225d207
 import i18n from '@renderer/i18n'
 import {
   Assistant,
@@ -67,9 +57,6 @@
     // Notify UI that extraction/searching is starting
     onChunkReceived({ type: ChunkType.EXTERNEL_TOOL_IN_PROGRESS })
 
-<<<<<<< HEAD
-  // 网络搜索/知识库 关键词提取
-  const extract = async () => {
     let prompt = ''
 
     if (assistant.enableWebSearch && !hasKnowledgeBase) {
@@ -80,18 +67,9 @@
       prompt = SEARCH_SUMMARY_PROMPT
     }
 
-    const summaryAssistant = {
-      ...assistant,
-      prompt: prompt
-=======
-    const tools: string[] = []
-
-    if (shouldWebSearch) tools.push('websearch')
-    if (hasKnowledgeBase) tools.push('knowledge')
-
     const summaryAssistant = getDefaultAssistant()
     summaryAssistant.model = assistant.model || getDefaultModel()
-    summaryAssistant.prompt = SEARCH_SUMMARY_PROMPT.replace('{tools}', tools.join(', '))
+    summaryAssistant.prompt = prompt
 
     const getFallbackResult = (): ExtractResults => {
       const fallbackContent = getMainTextContent(lastUserMessage)
@@ -107,7 +85,6 @@
             }
           : undefined
       } as ExtractResults
->>>>>>> 4225d207
     }
 
     try {

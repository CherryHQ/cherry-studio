--- conflicted
+++ resolved
@@ -1,31 +1,13 @@
-<<<<<<< HEAD
-import { preferenceService } from '@data/PreferenceService'
-import { loggerService } from '@logger'
-import { CompletionsParams } from '@renderer/aiCore/middleware/schemas'
-import { SYSTEM_PROMPT_THRESHOLD } from '@renderer/config/constant'
-import {
-  isEmbeddingModel,
-  isGenerateImageModel,
-  isOpenRouterBuiltInWebSearchModel,
-  isQwenMTModel,
-  isReasoningModel,
-  isSupportedReasoningEffortModel,
-  isSupportedThinkingTokenModel,
-  isWebSearchModel
-} from '@renderer/config/models'
-import { getModel } from '@renderer/hooks/useModel'
-=======
 /**
  * 职责：提供原子化的、无状态的API调用函数
  */
+import { preferenceService } from '@data/PreferenceService'
 import { loggerService } from '@logger'
 import AiProvider from '@renderer/aiCore'
 import { CompletionsParams } from '@renderer/aiCore/legacy/middleware/schemas'
 import { AiSdkMiddlewareConfig } from '@renderer/aiCore/middleware/AiSdkMiddlewareBuilder'
 import { buildStreamTextParams } from '@renderer/aiCore/prepareParams'
 import { isDedicatedImageGenerationModel, isEmbeddingModel } from '@renderer/config/models'
-import { getStoreSetting } from '@renderer/hooks/useSettings'
->>>>>>> cb4b26c8
 import i18n from '@renderer/i18n'
 import store from '@renderer/store'
 import type { FetchChatCompletionParams } from '@renderer/types'
@@ -45,29 +27,8 @@
 
 import AiProviderNew, { ModernAiProviderConfig } from '../aiCore/index_new'
 import {
-<<<<<<< HEAD
-  buildSystemPromptWithThinkTool,
-  buildSystemPromptWithTools,
-  containsSupportedVariables,
-  replacePromptVariables
-} from '@renderer/utils/prompt'
-import { getTranslateOptions } from '@renderer/utils/translate'
-import {
-  LANG_DETECT_PROMPT,
-  SEARCH_SUMMARY_PROMPT,
-  SEARCH_SUMMARY_PROMPT_KNOWLEDGE_ONLY,
-  SEARCH_SUMMARY_PROMPT_WEB_ONLY
-} from '@shared/config/prompts'
-import { findLast, isEmpty, takeRight } from 'lodash'
-
-import AiProvider from '../aiCore'
-import {
-  getAssistantProvider,
-  getAssistantSettings,
-=======
   // getAssistantProvider,
   // getAssistantSettings,
->>>>>>> cb4b26c8
   getDefaultAssistant,
   getDefaultModel,
   getProviderByModel,

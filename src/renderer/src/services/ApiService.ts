--- conflicted
+++ resolved
@@ -154,13 +154,8 @@
 }
 
 export async function fetchMessagesSummary({ messages, assistant }: { messages: Message[]; assistant: Assistant }) {
-<<<<<<< HEAD
   let prompt = (await preferenceService.get('topic.naming_prompt')) || i18n.t('prompts.title')
-  const model = getQuickModel() || assistant.model || getDefaultModel()
-=======
-  let prompt = (getStoreSetting('topicNamingPrompt') as string) || i18n.t('prompts.title')
   const model = getQuickModel() || assistant?.model || getDefaultModel()
->>>>>>> 78278ce9
 
   if (prompt && containsSupportedVariables(prompt)) {
     prompt = await replacePromptVariables(prompt, model.name)

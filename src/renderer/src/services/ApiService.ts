--- conflicted
+++ resolved
@@ -604,66 +604,6 @@
   }
 }
 
-<<<<<<< HEAD
-interface FetchTranslateProps {
-  content: string
-  assistant: TranslateAssistant
-  onResponse?: (text: string, isComplete: boolean) => void
-}
-
-export async function fetchTranslate({ content, assistant, onResponse }: FetchTranslateProps) {
-  const model = getTranslateModel() || assistant.model || getDefaultModel()
-
-  if (!model) {
-    throw new Error(i18n.t('error.provider_disabled'))
-  }
-
-  const provider = getProviderByModel(model)
-
-  if (!hasApiKey(provider)) {
-    throw new Error(i18n.t('error.no_api_key'))
-  }
-
-  const isSupportedStreamOutput = () => {
-    if (!onResponse) {
-      return false
-    }
-    return true
-  }
-
-  const stream = isSupportedStreamOutput()
-  const enableReasoning =
-    ((isSupportedThinkingTokenModel(model) || isSupportedReasoningEffortModel(model)) &&
-      assistant.settings?.reasoning_effort !== undefined) ||
-    (isReasoningModel(model) && (!isSupportedThinkingTokenModel(model) || !isSupportedReasoningEffortModel(model)))
-
-  let error: Error | undefined
-  const onError = (e: Error) => {
-    error = e
-  }
-
-  const params: CompletionsParams = {
-    callType: 'translate',
-    messages: content,
-    assistant: { ...assistant, model },
-    streamOutput: stream,
-    enableReasoning,
-    onResponse,
-    onError
-  }
-
-  const AI = new AiProvider(provider)
-
-  const result = await AI.completionsForTrace(params)
-  logger.debug('fetchTranslate', result)
-  if (error) {
-    throw error
-  }
-  return result.getText() || ''
-}
-
-=======
->>>>>>> f005afb7
 export async function fetchMessagesSummary({ messages, assistant }: { messages: Message[]; assistant: Assistant }) {
   let prompt = (getStoreSetting('topicNamingPrompt') as string) || i18n.t('prompts.title')
   const model = getTopNamingModel() || assistant.model || getDefaultModel()

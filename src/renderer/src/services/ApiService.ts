--- conflicted
+++ resolved
@@ -161,7 +161,6 @@
     let _messages: Message[] = []
     let isFirstChunk = true
 
-<<<<<<< HEAD
     // chunk buffer相关变量，用于合并 chunk 减轻主线程压力。
     let _bufferedText = ''
     let _bufferTimer: NodeJS.Timeout | null = null
@@ -171,9 +170,6 @@
 
     // Search web
     await searchTheWeb()
-=======
-    await Promise.all([searchTheWeb(), searchKnowledgeBase()])
->>>>>>> 9438c8e6
 
     // Get MCP tools
     const mcpTools: MCPTool[] = []

--- conflicted
+++ resolved
@@ -68,7 +68,7 @@
 
     if (!needWebExtract && !needKnowledgeExtract) return undefined
 
-    let prompt = ''
+    let prompt: string
     if (needWebExtract && !needKnowledgeExtract) {
       prompt = SEARCH_SUMMARY_PROMPT_WEB_ONLY
     } else if (!needWebExtract && needKnowledgeExtract) {
@@ -192,7 +192,6 @@
   }
 
   // --- Execute Extraction and Searches ---
-<<<<<<< HEAD
   let extractResults: ExtractResults | undefined
 
   try {
@@ -207,20 +206,6 @@
 
     // 并行执行搜索
     if (shouldWebSearch || shouldKnowledgeSearch) {
-=======
-  const extractResults = await extract()
-  // Run searches potentially in parallel
-
-  let webSearchResponseFromSearch: WebSearchResponse | undefined
-  let knowledgeReferencesFromSearch: KnowledgeReference[] | undefined
-  const isWebSearchValid = extractResults?.websearch && assistant.model
-  const isKnowledgeSearchValid = extractResults?.knowledge
-  const isAllValidSearch = lastUserMessage && (isKnowledgeSearchValid || isWebSearchValid)
-
-  if (isAllValidSearch) {
-    // TODO: 应该在这写search开始
-    if (isKnowledgeSearchValid && isWebSearchValid) {
->>>>>>> afcb0eea
       ;[webSearchResponseFromSearch, knowledgeReferencesFromSearch] = await Promise.all([
         searchTheWeb(extractResults),
         searchKnowledgeBase(extractResults)

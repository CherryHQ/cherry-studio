--- conflicted
+++ resolved
@@ -393,9 +393,6 @@
 
   // --- Call AI Completions ---
   onChunkReceived({ type: ChunkType.LLM_RESPONSE_CREATED })
-<<<<<<< HEAD
-  await AI.completions(
-=======
   if (enableWebSearch) {
     onChunkReceived({ type: ChunkType.LLM_WEB_SEARCH_IN_PROGRESS })
   }
@@ -407,7 +404,6 @@
       topicId: lastUserMessage.topicId,
       modelName: model.name
     },
->>>>>>> aa12b6c2
     {
       callType: 'chat',
       messages: _messages,

import { MessageStream } from '@anthropic-ai/sdk/resources/messages/messages'
import { preferenceService } from '@data/PreferenceService'
import { loggerService } from '@logger'
import { SpanEntity, TokenUsage } from '@mcp-trace/trace-core'
import { cleanContext, endContext, getContext, startContext } from '@mcp-trace/trace-web'
import { Context, context, Span, SpanStatusCode, trace } from '@opentelemetry/api'
import { isAsyncIterable } from '@renderer/aiCore/legacy/middleware/utils'
import { db } from '@renderer/databases'
import { EVENT_NAMES, EventEmitter } from '@renderer/services/EventService'
import { handleAsyncIterable } from '@renderer/trace/dataHandler/AsyncIterableHandler'
import { handleResult } from '@renderer/trace/dataHandler/CommonResultHandler'
import { handleMessageStream } from '@renderer/trace/dataHandler/MessageStreamHandler'
import { handleStream } from '@renderer/trace/dataHandler/StreamHandler'
import { EndSpanParams, ModelSpanEntity, StartSpanParams } from '@renderer/trace/types/ModelSpanEntity'
import { Model, Topic } from '@renderer/types'
import type { Message } from '@renderer/types/newMessage'
import { MessageBlockType } from '@renderer/types/newMessage'
import { SdkRawChunk } from '@renderer/types/sdk'
import { Stream } from 'openai/streaming'

const logger = loggerService.withContext('SpanManagerService')

class SpanManagerService {
  private spanMap: Map<string, ModelSpanEntity[]> = new Map()

  async getEnableDeveloperMode() {
    return await preferenceService.get('app.developer_mode.enabled')
  }

  getModelSpanEntity(topicId: string, modelName?: string) {
    const entities = this.spanMap.get(topicId)
    if (!entities) {
      const entity = new ModelSpanEntity(modelName)
      this.spanMap.set(topicId, [entity])
      return entity
    }
    let entity = entities.find((e) => e.getModelName() === modelName)
    if (!entity) {
      entity = new ModelSpanEntity(modelName)
      entities.push(entity)
    }
    return entity
  }

  async startTrace(params: StartSpanParams, models?: Model[]) {
    if (!(await this.getEnableDeveloperMode())) {
      return
    }

    const span = webTracer.startSpan(params.name || 'root', {
      root: true,
      attributes: {
        inputs: JSON.stringify(params.inputs || {}),
        models: JSON.stringify(models || [])
      }
    })

    const entity = this.getModelSpanEntity(params.topicId)
    entity.addSpan(span)
    const traceId = span.spanContext().traceId
    window.api.trace.bindTopic(params.topicId, traceId)

    const ctx = this._updateContext(span, params.topicId)
    models?.forEach((model) => {
      this._addModelRootSpan({ ...params, name: `${model.name}.handleMessage`, modelName: model.name }, ctx)
    })
    return span
  }

  async restartTrace(message: Message, text?: string) {
    if (!(await this.getEnableDeveloperMode())) {
      return
    }

    if (!message.traceId) {
      return
    }

    await window.api.trace.bindTopic(message.topicId, message.traceId)

    const input = await this._getContentFromMessage(message, text)

    let _models
    if (message.role === 'user') {
      await window.api.trace.cleanHistory(message.topicId, message.traceId)

      const topic = await db.topics.get(message.topicId)
      _models = topic?.messages.filter((m) => m.role === 'assistant' && m.askId === message.id).map((m) => m.model)
    } else {
      _models = [message.model]
      await window.api.trace.cleanHistory(message.topicId, message.traceId || '', message.model?.name)
    }

    _models
      ?.filter((m) => !!m)
      .forEach((model) => {
        this._addModelRootSpan({ ...input, modelName: model.name, name: `${model.name}.resendMessage` })
      })

    const modelName = message.role !== 'user' ? _models[0]?.name : undefined
    window.api.trace.openWindow(message.topicId, message.traceId, false, modelName)
  }

<<<<<<< HEAD
  async appendTrace(message: Message, model: Model) {
    if (!(await this.getEnableDeveloperMode())) {
=======
  async appendMessageTrace(message: Message, model: Model) {
    if (!getEnableDeveloperMode()) {
>>>>>>> cb4b26c8
      return
    }
    if (!message.traceId) {
      return
    }

    await window.api.trace.cleanHistory(message.topicId, message.traceId, model.name)

    const input = await this._getContentFromMessage(message)
    await window.api.trace.bindTopic(message.topicId, message.traceId)
    this._addModelRootSpan({ ...input, name: `${model.name}.appendMessage`, modelName: model.name })
    window.api.trace.openWindow(message.topicId, message.traceId, false, model.name)
  }

  async appendTrace({ topicId, traceId, model }: { topicId: string; traceId: string; model: Model }) {
    if (!getEnableDeveloperMode()) {
      return
    }
    if (!traceId) {
      return
    }

    await window.api.trace.cleanHistory(topicId, traceId, model.name)

    // const input = await this._getContentFromMessage(message)
    await window.api.trace.bindTopic(topicId, traceId)

    // 不使用 _addModelRootSpan，直接创建简单的 span 来避免额外的模型层级
    const entity = this.getModelSpanEntity(topicId, model.name)
    const span = webTracer.startSpan('')
    span['_spanContext'].traceId = traceId
    entity.addSpan(span, true)
    this._updateContext(span, topicId, traceId)

    window.api.trace.openWindow(topicId, traceId, false, model.name)
  }

  private async _getContentFromMessage(message: Message, content?: string): Promise<StartSpanParams> {
    let _content = content
    if (!_content) {
      const blocks = await Promise.all(
        message.blocks.map(async (blockId) => {
          return await db.message_blocks.get(blockId)
        })
      )
      _content = blocks.find((data) => data?.type === MessageBlockType.MAIN_TEXT)?.content
    }
    return {
      topicId: message.topicId,
      inputs: {
        messageId: message.id,
        content: _content,
        askId: message.askId,
        traceId: message.traceId,
        tag: 'resendMessage'
      }
    }
  }

  private _updateContext(span: Span, topicId: string, traceId?: string) {
    window.api.trace.saveEntity({
      id: span.spanContext().spanId,
      traceId: traceId ? traceId : span.spanContext().traceId,
      topicId
    } as SpanEntity)
    if (traceId) {
      span['_spanContext'].traceId = traceId
    }

    const ctx = trace.setSpan(context.active(), span)
    startContext(topicId, ctx)
    return ctx
  }

  private _addModelRootSpan(params: StartSpanParams, ctx?: Context) {
    const entity = this.getModelSpanEntity(params.topicId, params.modelName)
    const rootSpan = webTracer.startSpan(
      `${params.name}`,
      {
        attributes: {
          inputs: JSON.stringify(params.inputs || {}),
          modelName: params.modelName,
          tags: 'ModelHandle'
        }
      },
      ctx
    )
    entity.addSpan(rootSpan, true)
    const traceId = params.inputs?.traceId || rootSpan.spanContext().traceId
    return this._updateContext(rootSpan, params.topicId, traceId)
  }

  endTrace(params: EndSpanParams) {
    const entity = this.getModelSpanEntity(params.topicId)
    let span = entity.getCurrentSpan()
    const code = params.error ? SpanStatusCode.ERROR : SpanStatusCode.OK
    const message = params.error ? params.error.message : ''
    while (span) {
      if (params.outputs) {
        span.setAttributes({ outputs: params.outputs })
      }
      if (params.error) {
        span.recordException(params.error)
      }
      span.setStatus({ code, message })
      span.end()
      entity.removeSpan(span)
      span = entity.getCurrentSpan()
    }
    this.finishModelTrace(params.topicId)
    cleanContext(params.topicId)
    window.api.trace.saveData(params.topicId)
  }

  async addSpan(params: StartSpanParams) {
    if (!(await this.getEnableDeveloperMode())) {
      return
    }
    const entity = this.getModelSpanEntity(params.topicId, params.modelName)
    let parentSpan = entity.getSpanById(params.parentSpanId)
    if (!parentSpan) {
      parentSpan = this.getCurrentSpan(params.topicId, params.modelName)
    }

    const parentCtx = parentSpan ? trace.setSpan(context.active(), parentSpan) : getContext(params.topicId)
    const span = webTracer.startSpan(
      params.name || 'root',
      {
        attributes: {
          inputs: JSON.stringify(params.inputs || {}),
          tags: params.tag || '',
          modelName: params.modelName
        }
      },
      parentCtx
    )
    const ctx = trace.setSpan(getContext(params.topicId), span)
    entity.addSpan(span)
    startContext(params.topicId, ctx)
    return span
  }

  endSpan(params: EndSpanParams) {
    const entity = this.getModelSpanEntity(params.topicId, params.modelName)
    const span = params.span || entity.getCurrentSpan(params.modelName)
    if (params.modelEnded && params.modelName && params.outputs) {
      const rootEntity = this.getModelSpanEntity(params.topicId)
      const span = rootEntity?.getRootSpan()
      window.api.trace.addEndMessage(span?.spanContext().spanId || '', params.modelName, params.outputs)
    }
    if (params.modelEnded && params.error && params.modelName) {
      const rootEntity = this.getModelSpanEntity(params.topicId)
      rootEntity.addModelError(params.error)
    }
    if (!span) {
      logger.info(`No active span found for topicId: ${params.topicId}-modelName: ${params.modelName}.`)
      return
    }

    // remove span
    if (entity.removeSpan(span)) {
      this.getModelSpanEntity(params.topicId).removeSpan(span)
    }

    const code = params.error ? SpanStatusCode.ERROR : SpanStatusCode.OK
    const message = params.error ? params.error.message : 'success'
    if (params.outputs) {
      span.setAttributes({ outputs: JSON.stringify(params.outputs || {}) })
    }
    if (params.error) {
      span.recordException(params.error)
    }
    span.setStatus({ code, message })
    span.end()
    endContext(params.topicId)
  }

  getCurrentSpan(topicId: string, modelName?: string, isRoot = false): Span | undefined {
    let entity = this.getModelSpanEntity(topicId, modelName)
    let span = isRoot ? entity.getRoot() : entity.getCurrentSpan(modelName)
    if (!span && modelName) {
      entity = this.getModelSpanEntity(topicId)
      span = entity.getCurrentSpan()
    }
    return span
  }

  async addTokenUsage(topicId: string, prompt: number, completion: number) {
    const span = this.getCurrentSpan(topicId)
    const usage: TokenUsage = {
      prompt_tokens: prompt,
      completion_tokens: completion,
      total_tokens: prompt + completion
    }
    if (span) {
      window.api.trace.tokenUsage(span.spanContext().spanId, usage)
    }
  }

  async finishModelTrace(topicId: string) {
    this.spanMap.get(topicId)?.forEach((entity) => entity.finishSpan())
    this.spanMap.delete(topicId)
  }
}

/**
 * Wraps a function and executes it within a span, returning the function's result instead of the wrapped function.
 * @param fn The function to execute.
 * @param name The span name.
 * @param tags The span tags.
 * @param getTopicId Function to get topicId from arguments.
 * @returns The result of the executed function.
 */
export async function withSpanResult<F extends (...args: any) => any>(
  fn: F,
  params: StartSpanParams,
  ...args: Parameters<F>
): Promise<ReturnType<F>> {
  if (!params.topicId || params.topicId === '') {
    return fn(...args)
  }
  const span = await addSpan({
    topicId: params.topicId,
    name: params.name,
    tag: params.tag,
    inputs: args,
    parentSpanId: params.parentSpanId,
    modelName: params.modelName
  })
  try {
    const result = fn(...args)
    if (result instanceof Promise) {
      return result
        .then((data) => {
          if (!data || typeof data !== 'object') {
            endSpan({ topicId: params.topicId, outputs: data, span, modelName: params.modelName })
            return data
          }

          if (data instanceof Stream) {
            return handleStream(data, span, params.topicId, params.modelName)
          } else if (data instanceof MessageStream) {
            return handleMessageStream(data, span, params.topicId, params.modelName)
          } else if (isAsyncIterable<SdkRawChunk>(data)) {
            return handleAsyncIterable(data, span, params.topicId, params.modelName)
          } else {
            return handleResult(data, span, params.topicId, params.modelName)
          }
        })
        .catch((err) => {
          endSpan({ topicId: params.topicId, error: err, span, modelName: params.modelName })
          throw err
        }) as ReturnType<F>
    } else {
      endSpan({ topicId: params.topicId, outputs: result, span, modelName: params.modelName })
      return result
    }
  } catch (err) {
    endSpan({ topicId: params.topicId, error: err as Error, span, modelName: params.modelName })
    throw err
  }
}

export const spanManagerService = new SpanManagerService()
export const webTracer = trace.getTracer('CherryStudio', '1.0.0')
export const addSpan = spanManagerService.addSpan.bind(spanManagerService)
export const startTrace = spanManagerService.startTrace.bind(spanManagerService)
export const endTrace = spanManagerService.endTrace.bind(spanManagerService)
export const endSpan = spanManagerService.endSpan.bind(spanManagerService)
export const currentSpan = spanManagerService.getCurrentSpan.bind(spanManagerService)
export const addTokenUsage = spanManagerService.addTokenUsage.bind(spanManagerService)
export const pauseTrace = spanManagerService.finishModelTrace.bind(spanManagerService)
export const appendTrace = spanManagerService.appendTrace.bind(spanManagerService)
export const appendMessageTrace = spanManagerService.appendMessageTrace.bind(spanManagerService)
export const restartTrace = spanManagerService.restartTrace.bind(spanManagerService)

EventEmitter.on(EVENT_NAMES.SEND_MESSAGE, ({ topicId, traceId }) => {
  window.api.trace.openWindow(topicId, traceId, false)
})
EventEmitter.on(EVENT_NAMES.CLEAR_MESSAGES, (topic: Topic) => {
  window.api.trace.cleanTopic(topic.id)
})<|MERGE_RESOLUTION|>--- conflicted
+++ resolved
@@ -101,13 +101,8 @@
     window.api.trace.openWindow(message.topicId, message.traceId, false, modelName)
   }
 
-<<<<<<< HEAD
-  async appendTrace(message: Message, model: Model) {
-    if (!(await this.getEnableDeveloperMode())) {
-=======
   async appendMessageTrace(message: Message, model: Model) {
-    if (!getEnableDeveloperMode()) {
->>>>>>> cb4b26c8
+    if (!(await this.getEnableDeveloperMode())) {
       return
     }
     if (!message.traceId) {
@@ -123,7 +118,7 @@
   }
 
   async appendTrace({ topicId, traceId, model }: { topicId: string; traceId: string; model: Model }) {
-    if (!getEnableDeveloperMode()) {
+    if (!(await this.getEnableDeveloperMode())) {
       return
     }
     if (!traceId) {

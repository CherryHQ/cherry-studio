import { MessageStream } from '@anthropic-ai/sdk/resources/messages/messages'
import { Stream } from '@cherrystudio/openai/streaming'
import { loggerService } from '@logger'
import type { SpanEntity, TokenUsage } from '@mcp-trace/trace-core'
import { cleanContext, endContext, getContext, startContext } from '@mcp-trace/trace-web'
<<<<<<< HEAD
import { context, Span, SpanStatusCode, trace } from '@opentelemetry/api'
import { isAsyncIterable } from '@renderer/aiCore/middleware/utils'
=======
import type { Context, Span } from '@opentelemetry/api'
import { context, SpanStatusCode, trace } from '@opentelemetry/api'
import { isAsyncIterable } from '@renderer/aiCore/legacy/middleware/utils'
>>>>>>> 1a737f51
import { db } from '@renderer/databases'
import { getEnableDeveloperMode } from '@renderer/hooks/useSettings'
import { EVENT_NAMES, EventEmitter } from '@renderer/services/EventService'
import { handleAsyncIterable } from '@renderer/trace/dataHandler/AsyncIterableHandler'
import { handleResult } from '@renderer/trace/dataHandler/CommonResultHandler'
import { handleMessageStream } from '@renderer/trace/dataHandler/MessageStreamHandler'
import { handleStream } from '@renderer/trace/dataHandler/StreamHandler'
import type { EndSpanParams, StartSpanParams } from '@renderer/trace/types/ModelSpanEntity'
import { ModelSpanEntity } from '@renderer/trace/types/ModelSpanEntity'
import type { Model, Topic } from '@renderer/types'
import type { Message } from '@renderer/types/newMessage'
import { MessageBlockType } from '@renderer/types/newMessage'
import type { SdkRawChunk } from '@renderer/types/sdk'

const logger = loggerService.withContext('SpanManagerService')

class SpanManagerService {
  private spanMap: Map<string, ModelSpanEntity[]> = new Map()

  getModelSpanEntity(topicId: string, modelName?: string, assistantMsgId?: string): ModelSpanEntity {
    const entities = this.spanMap.get(topicId)
    if (!entities) {
      const entity = new ModelSpanEntity(modelName, assistantMsgId)
      this.spanMap.set(topicId, [entity])
      return entity
    }
    let entity = entities.find((e) => e.isCurrent(modelName, assistantMsgId))
    if (!entity) {
      entity = new ModelSpanEntity(modelName, assistantMsgId)
      entities.push(entity)
    }
    return entity
  }

  startTrace(params: StartSpanParams, models?: Model[]) {
    if (!getEnableDeveloperMode()) {
      return
    }

    const span = webTracer.startSpan(params.name || 'root', {
      root: true,
      attributes: {
        inputs: JSON.stringify(params.inputs || {}),
        models: JSON.stringify(models || [])
      }
    })

    const entity = this.getModelSpanEntity(params.topicId)
    entity.addSpan(span)
    const traceId = span.spanContext().traceId
    window.api.trace.bindTopic(params.topicId, traceId)

    return span
  }

  async restartTrace(message: Message, text?: string) {
    if (!getEnableDeveloperMode()) {
      return
    }

    if (!message.traceId) {
      return
    }

    const input = await this._getContentFromMessage(message, text)

    const span = webTracer.startSpan('resendMessage', {
      ...input,
      root: true
    })

    if (message.role === 'user') {
      await window.api.trace.cleanHistory(message.topicId, message.traceId)
    } else {
      await window.api.trace.cleanHistory(message.topicId, message.traceId || '', message.model?.name)
    }

    const entity = this.getModelSpanEntity(message.topicId)
    entity.addSpan(span)
    this._updateContext(span, message.topicId, message.traceId)
    await window.api.trace.bindTopic(message.topicId, message.traceId)

    const modelName = message.role !== 'user' ? message.model?.name : undefined
    window.api.trace.openWindow(message.topicId, message.traceId, false, modelName)
  }

  async appendMessageTrace(message: Message, model: Model) {
    if (!getEnableDeveloperMode()) {
      return
    }
    if (!message.traceId) {
      return
    }

    await window.api.trace.cleanHistory(message.topicId, message.traceId, model.name)

    const input = await this._getContentFromMessage(message)
    await window.api.trace.bindTopic(message.topicId, message.traceId)

    const span = webTracer.startSpan('appendMessage', {
      ...input,
      root: true
    })
    const entity = this.getModelSpanEntity(message.topicId)
    entity.addSpan(span)
    this._updateContext(span, message.topicId, message.traceId)

    window.api.trace.openWindow(message.topicId, message.traceId, false, model.name)
  }

  async appendTrace({ topicId, traceId, model }: { topicId: string; traceId: string; model: Model }) {
    if (!getEnableDeveloperMode()) {
      return
    }
    if (!traceId) {
      return
    }

    await window.api.trace.cleanHistory(topicId, traceId, model.name)

    // const input = await this._getContentFromMessage(message)
    await window.api.trace.bindTopic(topicId, traceId)

    // 不使用 _addModelRootSpan，直接创建简单的 span 来避免额外的模型层级
    const entity = this.getModelSpanEntity(topicId, model.name)
    const span = webTracer.startSpan('')
    span['_spanContext'].traceId = traceId
    entity.addSpan(span, true)
    this._updateContext(span, topicId, traceId)

    window.api.trace.openWindow(topicId, traceId, false, model.name)
  }

  private async _getContentFromMessage(message: Message, content?: string): Promise<StartSpanParams> {
    let _content = content
    if (!_content) {
      const blocks = await Promise.all(
        message.blocks.map(async (blockId) => {
          return await db.message_blocks.get(blockId)
        })
      )
      _content = blocks.find((data) => data?.type === MessageBlockType.MAIN_TEXT)?.content
    }
    return {
      topicId: message.topicId,
      inputs: {
        messageId: message.id,
        content: _content,
        askId: message.askId,
        traceId: message.traceId,
        tag: 'resendMessage'
      }
    }
  }

  private _updateContext(span: Span, topicId: string, traceId?: string) {
    window.api.trace.saveEntity({
      id: span.spanContext().spanId,
      traceId: traceId ? traceId : span.spanContext().traceId,
      topicId
    } as SpanEntity)
    if (traceId) {
      span['_spanContext'].traceId = traceId
    }

    const ctx = trace.setSpan(context.active(), span)
    startContext(topicId, ctx)
    return ctx
  }

  endTrace(params: EndSpanParams) {
    const entity = this.getModelSpanEntity(params.topicId)
    let span = entity.getCurrentSpan()
    const code = params.error ? SpanStatusCode.ERROR : SpanStatusCode.OK
    const message = params.error ? params.error.message : ''
    while (span) {
      if (params.outputs) {
        span.setAttributes({ outputs: params.outputs })
      }
      if (params.error) {
        span.recordException(params.error)
      }
      span.setStatus({ code, message })
      span.end()
      entity.removeSpan(span)
      span = entity.getCurrentSpan()
    }
    this.finishModelTrace(params.topicId)
    cleanContext(params.topicId)
    window.api.trace.saveData(params.topicId)
  }

  addSpan(params: StartSpanParams) {
    if (!getEnableDeveloperMode()) {
      return
    }
    const entity = this.getModelSpanEntity(params.topicId, params.modelName, params.assistantMsgId)
    let parentSpan = entity.getSpanById(params.parentSpanId)
    if (!parentSpan) {
      parentSpan = this.getCurrentSpan(params.topicId, params.modelName, params.assistantMsgId)
    }

    const parentCtx = parentSpan ? trace.setSpan(context.active(), parentSpan) : getContext(params.topicId)
    const span = webTracer.startSpan(
      params.name || 'root',
      {
        attributes: {
          inputs: JSON.stringify(params.inputs || {}),
          tags: params.tag || '',
          modelName: params.modelName,
          assistantMsgId: params.assistantMsgId || ''
        }
      },
      parentCtx
    )
    const ctx = trace.setSpan(getContext(params.topicId), span)
    entity.addSpan(span)
    startContext(params.topicId, ctx)
    return span
  }

  endSpan(params: EndSpanParams) {
    const entity = this.getModelSpanEntity(params.topicId, params.modelName, params.assistantMsgId)
    const span = params.span || entity.getCurrentSpan(params.modelName, params.assistantMsgId)
    if (params.modelEnded && params.modelName && params.outputs) {
      const rootEntity = this.getModelSpanEntity(params.topicId)
      const span = rootEntity?.getRootSpan()
      window.api.trace.addEndMessage(span?.spanContext().spanId || '', params.modelName, params.outputs)
    }
    if (params.modelEnded && params.error && params.modelName) {
      const rootEntity = this.getModelSpanEntity(params.topicId)
      rootEntity.addModelError(params.error)
    }
    if (!span) {
      logger.info(`No active span found for topicId: ${params.topicId}-modelName: ${params.modelName}.`)
      return
    }

    // remove span
    if (!entity.removeSpan(span) && params.modelName) {
      this.getModelSpanEntity(params.topicId).removeSpan(span)
    }

    const code = params.error ? SpanStatusCode.ERROR : SpanStatusCode.OK
    const message = params.error ? params.error.message : 'success'
    if (params.outputs) {
      span.setAttributes({ outputs: JSON.stringify(params.outputs || {}) })
    }
    if (params.error) {
      span.recordException(params.error)
    }
    span.setStatus({ code, message })
    span.end()
    endContext(params.topicId)
  }

  getCurrentSpan(topicId: string, modelName?: string, assistantMsgId?: string): Span | undefined {
    let entity = this.getModelSpanEntity(topicId, modelName, assistantMsgId)
    let span = entity.getCurrentSpan(modelName, assistantMsgId)
    if (!span && (modelName || assistantMsgId)) {
      entity = this.getModelSpanEntity(topicId)
      span = entity.getCurrentSpan()
    }
    return span
  }

  async addTokenUsage(topicId: string, prompt: number, completion: number) {
    const span = this.getCurrentSpan(topicId)
    const usage: TokenUsage = {
      prompt_tokens: prompt,
      completion_tokens: completion,
      total_tokens: prompt + completion
    }
    if (span) {
      window.api.trace.tokenUsage(span.spanContext().spanId, usage)
    }
  }

  async finishModelTrace(topicId: string) {
    this.spanMap.get(topicId)?.forEach((entity) => entity.finishSpan())
    this.spanMap.delete(topicId)
  }
}

/**
 * Wraps a function and executes it within a span, returning the function's result instead of the wrapped function.
 * @param fn The function to execute.
 * @param name The span name.
 * @param tags The span tags.
 * @param getTopicId Function to get topicId from arguments.
 * @returns The result of the executed function.
 */
export function withSpanResult<F extends (...args: any) => any>(
  fn: F,
  params: StartSpanParams,
  ...args: Parameters<F>
): ReturnType<F> {
  if (!params.topicId || params.topicId === '') {
    return fn(...args)
  }
  const span = addSpan({
    topicId: params.topicId,
    name: params.name,
    tag: params.tag,
    inputs: args,
    parentSpanId: params.parentSpanId,
    modelName: params.modelName,
    assistantMsgId: params.assistantMsgId
  })
  try {
    const result = fn(...args)
    if (result instanceof Promise) {
      return result
        .then((data) => {
          if (!data || typeof data !== 'object') {
            endSpan({ ...params, outputs: data, span })
            return data
          }

          if (data instanceof Stream) {
            return handleStream(data, span, params)
          } else if (data instanceof MessageStream) {
            return handleMessageStream(data, span, params)
          } else if (isAsyncIterable<SdkRawChunk>(data)) {
            return handleAsyncIterable(data, span, params)
          } else {
            return handleResult(data, span, params)
          }
        })
        .catch((err) => {
          endSpan({ ...params, error: err as Error, span })
          throw err
        }) as ReturnType<F>
    } else {
      endSpan({ ...params, outputs: result, span })
      return result
    }
  } catch (err) {
    endSpan({ ...params, error: err as Error, span })
    throw err
  }
}

export const spanManagerService = new SpanManagerService()
export const webTracer = trace.getTracer('CherryStudio', '1.0.0')
export const addSpan = spanManagerService.addSpan.bind(spanManagerService)
export const startTrace = spanManagerService.startTrace.bind(spanManagerService)
export const endTrace = spanManagerService.endTrace.bind(spanManagerService)
export const endSpan = spanManagerService.endSpan.bind(spanManagerService)
export const currentSpan = spanManagerService.getCurrentSpan.bind(spanManagerService)
export const addTokenUsage = spanManagerService.addTokenUsage.bind(spanManagerService)
export const pauseTrace = spanManagerService.finishModelTrace.bind(spanManagerService)
export const appendTrace = spanManagerService.appendTrace.bind(spanManagerService)
export const appendMessageTrace = spanManagerService.appendMessageTrace.bind(spanManagerService)
export const restartTrace = spanManagerService.restartTrace.bind(spanManagerService)

EventEmitter.on(EVENT_NAMES.SEND_MESSAGE, ({ topicId, traceId }) => {
  window.api.trace.openWindow(topicId, traceId, false)
})
EventEmitter.on(EVENT_NAMES.CLEAR_MESSAGES, (topic: Topic) => {
  window.api.trace.cleanTopic(topic.id)
})<|MERGE_RESOLUTION|>--- conflicted
+++ resolved
@@ -3,14 +3,9 @@
 import { loggerService } from '@logger'
 import type { SpanEntity, TokenUsage } from '@mcp-trace/trace-core'
 import { cleanContext, endContext, getContext, startContext } from '@mcp-trace/trace-web'
-<<<<<<< HEAD
-import { context, Span, SpanStatusCode, trace } from '@opentelemetry/api'
-import { isAsyncIterable } from '@renderer/aiCore/middleware/utils'
-=======
-import type { Context, Span } from '@opentelemetry/api'
+import type { Span } from '@opentelemetry/api'
 import { context, SpanStatusCode, trace } from '@opentelemetry/api'
 import { isAsyncIterable } from '@renderer/aiCore/legacy/middleware/utils'
->>>>>>> 1a737f51
 import { db } from '@renderer/databases'
 import { getEnableDeveloperMode } from '@renderer/hooks/useSettings'
 import { EVENT_NAMES, EventEmitter } from '@renderer/services/EventService'

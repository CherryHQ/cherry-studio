import SearchPopup from '@renderer/components/Popups/SearchPopup'
import { DEFAULT_CONTEXTCOUNT } from '@renderer/config/constant'
import { getTopicById } from '@renderer/hooks/useTopic'
import i18n from '@renderer/i18n'
import { fetchMessagesSummary } from '@renderer/services/ApiService'
import store from '@renderer/store'
<<<<<<< HEAD
import { selectTopicsByAssistantId } from '@renderer/store/topics'
import { Assistant, Message, Model, Topic } from '@renderer/types'
import { getTitleFromString, uuid } from '@renderer/utils'
=======
import { messageBlocksSelectors, removeManyBlocks } from '@renderer/store/messageBlock'
import { selectMessagesForTopic } from '@renderer/store/newMessage'
import type { Assistant, FileType, MCPServer, Model, Topic } from '@renderer/types'
import { FileTypes } from '@renderer/types'
import type { Message, MessageBlock } from '@renderer/types/newMessage'
import { AssistantMessageStatus, MessageBlockStatus, MessageBlockType } from '@renderer/types/newMessage'
import { uuid } from '@renderer/utils'
import { getTitleFromString } from '@renderer/utils/export'
import {
  createAssistantMessage,
  createFileBlock,
  createImageBlock,
  createMainTextBlock,
  createMessage,
  resetMessage
} from '@renderer/utils/messageUtils/create'
import { getMainTextContent } from '@renderer/utils/messageUtils/find'
>>>>>>> 08ee8776
import dayjs from 'dayjs'
import { t } from 'i18next'
import { takeRight } from 'lodash'
import { NavigateFunction } from 'react-router'

import { getAssistantById, getAssistantProvider, getDefaultModel } from './AssistantService'
import { EVENT_NAMES, EventEmitter } from './EventService'
import FileManager from './FileManager'

export {
  filterContextMessages,
  filterEmptyMessages,
  filterMessages,
  filterUsefulMessages,
  filterUserRoleStartMessages,
  getGroupedMessages
} from '@renderer/utils/messageUtils/filters'

export function getContextCount(assistant: Assistant, messages: Message[]) {
  const rawContextCount = assistant?.settings?.contextCount ?? DEFAULT_CONTEXTCOUNT
  const maxContextCount = rawContextCount === 20 ? 100000 : rawContextCount

  const _messages = rawContextCount === 20 ? takeRight(messages, 1000) : takeRight(messages, maxContextCount)

  const clearIndex = _messages.findLastIndex((message) => message.type === 'clear')

  let currentContextCount = 0
  if (clearIndex === -1) {
    currentContextCount = _messages.length
  } else {
    currentContextCount = _messages.length - (clearIndex + 1)
  }

  return {
    current: currentContextCount,
    max: rawContextCount
  }
}

export function deleteMessageFiles(message: Message) {
  const state = store.getState()
  message.blocks?.forEach((blockId) => {
    const block = messageBlocksSelectors.selectById(state, blockId)
    if (block && (block.type === MessageBlockType.IMAGE || block.type === MessageBlockType.FILE)) {
      const fileData = (block as any).file as FileType | undefined
      if (fileData) {
        FileManager.deleteFiles([fileData])
      }
    }
  })
}

export function isGenerating() {
  return new Promise((resolve, reject) => {
    const generating = store.getState().runtime.generating
    generating && window.message.warning({ content: i18n.t('message.switch.disabled'), key: 'switch-assistant' })
    generating ? reject(false) : resolve(true)
  })
}

export async function locateToMessage(navigate: NavigateFunction, message: Message) {
  await isGenerating()

  SearchPopup.hide()
  const assistant = getAssistantById(message.assistantId)
  const topic = await getTopicById(message.topicId)

  navigate('/', { state: { assistant, topic } })

  setTimeout(() => EventEmitter.emit(EVENT_NAMES.SHOW_TOPIC_SIDEBAR), 0)
  setTimeout(() => EventEmitter.emit(EVENT_NAMES.LOCATE_MESSAGE + ':' + message.id), 300)
}

/**
 * Creates a user message object and associated blocks based on input.
 * This is a pure function and does not dispatch to the store.
 *
 * @param params - The parameters for creating the message.
 * @returns An object containing the created message and its blocks.
 */
export function getUserMessage({
  assistant,
  topic,
  type,
  content,
  files,
  // Keep other potential params if needed by createMessage
  knowledgeBaseIds,
  mentions,
  enabledMCPs
}: {
  assistant: Assistant
  topic: Topic
  type?: Message['type']
  content?: string
  files?: FileType[]
  knowledgeBaseIds?: string[]
  mentions?: Model[]
  enabledMCPs?: MCPServer[]
}): { message: Message; blocks: MessageBlock[] } {
  const defaultModel = getDefaultModel()
  const model = assistant.model || defaultModel
  const messageId = uuid() // Generate ID here
  const blocks: MessageBlock[] = []
  const blockIds: string[] = []

  if (content?.trim()) {
    // Pass messageId when creating blocks
    const textBlock = createMainTextBlock(messageId, content, {
      status: MessageBlockStatus.SUCCESS,
      knowledgeBaseIds
    })
    blocks.push(textBlock)
    blockIds.push(textBlock.id)
  }
  if (files?.length) {
    files.forEach((file) => {
      if (file.type === FileTypes.IMAGE) {
        const imgBlock = createImageBlock(messageId, { file, status: MessageBlockStatus.SUCCESS })
        blocks.push(imgBlock)
        blockIds.push(imgBlock.id)
      } else {
        const fileBlock = createFileBlock(messageId, file, { status: MessageBlockStatus.SUCCESS })
        blocks.push(fileBlock)
        blockIds.push(fileBlock.id)
      }
    })
  }

  // 直接在createMessage中传入id
  const message = createMessage(
    'user',
    topic.id, // topic.id已经是string类型
    assistant.id,
    {
      id: messageId, // 直接传入ID，避免冲突
      modelId: model?.id,
      model: model,
      blocks: blockIds,
      // 移除knowledgeBaseIds
      mentions,
      enabledMCPs,
      type
    }
  )

  // 不再需要手动合并ID
  return { message, blocks }
}

export function getAssistantMessage({ assistant, topic }: { assistant: Assistant; topic: Topic }): Message {
  const defaultModel = getDefaultModel()
  const model = assistant.model || defaultModel

  return createAssistantMessage(assistant.id, topic.id, {
    modelId: model?.id,
    model: model
  })
}

export function getMessageModelId(message: Message) {
  return message?.model?.id || message.modelId
}

export function resetAssistantMessage(message: Message, model?: Model): Message {
  const blockIdsToRemove = message.blocks
  if (blockIdsToRemove.length > 0) {
    store.dispatch(removeManyBlocks(blockIdsToRemove))
  }

  return {
    ...message,
    model: model || message.model,
    modelId: model?.id || message.modelId,
    status: AssistantMessageStatus.PENDING,
    useful: undefined,
    askId: undefined,
    mentions: undefined,
    enabledMCPs: undefined,
    blocks: [],
    createdAt: new Date().toISOString()
  }
}

export async function getMessageTitle(message: Message, length = 30): Promise<string> {
  const content = getMainTextContent(message)

  if ((store.getState().settings as any).useTopicNamingForMessageTitle) {
    try {
      window.message.loading({ content: t('chat.topics.export.wait_for_title_naming'), key: 'message-title-naming' })

      const tempTextBlock = createMainTextBlock(message.id, content, { status: MessageBlockStatus.SUCCESS })
      const tempMessage = resetMessage(message, {
        status: AssistantMessageStatus.SUCCESS,
        blocks: [tempTextBlock.id]
      })

      const title = await fetchMessagesSummary({ messages: [tempMessage], assistant: {} as Assistant })

      // store.dispatch(messageBlocksActions.upsertOneBlock(tempTextBlock))

      // store.dispatch(messageBlocksActions.removeOneBlock(tempTextBlock.id))

      if (title) {
        window.message.success({ content: t('chat.topics.export.title_naming_success'), key: 'message-title-naming' })
        return title
      }
    } catch (e) {
      window.message.error({ content: t('chat.topics.export.title_naming_failed'), key: 'message-title-naming' })
      console.error('Failed to generate title using topic naming, downgraded to default logic', e)
    }
  }

  let title = getTitleFromString(content, length)

  if (!title) {
    title = dayjs(message.createdAt).format('YYYYMMDDHHmm')
  }

  return title
}

export function checkRateLimit(assistant: Assistant): boolean {
  const provider = getAssistantProvider(assistant)

  if (!provider.rateLimit) {
    return false
  }

<<<<<<< HEAD
  const topics = selectTopicsByAssistantId(store.getState(), assistant.id)

  if (!topics || topics.length === 0) {
    return false
  }

  const topicId = topics[0].id
  const messages = store.getState().messages.messagesByTopic[topicId]
=======
  const topicId = assistant.topics[0].id
  const messages = selectMessagesForTopic(store.getState(), topicId)
>>>>>>> 08ee8776

  if (!messages || messages.length <= 1) {
    return false
  }

  const now = Date.now()
  const lastMessage = messages[messages.length - 1]
  const lastMessageTime = new Date(lastMessage.createdAt).getTime()
  const timeDiff = now - lastMessageTime
  const rateLimitMs = provider.rateLimit * 1000

  if (timeDiff < rateLimitMs) {
    const waitTimeSeconds = Math.ceil((rateLimitMs - timeDiff) / 1000)

    window.message.warning({
      content: t('message.warning.rate.limit', { seconds: waitTimeSeconds }),
      duration: 5,
      key: 'rate-limit-message'
    })
    return true
  }

  return false
}<|MERGE_RESOLUTION|>--- conflicted
+++ resolved
@@ -4,14 +4,10 @@
 import i18n from '@renderer/i18n'
 import { fetchMessagesSummary } from '@renderer/services/ApiService'
 import store from '@renderer/store'
-<<<<<<< HEAD
-import { selectTopicsByAssistantId } from '@renderer/store/topics'
-import { Assistant, Message, Model, Topic } from '@renderer/types'
-import { getTitleFromString, uuid } from '@renderer/utils'
-=======
 import { messageBlocksSelectors, removeManyBlocks } from '@renderer/store/messageBlock'
 import { selectMessagesForTopic } from '@renderer/store/newMessage'
-import type { Assistant, FileType, MCPServer, Model, Topic } from '@renderer/types'
+import { selectTopicsByAssistantId } from '@renderer/store/topics'
+import type { Assistant, FileType, MCPServer, MentionedAssistant, Model, Topic } from '@renderer/types'
 import { FileTypes } from '@renderer/types'
 import type { Message, MessageBlock } from '@renderer/types/newMessage'
 import { AssistantMessageStatus, MessageBlockStatus, MessageBlockType } from '@renderer/types/newMessage'
@@ -26,7 +22,6 @@
   resetMessage
 } from '@renderer/utils/messageUtils/create'
 import { getMainTextContent } from '@renderer/utils/messageUtils/find'
->>>>>>> 08ee8776
 import dayjs from 'dayjs'
 import { t } from 'i18next'
 import { takeRight } from 'lodash'
@@ -124,7 +119,7 @@
   content?: string
   files?: FileType[]
   knowledgeBaseIds?: string[]
-  mentions?: Model[]
+  mentions?: MentionedAssistant[]
   enabledMCPs?: MCPServer[]
 }): { message: Message; blocks: MessageBlock[] } {
   const defaultModel = getDefaultModel()
@@ -256,7 +251,6 @@
     return false
   }
 
-<<<<<<< HEAD
   const topics = selectTopicsByAssistantId(store.getState(), assistant.id)
 
   if (!topics || topics.length === 0) {
@@ -264,11 +258,7 @@
   }
 
   const topicId = topics[0].id
-  const messages = store.getState().messages.messagesByTopic[topicId]
-=======
-  const topicId = assistant.topics[0].id
   const messages = selectMessagesForTopic(store.getState(), topicId)
->>>>>>> 08ee8776
 
   if (!messages || messages.length <= 1) {
     return false

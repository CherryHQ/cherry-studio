--- conflicted
+++ resolved
@@ -66,23 +66,14 @@
  */
 export async function deleteMessageFiles(message: Message) {
   const state = store.getState()
-<<<<<<< HEAD
   return Promise.all(
     (message.blocks ?? []).map(async (blockId) => {
       const block = messageBlocksSelectors.selectById(state, blockId)
       if (block && (block.type === MessageBlockType.IMAGE || block.type === MessageBlockType.FILE)) {
-        const fileData = (block as any).file as FileType | undefined
+        const fileData = (block as any).file as FileMetadata | undefined
         if (fileData) {
           return FileManager.deleteFiles([fileData])
         }
-=======
-  message.blocks?.forEach((blockId) => {
-    const block = messageBlocksSelectors.selectById(state, blockId)
-    if (block && (block.type === MessageBlockType.IMAGE || block.type === MessageBlockType.FILE)) {
-      const fileData = (block as any).file as FileMetadata | undefined
-      if (fileData) {
-        FileManager.deleteFiles([fileData])
->>>>>>> 25d6a1f0
       }
     })
   )

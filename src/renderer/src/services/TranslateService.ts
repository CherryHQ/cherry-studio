--- conflicted
+++ resolved
@@ -43,14 +43,10 @@
   options?: TranslateOptions
 ) => {
   let abortError
-<<<<<<< HEAD
-  const assistant = await getDefaultTranslateAssistant(targetLanguage, text)
-=======
   const assistantSettings: Partial<AssistantSettings> | undefined = options
     ? { reasoning_effort: options?.reasoningEffort }
     : undefined
-  const assistant = getDefaultTranslateAssistant(targetLanguage, text, assistantSettings)
->>>>>>> 9f948e1c
+  const assistant = await getDefaultTranslateAssistant(targetLanguage, text, assistantSettings)
 
   const signal = abortKey ? readyToAbort(abortKey) : undefined
 

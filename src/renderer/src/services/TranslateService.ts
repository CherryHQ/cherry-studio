import { loggerService } from '@logger'
import { db } from '@renderer/databases'
import {
  CustomTranslateLanguage,
  FetchChatCompletionOptions,
  TranslateHistory,
  TranslateLanguage,
  TranslateLanguageCode
} from '@renderer/types'
import { Chunk, ChunkType } from '@renderer/types/chunk'
import { uuid } from '@renderer/utils'
import { readyToAbort } from '@renderer/utils/abortController'
import { isAbortError } from '@renderer/utils/error'
import { NoOutputGeneratedError } from 'ai'
import { t } from 'i18next'

import { fetchChatCompletion } from './ApiService'
import { getDefaultTranslateAssistant } from './AssistantService'

const logger = loggerService.withContext('TranslateService')

/**
 * 翻译文本到目标语言
 * @param text - 需要翻译的文本内容
 * @param targetLanguage - 目标语言
 * @param onResponse - 流式输出的回调函数，用于实时获取翻译结果
 * @param abortKey - 用于控制 abort 的键
 * @returns 返回翻译后的文本
 * @throws {Error} 翻译中止或失败时抛出异常
 */
export const translateText = async (
  text: string,
  targetLanguage: TranslateLanguage,
  onResponse?: (text: string, isComplete: boolean) => void,
  abortKey?: string
) => {
  let abortError
  const assistant = getDefaultTranslateAssistant(targetLanguage, text)

  const signal = abortKey ? readyToAbort(abortKey) : undefined

  let translatedText = ''
  let completed = false
  const onChunk = (chunk: Chunk) => {
    if (chunk.type === ChunkType.TEXT_DELTA) {
      translatedText = chunk.text
    } else if (chunk.type === ChunkType.TEXT_COMPLETE) {
      completed = true
    } else if (chunk.type === ChunkType.ERROR) {
      if (isAbortError(chunk.error)) {
        abortError = chunk.error
        completed = true
      }
    }
    onResponse?.(translatedText, completed)
  }

  const options = {
    signal
  } satisfies FetchChatCompletionOptions

  try {
    await fetchChatCompletion({
      prompt: assistant.content,
      assistant,
      options,
      onChunkReceived: onChunk
    })
  } catch (e) {
<<<<<<< HEAD
    if (isAbortError(e)) {
      window.toast.info(t('translate.info.aborted'))
      throw e
    } else if (isAbortError(abortError)) {
      window.toast.info(t('translate.info.aborted'))
      throw abortError
    } else {
      logger.error('Failed to translate', e as Error)
      window.toast.error(t('translate.error.failed' + ': ' + formatErrorMessage(e)))
=======
    // dismiss no output generated error. it will be thrown when aborted.
    if (!NoOutputGeneratedError.isInstance(e)) {
>>>>>>> 11502eda
      throw e
    }
  }

  if (abortError) {
    throw abortError
  }

  const trimmedText = translatedText.trim()

  if (!trimmedText) {
    return Promise.reject(new Error(t('translate.error.empty')))
  }

  return trimmedText
}

/**
 * 添加自定义翻译语言
 * @param value - 语言名称
 * @param emoji - 语言对应的emoji图标
 * @param langCode - 语言代码
 * @returns {Promise<CustomTranslateLanguage>} 返回新添加的自定义语言对象
 * @throws {Error} 当语言已存在或添加失败时抛出错误
 */
export const addCustomLanguage = async (
  value: string,
  emoji: string,
  langCode: string
): Promise<CustomTranslateLanguage> => {
  // 按langcode判重
  const existing = await db.translate_languages.where('langCode').equals(langCode).first()
  if (existing) {
    logger.error(`Custom language ${langCode} exists.`)
    throw new Error(t('settings.translate.custom.error.langCode.exists'))
  } else {
    try {
      const item = {
        id: uuid(),
        value,
        langCode: langCode.toLowerCase(),
        emoji
      }
      await db.translate_languages.add(item)
      return item
    } catch (e) {
      logger.error('Failed to add custom language.', e as Error)
      throw e
    }
  }
}

/**
 * 删除自定义翻译语言
 * @param id - 要删除的自定义语言ID
 * @throws {Error} 删除自定义语言失败时抛出错误
 */
export const deleteCustomLanguage = async (id: string) => {
  try {
    await db.translate_languages.delete(id)
  } catch (e) {
    logger.error('Delete custom language failed.', e as Error)
    throw e
  }
}

/**
 * 更新自定义翻译语言
 * @param old - 原有的自定义语言对象
 * @param value - 新的语言名称
 * @param emoji - 新的语言emoji图标
 * @param langCode - 新的语言代码
 * @throws {Error} 更新自定义语言失败时抛出错误
 */
export const updateCustomLanguage = async (
  old: CustomTranslateLanguage,
  value: string,
  emoji: string,
  langCode: string
) => {
  try {
    await db.translate_languages.put({
      id: old.id,
      value,
      langCode: langCode.toLowerCase(),
      emoji
    })
  } catch (e) {
    logger.error('Update custom language failed.', e as Error)
    throw e
  }
}

/**
 * 获取所有自定义语言
 * @throws {Error} 获取自定义语言失败时抛出错误
 */
export const getAllCustomLanguages = async () => {
  try {
    const languages = await db.translate_languages.toArray()
    return languages
  } catch (e) {
    logger.error('Failed to get all custom languages.', e as Error)
    throw e
  }
}

/**
 * 保存翻译历史记录到数据库
 * @param sourceText - 原文内容
 * @param targetText - 翻译后的内容
 * @param sourceLanguage - 源语言代码
 * @param targetLanguage - 目标语言代码
 * @returns Promise<void>
 */
export const saveTranslateHistory = async (
  sourceText: string,
  targetText: string,
  sourceLanguage: TranslateLanguageCode,
  targetLanguage: TranslateLanguageCode
) => {
  const history: TranslateHistory = {
    id: uuid(),
    sourceText,
    targetText,
    sourceLanguage,
    targetLanguage,
    createdAt: new Date().toISOString()
  }
  await db.translate_history.add(history)
}

/**
 * 更新翻译历史记录
 * @param id - 历史记录ID
 * @param update - 更新内容
 * @returns Promise<void>
 */
export const updateTranslateHistory = async (id: string, update: Omit<Partial<TranslateHistory>, 'id'>) => {
  try {
    const history: Partial<TranslateHistory> = {
      ...update,
      id
    }
    await db.translate_history.update(id, history)
  } catch (e) {
    logger.error('Failed to update translate history', e as Error)
    throw e
  }
}

/**
 * 删除指定的翻译历史记录
 * @param id - 要删除的翻译历史记录ID
 * @returns Promise<void>
 */
export const deleteHistory = async (id: string) => {
  try {
    db.translate_history.delete(id)
  } catch (e) {
    logger.error('Failed to delete translate history', e as Error)
    throw e
  }
}

/**
 * 清空所有翻译历史记录
 * @returns Promise<void>
 */
export const clearHistory = async () => {
  db.translate_history.clear()
}<|MERGE_RESOLUTION|>--- conflicted
+++ resolved
@@ -67,20 +67,8 @@
       onChunkReceived: onChunk
     })
   } catch (e) {
-<<<<<<< HEAD
-    if (isAbortError(e)) {
-      window.toast.info(t('translate.info.aborted'))
-      throw e
-    } else if (isAbortError(abortError)) {
-      window.toast.info(t('translate.info.aborted'))
-      throw abortError
-    } else {
-      logger.error('Failed to translate', e as Error)
-      window.toast.error(t('translate.error.failed' + ': ' + formatErrorMessage(e)))
-=======
     // dismiss no output generated error. it will be thrown when aborted.
     if (!NoOutputGeneratedError.isInstance(e)) {
->>>>>>> 11502eda
       throw e
     }
   }

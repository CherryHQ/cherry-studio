--- conflicted
+++ resolved
@@ -35,20 +35,7 @@
   abortKey?: string
 ) => {
   let abortError
-<<<<<<< HEAD
-  try {
-    const assistant = await getDefaultTranslateAssistant(targetLanguage, text)
-
-    const signal = abortKey ? readyToAbort(abortKey) : undefined
-
-    let translatedText = ''
-    let completed = false
-    const onChunk = (chunk: Chunk) => {
-      if (chunk.type === ChunkType.TEXT_DELTA) {
-        translatedText = chunk.text
-      } else if (chunk.type === ChunkType.TEXT_COMPLETE) {
-=======
-  const assistant = getDefaultTranslateAssistant(targetLanguage, text)
+  const assistant = await getDefaultTranslateAssistant(targetLanguage, text)
 
   const signal = abortKey ? readyToAbort(abortKey) : undefined
 
@@ -62,7 +49,6 @@
     } else if (chunk.type === ChunkType.ERROR) {
       if (isAbortError(chunk.error)) {
         abortError = chunk.error
->>>>>>> f9171f3d
         completed = true
       }
     }

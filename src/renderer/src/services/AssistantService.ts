import { preferenceService } from '@data/PreferenceService'
import { loggerService } from '@logger'
import {
  DEFAULT_CONTEXTCOUNT,
  DEFAULT_MAX_TOKENS,
  DEFAULT_TEMPERATURE,
  MAX_CONTEXT_COUNT,
  UNLIMITED_CONTEXT_COUNT
} from '@renderer/config/constant'
import { UNKNOWN } from '@renderer/config/translate'
import i18n from '@renderer/i18n'
import store from '@renderer/store'
import { addAssistant } from '@renderer/store/assistants'
import type {
  Agent,
  Assistant,
  AssistantSettings,
  Model,
  Provider,
  Topic,
  TranslateAssistant,
  TranslateLanguage
} from '@renderer/types'
import { uuid } from '@renderer/utils'

const logger = loggerService.withContext('AssistantService')

export const DEFAULT_ASSISTANT_SETTINGS: AssistantSettings = {
  temperature: DEFAULT_TEMPERATURE,
  enableTemperature: true,
  contextCount: DEFAULT_CONTEXTCOUNT,
  enableMaxTokens: false,
  maxTokens: 0,
  streamOutput: true,
  topP: 1,
  enableTopP: true,
  toolUseMode: 'prompt',
  customParameters: []
}

export function getDefaultAssistant(): Assistant {
  return {
    id: 'default',
    name: i18n.t('chat.default.name'),
    emoji: '😀',
    prompt: '',
    topics: [getDefaultTopic('default')],
    messages: [],
    type: 'assistant',
    regularPhrases: [], // Added regularPhrases
    settings: DEFAULT_ASSISTANT_SETTINGS
  }
}

export async function getDefaultTranslateAssistant(
  targetLanguage: TranslateLanguage,
  text: string
): Promise<TranslateAssistant> {
  const model = getTranslateModel()
  const assistant: Assistant = getDefaultAssistant()

  if (!model) {
    logger.error('No translate model')
    throw new Error(i18n.t('translate.error.not_configured'))
  }

  if (targetLanguage.langCode === UNKNOWN.langCode) {
    logger.error('Unknown target language', targetLanguage)
    throw new Error('Unknown target language')
  }

  const settings = {
    temperature: 0.7
  }

<<<<<<< HEAD
  let prompt: string
  let content: string
  if (isQwenMTModel(model)) {
    content = text
    prompt = ''
  } else {
    content = 'follow system instruction'
    const translateModelPrompt = await preferenceService.get('feature.translate.model_prompt')
    prompt = translateModelPrompt.replaceAll('{{target_language}}', targetLanguage.value).replaceAll('{{text}}', text)
  }
=======
  const content = store
    .getState()
    .settings.translateModelPrompt.replaceAll('{{target_language}}', targetLanguage.value)
    .replaceAll('{{text}}', text)
>>>>>>> 63be1d8c

  const translateAssistant = {
    ...assistant,
    model,
    settings,
    prompt: '',
    targetLanguage,
    content
  } satisfies TranslateAssistant
  return translateAssistant
}

export function getDefaultAssistantSettings() {
  return store.getState().assistants.defaultAssistant.settings
}

export function getDefaultTopic(assistantId: string): Topic {
  return {
    id: uuid(),
    assistantId,
    createdAt: new Date().toISOString(),
    updatedAt: new Date().toISOString(),
    name: i18n.t('chat.default.topic.name'),
    messages: [],
    isNameManuallyEdited: false
  }
}

export function getDefaultProvider() {
  return getProviderByModel(getDefaultModel())
}

export function getDefaultModel() {
  return store.getState().llm.defaultModel
}

export function getQuickModel() {
  return store.getState().llm.quickModel
}

export function getTranslateModel() {
  return store.getState().llm.translateModel
}

export function getAssistantProvider(assistant: Assistant): Provider {
  const providers = store.getState().llm.providers
  const provider = providers.find((p) => p.id === assistant.model?.provider)
  return provider || getDefaultProvider()
}

export function getProviderByModel(model?: Model): Provider {
  const providers = store.getState().llm.providers
  const provider = providers.find((p) => p.id === model?.provider)

  if (!provider) {
    const defaultProvider = providers.find((p) => p.id === getDefaultModel()?.provider)
    const cherryinProvider = providers.find((p) => p.id === 'cherryin')
    return defaultProvider || cherryinProvider || providers[0]
  }

  return provider
}

export function getProviderByModelId(modelId?: string) {
  const providers = store.getState().llm.providers
  const _modelId = modelId || getDefaultModel().id
  return providers.find((p) => p.models.find((m) => m.id === _modelId)) as Provider
}

export const getAssistantSettings = (assistant: Assistant): AssistantSettings => {
  const contextCount = assistant?.settings?.contextCount ?? DEFAULT_CONTEXTCOUNT
  const getAssistantMaxTokens = () => {
    if (assistant.settings?.enableMaxTokens) {
      const maxTokens = assistant.settings.maxTokens
      if (typeof maxTokens === 'number') {
        return maxTokens > 0 ? maxTokens : DEFAULT_MAX_TOKENS
      }
      return DEFAULT_MAX_TOKENS
    }
    return undefined
  }

  return {
    contextCount: contextCount === MAX_CONTEXT_COUNT ? UNLIMITED_CONTEXT_COUNT : contextCount,
    temperature: assistant?.settings?.temperature ?? DEFAULT_TEMPERATURE,
    enableTemperature: assistant?.settings?.enableTemperature ?? true,
    topP: assistant?.settings?.topP ?? 1,
    enableTopP: assistant?.settings?.enableTopP ?? true,
    enableMaxTokens: assistant?.settings?.enableMaxTokens ?? false,
    maxTokens: getAssistantMaxTokens(),
    streamOutput: assistant?.settings?.streamOutput ?? true,
    toolUseMode: assistant?.settings?.toolUseMode ?? 'prompt',
    defaultModel: assistant?.defaultModel ?? undefined,
    reasoning_effort: assistant?.settings?.reasoning_effort ?? undefined,
    customParameters: assistant?.settings?.customParameters ?? []
  }
}

export function getAssistantById(id: string) {
  const assistants = store.getState().assistants.assistants
  return assistants.find((a) => a.id === id)
}

export async function createAssistantFromAgent(agent: Agent) {
  const assistantId = uuid()
  const topic = getDefaultTopic(assistantId)

  const assistant: Assistant = {
    ...agent,
    id: assistantId,
    name: agent.name,
    emoji: agent.emoji,
    topics: [topic],
    model: agent.defaultModel,
    type: 'assistant',
    regularPhrases: agent.regularPhrases || [], // Ensured regularPhrases
    settings: agent.settings || DEFAULT_ASSISTANT_SETTINGS
  }

  store.dispatch(addAssistant(assistant))

  window.toast.success(i18n.t('message.assistant.added.content'))

  return assistant
}<|MERGE_RESOLUTION|>--- conflicted
+++ resolved
@@ -73,23 +73,10 @@
     temperature: 0.7
   }
 
-<<<<<<< HEAD
-  let prompt: string
-  let content: string
-  if (isQwenMTModel(model)) {
-    content = text
-    prompt = ''
-  } else {
-    content = 'follow system instruction'
-    const translateModelPrompt = await preferenceService.get('feature.translate.model_prompt')
-    prompt = translateModelPrompt.replaceAll('{{target_language}}', targetLanguage.value).replaceAll('{{text}}', text)
-  }
-=======
-  const content = store
-    .getState()
-    .settings.translateModelPrompt.replaceAll('{{target_language}}', targetLanguage.value)
+  const translateModelPrompt = await preferenceService.get('feature.translate.model_prompt')
+  const content = translateModelPrompt
+    .replaceAll('{{target_language}}', targetLanguage.value)
     .replaceAll('{{text}}', text)
->>>>>>> 63be1d8c
 
   const translateAssistant = {
     ...assistant,

--- conflicted
+++ resolved
@@ -15,10 +15,6 @@
     messages: [],
     type: 'assistant',
     regularPhrases: [], // Added regularPhrases
-<<<<<<< HEAD
-    reader: {
-      position: 'left'
-=======
     settings: {
       temperature: DEFAULT_TEMPERATURE,
       contextCount: DEFAULT_CONTEXTCOUNT,
@@ -28,7 +24,9 @@
       topP: 1,
       toolUseMode: 'prompt',
       customParameters: []
->>>>>>> f2c9bf43
+    },
+    reader: {
+      position: 'left'
     }
   }
 }

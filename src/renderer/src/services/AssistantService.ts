import { preferenceService } from '@data/PreferenceService'
import { loggerService } from '@logger'
import {
  DEFAULT_CONTEXTCOUNT,
  DEFAULT_MAX_TOKENS,
  DEFAULT_TEMPERATURE,
  MAX_CONTEXT_COUNT,
  UNLIMITED_CONTEXT_COUNT
} from '@renderer/config/constant'
import { isQwenMTModel } from '@renderer/config/models'
import { CHERRYAI_PROVIDER } from '@renderer/config/providers'
import { UNKNOWN } from '@renderer/config/translate'
import { getStoreProviders } from '@renderer/hooks/useStore'
import i18n from '@renderer/i18n'
import store from '@renderer/store'
import { addAssistant } from '@renderer/store/assistants'
import type {
  Agent,
  Assistant,
  AssistantSettings,
  Model,
  Provider,
  Topic,
  TranslateAssistant,
  TranslateLanguage
} from '@renderer/types'
import { uuid } from '@renderer/utils'

const logger = loggerService.withContext('AssistantService')

export const DEFAULT_ASSISTANT_SETTINGS: AssistantSettings = {
  temperature: DEFAULT_TEMPERATURE,
  enableTemperature: true,
  contextCount: DEFAULT_CONTEXTCOUNT,
  enableMaxTokens: false,
  maxTokens: 0,
  streamOutput: true,
  topP: 1,
  enableTopP: true,
  toolUseMode: 'prompt',
  customParameters: []
}

export function getDefaultAssistant(): Assistant {
  return {
    id: 'default',
    name: i18n.t('chat.default.name'),
    emoji: '😀',
    prompt: '',
    topics: [getDefaultTopic('default')],
    messages: [],
    type: 'assistant',
    regularPhrases: [], // Added regularPhrases
    settings: DEFAULT_ASSISTANT_SETTINGS
  }
}

export async function getDefaultTranslateAssistant(
  targetLanguage: TranslateLanguage,
  text: string
): Promise<TranslateAssistant> {
  const model = getTranslateModel()
  const assistant: Assistant = getDefaultAssistant()

  if (!model) {
    logger.error('No translate model')
    throw new Error(i18n.t('translate.error.not_configured'))
  }

  if (targetLanguage.langCode === UNKNOWN.langCode) {
    logger.error('Unknown target language', targetLanguage)
    throw new Error('Unknown target language')
  }

  const settings = {
    temperature: 0.7
  }

<<<<<<< HEAD
  const translateModelPrompt = await preferenceService.get('feature.translate.model_prompt')
  const content = translateModelPrompt
    .replaceAll('{{target_language}}', targetLanguage.value)
    .replaceAll('{{text}}', text)
=======
  const getTranslateContent = (model: Model, text: string, targetLanguage: TranslateLanguage): string => {
    if (isQwenMTModel(model)) {
      return text // QwenMT models handle raw text directly
    }

    return store
      .getState()
      .settings.translateModelPrompt.replaceAll('{{target_language}}', targetLanguage.value)
      .replaceAll('{{text}}', text)
  }
>>>>>>> fe0c0fac

  const content = getTranslateContent(model, text, targetLanguage)
  const translateAssistant = {
    ...assistant,
    model,
    settings,
    prompt: '',
    targetLanguage,
    content
  } satisfies TranslateAssistant
  return translateAssistant
}

export function getDefaultAssistantSettings() {
  return store.getState().assistants.defaultAssistant.settings
}

export function getDefaultTopic(assistantId: string): Topic {
  return {
    id: uuid(),
    assistantId,
    createdAt: new Date().toISOString(),
    updatedAt: new Date().toISOString(),
    name: i18n.t('chat.default.topic.name'),
    messages: [],
    isNameManuallyEdited: false
  }
}

export function getDefaultProvider() {
  return getProviderByModel(getDefaultModel())
}

export function getDefaultModel() {
  return store.getState().llm.defaultModel
}

export function getQuickModel() {
  return store.getState().llm.quickModel
}

export function getTranslateModel() {
  return store.getState().llm.translateModel
}

export function getAssistantProvider(assistant: Assistant): Provider {
  const providers = getStoreProviders()
  const provider = providers.find((p) => p.id === assistant.model?.provider)
  return provider || getDefaultProvider()
}

export function getProviderByModel(model?: Model): Provider {
  const providers = getStoreProviders()
  const provider = providers.find((p) => p.id === model?.provider)

  if (!provider) {
    const defaultProvider = providers.find((p) => p.id === getDefaultModel()?.provider)
    return defaultProvider || CHERRYAI_PROVIDER || providers[0]
  }

  return provider
}

export function getProviderByModelId(modelId?: string) {
  const providers = getStoreProviders()
  const _modelId = modelId || getDefaultModel().id
  return providers.find((p) => p.models.find((m) => m.id === _modelId)) as Provider
}

export const getAssistantSettings = (assistant: Assistant): AssistantSettings => {
  const contextCount = assistant?.settings?.contextCount ?? DEFAULT_CONTEXTCOUNT
  const getAssistantMaxTokens = () => {
    if (assistant.settings?.enableMaxTokens) {
      const maxTokens = assistant.settings.maxTokens
      if (typeof maxTokens === 'number') {
        return maxTokens > 0 ? maxTokens : DEFAULT_MAX_TOKENS
      }
      return DEFAULT_MAX_TOKENS
    }
    return undefined
  }

  return {
    contextCount: contextCount === MAX_CONTEXT_COUNT ? UNLIMITED_CONTEXT_COUNT : contextCount,
    temperature: assistant?.settings?.temperature ?? DEFAULT_TEMPERATURE,
    enableTemperature: assistant?.settings?.enableTemperature ?? true,
    topP: assistant?.settings?.topP ?? 1,
    enableTopP: assistant?.settings?.enableTopP ?? true,
    enableMaxTokens: assistant?.settings?.enableMaxTokens ?? false,
    maxTokens: getAssistantMaxTokens(),
    streamOutput: assistant?.settings?.streamOutput ?? true,
    toolUseMode: assistant?.settings?.toolUseMode ?? 'prompt',
    defaultModel: assistant?.defaultModel ?? undefined,
    reasoning_effort: assistant?.settings?.reasoning_effort ?? undefined,
    customParameters: assistant?.settings?.customParameters ?? []
  }
}

export function getAssistantById(id: string) {
  const assistants = store.getState().assistants.assistants
  return assistants.find((a) => a.id === id)
}

export async function createAssistantFromAgent(agent: Agent) {
  const assistantId = uuid()
  const topic = getDefaultTopic(assistantId)

  const assistant: Assistant = {
    ...agent,
    id: assistantId,
    name: agent.name,
    emoji: agent.emoji,
    topics: [topic],
    model: agent.defaultModel,
    type: 'assistant',
    regularPhrases: agent.regularPhrases || [], // Ensured regularPhrases
    settings: agent.settings || DEFAULT_ASSISTANT_SETTINGS
  }

  store.dispatch(addAssistant(assistant))

  window.toast.success(i18n.t('message.assistant.added.content'))

  return assistant
}<|MERGE_RESOLUTION|>--- conflicted
+++ resolved
@@ -76,25 +76,20 @@
     temperature: 0.7
   }
 
-<<<<<<< HEAD
-  const translateModelPrompt = await preferenceService.get('feature.translate.model_prompt')
-  const content = translateModelPrompt
-    .replaceAll('{{target_language}}', targetLanguage.value)
-    .replaceAll('{{text}}', text)
-=======
-  const getTranslateContent = (model: Model, text: string, targetLanguage: TranslateLanguage): string => {
+  const getTranslateContent = async (
+    model: Model,
+    text: string,
+    targetLanguage: TranslateLanguage
+  ): Promise<string> => {
     if (isQwenMTModel(model)) {
       return text // QwenMT models handle raw text directly
     }
 
-    return store
-      .getState()
-      .settings.translateModelPrompt.replaceAll('{{target_language}}', targetLanguage.value)
-      .replaceAll('{{text}}', text)
-  }
->>>>>>> fe0c0fac
-
-  const content = getTranslateContent(model, text, targetLanguage)
+    const translateModelPrompt = await preferenceService.get('feature.translate.model_prompt')
+    return translateModelPrompt.replaceAll('{{target_language}}', targetLanguage.value).replaceAll('{{text}}', text)
+  }
+
+  const content = await getTranslateContent(model, text, targetLanguage)
   const translateAssistant = {
     ...assistant,
     model,

--- conflicted
+++ resolved
@@ -3,22 +3,9 @@
 import i18n from '@renderer/i18n'
 import store from '@renderer/store'
 import { addAssistant } from '@renderer/store/assistants'
-<<<<<<< HEAD
-import {
-  Agent,
-  Assistant,
-  AssistantSettings,
-  MentionedAssistant,
-  Message,
-  Model,
-  Provider,
-  Topic
-} from '@renderer/types'
-=======
-import type { Agent, Assistant, AssistantSettings, Model, Provider, Topic } from '@renderer/types'
+import type { Agent, Assistant, AssistantSettings, MentionedAssistant, Model, Provider, Topic } from '@renderer/types'
 import type { Message, MessageBlock } from '@renderer/types/newMessage'
 import { AssistantMessageStatus, MessageBlockStatus } from '@renderer/types/newMessage'
->>>>>>> 08ee8776
 import { uuid } from '@renderer/utils'
 import { createMainTextBlock } from '@renderer/utils/messageUtils/create'
 

--- conflicted
+++ resolved
@@ -48,23 +48,7 @@
     messages: [],
     type: 'assistant',
     regularPhrases: [], // Added regularPhrases
-<<<<<<< HEAD
-    settings: {
-      temperature: DEFAULT_TEMPERATURE,
-      contextCount: DEFAULT_CONTEXTCOUNT,
-      enableMaxTokens: false,
-      maxTokens: 0,
-      streamOutput: true,
-      topP: 1,
-      toolUseMode: 'prompt',
-      customParameters: []
-    },
-    reader: {
-      position: 'left'
-    }
-=======
     settings: DEFAULT_ASSISTANT_SETTINGS
->>>>>>> d258d947
   }
 }
 

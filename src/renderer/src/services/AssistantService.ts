--- conflicted
+++ resolved
@@ -57,18 +57,11 @@
   }
 }
 
-<<<<<<< HEAD
 export async function getDefaultTranslateAssistant(
-  targetLanguage: TranslateLanguage,
-  text: string
-): Promise<TranslateAssistant> {
-=======
-export function getDefaultTranslateAssistant(
   targetLanguage: TranslateLanguage,
   text: string,
   _settings?: Partial<AssistantSettings>
-): TranslateAssistant {
->>>>>>> 9f948e1c
+): Promise<TranslateAssistant> {
   const model = getTranslateModel()
   const assistant: Assistant = getDefaultAssistant()
 

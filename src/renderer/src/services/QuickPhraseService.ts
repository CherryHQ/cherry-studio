import db from '@renderer/databases'
import { QuickPhrase } from '@renderer/types'
import { v4 as uuidv4 } from 'uuid'

export class QuickPhraseService {
<<<<<<< HEAD
  static async init() {
    try {
      await db.open()
=======
  private static _isInitialized: boolean = false

  static async init() {
    if (QuickPhraseService._isInitialized) {
      return
    }

    try {
      await db.open()
      QuickPhraseService._isInitialized = true
>>>>>>> 25d6a1f0
    } catch (error) {
      console.error('Failed to open Dexie database:', error)
    }
  }

  static async getAll(): Promise<QuickPhrase[]> {
    // Ensure database is initialized before
    await QuickPhraseService.init()
    const phrases = await db.quick_phrases.toArray()
    return phrases.sort((a, b) => (b.order ?? 0) - (a.order ?? 0))
  }

  static async add(data: Pick<QuickPhrase, 'title' | 'content'>): Promise<QuickPhrase> {
    const now = Date.now()
    const phrases = await this.getAll()

    await Promise.all(
      phrases.map((phrase) =>
        db.quick_phrases.update(phrase.id, {
          order: (phrase.order ?? 0) + 1
        })
      )
    )

    const phrase: QuickPhrase = {
      id: uuidv4(),
      title: data.title,
      content: data.content,
      createdAt: now,
      updatedAt: now,
      order: 0
    }

    await db.quick_phrases.add(phrase)
    return phrase
  }

  static async update(id: string, data: Pick<QuickPhrase, 'title' | 'content'>): Promise<void> {
    await QuickPhraseService.init()
    await db.quick_phrases.update(id, {
      ...data,
      updatedAt: Date.now()
    })
  }

  static async delete(id: string): Promise<void> {
    await db.quick_phrases.delete(id)
    const phrases = await this.getAll()
    await Promise.all(
      phrases.map((phrase, index) =>
        db.quick_phrases.update(phrase.id, {
          order: phrases.length - 1 - index
        })
      )
    )
  }

  static async updateOrder(phrases: QuickPhrase[]): Promise<void> {
    const now = Date.now()
    await QuickPhraseService.init()
    await Promise.all(
      phrases.map((phrase, index) =>
        db.quick_phrases.update(phrase.id, {
          order: phrases.length - 1 - index,
          updatedAt: now
        })
      )
    )
  }
}

export default QuickPhraseService<|MERGE_RESOLUTION|>--- conflicted
+++ resolved
@@ -3,11 +3,6 @@
 import { v4 as uuidv4 } from 'uuid'
 
 export class QuickPhraseService {
-<<<<<<< HEAD
-  static async init() {
-    try {
-      await db.open()
-=======
   private static _isInitialized: boolean = false
 
   static async init() {
@@ -18,7 +13,6 @@
     try {
       await db.open()
       QuickPhraseService._isInitialized = true
->>>>>>> 25d6a1f0
     } catch (error) {
       console.error('Failed to open Dexie database:', error)
     }

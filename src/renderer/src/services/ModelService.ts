--- conflicted
+++ resolved
@@ -1,10 +1,5 @@
-<<<<<<< HEAD
-import store from '@renderer/store'
+import { getStoreProviders } from '@renderer/hooks/useStore'
 import type { Model } from '@renderer/types'
-=======
-import { getStoreProviders } from '@renderer/hooks/useStore'
-import { Model } from '@renderer/types'
->>>>>>> fe0c0fac
 import { pick } from 'lodash'
 
 import { getProviderName } from './ProviderService'

import store from '@renderer/store'
<<<<<<< HEAD
import type { Model } from '@renderer/types'
import { getFancyProviderName } from '@renderer/utils'
=======
import { Model } from '@renderer/types'
>>>>>>> ebe28064
import { pick } from 'lodash'

import { getProviderName } from './ProviderService'

export const getModelUniqId = (m?: Model) => {
  return m?.id ? JSON.stringify(pick(m, ['id', 'provider'])) : ''
}

export const hasModel = (m?: Model) => {
  const allModels = store
    .getState()
    .llm.providers.filter((p) => p.enabled)
    .map((p) => p.models)
    .flat()

  return allModels.find((model) => model.id === m?.id)
}

export function getModelName(model?: Model) {
  const provider = store.getState().llm.providers.find((p) => p.id === model?.provider)
  const modelName = model?.name || model?.id || ''

  if (provider) {
    const providerName = getProviderName(model)
    return `${modelName} | ${providerName}`
  }

  return modelName
}<|MERGE_RESOLUTION|>--- conflicted
+++ resolved
@@ -1,10 +1,5 @@
 import store from '@renderer/store'
-<<<<<<< HEAD
 import type { Model } from '@renderer/types'
-import { getFancyProviderName } from '@renderer/utils'
-=======
-import { Model } from '@renderer/types'
->>>>>>> ebe28064
 import { pick } from 'lodash'
 
 import { getProviderName } from './ProviderService'

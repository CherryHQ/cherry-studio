@use './markdown.scss';
@use './ant.scss';
@use './scrollbar.scss';
@use './container.scss';
@use './animation.scss';
@import '../fonts/icon-fonts/iconfont.css';
@import '../fonts/ubuntu/ubuntu.css';

:root {
  --color-white: #ffffff;
  --color-white-soft: rgba(255, 255, 255, 0.8);
  --color-white-mute: rgba(255, 255, 255, 0.94);

  --color-black: #181818;
  --color-black-soft: #222222;
  --color-black-mute: #333333;

  --color-gray-1: #515c67;
  --color-gray-2: #414853;
  --color-gray-3: #32363f;

  --color-text-1: rgba(255, 255, 245, 0.9);
  --color-text-2: rgba(235, 235, 245, 0.6);
  --color-text-3: rgba(235, 235, 245, 0.38);

  --color-background: var(--color-black);
  --color-background-soft: var(--color-black-soft);
  --color-background-mute: var(--color-black-mute);
  --color-background-opacity: rgba(34, 34, 34, 0.7);
  --inner-glow-opacity: 0.3; // For the glassmorphism effect in the dropdown menu

  --color-primary: #00b96b;
  --color-primary-soft: #00b96b99;
  --color-primary-mute: #00b96b33;

  --color-text: var(--color-text-1);
  --color-icon: #ffffff99;
  --color-icon-white: #ffffff;
  --color-border: #ffffff19;
  --color-border-soft: #ffffff10;
  --color-border-mute: #ffffff05;
  --color-error: #f44336;
  --color-link: #338cff;
  --color-code-background: #323232;
  --color-hover: rgba(40, 40, 40, 1);
  --color-active: rgba(55, 55, 55, 1);
  --color-frame-border: #333;
  --color-group-background: var(--color-background-soft);

  --color-reference: #404040;
  --color-reference-text: #ffffff;
  --color-reference-background: #0b0e12;

<<<<<<< HEAD
  --color-heightlight: rgba(0, 0, 0, 1);
  --color-background-heightlight: rgba(255, 255, 0, 0.9);
  --color-background-heightlight-accent: rgba(255, 150, 50, 0.9);

  --navbar-background-mac: rgba(30, 30, 30, 0.6);
  --navbar-background: rgba(30, 30, 30);
=======
  --navbar-background-mac: rgba(20, 20, 20, 0.55);
  --navbar-background: #1f1f1f;
>>>>>>> f2929d44

  --navbar-height: 40px;
  --sidebar-width: 50px;
  --status-bar-height: 40px;
  --input-bar-height: 100px;

  --assistants-width: 275px;
  --topic-list-width: 275px;
  --settings-width: 250px;

  --chat-background: #111111;
  --chat-background-user: #28b561;
  --chat-background-assistant: #2c2c2c;
  --chat-text-user: var(--color-black);

  --list-item-border-radius: 16px;
}

body {
  -webkit-user-select: none;
  -moz-user-select: none;
  -ms-user-select: none;
  user-select: none;
}

body[theme-mode='light'] {
  --color-white: #ffffff;
  --color-white-soft: rgba(0, 0, 0, 0.04);
  --color-white-mute: #eee;

  --color-black: #1b1b1f;
  --color-black-soft: #262626;
  --color-black-mute: #363636;

  --color-gray-1: #8e8e93;
  --color-gray-2: #aeaeb2;
  --color-gray-3: #c7c7cc;

  --color-text-1: rgba(0, 0, 0, 1);
  --color-text-2: rgba(0, 0, 0, 0.6);
  --color-text-3: rgba(0, 0, 0, 0.38);

  --color-background: var(--color-white);
  --color-background-soft: var(--color-white-soft);
  --color-background-mute: var(--color-white-mute);
  --color-background-opacity: rgba(235, 235, 235, 0.7);
  --inner-glow-opacity: 0.1;

  --color-primary: #00b96b;
  --color-primary-soft: #00b96b99;
  --color-primary-mute: #00b96b33;

  --color-text: var(--color-text-1);
  --color-icon: #00000099;
  --color-icon-white: #000000;
  --color-border: #00000019;
  --color-border-soft: #00000010;
  --color-border-mute: #00000005;
  --color-error: #f44336;
  --color-link: #1677ff;
  --color-code-background: #e3e3e3;
  --color-hover: var(--color-white-mute);
  --color-active: var(--color-white-soft);
  --color-frame-border: #ddd;
  --color-group-background: var(--color-white);

  --color-reference: #cfe1ff;
  --color-reference-text: #000000;
  --color-reference-background: #f1f7ff;

<<<<<<< HEAD
  --color-heightlight: initial;
  --color-background-heightlight: rgba(255, 255, 0, 0.5);
  --color-background-heightlight-accent: rgba(255,150, 50, 0.5);

  --navbar-background-mac: rgba(255, 255, 255, 0.6);
  --navbar-background: rgba(255, 255, 255);
=======
  --navbar-background-mac: rgba(255, 255, 255, 0.55);
  --navbar-background: rgba(244, 244, 244);
>>>>>>> f2929d44

  --chat-background: #f3f3f3;
  --chat-background-user: #95ec69;
  --chat-background-assistant: #ffffff;
  --chat-text-user: var(--color-text);
}

*,
*::before,
*::after {
  box-sizing: border-box;
  margin: 0;
  font-weight: normal;
}

*:focus {
  outline: none;
}

* {
  -webkit-tap-highlight-color: transparent;
}

ul {
  list-style: none;
}

body {
  display: flex;
  min-height: 100vh;
  color: var(--color-text);
  font-size: 14px;
  line-height: 1.6;
  overflow: hidden;
  font-family:
    -apple-system, BlinkMacSystemFont, 'Segoe UI', Roboto, Oxygen, Ubuntu, Cantarell, 'Open Sans', 'Helvetica Neue',
    sans-serif;
  text-rendering: optimizeLegibility;
  -webkit-font-smoothing: antialiased;
  -moz-osx-font-smoothing: grayscale;
  transition: background-color 0.3s linear;
}

input,
textarea,
[contenteditable='true'],
.markdown,
#messages,
.selectable,
pre,
code {
  -webkit-user-select: text !important;
  -moz-user-select: text !important;
  -ms-user-select: text !important;
  user-select: text !important;
}

a {
  -webkit-user-drag: none;
}

html,
body,
#root {
  height: 100%;
  width: 100%;
  margin: 0;
}

#root {
  width: 100%;
  height: 100%;
  display: flex;
  flex-direction: row;
  flex: 1;
}

.loader {
  width: 16px;
  height: 16px;
  border-radius: 50%;
  background-color: #000;
  box-shadow:
    32px 0 #000,
    -32px 0 #000;
  position: relative;
  animation: flash 0.5s ease-out infinite alternate;
}

.drag {
  -webkit-app-region: drag;
}

.nodrag {
  -webkit-app-region: no-drag;
}

.text-nowrap {
  display: -webkit-box !important;
  -webkit-line-clamp: 1;
  -webkit-box-orient: vertical;
  overflow: hidden;
  text-overflow: ellipsis;
  white-space: normal;
  word-wrap: break-word;
}

.bubble {
  background-color: var(--chat-background);
  #chat-main {
    background-color: var(--chat-background);
  }
  #messages {
    background-color: var(--chat-background);
  }
  #inputbar {
    margin: -5px 15px 15px 15px;
    background: var(--color-background);
  }
  .system-prompt {
    background-color: var(--chat-background-assistant);
  }
  .message-content-container {
    margin: 5px 0;
    border-radius: 8px;
    padding: 10px 15px 0 15px;
  }
  .message-thought-container {
    margin-top: 8px;
  }
  .message-user {
    color: var(--chat-text-user);
    .markdown,
    .anticon,
    .iconfont,
    .lucide,
    .message-tokens {
      color: var(--chat-text-user) !important;
    }
    .message-action-button:hover {
      background-color: var(--color-white-soft);
    }
  }
  .group-message-wrapper {
    background-color: var(--color-background);
    .message-content-container {
      width: 100%;
      border: 1px solid var(--color-background-mute);
    }
  }
  .group-menu-bar {
    background-color: var(--color-background);
  }
  code {
    color: var(--color-text);
  }
}

<<<<<<< HEAD
span.highlight {
  background-color: var(--color-background-heightlight);
  color: var(--color-heightlight);
}
span.highlight.selected {
  background-color: var(--color-background-heightlight-accent);
=======
.lucide {
  color: var(--color-icon);
>>>>>>> f2929d44
}<|MERGE_RESOLUTION|>--- conflicted
+++ resolved
@@ -51,17 +51,12 @@
   --color-reference-text: #ffffff;
   --color-reference-background: #0b0e12;
 
-<<<<<<< HEAD
   --color-heightlight: rgba(0, 0, 0, 1);
   --color-background-heightlight: rgba(255, 255, 0, 0.9);
   --color-background-heightlight-accent: rgba(255, 150, 50, 0.9);
 
-  --navbar-background-mac: rgba(30, 30, 30, 0.6);
-  --navbar-background: rgba(30, 30, 30);
-=======
   --navbar-background-mac: rgba(20, 20, 20, 0.55);
   --navbar-background: #1f1f1f;
->>>>>>> f2929d44
 
   --navbar-height: 40px;
   --sidebar-width: 50px;
@@ -132,17 +127,12 @@
   --color-reference-text: #000000;
   --color-reference-background: #f1f7ff;
 
-<<<<<<< HEAD
   --color-heightlight: initial;
   --color-background-heightlight: rgba(255, 255, 0, 0.5);
-  --color-background-heightlight-accent: rgba(255,150, 50, 0.5);
-
-  --navbar-background-mac: rgba(255, 255, 255, 0.6);
-  --navbar-background: rgba(255, 255, 255);
-=======
+  --color-background-heightlight-accent: rgba(255, 150, 50, 0.5);
+
   --navbar-background-mac: rgba(255, 255, 255, 0.55);
   --navbar-background: rgba(244, 244, 244);
->>>>>>> f2929d44
 
   --chat-background: #f3f3f3;
   --chat-background-user: #95ec69;
@@ -301,15 +291,14 @@
   }
 }
 
-<<<<<<< HEAD
+.lucide {
+  color: var(--color-icon);
+}
+
 span.highlight {
   background-color: var(--color-background-heightlight);
   color: var(--color-heightlight);
 }
 span.highlight.selected {
   background-color: var(--color-background-heightlight-accent);
-=======
-.lucide {
-  color: var(--color-icon);
->>>>>>> f2929d44
 }
--- conflicted
+++ resolved
@@ -51,13 +51,11 @@
   --color-reference-text: #ffffff;
   --color-reference-background: #0b0e12;
 
-<<<<<<< HEAD
+  --modal-background: #1f1f1f;
+
   --color-heightlight: rgba(0, 0, 0, 1);
   --color-background-heightlight: rgba(255, 255, 0, 0.9);
   --color-background-heightlight-accent: rgba(255, 150, 50, 0.9);
-=======
-  --modal-background: #1f1f1f;
->>>>>>> ba30bffa
 
   --navbar-background-mac: rgba(20, 20, 20, 0.55);
   --navbar-background: #1f1f1f;
@@ -131,13 +129,11 @@
   --color-reference-text: #000000;
   --color-reference-background: #f1f7ff;
 
-<<<<<<< HEAD
+  --modal-background: var(--color-white);
+
   --color-heightlight: initial;
   --color-background-heightlight: rgba(255, 255, 0, 0.5);
   --color-background-heightlight-accent: rgba(255, 150, 50, 0.5);
-=======
-  --modal-background: var(--color-white);
->>>>>>> ba30bffa
 
   --navbar-background-mac: rgba(255, 255, 255, 0.55);
   --navbar-background: rgba(244, 244, 244);

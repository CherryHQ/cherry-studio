--- conflicted
+++ resolved
@@ -81,77 +81,17 @@
 .ant-select-dropdown {
   border: 0.5px solid var(--color-border);
 }
-.ant-dropdown-menu-submenu {
-  background-color: var(--ant-color-bg-elevated);
-  overflow: hidden;
-  border-radius: var(--ant-border-radius-lg);
-}
-
-.ant-popover {
-  .ant-popover-inner {
-    border: 0.5px solid var(--color-border);
-    .ant-popover-inner-content {
-      max-height: 70vh;
-      overflow-y: auto;
-    }
-  }
-  .ant-popover-arrow + .ant-popover-content {
-    .ant-popover-inner {
-      border: none;
-    }
-  }
-}
-
-.ant-modal:not(.ant-modal-confirm) {
-  .ant-modal-confirm-body-has-title {
-    padding: 16px 0 0 0;
-  }
-  .ant-modal-content {
-    border-radius: 10px;
-    border: 0.5px solid var(--color-border);
-    padding: 0 0 8px 0;
-    .ant-modal-header {
-      padding: 16px 16px 0 16px;
-      border-radius: 10px;
-    }
-    .ant-modal-body {
-      max-height: 80vh;
-      overflow-y: auto;
-      padding: 0 16px 0 16px;
-    }
-    .ant-modal-footer {
-      padding: 0 16px 8px 16px;
-    }
-    .ant-modal-confirm-btns {
-      margin-bottom: 8px;
-    }
-  }
-}
-.ant-modal.ant-modal-confirm.ant-modal-confirm-confirm {
-  .ant-modal-content {
-    padding: 16px;
-  }
-}
 
 .ant-collapse:not(.ant-collapse-ghost) {
   border: 1px solid var(--color-border);
   .ant-color-picker & {
     border: none;
   }
-<<<<<<< HEAD
   .ant-collapse-content {
-    border-top: 1px solid var(--color-border) !important;
+    border-top: 0.5px solid var(--color-border) !important;
     .ant-color-picker & {
       border-top: none !important;
     }
-=======
-}
-
-.ant-collapse-content {
-  border-top: 0.5px solid var(--color-border) !important;
-  .ant-color-picker & {
-    border-top: none !important;
->>>>>>> f555e604
   }
 }
 

--- conflicted
+++ resolved
@@ -1,41 +1,14 @@
 import '@renderer/databases'
 
-<<<<<<< HEAD
-import { Spinner } from '@heroui/react'
 import type { FC } from 'react'
-import { lazy, Suspense, useMemo } from 'react'
-=======
-import { FC, useMemo } from 'react'
->>>>>>> 9dbc6fbf
+import { useMemo } from 'react'
 import { HashRouter, Route, Routes } from 'react-router-dom'
 
 import Sidebar from './components/app/Sidebar'
 import { ErrorBoundary } from './components/ErrorBoundary'
 import TabsContainer from './components/Tab/TabContainer'
 import NavigationHandler from './handler/NavigationHandler'
-<<<<<<< HEAD
 import { useNavbarPosition } from './hooks/useNavbar'
-
-const HomePage = lazy(() => import('./pages/home/HomePage'))
-const AssistantPresetsPage = lazy(() => import('./pages/store/assistants/presets/AssistantPresetsPage'))
-const PaintingsRoutePage = lazy(() => import('./pages/paintings/PaintingsRoutePage'))
-const TranslatePage = lazy(() => import('./pages/translate/TranslatePage'))
-const FilesPage = lazy(() => import('./pages/files/FilesPage'))
-const NotesPage = lazy(() => import('./pages/notes/NotesPage'))
-const KnowledgePage = lazy(() => import('./pages/knowledge/KnowledgePage'))
-const MinAppPage = lazy(() => import('./pages/minapps/MinAppPage'))
-const MinAppsPage = lazy(() => import('./pages/minapps/MinAppsPage'))
-const CodeToolsPage = lazy(() => import('./pages/code/CodeToolsPage'))
-const SettingsPage = lazy(() => import('./pages/settings/SettingsPage'))
-const LaunchpadPage = lazy(() => import('./pages/launchpad/LaunchpadPage'))
-
-const RouterFallback: FC = () => (
-  <div className="flex h-full w-full items-center justify-center">
-    <Spinner color="primary" size="lg" label="Loading" />
-  </div>
-)
-=======
-import { useNavbarPosition } from './hooks/useSettings'
 import CodeToolsPage from './pages/code/CodeToolsPage'
 import FilesPage from './pages/files/FilesPage'
 import HomePage from './pages/home/HomePage'
@@ -48,7 +21,6 @@
 import SettingsPage from './pages/settings/SettingsPage'
 import AssistantPresetsPage from './pages/store/assistants/presets/AssistantPresetsPage'
 import TranslatePage from './pages/translate/TranslatePage'
->>>>>>> 9dbc6fbf
 
 const Router: FC = () => {
   const { navbarPosition } = useNavbarPosition()

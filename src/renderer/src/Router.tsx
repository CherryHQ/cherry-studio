import '@renderer/databases'

<<<<<<< HEAD
import type { FC } from 'react'
import { useMemo } from 'react'
=======
import { Spinner } from '@heroui/react'
import { FC, lazy, Suspense, useMemo } from 'react'
>>>>>>> fa2ec69f
import { HashRouter, Route, Routes } from 'react-router-dom'

import Sidebar from './components/app/Sidebar'
import { ErrorBoundary } from './components/ErrorBoundary'
import TabsContainer from './components/Tab/TabContainer'
import NavigationHandler from './handler/NavigationHandler'
<<<<<<< HEAD
import { useNavbarPosition } from './hooks/useNavbar'
import CodeToolsPage from './pages/code/CodeToolsPage'
import FilesPage from './pages/files/FilesPage'
import HomePage from './pages/home/HomePage'
import KnowledgePage from './pages/knowledge/KnowledgePage'
import LaunchpadPage from './pages/launchpad/LaunchpadPage'
import MinAppPage from './pages/minapps/MinAppPage'
import MinAppsPage from './pages/minapps/MinAppsPage'
import NotesPage from './pages/notes/NotesPage'
import PaintingsRoutePage from './pages/paintings/PaintingsRoutePage'
import SettingsPage from './pages/settings/SettingsPage'
import AssistantPresetsPage from './pages/store/assistants/presets/AssistantPresetsPage'
import TranslatePage from './pages/translate/TranslatePage'
=======
import { useNavbarPosition } from './hooks/useSettings'

const HomePage = lazy(() => import('./pages/home/HomePage'))
const AssistantPresetsPage = lazy(() => import('./pages/store/assistants/presets/AssistantPresetsPage'))
const PaintingsRoutePage = lazy(() => import('./pages/paintings/PaintingsRoutePage'))
const TranslatePage = lazy(() => import('./pages/translate/TranslatePage'))
const FilesPage = lazy(() => import('./pages/files/FilesPage'))
const NotesPage = lazy(() => import('./pages/notes/NotesPage'))
const KnowledgePage = lazy(() => import('./pages/knowledge/KnowledgePage'))
const MinAppPage = lazy(() => import('./pages/minapps/MinAppPage'))
const MinAppsPage = lazy(() => import('./pages/minapps/MinAppsPage'))
const CodeToolsPage = lazy(() => import('./pages/code/CodeToolsPage'))
const SettingsPage = lazy(() => import('./pages/settings/SettingsPage'))
const LaunchpadPage = lazy(() => import('./pages/launchpad/LaunchpadPage'))

const RouterFallback: FC = () => (
  <div className="flex h-full w-full items-center justify-center">
    <Spinner color="primary" size="lg" label="Loading" />
  </div>
)
>>>>>>> fa2ec69f

const Router: FC = () => {
  const { navbarPosition } = useNavbarPosition()

  const routes = useMemo(() => {
    return (
      <ErrorBoundary>
        <Suspense fallback={<RouterFallback />}>
          <Routes>
            <Route path="/" element={<HomePage />} />
            <Route path="/store" element={<AssistantPresetsPage />} />
            <Route path="/paintings/*" element={<PaintingsRoutePage />} />
            <Route path="/translate" element={<TranslatePage />} />
            <Route path="/files" element={<FilesPage />} />
            <Route path="/notes" element={<NotesPage />} />
            <Route path="/knowledge" element={<KnowledgePage />} />
            <Route path="/apps/:appId" element={<MinAppPage />} />
            <Route path="/apps" element={<MinAppsPage />} />
            <Route path="/code" element={<CodeToolsPage />} />
            <Route path="/settings/*" element={<SettingsPage />} />
            <Route path="/launchpad" element={<LaunchpadPage />} />
          </Routes>
        </Suspense>
      </ErrorBoundary>
    )
  }, [])

  if (navbarPosition === 'left') {
    return (
      <HashRouter>
        <Sidebar />
        {routes}
        <NavigationHandler />
      </HashRouter>
    )
  }

  return (
    <HashRouter>
      <NavigationHandler />
      <TabsContainer>{routes}</TabsContainer>
    </HashRouter>
  )
}

export default Router<|MERGE_RESOLUTION|>--- conflicted
+++ resolved
@@ -1,34 +1,15 @@
 import '@renderer/databases'
 
-<<<<<<< HEAD
+import { Spinner } from '@heroui/react'
 import type { FC } from 'react'
-import { useMemo } from 'react'
-=======
-import { Spinner } from '@heroui/react'
-import { FC, lazy, Suspense, useMemo } from 'react'
->>>>>>> fa2ec69f
+import { lazy, Suspense, useMemo } from 'react'
 import { HashRouter, Route, Routes } from 'react-router-dom'
 
 import Sidebar from './components/app/Sidebar'
 import { ErrorBoundary } from './components/ErrorBoundary'
 import TabsContainer from './components/Tab/TabContainer'
 import NavigationHandler from './handler/NavigationHandler'
-<<<<<<< HEAD
 import { useNavbarPosition } from './hooks/useNavbar'
-import CodeToolsPage from './pages/code/CodeToolsPage'
-import FilesPage from './pages/files/FilesPage'
-import HomePage from './pages/home/HomePage'
-import KnowledgePage from './pages/knowledge/KnowledgePage'
-import LaunchpadPage from './pages/launchpad/LaunchpadPage'
-import MinAppPage from './pages/minapps/MinAppPage'
-import MinAppsPage from './pages/minapps/MinAppsPage'
-import NotesPage from './pages/notes/NotesPage'
-import PaintingsRoutePage from './pages/paintings/PaintingsRoutePage'
-import SettingsPage from './pages/settings/SettingsPage'
-import AssistantPresetsPage from './pages/store/assistants/presets/AssistantPresetsPage'
-import TranslatePage from './pages/translate/TranslatePage'
-=======
-import { useNavbarPosition } from './hooks/useSettings'
 
 const HomePage = lazy(() => import('./pages/home/HomePage'))
 const AssistantPresetsPage = lazy(() => import('./pages/store/assistants/presets/AssistantPresetsPage'))
@@ -48,7 +29,6 @@
     <Spinner color="primary" size="lg" label="Loading" />
   </div>
 )
->>>>>>> fa2ec69f
 
 const Router: FC = () => {
   const { navbarPosition } = useNavbarPosition()

--- conflicted
+++ resolved
@@ -15,10 +15,8 @@
 // Messages loading configuration
 export const INITIAL_MESSAGES_COUNT = 20
 export const LOAD_MORE_COUNT = 20
-<<<<<<< HEAD
 export const PRODUCTION_FEED_URL = 'https://releases.cherry-ai.com'
 export const EARLY_ACCESS_FEED_URL = 'https://early-access.cherry-ai.com'
-=======
 
 export const DEFAULT_COLOR_PRIMARY = '#00b96b'
 export const THEME_COLOR_PRESETS = [
@@ -33,5 +31,4 @@
   '#6D28D9', // Violet
   '#0EA5E9', // Sky Blue
   '#0284C7' // Light Blue
-]
->>>>>>> dfc32967
+]
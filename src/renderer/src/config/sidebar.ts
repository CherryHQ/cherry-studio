--- conflicted
+++ resolved
@@ -6,10 +6,9 @@
  * 默认显示的侧边栏图标
  * 这些图标会在侧边栏中默认显示
  */
-<<<<<<< HEAD
 // export const DEFAULT_SIDEBAR_ICONS: SidebarIcon[] = [
 //   'assistants',
-//   'agents',
+//   'store',
 //   'paintings',
 //   'translate',
 //   'minapp',
@@ -18,19 +17,6 @@
 //   'code_tools',
 //   'notes'
 // ]
-=======
-export const DEFAULT_SIDEBAR_ICONS: SidebarIcon[] = [
-  'assistants',
-  'store',
-  'paintings',
-  'translate',
-  'minapp',
-  'knowledge',
-  'files',
-  'code_tools',
-  'notes'
-]
->>>>>>> d7bcd5a2
 
 /**
  * 必须显示的侧边栏图标（不能被隐藏）

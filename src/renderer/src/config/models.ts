import Ai360ModelLogo from '@renderer/assets/images/models/360.png'
import Ai360ModelLogoDark from '@renderer/assets/images/models/360_dark.png'
import AdeptModelLogo from '@renderer/assets/images/models/adept.png'
import AdeptModelLogoDark from '@renderer/assets/images/models/adept_dark.png'
import Ai21ModelLogo from '@renderer/assets/images/models/ai21.png'
import Ai21ModelLogoDark from '@renderer/assets/images/models/ai21_dark.png'
import AimassModelLogo from '@renderer/assets/images/models/aimass.png'
import AimassModelLogoDark from '@renderer/assets/images/models/aimass_dark.png'
import AisingaporeModelLogo from '@renderer/assets/images/models/aisingapore.png'
import AisingaporeModelLogoDark from '@renderer/assets/images/models/aisingapore_dark.png'
import BaichuanModelLogo from '@renderer/assets/images/models/baichuan.png'
import BaichuanModelLogoDark from '@renderer/assets/images/models/baichuan_dark.png'
import BgeModelLogo from '@renderer/assets/images/models/bge.webp'
import BigcodeModelLogo from '@renderer/assets/images/models/bigcode.webp'
import BigcodeModelLogoDark from '@renderer/assets/images/models/bigcode_dark.webp'
import ChatGLMModelLogo from '@renderer/assets/images/models/chatglm.png'
import ChatGLMModelLogoDark from '@renderer/assets/images/models/chatglm_dark.png'
import ChatGptModelLogo from '@renderer/assets/images/models/chatgpt.jpeg'
import ClaudeModelLogo from '@renderer/assets/images/models/claude.png'
import ClaudeModelLogoDark from '@renderer/assets/images/models/claude_dark.png'
import CodegeexModelLogo from '@renderer/assets/images/models/codegeex.png'
import CodegeexModelLogoDark from '@renderer/assets/images/models/codegeex_dark.png'
import CodestralModelLogo from '@renderer/assets/images/models/codestral.png'
import CohereModelLogo from '@renderer/assets/images/models/cohere.png'
import CohereModelLogoDark from '@renderer/assets/images/models/cohere_dark.png'
import CopilotModelLogo from '@renderer/assets/images/models/copilot.png'
import CopilotModelLogoDark from '@renderer/assets/images/models/copilot_dark.png'
import DalleModelLogo from '@renderer/assets/images/models/dalle.png'
import DalleModelLogoDark from '@renderer/assets/images/models/dalle_dark.png'
import DbrxModelLogo from '@renderer/assets/images/models/dbrx.png'
import DeepSeekModelLogo from '@renderer/assets/images/models/deepseek.png'
import DeepSeekModelLogoDark from '@renderer/assets/images/models/deepseek_dark.png'
import DianxinModelLogo from '@renderer/assets/images/models/dianxin.png'
import DianxinModelLogoDark from '@renderer/assets/images/models/dianxin_dark.png'
import DoubaoModelLogo from '@renderer/assets/images/models/doubao.png'
import DoubaoModelLogoDark from '@renderer/assets/images/models/doubao_dark.png'
import {
  default as EmbeddingModelLogo,
  default as EmbeddingModelLogoDark
} from '@renderer/assets/images/models/embedding.png'
import FlashaudioModelLogo from '@renderer/assets/images/models/flashaudio.png'
import FlashaudioModelLogoDark from '@renderer/assets/images/models/flashaudio_dark.png'
import FluxModelLogo from '@renderer/assets/images/models/flux.png'
import FluxModelLogoDark from '@renderer/assets/images/models/flux_dark.png'
import GeminiModelLogo from '@renderer/assets/images/models/gemini.png'
import GeminiModelLogoDark from '@renderer/assets/images/models/gemini_dark.png'
import GemmaModelLogo from '@renderer/assets/images/models/gemma.png'
import GemmaModelLogoDark from '@renderer/assets/images/models/gemma_dark.png'
import { default as GoogleModelLogo, default as GoogleModelLogoDark } from '@renderer/assets/images/models/google.png'
import ChatGPT35ModelLogo from '@renderer/assets/images/models/gpt_3.5.png'
import ChatGPT4ModelLogo from '@renderer/assets/images/models/gpt_4.png'
import {
  default as ChatGPT4ModelLogoDark,
  default as ChatGPT35ModelLogoDark,
  default as ChatGptModelLogoDark,
  default as ChatGPTo1ModelLogoDark
} from '@renderer/assets/images/models/gpt_dark.png'
import ChatGPTImageModelLogo from '@renderer/assets/images/models/gpt_image_1.png'
import ChatGPTo1ModelLogo from '@renderer/assets/images/models/gpt_o1.png'
import GrokModelLogo from '@renderer/assets/images/models/grok.png'
import GrokModelLogoDark from '@renderer/assets/images/models/grok_dark.png'
import GrypheModelLogo from '@renderer/assets/images/models/gryphe.png'
import GrypheModelLogoDark from '@renderer/assets/images/models/gryphe_dark.png'
import HailuoModelLogo from '@renderer/assets/images/models/hailuo.png'
import HailuoModelLogoDark from '@renderer/assets/images/models/hailuo_dark.png'
import HuggingfaceModelLogo from '@renderer/assets/images/models/huggingface.png'
import HuggingfaceModelLogoDark from '@renderer/assets/images/models/huggingface_dark.png'
import HunyuanModelLogo from '@renderer/assets/images/models/hunyuan.png'
import HunyuanModelLogoDark from '@renderer/assets/images/models/hunyuan_dark.png'
import IbmModelLogo from '@renderer/assets/images/models/ibm.png'
import IbmModelLogoDark from '@renderer/assets/images/models/ibm_dark.png'
import InternlmModelLogo from '@renderer/assets/images/models/internlm.png'
import InternlmModelLogoDark from '@renderer/assets/images/models/internlm_dark.png'
import InternvlModelLogo from '@renderer/assets/images/models/internvl.png'
import JinaModelLogo from '@renderer/assets/images/models/jina.png'
import JinaModelLogoDark from '@renderer/assets/images/models/jina_dark.png'
import KeLingModelLogo from '@renderer/assets/images/models/keling.png'
import KeLingModelLogoDark from '@renderer/assets/images/models/keling_dark.png'
import LlamaModelLogo from '@renderer/assets/images/models/llama.png'
import LlamaModelLogoDark from '@renderer/assets/images/models/llama_dark.png'
import LLavaModelLogo from '@renderer/assets/images/models/llava.png'
import LLavaModelLogoDark from '@renderer/assets/images/models/llava_dark.png'
import LumaModelLogo from '@renderer/assets/images/models/luma.png'
import LumaModelLogoDark from '@renderer/assets/images/models/luma_dark.png'
import MagicModelLogo from '@renderer/assets/images/models/magic.png'
import MagicModelLogoDark from '@renderer/assets/images/models/magic_dark.png'
import MediatekModelLogo from '@renderer/assets/images/models/mediatek.png'
import MediatekModelLogoDark from '@renderer/assets/images/models/mediatek_dark.png'
import MicrosoftModelLogo from '@renderer/assets/images/models/microsoft.png'
import MicrosoftModelLogoDark from '@renderer/assets/images/models/microsoft_dark.png'
import MidjourneyModelLogo from '@renderer/assets/images/models/midjourney.png'
import MidjourneyModelLogoDark from '@renderer/assets/images/models/midjourney_dark.png'
import {
  default as MinicpmModelLogo,
  default as MinicpmModelLogoDark
} from '@renderer/assets/images/models/minicpm.webp'
import MinimaxModelLogo from '@renderer/assets/images/models/minimax.png'
import MinimaxModelLogoDark from '@renderer/assets/images/models/minimax_dark.png'
import MistralModelLogo from '@renderer/assets/images/models/mixtral.png'
import MistralModelLogoDark from '@renderer/assets/images/models/mixtral_dark.png'
import MoonshotModelLogo from '@renderer/assets/images/models/moonshot.png'
import MoonshotModelLogoDark from '@renderer/assets/images/models/moonshot_dark.png'
import {
  default as NousResearchModelLogo,
  default as NousResearchModelLogoDark
} from '@renderer/assets/images/models/nousresearch.png'
import NvidiaModelLogo from '@renderer/assets/images/models/nvidia.png'
import NvidiaModelLogoDark from '@renderer/assets/images/models/nvidia_dark.png'
import PalmModelLogo from '@renderer/assets/images/models/palm.png'
import PalmModelLogoDark from '@renderer/assets/images/models/palm_dark.png'
import PanguModelLogo from '@renderer/assets/images/models/pangu.svg'
import {
  default as PerplexityModelLogo,
  default as PerplexityModelLogoDark
} from '@renderer/assets/images/models/perplexity.png'
import PixtralModelLogo from '@renderer/assets/images/models/pixtral.png'
import PixtralModelLogoDark from '@renderer/assets/images/models/pixtral_dark.png'
import QwenModelLogo from '@renderer/assets/images/models/qwen.png'
import QwenModelLogoDark from '@renderer/assets/images/models/qwen_dark.png'
import RakutenaiModelLogo from '@renderer/assets/images/models/rakutenai.png'
import RakutenaiModelLogoDark from '@renderer/assets/images/models/rakutenai_dark.png'
import SparkDeskModelLogo from '@renderer/assets/images/models/sparkdesk.png'
import SparkDeskModelLogoDark from '@renderer/assets/images/models/sparkdesk_dark.png'
import StabilityModelLogo from '@renderer/assets/images/models/stability.png'
import StabilityModelLogoDark from '@renderer/assets/images/models/stability_dark.png'
import StepModelLogo from '@renderer/assets/images/models/step.png'
import StepModelLogoDark from '@renderer/assets/images/models/step_dark.png'
import SunoModelLogo from '@renderer/assets/images/models/suno.png'
import SunoModelLogoDark from '@renderer/assets/images/models/suno_dark.png'
import TeleModelLogo from '@renderer/assets/images/models/tele.png'
import TeleModelLogoDark from '@renderer/assets/images/models/tele_dark.png'
import TokenFluxModelLogo from '@renderer/assets/images/models/tokenflux.png'
import TokenFluxModelLogoDark from '@renderer/assets/images/models/tokenflux_dark.png'
import UpstageModelLogo from '@renderer/assets/images/models/upstage.png'
import UpstageModelLogoDark from '@renderer/assets/images/models/upstage_dark.png'
import ViduModelLogo from '@renderer/assets/images/models/vidu.png'
import ViduModelLogoDark from '@renderer/assets/images/models/vidu_dark.png'
import VoyageModelLogo from '@renderer/assets/images/models/voyageai.png'
import WenxinModelLogo from '@renderer/assets/images/models/wenxin.png'
import WenxinModelLogoDark from '@renderer/assets/images/models/wenxin_dark.png'
import XirangModelLogo from '@renderer/assets/images/models/xirang.png'
import XirangModelLogoDark from '@renderer/assets/images/models/xirang_dark.png'
import YiModelLogo from '@renderer/assets/images/models/yi.png'
import YiModelLogoDark from '@renderer/assets/images/models/yi_dark.png'
import YoudaoLogo from '@renderer/assets/images/providers/netease-youdao.svg'
import NomicLogo from '@renderer/assets/images/providers/nomic.png'
import { getProviderByModel } from '@renderer/services/AssistantService'
import {
  Model,
  ReasoningEffortConfig,
  SystemProviderId,
  ThinkingModelType,
  ThinkingOptionConfig
} from '@renderer/types'
import { getLowerBaseModelName, isUserSelectedModelType } from '@renderer/utils'
import OpenAI from 'openai'

import { WEB_SEARCH_PROMPT_FOR_OPENROUTER } from './prompts'
import { getWebSearchTools } from './tools'

// Vision models
const visionAllowedModels = [
  'llava',
  'moondream',
  'minicpm',
  'gemini-1\\.5',
  'gemini-2\\.0',
  'gemini-2\\.5',
  'gemini-exp',
  'claude-3',
  'claude-sonnet-4',
  'claude-opus-4',
  'vision',
  'glm-4(?:\\.\\d+)?v(?:-[\\w-]+)?',
  'qwen-vl',
  'qwen2-vl',
  'qwen2.5-vl',
  'qwen2.5-omni',
  'qvq',
  'internvl2',
  'grok-vision-beta',
  'grok-4(?:-[\\w-]+)?',
  'pixtral',
  'gpt-4(?:-[\\w-]+)',
  'gpt-4.1(?:-[\\w-]+)?',
  'gpt-4o(?:-[\\w-]+)?',
  'gpt-4.5(?:-[\\w-]+)',
  'chatgpt-4o(?:-[\\w-]+)?',
  'o1(?:-[\\w-]+)?',
  'o3(?:-[\\w-]+)?',
  'o4(?:-[\\w-]+)?',
  'deepseek-vl(?:[\\w-]+)?',
  'kimi-latest',
  'gemma-3(?:-[\\w-]+)',
  'doubao-seed-1[.-]6(?:-[\\w-]+)?',
  'kimi-thinking-preview',
  `gemma3(?:[-:\\w]+)?`,
  'kimi-vl-a3b-thinking(?:-[\\w-]+)?',
  'llama-guard-4(?:-[\\w-]+)?',
  'llama-4(?:-[\\w-]+)?',
  'step-1o(?:.*vision)?',
  'step-1v(?:-[\\w-]+)?'
]

const visionExcludedModels = [
  'gpt-4-\\d+-preview',
  'gpt-4-turbo-preview',
  'gpt-4-32k',
  'gpt-4-\\d+',
  'o1-mini',
  'o3-mini',
  'o1-preview',
  'AIDC-AI/Marco-o1'
]
export const VISION_REGEX = new RegExp(
  `\\b(?!(?:${visionExcludedModels.join('|')})\\b)(${visionAllowedModels.join('|')})\\b`,
  'i'
)

// For middleware to identify models that must use the dedicated Image API
export const DEDICATED_IMAGE_MODELS = ['grok-2-image', 'dall-e-3', 'dall-e-2', 'gpt-image-1']
export const isDedicatedImageGenerationModel = (model: Model): boolean => {
  const modelId = getLowerBaseModelName(model.id)
  return DEDICATED_IMAGE_MODELS.filter((m) => modelId.includes(m)).length > 0
}

// Text to image models
export const TEXT_TO_IMAGE_REGEX = /flux|diffusion|stabilityai|sd-|dall|cogview|janus|midjourney|mj-|image|gpt-image/i

// Reasoning models
export const REASONING_REGEX =
  /^(o\d+(?:-[\w-]+)?|.*\b(?:reasoning|reasoner|thinking)\b.*|.*-[rR]\d+.*|.*\bqwq(?:-[\w-]+)?\b.*|.*\bhunyuan-t1(?:-[\w-]+)?\b.*|.*\bglm-zero-preview\b.*|.*\bgrok-(?:3-mini|4)(?:-[\w-]+)?\b.*)$/i

// Embedding models
export const EMBEDDING_REGEX =
  /(?:^text-|embed|bge-|e5-|LLM2Vec|retrieval|uae-|gte-|jina-clip|jina-embeddings|voyage-)/i

// Rerank models
export const RERANKING_REGEX = /(?:rerank|re-rank|re-ranker|re-ranking|retrieval|retriever)/i

export const NOT_SUPPORTED_REGEX = /(?:^tts|whisper|speech)/i

// Tool calling models
export const FUNCTION_CALLING_MODELS = [
  'gpt-4o',
  'gpt-4o-mini',
  'gpt-4',
  'gpt-4.5',
  'gpt-oss(?:-[\\w-]+)',
  'o(1|3|4)(?:-[\\w-]+)?',
  'claude',
  'qwen',
  'qwen3',
  'hunyuan',
  'deepseek',
  'glm-4(?:-[\\w-]+)?',
  'glm-4.5(?:-[\\w-]+)?',
  'learnlm(?:-[\\w-]+)?',
  'gemini(?:-[\\w-]+)?', // 提前排除了gemini的嵌入模型
  'grok-3(?:-[\\w-]+)?',
  'doubao-seed-1[.-]6(?:-[\\w-]+)?',
  'kimi-k2(?:-[\\w-]+)?'
]

const FUNCTION_CALLING_EXCLUDED_MODELS = [
  'aqa(?:-[\\w-]+)?',
  'imagen(?:-[\\w-]+)?',
  'o1-mini',
  'o1-preview',
  'AIDC-AI/Marco-o1',
  'gemini-1(?:\\.[\\w-]+)?',
  'qwen-mt(?:-[\\w-]+)?'
]

export const FUNCTION_CALLING_REGEX = new RegExp(
  `\\b(?!(?:${FUNCTION_CALLING_EXCLUDED_MODELS.join('|')})\\b)(?:${FUNCTION_CALLING_MODELS.join('|')})\\b`,
  'i'
)

export const CLAUDE_SUPPORTED_WEBSEARCH_REGEX = new RegExp(
  `\\b(?:claude-3(-|\\.)(7|5)-sonnet(?:-[\\w-]+)|claude-3(-|\\.)5-haiku(?:-[\\w-]+)|claude-sonnet-4(?:-[\\w-]+)?|claude-opus-4(?:-[\\w-]+)?)\\b`,
  'i'
)

// 模型类型到支持的reasoning_effort的映射表
export const MODEL_SUPPORTED_REASONING_EFFORT: ReasoningEffortConfig = {
  default: ['low', 'medium', 'high'] as const,
  grok: ['low', 'high'] as const,
  gemini: ['low', 'medium', 'high', 'auto'] as const,
  gemini_pro: ['low', 'medium', 'high', 'auto'] as const,
  qwen: ['low', 'medium', 'high'] as const,
  qwen_thinking: ['low', 'medium', 'high'] as const,
  doubao: ['auto', 'high'] as const,
  hunyuan: ['auto'] as const,
  zhipu: ['auto'] as const,
  perplexity: ['low', 'medium', 'high'] as const
} as const

// 模型类型到支持选项的映射表
export const MODEL_SUPPORTED_OPTIONS: ThinkingOptionConfig = {
  default: ['off', ...MODEL_SUPPORTED_REASONING_EFFORT.default] as const,
  grok: [...MODEL_SUPPORTED_REASONING_EFFORT.grok] as const,
  gemini: ['off', ...MODEL_SUPPORTED_REASONING_EFFORT.gemini] as const,
  gemini_pro: [...MODEL_SUPPORTED_REASONING_EFFORT.gemini_pro] as const,
  qwen: ['off', ...MODEL_SUPPORTED_REASONING_EFFORT.qwen] as const,
  qwen_thinking: [...MODEL_SUPPORTED_REASONING_EFFORT.qwen_thinking] as const,
  doubao: ['off', ...MODEL_SUPPORTED_REASONING_EFFORT.doubao] as const,
  hunyuan: ['off', ...MODEL_SUPPORTED_REASONING_EFFORT.hunyuan] as const,
  zhipu: ['off', ...MODEL_SUPPORTED_REASONING_EFFORT.zhipu] as const,
  perplexity: [...MODEL_SUPPORTED_REASONING_EFFORT.perplexity] as const
} as const

export const getThinkModelType = (model: Model): ThinkingModelType => {
  if (isSupportedThinkingTokenGeminiModel(model)) {
    if (GEMINI_FLASH_MODEL_REGEX.test(model.id)) {
      return 'gemini'
    } else {
      return 'gemini_pro'
    }
  }
  if (isSupportedReasoningEffortGrokModel(model)) return 'grok'
  if (isSupportedThinkingTokenQwenModel(model)) {
    if (isQwenAlwaysThinkModel(model)) {
      return 'qwen_thinking'
    }
    return 'qwen'
  }
  if (isSupportedThinkingTokenDoubaoModel(model)) return 'doubao'
  if (isSupportedThinkingTokenHunyuanModel(model)) return 'hunyuan'
  if (isSupportedReasoningEffortPerplexityModel(model)) return 'perplexity'
  if (isSupportedThinkingTokenZhipuModel(model)) return 'zhipu'
  return 'default'
}

export function isFunctionCallingModel(model?: Model): boolean {
  if (!model || isEmbeddingModel(model) || isRerankModel(model)) {
    return false
  }

  const modelId = getLowerBaseModelName(model.id)

  if (isUserSelectedModelType(model, 'function_calling') !== undefined) {
    return isUserSelectedModelType(model, 'function_calling')!
  }

  if (model.provider === 'qiniu') {
    return ['deepseek-v3-tool', 'deepseek-v3-0324', 'qwq-32b', 'qwen2.5-72b-instruct'].includes(modelId)
  }

  if (model.provider === 'doubao' || modelId.includes('doubao')) {
    return FUNCTION_CALLING_REGEX.test(modelId) || FUNCTION_CALLING_REGEX.test(model.name)
  }

  if (['deepseek', 'anthropic'].includes(model.provider)) {
    return true
  }

  if (['kimi', 'moonshot'].includes(model.provider)) {
    return true
  }

  return FUNCTION_CALLING_REGEX.test(modelId)
}

export function getModelLogo(modelId: string) {
  const isLight = true

  if (!modelId) {
    return undefined
  }

  const logoMap = {
    pixtral: isLight ? PixtralModelLogo : PixtralModelLogoDark,
    jina: isLight ? JinaModelLogo : JinaModelLogoDark,
    abab: isLight ? MinimaxModelLogo : MinimaxModelLogoDark,
    minimax: isLight ? MinimaxModelLogo : MinimaxModelLogoDark,
    o1: isLight ? ChatGPTo1ModelLogo : ChatGPTo1ModelLogoDark,
    o3: isLight ? ChatGPTo1ModelLogo : ChatGPTo1ModelLogoDark,
    o4: isLight ? ChatGPTo1ModelLogo : ChatGPTo1ModelLogoDark,
    'gpt-image': ChatGPTImageModelLogo,
    'gpt-3': isLight ? ChatGPT35ModelLogo : ChatGPT35ModelLogoDark,
    'gpt-4': isLight ? ChatGPT4ModelLogo : ChatGPT4ModelLogoDark,
    'gpt-5': isLight ? ChatGptModelLogo : ChatGptModelLogoDark,
    gpts: isLight ? ChatGPT4ModelLogo : ChatGPT4ModelLogoDark,
    'gpt-oss(?:-[\\w-]+)': isLight ? ChatGptModelLogo : ChatGptModelLogoDark,
    'text-moderation': isLight ? ChatGptModelLogo : ChatGptModelLogoDark,
    'babbage-': isLight ? ChatGptModelLogo : ChatGptModelLogoDark,
    'sora-': isLight ? ChatGptModelLogo : ChatGptModelLogoDark,
    '(^|/)omni-': isLight ? ChatGptModelLogo : ChatGptModelLogoDark,
    'Embedding-V1': isLight ? WenxinModelLogo : WenxinModelLogoDark,
    'text-embedding-v': isLight ? QwenModelLogo : QwenModelLogoDark,
    'text-embedding': isLight ? ChatGptModelLogo : ChatGptModelLogoDark,
    'davinci-': isLight ? ChatGptModelLogo : ChatGptModelLogoDark,
    glm: isLight ? ChatGLMModelLogo : ChatGLMModelLogoDark,
    deepseek: isLight ? DeepSeekModelLogo : DeepSeekModelLogoDark,
    '(qwen|qwq|qwq-|qvq-)': isLight ? QwenModelLogo : QwenModelLogoDark,
    gemma: isLight ? GemmaModelLogo : GemmaModelLogoDark,
    'yi-': isLight ? YiModelLogo : YiModelLogoDark,
    llama: isLight ? LlamaModelLogo : LlamaModelLogoDark,
    mixtral: isLight ? MistralModelLogo : MistralModelLogo,
    mistral: isLight ? MistralModelLogo : MistralModelLogoDark,
    codestral: CodestralModelLogo,
    ministral: isLight ? MistralModelLogo : MistralModelLogoDark,
    magistral: isLight ? MistralModelLogo : MistralModelLogoDark,
    moonshot: isLight ? MoonshotModelLogo : MoonshotModelLogoDark,
    kimi: isLight ? MoonshotModelLogo : MoonshotModelLogoDark,
    phi: isLight ? MicrosoftModelLogo : MicrosoftModelLogoDark,
    baichuan: isLight ? BaichuanModelLogo : BaichuanModelLogoDark,
    claude: isLight ? ClaudeModelLogo : ClaudeModelLogoDark,
    gemini: isLight ? GeminiModelLogo : GeminiModelLogoDark,
    bison: isLight ? PalmModelLogo : PalmModelLogoDark,
    palm: isLight ? PalmModelLogo : PalmModelLogoDark,
    step: isLight ? StepModelLogo : StepModelLogoDark,
    hailuo: isLight ? HailuoModelLogo : HailuoModelLogoDark,
    doubao: isLight ? DoubaoModelLogo : DoubaoModelLogoDark,
    'ep-202': isLight ? DoubaoModelLogo : DoubaoModelLogoDark,
    cohere: isLight ? CohereModelLogo : CohereModelLogoDark,
    command: isLight ? CohereModelLogo : CohereModelLogoDark,
    minicpm: isLight ? MinicpmModelLogo : MinicpmModelLogoDark,
    '360': isLight ? Ai360ModelLogo : Ai360ModelLogoDark,
    aimass: isLight ? AimassModelLogo : AimassModelLogoDark,
    codegeex: isLight ? CodegeexModelLogo : CodegeexModelLogoDark,
    copilot: isLight ? CopilotModelLogo : CopilotModelLogoDark,
    creative: isLight ? CopilotModelLogo : CopilotModelLogoDark,
    balanced: isLight ? CopilotModelLogo : CopilotModelLogoDark,
    precise: isLight ? CopilotModelLogo : CopilotModelLogoDark,
    dalle: isLight ? DalleModelLogo : DalleModelLogoDark,
    'dall-e': isLight ? DalleModelLogo : DalleModelLogoDark,
    dbrx: isLight ? DbrxModelLogo : DbrxModelLogo,
    flashaudio: isLight ? FlashaudioModelLogo : FlashaudioModelLogoDark,
    flux: isLight ? FluxModelLogo : FluxModelLogoDark,
    grok: isLight ? GrokModelLogo : GrokModelLogoDark,
    hunyuan: isLight ? HunyuanModelLogo : HunyuanModelLogoDark,
    internlm: isLight ? InternlmModelLogo : InternlmModelLogoDark,
    internvl: InternvlModelLogo,
    llava: isLight ? LLavaModelLogo : LLavaModelLogoDark,
    magic: isLight ? MagicModelLogo : MagicModelLogoDark,
    midjourney: isLight ? MidjourneyModelLogo : MidjourneyModelLogoDark,
    'mj-': isLight ? MidjourneyModelLogo : MidjourneyModelLogoDark,
    'tao-': isLight ? WenxinModelLogo : WenxinModelLogoDark,
    'ernie-': isLight ? WenxinModelLogo : WenxinModelLogoDark,
    voice: isLight ? FlashaudioModelLogo : FlashaudioModelLogoDark,
    'tts-1': isLight ? ChatGptModelLogo : ChatGptModelLogoDark,
    'whisper-': isLight ? ChatGptModelLogo : ChatGptModelLogoDark,
    'stable-': isLight ? StabilityModelLogo : StabilityModelLogoDark,
    sd2: isLight ? StabilityModelLogo : StabilityModelLogoDark,
    sd3: isLight ? StabilityModelLogo : StabilityModelLogoDark,
    sdxl: isLight ? StabilityModelLogo : StabilityModelLogoDark,
    sparkdesk: isLight ? SparkDeskModelLogo : SparkDeskModelLogoDark,
    generalv: isLight ? SparkDeskModelLogo : SparkDeskModelLogoDark,
    wizardlm: isLight ? MicrosoftModelLogo : MicrosoftModelLogoDark,
    microsoft: isLight ? MicrosoftModelLogo : MicrosoftModelLogoDark,
    hermes: isLight ? NousResearchModelLogo : NousResearchModelLogoDark,
    gryphe: isLight ? GrypheModelLogo : GrypheModelLogoDark,
    suno: isLight ? SunoModelLogo : SunoModelLogoDark,
    chirp: isLight ? SunoModelLogo : SunoModelLogoDark,
    luma: isLight ? LumaModelLogo : LumaModelLogoDark,
    keling: isLight ? KeLingModelLogo : KeLingModelLogoDark,
    'vidu-': isLight ? ViduModelLogo : ViduModelLogoDark,
    ai21: isLight ? Ai21ModelLogo : Ai21ModelLogoDark,
    'jamba-': isLight ? Ai21ModelLogo : Ai21ModelLogoDark,
    mythomax: isLight ? GrypheModelLogo : GrypheModelLogoDark,
    nvidia: isLight ? NvidiaModelLogo : NvidiaModelLogoDark,
    dianxin: isLight ? DianxinModelLogo : DianxinModelLogoDark,
    tele: isLight ? TeleModelLogo : TeleModelLogoDark,
    adept: isLight ? AdeptModelLogo : AdeptModelLogoDark,
    aisingapore: isLight ? AisingaporeModelLogo : AisingaporeModelLogoDark,
    bigcode: isLight ? BigcodeModelLogo : BigcodeModelLogoDark,
    mediatek: isLight ? MediatekModelLogo : MediatekModelLogoDark,
    upstage: isLight ? UpstageModelLogo : UpstageModelLogoDark,
    rakutenai: isLight ? RakutenaiModelLogo : RakutenaiModelLogoDark,
    ibm: isLight ? IbmModelLogo : IbmModelLogoDark,
    'google/': isLight ? GoogleModelLogo : GoogleModelLogoDark,
    xirang: isLight ? XirangModelLogo : XirangModelLogoDark,
    hugging: isLight ? HuggingfaceModelLogo : HuggingfaceModelLogoDark,
    youdao: YoudaoLogo,
    embedding: isLight ? EmbeddingModelLogo : EmbeddingModelLogoDark,
    perplexity: isLight ? PerplexityModelLogo : PerplexityModelLogoDark,
    sonar: isLight ? PerplexityModelLogo : PerplexityModelLogoDark,
    'bge-': BgeModelLogo,
    'voyage-': VoyageModelLogo,
    tokenflux: isLight ? TokenFluxModelLogo : TokenFluxModelLogoDark,
    'nomic-': NomicLogo,
    'pangu-': PanguModelLogo
  }

  for (const key in logoMap) {
    const regex = new RegExp(key, 'i')
    if (regex.test(modelId)) {
      return logoMap[key]
    }
  }

  return undefined
}

export const SYSTEM_MODELS: Record<SystemProviderId | 'defaultModel', Model[]> = {
  defaultModel: [
    {
      // 默认助手模型
      id: 'deepseek-ai/DeepSeek-V3',
      name: 'deepseek-ai/DeepSeek-V3',
      provider: 'silicon',
      group: 'deepseek-ai'
    },
    {
      // 默认话题命名模型
      id: 'Qwen/Qwen3-8B',
      name: 'Qwen/Qwen3-8B',
      provider: 'silicon',
      group: 'Qwen'
    },
    {
      // 默认翻译模型
      id: 'deepseek-ai/DeepSeek-V3',
      name: 'deepseek-ai/DeepSeek-V3',
      provider: 'silicon',
      group: 'deepseek-ai'
    },
    {
      // 默认快捷助手模型
      id: 'deepseek-ai/DeepSeek-V3',
      name: 'deepseek-ai/DeepSeek-V3',
      provider: 'silicon',
      group: 'deepseek-ai'
    }
  ],
  vertexai: [],
  '302ai': [
    {
      id: 'deepseek-chat',
      name: 'deepseek-chat',
      provider: '302ai',
      group: 'DeepSeek'
    },
    {
      id: 'deepseek-reasoner',
      name: 'deepseek-reasoner',
      provider: '302ai',
      group: 'DeepSeek'
    },
    {
      id: 'chatgpt-4o-latest',
      name: 'chatgpt-4o-latest',
      provider: '302ai',
      group: 'OpenAI'
    },
    {
      id: 'gpt-4.1',
      name: 'gpt-4.1',
      provider: '302ai',
      group: 'OpenAI'
    },
    {
      id: 'o3',
      name: 'o3',
      provider: '302ai',
      group: 'OpenAI'
    },
    {
      id: 'o4-mini',
      name: 'o4-mini',
      provider: '302ai',
      group: 'OpenAI'
    },
    {
      id: 'qwen3-235b-a22b',
      name: 'qwen3-235b-a22b',
      provider: '302ai',
      group: 'Qwen'
    },
    {
      id: 'gemini-2.5-flash-preview-05-20',
      name: 'gemini-2.5-flash-preview-05-20',
      provider: '302ai',
      group: 'Gemini'
    },
    {
      id: 'gemini-2.5-pro-preview-06-05',
      name: 'gemini-2.5-pro-preview-06-05',
      provider: '302ai',
      group: 'Gemini'
    },
    {
      id: 'claude-sonnet-4-20250514',
      provider: '302ai',
      name: 'claude-sonnet-4-20250514',
      group: 'Anthropic'
    },
    {
      id: 'claude-opus-4-20250514',
      provider: '302ai',
      name: 'claude-opus-4-20250514',
      group: 'Anthropic'
    },
    {
      id: 'jina-clip-v2',
      name: 'jina-clip-v2',
      provider: '302ai',
      group: 'Jina AI'
    },
    {
      id: 'jina-reranker-m0',
      name: 'jina-reranker-m0',
      provider: '302ai',
      group: 'Jina AI'
    }
  ],
  ph8: [
    {
      id: 'deepseek-v3-241226',
      name: 'deepseek-v3-241226',
      provider: 'ph8',
      group: 'DeepSeek'
    },
    {
      id: 'deepseek-r1-250120',
      name: 'deepseek-r1-250120',
      provider: 'ph8',
      group: 'DeepSeek'
    }
  ],
  aihubmix: [
    {
      id: 'o3',
      provider: 'aihubmix',
      name: 'o3',
      group: 'gpt'
    },
    {
      id: 'o4-mini',
      provider: 'aihubmix',
      name: 'o4-mini',
      group: 'gpt'
    },
    {
      id: 'gpt-4.1',
      provider: 'aihubmix',
      name: 'gpt-4.1',
      group: 'gpt'
    },
    {
      id: 'gpt-4o',
      provider: 'aihubmix',
      name: 'gpt-4o',
      group: 'gpt'
    },
    {
      id: 'gpt-image-1',
      provider: 'aihubmix',
      name: 'gpt-image-1',
      group: 'gpt'
    },
    {
      id: 'DeepSeek-V3',
      provider: 'aihubmix',
      name: 'DeepSeek-V3',
      group: 'DeepSeek'
    },
    {
      id: 'claude-sonnet-4-20250514',
      provider: 'aihubmix',
      name: 'claude-sonnet-4-20250514',
      group: 'claude'
    },
    {
      id: 'gemini-2.5-pro-preview-05-06',
      provider: 'aihubmix',
      name: 'gemini-2.5-pro-preview-05-06',
      group: 'gemini'
    },
    {
      id: 'gemini-2.5-flash-preview-05-20-nothink',
      provider: 'aihubmix',
      name: 'gemini-2.5-flash-preview-05-20-nothink',
      group: 'gemini'
    },
    {
      id: 'gemini-2.5-flash',
      provider: 'aihubmix',
      name: 'gemini-2.5-flash',
      group: 'gemini'
    }
  ],

  burncloud: [
    { id: 'claude-3-7-sonnet-20250219-thinking', provider: 'burncloud', name: 'Claude 3.7 thinking', group: 'Claude' },
    { id: 'claude-3-7-sonnet-20250219', provider: 'burncloud', name: 'Claude 3.7 Sonnet', group: 'Claude 3.7' },
    { id: 'claude-3-5-sonnet-20241022', provider: 'burncloud', name: 'Claude 3.5 Sonnet', group: 'Claude 3.5' },
    { id: 'claude-3-5-haiku-20241022', provider: 'burncloud', name: 'Claude 3.5 Haiku', group: 'Claude 3.5' },

    { id: 'gpt-4.5-preview', provider: 'burncloud', name: 'gpt-4.5-preview', group: 'gpt-4.5' },
    { id: 'gpt-4o', provider: 'burncloud', name: 'GPT-4o', group: 'GPT 4o' },
    { id: 'gpt-4o-mini', provider: 'burncloud', name: 'GPT-4o-mini', group: 'GPT 4o' },
    { id: 'o3', provider: 'burncloud', name: 'GPT-o1-mini', group: 'o1' },
    { id: 'o3-mini', provider: 'burncloud', name: 'GPT-o1-preview', group: 'o1' },
    { id: 'o1-mini', provider: 'burncloud', name: 'GPT-o1-mini', group: 'o1' },

    { id: 'gemini-2.5-pro-preview-03-25', provider: 'burncloud', name: 'Gemini 2.5 Preview', group: 'Geminit 2.5' },
    { id: 'gemini-2.5-pro-exp-03-25', provider: 'burncloud', name: 'Gemini 2.5 Pro Exp', group: 'Geminit 2.5' },
    { id: 'gemini-2.0-flash-lite', provider: 'burncloud', name: 'Gemini 2.0 Flash Lite', group: 'Geminit 2.0' },
    { id: 'gemini-2.0-flash-exp', provider: 'burncloud', name: 'Gemini 2.0 Flash Exp', group: 'Geminit 2.0' },
    { id: 'gemini-2.0-flash', provider: 'burncloud', name: 'Gemini 2.0 Flash', group: 'Geminit 2.0' },

    { id: 'deepseek-r1', name: 'DeepSeek-R1', provider: 'burncloud', group: 'deepseek-ai' },
    { id: 'deepseek-v3', name: 'DeepSeek-V3', provider: 'burncloud', group: 'deepseek-ai' }
  ],
  ollama: [],
  lmstudio: [],
  silicon: [
    {
      id: 'deepseek-ai/DeepSeek-R1',
      name: 'deepseek-ai/DeepSeek-R1',
      provider: 'silicon',
      group: 'deepseek-ai'
    },
    {
      id: 'deepseek-ai/DeepSeek-V3',
      name: 'deepseek-ai/DeepSeek-V3',
      provider: 'silicon',
      group: 'deepseek-ai'
    },
    {
      id: 'Qwen/Qwen2.5-7B-Instruct',
      provider: 'silicon',
      name: 'Qwen2.5-7B-Instruct',
      group: 'Qwen'
    },
    {
      id: 'BAAI/bge-m3',
      name: 'BAAI/bge-m3',
      provider: 'silicon',
      group: 'BAAI'
    },
    {
      id: 'Qwen/Qwen3-8B',
      name: 'Qwen/Qwen3-8B',
      provider: 'silicon',
      group: 'Qwen'
    }
  ],
  ppio: [
    {
      id: 'deepseek/deepseek-r1-0528',
      provider: 'ppio',
      name: 'DeepSeek R1-0528',
      group: 'deepseek'
    },
    {
      id: 'deepseek/deepseek-v3-0324',
      provider: 'ppio',
      name: 'DeepSeek V3-0324',
      group: 'deepseek'
    },
    {
      id: 'deepseek/deepseek-r1-turbo',
      provider: 'ppio',
      name: 'DeepSeek R1 Turbo',
      group: 'deepseek'
    },
    {
      id: 'deepseek/deepseek-v3-turbo',
      provider: 'ppio',
      name: 'DeepSeek V3 Turbo',
      group: 'deepseek'
    },
    {
      id: 'deepseek/deepseek-r1/community',
      name: 'DeepSeek: DeepSeek R1 (Community)',
      provider: 'ppio',
      group: 'deepseek'
    },
    {
      id: 'deepseek/deepseek-v3/community',
      name: 'DeepSeek: DeepSeek V3 (Community)',
      provider: 'ppio',
      group: 'deepseek'
    },
    {
      id: 'minimaxai/minimax-m1-80k',
      provider: 'ppio',
      name: 'MiniMax M1-80K',
      group: 'minimaxai'
    },
    {
      id: 'qwen/qwen3-235b-a22b-fp8',
      provider: 'ppio',
      name: 'Qwen3 235B',
      group: 'qwen'
    },
    {
      id: 'qwen/qwen3-32b-fp8',
      provider: 'ppio',
      name: 'Qwen3 32B',
      group: 'qwen'
    },
    {
      id: 'qwen/qwen3-30b-a3b-fp8',
      provider: 'ppio',
      name: 'Qwen3 30B',
      group: 'qwen'
    },
    {
      id: 'qwen/qwen2.5-vl-72b-instruct',
      provider: 'ppio',
      name: 'Qwen2.5 VL 72B',
      group: 'qwen'
    },
    {
      id: 'qwen/qwen3-embedding-8b',
      provider: 'ppio',
      name: 'Qwen3 Embedding 8B',
      group: 'qwen'
    },
    {
      id: 'qwen/qwen3-reranker-8b',
      provider: 'ppio',
      name: 'Qwen3 Reranker 8B',
      group: 'qwen'
    }
  ],
  alayanew: [],
  openai: [
    { id: 'gpt-4.5-preview', provider: 'openai', name: ' gpt-4.5-preview', group: 'gpt-4.5' },
    { id: 'gpt-4o', provider: 'openai', name: ' GPT-4o', group: 'GPT 4o' },
    { id: 'gpt-4o-mini', provider: 'openai', name: ' GPT-4o-mini', group: 'GPT 4o' },
    { id: 'o1-mini', provider: 'openai', name: ' o1-mini', group: 'o1' },
    { id: 'o1-preview', provider: 'openai', name: ' o1-preview', group: 'o1' }
  ],
  'azure-openai': [
    {
      id: 'gpt-4o',
      provider: 'azure-openai',
      name: ' GPT-4o',
      group: 'GPT 4o'
    },
    {
      id: 'gpt-4o-mini',
      provider: 'azure-openai',
      name: ' GPT-4o-mini',
      group: 'GPT 4o'
    }
  ],
  gemini: [
    {
      id: 'gemini-1.5-flash',
      provider: 'gemini',
      name: 'Gemini 1.5 Flash',
      group: 'Gemini 1.5'
    },
    {
      id: 'gemini-1.5-flash-8b',
      provider: 'gemini',
      name: 'Gemini 1.5 Flash (8B)',
      group: 'Gemini 1.5'
    },
    {
      id: 'gemini-1.5-pro',
      name: 'Gemini 1.5 Pro',
      provider: 'gemini',
      group: 'Gemini 1.5'
    },
    {
      id: 'gemini-2.0-flash',
      provider: 'gemini',
      name: 'Gemini 2.0 Flash',
      group: 'Gemini 2.0'
    }
  ],
  anthropic: [
    {
      id: 'claude-sonnet-4-20250514',
      provider: 'anthropic',
      name: 'Claude Sonnet 4',
      group: 'Claude 4'
    },
    {
      id: 'claude-opus-4-20250514',
      provider: 'anthropic',
      name: 'Claude Opus 4',
      group: 'Claude 4'
    },
    {
      id: 'claude-3-7-sonnet-20250219',
      provider: 'anthropic',
      name: 'Claude 3.7 Sonnet',
      group: 'Claude 3.7'
    },
    {
      id: 'claude-3-5-sonnet-20241022',
      provider: 'anthropic',
      name: 'Claude 3.5 Sonnet',
      group: 'Claude 3.5'
    },
    {
      id: 'claude-3-5-haiku-20241022',
      provider: 'anthropic',
      name: 'Claude 3.5 Haiku',
      group: 'Claude 3.5'
    },
    {
      id: 'claude-3-5-sonnet-20240620',
      provider: 'anthropic',
      name: 'Claude 3.5 Sonnet (Legacy)',
      group: 'Claude 3.5'
    },
    {
      id: 'claude-3-opus-20240229',
      provider: 'anthropic',
      name: 'Claude 3 Opus',
      group: 'Claude 3'
    },
    {
      id: 'claude-3-haiku-20240307',
      provider: 'anthropic',
      name: 'Claude 3 Haiku',
      group: 'Claude 3'
    }
  ],
  deepseek: [
    {
      id: 'deepseek-chat',
      provider: 'deepseek',
      name: 'DeepSeek Chat',
      group: 'DeepSeek Chat'
    },
    {
      id: 'deepseek-reasoner',
      provider: 'deepseek',
      name: 'DeepSeek Reasoner',
      group: 'DeepSeek Reasoner'
    }
  ],
  together: [
    {
      id: 'meta-llama/Llama-3.2-11B-Vision-Instruct-Turbo',
      provider: 'together',
      name: 'Llama-3.2-11B-Vision',
      group: 'Llama-3.2'
    },
    {
      id: 'meta-llama/Llama-3.2-90B-Vision-Instruct-Turbo',
      provider: 'together',
      name: 'Llama-3.2-90B-Vision',
      group: 'Llama-3.2'
    },
    {
      id: 'google/gemma-2-27b-it',
      provider: 'together',
      name: 'gemma-2-27b-it',
      group: 'Gemma'
    },
    {
      id: 'google/gemma-2-9b-it',
      provider: 'together',
      name: 'gemma-2-9b-it',
      group: 'Gemma'
    }
  ],
  ocoolai: [
    {
      id: 'deepseek-chat',
      provider: 'ocoolai',
      name: 'deepseek-chat',
      group: 'DeepSeek'
    },
    {
      id: 'deepseek-reasoner',
      provider: 'ocoolai',
      name: 'deepseek-reasoner',
      group: 'DeepSeek'
    },
    {
      id: 'deepseek-ai/DeepSeek-R1',
      provider: 'ocoolai',
      name: 'deepseek-ai/DeepSeek-R1',
      group: 'DeepSeek'
    },
    {
      id: 'HiSpeed/DeepSeek-R1',
      provider: 'ocoolai',
      name: 'HiSpeed/DeepSeek-R1',
      group: 'DeepSeek'
    },
    {
      id: 'ocoolAI/DeepSeek-R1',
      provider: 'ocoolai',
      name: 'ocoolAI/DeepSeek-R1',
      group: 'DeepSeek'
    },
    {
      id: 'Azure/DeepSeek-R1',
      provider: 'ocoolai',
      name: 'Azure/DeepSeek-R1',
      group: 'DeepSeek'
    },
    {
      id: 'gpt-4o',
      provider: 'ocoolai',
      name: 'gpt-4o',
      group: 'OpenAI'
    },
    {
      id: 'gpt-4o-all',
      provider: 'ocoolai',
      name: 'gpt-4o-all',
      group: 'OpenAI'
    },
    {
      id: 'gpt-4o-mini',
      provider: 'ocoolai',
      name: 'gpt-4o-mini',
      group: 'OpenAI'
    },
    {
      id: 'gpt-4',
      provider: 'ocoolai',
      name: 'gpt-4',
      group: 'OpenAI'
    },
    {
      id: 'o1-preview',
      provider: 'ocoolai',
      name: 'o1-preview',
      group: 'OpenAI'
    },
    {
      id: 'o1-mini',
      provider: 'ocoolai',
      name: 'o1-mini',
      group: 'OpenAI'
    },
    {
      id: 'claude-3-5-sonnet-20240620',
      provider: 'ocoolai',
      name: 'claude-3-5-sonnet-20240620',
      group: 'Anthropic'
    },
    {
      id: 'claude-3-5-haiku-20241022',
      provider: 'ocoolai',
      name: 'claude-3-5-haiku-20241022',
      group: 'Anthropic'
    },
    {
      id: 'gemini-pro',
      provider: 'ocoolai',
      name: 'gemini-pro',
      group: 'Gemini'
    },
    {
      id: 'gemini-1.5-pro',
      provider: 'ocoolai',
      name: 'gemini-1.5-pro',
      group: 'Gemini'
    },
    {
      id: 'meta-llama/Llama-3.2-90B-Vision-Instruct-Turbo',
      provider: 'ocoolai',
      name: 'Llama-3.2-90B-Vision-Instruct-Turbo',
      group: 'Llama-3.2'
    },
    {
      id: 'meta-llama/Llama-3.2-11B-Vision-Instruct-Turbo',
      provider: 'ocoolai',
      name: 'Llama-3.2-11B-Vision-Instruct-Turbo',
      group: 'Llama-3.2'
    },
    {
      id: 'meta-llama/Llama-3.2-3B-Vision-Instruct-Turbo',
      provider: 'ocoolai',
      name: 'Llama-3.2-3B-Vision-Instruct-Turbo',
      group: 'Llama-3.2'
    },
    {
      id: 'google/gemma-2-27b-it',
      provider: 'ocoolai',
      name: 'gemma-2-27b-it',
      group: 'Gemma'
    },
    {
      id: 'google/gemma-2-9b-it',
      provider: 'ocoolai',
      name: 'gemma-2-9b-it',
      group: 'Gemma'
    },
    {
      id: 'Doubao-embedding',
      provider: 'ocoolai',
      name: 'Doubao-embedding',
      group: 'Doubao'
    },
    {
      id: 'text-embedding-3-large',
      provider: 'ocoolai',
      name: 'text-embedding-3-large',
      group: 'Embedding'
    },
    {
      id: 'text-embedding-3-small',
      provider: 'ocoolai',
      name: 'text-embedding-3-small',
      group: 'Embedding'
    },
    {
      id: 'text-embedding-v2',
      provider: 'ocoolai',
      name: 'text-embedding-v2',
      group: 'Embedding'
    }
  ],
  github: [
    {
      id: 'gpt-4o',
      provider: 'github',
      name: 'OpenAI GPT-4o',
      group: 'OpenAI'
    }
  ],
  copilot: [
    {
      id: 'gpt-4o-mini',
      provider: 'copilot',
      name: 'OpenAI GPT-4o-mini',
      group: 'OpenAI'
    }
  ],
  yi: [
    { id: 'yi-lightning', name: 'Yi Lightning', provider: 'yi', group: 'yi-lightning', owned_by: '01.ai' },
    { id: 'yi-vision-v2', name: 'Yi Vision v2', provider: 'yi', group: 'yi-vision', owned_by: '01.ai' }
  ],
  zhipu: [
    {
      id: 'glm-4.5',
      provider: 'zhipu',
      name: 'GLM-4.5',
      group: 'GLM-4.5'
    },
    {
      id: 'glm-4.5-flash',
      provider: 'zhipu',
      name: 'GLM-4.5-Flash',
      group: 'GLM-4.5'
    },
    {
      id: 'glm-4.5-air',
      provider: 'zhipu',
      name: 'GLM-4.5-AIR',
      group: 'GLM-4.5'
    },
    {
      id: 'glm-4.5-airx',
      provider: 'zhipu',
      name: 'GLM-4.5-AIRX',
      group: 'GLM-4.5'
    },
    {
      id: 'glm-4.5-x',
      provider: 'zhipu',
      name: 'GLM-4.5-X',
      group: 'GLM-4.5'
    },
    {
      id: 'glm-z1-air',
      provider: 'zhipu',
      name: 'GLM-Z1-AIR',
      group: 'GLM-Z1'
    },
    {
      id: 'glm-z1-airx',
      provider: 'zhipu',
      name: 'GLM-Z1-AIRX',
      group: 'GLM-Z1'
    },
    {
      id: 'glm-z1-flash',
      provider: 'zhipu',
      name: 'GLM-Z1-FLASH',
      group: 'GLM-Z1'
    },
    {
      id: 'glm-4-long',
      provider: 'zhipu',
      name: 'GLM-4-Long',
      group: 'GLM-4'
    },
    {
      id: 'glm-4-plus',
      provider: 'zhipu',
      name: 'GLM-4-Plus',
      group: 'GLM-4'
    },
    {
      id: 'glm-4-air-250414',
      provider: 'zhipu',
      name: 'GLM-4-Air-250414',
      group: 'GLM-4'
    },
    {
      id: 'glm-4-airx',
      provider: 'zhipu',
      name: 'GLM-4-AirX',
      group: 'GLM-4'
    },
    {
      id: 'glm-4-flash-250414',
      provider: 'zhipu',
      name: 'GLM-4-Flash-250414',
      group: 'GLM-4'
    },
    {
      id: 'glm-4-flashx',
      provider: 'zhipu',
      name: 'GLM-4-FlashX',
      group: 'GLM-4'
    },
    {
      id: 'glm-4v',
      provider: 'zhipu',
      name: 'GLM 4V',
      group: 'GLM-4v'
    },
    {
      id: 'glm-4v-flash',
      provider: 'zhipu',
      name: 'GLM-4V-Flash',
      group: 'GLM-4v'
    },
    {
      id: 'glm-4v-plus-0111',
      provider: 'zhipu',
      name: 'GLM-4V-Plus-0111',
      group: 'GLM-4v'
    },
    {
      id: 'glm-4-alltools',
      provider: 'zhipu',
      name: 'GLM-4-AllTools',
      group: 'GLM-4-AllTools'
    },
    {
      id: 'embedding-3',
      provider: 'zhipu',
      name: 'Embedding-3',
      group: 'Embedding'
    }
  ],
  moonshot: [
    {
      id: 'moonshot-v1-auto',
      name: 'moonshot-v1-auto',
      provider: 'moonshot',
      group: 'moonshot-v1',
      owned_by: 'moonshot',
      capabilities: [{ type: 'text' }, { type: 'function_calling' }]
    },
    {
      id: 'kimi-k2-0711-preview',
      name: 'kimi-k2-0711-preview',
      provider: 'moonshot',
      group: 'kimi-k2',
      owned_by: 'moonshot',
      capabilities: [{ type: 'text' }, { type: 'function_calling' }],
      pricing: {
        input_per_million_tokens: 0.6,
        output_per_million_tokens: 2.5,
        currencySymbol: 'USD'
      }
    }
  ],
  baichuan: [
    {
      id: 'Baichuan4',
      provider: 'baichuan',
      name: 'Baichuan4',
      group: 'Baichuan4'
    },
    {
      id: 'Baichuan3-Turbo',
      provider: 'baichuan',
      name: 'Baichuan3 Turbo',
      group: 'Baichuan3'
    },
    {
      id: 'Baichuan3-Turbo-128k',
      provider: 'baichuan',
      name: 'Baichuan3 Turbo 128k',
      group: 'Baichuan3'
    }
  ],
  modelscope: [
    {
      id: 'Qwen/Qwen2.5-72B-Instruct',
      name: 'Qwen/Qwen2.5-72B-Instruct',
      provider: 'modelscope',
      group: 'Qwen'
    },
    {
      id: 'Qwen/Qwen2.5-VL-72B-Instruct',
      name: 'Qwen/Qwen2.5-VL-72B-Instruct',
      provider: 'modelscope',
      group: 'Qwen'
    },
    {
      id: 'Qwen/Qwen2.5-Coder-32B-Instruct',
      name: 'Qwen/Qwen2.5-Coder-32B-Instruct',
      provider: 'modelscope',
      group: 'Qwen'
    },
    {
      id: 'deepseek-ai/DeepSeek-R1',
      name: 'deepseek-ai/DeepSeek-R1',
      provider: 'modelscope',
      group: 'deepseek-ai'
    },
    {
      id: 'deepseek-ai/DeepSeek-V3',
      name: 'deepseek-ai/DeepSeek-V3',
      provider: 'modelscope',
      group: 'deepseek-ai'
    }
  ],
  dashscope: [
    { id: 'qwen-vl-plus', name: 'qwen-vl-plus', provider: 'dashscope', group: 'qwen-vl', owned_by: 'system' },
    { id: 'qwen-coder-plus', name: 'qwen-coder-plus', provider: 'dashscope', group: 'qwen-coder', owned_by: 'system' },
    { id: 'qwen-turbo', name: 'qwen-turbo', provider: 'dashscope', group: 'qwen-turbo', owned_by: 'system' },
    { id: 'qwen-plus', name: 'qwen-plus', provider: 'dashscope', group: 'qwen-plus', owned_by: 'system' },
    { id: 'qwen-max', name: 'qwen-max', provider: 'dashscope', group: 'qwen-max', owned_by: 'system' }
  ],
  stepfun: [
    {
      id: 'step-1-8k',
      provider: 'stepfun',
      name: 'Step 1 8K',
      group: 'Step 1'
    },
    {
      id: 'step-1-flash',
      provider: 'stepfun',
      name: 'Step 1 Flash',
      group: 'Step 1'
    }
  ],
  doubao: [
    {
      id: 'doubao-1-5-vision-pro-32k-250115',
      provider: 'doubao',
      name: 'doubao-1.5-vision-pro',
      group: 'Doubao-1.5-vision-pro'
    },
    {
      id: 'doubao-1-5-pro-32k-250115',
      provider: 'doubao',
      name: 'doubao-1.5-pro-32k',
      group: 'Doubao-1.5-pro'
    },
    {
      id: 'doubao-1-5-pro-32k-character-250228',
      provider: 'doubao',
      name: 'doubao-1.5-pro-32k-character',
      group: 'Doubao-1.5-pro'
    },
    {
      id: 'doubao-1-5-pro-256k-250115',
      provider: 'doubao',
      name: 'Doubao-1.5-pro-256k',
      group: 'Doubao-1.5-pro'
    },
    {
      id: 'deepseek-r1-250120',
      provider: 'doubao',
      name: 'DeepSeek-R1',
      group: 'DeepSeek'
    },
    {
      id: 'deepseek-r1-distill-qwen-32b-250120',
      provider: 'doubao',
      name: 'DeepSeek-R1-Distill-Qwen-32B',
      group: 'DeepSeek'
    },
    {
      id: 'deepseek-r1-distill-qwen-7b-250120',
      provider: 'doubao',
      name: 'DeepSeek-R1-Distill-Qwen-7B',
      group: 'DeepSeek'
    },
    {
      id: 'deepseek-v3-250324',
      provider: 'doubao',
      name: 'DeepSeek-V3',
      group: 'DeepSeek'
    },
    {
      id: 'doubao-pro-32k-241215',
      provider: 'doubao',
      name: 'Doubao-pro-32k',
      group: 'Doubao-pro'
    },
    {
      id: 'doubao-pro-32k-functioncall-241028',
      provider: 'doubao',
      name: 'Doubao-pro-32k-functioncall-241028',
      group: 'Doubao-pro'
    },
    {
      id: 'doubao-pro-32k-character-241215',
      provider: 'doubao',
      name: 'Doubao-pro-32k-character-241215',
      group: 'Doubao-pro'
    },
    {
      id: 'doubao-pro-256k-241115',
      provider: 'doubao',
      name: 'Doubao-pro-256k',
      group: 'Doubao-pro'
    },
    {
      id: 'doubao-lite-4k-character-240828',
      provider: 'doubao',
      name: 'Doubao-lite-4k-character-240828',
      group: 'Doubao-lite'
    },
    {
      id: 'doubao-lite-32k-240828',
      provider: 'doubao',
      name: 'Doubao-lite-32k',
      group: 'Doubao-lite'
    },
    {
      id: 'doubao-lite-32k-character-241015',
      provider: 'doubao',
      name: 'Doubao-lite-32k-character-241015',
      group: 'Doubao-lite'
    },
    {
      id: 'doubao-lite-128k-240828',
      provider: 'doubao',
      name: 'Doubao-lite-128k',
      group: 'Doubao-lite'
    },
    {
      id: 'doubao-1-5-lite-32k-250115',
      provider: 'doubao',
      name: 'Doubao-1.5-lite-32k',
      group: 'Doubao-lite'
    },
    {
      id: 'doubao-embedding-large-text-240915',
      provider: 'doubao',
      name: 'Doubao-embedding-large',
      group: 'Doubao-embedding'
    },
    {
      id: 'doubao-embedding-text-240715',
      provider: 'doubao',
      name: 'Doubao-embedding',
      group: 'Doubao-embedding'
    },
    {
      id: 'doubao-embedding-vision-241215',
      provider: 'doubao',
      name: 'Doubao-embedding-vision',
      group: 'Doubao-embedding'
    },
    {
      id: 'doubao-vision-lite-32k-241015',
      provider: 'doubao',
      name: 'Doubao-vision-lite-32k',
      group: 'Doubao-vision-lite-32k'
    }
  ],
  minimax: [
    {
      id: 'abab6.5s-chat',
      provider: 'minimax',
      name: 'abab6.5s',
      group: 'abab6'
    },
    {
      id: 'abab6.5g-chat',
      provider: 'minimax',
      name: 'abab6.5g',
      group: 'abab6'
    },
    {
      id: 'abab6.5t-chat',
      provider: 'minimax',
      name: 'abab6.5t',
      group: 'abab6'
    },
    {
      id: 'abab5.5s-chat',
      provider: 'minimax',
      name: 'abab5.5s',
      group: 'abab5'
    },
    {
      id: 'minimax-text-01',
      provider: 'minimax',
      name: 'minimax-01',
      group: 'minimax-01'
    }
  ],
  hyperbolic: [
    {
      id: 'Qwen/Qwen2-VL-72B-Instruct',
      provider: 'hyperbolic',
      name: 'Qwen2-VL-72B-Instruct',
      group: 'Qwen2-VL'
    },
    {
      id: 'Qwen/Qwen2-VL-7B-Instruct',
      provider: 'hyperbolic',
      name: 'Qwen2-VL-7B-Instruct',
      group: 'Qwen2-VL'
    },
    {
      id: 'mistralai/Pixtral-12B-2409',
      provider: 'hyperbolic',
      name: 'Pixtral-12B-2409',
      group: 'Pixtral'
    },
    {
      id: 'meta-llama/Meta-Llama-3.1-405B',
      provider: 'hyperbolic',
      name: 'Meta-Llama-3.1-405B',
      group: 'Meta-Llama-3.1'
    }
  ],
  grok: [
    {
      id: 'grok-4',
      provider: 'grok',
      name: 'Grok 4',
      group: 'Grok'
    },
    {
      id: 'grok-3',
      provider: 'grok',
      name: 'Grok 3',
      group: 'Grok'
    },
    {
      id: 'grok-3-fast',
      provider: 'grok',
      name: 'Grok 3 Fast',
      group: 'Grok'
    },
    {
      id: 'grok-3-mini',
      provider: 'grok',
      name: 'Grok 3 Mini',
      group: 'Grok'
    },
    {
      id: 'grok-3-mini-fast',
      provider: 'grok',
      name: 'Grok 3 Mini Fast',
      group: 'Grok'
    },
    {
      id: 'grok-2-vision-1212',
      provider: 'grok',
      name: 'Grok 2 Vision 1212',
      group: 'Grok'
    },
    {
      id: 'grok-2-1212',
      provider: 'grok',
      name: 'Grok 2 1212',
      group: 'Grok'
    }
  ],
  mistral: [
    {
      id: 'pixtral-12b-2409',
      provider: 'mistral',
      name: 'Pixtral 12B [Free]',
      group: 'Pixtral'
    },
    {
      id: 'pixtral-large-latest',
      provider: 'mistral',
      name: 'Pixtral Large',
      group: 'Pixtral'
    },
    {
      id: 'ministral-3b-latest',
      provider: 'mistral',
      name: 'Mistral 3B [Free]',
      group: 'Mistral Mini'
    },
    {
      id: 'ministral-8b-latest',
      provider: 'mistral',
      name: 'Mistral 8B [Free]',
      group: 'Mistral Mini'
    },
    {
      id: 'codestral-latest',
      provider: 'mistral',
      name: 'Mistral Codestral',
      group: 'Mistral Code'
    },
    {
      id: 'mistral-large-latest',
      provider: 'mistral',
      name: 'Mistral Large',
      group: 'Mistral Chat'
    },
    {
      id: 'mistral-small-latest',
      provider: 'mistral',
      name: 'Mistral Small',
      group: 'Mistral Chat'
    },
    {
      id: 'open-mistral-nemo',
      provider: 'mistral',
      name: 'Mistral Nemo',
      group: 'Mistral Chat'
    },
    {
      id: 'mistral-embed',
      provider: 'mistral',
      name: 'Mistral Embedding',
      group: 'Mistral Embed'
    }
  ],
  jina: [
    {
      id: 'jina-clip-v1',
      provider: 'jina',
      name: 'jina-clip-v1',
      group: 'Jina Clip'
    },
    {
      id: 'jina-clip-v2',
      provider: 'jina',
      name: 'jina-clip-v2',
      group: 'Jina Clip'
    },
    {
      id: 'jina-embeddings-v2-base-en',
      provider: 'jina',
      name: 'jina-embeddings-v2-base-en',
      group: 'Jina Embeddings V2'
    },
    {
      id: 'jina-embeddings-v2-base-es',
      provider: 'jina',
      name: 'jina-embeddings-v2-base-es',
      group: 'Jina Embeddings V2'
    },
    {
      id: 'jina-embeddings-v2-base-de',
      provider: 'jina',
      name: 'jina-embeddings-v2-base-de',
      group: 'Jina Embeddings V2'
    },
    {
      id: 'jina-embeddings-v2-base-zh',
      provider: 'jina',
      name: 'jina-embeddings-v2-base-zh',
      group: 'Jina Embeddings V2'
    },
    {
      id: 'jina-embeddings-v2-base-code',
      provider: 'jina',
      name: 'jina-embeddings-v2-base-code',
      group: 'Jina Embeddings V2'
    },
    {
      id: 'jina-embeddings-v3',
      provider: 'jina',
      name: 'jina-embeddings-v3',
      group: 'Jina Embeddings V3'
    }
  ],
  fireworks: [
    {
      id: 'accounts/fireworks/models/mythomax-l2-13b',
      provider: 'fireworks',
      name: 'mythomax-l2-13b',
      group: 'Gryphe'
    },
    {
      id: 'accounts/fireworks/models/llama-v3-70b-instruct',
      provider: 'fireworks',
      name: 'Llama-3-70B-Instruct',
      group: 'Llama3'
    }
  ],
  hunyuan: [
    {
      id: 'hunyuan-pro',
      provider: 'hunyuan',
      name: 'hunyuan-pro',
      group: 'Hunyuan'
    },
    {
      id: 'hunyuan-standard',
      provider: 'hunyuan',
      name: 'hunyuan-standard',
      group: 'Hunyuan'
    },
    {
      id: 'hunyuan-lite',
      provider: 'hunyuan',
      name: 'hunyuan-lite',
      group: 'Hunyuan'
    },
    {
      id: 'hunyuan-standard-256k',
      provider: 'hunyuan',
      name: 'hunyuan-standard-256k',
      group: 'Hunyuan'
    },
    {
      id: 'hunyuan-vision',
      provider: 'hunyuan',
      name: 'hunyuan-vision',
      group: 'Hunyuan'
    },
    {
      id: 'hunyuan-code',
      provider: 'hunyuan',
      name: 'hunyuan-code',
      group: 'Hunyuan'
    },
    {
      id: 'hunyuan-role',
      provider: 'hunyuan',
      name: 'hunyuan-role',
      group: 'Hunyuan'
    },
    {
      id: 'hunyuan-turbo',
      provider: 'hunyuan',
      name: 'hunyuan-turbo',
      group: 'Hunyuan'
    },
    {
      id: 'hunyuan-turbos-latest',
      provider: 'hunyuan',
      name: 'hunyuan-turbos-latest',
      group: 'Hunyuan'
    },
    {
      id: 'hunyuan-embedding',
      provider: 'hunyuan',
      name: 'hunyuan-embedding',
      group: 'Embedding'
    }
  ],
  nvidia: [
    {
      id: '01-ai/yi-large',
      provider: 'nvidia',
      name: 'yi-large',
      group: 'Yi'
    },
    {
      id: 'meta/llama-3.1-405b-instruct',
      provider: 'nvidia',
      name: 'llama-3.1-405b-instruct',
      group: 'llama-3.1'
    }
  ],
  openrouter: [
    {
      id: 'google/gemini-2.5-flash-preview',
      provider: 'openrouter',
      name: 'Google: Gemini 2.5 Flash Preview',
      group: 'google'
    },
    {
      id: 'qwen/qwen-2.5-7b-instruct:free',
      provider: 'openrouter',
      name: 'Qwen: Qwen-2.5-7B Instruct',
      group: 'qwen'
    },
    {
      id: 'deepseek/deepseek-chat',
      provider: 'openrouter',
      name: 'DeepSeek: V3',
      group: 'deepseek'
    },
    {
      id: 'mistralai/mistral-7b-instruct:free',
      provider: 'openrouter',
      name: 'Mistral: Mistral 7B Instruct',
      group: 'mistralai'
    }
  ],
  groq: [
    {
      id: 'llama3-8b-8192',
      provider: 'groq',
      name: 'LLaMA3 8B',
      group: 'Llama3'
    },
    {
      id: 'llama3-70b-8192',
      provider: 'groq',
      name: 'LLaMA3 70B',
      group: 'Llama3'
    },
    {
      id: 'mistral-saba-24b',
      provider: 'groq',
      name: 'Mistral Saba 24B',
      group: 'Mistral'
    },
    {
      id: 'gemma-9b-it',
      provider: 'groq',
      name: 'Gemma 9B',
      group: 'Gemma'
    }
  ],
  'baidu-cloud': [
    {
      id: 'deepseek-r1',
      provider: 'baidu-cloud',
      name: 'DeepSeek R1',
      group: 'DeepSeek'
    },
    {
      id: 'deepseek-v3',
      provider: 'baidu-cloud',
      name: 'DeepSeek V3',
      group: 'DeepSeek'
    },
    {
      id: 'ernie-4.0-8k-latest',
      provider: 'baidu-cloud',
      name: 'ERNIE-4.0',
      group: 'ERNIE'
    },
    {
      id: 'ernie-4.0-turbo-8k-latest',
      provider: 'baidu-cloud',
      name: 'ERNIE 4.0 Trubo',
      group: 'ERNIE'
    },
    {
      id: 'ernie-speed-8k',
      provider: 'baidu-cloud',
      name: 'ERNIE Speed',
      group: 'ERNIE'
    },
    {
      id: 'ernie-lite-8k',
      provider: 'baidu-cloud',
      name: 'ERNIE Lite',
      group: 'ERNIE'
    },
    {
      id: 'bge-large-zh',
      provider: 'baidu-cloud',
      name: 'BGE Large ZH',
      group: 'Embedding'
    },
    {
      id: 'bge-large-en',
      provider: 'baidu-cloud',
      name: 'BGE Large EN',
      group: 'Embedding'
    }
  ],
  dmxapi: [
    {
      id: 'Qwen/Qwen2.5-7B-Instruct',
      provider: 'dmxapi',
      name: 'Qwen/Qwen2.5-7B-Instruct',
      group: '免费模型'
    },
    {
      id: 'ERNIE-Speed-128K',
      provider: 'dmxapi',
      name: 'ERNIE-Speed-128K',
      group: '免费模型'
    },
    {
      id: 'gpt-4o',
      provider: 'dmxapi',
      name: 'gpt-4o',
      group: 'OpenAI'
    },
    {
      id: 'gpt-4o-mini',
      provider: 'dmxapi',
      name: 'gpt-4o-mini',
      group: 'OpenAI'
    },
    {
      id: 'DMXAPI-DeepSeek-R1',
      provider: 'dmxapi',
      name: 'DMXAPI-DeepSeek-R1',
      group: 'DeepSeek'
    },
    {
      id: 'DMXAPI-DeepSeek-V3',
      provider: 'dmxapi',
      name: 'DMXAPI-DeepSeek-V3',
      group: 'DeepSeek'
    },
    {
      id: 'claude-3-5-sonnet-20241022',
      provider: 'dmxapi',
      name: 'claude-3-5-sonnet-20241022',
      group: 'Claude'
    },
    {
      id: 'gemini-2.0-flash',
      provider: 'dmxapi',
      name: 'gemini-2.0-flash',
      group: 'Gemini'
    }
  ],
  perplexity: [
    {
      id: 'sonar-reasoning-pro',
      provider: 'perplexity',
      name: 'sonar-reasoning-pro',
      group: 'Sonar'
    },
    {
      id: 'sonar-reasoning',
      provider: 'perplexity',
      name: 'sonar-reasoning',
      group: 'Sonar'
    },
    {
      id: 'sonar-pro',
      provider: 'perplexity',
      name: 'sonar-pro',
      group: 'Sonar'
    },
    {
      id: 'sonar',
      provider: 'perplexity',
      name: 'sonar',
      group: 'Sonar'
    },
    {
      id: 'sonar-deep-research',
      provider: 'perplexity',
      name: 'sonar-deep-research',
      group: 'Sonar'
    }
  ],
  infini: [
    {
      id: 'deepseek-r1',
      provider: 'infini',
      name: 'deepseek-r1',
      group: 'DeepSeek'
    },
    {
      id: 'deepseek-r1-distill-qwen-32b',
      provider: 'infini',
      name: 'deepseek-r1-distill-qwen-32b',
      group: 'DeepSeek'
    },
    {
      id: 'deepseek-v3',
      provider: 'infini',
      name: 'deepseek-v3',
      group: 'DeepSeek'
    },
    {
      id: 'qwen2.5-72b-instruct',
      provider: 'infini',
      name: 'qwen2.5-72b-instruct',
      group: 'Qwen'
    },
    {
      id: 'qwen2.5-32b-instruct',
      provider: 'infini',
      name: 'qwen2.5-32b-instruct',
      group: 'Qwen'
    },
    {
      id: 'qwen2.5-14b-instruct',
      provider: 'infini',
      name: 'qwen2.5-14b-instruct',
      group: 'Qwen'
    },
    {
      id: 'qwen2.5-7b-instruct',
      provider: 'infini',
      name: 'qwen2.5-7b-instruct',
      group: 'Qwen'
    },
    {
      id: 'qwen2-72b-instruct',
      provider: 'infini',
      name: 'qwen2-72b-instruct',
      group: 'Qwen'
    },
    {
      id: 'qwq-32b-preview',
      provider: 'infini',
      name: 'qwq-32b-preview',
      group: 'Qwen'
    },
    {
      id: 'qwen2.5-coder-32b-instruct',
      provider: 'infini',
      name: 'qwen2.5-coder-32b-instruct',
      group: 'Qwen'
    },
    {
      id: 'llama-3.3-70b-instruct',
      provider: 'infini',
      name: 'llama-3.3-70b-instruct',
      group: 'Llama'
    },
    {
      id: 'bge-m3',
      provider: 'infini',
      name: 'bge-m3',
      group: 'BAAI'
    },
    {
      id: 'gemma-2-27b-it',
      provider: 'infini',
      name: 'gemma-2-27b-it',
      group: 'Gemma'
    },
    {
      id: 'jina-embeddings-v2-base-zh',
      provider: 'infini',
      name: 'jina-embeddings-v2-base-zh',
      group: 'Jina'
    },
    {
      id: 'jina-embeddings-v2-base-code',
      provider: 'infini',
      name: 'jina-embeddings-v2-base-code',
      group: 'Jina'
    }
  ],
  xirang: [],
  'tencent-cloud-ti': [
    {
      id: 'deepseek-r1',
      provider: 'tencent-cloud-ti',
      name: 'DeepSeek R1',
      group: 'DeepSeek'
    },
    {
      id: 'deepseek-v3',
      provider: 'tencent-cloud-ti',
      name: 'DeepSeek V3',
      group: 'DeepSeek'
    }
  ],
  gpustack: [],
  voyageai: [
    {
      id: 'voyage-3-large',
      provider: 'voyageai',
      name: 'voyage-3-large',
      group: 'Voyage Embeddings V3'
    },
    {
      id: 'voyage-3',
      provider: 'voyageai',
      name: 'voyage-3',
      group: 'Voyage Embeddings V3'
    },
    {
      id: 'voyage-3-lite',
      provider: 'voyageai',
      name: 'voyage-3-lite',
      group: 'Voyage Embeddings V3'
    },
    {
      id: 'voyage-code-3',
      provider: 'voyageai',
      name: 'voyage-code-3',
      group: 'Voyage Embeddings V3'
    },
    {
      id: 'voyage-finance-3',
      provider: 'voyageai',
      name: 'voyage-finance-3',
      group: 'Voyage Embeddings V2'
    },
    {
      id: 'voyage-law-2',
      provider: 'voyageai',
      name: 'voyage-law-2',
      group: 'Voyage Embeddings V2'
    },
    {
      id: 'voyage-code-2',
      provider: 'voyageai',
      name: 'voyage-code-2',
      group: 'Voyage Embeddings V2'
    },
    {
      id: 'rerank-2',
      provider: 'voyageai',
      name: 'rerank-2',
      group: 'Voyage Rerank V2'
    },
    {
      id: 'rerank-2-lite',
      provider: 'voyageai',
      name: 'rerank-2-lite',
      group: 'Voyage Rerank V2'
    }
  ],
  qiniu: [
    {
      id: 'deepseek-r1',
      provider: 'qiniu',
      name: 'DeepSeek R1',
      group: 'DeepSeek'
    },
    {
      id: 'deepseek-r1-search',
      provider: 'qiniu',
      name: 'DeepSeek R1 Search',
      group: 'DeepSeek'
    },
    {
      id: 'deepseek-r1-32b',
      provider: 'qiniu',
      name: 'DeepSeek R1 32B',
      group: 'DeepSeek'
    },
    {
      id: 'deepseek-v3',
      provider: 'qiniu',
      name: 'DeepSeek V3',
      group: 'DeepSeek'
    },
    {
      id: 'deepseek-v3-search',
      provider: 'qiniu',
      name: 'DeepSeek V3 Search',
      group: 'DeepSeek'
    },
    {
      id: 'deepseek-v3-tool',
      provider: 'qiniu',
      name: 'DeepSeek V3 Tool',
      group: 'DeepSeek'
    },
    {
      id: 'qwq-32b',
      provider: 'qiniu',
      name: 'QWQ 32B',
      group: 'Qwen'
    },
    {
      id: 'qwen2.5-72b-instruct',
      provider: 'qiniu',
      name: 'Qwen2.5 72B Instruct',
      group: 'Qwen'
    }
  ],
  tokenflux: [
    {
      id: 'gpt-4.1',
      provider: 'tokenflux',
      name: 'GPT-4.1',
      group: 'GPT-4.1'
    },
    {
      id: 'gpt-4.1-mini',
      provider: 'tokenflux',
      name: 'GPT-4.1 Mini',
      group: 'GPT-4.1'
    },
    {
      id: 'claude-sonnet-4',
      provider: 'tokenflux',
      name: 'Claude Sonnet 4',
      group: 'Claude'
    },
    {
      id: 'claude-3-7-sonnet',
      provider: 'tokenflux',
      name: 'Claude 3.7 Sonnet',
      group: 'Claude'
    },
    {
      id: 'gemini-2.5-pro',
      provider: 'tokenflux',
      name: 'Gemini 2.5 Pro',
      group: 'Gemini'
    },
    {
      id: 'gemini-2.5-flash',
      provider: 'tokenflux',
      name: 'Gemini 2.5 Flash',
      group: 'Gemini'
    },
    {
      id: 'deepseek-r1',
      provider: 'tokenflux',
      name: 'DeepSeek R1',
      group: 'DeepSeek'
    },
    {
      id: 'deepseek-v3',
      provider: 'tokenflux',
      name: 'DeepSeek V3',
      group: 'DeepSeek'
    },
    {
      id: 'qwen-max',
      provider: 'tokenflux',
      name: 'Qwen Max',
      group: 'Qwen'
    },
    {
      id: 'qwen-plus',
      provider: 'tokenflux',
      name: 'Qwen Plus',
      group: 'Qwen'
    }
  ],
  cephalon: [
    {
      id: 'DeepSeek-R1',
      provider: 'cephalon',
      name: 'DeepSeek-R1满血版',
      group: 'DeepSeek'
    }
  ],
  lanyun: [
    {
      id: '/maas/deepseek-ai/DeepSeek-R1-0528',
      name: 'deepseek-ai/DeepSeek-R1',
      provider: 'lanyun',
      group: 'deepseek-ai'
    },
    {
      id: '/maas/deepseek-ai/DeepSeek-V3-0324',
      name: 'deepseek-ai/DeepSeek-V3',
      provider: 'lanyun',
      group: 'deepseek-ai'
    },
    {
      id: '/maas/qwen/Qwen2.5-72B-Instruct',
      provider: 'lanyun',
      name: 'Qwen2.5-72B-Instruct',
      group: 'Qwen'
    },
    {
      id: '/maas/qwen/Qwen3-235B-A22B',
      name: 'Qwen/Qwen3-235B',
      provider: 'lanyun',
      group: 'Qwen'
    },
    {
      id: '/maas/minimax/MiniMax-M1-80k',
      name: 'MiniMax-M1-80k',
      provider: 'lanyun',
      group: 'MiniMax'
    },
    {
      id: '/maas/google/Gemma3-27B',
      name: 'Gemma3-27B',
      provider: 'lanyun',
      group: 'google'
    }
  ],
  'new-api': [],
  'aws-bedrock': [],
  poe: [
    {
      id: 'gpt-4o',
      name: 'GPT-4o',
      provider: 'poe',
      group: 'poe'
    }
  ]
}

export const TEXT_TO_IMAGES_MODELS = [
  {
    id: 'Kwai-Kolors/Kolors',
    provider: 'silicon',
    name: 'Kolors',
    group: 'Kwai-Kolors'
  }
  // {
  //   id: 'black-forest-labs/FLUX.1-schnell',
  //   provider: 'silicon',
  //   name: 'FLUX.1 Schnell',
  //   group: 'FLUX'
  // },
  // {
  //   id: 'black-forest-labs/FLUX.1-dev',
  //   provider: 'silicon',
  //   name: 'FLUX.1 Dev',
  //   group: 'FLUX'
  // },
  // {
  //   id: 'black-forest-labs/FLUX.1-pro',
  //   provider: 'silicon',
  //   name: 'FLUX.1 Pro',
  //   group: 'FLUX'
  // },
  // {
  //   id: 'Pro/black-forest-labs/FLUX.1-schnell',
  //   provider: 'silicon',
  //   name: 'FLUX.1 Schnell Pro',
  //   group: 'FLUX'
  // },
  // {
  //   id: 'LoRA/black-forest-labs/FLUX.1-dev',
  //   provider: 'silicon',
  //   name: 'FLUX.1 Dev LoRA',
  //   group: 'FLUX'
  // },
  // {
  //   id: 'deepseek-ai/Janus-Pro-7B',
  //   provider: 'silicon',
  //   name: 'Janus-Pro-7B',
  //   group: 'deepseek-ai'
  // },
  // {
  //   id: 'stabilityai/stable-diffusion-3-5-large',
  //   provider: 'silicon',
  //   name: 'Stable Diffusion 3.5 Large',
  //   group: 'Stable Diffusion'
  // },
  // {
  //   id: 'stabilityai/stable-diffusion-3-5-large-turbo',
  //   provider: 'silicon',
  //   name: 'Stable Diffusion 3.5 Large Turbo',
  //   group: 'Stable Diffusion'
  // },
  // {
  //   id: 'stabilityai/stable-diffusion-3-medium',
  //   provider: 'silicon',
  //   name: 'Stable Diffusion 3 Medium',
  //   group: 'Stable Diffusion'
  // },
  // {
  //   id: 'stabilityai/stable-diffusion-2-1',
  //   provider: 'silicon',
  //   name: 'Stable Diffusion 2.1',
  //   group: 'Stable Diffusion'
  // },
  // {
  //   id: 'stabilityai/stable-diffusion-xl-base-1.0',
  //   provider: 'silicon',
  //   name: 'Stable Diffusion XL Base 1.0',
  //   group: 'Stable Diffusion'
  // }
]

export const TEXT_TO_IMAGES_MODELS_SUPPORT_IMAGE_ENHANCEMENT = [
  'stabilityai/stable-diffusion-2-1',
  'stabilityai/stable-diffusion-xl-base-1.0'
]

export const SUPPORTED_DISABLE_GENERATION_MODELS = [
  'gemini-2.0-flash-exp',
  'gpt-4o',
  'gpt-4o-mini',
  'gpt-4.1',
  'gpt-4.1-mini',
  'gpt-4.1-nano',
  'o3'
]

export const GENERATE_IMAGE_MODELS = [
  'gemini-2.0-flash-exp-image-generation',
  'gemini-2.0-flash-preview-image-generation',
  'grok-2-image-1212',
  'grok-2-image',
  'grok-2-image-latest',
  'gpt-image-1',
  ...SUPPORTED_DISABLE_GENERATION_MODELS
]

export const GEMINI_SEARCH_REGEX = new RegExp('gemini-2\\..*', 'i')

export const OPENAI_NO_SUPPORT_DEV_ROLE_MODELS = ['o1-preview', 'o1-mini']

export const PERPLEXITY_SEARCH_MODELS = [
  'sonar-pro',
  'sonar',
  'sonar-reasoning',
  'sonar-reasoning-pro',
  'sonar-deep-research'
]

export function isTextToImageModel(model: Model): boolean {
  const modelId = getLowerBaseModelName(model.id)
  return TEXT_TO_IMAGE_REGEX.test(modelId)
}

export function isEmbeddingModel(model: Model): boolean {
  if (!model || isRerankModel(model)) {
    return false
  }

  const modelId = getLowerBaseModelName(model.id)

  if (isUserSelectedModelType(model, 'embedding') !== undefined) {
    return isUserSelectedModelType(model, 'embedding')!
  }

  if (['anthropic'].includes(model?.provider)) {
    return false
  }

  if (model.provider === 'doubao' || modelId.includes('doubao')) {
    return EMBEDDING_REGEX.test(model.name)
  }

  return EMBEDDING_REGEX.test(modelId) || false
}

export function isRerankModel(model: Model): boolean {
  if (isUserSelectedModelType(model, 'rerank') !== undefined) {
    return isUserSelectedModelType(model, 'rerank')!
  }
  const modelId = getLowerBaseModelName(model.id)
  return model ? RERANKING_REGEX.test(modelId) || false : false
}

export function isVisionModel(model: Model): boolean {
  if (!model || isEmbeddingModel(model) || isRerankModel(model)) {
    return false
  }
  // 新添字段 copilot-vision-request 后可使用 vision
  // if (model.provider === 'copilot') {
  //   return false
  // }
  if (isUserSelectedModelType(model, 'vision') !== undefined) {
    return isUserSelectedModelType(model, 'vision')!
  }

  const modelId = getLowerBaseModelName(model.id)
  if (model.provider === 'doubao' || modelId.includes('doubao')) {
    return VISION_REGEX.test(model.name) || VISION_REGEX.test(modelId) || false
  }

  return VISION_REGEX.test(modelId) || false
}

export function isOpenAIReasoningModel(model: Model): boolean {
  const modelId = getLowerBaseModelName(model.id, '/')
  return modelId.includes('o1') || modelId.includes('o3') || modelId.includes('o4') || modelId.includes('gpt-oss')
}

export function isOpenAILLMModel(model: Model): boolean {
  if (!model) {
    return false
  }
  const modelId = getLowerBaseModelName(model.id)

  if (modelId.includes('gpt-4o-image')) {
    return false
  }
  if (isOpenAIReasoningModel(model)) {
    return true
  }
  if (modelId.includes('gpt')) {
    return true
  }
  return false
}

export function isOpenAIModel(model: Model): boolean {
  if (!model) {
    return false
  }
  const modelId = getLowerBaseModelName(model.id)
  return modelId.includes('gpt') || isOpenAIReasoningModel(model)
}

export function isSupportFlexServiceTierModel(model: Model): boolean {
  if (!model) {
    return false
  }
  const modelId = getLowerBaseModelName(model.id)
  return (modelId.includes('o3') && !modelId.includes('o3-mini')) || modelId.includes('o4-mini')
}

export function isSupportedReasoningEffortOpenAIModel(model: Model): boolean {
  const modelId = getLowerBaseModelName(model.id)
  return (
<<<<<<< HEAD
    (model.id.includes('o1') && !(model.id.includes('o1-preview') || model.id.includes('o1-mini'))) ||
    model.id.includes('o3') ||
    model.id.includes('o4') ||
    model.id === 'gpt-5'
=======
    (modelId.includes('o1') && !(modelId.includes('o1-preview') || modelId.includes('o1-mini'))) ||
    modelId.includes('o3') ||
    modelId.includes('o4')
>>>>>>> 97a63ea5
  )
}

export function isOpenAIChatCompletionOnlyModel(model: Model): boolean {
  if (!model) {
    return false
  }

  const modelId = getLowerBaseModelName(model.id)
  return (
    modelId.includes('gpt-4o-search-preview') ||
    modelId.includes('gpt-4o-mini-search-preview') ||
    modelId.includes('o1-mini') ||
    modelId.includes('o1-preview')
  )
}

export function isOpenAIWebSearchChatCompletionOnlyModel(model: Model): boolean {
  const modelId = getLowerBaseModelName(model.id)
  return modelId.includes('gpt-4o-search-preview') || modelId.includes('gpt-4o-mini-search-preview')
}

export function isOpenAIWebSearchModel(model: Model): boolean {
  const modelId = getLowerBaseModelName(model.id)

  return (
    modelId.includes('gpt-4o-search-preview') ||
    modelId.includes('gpt-4o-mini-search-preview') ||
    (modelId.includes('gpt-4.1') && !modelId.includes('gpt-4.1-nano')) ||
    (modelId.includes('gpt-4o') && !modelId.includes('gpt-4o-image')) ||
    modelId.includes('o3') ||
    modelId.includes('o4')
  )
}

/** 用于判断是否支持控制思考，但不一定以reasoning_effort的方式 */
export function isSupportedThinkingTokenModel(model?: Model): boolean {
  if (!model) {
    return false
  }

  return (
    isSupportedThinkingTokenGeminiModel(model) ||
    isSupportedThinkingTokenQwenModel(model) ||
    isSupportedThinkingTokenClaudeModel(model) ||
    isSupportedThinkingTokenDoubaoModel(model) ||
    isSupportedThinkingTokenHunyuanModel(model) ||
    isSupportedThinkingTokenZhipuModel(model)
  )
}

export function isSupportedReasoningEffortModel(model?: Model): boolean {
  if (!model) {
    return false
  }

  return (
    isSupportedReasoningEffortOpenAIModel(model) ||
    isSupportedReasoningEffortGrokModel(model) ||
    isSupportedReasoningEffortPerplexityModel(model)
  )
}

export function isGrokModel(model?: Model): boolean {
  if (!model) {
    return false
  }
  const modelId = getLowerBaseModelName(model.id)
  return modelId.includes('grok')
}

export function isSupportedReasoningEffortGrokModel(model?: Model): boolean {
  if (!model) {
    return false
  }

  const modelId = getLowerBaseModelName(model.id)
  if (modelId.includes('grok-3-mini')) {
    return true
  }

  return false
}

export function isGrokReasoningModel(model?: Model): boolean {
  if (!model) {
    return false
  }
  const modelId = getLowerBaseModelName(model.id)
  if (isSupportedReasoningEffortGrokModel(model) || modelId.includes('grok-4')) {
    return true
  }

  return false
}

export function isGeminiReasoningModel(model?: Model): boolean {
  if (!model) {
    return false
  }

  const modelId = getLowerBaseModelName(model.id)
  if (modelId.startsWith('gemini') && modelId.includes('thinking')) {
    return true
  }

  if (isSupportedThinkingTokenGeminiModel(model)) {
    return true
  }

  return false
}

export const isSupportedThinkingTokenGeminiModel = (model: Model): boolean => {
  const modelId = getLowerBaseModelName(model.id, '/')
  return modelId.includes('gemini-2.5')
}

/** 是否为Qwen推理模型 */
export function isQwenReasoningModel(model?: Model): boolean {
  if (!model) {
    return false
  }

  const modelId = getLowerBaseModelName(model.id, '/')

  if (modelId.startsWith('qwen3')) {
    if (modelId.includes('thinking')) {
      return true
    } else if (modelId.includes('instruct')) {
      return false
    }
    return true
  }

  if (isSupportedThinkingTokenQwenModel(model)) {
    return true
  }

  if (modelId.includes('qwq') || modelId.includes('qvq')) {
    return true
  }

  return false
}

/** 是否为支持思考控制的Qwen3推理模型 */
export function isSupportedThinkingTokenQwenModel(model?: Model): boolean {
  if (!model) {
    return false
  }

  const modelId = getLowerBaseModelName(model.id, '/')

  if (modelId.includes('coder')) {
    return false
  }

  if (modelId.startsWith('qwen3')) {
    // instruct 是非思考模型 thinking 是思考模型，二者都不能控制思考
    if (modelId.includes('instruct') || modelId.includes('thinking')) {
      return false
    }
    return true
  }

  return [
    'qwen-plus',
    'qwen-plus-latest',
    'qwen-plus-0428',
    'qwen-plus-2025-04-28',
    'qwen-plus-0714',
    'qwen-plus-2025-07-14',
    'qwen-turbo',
    'qwen-turbo-latest',
    'qwen-turbo-0428',
    'qwen-turbo-2025-04-28',
    'qwen-turbo-0715',
    'qwen-turbo-2025-07-15'
  ].includes(modelId)
}

/** 是否为不支持思考控制的Qwen推理模型 */
export function isQwenAlwaysThinkModel(model?: Model): boolean {
  if (!model) {
    return false
  }
  const modelId = getLowerBaseModelName(model.id, '/')
  return modelId.startsWith('qwen3') && modelId.includes('thinking')
}

export function isSupportedThinkingTokenDoubaoModel(model?: Model): boolean {
  if (!model) {
    return false
  }

  const modelId = getLowerBaseModelName(model.id, '/')

  return DOUBAO_THINKING_MODEL_REGEX.test(modelId) || DOUBAO_THINKING_MODEL_REGEX.test(modelId)
}

export function isClaudeReasoningModel(model?: Model): boolean {
  if (!model) {
    return false
  }
  const modelId = getLowerBaseModelName(model.id, '/')
  return (
    modelId.includes('claude-3-7-sonnet') ||
    modelId.includes('claude-3.7-sonnet') ||
    modelId.includes('claude-sonnet-4') ||
    modelId.includes('claude-opus-4')
  )
}

export const isSupportedThinkingTokenClaudeModel = isClaudeReasoningModel

export const isSupportedThinkingTokenHunyuanModel = (model?: Model): boolean => {
  if (!model) {
    return false
  }
  const modelId = getLowerBaseModelName(model.id, '/')
  return modelId.includes('hunyuan-a13b')
}

export const isHunyuanReasoningModel = (model?: Model): boolean => {
  if (!model) {
    return false
  }
  const modelId = getLowerBaseModelName(model.id, '/')

  return isSupportedThinkingTokenHunyuanModel(model) || modelId.includes('hunyuan-t1')
}

export const isPerplexityReasoningModel = (model?: Model): boolean => {
  if (!model) {
    return false
  }

  const modelId = getLowerBaseModelName(model.id, '/')
  return isSupportedReasoningEffortPerplexityModel(model) || modelId.includes('reasoning')
}

export const isSupportedReasoningEffortPerplexityModel = (model: Model): boolean => {
  const modelId = getLowerBaseModelName(model.id, '/')
  return modelId.includes('sonar-deep-research')
}

export const isSupportedThinkingTokenZhipuModel = (model: Model): boolean => {
  const modelId = getLowerBaseModelName(model.id, '/')
  return modelId.includes('glm-4.5')
}

export const isZhipuReasoningModel = (model?: Model): boolean => {
  if (!model) {
    return false
  }
  const modelId = getLowerBaseModelName(model.id, '/')
  return isSupportedThinkingTokenZhipuModel(model) || modelId.includes('glm-z1')
}

export const isStepReasoningModel = (model?: Model): boolean => {
  if (!model) {
    return false
  }
  const modelId = getLowerBaseModelName(model.id, '/')
  return modelId.includes('step-3') || modelId.includes('step-r1-v-mini')
}

export function isReasoningModel(model?: Model): boolean {
  if (!model || isEmbeddingModel(model) || isRerankModel(model) || isTextToImageModel(model)) {
    return false
  }

  if (isUserSelectedModelType(model, 'reasoning') !== undefined) {
    return isUserSelectedModelType(model, 'reasoning')!
  }

  const modelId = getLowerBaseModelName(model.id)

  if (model.provider === 'doubao' || modelId.includes('doubao')) {
    return (
      REASONING_REGEX.test(modelId) ||
      REASONING_REGEX.test(model.name) ||
      isSupportedThinkingTokenDoubaoModel(model) ||
      false
    )
  }

  if (
    isClaudeReasoningModel(model) ||
    isOpenAIReasoningModel(model) ||
    isGeminiReasoningModel(model) ||
    isQwenReasoningModel(model) ||
    isGrokReasoningModel(model) ||
    isHunyuanReasoningModel(model) ||
    isPerplexityReasoningModel(model) ||
    isZhipuReasoningModel(model) ||
    isStepReasoningModel(model) ||
    modelId.includes('magistral') ||
    modelId.includes('minimax-m1') ||
    modelId.includes('pangu-pro-moe')
  ) {
    return true
  }

  return REASONING_REGEX.test(modelId) || false
}

export function isSupportedModel(model: OpenAI.Models.Model): boolean {
  if (!model) {
    return false
  }

  const modelId = getLowerBaseModelName(model.id)

  return !NOT_SUPPORTED_REGEX.test(modelId)
}

export function isNotSupportTemperatureAndTopP(model: Model): boolean {
  if (!model) {
    return true
  }

  if (isOpenAIReasoningModel(model) || isOpenAIChatCompletionOnlyModel(model) || isQwenMTModel(model)) {
    return true
  }

  return false
}

export function isWebSearchModel(model: Model): boolean {
  if (!model || isEmbeddingModel(model) || isRerankModel(model)) {
    return false
  }

  if (isUserSelectedModelType(model, 'web_search') !== undefined) {
    return isUserSelectedModelType(model, 'web_search')!
  }

  const provider = getProviderByModel(model)

  if (!provider) {
    return false
  }

  const isEmbedding = isEmbeddingModel(model)

  if (isEmbedding) {
    return false
  }

  const modelId = getLowerBaseModelName(model.id, '/')

  // 不管哪个供应商都判断了
  if (isAnthropicModel(model)) {
    return CLAUDE_SUPPORTED_WEBSEARCH_REGEX.test(modelId)
  }

  if (provider.type === 'openai-response') {
    if (isOpenAIWebSearchModel(model)) {
      return true
    }

    return false
  }

  if (provider.id === 'perplexity') {
    return PERPLEXITY_SEARCH_MODELS.includes(modelId)
  }

  if (provider.id === 'aihubmix') {
    if (isOpenAIWebSearchModel(model)) {
      return true
    }

    const models = ['gemini-2.0-flash-search', 'gemini-2.0-flash-exp-search', 'gemini-2.0-pro-exp-02-05-search']
    return models.includes(modelId)
  }

  if (provider?.type === 'openai') {
    if (GEMINI_SEARCH_REGEX.test(modelId) || isOpenAIWebSearchModel(model)) {
      return true
    }
  }

  if (provider.id === 'gemini' || provider?.type === 'gemini' || provider.type === 'vertexai') {
    return GEMINI_SEARCH_REGEX.test(modelId)
  }

  if (provider.id === 'hunyuan') {
    return modelId !== 'hunyuan-lite'
  }

  if (provider.id === 'zhipu') {
    return modelId?.startsWith('glm-4-')
  }

  if (provider.id === 'dashscope') {
    const models = ['qwen-turbo', 'qwen-max', 'qwen-plus', 'qwq']
    // matches id like qwen-max-0919, qwen-max-latest
    return models.some((i) => modelId.startsWith(i))
  }

  if (provider.id === 'openrouter') {
    return true
  }

  if (provider.id === 'grok') {
    return true
  }

  return false
}

export function isOpenRouterBuiltInWebSearchModel(model: Model): boolean {
  if (!model) {
    return false
  }

  const provider = getProviderByModel(model)

  if (provider.id !== 'openrouter') {
    return false
  }

  const modelId = getLowerBaseModelName(model.id)

  return isOpenAIWebSearchChatCompletionOnlyModel(model) || modelId.includes('sonar')
}

export function isGenerateImageModel(model: Model): boolean {
  if (!model) {
    return false
  }

  const provider = getProviderByModel(model)

  if (!provider) {
    return false
  }

  const isEmbedding = isEmbeddingModel(model)

  if (isEmbedding) {
    return false
  }

  const modelId = getLowerBaseModelName(model.id, '/')
  if (GENERATE_IMAGE_MODELS.includes(modelId)) {
    return true
  }
  return false
}

export function isSupportedDisableGenerationModel(model: Model): boolean {
  if (!model) {
    return false
  }

  return SUPPORTED_DISABLE_GENERATION_MODELS.includes(getLowerBaseModelName(model.id))
}

export function getOpenAIWebSearchParams(model: Model, isEnableWebSearch?: boolean): Record<string, any> {
  if (!isEnableWebSearch) {
    return {}
  }

  const webSearchTools = getWebSearchTools(model)

  if (model.provider === 'grok') {
    return {
      search_parameters: {
        mode: 'auto',
        return_citations: true,
        sources: [{ type: 'web' }, { type: 'x' }, { type: 'news' }]
      }
    }
  }

  if (model.provider === 'hunyuan') {
    return { enable_enhancement: true, citation: true, search_info: true }
  }

  if (model.provider === 'dashscope') {
    return {
      enable_search: true,
      search_options: {
        forced_search: true
      }
    }
  }

  if (isOpenAIWebSearchChatCompletionOnlyModel(model)) {
    return {
      web_search_options: {}
    }
  }

  if (model.provider === 'openrouter') {
    return {
      plugins: [{ id: 'web', search_prompts: WEB_SEARCH_PROMPT_FOR_OPENROUTER }]
    }
  }

  return {
    tools: webSearchTools
  }

  return {}
}

export function isGemmaModel(model?: Model): boolean {
  if (!model) {
    return false
  }

  const modelId = getLowerBaseModelName(model.id)
  return modelId.includes('gemma-') || model.group === 'Gemma'
}

export function isZhipuModel(model?: Model): boolean {
  if (!model) {
    return false
  }

  return model.provider === 'zhipu'
}

export function isHunyuanSearchModel(model?: Model): boolean {
  if (!model) {
    return false
  }

  const modelId = getLowerBaseModelName(model.id)

  if (model.provider === 'hunyuan') {
    return modelId !== 'hunyuan-lite'
  }

  return false
}

/**
 * 按 Qwen 系列模型分组
 * @param models 模型列表
 * @returns 分组后的模型
 */
export function groupQwenModels(models: Model[]): Record<string, Model[]> {
  return models.reduce(
    (groups, model) => {
      const modelId = getLowerBaseModelName(model.id)
      // 匹配 Qwen 系列模型的前缀
      const prefixMatch = modelId.match(/^(qwen(?:\d+\.\d+|2(?:\.\d+)?|-\d+b|-(?:max|coder|vl)))/i)
      // 匹配 qwen2.5、qwen2、qwen-7b、qwen-max、qwen-coder 等
      const groupKey = prefixMatch ? prefixMatch[1] : model.group || '其他'

      if (!groups[groupKey]) {
        groups[groupKey] = []
      }
      groups[groupKey].push(model)

      return groups
    },
    {} as Record<string, Model[]>
  )
}

export const THINKING_TOKEN_MAP: Record<string, { min: number; max: number }> = {
  // Gemini models
  'gemini-2\\.5-flash-lite.*$': { min: 512, max: 24576 },
  'gemini-.*-flash.*$': { min: 0, max: 24576 },
  'gemini-.*-pro.*$': { min: 128, max: 32768 },

  // Qwen models
  'qwen3-235b-a22b-thinking-2507$': { min: 0, max: 81_920 },
  'qwen3-30b-a3b-thinking-2507$': { min: 0, max: 81_920 },
  'qwen-plus-2025-07-28$': { min: 0, max: 81_920 },
  'qwen-plus-latest$': { min: 0, max: 81_920 },
  'qwen3-1\\.7b$': { min: 0, max: 30_720 },
  'qwen3-0\\.6b$': { min: 0, max: 30_720 },
  'qwen-plus.*$': { min: 0, max: 38_912 },
  'qwen-turbo.*$': { min: 0, max: 38_912 },
  'qwen3-.*$': { min: 1024, max: 38_912 },

  // Claude models
  'claude-3[.-]7.*sonnet.*$': { min: 1024, max: 64000 },
  'claude-(:?sonnet|opus)-4.*$': { min: 1024, max: 32000 }
}

export const findTokenLimit = (modelId: string): { min: number; max: number } | undefined => {
  for (const [pattern, limits] of Object.entries(THINKING_TOKEN_MAP)) {
    if (new RegExp(pattern, 'i').test(modelId)) {
      return limits
    }
  }
  return undefined
}

// Doubao 支持思考模式的模型正则
export const DOUBAO_THINKING_MODEL_REGEX =
  /doubao-(?:1[.-]5-thinking-vision-pro|1[.-]5-thinking-pro-m|seed-1[.-]6(?:-flash)?(?!-(?:thinking)(?:-|$)))(?:-[\w-]+)*/i

// 支持 auto 的 Doubao 模型 doubao-seed-1.6-xxx doubao-seed-1-6-xxx  doubao-1-5-thinking-pro-m-xxx
export const DOUBAO_THINKING_AUTO_MODEL_REGEX =
  /doubao-(1-5-thinking-pro-m|seed-1[.-]6)(?!-(?:flash|thinking)(?:-|$))(?:-[\w-]+)*/i

export function isDoubaoThinkingAutoModel(model: Model): boolean {
  const modelId = getLowerBaseModelName(model.id)
  return DOUBAO_THINKING_AUTO_MODEL_REGEX.test(modelId) || DOUBAO_THINKING_AUTO_MODEL_REGEX.test(model.name)
}

export const GEMINI_FLASH_MODEL_REGEX = new RegExp('gemini-.*-flash.*$')

// 模型集合功能测试
export const isVisionModels = (models: Model[]) => {
  return models.every((model) => isVisionModel(model))
}

export const isGenerateImageModels = (models: Model[]) => {
  return models.every((model) => isGenerateImageModel(model))
}

export const isAnthropicModel = (model?: Model): boolean => {
  if (!model) {
    return false
  }

  const modelId = getLowerBaseModelName(model.id)
  return modelId.startsWith('claude')
}

export const isQwenMTModel = (model: Model): boolean => {
  const modelId = getLowerBaseModelName(model.id)
  return modelId.includes('qwen-mt')
}

export const isNotSupportedTextDelta = (model: Model): boolean => {
  if (isQwenMTModel(model)) {
    return true
  }

  return false
}

export const isNotSupportSystemMessageModel = (model: Model): boolean => {
  if (isQwenMTModel(model) || isGemmaModel(model)) {
    return true
  }

  return false
}<|MERGE_RESOLUTION|>--- conflicted
+++ resolved
@@ -2494,16 +2494,10 @@
 export function isSupportedReasoningEffortOpenAIModel(model: Model): boolean {
   const modelId = getLowerBaseModelName(model.id)
   return (
-<<<<<<< HEAD
     (model.id.includes('o1') && !(model.id.includes('o1-preview') || model.id.includes('o1-mini'))) ||
     model.id.includes('o3') ||
     model.id.includes('o4') ||
     model.id === 'gpt-5'
-=======
-    (modelId.includes('o1') && !(modelId.includes('o1-preview') || modelId.includes('o1-mini'))) ||
-    modelId.includes('o3') ||
-    modelId.includes('o4')
->>>>>>> 97a63ea5
   )
 }
 

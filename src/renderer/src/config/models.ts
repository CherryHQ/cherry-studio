--- conflicted
+++ resolved
@@ -128,8 +128,6 @@
 import XirangModelLogoDark from '@renderer/assets/images/models/xirang_dark.png'
 import YiModelLogo from '@renderer/assets/images/models/yi.png'
 import YiModelLogoDark from '@renderer/assets/images/models/yi_dark.png'
-import XirangModelLogo from '@renderer/assets/images/models/xirang.png'
-import XirangModelLogoDark from '@renderer/assets/images/models/xirang_dark.png'
 import { getProviderByModel } from '@renderer/services/AssistantService'
 import { Assistant, Model } from '@renderer/types'
 import OpenAI from 'openai'
@@ -1731,8 +1729,21 @@
       group: 'Jina'
     }
   ],
-<<<<<<< HEAD
-  xirang: [],
+  //加前缀是为了展示图标
+  xirang: [
+    {
+      id: 'xirang-4bd107bff85941239e27b1509eccfe98',
+      provider: 'xirang',
+      name: 'DeepSeek-R1',
+      group: 'xirang'
+    },
+    {
+      id: 'xirang-9dc913a037774fc0b248376905c85da5',
+      provider: 'xirang',
+      name: 'DeepSeek-V3',
+      group: 'xirang'
+    }
+  ],
   'tencent-cloud-ti': [
     {
       id: 'deepseek-r1',
@@ -1745,20 +1756,6 @@
       provider: 'tencent-cloud-ti',
       name: 'DeepSeek V3',
       group: 'DeepSeek'
-=======
-  xirang: [
-    {
-      id: 'xirang-1',
-      name: 'DeepSeek-R1',
-      provider: 'xirang',
-      group: 'xirang'
-    },
-    {
-      id: 'xirang-2',
-      name: 'DeepSeek-V3',
-      provider: 'xirang',
-      group: 'xirang'
->>>>>>> ad2a2c9a
     }
   ]
 }

import Ai360ModelLogo from '@renderer/assets/images/models/360.png'
import Ai360ModelLogoDark from '@renderer/assets/images/models/360_dark.png'
import AdeptModelLogo from '@renderer/assets/images/models/adept.png'
import AdeptModelLogoDark from '@renderer/assets/images/models/adept_dark.png'
import Ai21ModelLogo from '@renderer/assets/images/models/ai21.png'
import Ai21ModelLogoDark from '@renderer/assets/images/models/ai21_dark.png'
import AimassModelLogo from '@renderer/assets/images/models/aimass.png'
import AimassModelLogoDark from '@renderer/assets/images/models/aimass_dark.png'
import AisingaporeModelLogo from '@renderer/assets/images/models/aisingapore.png'
import AisingaporeModelLogoDark from '@renderer/assets/images/models/aisingapore_dark.png'
import BaichuanModelLogo from '@renderer/assets/images/models/baichuan.png'
import BaichuanModelLogoDark from '@renderer/assets/images/models/baichuan_dark.png'
import BgeModelLogo from '@renderer/assets/images/models/bge.webp'
import BigcodeModelLogo from '@renderer/assets/images/models/bigcode.webp'
import BigcodeModelLogoDark from '@renderer/assets/images/models/bigcode_dark.webp'
import ChatGLMModelLogo from '@renderer/assets/images/models/chatglm.png'
import ChatGLMModelLogoDark from '@renderer/assets/images/models/chatglm_dark.png'
import ChatGptModelLogo from '@renderer/assets/images/models/chatgpt.jpeg'
import ClaudeModelLogo from '@renderer/assets/images/models/claude.png'
import ClaudeModelLogoDark from '@renderer/assets/images/models/claude_dark.png'
import CodegeexModelLogo from '@renderer/assets/images/models/codegeex.png'
import CodegeexModelLogoDark from '@renderer/assets/images/models/codegeex_dark.png'
import CodestralModelLogo from '@renderer/assets/images/models/codestral.png'
import CohereModelLogo from '@renderer/assets/images/models/cohere.png'
import CohereModelLogoDark from '@renderer/assets/images/models/cohere_dark.png'
import CopilotModelLogo from '@renderer/assets/images/models/copilot.png'
import CopilotModelLogoDark from '@renderer/assets/images/models/copilot_dark.png'
import DalleModelLogo from '@renderer/assets/images/models/dalle.png'
import DalleModelLogoDark from '@renderer/assets/images/models/dalle_dark.png'
import DbrxModelLogo from '@renderer/assets/images/models/dbrx.png'
import DeepSeekModelLogo from '@renderer/assets/images/models/deepseek.png'
import DeepSeekModelLogoDark from '@renderer/assets/images/models/deepseek_dark.png'
import DianxinModelLogo from '@renderer/assets/images/models/dianxin.png'
import DianxinModelLogoDark from '@renderer/assets/images/models/dianxin_dark.png'
import DoubaoModelLogo from '@renderer/assets/images/models/doubao.png'
import DoubaoModelLogoDark from '@renderer/assets/images/models/doubao_dark.png'
import {
  default as EmbeddingModelLogo,
  default as EmbeddingModelLogoDark
} from '@renderer/assets/images/models/embedding.png'
import FlashaudioModelLogo from '@renderer/assets/images/models/flashaudio.png'
import FlashaudioModelLogoDark from '@renderer/assets/images/models/flashaudio_dark.png'
import FluxModelLogo from '@renderer/assets/images/models/flux.png'
import FluxModelLogoDark from '@renderer/assets/images/models/flux_dark.png'
import GeminiModelLogo from '@renderer/assets/images/models/gemini.png'
import GeminiModelLogoDark from '@renderer/assets/images/models/gemini_dark.png'
import GemmaModelLogo from '@renderer/assets/images/models/gemma.png'
import GemmaModelLogoDark from '@renderer/assets/images/models/gemma_dark.png'
import { default as GoogleModelLogo, default as GoogleModelLogoDark } from '@renderer/assets/images/models/google.png'
import ChatGPT35ModelLogo from '@renderer/assets/images/models/gpt_3.5.png'
import ChatGPT4ModelLogo from '@renderer/assets/images/models/gpt_4.png'
import {
  default as ChatGPT4ModelLogoDark,
  default as ChatGPT35ModelLogoDark,
  default as ChatGptModelLogoDark,
  default as ChatGPTo1ModelLogoDark
} from '@renderer/assets/images/models/gpt_dark.png'
import ChatGPTImageModelLogo from '@renderer/assets/images/models/gpt_image_1.png'
import ChatGPTo1ModelLogo from '@renderer/assets/images/models/gpt_o1.png'
import GPT5ModelLogo from '@renderer/assets/images/models/gpt-5.png'
import GPT5ChatModelLogo from '@renderer/assets/images/models/gpt-5-chat.png'
import GPT5MiniModelLogo from '@renderer/assets/images/models/gpt-5-mini.png'
import GPT5NanoModelLogo from '@renderer/assets/images/models/gpt-5-nano.png'
import GrokModelLogo from '@renderer/assets/images/models/grok.png'
import GrokModelLogoDark from '@renderer/assets/images/models/grok_dark.png'
import GrypheModelLogo from '@renderer/assets/images/models/gryphe.png'
import GrypheModelLogoDark from '@renderer/assets/images/models/gryphe_dark.png'
import HailuoModelLogo from '@renderer/assets/images/models/hailuo.png'
import HailuoModelLogoDark from '@renderer/assets/images/models/hailuo_dark.png'
import HuggingfaceModelLogo from '@renderer/assets/images/models/huggingface.png'
import HuggingfaceModelLogoDark from '@renderer/assets/images/models/huggingface_dark.png'
import HunyuanModelLogo from '@renderer/assets/images/models/hunyuan.png'
import HunyuanModelLogoDark from '@renderer/assets/images/models/hunyuan_dark.png'
import IbmModelLogo from '@renderer/assets/images/models/ibm.png'
import IbmModelLogoDark from '@renderer/assets/images/models/ibm_dark.png'
import InternlmModelLogo from '@renderer/assets/images/models/internlm.png'
import InternlmModelLogoDark from '@renderer/assets/images/models/internlm_dark.png'
import InternvlModelLogo from '@renderer/assets/images/models/internvl.png'
import JinaModelLogo from '@renderer/assets/images/models/jina.png'
import JinaModelLogoDark from '@renderer/assets/images/models/jina_dark.png'
import KeLingModelLogo from '@renderer/assets/images/models/keling.png'
import KeLingModelLogoDark from '@renderer/assets/images/models/keling_dark.png'
import LlamaModelLogo from '@renderer/assets/images/models/llama.png'
import LlamaModelLogoDark from '@renderer/assets/images/models/llama_dark.png'
import LLavaModelLogo from '@renderer/assets/images/models/llava.png'
import LLavaModelLogoDark from '@renderer/assets/images/models/llava_dark.png'
import LumaModelLogo from '@renderer/assets/images/models/luma.png'
import LumaModelLogoDark from '@renderer/assets/images/models/luma_dark.png'
import MagicModelLogo from '@renderer/assets/images/models/magic.png'
import MagicModelLogoDark from '@renderer/assets/images/models/magic_dark.png'
import MediatekModelLogo from '@renderer/assets/images/models/mediatek.png'
import MediatekModelLogoDark from '@renderer/assets/images/models/mediatek_dark.png'
import MicrosoftModelLogo from '@renderer/assets/images/models/microsoft.png'
import MicrosoftModelLogoDark from '@renderer/assets/images/models/microsoft_dark.png'
import MidjourneyModelLogo from '@renderer/assets/images/models/midjourney.png'
import MidjourneyModelLogoDark from '@renderer/assets/images/models/midjourney_dark.png'
import {
  default as MinicpmModelLogo,
  default as MinicpmModelLogoDark
} from '@renderer/assets/images/models/minicpm.webp'
import MinimaxModelLogo from '@renderer/assets/images/models/minimax.png'
import MinimaxModelLogoDark from '@renderer/assets/images/models/minimax_dark.png'
import MistralModelLogo from '@renderer/assets/images/models/mixtral.png'
import MistralModelLogoDark from '@renderer/assets/images/models/mixtral_dark.png'
import MoonshotModelLogo from '@renderer/assets/images/models/moonshot.png'
import MoonshotModelLogoDark from '@renderer/assets/images/models/moonshot_dark.png'
import {
  default as NousResearchModelLogo,
  default as NousResearchModelLogoDark
} from '@renderer/assets/images/models/nousresearch.png'
import NvidiaModelLogo from '@renderer/assets/images/models/nvidia.png'
import NvidiaModelLogoDark from '@renderer/assets/images/models/nvidia_dark.png'
import PalmModelLogo from '@renderer/assets/images/models/palm.png'
import PalmModelLogoDark from '@renderer/assets/images/models/palm_dark.png'
import PanguModelLogo from '@renderer/assets/images/models/pangu.svg'
import {
  default as PerplexityModelLogo,
  default as PerplexityModelLogoDark
} from '@renderer/assets/images/models/perplexity.png'
import PixtralModelLogo from '@renderer/assets/images/models/pixtral.png'
import PixtralModelLogoDark from '@renderer/assets/images/models/pixtral_dark.png'
import QwenModelLogo from '@renderer/assets/images/models/qwen.png'
import QwenModelLogoDark from '@renderer/assets/images/models/qwen_dark.png'
import RakutenaiModelLogo from '@renderer/assets/images/models/rakutenai.png'
import RakutenaiModelLogoDark from '@renderer/assets/images/models/rakutenai_dark.png'
import SparkDeskModelLogo from '@renderer/assets/images/models/sparkdesk.png'
import SparkDeskModelLogoDark from '@renderer/assets/images/models/sparkdesk_dark.png'
import StabilityModelLogo from '@renderer/assets/images/models/stability.png'
import StabilityModelLogoDark from '@renderer/assets/images/models/stability_dark.png'
import StepModelLogo from '@renderer/assets/images/models/step.png'
import StepModelLogoDark from '@renderer/assets/images/models/step_dark.png'
import SunoModelLogo from '@renderer/assets/images/models/suno.png'
import SunoModelLogoDark from '@renderer/assets/images/models/suno_dark.png'
import TeleModelLogo from '@renderer/assets/images/models/tele.png'
import TeleModelLogoDark from '@renderer/assets/images/models/tele_dark.png'
import TokenFluxModelLogo from '@renderer/assets/images/models/tokenflux.png'
import TokenFluxModelLogoDark from '@renderer/assets/images/models/tokenflux_dark.png'
import UpstageModelLogo from '@renderer/assets/images/models/upstage.png'
import UpstageModelLogoDark from '@renderer/assets/images/models/upstage_dark.png'
import ViduModelLogo from '@renderer/assets/images/models/vidu.png'
import ViduModelLogoDark from '@renderer/assets/images/models/vidu_dark.png'
import VoyageModelLogo from '@renderer/assets/images/models/voyageai.png'
import WenxinModelLogo from '@renderer/assets/images/models/wenxin.png'
import WenxinModelLogoDark from '@renderer/assets/images/models/wenxin_dark.png'
import XirangModelLogo from '@renderer/assets/images/models/xirang.png'
import XirangModelLogoDark from '@renderer/assets/images/models/xirang_dark.png'
import YiModelLogo from '@renderer/assets/images/models/yi.png'
import YiModelLogoDark from '@renderer/assets/images/models/yi_dark.png'
import YoudaoLogo from '@renderer/assets/images/providers/netease-youdao.svg'
import NomicLogo from '@renderer/assets/images/providers/nomic.png'
import { getProviderByModel } from '@renderer/services/AssistantService'
import {
  Model,
  ReasoningEffortConfig,
  SystemProviderId,
  ThinkingModelType,
  ThinkingOptionConfig
} from '@renderer/types'
import { getLowerBaseModelName, isUserSelectedModelType } from '@renderer/utils'
import OpenAI from 'openai'

import { WEB_SEARCH_PROMPT_FOR_OPENROUTER } from './prompts'
import { getWebSearchTools } from './tools'

// Vision models
const visionAllowedModels = [
  'llava',
  'moondream',
  'minicpm',
  'gemini-1\\.5',
  'gemini-2\\.0',
  'gemini-2\\.5',
  'gemini-exp',
  'claude-3',
  'claude-sonnet-4',
  'claude-opus-4',
  'vision',
  'glm-4(?:\\.\\d+)?v(?:-[\\w-]+)?',
  'qwen-vl',
  'qwen2-vl',
  'qwen2.5-vl',
  'qwen2.5-omni',
  'qvq',
  'internvl2',
  'grok-vision-beta',
  'grok-4(?:-[\\w-]+)?',
  'pixtral',
  'gpt-4(?:-[\\w-]+)',
  'gpt-4.1(?:-[\\w-]+)?',
  'gpt-4o(?:-[\\w-]+)?',
  'gpt-4.5(?:-[\\w-]+)',
  'gpt-5(?:-[\\w-]+)?',
  'chatgpt-4o(?:-[\\w-]+)?',
  'o1(?:-[\\w-]+)?',
  'o3(?:-[\\w-]+)?',
  'o4(?:-[\\w-]+)?',
  'deepseek-vl(?:[\\w-]+)?',
  'kimi-latest',
  'gemma-3(?:-[\\w-]+)',
  'doubao-seed-1[.-]6(?:-[\\w-]+)?',
  'kimi-thinking-preview',
  `gemma3(?:[-:\\w]+)?`,
  'kimi-vl-a3b-thinking(?:-[\\w-]+)?',
  'llama-guard-4(?:-[\\w-]+)?',
  'llama-4(?:-[\\w-]+)?',
  'step-1o(?:.*vision)?',
  'step-1v(?:-[\\w-]+)?'
]

const visionExcludedModels = [
  'gpt-4-\\d+-preview',
  'gpt-4-turbo-preview',
  'gpt-4-32k',
  'gpt-4-\\d+',
  'o1-mini',
  'o3-mini',
  'o1-preview',
  'AIDC-AI/Marco-o1'
]
export const VISION_REGEX = new RegExp(
  `\\b(?!(?:${visionExcludedModels.join('|')})\\b)(${visionAllowedModels.join('|')})\\b`,
  'i'
)

// For middleware to identify models that must use the dedicated Image API
export const DEDICATED_IMAGE_MODELS = ['grok-2-image', 'dall-e-3', 'dall-e-2', 'gpt-image-1']
export const isDedicatedImageGenerationModel = (model: Model): boolean => {
  const modelId = getLowerBaseModelName(model.id)
  return DEDICATED_IMAGE_MODELS.filter((m) => modelId.includes(m)).length > 0
}

// Text to image models
export const TEXT_TO_IMAGE_REGEX = /flux|diffusion|stabilityai|sd-|dall|cogview|janus|midjourney|mj-|image|gpt-image/i

// Reasoning models
export const REASONING_REGEX =
  /^(o\d+(?:-[\w-]+)?|.*\b(?:reasoning|reasoner|thinking)\b.*|.*-[rR]\d+.*|.*\bqwq(?:-[\w-]+)?\b.*|.*\bhunyuan-t1(?:-[\w-]+)?\b.*|.*\bglm-zero-preview\b.*|.*\bgrok-(?:3-mini|4)(?:-[\w-]+)?\b.*)$/i

// Embedding models
export const EMBEDDING_REGEX =
  /(?:^text-|embed|bge-|e5-|LLM2Vec|retrieval|uae-|gte-|jina-clip|jina-embeddings|voyage-)/i

// Rerank models
export const RERANKING_REGEX = /(?:rerank|re-rank|re-ranker|re-ranking|retrieval|retriever)/i

export const NOT_SUPPORTED_REGEX = /(?:^tts|whisper|speech)/i

// Tool calling models
export const FUNCTION_CALLING_MODELS = [
  'gpt-4o',
  'gpt-4o-mini',
  'gpt-4',
  'gpt-4.5',
  'gpt-oss(?:-[\\w-]+)',
  'gpt-5(?:-[0-9-]+)?',
  'o(1|3|4)(?:-[\\w-]+)?',
  'claude',
  'qwen',
  'qwen3',
  'hunyuan',
  'deepseek',
  'glm-4(?:-[\\w-]+)?',
  'glm-4.5(?:-[\\w-]+)?',
  'learnlm(?:-[\\w-]+)?',
  'gemini(?:-[\\w-]+)?', // 提前排除了gemini的嵌入模型
  'grok-3(?:-[\\w-]+)?',
  'doubao-seed-1[.-]6(?:-[\\w-]+)?',
  'kimi-k2(?:-[\\w-]+)?'
]

const FUNCTION_CALLING_EXCLUDED_MODELS = [
  'aqa(?:-[\\w-]+)?',
  'imagen(?:-[\\w-]+)?',
  'o1-mini',
  'o1-preview',
  'AIDC-AI/Marco-o1',
  'gemini-1(?:\\.[\\w-]+)?',
  'qwen-mt(?:-[\\w-]+)?',
  'gpt-5-chat(?:-[\\w-]+)?'
]

export const FUNCTION_CALLING_REGEX = new RegExp(
  `\\b(?!(?:${FUNCTION_CALLING_EXCLUDED_MODELS.join('|')})\\b)(?:${FUNCTION_CALLING_MODELS.join('|')})\\b`,
  'i'
)

export const CLAUDE_SUPPORTED_WEBSEARCH_REGEX = new RegExp(
  `\\b(?:claude-3(-|\\.)(7|5)-sonnet(?:-[\\w-]+)|claude-3(-|\\.)5-haiku(?:-[\\w-]+)|claude-sonnet-4(?:-[\\w-]+)?|claude-opus-4(?:-[\\w-]+)?)\\b`,
  'i'
)

// 模型类型到支持的reasoning_effort的映射表
export const MODEL_SUPPORTED_REASONING_EFFORT: ReasoningEffortConfig = {
  default: ['low', 'medium', 'high'] as const,
  o: ['low', 'medium', 'high'] as const,
  gpt5: ['minimal', 'low', 'medium', 'high'] as const,
  grok: ['low', 'high'] as const,
  gemini: ['low', 'medium', 'high', 'auto'] as const,
  gemini_pro: ['low', 'medium', 'high', 'auto'] as const,
  qwen: ['low', 'medium', 'high'] as const,
  qwen_thinking: ['low', 'medium', 'high'] as const,
  doubao: ['auto', 'high'] as const,
  doubao_no_auto: ['high'] as const,
  hunyuan: ['auto'] as const,
  zhipu: ['auto'] as const,
  perplexity: ['low', 'medium', 'high'] as const
} as const

// 模型类型到支持选项的映射表
export const MODEL_SUPPORTED_OPTIONS: ThinkingOptionConfig = {
  default: ['off', ...MODEL_SUPPORTED_REASONING_EFFORT.default] as const,
  o: MODEL_SUPPORTED_REASONING_EFFORT.o,
  gpt5: [...MODEL_SUPPORTED_REASONING_EFFORT.gpt5] as const,
  grok: MODEL_SUPPORTED_REASONING_EFFORT.grok,
  gemini: ['off', ...MODEL_SUPPORTED_REASONING_EFFORT.gemini] as const,
  gemini_pro: MODEL_SUPPORTED_REASONING_EFFORT.gemini_pro,
  qwen: ['off', ...MODEL_SUPPORTED_REASONING_EFFORT.qwen] as const,
  qwen_thinking: MODEL_SUPPORTED_REASONING_EFFORT.qwen_thinking,
  doubao: ['off', ...MODEL_SUPPORTED_REASONING_EFFORT.doubao] as const,
  doubao_no_auto: ['off', ...MODEL_SUPPORTED_REASONING_EFFORT.doubao_no_auto] as const,
  hunyuan: ['off', ...MODEL_SUPPORTED_REASONING_EFFORT.hunyuan] as const,
  zhipu: ['off', ...MODEL_SUPPORTED_REASONING_EFFORT.zhipu] as const,
  perplexity: MODEL_SUPPORTED_REASONING_EFFORT.perplexity
} as const

export const getThinkModelType = (model: Model): ThinkingModelType => {
  let thinkingModelType: ThinkingModelType = 'default'
  if (isGPT5SeriesModel(model)) {
    thinkingModelType = 'gpt5'
  } else if (isSupportedReasoningEffortOpenAIModel(model)) {
    thinkingModelType = 'o'
  } else if (isSupportedThinkingTokenGeminiModel(model)) {
    if (GEMINI_FLASH_MODEL_REGEX.test(model.id)) {
      thinkingModelType = 'gemini'
    } else {
      thinkingModelType = 'gemini_pro'
    }
  } else if (isSupportedReasoningEffortGrokModel(model)) thinkingModelType = 'grok'
  else if (isSupportedThinkingTokenQwenModel(model)) {
    if (isQwenAlwaysThinkModel(model)) {
      thinkingModelType = 'qwen_thinking'
    }
    thinkingModelType = 'qwen'
  } else if (isSupportedThinkingTokenDoubaoModel(model)) {
    if (isDoubaoThinkingAutoModel(model)) {
      thinkingModelType = 'doubao'
    } else {
      thinkingModelType = 'doubao_no_auto'
    }
  } else if (isSupportedThinkingTokenHunyuanModel(model)) thinkingModelType = 'hunyuan'
  else if (isSupportedReasoningEffortPerplexityModel(model)) thinkingModelType = 'perplexity'
  else if (isSupportedThinkingTokenZhipuModel(model)) thinkingModelType = 'zhipu'
  return thinkingModelType
}

export function isFunctionCallingModel(model?: Model): boolean {
  if (!model || isEmbeddingModel(model) || isRerankModel(model)) {
    return false
  }

  const modelId = getLowerBaseModelName(model.id)

  if (isUserSelectedModelType(model, 'function_calling') !== undefined) {
    return isUserSelectedModelType(model, 'function_calling')!
  }

  if (model.provider === 'qiniu') {
    return ['deepseek-v3-tool', 'deepseek-v3-0324', 'qwq-32b', 'qwen2.5-72b-instruct'].includes(modelId)
  }

  if (model.provider === 'doubao' || modelId.includes('doubao')) {
    return FUNCTION_CALLING_REGEX.test(modelId) || FUNCTION_CALLING_REGEX.test(model.name)
  }

  if (['deepseek', 'anthropic'].includes(model.provider)) {
    return true
  }

  if (['kimi', 'moonshot'].includes(model.provider)) {
    return true
  }

  return FUNCTION_CALLING_REGEX.test(modelId)
}

export function getModelLogo(modelId: string) {
  const isLight = true

  if (!modelId) {
    return undefined
  }

  const logoMap = {
    pixtral: isLight ? PixtralModelLogo : PixtralModelLogoDark,
    jina: isLight ? JinaModelLogo : JinaModelLogoDark,
    abab: isLight ? MinimaxModelLogo : MinimaxModelLogoDark,
    minimax: isLight ? MinimaxModelLogo : MinimaxModelLogoDark,
    o1: isLight ? ChatGPTo1ModelLogo : ChatGPTo1ModelLogoDark,
    o3: isLight ? ChatGPTo1ModelLogo : ChatGPTo1ModelLogoDark,
    o4: isLight ? ChatGPTo1ModelLogo : ChatGPTo1ModelLogoDark,
    'gpt-image': ChatGPTImageModelLogo,
    'gpt-3': isLight ? ChatGPT35ModelLogo : ChatGPT35ModelLogoDark,
    'gpt-4': isLight ? ChatGPT4ModelLogo : ChatGPT4ModelLogoDark,
    'gpt-5-mini': GPT5MiniModelLogo,
    'gpt-5-nano': GPT5NanoModelLogo,
    'gpt-5-chat': GPT5ChatModelLogo,
    'gpt-5': GPT5ModelLogo,
    gpts: isLight ? ChatGPT4ModelLogo : ChatGPT4ModelLogoDark,
    'gpt-oss(?:-[\\w-]+)': isLight ? ChatGptModelLogo : ChatGptModelLogoDark,
    'text-moderation': isLight ? ChatGptModelLogo : ChatGptModelLogoDark,
    'babbage-': isLight ? ChatGptModelLogo : ChatGptModelLogoDark,
    'sora-': isLight ? ChatGptModelLogo : ChatGptModelLogoDark,
    '(^|/)omni-': isLight ? ChatGptModelLogo : ChatGptModelLogoDark,
    'Embedding-V1': isLight ? WenxinModelLogo : WenxinModelLogoDark,
    'text-embedding-v': isLight ? QwenModelLogo : QwenModelLogoDark,
    'text-embedding': isLight ? ChatGptModelLogo : ChatGptModelLogoDark,
    'davinci-': isLight ? ChatGptModelLogo : ChatGptModelLogoDark,
    glm: isLight ? ChatGLMModelLogo : ChatGLMModelLogoDark,
    deepseek: isLight ? DeepSeekModelLogo : DeepSeekModelLogoDark,
    '(qwen|qwq|qwq-|qvq-)': isLight ? QwenModelLogo : QwenModelLogoDark,
    gemma: isLight ? GemmaModelLogo : GemmaModelLogoDark,
    'yi-': isLight ? YiModelLogo : YiModelLogoDark,
    llama: isLight ? LlamaModelLogo : LlamaModelLogoDark,
    mixtral: isLight ? MistralModelLogo : MistralModelLogo,
    mistral: isLight ? MistralModelLogo : MistralModelLogoDark,
    codestral: CodestralModelLogo,
    ministral: isLight ? MistralModelLogo : MistralModelLogoDark,
    magistral: isLight ? MistralModelLogo : MistralModelLogoDark,
    moonshot: isLight ? MoonshotModelLogo : MoonshotModelLogoDark,
    kimi: isLight ? MoonshotModelLogo : MoonshotModelLogoDark,
    phi: isLight ? MicrosoftModelLogo : MicrosoftModelLogoDark,
    baichuan: isLight ? BaichuanModelLogo : BaichuanModelLogoDark,
    claude: isLight ? ClaudeModelLogo : ClaudeModelLogoDark,
    gemini: isLight ? GeminiModelLogo : GeminiModelLogoDark,
    bison: isLight ? PalmModelLogo : PalmModelLogoDark,
    palm: isLight ? PalmModelLogo : PalmModelLogoDark,
    step: isLight ? StepModelLogo : StepModelLogoDark,
    hailuo: isLight ? HailuoModelLogo : HailuoModelLogoDark,
    doubao: isLight ? DoubaoModelLogo : DoubaoModelLogoDark,
    'ep-202': isLight ? DoubaoModelLogo : DoubaoModelLogoDark,
    cohere: isLight ? CohereModelLogo : CohereModelLogoDark,
    command: isLight ? CohereModelLogo : CohereModelLogoDark,
    minicpm: isLight ? MinicpmModelLogo : MinicpmModelLogoDark,
    '360': isLight ? Ai360ModelLogo : Ai360ModelLogoDark,
    aimass: isLight ? AimassModelLogo : AimassModelLogoDark,
    codegeex: isLight ? CodegeexModelLogo : CodegeexModelLogoDark,
    copilot: isLight ? CopilotModelLogo : CopilotModelLogoDark,
    creative: isLight ? CopilotModelLogo : CopilotModelLogoDark,
    balanced: isLight ? CopilotModelLogo : CopilotModelLogoDark,
    precise: isLight ? CopilotModelLogo : CopilotModelLogoDark,
    dalle: isLight ? DalleModelLogo : DalleModelLogoDark,
    'dall-e': isLight ? DalleModelLogo : DalleModelLogoDark,
    dbrx: isLight ? DbrxModelLogo : DbrxModelLogo,
    flashaudio: isLight ? FlashaudioModelLogo : FlashaudioModelLogoDark,
    flux: isLight ? FluxModelLogo : FluxModelLogoDark,
    grok: isLight ? GrokModelLogo : GrokModelLogoDark,
    hunyuan: isLight ? HunyuanModelLogo : HunyuanModelLogoDark,
    internlm: isLight ? InternlmModelLogo : InternlmModelLogoDark,
    internvl: InternvlModelLogo,
    llava: isLight ? LLavaModelLogo : LLavaModelLogoDark,
    magic: isLight ? MagicModelLogo : MagicModelLogoDark,
    midjourney: isLight ? MidjourneyModelLogo : MidjourneyModelLogoDark,
    'mj-': isLight ? MidjourneyModelLogo : MidjourneyModelLogoDark,
    'tao-': isLight ? WenxinModelLogo : WenxinModelLogoDark,
    'ernie-': isLight ? WenxinModelLogo : WenxinModelLogoDark,
    voice: isLight ? FlashaudioModelLogo : FlashaudioModelLogoDark,
    'tts-1': isLight ? ChatGptModelLogo : ChatGptModelLogoDark,
    'whisper-': isLight ? ChatGptModelLogo : ChatGptModelLogoDark,
    'stable-': isLight ? StabilityModelLogo : StabilityModelLogoDark,
    sd2: isLight ? StabilityModelLogo : StabilityModelLogoDark,
    sd3: isLight ? StabilityModelLogo : StabilityModelLogoDark,
    sdxl: isLight ? StabilityModelLogo : StabilityModelLogoDark,
    sparkdesk: isLight ? SparkDeskModelLogo : SparkDeskModelLogoDark,
    generalv: isLight ? SparkDeskModelLogo : SparkDeskModelLogoDark,
    wizardlm: isLight ? MicrosoftModelLogo : MicrosoftModelLogoDark,
    microsoft: isLight ? MicrosoftModelLogo : MicrosoftModelLogoDark,
    hermes: isLight ? NousResearchModelLogo : NousResearchModelLogoDark,
    gryphe: isLight ? GrypheModelLogo : GrypheModelLogoDark,
    suno: isLight ? SunoModelLogo : SunoModelLogoDark,
    chirp: isLight ? SunoModelLogo : SunoModelLogoDark,
    luma: isLight ? LumaModelLogo : LumaModelLogoDark,
    keling: isLight ? KeLingModelLogo : KeLingModelLogoDark,
    'vidu-': isLight ? ViduModelLogo : ViduModelLogoDark,
    ai21: isLight ? Ai21ModelLogo : Ai21ModelLogoDark,
    'jamba-': isLight ? Ai21ModelLogo : Ai21ModelLogoDark,
    mythomax: isLight ? GrypheModelLogo : GrypheModelLogoDark,
    nvidia: isLight ? NvidiaModelLogo : NvidiaModelLogoDark,
    dianxin: isLight ? DianxinModelLogo : DianxinModelLogoDark,
    tele: isLight ? TeleModelLogo : TeleModelLogoDark,
    adept: isLight ? AdeptModelLogo : AdeptModelLogoDark,
    aisingapore: isLight ? AisingaporeModelLogo : AisingaporeModelLogoDark,
    bigcode: isLight ? BigcodeModelLogo : BigcodeModelLogoDark,
    mediatek: isLight ? MediatekModelLogo : MediatekModelLogoDark,
    upstage: isLight ? UpstageModelLogo : UpstageModelLogoDark,
    rakutenai: isLight ? RakutenaiModelLogo : RakutenaiModelLogoDark,
    ibm: isLight ? IbmModelLogo : IbmModelLogoDark,
    'google/': isLight ? GoogleModelLogo : GoogleModelLogoDark,
    xirang: isLight ? XirangModelLogo : XirangModelLogoDark,
    hugging: isLight ? HuggingfaceModelLogo : HuggingfaceModelLogoDark,
    youdao: YoudaoLogo,
    embedding: isLight ? EmbeddingModelLogo : EmbeddingModelLogoDark,
    perplexity: isLight ? PerplexityModelLogo : PerplexityModelLogoDark,
    sonar: isLight ? PerplexityModelLogo : PerplexityModelLogoDark,
    'bge-': BgeModelLogo,
    'voyage-': VoyageModelLogo,
    tokenflux: isLight ? TokenFluxModelLogo : TokenFluxModelLogoDark,
    'nomic-': NomicLogo,
    'pangu-': PanguModelLogo
  }

  for (const key in logoMap) {
    const regex = new RegExp(key, 'i')
    if (regex.test(modelId)) {
      return logoMap[key]
    }
  }

  return undefined
}

export const SYSTEM_MODELS: Record<SystemProviderId | 'defaultModel', Model[]> = {
  defaultModel: [
    {
      // 默认助手模型
      id: 'deepseek-ai/DeepSeek-V3',
      name: 'deepseek-ai/DeepSeek-V3',
      provider: 'silicon',
      group: 'deepseek-ai'
    },
    {
      // 默认话题命名模型
      id: 'Qwen/Qwen3-8B',
      name: 'Qwen/Qwen3-8B',
      provider: 'silicon',
      group: 'Qwen'
    },
    {
      // 默认翻译模型
      id: 'deepseek-ai/DeepSeek-V3',
      name: 'deepseek-ai/DeepSeek-V3',
      provider: 'silicon',
      group: 'deepseek-ai'
    },
    {
      // 默认快捷助手模型
      id: 'deepseek-ai/DeepSeek-V3',
      name: 'deepseek-ai/DeepSeek-V3',
      provider: 'silicon',
      group: 'deepseek-ai'
    }
  ],
  vertexai: [],
  '302ai': [
    {
      id: 'deepseek-chat',
      name: 'deepseek-chat',
      provider: '302ai',
      group: 'DeepSeek'
    },
    {
      id: 'deepseek-reasoner',
      name: 'deepseek-reasoner',
      provider: '302ai',
      group: 'DeepSeek'
    },
    {
      id: 'chatgpt-4o-latest',
      name: 'chatgpt-4o-latest',
      provider: '302ai',
      group: 'OpenAI'
    },
    {
      id: 'gpt-4.1',
      name: 'gpt-4.1',
      provider: '302ai',
      group: 'OpenAI'
    },
    {
      id: 'o3',
      name: 'o3',
      provider: '302ai',
      group: 'OpenAI'
    },
    {
      id: 'o4-mini',
      name: 'o4-mini',
      provider: '302ai',
      group: 'OpenAI'
    },
    {
      id: 'qwen3-235b-a22b',
      name: 'qwen3-235b-a22b',
      provider: '302ai',
      group: 'Qwen'
    },
    {
      id: 'gemini-2.5-flash-preview-05-20',
      name: 'gemini-2.5-flash-preview-05-20',
      provider: '302ai',
      group: 'Gemini'
    },
    {
      id: 'gemini-2.5-pro-preview-06-05',
      name: 'gemini-2.5-pro-preview-06-05',
      provider: '302ai',
      group: 'Gemini'
    },
    {
      id: 'claude-sonnet-4-20250514',
      provider: '302ai',
      name: 'claude-sonnet-4-20250514',
      group: 'Anthropic'
    },
    {
      id: 'claude-opus-4-20250514',
      provider: '302ai',
      name: 'claude-opus-4-20250514',
      group: 'Anthropic'
    },
    {
      id: 'jina-clip-v2',
      name: 'jina-clip-v2',
      provider: '302ai',
      group: 'Jina AI'
    },
    {
      id: 'jina-reranker-m0',
      name: 'jina-reranker-m0',
      provider: '302ai',
      group: 'Jina AI'
    }
  ],
  ph8: [
    {
      id: 'deepseek-v3-241226',
      name: 'deepseek-v3-241226',
      provider: 'ph8',
      group: 'DeepSeek'
    },
    {
      id: 'deepseek-r1-250120',
      name: 'deepseek-r1-250120',
      provider: 'ph8',
      group: 'DeepSeek'
    }
  ],
  aihubmix: [
    {
      id: 'gpt-5',
      provider: 'aihubmix',
      name: 'gpt-5',
      group: 'OpenAI'
    },
    {
      id: 'gpt-5-mini',
      provider: 'aihubmix',
      name: 'gpt-5-mini',
      group: 'OpenAI'
    },
    {
      id: 'gpt-5-nano',
      provider: 'aihubmix',
      name: 'gpt-5-nano',
      group: 'OpenAI'
    },
    {
      id: 'gpt-5-chat-latest',
      provider: 'aihubmix',
      name: 'gpt-5-chat-latest',
      group: 'OpenAI'
    },
    {
      id: 'o3',
      provider: 'aihubmix',
      name: 'o3',
      group: 'OpenAI'
    },
    {
      id: 'o4-mini',
      provider: 'aihubmix',
      name: 'o4-mini',
      group: 'OpenAI'
    },
    {
      id: 'gpt-4.1',
      provider: 'aihubmix',
      name: 'gpt-4.1',
      group: 'OpenAI'
    },
    {
      id: 'gpt-4o',
      provider: 'aihubmix',
      name: 'gpt-4o',
      group: 'OpenAI'
    },
    {
      id: 'gpt-image-1',
      provider: 'aihubmix',
      name: 'gpt-image-1',
      group: 'OpenAI'
    },
    {
      id: 'DeepSeek-V3',
      provider: 'aihubmix',
      name: 'DeepSeek-V3',
      group: 'DeepSeek'
    },
    {
      id: 'DeepSeek-R1',
      provider: 'aihubmix',
      name: 'DeepSeek-R1',
      group: 'DeepSeek'
    },
    {
      id: 'claude-sonnet-4-20250514',
      provider: 'aihubmix',
      name: 'claude-sonnet-4-20250514',
      group: 'Claude'
    },
    {
      id: 'gemini-2.5-pro',
      provider: 'aihubmix',
      name: 'gemini-2.5-pro',
      group: 'Gemini'
    },
    {
      id: 'gemini-2.5-flash-nothink',
      provider: 'aihubmix',
      name: 'gemini-2.5-flash-nothink',
      group: 'Gemini'
    },
    {
      id: 'gemini-2.5-flash',
      provider: 'aihubmix',
      name: 'gemini-2.5-flash',
      group: 'Gemini'
    },
    {
      id: 'Qwen3-235B-A22B-Instruct-2507',
      provider: 'aihubmix',
      name: 'Qwen3-235B-A22B-Instruct-2507',
      group: 'qwen'
    },
    {
      id: 'kimi-k2-0711-preview',
      provider: 'aihubmix',
      name: 'kimi-k2-0711-preview',
      group: 'moonshot'
    },
    {
      id: 'Llama-4-Scout-17B-16E-Instruct',
      provider: 'aihubmix',
      name: 'Llama-4-Scout-17B-16E-Instruct',
      group: 'llama'
    },
    {
      id: 'Llama-4-Maverick-17B-128E-Instruct-FP8',
      provider: 'aihubmix',
      name: 'Llama-4-Maverick-17B-128E-Instruct-FP8',
      group: 'llama'
    }
  ],

  burncloud: [
    { id: 'claude-3-7-sonnet-20250219-thinking', provider: 'burncloud', name: 'Claude 3.7 thinking', group: 'Claude' },
    { id: 'claude-3-7-sonnet-20250219', provider: 'burncloud', name: 'Claude 3.7 Sonnet', group: 'Claude 3.7' },
    { id: 'claude-3-5-sonnet-20241022', provider: 'burncloud', name: 'Claude 3.5 Sonnet', group: 'Claude 3.5' },
    { id: 'claude-3-5-haiku-20241022', provider: 'burncloud', name: 'Claude 3.5 Haiku', group: 'Claude 3.5' },

    { id: 'gpt-4.5-preview', provider: 'burncloud', name: 'gpt-4.5-preview', group: 'gpt-4.5' },
    { id: 'gpt-4o', provider: 'burncloud', name: 'GPT-4o', group: 'GPT 4o' },
    { id: 'gpt-4o-mini', provider: 'burncloud', name: 'GPT-4o-mini', group: 'GPT 4o' },
    { id: 'o3', provider: 'burncloud', name: 'GPT-o1-mini', group: 'o1' },
    { id: 'o3-mini', provider: 'burncloud', name: 'GPT-o1-preview', group: 'o1' },
    { id: 'o1-mini', provider: 'burncloud', name: 'GPT-o1-mini', group: 'o1' },

    { id: 'gemini-2.5-pro-preview-03-25', provider: 'burncloud', name: 'Gemini 2.5 Preview', group: 'Geminit 2.5' },
    { id: 'gemini-2.5-pro-exp-03-25', provider: 'burncloud', name: 'Gemini 2.5 Pro Exp', group: 'Geminit 2.5' },
    { id: 'gemini-2.0-flash-lite', provider: 'burncloud', name: 'Gemini 2.0 Flash Lite', group: 'Geminit 2.0' },
    { id: 'gemini-2.0-flash-exp', provider: 'burncloud', name: 'Gemini 2.0 Flash Exp', group: 'Geminit 2.0' },
    { id: 'gemini-2.0-flash', provider: 'burncloud', name: 'Gemini 2.0 Flash', group: 'Geminit 2.0' },

    { id: 'deepseek-r1', name: 'DeepSeek-R1', provider: 'burncloud', group: 'deepseek-ai' },
    { id: 'deepseek-v3', name: 'DeepSeek-V3', provider: 'burncloud', group: 'deepseek-ai' }
  ],
  ollama: [],
  lmstudio: [],
  silicon: [
    {
      id: 'deepseek-ai/DeepSeek-R1',
      name: 'deepseek-ai/DeepSeek-R1',
      provider: 'silicon',
      group: 'deepseek-ai'
    },
    {
      id: 'deepseek-ai/DeepSeek-V3',
      name: 'deepseek-ai/DeepSeek-V3',
      provider: 'silicon',
      group: 'deepseek-ai'
    },
    {
      id: 'Qwen/Qwen2.5-7B-Instruct',
      provider: 'silicon',
      name: 'Qwen2.5-7B-Instruct',
      group: 'Qwen'
    },
    {
      id: 'BAAI/bge-m3',
      name: 'BAAI/bge-m3',
      provider: 'silicon',
      group: 'BAAI'
    },
    {
      id: 'Qwen/Qwen3-8B',
      name: 'Qwen/Qwen3-8B',
      provider: 'silicon',
      group: 'Qwen'
    }
  ],
  ppio: [
    {
      id: 'deepseek/deepseek-r1-0528',
      provider: 'ppio',
      name: 'DeepSeek R1-0528',
      group: 'deepseek'
    },
    {
      id: 'deepseek/deepseek-v3-0324',
      provider: 'ppio',
      name: 'DeepSeek V3-0324',
      group: 'deepseek'
    },
    {
      id: 'deepseek/deepseek-r1-turbo',
      provider: 'ppio',
      name: 'DeepSeek R1 Turbo',
      group: 'deepseek'
    },
    {
      id: 'deepseek/deepseek-v3-turbo',
      provider: 'ppio',
      name: 'DeepSeek V3 Turbo',
      group: 'deepseek'
    },
    {
      id: 'deepseek/deepseek-r1/community',
      name: 'DeepSeek: DeepSeek R1 (Community)',
      provider: 'ppio',
      group: 'deepseek'
    },
    {
      id: 'deepseek/deepseek-v3/community',
      name: 'DeepSeek: DeepSeek V3 (Community)',
      provider: 'ppio',
      group: 'deepseek'
    },
    {
      id: 'minimaxai/minimax-m1-80k',
      provider: 'ppio',
      name: 'MiniMax M1-80K',
      group: 'minimaxai'
    },
    {
      id: 'qwen/qwen3-235b-a22b-fp8',
      provider: 'ppio',
      name: 'Qwen3 235B',
      group: 'qwen'
    },
    {
      id: 'qwen/qwen3-32b-fp8',
      provider: 'ppio',
      name: 'Qwen3 32B',
      group: 'qwen'
    },
    {
      id: 'qwen/qwen3-30b-a3b-fp8',
      provider: 'ppio',
      name: 'Qwen3 30B',
      group: 'qwen'
    },
    {
      id: 'qwen/qwen2.5-vl-72b-instruct',
      provider: 'ppio',
      name: 'Qwen2.5 VL 72B',
      group: 'qwen'
    },
    {
      id: 'qwen/qwen3-embedding-8b',
      provider: 'ppio',
      name: 'Qwen3 Embedding 8B',
      group: 'qwen'
    },
    {
      id: 'qwen/qwen3-reranker-8b',
      provider: 'ppio',
      name: 'Qwen3 Reranker 8B',
      group: 'qwen'
    }
  ],
  alayanew: [],
  openai: [
    { id: 'gpt-4.5-preview', provider: 'openai', name: ' gpt-4.5-preview', group: 'gpt-4.5' },
    { id: 'gpt-4o', provider: 'openai', name: ' GPT-4o', group: 'GPT 4o' },
    { id: 'gpt-4o-mini', provider: 'openai', name: ' GPT-4o-mini', group: 'GPT 4o' },
    { id: 'o1-mini', provider: 'openai', name: ' o1-mini', group: 'o1' },
    { id: 'o1-preview', provider: 'openai', name: ' o1-preview', group: 'o1' }
  ],
  'azure-openai': [
    {
      id: 'gpt-4o',
      provider: 'azure-openai',
      name: ' GPT-4o',
      group: 'GPT 4o'
    },
    {
      id: 'gpt-4o-mini',
      provider: 'azure-openai',
      name: ' GPT-4o-mini',
      group: 'GPT 4o'
    }
  ],
  gemini: [
    {
      id: 'gemini-1.5-flash',
      provider: 'gemini',
      name: 'Gemini 1.5 Flash',
      group: 'Gemini 1.5'
    },
    {
      id: 'gemini-1.5-flash-8b',
      provider: 'gemini',
      name: 'Gemini 1.5 Flash (8B)',
      group: 'Gemini 1.5'
    },
    {
      id: 'gemini-1.5-pro',
      name: 'Gemini 1.5 Pro',
      provider: 'gemini',
      group: 'Gemini 1.5'
    },
    {
      id: 'gemini-2.0-flash',
      provider: 'gemini',
      name: 'Gemini 2.0 Flash',
      group: 'Gemini 2.0'
    }
  ],
  anthropic: [
    {
      id: 'claude-sonnet-4-20250514',
      provider: 'anthropic',
      name: 'Claude Sonnet 4',
      group: 'Claude 4'
    },
    {
      id: 'claude-opus-4-20250514',
      provider: 'anthropic',
      name: 'Claude Opus 4',
      group: 'Claude 4'
    },
    {
      id: 'claude-3-7-sonnet-20250219',
      provider: 'anthropic',
      name: 'Claude 3.7 Sonnet',
      group: 'Claude 3.7'
    },
    {
      id: 'claude-3-5-sonnet-20241022',
      provider: 'anthropic',
      name: 'Claude 3.5 Sonnet',
      group: 'Claude 3.5'
    },
    {
      id: 'claude-3-5-haiku-20241022',
      provider: 'anthropic',
      name: 'Claude 3.5 Haiku',
      group: 'Claude 3.5'
    },
    {
      id: 'claude-3-5-sonnet-20240620',
      provider: 'anthropic',
      name: 'Claude 3.5 Sonnet (Legacy)',
      group: 'Claude 3.5'
    },
    {
      id: 'claude-3-opus-20240229',
      provider: 'anthropic',
      name: 'Claude 3 Opus',
      group: 'Claude 3'
    },
    {
      id: 'claude-3-haiku-20240307',
      provider: 'anthropic',
      name: 'Claude 3 Haiku',
      group: 'Claude 3'
    }
  ],
  deepseek: [
    {
      id: 'deepseek-chat',
      provider: 'deepseek',
      name: 'DeepSeek Chat',
      group: 'DeepSeek Chat'
    },
    {
      id: 'deepseek-reasoner',
      provider: 'deepseek',
      name: 'DeepSeek Reasoner',
      group: 'DeepSeek Reasoner'
    }
  ],
  together: [
    {
      id: 'meta-llama/Llama-3.2-11B-Vision-Instruct-Turbo',
      provider: 'together',
      name: 'Llama-3.2-11B-Vision',
      group: 'Llama-3.2'
    },
    {
      id: 'meta-llama/Llama-3.2-90B-Vision-Instruct-Turbo',
      provider: 'together',
      name: 'Llama-3.2-90B-Vision',
      group: 'Llama-3.2'
    },
    {
      id: 'google/gemma-2-27b-it',
      provider: 'together',
      name: 'gemma-2-27b-it',
      group: 'Gemma'
    },
    {
      id: 'google/gemma-2-9b-it',
      provider: 'together',
      name: 'gemma-2-9b-it',
      group: 'Gemma'
    }
  ],
  ocoolai: [
    {
      id: 'deepseek-chat',
      provider: 'ocoolai',
      name: 'deepseek-chat',
      group: 'DeepSeek'
    },
    {
      id: 'deepseek-reasoner',
      provider: 'ocoolai',
      name: 'deepseek-reasoner',
      group: 'DeepSeek'
    },
    {
      id: 'deepseek-ai/DeepSeek-R1',
      provider: 'ocoolai',
      name: 'deepseek-ai/DeepSeek-R1',
      group: 'DeepSeek'
    },
    {
      id: 'HiSpeed/DeepSeek-R1',
      provider: 'ocoolai',
      name: 'HiSpeed/DeepSeek-R1',
      group: 'DeepSeek'
    },
    {
      id: 'ocoolAI/DeepSeek-R1',
      provider: 'ocoolai',
      name: 'ocoolAI/DeepSeek-R1',
      group: 'DeepSeek'
    },
    {
      id: 'Azure/DeepSeek-R1',
      provider: 'ocoolai',
      name: 'Azure/DeepSeek-R1',
      group: 'DeepSeek'
    },
    {
      id: 'gpt-4o',
      provider: 'ocoolai',
      name: 'gpt-4o',
      group: 'OpenAI'
    },
    {
      id: 'gpt-4o-all',
      provider: 'ocoolai',
      name: 'gpt-4o-all',
      group: 'OpenAI'
    },
    {
      id: 'gpt-4o-mini',
      provider: 'ocoolai',
      name: 'gpt-4o-mini',
      group: 'OpenAI'
    },
    {
      id: 'gpt-4',
      provider: 'ocoolai',
      name: 'gpt-4',
      group: 'OpenAI'
    },
    {
      id: 'o1-preview',
      provider: 'ocoolai',
      name: 'o1-preview',
      group: 'OpenAI'
    },
    {
      id: 'o1-mini',
      provider: 'ocoolai',
      name: 'o1-mini',
      group: 'OpenAI'
    },
    {
      id: 'claude-3-5-sonnet-20240620',
      provider: 'ocoolai',
      name: 'claude-3-5-sonnet-20240620',
      group: 'Anthropic'
    },
    {
      id: 'claude-3-5-haiku-20241022',
      provider: 'ocoolai',
      name: 'claude-3-5-haiku-20241022',
      group: 'Anthropic'
    },
    {
      id: 'gemini-pro',
      provider: 'ocoolai',
      name: 'gemini-pro',
      group: 'Gemini'
    },
    {
      id: 'gemini-1.5-pro',
      provider: 'ocoolai',
      name: 'gemini-1.5-pro',
      group: 'Gemini'
    },
    {
      id: 'meta-llama/Llama-3.2-90B-Vision-Instruct-Turbo',
      provider: 'ocoolai',
      name: 'Llama-3.2-90B-Vision-Instruct-Turbo',
      group: 'Llama-3.2'
    },
    {
      id: 'meta-llama/Llama-3.2-11B-Vision-Instruct-Turbo',
      provider: 'ocoolai',
      name: 'Llama-3.2-11B-Vision-Instruct-Turbo',
      group: 'Llama-3.2'
    },
    {
      id: 'meta-llama/Llama-3.2-3B-Vision-Instruct-Turbo',
      provider: 'ocoolai',
      name: 'Llama-3.2-3B-Vision-Instruct-Turbo',
      group: 'Llama-3.2'
    },
    {
      id: 'google/gemma-2-27b-it',
      provider: 'ocoolai',
      name: 'gemma-2-27b-it',
      group: 'Gemma'
    },
    {
      id: 'google/gemma-2-9b-it',
      provider: 'ocoolai',
      name: 'gemma-2-9b-it',
      group: 'Gemma'
    },
    {
      id: 'Doubao-embedding',
      provider: 'ocoolai',
      name: 'Doubao-embedding',
      group: 'Doubao'
    },
    {
      id: 'text-embedding-3-large',
      provider: 'ocoolai',
      name: 'text-embedding-3-large',
      group: 'Embedding'
    },
    {
      id: 'text-embedding-3-small',
      provider: 'ocoolai',
      name: 'text-embedding-3-small',
      group: 'Embedding'
    },
    {
      id: 'text-embedding-v2',
      provider: 'ocoolai',
      name: 'text-embedding-v2',
      group: 'Embedding'
    }
  ],
  github: [
    {
      id: 'gpt-4o',
      provider: 'github',
      name: 'OpenAI GPT-4o',
      group: 'OpenAI'
    }
  ],
  copilot: [
    {
      id: 'gpt-4o-mini',
      provider: 'copilot',
      name: 'OpenAI GPT-4o-mini',
      group: 'OpenAI'
    }
  ],
  yi: [
    { id: 'yi-lightning', name: 'Yi Lightning', provider: 'yi', group: 'yi-lightning', owned_by: '01.ai' },
    { id: 'yi-vision-v2', name: 'Yi Vision v2', provider: 'yi', group: 'yi-vision', owned_by: '01.ai' }
  ],
  zhipu: [
    {
      id: 'glm-4.5',
      provider: 'zhipu',
      name: 'GLM-4.5',
      group: 'GLM-4.5'
    },
    {
      id: 'glm-4.5-flash',
      provider: 'zhipu',
      name: 'GLM-4.5-Flash',
      group: 'GLM-4.5'
    },
    {
      id: 'glm-4.5-air',
      provider: 'zhipu',
      name: 'GLM-4.5-AIR',
      group: 'GLM-4.5'
    },
    {
      id: 'glm-4.5-airx',
      provider: 'zhipu',
      name: 'GLM-4.5-AIRX',
      group: 'GLM-4.5'
    },
    {
      id: 'glm-4.5-x',
      provider: 'zhipu',
      name: 'GLM-4.5-X',
      group: 'GLM-4.5'
    },
    {
      id: 'glm-z1-air',
      provider: 'zhipu',
      name: 'GLM-Z1-AIR',
      group: 'GLM-Z1'
    },
    {
      id: 'glm-z1-airx',
      provider: 'zhipu',
      name: 'GLM-Z1-AIRX',
      group: 'GLM-Z1'
    },
    {
      id: 'glm-z1-flash',
      provider: 'zhipu',
      name: 'GLM-Z1-FLASH',
      group: 'GLM-Z1'
    },
    {
      id: 'glm-4-long',
      provider: 'zhipu',
      name: 'GLM-4-Long',
      group: 'GLM-4'
    },
    {
      id: 'glm-4-plus',
      provider: 'zhipu',
      name: 'GLM-4-Plus',
      group: 'GLM-4'
    },
    {
      id: 'glm-4-air-250414',
      provider: 'zhipu',
      name: 'GLM-4-Air-250414',
      group: 'GLM-4'
    },
    {
      id: 'glm-4-airx',
      provider: 'zhipu',
      name: 'GLM-4-AirX',
      group: 'GLM-4'
    },
    {
      id: 'glm-4-flash-250414',
      provider: 'zhipu',
      name: 'GLM-4-Flash-250414',
      group: 'GLM-4'
    },
    {
      id: 'glm-4-flashx',
      provider: 'zhipu',
      name: 'GLM-4-FlashX',
      group: 'GLM-4'
    },
    {
      id: 'glm-4v',
      provider: 'zhipu',
      name: 'GLM 4V',
      group: 'GLM-4v'
    },
    {
      id: 'glm-4v-flash',
      provider: 'zhipu',
      name: 'GLM-4V-Flash',
      group: 'GLM-4v'
    },
    {
      id: 'glm-4v-plus-0111',
      provider: 'zhipu',
      name: 'GLM-4V-Plus-0111',
      group: 'GLM-4v'
    },
    {
      id: 'glm-4-alltools',
      provider: 'zhipu',
      name: 'GLM-4-AllTools',
      group: 'GLM-4-AllTools'
    },
    {
      id: 'embedding-3',
      provider: 'zhipu',
      name: 'Embedding-3',
      group: 'Embedding'
    }
  ],
  moonshot: [
    {
      id: 'moonshot-v1-auto',
      name: 'moonshot-v1-auto',
      provider: 'moonshot',
      group: 'moonshot-v1',
      owned_by: 'moonshot',
      capabilities: [{ type: 'text' }, { type: 'function_calling' }]
    },
    {
      id: 'kimi-k2-0711-preview',
      name: 'kimi-k2-0711-preview',
      provider: 'moonshot',
      group: 'kimi-k2',
      owned_by: 'moonshot',
      capabilities: [{ type: 'text' }, { type: 'function_calling' }],
      pricing: {
        input_per_million_tokens: 0.6,
        output_per_million_tokens: 2.5,
        currencySymbol: 'USD'
      }
    }
  ],
  baichuan: [
    {
      id: 'Baichuan4',
      provider: 'baichuan',
      name: 'Baichuan4',
      group: 'Baichuan4'
    },
    {
      id: 'Baichuan3-Turbo',
      provider: 'baichuan',
      name: 'Baichuan3 Turbo',
      group: 'Baichuan3'
    },
    {
      id: 'Baichuan3-Turbo-128k',
      provider: 'baichuan',
      name: 'Baichuan3 Turbo 128k',
      group: 'Baichuan3'
    }
  ],
  modelscope: [
    {
      id: 'Qwen/Qwen2.5-72B-Instruct',
      name: 'Qwen/Qwen2.5-72B-Instruct',
      provider: 'modelscope',
      group: 'Qwen'
    },
    {
      id: 'Qwen/Qwen2.5-VL-72B-Instruct',
      name: 'Qwen/Qwen2.5-VL-72B-Instruct',
      provider: 'modelscope',
      group: 'Qwen'
    },
    {
      id: 'Qwen/Qwen2.5-Coder-32B-Instruct',
      name: 'Qwen/Qwen2.5-Coder-32B-Instruct',
      provider: 'modelscope',
      group: 'Qwen'
    },
    {
      id: 'deepseek-ai/DeepSeek-R1',
      name: 'deepseek-ai/DeepSeek-R1',
      provider: 'modelscope',
      group: 'deepseek-ai'
    },
    {
      id: 'deepseek-ai/DeepSeek-V3',
      name: 'deepseek-ai/DeepSeek-V3',
      provider: 'modelscope',
      group: 'deepseek-ai'
    }
  ],
  dashscope: [
    { id: 'qwen-vl-plus', name: 'qwen-vl-plus', provider: 'dashscope', group: 'qwen-vl', owned_by: 'system' },
    { id: 'qwen-coder-plus', name: 'qwen-coder-plus', provider: 'dashscope', group: 'qwen-coder', owned_by: 'system' },
    { id: 'qwen-turbo', name: 'qwen-turbo', provider: 'dashscope', group: 'qwen-turbo', owned_by: 'system' },
    { id: 'qwen-plus', name: 'qwen-plus', provider: 'dashscope', group: 'qwen-plus', owned_by: 'system' },
    { id: 'qwen-max', name: 'qwen-max', provider: 'dashscope', group: 'qwen-max', owned_by: 'system' }
  ],
  stepfun: [
    {
      id: 'step-1-8k',
      provider: 'stepfun',
      name: 'Step 1 8K',
      group: 'Step 1'
    },
    {
      id: 'step-1-flash',
      provider: 'stepfun',
      name: 'Step 1 Flash',
      group: 'Step 1'
    }
  ],
  doubao: [
    {
      id: 'doubao-1-5-vision-pro-32k-250115',
      provider: 'doubao',
      name: 'doubao-1.5-vision-pro',
      group: 'Doubao-1.5-vision-pro'
    },
    {
      id: 'doubao-1-5-pro-32k-250115',
      provider: 'doubao',
      name: 'doubao-1.5-pro-32k',
      group: 'Doubao-1.5-pro'
    },
    {
      id: 'doubao-1-5-pro-32k-character-250228',
      provider: 'doubao',
      name: 'doubao-1.5-pro-32k-character',
      group: 'Doubao-1.5-pro'
    },
    {
      id: 'doubao-1-5-pro-256k-250115',
      provider: 'doubao',
      name: 'Doubao-1.5-pro-256k',
      group: 'Doubao-1.5-pro'
    },
    {
      id: 'deepseek-r1-250120',
      provider: 'doubao',
      name: 'DeepSeek-R1',
      group: 'DeepSeek'
    },
    {
      id: 'deepseek-r1-distill-qwen-32b-250120',
      provider: 'doubao',
      name: 'DeepSeek-R1-Distill-Qwen-32B',
      group: 'DeepSeek'
    },
    {
      id: 'deepseek-r1-distill-qwen-7b-250120',
      provider: 'doubao',
      name: 'DeepSeek-R1-Distill-Qwen-7B',
      group: 'DeepSeek'
    },
    {
      id: 'deepseek-v3-250324',
      provider: 'doubao',
      name: 'DeepSeek-V3',
      group: 'DeepSeek'
    },
    {
      id: 'doubao-pro-32k-241215',
      provider: 'doubao',
      name: 'Doubao-pro-32k',
      group: 'Doubao-pro'
    },
    {
      id: 'doubao-pro-32k-functioncall-241028',
      provider: 'doubao',
      name: 'Doubao-pro-32k-functioncall-241028',
      group: 'Doubao-pro'
    },
    {
      id: 'doubao-pro-32k-character-241215',
      provider: 'doubao',
      name: 'Doubao-pro-32k-character-241215',
      group: 'Doubao-pro'
    },
    {
      id: 'doubao-pro-256k-241115',
      provider: 'doubao',
      name: 'Doubao-pro-256k',
      group: 'Doubao-pro'
    },
    {
      id: 'doubao-lite-4k-character-240828',
      provider: 'doubao',
      name: 'Doubao-lite-4k-character-240828',
      group: 'Doubao-lite'
    },
    {
      id: 'doubao-lite-32k-240828',
      provider: 'doubao',
      name: 'Doubao-lite-32k',
      group: 'Doubao-lite'
    },
    {
      id: 'doubao-lite-32k-character-241015',
      provider: 'doubao',
      name: 'Doubao-lite-32k-character-241015',
      group: 'Doubao-lite'
    },
    {
      id: 'doubao-lite-128k-240828',
      provider: 'doubao',
      name: 'Doubao-lite-128k',
      group: 'Doubao-lite'
    },
    {
      id: 'doubao-1-5-lite-32k-250115',
      provider: 'doubao',
      name: 'Doubao-1.5-lite-32k',
      group: 'Doubao-lite'
    },
    {
      id: 'doubao-embedding-large-text-240915',
      provider: 'doubao',
      name: 'Doubao-embedding-large',
      group: 'Doubao-embedding'
    },
    {
      id: 'doubao-embedding-text-240715',
      provider: 'doubao',
      name: 'Doubao-embedding',
      group: 'Doubao-embedding'
    },
    {
      id: 'doubao-embedding-vision-241215',
      provider: 'doubao',
      name: 'Doubao-embedding-vision',
      group: 'Doubao-embedding'
    },
    {
      id: 'doubao-vision-lite-32k-241015',
      provider: 'doubao',
      name: 'Doubao-vision-lite-32k',
      group: 'Doubao-vision-lite-32k'
    }
  ],
  minimax: [
    {
      id: 'abab6.5s-chat',
      provider: 'minimax',
      name: 'abab6.5s',
      group: 'abab6'
    },
    {
      id: 'abab6.5g-chat',
      provider: 'minimax',
      name: 'abab6.5g',
      group: 'abab6'
    },
    {
      id: 'abab6.5t-chat',
      provider: 'minimax',
      name: 'abab6.5t',
      group: 'abab6'
    },
    {
      id: 'abab5.5s-chat',
      provider: 'minimax',
      name: 'abab5.5s',
      group: 'abab5'
    },
    {
      id: 'minimax-text-01',
      provider: 'minimax',
      name: 'minimax-01',
      group: 'minimax-01'
    }
  ],
  hyperbolic: [
    {
      id: 'Qwen/Qwen2-VL-72B-Instruct',
      provider: 'hyperbolic',
      name: 'Qwen2-VL-72B-Instruct',
      group: 'Qwen2-VL'
    },
    {
      id: 'Qwen/Qwen2-VL-7B-Instruct',
      provider: 'hyperbolic',
      name: 'Qwen2-VL-7B-Instruct',
      group: 'Qwen2-VL'
    },
    {
      id: 'mistralai/Pixtral-12B-2409',
      provider: 'hyperbolic',
      name: 'Pixtral-12B-2409',
      group: 'Pixtral'
    },
    {
      id: 'meta-llama/Meta-Llama-3.1-405B',
      provider: 'hyperbolic',
      name: 'Meta-Llama-3.1-405B',
      group: 'Meta-Llama-3.1'
    }
  ],
  grok: [
    {
      id: 'grok-4',
      provider: 'grok',
      name: 'Grok 4',
      group: 'Grok'
    },
    {
      id: 'grok-3',
      provider: 'grok',
      name: 'Grok 3',
      group: 'Grok'
    },
    {
      id: 'grok-3-fast',
      provider: 'grok',
      name: 'Grok 3 Fast',
      group: 'Grok'
    },
    {
      id: 'grok-3-mini',
      provider: 'grok',
      name: 'Grok 3 Mini',
      group: 'Grok'
    },
    {
      id: 'grok-3-mini-fast',
      provider: 'grok',
      name: 'Grok 3 Mini Fast',
      group: 'Grok'
    },
    {
      id: 'grok-2-vision-1212',
      provider: 'grok',
      name: 'Grok 2 Vision 1212',
      group: 'Grok'
    },
    {
      id: 'grok-2-1212',
      provider: 'grok',
      name: 'Grok 2 1212',
      group: 'Grok'
    }
  ],
  mistral: [
    {
      id: 'pixtral-12b-2409',
      provider: 'mistral',
      name: 'Pixtral 12B [Free]',
      group: 'Pixtral'
    },
    {
      id: 'pixtral-large-latest',
      provider: 'mistral',
      name: 'Pixtral Large',
      group: 'Pixtral'
    },
    {
      id: 'ministral-3b-latest',
      provider: 'mistral',
      name: 'Mistral 3B [Free]',
      group: 'Mistral Mini'
    },
    {
      id: 'ministral-8b-latest',
      provider: 'mistral',
      name: 'Mistral 8B [Free]',
      group: 'Mistral Mini'
    },
    {
      id: 'codestral-latest',
      provider: 'mistral',
      name: 'Mistral Codestral',
      group: 'Mistral Code'
    },
    {
      id: 'mistral-large-latest',
      provider: 'mistral',
      name: 'Mistral Large',
      group: 'Mistral Chat'
    },
    {
      id: 'mistral-small-latest',
      provider: 'mistral',
      name: 'Mistral Small',
      group: 'Mistral Chat'
    },
    {
      id: 'open-mistral-nemo',
      provider: 'mistral',
      name: 'Mistral Nemo',
      group: 'Mistral Chat'
    },
    {
      id: 'mistral-embed',
      provider: 'mistral',
      name: 'Mistral Embedding',
      group: 'Mistral Embed'
    }
  ],
  jina: [
    {
      id: 'jina-clip-v1',
      provider: 'jina',
      name: 'jina-clip-v1',
      group: 'Jina Clip'
    },
    {
      id: 'jina-clip-v2',
      provider: 'jina',
      name: 'jina-clip-v2',
      group: 'Jina Clip'
    },
    {
      id: 'jina-embeddings-v2-base-en',
      provider: 'jina',
      name: 'jina-embeddings-v2-base-en',
      group: 'Jina Embeddings V2'
    },
    {
      id: 'jina-embeddings-v2-base-es',
      provider: 'jina',
      name: 'jina-embeddings-v2-base-es',
      group: 'Jina Embeddings V2'
    },
    {
      id: 'jina-embeddings-v2-base-de',
      provider: 'jina',
      name: 'jina-embeddings-v2-base-de',
      group: 'Jina Embeddings V2'
    },
    {
      id: 'jina-embeddings-v2-base-zh',
      provider: 'jina',
      name: 'jina-embeddings-v2-base-zh',
      group: 'Jina Embeddings V2'
    },
    {
      id: 'jina-embeddings-v2-base-code',
      provider: 'jina',
      name: 'jina-embeddings-v2-base-code',
      group: 'Jina Embeddings V2'
    },
    {
      id: 'jina-embeddings-v3',
      provider: 'jina',
      name: 'jina-embeddings-v3',
      group: 'Jina Embeddings V3'
    }
  ],
  fireworks: [
    {
      id: 'accounts/fireworks/models/mythomax-l2-13b',
      provider: 'fireworks',
      name: 'mythomax-l2-13b',
      group: 'Gryphe'
    },
    {
      id: 'accounts/fireworks/models/llama-v3-70b-instruct',
      provider: 'fireworks',
      name: 'Llama-3-70B-Instruct',
      group: 'Llama3'
    }
  ],
  hunyuan: [
    {
      id: 'hunyuan-pro',
      provider: 'hunyuan',
      name: 'hunyuan-pro',
      group: 'Hunyuan'
    },
    {
      id: 'hunyuan-standard',
      provider: 'hunyuan',
      name: 'hunyuan-standard',
      group: 'Hunyuan'
    },
    {
      id: 'hunyuan-lite',
      provider: 'hunyuan',
      name: 'hunyuan-lite',
      group: 'Hunyuan'
    },
    {
      id: 'hunyuan-standard-256k',
      provider: 'hunyuan',
      name: 'hunyuan-standard-256k',
      group: 'Hunyuan'
    },
    {
      id: 'hunyuan-vision',
      provider: 'hunyuan',
      name: 'hunyuan-vision',
      group: 'Hunyuan'
    },
    {
      id: 'hunyuan-code',
      provider: 'hunyuan',
      name: 'hunyuan-code',
      group: 'Hunyuan'
    },
    {
      id: 'hunyuan-role',
      provider: 'hunyuan',
      name: 'hunyuan-role',
      group: 'Hunyuan'
    },
    {
      id: 'hunyuan-turbo',
      provider: 'hunyuan',
      name: 'hunyuan-turbo',
      group: 'Hunyuan'
    },
    {
      id: 'hunyuan-turbos-latest',
      provider: 'hunyuan',
      name: 'hunyuan-turbos-latest',
      group: 'Hunyuan'
    },
    {
      id: 'hunyuan-embedding',
      provider: 'hunyuan',
      name: 'hunyuan-embedding',
      group: 'Embedding'
    }
  ],
  nvidia: [
    {
      id: '01-ai/yi-large',
      provider: 'nvidia',
      name: 'yi-large',
      group: 'Yi'
    },
    {
      id: 'meta/llama-3.1-405b-instruct',
      provider: 'nvidia',
      name: 'llama-3.1-405b-instruct',
      group: 'llama-3.1'
    }
  ],
  openrouter: [
    {
      id: 'google/gemini-2.5-flash-preview',
      provider: 'openrouter',
      name: 'Google: Gemini 2.5 Flash Preview',
      group: 'google'
    },
    {
      id: 'qwen/qwen-2.5-7b-instruct:free',
      provider: 'openrouter',
      name: 'Qwen: Qwen-2.5-7B Instruct',
      group: 'qwen'
    },
    {
      id: 'deepseek/deepseek-chat',
      provider: 'openrouter',
      name: 'DeepSeek: V3',
      group: 'deepseek'
    },
    {
      id: 'mistralai/mistral-7b-instruct:free',
      provider: 'openrouter',
      name: 'Mistral: Mistral 7B Instruct',
      group: 'mistralai'
    }
  ],
  groq: [
    {
      id: 'llama3-8b-8192',
      provider: 'groq',
      name: 'LLaMA3 8B',
      group: 'Llama3'
    },
    {
      id: 'llama3-70b-8192',
      provider: 'groq',
      name: 'LLaMA3 70B',
      group: 'Llama3'
    },
    {
      id: 'mistral-saba-24b',
      provider: 'groq',
      name: 'Mistral Saba 24B',
      group: 'Mistral'
    },
    {
      id: 'gemma-9b-it',
      provider: 'groq',
      name: 'Gemma 9B',
      group: 'Gemma'
    }
  ],
  'baidu-cloud': [
    {
      id: 'deepseek-r1',
      provider: 'baidu-cloud',
      name: 'DeepSeek R1',
      group: 'DeepSeek'
    },
    {
      id: 'deepseek-v3',
      provider: 'baidu-cloud',
      name: 'DeepSeek V3',
      group: 'DeepSeek'
    },
    {
      id: 'ernie-4.0-8k-latest',
      provider: 'baidu-cloud',
      name: 'ERNIE-4.0',
      group: 'ERNIE'
    },
    {
      id: 'ernie-4.0-turbo-8k-latest',
      provider: 'baidu-cloud',
      name: 'ERNIE 4.0 Trubo',
      group: 'ERNIE'
    },
    {
      id: 'ernie-speed-8k',
      provider: 'baidu-cloud',
      name: 'ERNIE Speed',
      group: 'ERNIE'
    },
    {
      id: 'ernie-lite-8k',
      provider: 'baidu-cloud',
      name: 'ERNIE Lite',
      group: 'ERNIE'
    },
    {
      id: 'bge-large-zh',
      provider: 'baidu-cloud',
      name: 'BGE Large ZH',
      group: 'Embedding'
    },
    {
      id: 'bge-large-en',
      provider: 'baidu-cloud',
      name: 'BGE Large EN',
      group: 'Embedding'
    }
  ],
  dmxapi: [
    {
      id: 'Qwen/Qwen2.5-7B-Instruct',
      provider: 'dmxapi',
      name: 'Qwen/Qwen2.5-7B-Instruct',
      group: '免费模型'
    },
    {
      id: 'ERNIE-Speed-128K',
      provider: 'dmxapi',
      name: 'ERNIE-Speed-128K',
      group: '免费模型'
    },
    {
      id: 'gpt-4o',
      provider: 'dmxapi',
      name: 'gpt-4o',
      group: 'OpenAI'
    },
    {
      id: 'gpt-4o-mini',
      provider: 'dmxapi',
      name: 'gpt-4o-mini',
      group: 'OpenAI'
    },
    {
      id: 'DMXAPI-DeepSeek-R1',
      provider: 'dmxapi',
      name: 'DMXAPI-DeepSeek-R1',
      group: 'DeepSeek'
    },
    {
      id: 'DMXAPI-DeepSeek-V3',
      provider: 'dmxapi',
      name: 'DMXAPI-DeepSeek-V3',
      group: 'DeepSeek'
    },
    {
      id: 'claude-3-5-sonnet-20241022',
      provider: 'dmxapi',
      name: 'claude-3-5-sonnet-20241022',
      group: 'Claude'
    },
    {
      id: 'gemini-2.0-flash',
      provider: 'dmxapi',
      name: 'gemini-2.0-flash',
      group: 'Gemini'
    }
  ],
  perplexity: [
    {
      id: 'sonar-reasoning-pro',
      provider: 'perplexity',
      name: 'sonar-reasoning-pro',
      group: 'Sonar'
    },
    {
      id: 'sonar-reasoning',
      provider: 'perplexity',
      name: 'sonar-reasoning',
      group: 'Sonar'
    },
    {
      id: 'sonar-pro',
      provider: 'perplexity',
      name: 'sonar-pro',
      group: 'Sonar'
    },
    {
      id: 'sonar',
      provider: 'perplexity',
      name: 'sonar',
      group: 'Sonar'
    },
    {
      id: 'sonar-deep-research',
      provider: 'perplexity',
      name: 'sonar-deep-research',
      group: 'Sonar'
    }
  ],
  infini: [
    {
      id: 'deepseek-r1',
      provider: 'infini',
      name: 'deepseek-r1',
      group: 'DeepSeek'
    },
    {
      id: 'deepseek-r1-distill-qwen-32b',
      provider: 'infini',
      name: 'deepseek-r1-distill-qwen-32b',
      group: 'DeepSeek'
    },
    {
      id: 'deepseek-v3',
      provider: 'infini',
      name: 'deepseek-v3',
      group: 'DeepSeek'
    },
    {
      id: 'qwen2.5-72b-instruct',
      provider: 'infini',
      name: 'qwen2.5-72b-instruct',
      group: 'Qwen'
    },
    {
      id: 'qwen2.5-32b-instruct',
      provider: 'infini',
      name: 'qwen2.5-32b-instruct',
      group: 'Qwen'
    },
    {
      id: 'qwen2.5-14b-instruct',
      provider: 'infini',
      name: 'qwen2.5-14b-instruct',
      group: 'Qwen'
    },
    {
      id: 'qwen2.5-7b-instruct',
      provider: 'infini',
      name: 'qwen2.5-7b-instruct',
      group: 'Qwen'
    },
    {
      id: 'qwen2-72b-instruct',
      provider: 'infini',
      name: 'qwen2-72b-instruct',
      group: 'Qwen'
    },
    {
      id: 'qwq-32b-preview',
      provider: 'infini',
      name: 'qwq-32b-preview',
      group: 'Qwen'
    },
    {
      id: 'qwen2.5-coder-32b-instruct',
      provider: 'infini',
      name: 'qwen2.5-coder-32b-instruct',
      group: 'Qwen'
    },
    {
      id: 'llama-3.3-70b-instruct',
      provider: 'infini',
      name: 'llama-3.3-70b-instruct',
      group: 'Llama'
    },
    {
      id: 'bge-m3',
      provider: 'infini',
      name: 'bge-m3',
      group: 'BAAI'
    },
    {
      id: 'gemma-2-27b-it',
      provider: 'infini',
      name: 'gemma-2-27b-it',
      group: 'Gemma'
    },
    {
      id: 'jina-embeddings-v2-base-zh',
      provider: 'infini',
      name: 'jina-embeddings-v2-base-zh',
      group: 'Jina'
    },
    {
      id: 'jina-embeddings-v2-base-code',
      provider: 'infini',
      name: 'jina-embeddings-v2-base-code',
      group: 'Jina'
    }
  ],
  xirang: [],
  'tencent-cloud-ti': [
    {
      id: 'deepseek-r1',
      provider: 'tencent-cloud-ti',
      name: 'DeepSeek R1',
      group: 'DeepSeek'
    },
    {
      id: 'deepseek-v3',
      provider: 'tencent-cloud-ti',
      name: 'DeepSeek V3',
      group: 'DeepSeek'
    }
  ],
  gpustack: [],
  voyageai: [
    {
      id: 'voyage-3-large',
      provider: 'voyageai',
      name: 'voyage-3-large',
      group: 'Voyage Embeddings V3'
    },
    {
      id: 'voyage-3',
      provider: 'voyageai',
      name: 'voyage-3',
      group: 'Voyage Embeddings V3'
    },
    {
      id: 'voyage-3-lite',
      provider: 'voyageai',
      name: 'voyage-3-lite',
      group: 'Voyage Embeddings V3'
    },
    {
      id: 'voyage-code-3',
      provider: 'voyageai',
      name: 'voyage-code-3',
      group: 'Voyage Embeddings V3'
    },
    {
      id: 'voyage-finance-3',
      provider: 'voyageai',
      name: 'voyage-finance-3',
      group: 'Voyage Embeddings V2'
    },
    {
      id: 'voyage-law-2',
      provider: 'voyageai',
      name: 'voyage-law-2',
      group: 'Voyage Embeddings V2'
    },
    {
      id: 'voyage-code-2',
      provider: 'voyageai',
      name: 'voyage-code-2',
      group: 'Voyage Embeddings V2'
    },
    {
      id: 'rerank-2',
      provider: 'voyageai',
      name: 'rerank-2',
      group: 'Voyage Rerank V2'
    },
    {
      id: 'rerank-2-lite',
      provider: 'voyageai',
      name: 'rerank-2-lite',
      group: 'Voyage Rerank V2'
    }
  ],
  qiniu: [
    {
      id: 'deepseek-r1',
      provider: 'qiniu',
      name: 'DeepSeek R1',
      group: 'DeepSeek'
    },
    {
      id: 'deepseek-r1-search',
      provider: 'qiniu',
      name: 'DeepSeek R1 Search',
      group: 'DeepSeek'
    },
    {
      id: 'deepseek-r1-32b',
      provider: 'qiniu',
      name: 'DeepSeek R1 32B',
      group: 'DeepSeek'
    },
    {
      id: 'deepseek-v3',
      provider: 'qiniu',
      name: 'DeepSeek V3',
      group: 'DeepSeek'
    },
    {
      id: 'deepseek-v3-search',
      provider: 'qiniu',
      name: 'DeepSeek V3 Search',
      group: 'DeepSeek'
    },
    {
      id: 'deepseek-v3-tool',
      provider: 'qiniu',
      name: 'DeepSeek V3 Tool',
      group: 'DeepSeek'
    },
    {
      id: 'qwq-32b',
      provider: 'qiniu',
      name: 'QWQ 32B',
      group: 'Qwen'
    },
    {
      id: 'qwen2.5-72b-instruct',
      provider: 'qiniu',
      name: 'Qwen2.5 72B Instruct',
      group: 'Qwen'
    }
  ],
  tokenflux: [
    {
      id: 'gpt-4.1',
      provider: 'tokenflux',
      name: 'GPT-4.1',
      group: 'GPT-4.1'
    },
    {
      id: 'gpt-4.1-mini',
      provider: 'tokenflux',
      name: 'GPT-4.1 Mini',
      group: 'GPT-4.1'
    },
    {
      id: 'claude-sonnet-4',
      provider: 'tokenflux',
      name: 'Claude Sonnet 4',
      group: 'Claude'
    },
    {
      id: 'claude-3-7-sonnet',
      provider: 'tokenflux',
      name: 'Claude 3.7 Sonnet',
      group: 'Claude'
    },
    {
      id: 'gemini-2.5-pro',
      provider: 'tokenflux',
      name: 'Gemini 2.5 Pro',
      group: 'Gemini'
    },
    {
      id: 'gemini-2.5-flash',
      provider: 'tokenflux',
      name: 'Gemini 2.5 Flash',
      group: 'Gemini'
    },
    {
      id: 'deepseek-r1',
      provider: 'tokenflux',
      name: 'DeepSeek R1',
      group: 'DeepSeek'
    },
    {
      id: 'deepseek-v3',
      provider: 'tokenflux',
      name: 'DeepSeek V3',
      group: 'DeepSeek'
    },
    {
      id: 'qwen-max',
      provider: 'tokenflux',
      name: 'Qwen Max',
      group: 'Qwen'
    },
    {
      id: 'qwen-plus',
      provider: 'tokenflux',
      name: 'Qwen Plus',
      group: 'Qwen'
    }
  ],
  cephalon: [
    {
      id: 'DeepSeek-R1',
      provider: 'cephalon',
      name: 'DeepSeek-R1满血版',
      group: 'DeepSeek'
    }
  ],
  lanyun: [
    {
      id: '/maas/deepseek-ai/DeepSeek-R1-0528',
      name: 'deepseek-ai/DeepSeek-R1',
      provider: 'lanyun',
      group: 'deepseek-ai'
    },
    {
      id: '/maas/deepseek-ai/DeepSeek-V3-0324',
      name: 'deepseek-ai/DeepSeek-V3',
      provider: 'lanyun',
      group: 'deepseek-ai'
    },
    {
      id: '/maas/qwen/Qwen2.5-72B-Instruct',
      provider: 'lanyun',
      name: 'Qwen2.5-72B-Instruct',
      group: 'Qwen'
    },
    {
      id: '/maas/qwen/Qwen3-235B-A22B',
      name: 'Qwen/Qwen3-235B',
      provider: 'lanyun',
      group: 'Qwen'
    },
    {
      id: '/maas/minimax/MiniMax-M1-80k',
      name: 'MiniMax-M1-80k',
      provider: 'lanyun',
      group: 'MiniMax'
    },
    {
      id: '/maas/google/Gemma3-27B',
      name: 'Gemma3-27B',
      provider: 'lanyun',
      group: 'google'
    }
  ],
  'new-api': [],
  'aws-bedrock': [],
  poe: [
    {
      id: 'gpt-4o',
      name: 'GPT-4o',
      provider: 'poe',
      group: 'poe'
    }
  ]
}

export const TEXT_TO_IMAGES_MODELS = [
  {
    id: 'Kwai-Kolors/Kolors',
    provider: 'silicon',
    name: 'Kolors',
    group: 'Kwai-Kolors'
  }
  // {
  //   id: 'black-forest-labs/FLUX.1-schnell',
  //   provider: 'silicon',
  //   name: 'FLUX.1 Schnell',
  //   group: 'FLUX'
  // },
  // {
  //   id: 'black-forest-labs/FLUX.1-dev',
  //   provider: 'silicon',
  //   name: 'FLUX.1 Dev',
  //   group: 'FLUX'
  // },
  // {
  //   id: 'black-forest-labs/FLUX.1-pro',
  //   provider: 'silicon',
  //   name: 'FLUX.1 Pro',
  //   group: 'FLUX'
  // },
  // {
  //   id: 'Pro/black-forest-labs/FLUX.1-schnell',
  //   provider: 'silicon',
  //   name: 'FLUX.1 Schnell Pro',
  //   group: 'FLUX'
  // },
  // {
  //   id: 'LoRA/black-forest-labs/FLUX.1-dev',
  //   provider: 'silicon',
  //   name: 'FLUX.1 Dev LoRA',
  //   group: 'FLUX'
  // },
  // {
  //   id: 'deepseek-ai/Janus-Pro-7B',
  //   provider: 'silicon',
  //   name: 'Janus-Pro-7B',
  //   group: 'deepseek-ai'
  // },
  // {
  //   id: 'stabilityai/stable-diffusion-3-5-large',
  //   provider: 'silicon',
  //   name: 'Stable Diffusion 3.5 Large',
  //   group: 'Stable Diffusion'
  // },
  // {
  //   id: 'stabilityai/stable-diffusion-3-5-large-turbo',
  //   provider: 'silicon',
  //   name: 'Stable Diffusion 3.5 Large Turbo',
  //   group: 'Stable Diffusion'
  // },
  // {
  //   id: 'stabilityai/stable-diffusion-3-medium',
  //   provider: 'silicon',
  //   name: 'Stable Diffusion 3 Medium',
  //   group: 'Stable Diffusion'
  // },
  // {
  //   id: 'stabilityai/stable-diffusion-2-1',
  //   provider: 'silicon',
  //   name: 'Stable Diffusion 2.1',
  //   group: 'Stable Diffusion'
  // },
  // {
  //   id: 'stabilityai/stable-diffusion-xl-base-1.0',
  //   provider: 'silicon',
  //   name: 'Stable Diffusion XL Base 1.0',
  //   group: 'Stable Diffusion'
  // }
]

export const TEXT_TO_IMAGES_MODELS_SUPPORT_IMAGE_ENHANCEMENT = [
  'stabilityai/stable-diffusion-2-1',
  'stabilityai/stable-diffusion-xl-base-1.0'
]

export const SUPPORTED_DISABLE_GENERATION_MODELS = [
  'gemini-2.0-flash-exp',
  'gpt-4o',
  'gpt-4o-mini',
  'gpt-4.1',
  'gpt-4.1-mini',
  'gpt-4.1-nano',
  'o3'
]

export const GENERATE_IMAGE_MODELS = [
  'gemini-2.0-flash-exp-image-generation',
  'gemini-2.0-flash-preview-image-generation',
  'grok-2-image-1212',
  'grok-2-image',
  'grok-2-image-latest',
  'gpt-image-1',
  ...SUPPORTED_DISABLE_GENERATION_MODELS
]

export const GEMINI_SEARCH_REGEX = new RegExp('gemini-2\\..*', 'i')

export const OPENAI_NO_SUPPORT_DEV_ROLE_MODELS = ['o1-preview', 'o1-mini']

export const PERPLEXITY_SEARCH_MODELS = [
  'sonar-pro',
  'sonar',
  'sonar-reasoning',
  'sonar-reasoning-pro',
  'sonar-deep-research'
]

export function isTextToImageModel(model: Model): boolean {
  const modelId = getLowerBaseModelName(model.id)
  return TEXT_TO_IMAGE_REGEX.test(modelId)
}

export function isEmbeddingModel(model: Model): boolean {
  if (!model || isRerankModel(model)) {
    return false
  }

  const modelId = getLowerBaseModelName(model.id)

  if (isUserSelectedModelType(model, 'embedding') !== undefined) {
    return isUserSelectedModelType(model, 'embedding')!
  }

  if (['anthropic'].includes(model?.provider)) {
    return false
  }

  if (model.provider === 'doubao' || modelId.includes('doubao')) {
    return EMBEDDING_REGEX.test(model.name)
  }

  return EMBEDDING_REGEX.test(modelId) || false
}

export function isRerankModel(model: Model): boolean {
  if (isUserSelectedModelType(model, 'rerank') !== undefined) {
    return isUserSelectedModelType(model, 'rerank')!
  }
  const modelId = getLowerBaseModelName(model.id)
  return model ? RERANKING_REGEX.test(modelId) || false : false
}

export function isVisionModel(model: Model): boolean {
  if (!model || isEmbeddingModel(model) || isRerankModel(model)) {
    return false
  }
  // 新添字段 copilot-vision-request 后可使用 vision
  // if (model.provider === 'copilot') {
  //   return false
  // }
  if (isUserSelectedModelType(model, 'vision') !== undefined) {
    return isUserSelectedModelType(model, 'vision')!
  }

  const modelId = getLowerBaseModelName(model.id)
  if (model.provider === 'doubao' || modelId.includes('doubao')) {
    return VISION_REGEX.test(model.name) || VISION_REGEX.test(modelId) || false
  }

  return VISION_REGEX.test(modelId) || false
}

export function isOpenAIReasoningModel(model: Model): boolean {
  const modelId = getLowerBaseModelName(model.id, '/')
  return isSupportedReasoningEffortOpenAIModel(model) || modelId.includes('o1')
}

export function isOpenAILLMModel(model: Model): boolean {
  if (!model) {
    return false
  }
  const modelId = getLowerBaseModelName(model.id)

  if (modelId.includes('gpt-4o-image')) {
    return false
  }
  if (isOpenAIReasoningModel(model)) {
    return true
  }
  if (modelId.includes('gpt')) {
    return true
  }
  return false
}

export function isOpenAIModel(model: Model): boolean {
  if (!model) {
    return false
  }
  const modelId = getLowerBaseModelName(model.id)

  return modelId.includes('gpt') || isOpenAIReasoningModel(model)
}

export function isSupportFlexServiceTierModel(model: Model): boolean {
  if (!model) {
    return false
  }
  const modelId = getLowerBaseModelName(model.id)
  return (
    (modelId.includes('o3') && !modelId.includes('o3-mini')) || modelId.includes('o4-mini') || modelId.includes('gpt-5')
  )
}

export function isSupportVerbosityModel(model: Model): boolean {
  const modelId = getLowerBaseModelName(model.id)
  return isGPT5SeriesModel(model) && !modelId.includes('chat')
}

export function isSupportedReasoningEffortOpenAIModel(model: Model): boolean {
  const modelId = getLowerBaseModelName(model.id)
  return (
    (modelId.includes('o1') && !(modelId.includes('o1-preview') || modelId.includes('o1-mini'))) ||
    modelId.includes('o3') ||
    modelId.includes('o4') ||
    modelId.includes('gpt-oss') ||
    (isGPT5SeriesModel(model) && !modelId.includes('chat'))
  )
}

export function isOpenAIChatCompletionOnlyModel(model: Model): boolean {
  if (!model) {
    return false
  }

  const modelId = getLowerBaseModelName(model.id)
  return (
    modelId.includes('gpt-4o-search-preview') ||
    modelId.includes('gpt-4o-mini-search-preview') ||
    modelId.includes('o1-mini') ||
    modelId.includes('o1-preview')
  )
}

export function isOpenAIWebSearchChatCompletionOnlyModel(model: Model): boolean {
  const modelId = getLowerBaseModelName(model.id)
  return modelId.includes('gpt-4o-search-preview') || modelId.includes('gpt-4o-mini-search-preview')
}

export function isOpenAIWebSearchModel(model: Model): boolean {
  const modelId = getLowerBaseModelName(model.id)

  return (
    modelId.includes('gpt-4o-search-preview') ||
    modelId.includes('gpt-4o-mini-search-preview') ||
    (modelId.includes('gpt-4.1') && !modelId.includes('gpt-4.1-nano')) ||
    (modelId.includes('gpt-4o') && !modelId.includes('gpt-4o-image')) ||
    modelId.includes('o3') ||
    modelId.includes('o4') ||
    (modelId.includes('gpt-5') && !modelId.includes('chat'))
  )
}

/** 用于判断是否支持控制思考，但不一定以reasoning_effort的方式 */
export function isSupportedThinkingTokenModel(model?: Model): boolean {
  if (!model) {
    return false
  }

  return (
    isSupportedThinkingTokenGeminiModel(model) ||
    isSupportedThinkingTokenQwenModel(model) ||
    isSupportedThinkingTokenClaudeModel(model) ||
    isSupportedThinkingTokenDoubaoModel(model) ||
    isSupportedThinkingTokenHunyuanModel(model) ||
    isSupportedThinkingTokenZhipuModel(model)
  )
}

export function isSupportedReasoningEffortModel(model?: Model): boolean {
  if (!model) {
    return false
  }

  return (
    isSupportedReasoningEffortOpenAIModel(model) ||
    isSupportedReasoningEffortGrokModel(model) ||
    isSupportedReasoningEffortPerplexityModel(model)
  )
}

export function isGrokModel(model?: Model): boolean {
  if (!model) {
    return false
  }
  const modelId = getLowerBaseModelName(model.id)
  return modelId.includes('grok')
}

export function isSupportedReasoningEffortGrokModel(model?: Model): boolean {
  if (!model) {
    return false
  }

  const modelId = getLowerBaseModelName(model.id)
  if (modelId.includes('grok-3-mini')) {
    return true
  }

  return false
}

export function isGrokReasoningModel(model?: Model): boolean {
  if (!model) {
    return false
  }
  const modelId = getLowerBaseModelName(model.id)
  if (isSupportedReasoningEffortGrokModel(model) || modelId.includes('grok-4')) {
    return true
  }

  return false
}

export function isGeminiReasoningModel(model?: Model): boolean {
  if (!model) {
    return false
  }

  const modelId = getLowerBaseModelName(model.id)
  if (modelId.startsWith('gemini') && modelId.includes('thinking')) {
    return true
  }

  if (isSupportedThinkingTokenGeminiModel(model)) {
    return true
  }

  return false
}

export const isSupportedThinkingTokenGeminiModel = (model: Model): boolean => {
  const modelId = getLowerBaseModelName(model.id, '/')
  return modelId.includes('gemini-2.5')
}

/** 是否为Qwen推理模型 */
export function isQwenReasoningModel(model?: Model): boolean {
  if (!model) {
    return false
  }

  const modelId = getLowerBaseModelName(model.id, '/')

  if (modelId.startsWith('qwen3')) {
    if (modelId.includes('thinking')) {
      return true
    } else if (modelId.includes('instruct')) {
      return false
    }
    return true
  }

  if (isSupportedThinkingTokenQwenModel(model)) {
    return true
  }

  if (modelId.includes('qwq') || modelId.includes('qvq')) {
    return true
  }

  return false
}

/** 是否为支持思考控制的Qwen3推理模型 */
export function isSupportedThinkingTokenQwenModel(model?: Model): boolean {
  if (!model) {
    return false
  }

  const modelId = getLowerBaseModelName(model.id, '/')

  if (modelId.includes('coder')) {
    return false
  }

  if (modelId.startsWith('qwen3')) {
    // instruct 是非思考模型 thinking 是思考模型，二者都不能控制思考
    if (modelId.includes('instruct') || modelId.includes('thinking')) {
      return false
    }
    return true
  }

  return [
    'qwen-plus',
    'qwen-plus-latest',
    'qwen-plus-0428',
    'qwen-plus-2025-04-28',
    'qwen-plus-0714',
    'qwen-plus-2025-07-14',
    'qwen-turbo',
    'qwen-turbo-latest',
    'qwen-turbo-0428',
    'qwen-turbo-2025-04-28',
    'qwen-turbo-0715',
    'qwen-turbo-2025-07-15'
  ].includes(modelId)
}

/** 是否为不支持思考控制的Qwen推理模型 */
export function isQwenAlwaysThinkModel(model?: Model): boolean {
  if (!model) {
    return false
  }
  const modelId = getLowerBaseModelName(model.id, '/')
  return modelId.startsWith('qwen3') && modelId.includes('thinking')
}

export function isSupportedThinkingTokenDoubaoModel(model?: Model): boolean {
  if (!model) {
    return false
  }

  const modelId = getLowerBaseModelName(model.id, '/')

  return DOUBAO_THINKING_MODEL_REGEX.test(modelId) || DOUBAO_THINKING_MODEL_REGEX.test(model.name)
}

export function isClaudeReasoningModel(model?: Model): boolean {
  if (!model) {
    return false
  }
  const modelId = getLowerBaseModelName(model.id, '/')
  return (
    modelId.includes('claude-3-7-sonnet') ||
    modelId.includes('claude-3.7-sonnet') ||
    modelId.includes('claude-sonnet-4') ||
    modelId.includes('claude-opus-4')
  )
}

export const isSupportedThinkingTokenClaudeModel = isClaudeReasoningModel

export const isSupportedThinkingTokenHunyuanModel = (model?: Model): boolean => {
  if (!model) {
    return false
  }
  const modelId = getLowerBaseModelName(model.id, '/')
  return modelId.includes('hunyuan-a13b')
}

export const isHunyuanReasoningModel = (model?: Model): boolean => {
  if (!model) {
    return false
  }
  const modelId = getLowerBaseModelName(model.id, '/')

  return isSupportedThinkingTokenHunyuanModel(model) || modelId.includes('hunyuan-t1')
}

export const isPerplexityReasoningModel = (model?: Model): boolean => {
  if (!model) {
    return false
  }

  const modelId = getLowerBaseModelName(model.id, '/')
  return isSupportedReasoningEffortPerplexityModel(model) || modelId.includes('reasoning')
}

export const isSupportedReasoningEffortPerplexityModel = (model: Model): boolean => {
  const modelId = getLowerBaseModelName(model.id, '/')
  return modelId.includes('sonar-deep-research')
}

export const isSupportedThinkingTokenZhipuModel = (model: Model): boolean => {
  const modelId = getLowerBaseModelName(model.id, '/')
  return modelId.includes('glm-4.5')
}

export const isZhipuReasoningModel = (model?: Model): boolean => {
  if (!model) {
    return false
  }
  const modelId = getLowerBaseModelName(model.id, '/')
  return isSupportedThinkingTokenZhipuModel(model) || modelId.includes('glm-z1')
}

export const isStepReasoningModel = (model?: Model): boolean => {
  if (!model) {
    return false
  }
  const modelId = getLowerBaseModelName(model.id, '/')
  return modelId.includes('step-3') || modelId.includes('step-r1-v-mini')
}

export function isReasoningModel(model?: Model): boolean {
  if (!model || isEmbeddingModel(model) || isRerankModel(model) || isTextToImageModel(model)) {
    return false
  }

  if (isUserSelectedModelType(model, 'reasoning') !== undefined) {
    return isUserSelectedModelType(model, 'reasoning')!
  }

  const modelId = getLowerBaseModelName(model.id)

  if (model.provider === 'doubao' || modelId.includes('doubao')) {
    return (
      REASONING_REGEX.test(modelId) ||
      REASONING_REGEX.test(model.name) ||
      isSupportedThinkingTokenDoubaoModel(model) ||
      false
    )
  }

  if (
    isClaudeReasoningModel(model) ||
    isOpenAIReasoningModel(model) ||
    isGeminiReasoningModel(model) ||
    isQwenReasoningModel(model) ||
    isGrokReasoningModel(model) ||
    isHunyuanReasoningModel(model) ||
    isPerplexityReasoningModel(model) ||
    isZhipuReasoningModel(model) ||
    isStepReasoningModel(model) ||
    modelId.includes('magistral') ||
    modelId.includes('minimax-m1') ||
    modelId.includes('pangu-pro-moe')
  ) {
    return true
  }

  return REASONING_REGEX.test(modelId) || false
}

export function isSupportedModel(model: OpenAI.Models.Model): boolean {
  if (!model) {
    return false
  }

  const modelId = getLowerBaseModelName(model.id)

  return !NOT_SUPPORTED_REGEX.test(modelId)
}

export function isNotSupportTemperatureAndTopP(model: Model): boolean {
  if (!model) {
    return true
  }

  if (
    (isOpenAIReasoningModel(model) && !isOpenAIOpenWeightModel(model)) ||
    isOpenAIChatCompletionOnlyModel(model) ||
    isQwenMTModel(model)
  ) {
    return true
  }

  return false
}

export function isWebSearchModel(model: Model): boolean {
  if (!model || isEmbeddingModel(model) || isRerankModel(model)) {
    return false
  }

  if (isUserSelectedModelType(model, 'web_search') !== undefined) {
    return isUserSelectedModelType(model, 'web_search')!
  }

  const provider = getProviderByModel(model)

  if (!provider) {
    return false
  }

  const isEmbedding = isEmbeddingModel(model)

  if (isEmbedding) {
    return false
  }

  const modelId = getLowerBaseModelName(model.id, '/')

  // 不管哪个供应商都判断了
  if (isAnthropicModel(model)) {
    return CLAUDE_SUPPORTED_WEBSEARCH_REGEX.test(modelId)
  }

  if (provider.type === 'openai-response') {
    if (isOpenAIWebSearchModel(model)) {
      return true
    }

    return false
  }

  if (provider.id === 'perplexity') {
    return PERPLEXITY_SEARCH_MODELS.includes(modelId)
  }

  if (provider.id === 'aihubmix') {
    // modelId 不以-search结尾
    if (!modelId.endsWith('-search') && GEMINI_SEARCH_REGEX.test(modelId)) {
      return true
    }

    if (isOpenAIWebSearchModel(model)) {
      return true
    }

    return false
  }

  if (provider?.type === 'openai') {
    if (GEMINI_SEARCH_REGEX.test(modelId) || isOpenAIWebSearchModel(model)) {
      return true
    }
  }

  if (provider.id === 'gemini' || provider?.type === 'gemini' || provider.type === 'vertexai') {
    return GEMINI_SEARCH_REGEX.test(modelId)
  }

  if (provider.id === 'hunyuan') {
    return modelId !== 'hunyuan-lite'
  }

  if (provider.id === 'zhipu') {
    return modelId?.startsWith('glm-4-')
  }

  if (provider.id === 'dashscope') {
    const models = ['qwen-turbo', 'qwen-max', 'qwen-plus', 'qwq']
    // matches id like qwen-max-0919, qwen-max-latest
    return models.some((i) => modelId.startsWith(i))
  }

  if (provider.id === 'openrouter') {
    return true
  }

  if (provider.id === 'grok') {
    return true
  }

  return false
}

export function isMandatoryWebSearchModel(model: Model): boolean {
  if (!model) {
    return false
  }

  const provider = getProviderByModel(model)

  if (!provider) {
    return false
  }

  const modelId = getLowerBaseModelName(model.id)

  if (provider.id === 'perplexity' || provider.id === 'openrouter') {
    return PERPLEXITY_SEARCH_MODELS.includes(modelId)
  }

  return false
}

export function isOpenRouterBuiltInWebSearchModel(model: Model): boolean {
  if (!model) {
    return false
  }

  const provider = getProviderByModel(model)

  if (provider.id !== 'openrouter') {
    return false
  }

  const modelId = getLowerBaseModelName(model.id)

  return isOpenAIWebSearchChatCompletionOnlyModel(model) || modelId.includes('sonar')
}

export function isGenerateImageModel(model: Model): boolean {
  if (!model) {
    return false
  }

  const provider = getProviderByModel(model)

  if (!provider) {
    return false
  }

  const isEmbedding = isEmbeddingModel(model)

  if (isEmbedding) {
    return false
  }

  const modelId = getLowerBaseModelName(model.id, '/')
  if (GENERATE_IMAGE_MODELS.includes(modelId)) {
    return true
  }
  return false
}

export function isSupportedDisableGenerationModel(model: Model): boolean {
  if (!model) {
    return false
  }

  return SUPPORTED_DISABLE_GENERATION_MODELS.includes(getLowerBaseModelName(model.id))
}

export function getOpenAIWebSearchParams(model: Model, isEnableWebSearch?: boolean): Record<string, any> {
  if (!isEnableWebSearch) {
    return {}
  }

  const webSearchTools = getWebSearchTools(model)

  if (model.provider === 'grok') {
    return {
      search_parameters: {
        mode: 'auto',
        return_citations: true,
        sources: [{ type: 'web' }, { type: 'x' }, { type: 'news' }]
      }
    }
  }

  if (model.provider === 'hunyuan') {
    return { enable_enhancement: true, citation: true, search_info: true }
  }

  if (model.provider === 'dashscope') {
    return {
      enable_search: true,
      search_options: {
        forced_search: true
      }
    }
  }

  if (isOpenAIWebSearchChatCompletionOnlyModel(model)) {
    return {
      web_search_options: {}
    }
  }

  if (model.provider === 'openrouter') {
    return {
      plugins: [{ id: 'web', search_prompts: WEB_SEARCH_PROMPT_FOR_OPENROUTER }]
    }
  }

  return {
    tools: webSearchTools
  }

  return {}
}

export function isGemmaModel(model?: Model): boolean {
  if (!model) {
    return false
  }

  const modelId = getLowerBaseModelName(model.id)
  return modelId.includes('gemma-') || model.group === 'Gemma'
}

export function isZhipuModel(model?: Model): boolean {
  if (!model) {
    return false
  }

  return model.provider === 'zhipu'
}

export function isHunyuanSearchModel(model?: Model): boolean {
  if (!model) {
    return false
  }

  const modelId = getLowerBaseModelName(model.id)

  if (model.provider === 'hunyuan') {
    return modelId !== 'hunyuan-lite'
  }

  return false
}

/**
 * 按 Qwen 系列模型分组
 * @param models 模型列表
 * @returns 分组后的模型
 */
export function groupQwenModels(models: Model[]): Record<string, Model[]> {
  return models.reduce(
    (groups, model) => {
      const modelId = getLowerBaseModelName(model.id)
      // 匹配 Qwen 系列模型的前缀
      const prefixMatch = modelId.match(/^(qwen(?:\d+\.\d+|2(?:\.\d+)?|-\d+b|-(?:max|coder|vl)))/i)
      // 匹配 qwen2.5、qwen2、qwen-7b、qwen-max、qwen-coder 等
      const groupKey = prefixMatch ? prefixMatch[1] : model.group || '其他'

      if (!groups[groupKey]) {
        groups[groupKey] = []
      }
      groups[groupKey].push(model)

      return groups
    },
    {} as Record<string, Model[]>
  )
}

export const THINKING_TOKEN_MAP: Record<string, { min: number; max: number }> = {
  // Gemini models
  'gemini-2\\.5-flash-lite.*$': { min: 512, max: 24576 },
  'gemini-.*-flash.*$': { min: 0, max: 24576 },
  'gemini-.*-pro.*$': { min: 128, max: 32768 },

  // Qwen models
  'qwen3-235b-a22b-thinking-2507$': { min: 0, max: 81_920 },
  'qwen3-30b-a3b-thinking-2507$': { min: 0, max: 81_920 },
  'qwen-plus-2025-07-28$': { min: 0, max: 81_920 },
  'qwen-plus-latest$': { min: 0, max: 81_920 },
  'qwen3-1\\.7b$': { min: 0, max: 30_720 },
  'qwen3-0\\.6b$': { min: 0, max: 30_720 },
  'qwen-plus.*$': { min: 0, max: 38_912 },
  'qwen-turbo.*$': { min: 0, max: 38_912 },
  'qwen3-.*$': { min: 1024, max: 38_912 },

  // Claude models
  'claude-3[.-]7.*sonnet.*$': { min: 1024, max: 64000 },
  'claude-(:?sonnet|opus)-4.*$': { min: 1024, max: 32000 }
}

export const findTokenLimit = (modelId: string): { min: number; max: number } | undefined => {
  for (const [pattern, limits] of Object.entries(THINKING_TOKEN_MAP)) {
    if (new RegExp(pattern, 'i').test(modelId)) {
      return limits
    }
  }
  return undefined
}

// Doubao 支持思考模式的模型正则
export const DOUBAO_THINKING_MODEL_REGEX =
  /doubao-(?:1[.-]5-thinking-vision-pro|1[.-]5-thinking-pro-m|seed-1[.-]6(?:-flash)?(?!-(?:thinking)(?:-|$)))(?:-[\w-]+)*/i

// 支持 auto 的 Doubao 模型 doubao-seed-1.6-xxx doubao-seed-1-6-xxx  doubao-1-5-thinking-pro-m-xxx
export const DOUBAO_THINKING_AUTO_MODEL_REGEX =
  /doubao-(1-5-thinking-pro-m|seed-1[.-]6)(?!-(?:flash|thinking)(?:-|$))(?:-[\w-]+)*/i

export function isDoubaoThinkingAutoModel(model: Model): boolean {
  const modelId = getLowerBaseModelName(model.id)
  return DOUBAO_THINKING_AUTO_MODEL_REGEX.test(modelId) || DOUBAO_THINKING_AUTO_MODEL_REGEX.test(model.name)
}

export const GEMINI_FLASH_MODEL_REGEX = new RegExp('gemini-.*-flash.*$')

// 模型集合功能测试
export const isVisionModels = (models: Model[]) => {
  return models.every((model) => isVisionModel(model))
}

export const isGenerateImageModels = (models: Model[]) => {
  return models.every((model) => isGenerateImageModel(model))
}

export const isAnthropicModel = (model?: Model): boolean => {
  if (!model) {
    return false
  }

  const modelId = getLowerBaseModelName(model.id)
  return modelId.startsWith('claude')
}

export const isQwenMTModel = (model: Model): boolean => {
  const modelId = getLowerBaseModelName(model.id)
  return modelId.includes('qwen-mt')
}

export const isNotSupportedTextDelta = (model: Model): boolean => {
  return isQwenMTModel(model)
}

export const isNotSupportSystemMessageModel = (model: Model): boolean => {
  return isQwenMTModel(model) || isGemmaModel(model)
}

export const isGPT5SeriesModel = (model: Model) => {
  const modelId = getLowerBaseModelName(model.id)
  return modelId.includes('gpt-5')
}

<<<<<<< HEAD
export const isGeminiModel = (model: Model) => {
  const modelId = getLowerBaseModelName(model.id)
  return modelId.includes('gemini')
=======
export const isOpenAIOpenWeightModel = (model: Model) => {
  const modelId = getLowerBaseModelName(model.id)
  return modelId.includes('gpt-oss')
>>>>>>> 3501d377
}

// zhipu 视觉推理模型用这组 special token 标记推理结果
export const ZHIPU_RESULT_TOKENS = ['<|begin_of_box|>', '<|end_of_box|>'] as const<|MERGE_RESOLUTION|>--- conflicted
+++ resolved
@@ -3263,15 +3263,14 @@
   return modelId.includes('gpt-5')
 }
 
-<<<<<<< HEAD
 export const isGeminiModel = (model: Model) => {
   const modelId = getLowerBaseModelName(model.id)
   return modelId.includes('gemini')
-=======
+}
+
 export const isOpenAIOpenWeightModel = (model: Model) => {
   const modelId = getLowerBaseModelName(model.id)
   return modelId.includes('gpt-oss')
->>>>>>> 3501d377
 }
 
 // zhipu 视觉推理模型用这组 special token 标记推理结果

--- conflicted
+++ resolved
@@ -2083,11 +2083,7 @@
   }
 
   if (provider?.type === 'openai') {
-<<<<<<< HEAD
-    if (model?.id?.includes('gemini-2.0-flash-exp') || isOpenAIWebSearch(model)) {
-=======
-    if (GEMINI_SEARCH_MODELS.includes(model?.id)) {
->>>>>>> 8b9929cc
+    if (GEMINI_SEARCH_MODELS.includes(model?.id) || isOpenAIWebSearch(model)) {
       return true
     }
   }

--- conflicted
+++ resolved
@@ -2654,21 +2654,11 @@
     return false
   }
 
-<<<<<<< HEAD
   if (modelId.startsWith('qwen3')) {
-    if (modelId.includes('instruct')) {
+    // instruct 是非思考模型 thinking 是思考模型，二者都不能控制思考
+    if (modelId.includes('instruct') || modelId.includes('thinking')) {
       return false
     }
-    if (modelId.includes('thinking')) {
-      return true
-    }
-=======
-  if (baseName.startsWith('qwen3')) {
-    // instruct 是非思考模型 thinking 是思考模型，二者都不能控制思考
-    if (baseName.includes('instruct') || baseName.includes('thinking')) {
-      return false
-    }
->>>>>>> 40282cd3
     return true
   }
 
@@ -2693,13 +2683,8 @@
   if (!model) {
     return false
   }
-<<<<<<< HEAD
   const modelId = getLowerBaseModelName(model.id, '/')
-  return modelId.includes('qwen3-235b-a22b-thinking')
-=======
-  const baseName = getLowerBaseModelName(model.id, '/')
-  return baseName.startsWith('qwen3') && baseName.includes('thinking')
->>>>>>> 40282cd3
+  return modelId.startsWith('qwen3') && modelId.includes('thinking')
 }
 
 export function isSupportedThinkingTokenDoubaoModel(model?: Model): boolean {

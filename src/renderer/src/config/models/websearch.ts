import { getProviderByModel } from '@renderer/services/AssistantService'
import type { Model } from '@renderer/types'
import { SystemProviderIds } from '@renderer/types'
import { getLowerBaseModelName, isUserSelectedModelType } from '@renderer/utils'
import {
  isGeminiProvider,
  isNewApiProvider,
  isOpenAICompatibleProvider,
  isOpenAIProvider
} from '@renderer/utils/provider'

export { GEMINI_FLASH_MODEL_REGEX } from './utils'

<<<<<<< HEAD
=======
import {
  isGeminiProvider,
  isNewApiProvider,
  isOpenAICompatibleProvider,
  isOpenAIProvider,
  isVertexAiProvider
} from '../providers'
>>>>>>> 1cb2af57
import { isEmbeddingModel, isRerankModel } from './embedding'
import { isAnthropicModel } from './utils'
import { isGenerateImageModel, isPureGenerateImageModel, isTextToImageModel } from './vision'

export const CLAUDE_SUPPORTED_WEBSEARCH_REGEX = new RegExp(
  `\\b(?:claude-3(-|\\.)(7|5)-sonnet(?:-[\\w-]+)|claude-3(-|\\.)5-haiku(?:-[\\w-]+)|claude-(haiku|sonnet|opus)-4(?:-[\\w-]+)?)\\b`,
  'i'
)

export const GEMINI_SEARCH_REGEX = new RegExp(
  'gemini-(?:2.*(?:-latest)?|3-(?:flash|pro)(?:-preview)?|flash-latest|pro-latest|flash-lite-latest)(?:-[\\w-]+)*$',
  'i'
)

export const PERPLEXITY_SEARCH_MODELS = [
  'sonar-pro',
  'sonar',
  'sonar-reasoning',
  'sonar-reasoning-pro',
  'sonar-deep-research'
]

export function isWebSearchModel(model: Model): boolean {
  if (
    !model ||
    isEmbeddingModel(model) ||
    isRerankModel(model) ||
    isTextToImageModel(model) ||
    isPureGenerateImageModel(model) ||
    isGenerateImageModel(model)
  ) {
    return false
  }

  if (isUserSelectedModelType(model, 'web_search') !== undefined) {
    return isUserSelectedModelType(model, 'web_search')!
  }

  const provider = getProviderByModel(model)

  if (!provider) {
    return false
  }

  const modelId = getLowerBaseModelName(model.id, '/')

  // bedrock和vertex不支持
  if (
    isAnthropicModel(model) &&
    !(provider.id === SystemProviderIds['aws-bedrock'] || provider.id === SystemProviderIds.vertexai)
  ) {
    return CLAUDE_SUPPORTED_WEBSEARCH_REGEX.test(modelId)
  }

  // TODO: 当其他供应商采用Response端点时，这个地方逻辑需要改进
  if (isOpenAIProvider(provider)) {
    if (isOpenAIWebSearchModel(model)) {
      return true
    }

    return false
  }

  if (provider.id === SystemProviderIds.perplexity) {
    return PERPLEXITY_SEARCH_MODELS.includes(modelId)
  }

  if (provider.id === SystemProviderIds.aihubmix) {
    // modelId 不以-search结尾
    if (!modelId.endsWith('-search') && GEMINI_SEARCH_REGEX.test(modelId)) {
      return true
    }

    if (isOpenAIWebSearchModel(model)) {
      return true
    }

    return false
  }

  if (isOpenAICompatibleProvider(provider) || isNewApiProvider(provider)) {
    if (GEMINI_SEARCH_REGEX.test(modelId) || isOpenAIWebSearchModel(model)) {
      return true
    }
  }

  if (isGeminiProvider(provider) || isVertexAiProvider(provider)) {
    return GEMINI_SEARCH_REGEX.test(modelId)
  }

  if (provider.id === 'hunyuan') {
    return modelId !== 'hunyuan-lite'
  }

  if (provider.id === 'zhipu') {
    return modelId?.startsWith('glm-4-')
  }

  if (provider.id === 'dashscope') {
    const models = ['qwen-turbo', 'qwen-max', 'qwen-plus', 'qwq', 'qwen-flash', 'qwen3-max']
    // matches id like qwen-max-0919, qwen-max-latest
    return models.some((i) => modelId.startsWith(i))
  }

  if (provider.id === 'openrouter') {
    return true
  }

  if (provider.id === 'grok') {
    return true
  }

  return false
}

export function isMandatoryWebSearchModel(model: Model): boolean {
  if (!model) {
    return false
  }

  const provider = getProviderByModel(model)

  if (!provider) {
    return false
  }

  const modelId = getLowerBaseModelName(model.id)

  if (provider.id === 'perplexity' || provider.id === 'openrouter') {
    return PERPLEXITY_SEARCH_MODELS.includes(modelId)
  }

  return false
}

export function isOpenRouterBuiltInWebSearchModel(model: Model): boolean {
  if (!model) {
    return false
  }

  const provider = getProviderByModel(model)

  if (provider.id !== 'openrouter') {
    return false
  }

  const modelId = getLowerBaseModelName(model.id)

  return isOpenAIWebSearchChatCompletionOnlyModel(model) || modelId.includes('sonar')
}

export function isOpenAIWebSearchChatCompletionOnlyModel(model: Model): boolean {
  const modelId = getLowerBaseModelName(model.id)
  return modelId.includes('gpt-4o-search-preview') || modelId.includes('gpt-4o-mini-search-preview')
}

export function isOpenAIWebSearchModel(model: Model): boolean {
  const modelId = getLowerBaseModelName(model.id)

  return (
    modelId.includes('gpt-4o-search-preview') ||
    modelId.includes('gpt-4o-mini-search-preview') ||
    (modelId.includes('gpt-4.1') && !modelId.includes('gpt-4.1-nano')) ||
    (modelId.includes('gpt-4o') && !modelId.includes('gpt-4o-image')) ||
    modelId.includes('o3') ||
    modelId.includes('o4') ||
    (modelId.includes('gpt-5') && !modelId.includes('chat'))
  )
}

export function isHunyuanSearchModel(model?: Model): boolean {
  if (!model) {
    return false
  }

  const modelId = getLowerBaseModelName(model.id)

  if (model.provider === 'hunyuan') {
    return modelId !== 'hunyuan-lite'
  }

  return false
}<|MERGE_RESOLUTION|>--- conflicted
+++ resolved
@@ -6,21 +6,12 @@
   isGeminiProvider,
   isNewApiProvider,
   isOpenAICompatibleProvider,
-  isOpenAIProvider
+  isOpenAIProvider,
+  isVertexProvider
 } from '@renderer/utils/provider'
 
 export { GEMINI_FLASH_MODEL_REGEX } from './utils'
 
-<<<<<<< HEAD
-=======
-import {
-  isGeminiProvider,
-  isNewApiProvider,
-  isOpenAICompatibleProvider,
-  isOpenAIProvider,
-  isVertexAiProvider
-} from '../providers'
->>>>>>> 1cb2af57
 import { isEmbeddingModel, isRerankModel } from './embedding'
 import { isAnthropicModel } from './utils'
 import { isGenerateImageModel, isPureGenerateImageModel, isTextToImageModel } from './vision'
@@ -107,7 +98,7 @@
     }
   }
 
-  if (isGeminiProvider(provider) || isVertexAiProvider(provider)) {
+  if (isGeminiProvider(provider) || isVertexProvider(provider)) {
     return GEMINI_SEARCH_REGEX.test(modelId)
   }
 

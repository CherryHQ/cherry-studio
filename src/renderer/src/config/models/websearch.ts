--- conflicted
+++ resolved
@@ -1,9 +1,6 @@
 import { getProviderByModel } from '@renderer/services/AssistantService'
-<<<<<<< HEAD
 import type { Model } from '@renderer/types'
-=======
-import { Model, SystemProviderIds } from '@renderer/types'
->>>>>>> e0a2ed04
+import { SystemProviderIds } from '@renderer/types'
 import { getLowerBaseModelName, isUserSelectedModelType } from '@renderer/utils'
 
 import { isGeminiProvider, isNewApiProvider, isOpenAICompatibleProvider, isOpenAIProvider } from '../providers'

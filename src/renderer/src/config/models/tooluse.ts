import { getProviderByModel } from '@renderer/services/AssistantService'
import type { Model } from '@renderer/types'
import { isSystemProviderId } from '@renderer/types'
import { getLowerBaseModelName, isUserSelectedModelType } from '@renderer/utils'
import { isAzureOpenAIProvider } from '@shared/provider'

import { isEmbeddingModel, isRerankModel } from './embedding'
import { isDeepSeekHybridInferenceModel } from './reasoning'
import { isTextToImageModel } from './vision'

// Tool calling models
export const FUNCTION_CALLING_MODELS = [
  'gpt-4o',
  'gpt-4o-mini',
  'gpt-4',
  'gpt-4.5',
  'gpt-oss(?:-[\\w-]+)',
  'gpt-5(?:-[0-9-]+)?',
  'o(1|3|4)(?:-[\\w-]+)?',
  'claude',
  'qwen',
  'qwen3',
  'hunyuan',
  'deepseek',
  'glm-4(?:-[\\w-]+)?',
  'glm-4.5(?:-[\\w-]+)?',
  'learnlm(?:-[\\w-]+)?',
  'gemini(?:-[\\w-]+)?', // 提前排除了gemini的嵌入模型
  'grok-3(?:-[\\w-]+)?',
  'doubao-seed-1[.-]6(?:-[\\w-]+)?',
  'kimi-k2(?:-[\\w-]+)?',
  'ling-\\w+(?:-[\\w-]+)?',
  'ring-\\w+(?:-[\\w-]+)?',
  'minimax-m2'
] as const

const FUNCTION_CALLING_EXCLUDED_MODELS = [
  'aqa(?:-[\\w-]+)?',
  'imagen(?:-[\\w-]+)?',
  'o1-mini',
  'o1-preview',
  'AIDC-AI/Marco-o1',
  'gemini-1(?:\\.[\\w-]+)?',
  'qwen-mt(?:-[\\w-]+)?',
  'gpt-5-chat(?:-[\\w-]+)?',
  'glm-4\\.5v',
  'gemini-2.5-flash-image(?:-[\\w-]+)?',
  'gemini-2.0-flash-preview-image-generation',
  'gemini-3(?:\\.\\d+)?-pro-image(?:-[\\w-]+)?',
  'deepseek-v3.2-speciale'
]

export const FUNCTION_CALLING_REGEX = new RegExp(
  `\\b(?!(?:${FUNCTION_CALLING_EXCLUDED_MODELS.join('|')})\\b)(?:${FUNCTION_CALLING_MODELS.join('|')})\\b`,
  'i'
)

const AZURE_FUNCTION_CALLING_EXCLUDED_MODELS = [
  '(?:Meta-)?Llama-3(?:\\.\\d+)?-[\\w-]+',
  'Phi-[34](?:\\.[\\w-]+)?(?:-[\\w-]+)?',
  'DeepSeek-(?:R1|V3)',
  'Codestral-2501'
]

export function isFunctionCallingModel(model?: Model): boolean {
  if (!model || isEmbeddingModel(model) || isRerankModel(model) || isTextToImageModel(model)) {
    return false
  }

  const modelId = getLowerBaseModelName(model.id)

  if (isUserSelectedModelType(model, 'function_calling') !== undefined) {
    return isUserSelectedModelType(model, 'function_calling')!
  }

  if (model.provider === 'doubao' || modelId.includes('doubao')) {
    return FUNCTION_CALLING_REGEX.test(modelId) || FUNCTION_CALLING_REGEX.test(model.name)
  }

<<<<<<< HEAD
  const provider = getProviderByModel(model)

  if (isAzureOpenAIProvider(provider)) {
    const azureExcludedRegex = new RegExp(`\\b(?:${AZURE_FUNCTION_CALLING_EXCLUDED_MODELS.join('|')})\\b`, 'i')
    if (azureExcludedRegex.test(modelId)) {
      return false
    }
  }

  if (['deepseek', 'anthropic', 'kimi', 'moonshot'].includes(model.provider)) {
    return true
  }

=======
>>>>>>> a2a6c62f
  // 2025/08/26 百炼与火山引擎均不支持 v3.1 函数调用
  // 先默认支持
  if (isDeepSeekHybridInferenceModel(model)) {
    if (isSystemProviderId(model.provider)) {
      switch (model.provider) {
        case 'dashscope':
        case 'doubao':
          // case 'nvidia': // nvidia api 太烂了 测不了能不能用 先假设能用
          return false
      }
    }
    return true
  }

  return FUNCTION_CALLING_REGEX.test(modelId)
}<|MERGE_RESOLUTION|>--- conflicted
+++ resolved
@@ -77,7 +77,6 @@
     return FUNCTION_CALLING_REGEX.test(modelId) || FUNCTION_CALLING_REGEX.test(model.name)
   }
 
-<<<<<<< HEAD
   const provider = getProviderByModel(model)
 
   if (isAzureOpenAIProvider(provider)) {
@@ -87,12 +86,6 @@
     }
   }
 
-  if (['deepseek', 'anthropic', 'kimi', 'moonshot'].includes(model.provider)) {
-    return true
-  }
-
-=======
->>>>>>> a2a6c62f
   // 2025/08/26 百炼与火山引擎均不支持 v3.1 函数调用
   // 先默认支持
   if (isDeepSeekHybridInferenceModel(model)) {

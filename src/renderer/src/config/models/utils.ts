--- conflicted
+++ resolved
@@ -1,10 +1,7 @@
 import type OpenAI from '@cherrystudio/openai'
 import { isEmbeddingModel, isRerankModel } from '@renderer/config/models/embedding'
-<<<<<<< HEAD
 import { getProviderByModel } from '@renderer/services/AssistantService'
-=======
 import type { Assistant } from '@renderer/types'
->>>>>>> e85009fc
 import { type Model, SystemProviderIds } from '@renderer/types'
 import type { OpenAIVerbosity, ValidOpenAIVerbosity } from '@renderer/types/aiCoreTypes'
 import { getLowerBaseModelName } from '@renderer/utils'

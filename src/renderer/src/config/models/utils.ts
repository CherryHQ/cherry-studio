--- conflicted
+++ resolved
@@ -1,8 +1,5 @@
-<<<<<<< HEAD
 import OpenAI from '@cherrystudio/openai'
-=======
 import { isEmbeddingModel, isRerankModel } from '@renderer/config/models/embedding'
->>>>>>> 8470e252
 import { Model } from '@renderer/types'
 import { getLowerBaseModelName } from '@renderer/utils'
 

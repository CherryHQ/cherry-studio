import type OpenAI from '@cherrystudio/openai'
<<<<<<< HEAD
=======
import { isEmbeddingModel, isRerankModel } from '@renderer/config/models/embedding'
>>>>>>> ad939f4b
import type { Model } from '@renderer/types'
import { getLowerBaseModelName } from '@renderer/utils'
import { WEB_SEARCH_PROMPT_FOR_OPENROUTER } from '@shared/config/prompts'

import { getWebSearchTools } from '../tools'
import { isOpenAIReasoningModel } from './reasoning'
import { isGenerateImageModel, isTextToImageModel, isVisionModel } from './vision'
import { isOpenAIWebSearchChatCompletionOnlyModel } from './websearch'
export const NOT_SUPPORTED_REGEX = /(?:^tts|whisper|speech)/i

export const OPENAI_NO_SUPPORT_DEV_ROLE_MODELS = ['o1-preview', 'o1-mini']

export function isOpenAILLMModel(model: Model): boolean {
  if (!model) {
    return false
  }
  const modelId = getLowerBaseModelName(model.id)

  if (modelId.includes('gpt-4o-image')) {
    return false
  }
  if (isOpenAIReasoningModel(model)) {
    return true
  }
  if (modelId.includes('gpt')) {
    return true
  }
  return false
}

export function isOpenAIModel(model: Model): boolean {
  if (!model) {
    return false
  }
  const modelId = getLowerBaseModelName(model.id)

  return modelId.includes('gpt') || isOpenAIReasoningModel(model)
}

export function isSupportFlexServiceTierModel(model: Model): boolean {
  if (!model) {
    return false
  }
  const modelId = getLowerBaseModelName(model.id)
  return (
    (modelId.includes('o3') && !modelId.includes('o3-mini')) || modelId.includes('o4-mini') || modelId.includes('gpt-5')
  )
}
export function isSupportedFlexServiceTier(model: Model): boolean {
  return isSupportFlexServiceTierModel(model)
}

export function isSupportVerbosityModel(model: Model): boolean {
  const modelId = getLowerBaseModelName(model.id)
  return isGPT5SeriesModel(model) && !modelId.includes('chat')
}

export function isOpenAIChatCompletionOnlyModel(model: Model): boolean {
  if (!model) {
    return false
  }

  const modelId = getLowerBaseModelName(model.id)
  return (
    modelId.includes('gpt-4o-search-preview') ||
    modelId.includes('gpt-4o-mini-search-preview') ||
    modelId.includes('o1-mini') ||
    modelId.includes('o1-preview')
  )
}

export function isGrokModel(model?: Model): boolean {
  if (!model) {
    return false
  }
  const modelId = getLowerBaseModelName(model.id)
  return modelId.includes('grok')
}

export function isSupportedModel(model: OpenAI.Models.Model): boolean {
  if (!model) {
    return false
  }

  const modelId = getLowerBaseModelName(model.id)

  return !NOT_SUPPORTED_REGEX.test(modelId)
}

export function isNotSupportTemperatureAndTopP(model: Model): boolean {
  if (!model) {
    return true
  }

  if (
    (isOpenAIReasoningModel(model) && !isOpenAIOpenWeightModel(model)) ||
    isOpenAIChatCompletionOnlyModel(model) ||
    isQwenMTModel(model)
  ) {
    return true
  }

  return false
}

export function getOpenAIWebSearchParams(model: Model, isEnableWebSearch?: boolean): Record<string, any> {
  if (!isEnableWebSearch) {
    return {}
  }

  const webSearchTools = getWebSearchTools(model)

  if (model.provider === 'grok') {
    return {
      search_parameters: {
        mode: 'auto',
        return_citations: true,
        sources: [{ type: 'web' }, { type: 'x' }, { type: 'news' }]
      }
    }
  }

  if (model.provider === 'hunyuan') {
    return { enable_enhancement: true, citation: true, search_info: true }
  }

  if (model.provider === 'dashscope') {
    return {
      enable_search: true,
      search_options: {
        forced_search: true
      }
    }
  }

  if (isOpenAIWebSearchChatCompletionOnlyModel(model)) {
    return {
      web_search_options: {}
    }
  }

  if (model.provider === 'openrouter') {
    return {
      plugins: [{ id: 'web', search_prompts: WEB_SEARCH_PROMPT_FOR_OPENROUTER }]
    }
  }

  return {
    tools: webSearchTools
  }
}

export function isGemmaModel(model?: Model): boolean {
  if (!model) {
    return false
  }

  const modelId = getLowerBaseModelName(model.id)
  return modelId.includes('gemma-') || model.group === 'Gemma'
}

export function isZhipuModel(model?: Model): boolean {
  if (!model) {
    return false
  }

  return model.provider === 'zhipu'
}

/**
 * 按 Qwen 系列模型分组
 * @param models 模型列表
 * @returns 分组后的模型
 */
export function groupQwenModels(models: Model[]): Record<string, Model[]> {
  return models.reduce(
    (groups, model) => {
      const modelId = getLowerBaseModelName(model.id)
      // 匹配 Qwen 系列模型的前缀
      const prefixMatch = modelId.match(/^(qwen(?:\d+\.\d+|2(?:\.\d+)?|-\d+b|-(?:max|coder|vl)))/i)
      // 匹配 qwen2.5、qwen2、qwen-7b、qwen-max、qwen-coder 等
      const groupKey = prefixMatch ? prefixMatch[1] : model.group || '其他'

      if (!groups[groupKey]) {
        groups[groupKey] = []
      }
      groups[groupKey].push(model)

      return groups
    },
    {} as Record<string, Model[]>
  )
}

// 模型集合功能测试
export const isVisionModels = (models: Model[]) => {
  return models.every((model) => isVisionModel(model))
}

export const isGenerateImageModels = (models: Model[]) => {
  return models.every((model) => isGenerateImageModel(model))
}

export const isAnthropicModel = (model?: Model): boolean => {
  if (!model) {
    return false
  }

  const modelId = getLowerBaseModelName(model.id)
  return modelId.startsWith('claude')
}

export const isQwenMTModel = (model: Model): boolean => {
  const modelId = getLowerBaseModelName(model.id)
  return modelId.includes('qwen-mt')
}

export const isNotSupportedTextDelta = (model: Model): boolean => {
  return isQwenMTModel(model)
}

export const isNotSupportSystemMessageModel = (model: Model): boolean => {
  return isQwenMTModel(model) || isGemmaModel(model)
}

export const isGPT5SeriesModel = (model: Model) => {
  const modelId = getLowerBaseModelName(model.id)
  return modelId.includes('gpt-5')
}

export const isGPT5SeriesReasoningModel = (model: Model) => {
  const modelId = getLowerBaseModelName(model.id)
  return modelId.includes('gpt-5') && !modelId.includes('chat')
}

export const isGeminiModel = (model: Model) => {
  const modelId = getLowerBaseModelName(model.id)
  return modelId.includes('gemini')
}

export const isOpenAIOpenWeightModel = (model: Model) => {
  const modelId = getLowerBaseModelName(model.id)
  return modelId.includes('gpt-oss')
}

// zhipu 视觉推理模型用这组 special token 标记推理结果
export const ZHIPU_RESULT_TOKENS = ['<|begin_of_box|>', '<|end_of_box|>'] as const

export const agentModelFilter = (model: Model): boolean => {
  return !isEmbeddingModel(model) && !isRerankModel(model) && !isTextToImageModel(model)
}<|MERGE_RESOLUTION|>--- conflicted
+++ resolved
@@ -1,8 +1,5 @@
 import type OpenAI from '@cherrystudio/openai'
-<<<<<<< HEAD
-=======
 import { isEmbeddingModel, isRerankModel } from '@renderer/config/models/embedding'
->>>>>>> ad939f4b
 import type { Model } from '@renderer/types'
 import { getLowerBaseModelName } from '@renderer/utils'
 import { WEB_SEARCH_PROMPT_FOR_OPENROUTER } from '@shared/config/prompts'

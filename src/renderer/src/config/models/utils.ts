--- conflicted
+++ resolved
@@ -1,13 +1,7 @@
-<<<<<<< HEAD
+import type OpenAI from '@cherrystudio/openai'
 import type { Model } from '@renderer/types'
 import { getLowerBaseModelName } from '@renderer/utils'
 import { WEB_SEARCH_PROMPT_FOR_OPENROUTER } from '@shared/config/prompts'
-import type OpenAI from 'openai'
-=======
-import OpenAI from '@cherrystudio/openai'
-import { Model } from '@renderer/types'
-import { getLowerBaseModelName } from '@renderer/utils'
->>>>>>> b5f2c633
 
 import { getWebSearchTools } from '../tools'
 import { isOpenAIReasoningModel } from './reasoning'

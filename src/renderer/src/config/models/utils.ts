import type OpenAI from '@cherrystudio/openai'
import { isEmbeddingModel, isRerankModel } from '@renderer/config/models/embedding'
import { type Model, SystemProviderIds } from '@renderer/types'
import type { OpenAIVerbosity, ValidOpenAIVerbosity } from '@renderer/types/aiCoreTypes'
import { getLowerBaseModelName } from '@renderer/utils'
import { WEB_SEARCH_PROMPT_FOR_OPENROUTER } from '@shared/config/prompts'

<<<<<<< HEAD
import { getWebSearchTools } from '../tools'
import { isOpenAIReasoningModel } from './reasoning'
=======
import { isOpenAIChatCompletionOnlyModel, isOpenAIOpenWeightModel, isOpenAIReasoningModel } from './openai'
import { isQwenMTModel } from './qwen'
>>>>>>> 19923635
import { isGenerateImageModel, isTextToImageModel, isVisionModel } from './vision'
export const NOT_SUPPORTED_REGEX = /(?:^tts|whisper|speech)/i
export const GEMINI_FLASH_MODEL_REGEX = new RegExp('gemini.*-flash.*$', 'i')

export function isSupportFlexServiceTierModel(model: Model): boolean {
  if (!model) {
    return false
  }
  const modelId = getLowerBaseModelName(model.id)
  return (
    (modelId.includes('o3') && !modelId.includes('o3-mini')) || modelId.includes('o4-mini') || modelId.includes('gpt-5')
  )
}
export function isSupportedFlexServiceTier(model: Model): boolean {
  return isSupportFlexServiceTierModel(model)
}

export function isSupportedModel(model: OpenAI.Models.Model): boolean {
  if (!model) {
    return false
  }

  const modelId = getLowerBaseModelName(model.id)

  return !NOT_SUPPORTED_REGEX.test(modelId)
}

export function isNotSupportTemperatureAndTopP(model: Model): boolean {
  if (!model) {
    return true
  }

  if (
    (isOpenAIReasoningModel(model) && !isOpenAIOpenWeightModel(model)) ||
    isOpenAIChatCompletionOnlyModel(model) ||
    isQwenMTModel(model)
  ) {
    return true
  }

  return false
}

export function isGemmaModel(model?: Model): boolean {
  if (!model) {
    return false
  }

  const modelId = getLowerBaseModelName(model.id)
  return modelId.includes('gemma-') || model.group === 'Gemma'
}

export function isZhipuModel(model: Model): boolean {
  const modelId = getLowerBaseModelName(model.id)
  return modelId.includes('glm') || model.provider === SystemProviderIds.zhipu
}

export function isMoonshotModel(model: Model): boolean {
  const modelId = getLowerBaseModelName(model.id)
  return ['moonshot', 'kimi'].some((m) => modelId.includes(m))
}

/**
 * 按 Qwen 系列模型分组
 * @param models 模型列表
 * @returns 分组后的模型
 */
export function groupQwenModels(models: Model[]): Record<string, Model[]> {
  return models.reduce(
    (groups, model) => {
      const modelId = getLowerBaseModelName(model.id)
      // 匹配 Qwen 系列模型的前缀
      const prefixMatch = modelId.match(/^(qwen(?:\d+\.\d+|2(?:\.\d+)?|-\d+b|-(?:max|coder|vl)))/i)
      // 匹配 qwen2.5、qwen2、qwen-7b、qwen-max、qwen-coder 等
      const groupKey = prefixMatch ? prefixMatch[1] : model.group || '其他'

      if (!groups[groupKey]) {
        groups[groupKey] = []
      }
      groups[groupKey].push(model)

      return groups
    },
    {} as Record<string, Model[]>
  )
}

// 模型集合功能测试
export const isVisionModels = (models: Model[]) => {
  return models.every((model) => isVisionModel(model))
}

export const isGenerateImageModels = (models: Model[]) => {
  return models.every((model) => isGenerateImageModel(model))
}

export const isAnthropicModel = (model?: Model): boolean => {
  if (!model) {
    return false
  }

  const modelId = getLowerBaseModelName(model.id)
  return modelId.startsWith('claude')
}

export const isNotSupportedTextDelta = (model: Model): boolean => {
  return isQwenMTModel(model)
}

export const isNotSupportSystemMessageModel = (model: Model): boolean => {
  return isQwenMTModel(model) || isGemmaModel(model)
}

// GPT-5 verbosity configuration
// gpt-5-pro only supports 'high', other GPT-5 models support all levels
export const MODEL_SUPPORTED_VERBOSITY: Record<string, ValidOpenAIVerbosity[]> = {
  'gpt-5-pro': ['high'],
  default: ['low', 'medium', 'high']
} as const

export const getModelSupportedVerbosity = (model: Model): OpenAIVerbosity[] => {
  const modelId = getLowerBaseModelName(model.id)
  let supportedValues: ValidOpenAIVerbosity[]
  if (modelId.includes('gpt-5-pro')) {
    supportedValues = MODEL_SUPPORTED_VERBOSITY['gpt-5-pro']
  } else {
    supportedValues = MODEL_SUPPORTED_VERBOSITY.default
  }
  return [undefined, ...supportedValues]
}

export const isGeminiModel = (model: Model) => {
  const modelId = getLowerBaseModelName(model.id)
  return modelId.includes('gemini')
}

// zhipu 视觉推理模型用这组 special token 标记推理结果
export const ZHIPU_RESULT_TOKENS = ['<|begin_of_box|>', '<|end_of_box|>'] as const

export const agentModelFilter = (model: Model): boolean => {
  return !isEmbeddingModel(model) && !isRerankModel(model) && !isTextToImageModel(model)
}

export const isMaxTemperatureOneModel = (model: Model): boolean => {
  if (isZhipuModel(model) || isAnthropicModel(model) || isMoonshotModel(model)) {
    return true
  }
  return false
}

export const isGemini3Model = (model: Model) => {
  const modelId = getLowerBaseModelName(model.id)
  return modelId.includes('gemini-3')
}<|MERGE_RESOLUTION|>--- conflicted
+++ resolved
@@ -3,15 +3,9 @@
 import { type Model, SystemProviderIds } from '@renderer/types'
 import type { OpenAIVerbosity, ValidOpenAIVerbosity } from '@renderer/types/aiCoreTypes'
 import { getLowerBaseModelName } from '@renderer/utils'
-import { WEB_SEARCH_PROMPT_FOR_OPENROUTER } from '@shared/config/prompts'
 
-<<<<<<< HEAD
-import { getWebSearchTools } from '../tools'
-import { isOpenAIReasoningModel } from './reasoning'
-=======
 import { isOpenAIChatCompletionOnlyModel, isOpenAIOpenWeightModel, isOpenAIReasoningModel } from './openai'
 import { isQwenMTModel } from './qwen'
->>>>>>> 19923635
 import { isGenerateImageModel, isTextToImageModel, isVisionModel } from './vision'
 export const NOT_SUPPORTED_REGEX = /(?:^tts|whisper|speech)/i
 export const GEMINI_FLASH_MODEL_REGEX = new RegExp('gemini.*-flash.*$', 'i')

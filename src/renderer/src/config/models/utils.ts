--- conflicted
+++ resolved
@@ -149,20 +149,14 @@
   return !isEmbeddingModel(model) && !isRerankModel(model) && !isTextToImageModel(model)
 }
 
-<<<<<<< HEAD
-export const isGPT5ProModel = (model: Model) => {
-  const modelId = getLowerBaseModelName(model.id)
-  return modelId.includes('gpt-5-pro')
+export const isMaxTemperatureOneModel = (model: Model): boolean => {
+  if (isZhipuModel(model) || isAnthropicModel(model) || isMoonshotModel(model)) {
+    return true
+  }
+  return false
 }
 
 export const isGemini3Model = (model: Model) => {
   const modelId = getLowerBaseModelName(model.id)
   return modelId.includes('gemini-3')
-=======
-export const isMaxTemperatureOneModel = (model: Model): boolean => {
-  if (isZhipuModel(model) || isAnthropicModel(model) || isMoonshotModel(model)) {
-    return true
-  }
-  return false
->>>>>>> 49903a15
 }
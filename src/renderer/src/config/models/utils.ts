<<<<<<< HEAD
import type { Model } from '@renderer/types'
=======
import { isEmbeddingModel, isRerankModel } from '@renderer/config/models/embedding'
import { Model } from '@renderer/types'
>>>>>>> b4810bb4
import { getLowerBaseModelName } from '@renderer/utils'
import { WEB_SEARCH_PROMPT_FOR_OPENROUTER } from '@shared/config/prompts'
import type OpenAI from 'openai'

import { getWebSearchTools } from '../tools'
import { isOpenAIReasoningModel } from './reasoning'
import { isGenerateImageModel, isTextToImageModel, isVisionModel } from './vision'
import { isOpenAIWebSearchChatCompletionOnlyModel } from './websearch'
export const NOT_SUPPORTED_REGEX = /(?:^tts|whisper|speech)/i

export const OPENAI_NO_SUPPORT_DEV_ROLE_MODELS = ['o1-preview', 'o1-mini']

export function isOpenAILLMModel(model: Model): boolean {
  if (!model) {
    return false
  }
  const modelId = getLowerBaseModelName(model.id)

  if (modelId.includes('gpt-4o-image')) {
    return false
  }
  if (isOpenAIReasoningModel(model)) {
    return true
  }
  if (modelId.includes('gpt')) {
    return true
  }
  return false
}

export function isOpenAIModel(model: Model): boolean {
  if (!model) {
    return false
  }
  const modelId = getLowerBaseModelName(model.id)

  return modelId.includes('gpt') || isOpenAIReasoningModel(model)
}

export function isSupportFlexServiceTierModel(model: Model): boolean {
  if (!model) {
    return false
  }
  const modelId = getLowerBaseModelName(model.id)
  return (
    (modelId.includes('o3') && !modelId.includes('o3-mini')) || modelId.includes('o4-mini') || modelId.includes('gpt-5')
  )
}
export function isSupportedFlexServiceTier(model: Model): boolean {
  return isSupportFlexServiceTierModel(model)
}

export function isSupportVerbosityModel(model: Model): boolean {
  const modelId = getLowerBaseModelName(model.id)
  return isGPT5SeriesModel(model) && !modelId.includes('chat')
}

export function isOpenAIChatCompletionOnlyModel(model: Model): boolean {
  if (!model) {
    return false
  }

  const modelId = getLowerBaseModelName(model.id)
  return (
    modelId.includes('gpt-4o-search-preview') ||
    modelId.includes('gpt-4o-mini-search-preview') ||
    modelId.includes('o1-mini') ||
    modelId.includes('o1-preview')
  )
}

export function isGrokModel(model?: Model): boolean {
  if (!model) {
    return false
  }
  const modelId = getLowerBaseModelName(model.id)
  return modelId.includes('grok')
}

export function isSupportedModel(model: OpenAI.Models.Model): boolean {
  if (!model) {
    return false
  }

  const modelId = getLowerBaseModelName(model.id)

  return !NOT_SUPPORTED_REGEX.test(modelId)
}

export function isNotSupportTemperatureAndTopP(model: Model): boolean {
  if (!model) {
    return true
  }

  if (
    (isOpenAIReasoningModel(model) && !isOpenAIOpenWeightModel(model)) ||
    isOpenAIChatCompletionOnlyModel(model) ||
    isQwenMTModel(model)
  ) {
    return true
  }

  return false
}

export function getOpenAIWebSearchParams(model: Model, isEnableWebSearch?: boolean): Record<string, any> {
  if (!isEnableWebSearch) {
    return {}
  }

  const webSearchTools = getWebSearchTools(model)

  if (model.provider === 'grok') {
    return {
      search_parameters: {
        mode: 'auto',
        return_citations: true,
        sources: [{ type: 'web' }, { type: 'x' }, { type: 'news' }]
      }
    }
  }

  if (model.provider === 'hunyuan') {
    return { enable_enhancement: true, citation: true, search_info: true }
  }

  if (model.provider === 'dashscope') {
    return {
      enable_search: true,
      search_options: {
        forced_search: true
      }
    }
  }

  if (isOpenAIWebSearchChatCompletionOnlyModel(model)) {
    return {
      web_search_options: {}
    }
  }

  if (model.provider === 'openrouter') {
    return {
      plugins: [{ id: 'web', search_prompts: WEB_SEARCH_PROMPT_FOR_OPENROUTER }]
    }
  }

  return {
    tools: webSearchTools
  }
}

export function isGemmaModel(model?: Model): boolean {
  if (!model) {
    return false
  }

  const modelId = getLowerBaseModelName(model.id)
  return modelId.includes('gemma-') || model.group === 'Gemma'
}

export function isZhipuModel(model?: Model): boolean {
  if (!model) {
    return false
  }

  return model.provider === 'zhipu'
}

/**
 * 按 Qwen 系列模型分组
 * @param models 模型列表
 * @returns 分组后的模型
 */
export function groupQwenModels(models: Model[]): Record<string, Model[]> {
  return models.reduce(
    (groups, model) => {
      const modelId = getLowerBaseModelName(model.id)
      // 匹配 Qwen 系列模型的前缀
      const prefixMatch = modelId.match(/^(qwen(?:\d+\.\d+|2(?:\.\d+)?|-\d+b|-(?:max|coder|vl)))/i)
      // 匹配 qwen2.5、qwen2、qwen-7b、qwen-max、qwen-coder 等
      const groupKey = prefixMatch ? prefixMatch[1] : model.group || '其他'

      if (!groups[groupKey]) {
        groups[groupKey] = []
      }
      groups[groupKey].push(model)

      return groups
    },
    {} as Record<string, Model[]>
  )
}

// 模型集合功能测试
export const isVisionModels = (models: Model[]) => {
  return models.every((model) => isVisionModel(model))
}

export const isGenerateImageModels = (models: Model[]) => {
  return models.every((model) => isGenerateImageModel(model))
}

export const isAnthropicModel = (model?: Model): boolean => {
  if (!model) {
    return false
  }

  const modelId = getLowerBaseModelName(model.id)
  return modelId.startsWith('claude')
}

export const isQwenMTModel = (model: Model): boolean => {
  const modelId = getLowerBaseModelName(model.id)
  return modelId.includes('qwen-mt')
}

export const isNotSupportedTextDelta = (model: Model): boolean => {
  return isQwenMTModel(model)
}

export const isNotSupportSystemMessageModel = (model: Model): boolean => {
  return isQwenMTModel(model) || isGemmaModel(model)
}

export const isGPT5SeriesModel = (model: Model) => {
  const modelId = getLowerBaseModelName(model.id)
  return modelId.includes('gpt-5')
}

export const isGPT5SeriesReasoningModel = (model: Model) => {
  const modelId = getLowerBaseModelName(model.id)
  return modelId.includes('gpt-5') && !modelId.includes('chat')
}

export const isGeminiModel = (model: Model) => {
  const modelId = getLowerBaseModelName(model.id)
  return modelId.includes('gemini')
}

export const isOpenAIOpenWeightModel = (model: Model) => {
  const modelId = getLowerBaseModelName(model.id)
  return modelId.includes('gpt-oss')
}

// zhipu 视觉推理模型用这组 special token 标记推理结果
export const ZHIPU_RESULT_TOKENS = ['<|begin_of_box|>', '<|end_of_box|>'] as const

export const agentModelFilter = (model: Model): boolean => {
  return !isEmbeddingModel(model) && !isRerankModel(model) && !isTextToImageModel(model)
}<|MERGE_RESOLUTION|>--- conflicted
+++ resolved
@@ -1,9 +1,5 @@
-<<<<<<< HEAD
+import { isEmbeddingModel, isRerankModel } from '@renderer/config/models/embedding'
 import type { Model } from '@renderer/types'
-=======
-import { isEmbeddingModel, isRerankModel } from '@renderer/config/models/embedding'
-import { Model } from '@renderer/types'
->>>>>>> b4810bb4
 import { getLowerBaseModelName } from '@renderer/utils'
 import { WEB_SEARCH_PROMPT_FOR_OPENROUTER } from '@shared/config/prompts'
 import type OpenAI from 'openai'

import type { Model } from '@renderer/types'
import { beforeEach, describe, expect, it, vi } from 'vitest'

import { isEmbeddingModel, isRerankModel } from '../embedding'
import { isOpenAIReasoningModel, isSupportedReasoningEffortOpenAIModel } from '../openai'
import {
  findTokenLimit,
  getModelSupportedReasoningEffortOptions,
  getThinkModelType,
  isClaude4SeriesModel,
  isClaude45ReasoningModel,
  isClaudeReasoningModel,
  isDeepSeekHybridInferenceModel,
  isDoubaoSeedAfter251015,
  isDoubaoThinkingAutoModel,
  isFixedReasoningModel,
  isGeminiReasoningModel,
  isGrok4FastReasoningModel,
  isHunyuanReasoningModel,
  isLingReasoningModel,
  isMiniMaxReasoningModel,
  isPerplexityReasoningModel,
  isQwenAlwaysThinkModel,
  isReasoningModel,
  isStepReasoningModel,
  isSupportedReasoningEffortGrokModel,
  isSupportedReasoningEffortModel,
  isSupportedReasoningEffortPerplexityModel,
  isSupportedThinkingTokenDoubaoModel,
  isSupportedThinkingTokenGeminiModel,
  isSupportedThinkingTokenModel,
  isSupportedThinkingTokenQwenModel,
  isSupportedThinkingTokenZhipuModel,
  isZhipuReasoningModel,
  MODEL_SUPPORTED_OPTIONS,
  MODEL_SUPPORTED_REASONING_EFFORT
} from '../reasoning'
import { isGemini3ThinkingTokenModel } from '../utils'
import { isTextToImageModel } from '../vision'

vi.mock('@renderer/store', () => ({
  default: {
    getState: () => ({
      llm: {
        settings: {}
      }
    })
  }
}))

// FIXME: Idk why it's imported. Maybe circular dependency somewhere
vi.mock('@renderer/services/AssistantService.ts', () => ({
  getDefaultAssistant: () => {
    return {
      id: 'default',
      name: 'default',
      emoji: '😀',
      prompt: '',
      topics: [],
      messages: [],
      type: 'assistant',
      regularPhrases: [],
      settings: {}
    }
  }
}))

vi.mock('../embedding', () => ({
  isEmbeddingModel: vi.fn(),
  isRerankModel: vi.fn()
}))

vi.mock('../vision', () => ({
  isTextToImageModel: vi.fn(),
  isPureGenerateImageModel: vi.fn(),
  isModernGenerateImageModel: vi.fn()
}))

describe('Doubao Models', () => {
  describe('isDoubaoThinkingAutoModel', () => {
    it('should return false for invalid models', () => {
      expect(
        isDoubaoThinkingAutoModel({
          id: 'doubao-seed-1-6-251015',
          name: 'doubao-seed-1-6-251015',
          provider: '',
          group: ''
        })
      ).toBe(false)
      expect(
        isDoubaoThinkingAutoModel({
          id: 'doubao-seed-1-6-lite-251015',
          name: 'doubao-seed-1-6-lite-251015',
          provider: '',
          group: ''
        })
      ).toBe(false)
      expect(
        isDoubaoThinkingAutoModel({
          id: 'doubao-seed-1-6-thinking-250715',
          name: 'doubao-seed-1-6-thinking-250715',
          provider: '',
          group: ''
        })
      ).toBe(false)
      expect(
        isDoubaoThinkingAutoModel({
          id: 'doubao-seed-1-6-flash',
          name: 'doubao-seed-1-6-flash',
          provider: '',
          group: ''
        })
      ).toBe(false)
      expect(
        isDoubaoThinkingAutoModel({
          id: 'doubao-seed-1-6-thinking',
          name: 'doubao-seed-1-6-thinking',
          provider: '',
          group: ''
        })
      ).toBe(false)
    })

    it('should return true for valid models', () => {
      expect(
        isDoubaoThinkingAutoModel({
          id: 'doubao-seed-1-6-250615',
          name: 'doubao-seed-1-6-250615',
          provider: '',
          group: ''
        })
      ).toBe(true)
      expect(
        isDoubaoThinkingAutoModel({
          id: 'Doubao-Seed-1.6',
          name: 'Doubao-Seed-1.6',
          provider: '',
          group: ''
        })
      ).toBe(true)
      expect(
        isDoubaoThinkingAutoModel({
          id: 'doubao-1-5-thinking-pro-m',
          name: 'doubao-1-5-thinking-pro-m',
          provider: '',
          group: ''
        })
      ).toBe(true)
      expect(
        isDoubaoThinkingAutoModel({
          id: 'doubao-seed-1.6-lite',
          name: 'doubao-seed-1.6-lite',
          provider: '',
          group: ''
        })
      ).toBe(true)
      expect(
        isDoubaoThinkingAutoModel({
          id: 'doubao-1-5-thinking-pro-m-12345',
          name: 'doubao-1-5-thinking-pro-m-12345',
          provider: '',
          group: ''
        })
      ).toBe(true)
    })
  })

  describe('isDoubaoSeedAfter251015', () => {
    it('should return true for models matching the pattern', () => {
      expect(
        isDoubaoSeedAfter251015({
          id: 'doubao-seed-1-6-251015',
          name: '',
          provider: '',
          group: ''
        })
      ).toBe(true)
      expect(
        isDoubaoSeedAfter251015({
          id: 'doubao-seed-1-6-lite-251015',
          name: '',
          provider: '',
          group: ''
        })
      ).toBe(true)
    })

    it('should return false for models not matching the pattern', () => {
      expect(
        isDoubaoSeedAfter251015({
          id: 'doubao-seed-1-6-250615',
          name: '',
          provider: '',
          group: ''
        })
      ).toBe(false)
      expect(
        isDoubaoSeedAfter251015({
          id: 'Doubao-Seed-1.6',
          name: '',
          provider: '',
          group: ''
        })
      ).toBe(false)
      expect(
        isDoubaoSeedAfter251015({
          id: 'doubao-1-5-thinking-pro-m',
          name: '',
          provider: '',
          group: ''
        })
      ).toBe(false)
      expect(
        isDoubaoSeedAfter251015({
          id: 'doubao-seed-1-6-lite-251016',
          name: '',
          provider: '',
          group: ''
        })
      ).toBe(false)
    })
  })
})

describe('Doubao Thinking Support', () => {
  it('detects thinking token support by id or name', () => {
    expect(isSupportedThinkingTokenDoubaoModel(createModel({ id: 'doubao-seed-1.6-flash' }))).toBe(true)
    expect(
      isSupportedThinkingTokenDoubaoModel(createModel({ id: 'custom', name: 'Doubao-1-5-Thinking-Pro-M-Extra' }))
    ).toBe(true)
    expect(isSupportedThinkingTokenDoubaoModel(undefined)).toBe(false)
    expect(isSupportedThinkingTokenDoubaoModel(createModel({ id: 'doubao-standard' }))).toBe(false)
  })
})

const createModel = (overrides: Partial<Model> = {}): Model => ({
  id: 'test-model',
  name: 'Test Model',
  provider: 'openai',
  group: 'Test',
  ...overrides
})

const embeddingMock = vi.mocked(isEmbeddingModel)
const rerankMock = vi.mocked(isRerankModel)
const textToImageMock = vi.mocked(isTextToImageModel)

beforeEach(() => {
  embeddingMock.mockReturnValue(false)
  rerankMock.mockReturnValue(false)
  textToImageMock.mockReturnValue(false)
})
describe('Ling Models', () => {
  describe('isLingReasoningModel', () => {
    it('should return false for ling variants', () => {
      expect(
        isLingReasoningModel({
          id: 'ling-1t',
          name: '',
          provider: '',
          group: ''
        })
      ).toBe(false)
      expect(
        isLingReasoningModel({
          id: 'ling-flash-2.0',
          name: '',
          provider: '',
          group: ''
        })
      ).toBe(false)
      expect(
        isLingReasoningModel({
          id: 'ling-mini-2.0',
          name: '',
          provider: '',
          group: ''
        })
      ).toBe(false)
    })

    it('should return true for ring variants', () => {
      expect(
        isLingReasoningModel({
          id: 'ring-1t',
          name: '',
          provider: '',
          group: ''
        })
      ).toBe(true)
      expect(
        isLingReasoningModel({
          id: 'ring-flash-2.0',
          name: '',
          provider: '',
          group: ''
        })
      ).toBe(true)
      expect(
        isLingReasoningModel({
          id: 'ring-mini-2.0',
          name: '',
          provider: '',
          group: ''
        })
      ).toBe(true)
    })
  })
})

describe('Claude & regional providers', () => {
  it('identifies claude 4.5 variants', () => {
    expect(isClaude45ReasoningModel(createModel({ id: 'claude-sonnet-4.5-preview' }))).toBe(true)
    expect(isClaude4SeriesModel(createModel({ id: 'claude-sonnet-4-5@20250929' }))).toBe(true)
    expect(isClaude45ReasoningModel(createModel({ id: 'claude-3-sonnet' }))).toBe(false)
  })

  it('identifies claude 4 variants', () => {
    expect(isClaude4SeriesModel(createModel({ id: 'claude-opus-4' }))).toBe(true)
    expect(isClaude4SeriesModel(createModel({ id: 'claude-sonnet-4@20250514' }))).toBe(true)
    expect(isClaude4SeriesModel(createModel({ id: 'anthropic.claude-sonnet-4-20250514-v1:0' }))).toBe(true)
    expect(isClaude4SeriesModel(createModel({ id: 'claude-4.2-sonnet-variant' }))).toBe(false)
    expect(isClaude4SeriesModel(createModel({ id: 'claude-3-haiku' }))).toBe(false)
  })

  it('detects general claude reasoning support', () => {
    expect(isClaudeReasoningModel(createModel({ id: 'claude-3.7-sonnet' }))).toBe(true)
    expect(isClaudeReasoningModel(createModel({ id: 'claude-3-haiku' }))).toBe(false)
  })

  it('covers hunyuan reasoning heuristics', () => {
    expect(isHunyuanReasoningModel(createModel({ id: 'hunyuan-a13b', provider: 'hunyuan' }))).toBe(true)
    expect(isHunyuanReasoningModel(createModel({ id: 'hunyuan-lite', provider: 'hunyuan' }))).toBe(false)
  })

  it('covers perplexity reasoning detectors', () => {
    expect(isPerplexityReasoningModel(createModel({ id: 'sonar-deep-research', provider: 'perplexity' }))).toBe(true)
    expect(isSupportedReasoningEffortPerplexityModel(createModel({ id: 'sonar-deep-research' }))).toBe(true)
    expect(isPerplexityReasoningModel(createModel({ id: 'sonar-lite' }))).toBe(false)
  })

  it('covers zhipu/minimax/step specific classifiers', () => {
    expect(isSupportedThinkingTokenZhipuModel(createModel({ id: 'glm-4.6-pro' }))).toBe(true)
    expect(isZhipuReasoningModel(createModel({ id: 'glm-z1' }))).toBe(true)
    expect(isStepReasoningModel(createModel({ id: 'step-r1-v-mini' }))).toBe(true)
    expect(isMiniMaxReasoningModel(createModel({ id: 'minimax-m2-pro' }))).toBe(true)
  })
})

describe('DeepSeek & Thinking Tokens', () => {
  it('detects deepseek hybrid inference patterns and allowed providers', () => {
    expect(
      isDeepSeekHybridInferenceModel(
        createModel({
          id: 'deepseek-v3.1-alpha',
          provider: 'openrouter'
        })
      )
    ).toBe(true)
    expect(isDeepSeekHybridInferenceModel(createModel({ id: 'deepseek-v2' }))).toBe(false)
    expect(isDeepSeekHybridInferenceModel(createModel({ id: 'deepseek-v3.2' }))).toBe(true)
    expect(isDeepSeekHybridInferenceModel(createModel({ id: 'agent/deepseek-v3.2' }))).toBe(true)
    expect(isDeepSeekHybridInferenceModel(createModel({ id: 'deepseek-chat' }))).toBe(true)
    expect(isDeepSeekHybridInferenceModel(createModel({ id: 'deepseek-v3.2-speciale' }))).toBe(false)

    const allowed = createModel({ id: 'deepseek-v3.1', provider: 'doubao' })
    expect(isSupportedThinkingTokenModel(allowed)).toBe(true)

    const disallowed = createModel({ id: 'deepseek-v3.1', provider: 'unknown' })
    expect(isSupportedThinkingTokenModel(disallowed)).toBe(false)
  })

  it('supports DeepSeek v3.1+ models from newly added providers', () => {
    // Test newly added providers for DeepSeek thinking token support
    const newProviders = ['deepseek', 'cherryin', 'new-api', 'aihubmix', 'sophnet', 'dmxapi']

    newProviders.forEach((provider) => {
      const model = createModel({ id: 'deepseek-v3.1', provider })
      expect(
        isSupportedThinkingTokenModel(model),
        `Provider ${provider} should support thinking tokens for deepseek-v3.1`
      ).toBe(true)
    })
  })

  it('tests various prefix patterns for isDeepSeekHybridInferenceModel', () => {
    // Test with custom prefixes
    expect(isDeepSeekHybridInferenceModel(createModel({ id: 'custom-deepseek-v3.2' }))).toBe(true)
    expect(isDeepSeekHybridInferenceModel(createModel({ id: 'prefix-deepseek-v3.1' }))).toBe(true)
    expect(isDeepSeekHybridInferenceModel(createModel({ id: 'agent/deepseek-v3.2' }))).toBe(true)

    // Test that speciale is properly excluded
    expect(isDeepSeekHybridInferenceModel(createModel({ id: 'custom-deepseek-v3.2-speciale' }))).toBe(false)
    expect(isDeepSeekHybridInferenceModel(createModel({ id: 'agent/deepseek-v3.2-speciale' }))).toBe(false)

    // Test basic deepseek-chat
    expect(isDeepSeekHybridInferenceModel(createModel({ id: 'deepseek-chat' }))).toBe(true)

    // Test version variations
    expect(isDeepSeekHybridInferenceModel(createModel({ id: 'deepseek-v3.1.2' }))).toBe(true)
    expect(isDeepSeekHybridInferenceModel(createModel({ id: 'deepseek-v3-1' }))).toBe(true)
  })

  it('supports Gemini thinking models while filtering image variants', () => {
    expect(isSupportedThinkingTokenModel(createModel({ id: 'gemini-2.5-flash-latest' }))).toBe(true)
    expect(isSupportedThinkingTokenModel(createModel({ id: 'gemini-2.5-flash-image' }))).toBe(false)
  })
})

describe('Qwen & Gemini thinking coverage', () => {
  it.each([
    'qwen-plus',
    'qwen-plus-2025-07-14',
    'qwen-plus-2025-09-11',
    'qwen-turbo',
    'qwen-turbo-2025-04-28',
    'qwen-flash',
    'qwen3-8b',
    'qwen3-72b'
  ])('supports thinking tokens for %s', (id) => {
    expect(isSupportedThinkingTokenQwenModel(createModel({ id }))).toBe(true)
  })

  it.each(['qwen3-thinking', 'qwen3-instruct', 'qwen3-max', 'qwen3-vl-thinking'])(
    'blocks thinking tokens for %s',
    (id) => {
      expect(isSupportedThinkingTokenQwenModel(createModel({ id }))).toBe(false)
    }
  )

  it.each(['qwen3-thinking', 'qwen3-vl-235b-thinking'])('always thinks for %s', (id) => {
    expect(isQwenAlwaysThinkModel(createModel({ id }))).toBe(true)
  })

  it.each(['gemini-2.5-flash-latest', 'gemini-pro-latest', 'gemini-flash-lite-latest'])(
    'Gemini supports thinking tokens for %s',
    (id) => {
      expect(isSupportedThinkingTokenGeminiModel(createModel({ id }))).toBe(true)
    }
  )

  it.each(['gemini-2.5-flash-image', 'gemini-2.0-tts', 'custom-model'])('Gemini excludes %s', (id) => {
    expect(isSupportedThinkingTokenGeminiModel(createModel({ id }))).toBe(false)
  })
})

describe('GPT-5.1 Series Models', () => {
  describe('getThinkModelType', () => {
    it('should return gpt5_1 for GPT-5.1 models', () => {
      expect(getThinkModelType(createModel({ id: 'gpt-5.1' }))).toBe('gpt5_1')
      expect(getThinkModelType(createModel({ id: 'gpt-5.1-preview' }))).toBe('gpt5_1')
      expect(getThinkModelType(createModel({ id: 'gpt-5.1-mini' }))).toBe('gpt5_1')
    })

    it('should return gpt5_1_codex for GPT-5.1 codex models', () => {
      expect(getThinkModelType(createModel({ id: 'gpt-5.1-codex' }))).toBe('gpt5_1_codex')
      expect(getThinkModelType(createModel({ id: 'gpt-5.1-codex-mini' }))).toBe('gpt5_1_codex')
      expect(getThinkModelType(createModel({ id: 'gpt-5.1-codex-preview' }))).toBe('gpt5_1_codex')
    })

    it('should not misclassify GPT-5.1 chat models as reasoning', () => {
      expect(isSupportedReasoningEffortOpenAIModel(createModel({ id: 'gpt-5.1-chat' }))).toBe(false)
    })
  })

  describe('isSupportedReasoningEffortOpenAIModel', () => {
    it('should support GPT-5.1 reasoning models', () => {
      expect(isSupportedReasoningEffortOpenAIModel(createModel({ id: 'gpt-5.1' }))).toBe(true)
      expect(isSupportedReasoningEffortOpenAIModel(createModel({ id: 'gpt-5.1-preview' }))).toBe(true)
      expect(isSupportedReasoningEffortOpenAIModel(createModel({ id: 'gpt-5.1-codex' }))).toBe(true)
      expect(isSupportedReasoningEffortOpenAIModel(createModel({ id: 'gpt-5.1-codex-mini' }))).toBe(true)
    })

    it('should not support GPT-5.1 chat models', () => {
      expect(isSupportedReasoningEffortOpenAIModel(createModel({ id: 'gpt-5.1-chat' }))).toBe(false)
    })
  })

  describe('isOpenAIReasoningModel', () => {
    it('should recognize GPT-5.1 series as reasoning models', () => {
      expect(isOpenAIReasoningModel(createModel({ id: 'gpt-5.1' }))).toBe(true)
      expect(isOpenAIReasoningModel(createModel({ id: 'gpt-5.1-preview' }))).toBe(true)
      expect(isOpenAIReasoningModel(createModel({ id: 'gpt-5.1-codex' }))).toBe(true)
      expect(isOpenAIReasoningModel(createModel({ id: 'gpt-5.1-codex-mini' }))).toBe(true)
    })
  })

  describe('isReasoningModel', () => {
    it('should classify GPT-5.1 models as reasoning models', () => {
      expect(isReasoningModel(createModel({ id: 'gpt-5.1' }))).toBe(true)
      expect(isReasoningModel(createModel({ id: 'gpt-5.1-preview' }))).toBe(true)
      expect(isReasoningModel(createModel({ id: 'gpt-5.1-mini' }))).toBe(true)
      expect(isReasoningModel(createModel({ id: 'gpt-5.1-codex' }))).toBe(true)
      expect(isReasoningModel(createModel({ id: 'gpt-5.1-codex-mini' }))).toBe(true)
    })

    it('should not classify GPT-5.1 chat models as reasoning models', () => {
      expect(isReasoningModel(createModel({ id: 'gpt-5.1-chat' }))).toBe(false)
    })
  })
})

describe('Reasoning effort helpers', () => {
  it('evaluates OpenAI-specific reasoning toggles', () => {
    expect(isSupportedReasoningEffortOpenAIModel(createModel({ id: 'o3-mini' }))).toBe(true)
    expect(isSupportedReasoningEffortOpenAIModel(createModel({ id: 'o1-mini' }))).toBe(false)
    expect(isSupportedReasoningEffortOpenAIModel(createModel({ id: 'gpt-oss-reasoning' }))).toBe(true)
    expect(isSupportedReasoningEffortOpenAIModel(createModel({ id: 'gpt-5-chat' }))).toBe(false)
    expect(isSupportedReasoningEffortOpenAIModel(createModel({ id: 'gpt-5.1' }))).toBe(true)
  })

  it('detects OpenAI reasoning models even when not supported by effort helper', () => {
    expect(isOpenAIReasoningModel(createModel({ id: 'o1-preview' }))).toBe(true)
    expect(isOpenAIReasoningModel(createModel({ id: 'custom-model' }))).toBe(false)
  })

  it('aggregates other reasoning effort families', () => {
    expect(isSupportedReasoningEffortModel(createModel({ id: 'o3' }))).toBe(true)
    expect(isSupportedReasoningEffortModel(createModel({ id: 'grok-3-mini' }))).toBe(true)
    expect(isSupportedReasoningEffortModel(createModel({ id: 'sonar-deep-research', provider: 'perplexity' }))).toBe(
      true
    )
    expect(isSupportedReasoningEffortModel(createModel({ id: 'gpt-4o' }))).toBe(false)
  })

  it('flags grok specific helpers correctly', () => {
    expect(isSupportedReasoningEffortGrokModel(createModel({ id: 'grok-3-mini' }))).toBe(true)
    expect(
      isSupportedReasoningEffortGrokModel(createModel({ id: 'grok-4-fast-openrouter', provider: 'openrouter' }))
    ).toBe(true)
    expect(isSupportedReasoningEffortGrokModel(createModel({ id: 'grok-4' }))).toBe(false)

    expect(isGrok4FastReasoningModel(createModel({ id: 'grok-4-fast' }))).toBe(true)
    expect(isGrok4FastReasoningModel(createModel({ id: 'grok-4-fast-non-reasoning' }))).toBe(false)
  })
})

describe('isReasoningModel', () => {
  it('returns false for embedding/rerank/text-to-image models', () => {
    embeddingMock.mockReturnValueOnce(true)
    expect(isReasoningModel(createModel())).toBe(false)

    embeddingMock.mockReturnValue(false)
    rerankMock.mockReturnValueOnce(true)
    expect(isReasoningModel(createModel())).toBe(false)

    rerankMock.mockReturnValue(false)
    textToImageMock.mockReturnValueOnce(true)
    expect(isReasoningModel(createModel())).toBe(false)
  })

  it('respects manual overrides', () => {
    const forced = createModel({
      capabilities: [{ type: 'reasoning', isUserSelected: true }]
    })
    expect(isReasoningModel(forced)).toBe(true)

    const disabled = createModel({
      capabilities: [{ type: 'reasoning', isUserSelected: false }]
    })
    expect(isReasoningModel(disabled)).toBe(false)
  })

  it('handles doubao-specific and generic matches', () => {
    const doubao = createModel({
      id: 'doubao-seed-1-6-thinking',
      provider: 'doubao',
      name: 'doubao-seed-1-6-thinking'
    })
    expect(isReasoningModel(doubao)).toBe(true)

    const magistral = createModel({ id: 'magistral-reasoning' })
    expect(isReasoningModel(magistral)).toBe(true)
  })

  it('identifies fixed reasoning models', () => {
    const models = [
      'deepseek-reasoner',
      'o1-preview',
      'o1-mini',
      'qwq-32b-preview',
      'step-3-minimax',
      'generic-reasoning-model',
      'some-random-model-thinking',
      'some-random-model-think',
      'deepseek-v3.2-speciale'
    ]

    models.forEach((id) => {
      const model = createModel({ id })
      expect(isFixedReasoningModel(model), `Model ${id} should be reasoning`).toBe(true)
    })
  })

  it('excludes non-fixed reasoning models from isFixedReasoningModel', () => {
    // Models that support thinking tokens or reasoning effort should NOT be fixed reasoning models
    const nonFixedModels = [
      { id: 'deepseek-v3.2', provider: 'deepseek' }, // Supports thinking tokens
      { id: 'deepseek-chat', provider: 'deepseek' }, // Supports thinking tokens
      { id: 'claude-3-opus-20240229', provider: 'anthropic' }, // Supports thinking tokens via extended_thinking
      { id: 'gpt-4o', provider: 'openai' }, // Not a reasoning model at all
      { id: 'gpt-4', provider: 'openai' } // Not a reasoning model at all
    ]

    nonFixedModels.forEach(({ id, provider }) => {
      const model = createModel({ id, provider })
      expect(isFixedReasoningModel(model), `Model ${id} should NOT be fixed reasoning`).toBe(false)
    })
  })
})

describe('Thinking model classification', () => {
  it('maps gpt-5 codex and name-based fallbacks', () => {
    expect(getThinkModelType(createModel({ id: 'gpt-5-codex' }))).toBe('gpt5_codex')
    expect(
      getThinkModelType(
        createModel({
          id: 'custom-id',
          name: 'Grok-4-fast Reasoning'
        })
      )
    ).toBe('grok4_fast')
  })
})

describe('Reasoning option configuration', () => {
  it('allows GPT-5.1 series models to disable reasoning', () => {
    expect(MODEL_SUPPORTED_OPTIONS.gpt5_1).toContain('none')
    expect(MODEL_SUPPORTED_OPTIONS.gpt5_1_codex).toContain('none')
  })

  it('restricts GPT-5 Pro reasoning to high effort only', () => {
    expect(MODEL_SUPPORTED_REASONING_EFFORT.gpt5pro).toEqual(['high'])
    expect(MODEL_SUPPORTED_OPTIONS.gpt5pro).toEqual(['default', 'high'])
  })
})

describe('getThinkModelType - Comprehensive Coverage', () => {
  describe('OpenAI Deep Research models', () => {
    it('should return openai_deep_research for deep research models', () => {
      expect(getThinkModelType(createModel({ id: 'gpt-4o-deep-research' }))).toBe('openai_deep_research')
      expect(getThinkModelType(createModel({ id: 'gpt-4o-deep-research-preview' }))).toBe('openai_deep_research')
    })
  })

  describe('GPT-5.1 series models', () => {
    it('should return gpt5_1_codex for GPT-5.1 codex models', () => {
      expect(getThinkModelType(createModel({ id: 'gpt-5.1-codex' }))).toBe('gpt5_1_codex')
      expect(getThinkModelType(createModel({ id: 'gpt-5.1-codex-mini' }))).toBe('gpt5_1_codex')
      expect(getThinkModelType(createModel({ id: 'gpt-5.1-codex-preview' }))).toBe('gpt5_1_codex')
    })

    it('should return gpt5_1 for non-codex GPT-5.1 models', () => {
      expect(getThinkModelType(createModel({ id: 'gpt-5.1' }))).toBe('gpt5_1')
      expect(getThinkModelType(createModel({ id: 'gpt-5.1-preview' }))).toBe('gpt5_1')
      expect(getThinkModelType(createModel({ id: 'gpt-5.1-mini' }))).toBe('gpt5_1')
    })
  })

  describe('GPT-5 series models', () => {
    it('should return gpt5_codex for GPT-5 codex models', () => {
      expect(getThinkModelType(createModel({ id: 'gpt-5-codex' }))).toBe('gpt5_codex')
      expect(getThinkModelType(createModel({ id: 'gpt-5-codex-mini' }))).toBe('gpt5_codex')
    })

    it('should return gpt5 for non-codex GPT-5 models', () => {
      expect(getThinkModelType(createModel({ id: 'gpt-5' }))).toBe('gpt5')
      expect(getThinkModelType(createModel({ id: 'gpt-5-preview' }))).toBe('gpt5')
    })

    it('should return gpt5pro for GPT-5 Pro models', () => {
      expect(getThinkModelType(createModel({ id: 'gpt-5-pro' }))).toBe('gpt5pro')
      expect(getThinkModelType(createModel({ id: 'gpt-5-pro-preview' }))).toBe('gpt5pro')
    })
  })

  describe('OpenAI O-series models', () => {
    it('should return o for supported reasoning effort OpenAI models', () => {
      expect(getThinkModelType(createModel({ id: 'o3' }))).toBe('o')
      expect(getThinkModelType(createModel({ id: 'o3-mini' }))).toBe('o')
      expect(getThinkModelType(createModel({ id: 'o4' }))).toBe('o')
      expect(getThinkModelType(createModel({ id: 'gpt-oss-reasoning' }))).toBe('o')
    })
  })

  describe('Grok models', () => {
    it('should return grok4_fast for Grok 4 Fast models', () => {
      expect(getThinkModelType(createModel({ id: 'grok-4-fast' }))).toBe('grok4_fast')
      expect(getThinkModelType(createModel({ id: 'grok-4-fast-preview' }))).toBe('grok4_fast')
    })

    it('should return grok for other supported Grok models', () => {
      expect(getThinkModelType(createModel({ id: 'grok-3-mini' }))).toBe('grok')
    })
  })

  describe('Gemini models', () => {
    it('should return gemini2_flash for Flash models', () => {
      expect(getThinkModelType(createModel({ id: 'gemini-2.5-flash-latest' }))).toBe('gemini2_flash')
    })
    it('should return gemini3_flash for Gemini 3 Flash models', () => {
      expect(getThinkModelType(createModel({ id: 'gemini-3-flash-preview' }))).toBe('gemini3_flash')
      expect(getThinkModelType(createModel({ id: 'gemini-flash-latest' }))).toBe('gemini3_flash')
    })

    it('should return gemini2_pro for Gemini 2.5 Pro models', () => {
      expect(getThinkModelType(createModel({ id: 'gemini-2.5-pro-latest' }))).toBe('gemini2_pro')
    })
    it('should return gemini3_pro for Gemini 3 Pro models', () => {
      expect(getThinkModelType(createModel({ id: 'gemini-3-pro-preview' }))).toBe('gemini3_pro')
      expect(getThinkModelType(createModel({ id: 'gemini-pro-latest' }))).toBe('gemini3_pro')
    })
  })

  describe('Qwen models', () => {
    it('should return qwen for supported Qwen models with thinking control', () => {
      expect(getThinkModelType(createModel({ id: 'qwen-plus' }))).toBe('qwen')
      expect(getThinkModelType(createModel({ id: 'qwen-turbo' }))).toBe('qwen')
      expect(getThinkModelType(createModel({ id: 'qwen-flash' }))).toBe('qwen')
      expect(getThinkModelType(createModel({ id: 'qwen3-8b' }))).toBe('qwen')
    })

    it('should return default for always-thinking Qwen models (not controllable)', () => {
      // qwen3-thinking and qwen3-vl-thinking always think and don't support thinking token control
      expect(getThinkModelType(createModel({ id: 'qwen3-thinking' }))).toBe('default')
      expect(getThinkModelType(createModel({ id: 'qwen3-vl-235b-thinking' }))).toBe('default')
    })
  })

  describe('Doubao models', () => {
    it('should return doubao for auto-thinking Doubao models', () => {
      expect(getThinkModelType(createModel({ id: 'doubao-seed-1.6' }))).toBe('doubao')
      expect(getThinkModelType(createModel({ id: 'doubao-1-5-thinking-pro-m' }))).toBe('doubao')
    })

    it('should return doubao_after_251015 for seed models after 251015', () => {
      expect(getThinkModelType(createModel({ id: 'doubao-seed-1-6-251015' }))).toBe('doubao_after_251015')
      expect(getThinkModelType(createModel({ id: 'doubao-seed-1-6-lite-251015' }))).toBe('doubao_after_251015')
    })

    it('should return doubao_after_251015 for Doubao-Seed-1.8 models', () => {
      expect(getThinkModelType(createModel({ id: 'doubao-seed-1-8-251215' }))).toBe('doubao_after_251015')
      expect(getThinkModelType(createModel({ id: 'doubao-seed-1.8' }))).toBe('doubao_after_251015')
    })

    it('should return doubao_no_auto for other Doubao thinking models', () => {
      expect(getThinkModelType(createModel({ id: 'doubao-1.5-thinking-vision-pro' }))).toBe('doubao_no_auto')
    })
  })

  describe('Hunyuan models', () => {
    it('should return hunyuan for supported Hunyuan models', () => {
      expect(getThinkModelType(createModel({ id: 'hunyuan-a13b' }))).toBe('hunyuan')
    })
  })

  describe('Perplexity models', () => {
    it('should return perplexity for supported Perplexity models', () => {
      expect(getThinkModelType(createModel({ id: 'sonar-pro', provider: 'perplexity' }))).toBe('default')
    })

    it('should return openai_deep_research for sonar-deep-research (matches deep-research regex)', () => {
      // Note: sonar-deep-research is caught by isOpenAIDeepResearchModel first
      expect(getThinkModelType(createModel({ id: 'sonar-deep-research' }))).toBe('openai_deep_research')
    })
  })

  describe('Zhipu models', () => {
    it('should return zhipu for supported Zhipu models', () => {
      expect(getThinkModelType(createModel({ id: 'glm-4.5' }))).toBe('zhipu')
      expect(getThinkModelType(createModel({ id: 'glm-4.6' }))).toBe('zhipu')
    })
  })

  describe('DeepSeek models', () => {
    it('should return deepseek_hybrid for DeepSeek V3.1 models', () => {
      expect(getThinkModelType(createModel({ id: 'deepseek-v3.1' }))).toBe('deepseek_hybrid')
      expect(getThinkModelType(createModel({ id: 'deepseek-v3.1-alpha' }))).toBe('deepseek_hybrid')
      expect(getThinkModelType(createModel({ id: 'deepseek-chat-v3.1' }))).toBe('deepseek_hybrid')
    })
  })

  describe('Default case', () => {
    it('should return default for unsupported models', () => {
      expect(getThinkModelType(createModel({ id: 'gpt-4o' }))).toBe('default')
      expect(getThinkModelType(createModel({ id: 'claude-3-opus' }))).toBe('default')
      expect(getThinkModelType(createModel({ id: 'unknown-model' }))).toBe('default')
    })
  })

  describe('Name-based fallback', () => {
    it('should fall back to name when id does not match', () => {
      expect(
        getThinkModelType(
          createModel({
            id: 'custom-id',
            name: 'grok-4-fast'
          })
        )
      ).toBe('grok4_fast')

      expect(
        getThinkModelType(
          createModel({
            id: 'custom-id',
            name: 'gpt-5.1-codex'
          })
        )
      ).toBe('gpt5_1_codex')

      expect(
        getThinkModelType(
          createModel({
            id: 'custom-id',
            name: 'gemini-2.5-flash-latest'
          })
        )
      ).toBe('gemini2_flash')
    })

    it('should use id result when id matches', () => {
      expect(
        getThinkModelType(
          createModel({
            id: 'gpt-5.1',
            name: 'Different Name'
          })
        )
      ).toBe('gpt5_1')
    })
  })

  describe('Edge cases and priority', () => {
    it('should prioritize openai_deep_research over other matches', () => {
      // deep-research regex is checked first
      expect(getThinkModelType(createModel({ id: 'gpt-4o-deep-research', provider: 'openai' }))).toBe(
        'openai_deep_research'
      )
    })

    it('should handle case insensitivity correctly', () => {
      expect(getThinkModelType(createModel({ id: 'GPT-5.1' }))).toBe('gpt5_1')
      expect(getThinkModelType(createModel({ id: 'Gemini-2.5-Flash-Latest' }))).toBe('gemini2_flash')
      expect(getThinkModelType(createModel({ id: 'DeepSeek-V3.1' }))).toBe('deepseek_hybrid')
    })

    it('should handle special characters and separators', () => {
      expect(getThinkModelType(createModel({ id: 'doubao-seed-1.6' }))).toBe('doubao')
      expect(getThinkModelType(createModel({ id: 'doubao-seed-1-6' }))).toBe('doubao')
      expect(getThinkModelType(createModel({ id: 'gpt-5.1' }))).toBe('gpt5_1')
      expect(getThinkModelType(createModel({ id: 'deepseek-v3.1' }))).toBe('deepseek_hybrid')
      expect(getThinkModelType(createModel({ id: 'deepseek-v3-1' }))).toBe('deepseek_hybrid')
    })

    it('should return default for empty or null-like inputs', () => {
      expect(getThinkModelType(createModel({ id: '' }))).toBe('default')
      expect(getThinkModelType(createModel({ id: 'unknown' }))).toBe('default')
    })

    it('should handle models with version suffixes', () => {
      expect(getThinkModelType(createModel({ id: 'gpt-5-preview-2024' }))).toBe('gpt5')
      expect(getThinkModelType(createModel({ id: 'o3-mini-2024' }))).toBe('o')
      expect(getThinkModelType(createModel({ id: 'gemini-2.5-flash-latest-001' }))).toBe('gemini2_flash')
    })

    it('should prioritize GPT-5.1 over GPT-5 detection', () => {
      // GPT-5.1 should be detected before GPT-5
      expect(getThinkModelType(createModel({ id: 'gpt-5.1-anything' }))).toBe('gpt5_1')
      expect(getThinkModelType(createModel({ id: 'gpt-5-anything' }))).toBe('gpt5')
    })

    it('should handle Doubao priority correctly', () => {
      // auto > after_251015 > no_auto
      expect(getThinkModelType(createModel({ id: 'doubao-seed-1.6' }))).toBe('doubao')
      expect(getThinkModelType(createModel({ id: 'doubao-seed-1-6-251015' }))).toBe('doubao_after_251015')
      expect(getThinkModelType(createModel({ id: 'doubao-seed-1-8-251215' }))).toBe('doubao_after_251015')
      expect(getThinkModelType(createModel({ id: 'doubao-1.5-thinking-vision-pro' }))).toBe('doubao_no_auto')
    })

    it('should handle Qwen thinking detection correctly', () => {
      // qwen3-thinking models don't support thinking control (not in isSupportedThinkingTokenQwenModel)
      expect(getThinkModelType(createModel({ id: 'qwen3-thinking' }))).toBe('default')
      // but qwen-plus supports thinking control
      expect(getThinkModelType(createModel({ id: 'qwen-plus' }))).toBe('qwen')
    })
  })
})

describe('Gemini Models', () => {
  describe('isSupportedThinkingTokenGeminiModel', () => {
    it('should return true for gemini 2.5 models', () => {
      expect(
        isSupportedThinkingTokenGeminiModel({
          id: 'gemini-2.5-flash',
          name: '',
          provider: '',
          group: ''
        })
      ).toBe(true)
      expect(
        isSupportedThinkingTokenGeminiModel({
          id: 'gemini-2.5-pro',
          name: '',
          provider: '',
          group: ''
        })
      ).toBe(true)
      expect(
        isSupportedThinkingTokenGeminiModel({
          id: 'gemini-2.5-flash-latest',
          name: '',
          provider: '',
          group: ''
        })
      ).toBe(true)
      expect(
        isSupportedThinkingTokenGeminiModel({
          id: 'gemini-2.5-pro-latest',
          name: '',
          provider: '',
          group: ''
        })
      ).toBe(true)
    })

    it('should return true for gemini latest models', () => {
      expect(
        isSupportedThinkingTokenGeminiModel({
          id: 'gemini-flash-latest',
          name: '',
          provider: '',
          group: ''
        })
      ).toBe(true)
      expect(
        isSupportedThinkingTokenGeminiModel({
          id: 'gemini-pro-latest',
          name: '',
          provider: '',
          group: ''
        })
      ).toBe(true)
      expect(
        isSupportedThinkingTokenGeminiModel({
          id: 'gemini-flash-lite-latest',
          name: '',
          provider: '',
          group: ''
        })
      ).toBe(true)
    })

    it('should return true for gemini 3 models', () => {
      // Preview versions
      expect(
        isSupportedThinkingTokenGeminiModel({
          id: 'gemini-3-pro-preview',
          name: '',
          provider: '',
          group: ''
        })
      ).toBe(true)
      expect(
        isSupportedThinkingTokenGeminiModel({
          id: 'gemini-3-flash-preview',
          name: '',
          provider: '',
          group: ''
        })
      ).toBe(true)
      expect(
        isSupportedThinkingTokenGeminiModel({
          id: 'google/gemini-3-pro-preview',
          name: '',
          provider: '',
          group: ''
        })
      ).toBe(true)
      // Future stable versions
      expect(
        isSupportedThinkingTokenGeminiModel({
          id: 'gemini-3-flash',
          name: '',
          provider: '',
          group: ''
        })
      ).toBe(true)
      expect(
        isSupportedThinkingTokenGeminiModel({
          id: 'gemini-3-pro',
          name: '',
          provider: '',
          group: ''
        })
      ).toBe(true)
      expect(
        isSupportedThinkingTokenGeminiModel({
          id: 'google/gemini-3-flash',
          name: '',
          provider: '',
          group: ''
        })
      ).toBe(true)
      expect(
        isSupportedThinkingTokenGeminiModel({
          id: 'google/gemini-3-pro',
          name: '',
          provider: '',
          group: ''
        })
      ).toBe(true)
      // Version with date suffixes
      expect(
        isSupportedThinkingTokenGeminiModel({
          id: 'gemini-3-flash-preview-09-2025',
          name: '',
          provider: '',
          group: ''
        })
      ).toBe(true)
      expect(
        isSupportedThinkingTokenGeminiModel({
          id: 'gemini-3-pro-preview-09-2025',
          name: '',
          provider: '',
          group: ''
        })
      ).toBe(true)
      expect(
        isSupportedThinkingTokenGeminiModel({
          id: 'gemini-3-flash-exp-1234',
          name: '',
          provider: '',
          group: ''
        })
      ).toBe(true)
      // Version with decimals
      expect(
        isSupportedThinkingTokenGeminiModel({
          id: 'gemini-3.0-flash',
          name: '',
          provider: '',
          group: ''
        })
      ).toBe(true)
      expect(
        isSupportedThinkingTokenGeminiModel({
          id: 'gemini-3.5-pro-preview',
          name: '',
          provider: '',
          group: ''
        })
      ).toBe(true)
    })

    it('should return true for gemini-3-pro-image models only', () => {
      // Only gemini-3-pro-image models should return true
      expect(
        isSupportedThinkingTokenGeminiModel({
          id: 'gemini-3-pro-image-preview',
          name: '',
          provider: '',
          group: ''
        })
      ).toBe(true)
      expect(
        isSupportedThinkingTokenGeminiModel({
          id: 'gemini-3-pro-image',
          name: '',
          provider: '',
          group: ''
        })
      ).toBe(true)
    })

    it('should return false for other gemini-3 image models', () => {
      expect(
        isSupportedThinkingTokenGeminiModel({
          id: 'gemini-3.0-flash-image-preview',
          name: '',
          provider: '',
          group: ''
        })
      ).toBe(false)
      expect(
        isSupportedThinkingTokenGeminiModel({
          id: 'gemini-3.5-pro-image-preview',
          name: '',
          provider: '',
          group: ''
        })
      ).toBe(false)
    })

    it('should return false for gemini-2.x image models', () => {
      expect(
        isSupportedThinkingTokenGeminiModel({
          id: 'gemini-2.5-flash-image-preview',
          name: '',
          provider: '',
          group: ''
        })
      ).toBe(false)
      expect(
        isSupportedThinkingTokenGeminiModel({
          id: 'gemini-2.0-pro-image-preview',
          name: '',
          provider: '',
          group: ''
        })
      ).toBe(false)
    })

    it('should return false for image and tts models', () => {
      expect(
        isSupportedThinkingTokenGeminiModel({
          id: 'gemini-2.5-flash-image',
          name: '',
          provider: '',
          group: ''
        })
      ).toBe(false)
      expect(
        isSupportedThinkingTokenGeminiModel({
          id: 'gemini-2.5-flash-preview-tts',
          name: '',
          provider: '',
          group: ''
        })
      ).toBe(false)
      expect(
        isSupportedThinkingTokenGeminiModel({
          id: 'gemini-3-flash-tts',
          name: '',
          provider: '',
          group: ''
        })
      ).toBe(false)
      expect(
        isSupportedThinkingTokenGeminiModel({
          id: 'gemini-3-flash-preview-tts',
          name: '',
          provider: '',
          group: ''
        })
      ).toBe(false)
      expect(
        isSupportedThinkingTokenGeminiModel({
          id: 'gemini-3-pro-tts',
          name: '',
          provider: '',
          group: ''
        })
      ).toBe(false)
    })

    it('should return false for older gemini models', () => {
      expect(
        isSupportedThinkingTokenGeminiModel({
          id: 'gemini-1.5-flash',
          name: '',
          provider: '',
          group: ''
        })
      ).toBe(false)
      expect(
        isSupportedThinkingTokenGeminiModel({
          id: 'gemini-1.5-pro',
          name: '',
          provider: '',
          group: ''
        })
      ).toBe(false)
      expect(
        isSupportedThinkingTokenGeminiModel({
          id: 'gemini-1.0-pro',
          name: '',
          provider: '',
          group: ''
        })
      ).toBe(false)
    })
  })

  describe('isGeminiReasoningModel', () => {
    it('should return true for gemini thinking models', () => {
      expect(
        isGeminiReasoningModel({
          id: 'gemini-2.0-flash-thinking',
          name: '',
          provider: '',
          group: ''
        })
      ).toBe(true)
      expect(
        isGeminiReasoningModel({
          id: 'gemini-thinking-exp',
          name: '',
          provider: '',
          group: ''
        })
      ).toBe(true)
    })

    it('should return true for supported thinking token gemini models', () => {
      expect(
        isGeminiReasoningModel({
          id: 'gemini-2.5-flash',
          name: '',
          provider: '',
          group: ''
        })
      ).toBe(true)
      expect(
        isGeminiReasoningModel({
          id: 'gemini-2.5-pro',
          name: '',
          provider: '',
          group: ''
        })
      ).toBe(true)
    })

    it('should return true for gemini-3 models', () => {
      // Preview versions
      expect(
        isGeminiReasoningModel({
          id: 'gemini-3-pro-preview',
          name: '',
          provider: '',
          group: ''
        })
      ).toBe(true)
      expect(
        isGeminiReasoningModel({
          id: 'google/gemini-3-pro-preview',
          name: '',
          provider: '',
          group: ''
        })
      ).toBe(true)
      // Future stable versions
      expect(
        isGeminiReasoningModel({
          id: 'gemini-3-flash',
          name: '',
          provider: '',
          group: ''
        })
      ).toBe(true)
      expect(
        isGeminiReasoningModel({
          id: 'gemini-3-pro',
          name: '',
          provider: '',
          group: ''
        })
      ).toBe(true)
      expect(
        isGeminiReasoningModel({
          id: 'google/gemini-3-flash',
          name: '',
          provider: '',
          group: ''
        })
      ).toBe(true)
      expect(
        isGeminiReasoningModel({
          id: 'google/gemini-3-pro',
          name: '',
          provider: '',
          group: ''
        })
      ).toBe(true)
      // Version with decimals
      expect(
        isGeminiReasoningModel({
          id: 'gemini-3.0-flash',
          name: '',
          provider: '',
          group: ''
        })
      ).toBe(true)
      expect(
        isGeminiReasoningModel({
          id: 'gemini-3.5-pro-preview',
          name: '',
          provider: '',
          group: ''
        })
      ).toBe(true)
      // Image models
      expect(
        isGeminiReasoningModel({
          id: 'gemini-3-pro-image-preview',
          name: '',
          provider: '',
          group: ''
        })
      ).toBe(true)
      expect(
        isGeminiReasoningModel({
          id: 'gemini-3.5-flash-image-preview',
          name: '',
          provider: '',
          group: ''
        })
      ).toBe(false)
    })

    it('should return false for older gemini models without thinking', () => {
      expect(
        isGeminiReasoningModel({
          id: 'gemini-1.5-flash',
          name: '',
          provider: '',
          group: ''
        })
      ).toBe(false)
      expect(
        isGeminiReasoningModel({
          id: 'gemini-1.5-pro',
          name: '',
          provider: '',
          group: ''
        })
      ).toBe(false)
    })

    it('should return false for undefined model', () => {
      expect(isGeminiReasoningModel(undefined)).toBe(false)
    })
  })
})

describe('findTokenLimit', () => {
  describe('General token limit lookup', () => {
    it.each([
      ['gemini-2.5-flash-lite-latest', { min: 512, max: 24576 }],
      ['qwen-plus-2025-07-14', { min: 0, max: 38912 }]
    ])('returns configured min/max pairs for %s', (id, expected) => {
      expect(findTokenLimit(id)).toEqual(expected)
    })

    it('returns undefined when regex misses', () => {
      expect(findTokenLimit('unknown-model')).toBeUndefined()
    })
  })

  const cases: Array<{ modelId: string; expected: { min: number; max: number } }> = [
    { modelId: 'gemini-2.5-flash-lite-exp', expected: { min: 512, max: 24_576 } },
    { modelId: 'gemini-1.5-flash', expected: { min: 0, max: 24_576 } },
    { modelId: 'gemini-1.5-pro-001', expected: { min: 128, max: 32_768 } },
    { modelId: 'qwen3-235b-a22b-thinking-2507', expected: { min: 0, max: 81_920 } },
    { modelId: 'qwen3-30b-a3b-thinking-2507', expected: { min: 0, max: 81_920 } },
    { modelId: 'qwen3-vl-235b-a22b-thinking', expected: { min: 0, max: 81_920 } },
    { modelId: 'qwen3-vl-30b-a3b-thinking', expected: { min: 0, max: 81_920 } },
    { modelId: 'qwen-plus-2025-07-14', expected: { min: 0, max: 38_912 } },
    { modelId: 'qwen-plus-2025-04-28', expected: { min: 0, max: 38_912 } },
    { modelId: 'qwen3-1.7b', expected: { min: 0, max: 30_720 } },
    { modelId: 'qwen3-0.6b', expected: { min: 0, max: 30_720 } },
    { modelId: 'qwen-plus-ultra', expected: { min: 0, max: 81_920 } },
    { modelId: 'qwen-turbo-pro', expected: { min: 0, max: 38_912 } },
    { modelId: 'qwen-flash-lite', expected: { min: 0, max: 81_920 } },
    { modelId: 'qwen3-7b', expected: { min: 1_024, max: 38_912 } }
  ]

  it.each(cases)('returns correct limits for $modelId', ({ modelId, expected }) => {
    expect(findTokenLimit(modelId)).toEqual(expected)
  })

  it('returns undefined for unknown models', () => {
    expect(findTokenLimit('unknown-model')).toBeUndefined()
  })

  describe('Claude models', () => {
    describe('Claude 3.7 Sonnet models', () => {
      it.each([
        'claude-3.7-sonnet',
        'claude-3-7-sonnet',
        'claude-3.7-sonnet-latest',
        'claude-3-7-sonnet-latest',
        'claude-3.7-sonnet-20250201',
        'claude-3-7-sonnet-20250201',
        // Official Claude API IDs
        'claude-3-7-sonnet-20250219',
        // AWS Bedrock format
        'anthropic.claude-3-7-sonnet-20250219-v1:0',
        // GCP Vertex AI format
        'claude-3-7-sonnet@20250219'
      ])('should return { min: 1024, max: 64000 } for %s', (modelId) => {
        expect(findTokenLimit(modelId)).toEqual({ min: 1024, max: 64_000 })
      })

      it.each(['CLAUDE-3.7-SONNET', 'Claude-3-7-Sonnet-Latest'])('should be case insensitive for %s', (modelId) => {
        expect(findTokenLimit(modelId)).toEqual({ min: 1024, max: 64_000 })
      })
    })

    describe('Claude 4.0 series models', () => {
      it.each([
        'claude-sonnet-4',
        'claude-sonnet-4.0',
        'claude-sonnet-4-0',
        'claude-sonnet-4-preview',
        'claude-sonnet-4.0-preview',
        'claude-sonnet-4-20250101',
        // Official Claude API IDs
        'claude-sonnet-4-20250514',
        // AWS Bedrock format
        'anthropic.claude-sonnet-4-20250514-v1:0',
        // GCP Vertex AI format
        'claude-sonnet-4@20250514'
      ])('should return { min: 1024, max: 64000 } for Sonnet variant %s', (modelId) => {
        expect(findTokenLimit(modelId)).toEqual({ min: 1024, max: 64_000 })
      })

      it.each([
        'claude-opus-4',
        'claude-opus-4.0',
        'claude-opus-4-0',
        'claude-opus-4-preview',
        'claude-opus-4.0-preview',
        'claude-opus-4-20250101',
        // Official Claude API IDs
        'claude-opus-4-20250514',
        // AWS Bedrock format
        'anthropic.claude-opus-4-20250514-v1:0',
        // GCP Vertex AI format
        'claude-opus-4@20250514'
      ])('should return { min: 1024, max: 32000 } for Opus variant %s', (modelId) => {
        expect(findTokenLimit(modelId)).toEqual({ min: 1024, max: 32_000 })
      })

      it.each(['CLAUDE-SONNET-4', 'Claude-Opus-4-Preview'])('should be case insensitive for %s', (modelId) => {
        const expectedSonnet = { min: 1024, max: 64_000 }
        const expectedOpus = { min: 1024, max: 32_000 }
        const result = findTokenLimit(modelId)
        expect(result).toBeDefined()
        expect([expectedSonnet, expectedOpus]).toContainEqual(result)
      })
    })

    describe('Claude Opus 4.1 models', () => {
      it.each([
        'claude-opus-4.1',
        'claude-opus-4-1',
        'claude-opus-4.1-preview',
        'claude-opus-4-1-preview',
        'claude-opus-4.1-20250120',
        'claude-opus-4-1-20250120',
        // Official Claude API IDs
        'claude-opus-4-1-20250805',
        // AWS Bedrock format
        'anthropic.claude-opus-4-1-20250805-v1:0',
        // GCP Vertex AI format
        'claude-opus-4-1@20250805'
      ])('should return { min: 1024, max: 32000 } for %s', (modelId) => {
        expect(findTokenLimit(modelId)).toEqual({ min: 1024, max: 32_000 })
      })

      it.each(['CLAUDE-OPUS-4.1', 'Claude-Opus-4-1-Preview'])('should be case insensitive for %s', (modelId) => {
        expect(findTokenLimit(modelId)).toEqual({ min: 1024, max: 32_000 })
      })
    })

    describe('Claude 4.5 series models (Haiku, Sonnet, Opus)', () => {
      it.each([
        'claude-haiku-4.5',
        'claude-haiku-4-5',
        'claude-haiku-4.5-preview',
        'claude-haiku-4-5-preview',
        'claude-haiku-4.5-20250929',
        'claude-haiku-4-5-20250929',
        // Official Claude API IDs
        'claude-haiku-4-5-20251001',
        // AWS Bedrock format
        'anthropic.claude-haiku-4-5-20251001-v1:0',
        // GCP Vertex AI format
        'claude-haiku-4-5@20251001'
      ])('should return { min: 1024, max: 64000 } for Haiku variant %s', (modelId) => {
        expect(findTokenLimit(modelId)).toEqual({ min: 1024, max: 64_000 })
      })

      it.each([
        'claude-sonnet-4.5',
        'claude-sonnet-4-5',
        'claude-sonnet-4.5-preview',
        'claude-sonnet-4-5-preview',
        'claude-sonnet-4.5-20250929',
        'claude-sonnet-4-5-20250929',
        // Official Claude API IDs
        'claude-sonnet-4-5-20250929',
        // AWS Bedrock format
        'anthropic.claude-sonnet-4-5-20250929-v1:0',
        // GCP Vertex AI format
        'claude-sonnet-4-5@20250929'
      ])('should return { min: 1024, max: 64000 } for Sonnet variant %s', (modelId) => {
        expect(findTokenLimit(modelId)).toEqual({ min: 1024, max: 64_000 })
      })

      it.each([
        'claude-opus-4.5',
        'claude-opus-4-5',
        'claude-opus-4.5-preview',
        'claude-opus-4-5-preview',
        'claude-opus-4.5-20250929',
        'claude-opus-4-5-20250929',
        // Official Claude API IDs
        'claude-opus-4-5-20251101',
        // AWS Bedrock format
        'anthropic.claude-opus-4-5-20251101-v1:0',
        // GCP Vertex AI format
        'claude-opus-4-5@20251101'
      ])('should return { min: 1024, max: 64000 } for Opus variant %s', (modelId) => {
        expect(findTokenLimit(modelId)).toEqual({ min: 1024, max: 64_000 })
      })

      it.each(['CLAUDE-HAIKU-4.5', 'Claude-Sonnet-4-5-Preview', 'CLAUDE-OPUS-4.5-20250929'])(
        'should be case insensitive for %s',
        (modelId) => {
          expect(findTokenLimit(modelId)).toEqual({ min: 1024, max: 64_000 })
        }
      )
    })

    describe('Claude models that should NOT match', () => {
      it.each([
        'claude-3-opus',
        'claude-3-sonnet',
        'claude-3-haiku',
        'claude-3.5-sonnet',
        'claude-3-5-sonnet',
        'claude-2.1',
        'claude-instant',
        'claude-haiku-4',
        'claude-haiku-4.0',
        'claude-haiku-4-0',
        'claude-opus-4.2',
        'claude-opus-4-2',
        'claude-sonnet-4.2',
        'claude-sonnet-4-2',
        // Old Haiku models (no Extended thinking support)
        'claude-3-5-haiku-20241022',
        'claude-3-5-haiku-latest',
        'anthropic.claude-3-5-haiku-20241022-v1:0',
        'claude-3-5-haiku@20241022',
        'claude-3-haiku-20240307',
        'anthropic.claude-3-haiku-20240307-v1:0',
        'claude-3-haiku@20240307'
      ])('should return undefined for older/unsupported model %s', (modelId) => {
        expect(findTokenLimit(modelId)).toBeUndefined()
      })
    })

    describe('Edge cases', () => {
      it('should handle models with custom suffixes', () => {
        expect(findTokenLimit('claude-3.7-sonnet-custom-variant')).toEqual({ min: 1024, max: 64_000 })
        expect(findTokenLimit('claude-opus-4.1-custom')).toEqual({ min: 1024, max: 32_000 })
        expect(findTokenLimit('claude-sonnet-4.5-custom-variant')).toEqual({ min: 1024, max: 64_000 })
      })

      it('should NOT match non-existent Claude 4.1 variants (only Opus 4.1 exists)', () => {
        // Claude Sonnet 4.1 and Haiku 4.1 do not exist
        expect(findTokenLimit('claude-sonnet-4.1')).toBeUndefined()
        expect(findTokenLimit('claude-haiku-4.1')).toBeUndefined()
      })

      it('should not match partial model names', () => {
        expect(findTokenLimit('claude-3.7')).toBeUndefined()
        expect(findTokenLimit('claude-opus')).toBeUndefined()
        expect(findTokenLimit('claude-4.5')).toBeUndefined()
      })
    })
  })
})

describe('isGemini3ThinkingTokenModel', () => {
  it('should return true for Gemini 3 non-image models', () => {
    expect(
      isGemini3ThinkingTokenModel({
        id: 'gemini-3-flash',
        name: '',
        provider: '',
        group: ''
      })
    ).toBe(true)
    expect(
      isGemini3ThinkingTokenModel({
        id: 'gemini-3-pro',
        name: '',
        provider: '',
        group: ''
      })
    ).toBe(true)
    expect(
      isGemini3ThinkingTokenModel({
        id: 'gemini-3-pro-preview',
        name: '',
        provider: '',
        group: ''
      })
    ).toBe(true)
    expect(
      isGemini3ThinkingTokenModel({
        id: 'google/gemini-3-flash',
        name: '',
        provider: '',
        group: ''
      })
    ).toBe(true)
    expect(
      isGemini3ThinkingTokenModel({
        id: 'gemini-3.0-flash',
        name: '',
        provider: '',
        group: ''
      })
    ).toBe(true)
    expect(
      isGemini3ThinkingTokenModel({
        id: 'gemini-3.5-pro-preview',
        name: '',
        provider: '',
        group: ''
      })
    ).toBe(true)
  })

  it('should return false for Gemini 3 image models', () => {
    expect(
      isGemini3ThinkingTokenModel({
        id: 'gemini-3-flash-image',
        name: '',
        provider: '',
        group: ''
      })
    ).toBe(false)
    expect(
      isGemini3ThinkingTokenModel({
        id: 'gemini-3-pro-image-preview',
        name: '',
        provider: '',
        group: ''
      })
    ).toBe(false)
    expect(
      isGemini3ThinkingTokenModel({
        id: 'gemini-3.0-flash-image-preview',
        name: '',
        provider: '',
        group: ''
      })
    ).toBe(false)
    expect(
      isGemini3ThinkingTokenModel({
        id: 'gemini-3.5-pro-image-preview',
        name: '',
        provider: '',
        group: ''
      })
    ).toBe(false)
  })

  it('should return false for non-Gemini 3 models', () => {
    expect(
      isGemini3ThinkingTokenModel({
        id: 'gemini-2.5-flash',
        name: '',
        provider: '',
        group: ''
      })
    ).toBe(false)
    expect(
      isGemini3ThinkingTokenModel({
        id: 'gemini-1.5-pro',
        name: '',
        provider: '',
        group: ''
      })
    ).toBe(false)
    expect(
      isGemini3ThinkingTokenModel({
        id: 'gpt-4',
        name: '',
        provider: '',
        group: ''
      })
    ).toBe(false)
    expect(
      isGemini3ThinkingTokenModel({
        id: 'claude-3-opus',
        name: '',
        provider: '',
        group: ''
      })
    ).toBe(false)
  })

  it('should handle case insensitivity', () => {
    expect(
      isGemini3ThinkingTokenModel({
        id: 'Gemini-3-Flash',
        name: '',
        provider: '',
        group: ''
      })
    ).toBe(true)
    expect(
      isGemini3ThinkingTokenModel({
        id: 'GEMINI-3-PRO',
        name: '',
        provider: '',
        group: ''
      })
    ).toBe(true)
    expect(
      isGemini3ThinkingTokenModel({
        id: 'Gemini-3-Pro-Image',
        name: '',
        provider: '',
        group: ''
      })
    ).toBe(false)
  })
})

describe('getModelSupportedReasoningEffortOptions', () => {
  describe('Edge cases', () => {
    it('should return undefined for undefined model', () => {
      expect(getModelSupportedReasoningEffortOptions(undefined)).toBeUndefined()
    })

    it('should return undefined for null model', () => {
      expect(getModelSupportedReasoningEffortOptions(null)).toBeUndefined()
    })

    it('should return undefined for non-reasoning models', () => {
      expect(getModelSupportedReasoningEffortOptions(createModel({ id: 'gpt-4o' }))).toBeUndefined()
      expect(getModelSupportedReasoningEffortOptions(createModel({ id: 'claude-3-opus' }))).toBeUndefined()
      expect(getModelSupportedReasoningEffortOptions(createModel({ id: 'random-model' }))).toBeUndefined()
    })
  })

  describe('OpenAI models', () => {
    it('should return correct options for o-series models', () => {
      expect(getModelSupportedReasoningEffortOptions(createModel({ id: 'o3' }))).toEqual([
        'default',
        'low',
        'medium',
        'high'
      ])
      expect(getModelSupportedReasoningEffortOptions(createModel({ id: 'o3-mini' }))).toEqual([
        'default',
        'low',
        'medium',
        'high'
      ])
      expect(getModelSupportedReasoningEffortOptions(createModel({ id: 'o4' }))).toEqual([
        'default',
        'low',
        'medium',
        'high'
      ])
      expect(getModelSupportedReasoningEffortOptions(createModel({ id: 'gpt-oss-reasoning' }))).toEqual([
        'default',
        'low',
        'medium',
        'high'
      ])
    })

    it('should return correct options for deep research models', () => {
      // Note: Deep research models need to be actual OpenAI reasoning models to be detected
      // 'sonar-deep-research' from Perplexity is the primary deep research model
      expect(getModelSupportedReasoningEffortOptions(createModel({ id: 'sonar-deep-research' }))).toEqual([
        'default',
        'medium'
      ])
    })

    it('should return correct options for GPT-5 models', () => {
      expect(getModelSupportedReasoningEffortOptions(createModel({ id: 'gpt-5' }))).toEqual([
        'default',
        'minimal',
        'low',
        'medium',
        'high'
      ])
      expect(getModelSupportedReasoningEffortOptions(createModel({ id: 'gpt-5-preview' }))).toEqual([
        'default',
        'minimal',
        'low',
        'medium',
        'high'
      ])
    })

    it('should return correct options for GPT-5 Pro models', () => {
      expect(getModelSupportedReasoningEffortOptions(createModel({ id: 'gpt-5-pro' }))).toEqual(['default', 'high'])
      expect(getModelSupportedReasoningEffortOptions(createModel({ id: 'gpt-5-pro-preview' }))).toEqual([
        'default',
        'high'
      ])
    })

    it('should return correct options for GPT-5 Codex models', () => {
      expect(getModelSupportedReasoningEffortOptions(createModel({ id: 'gpt-5-codex' }))).toEqual([
        'default',
        'low',
        'medium',
        'high'
      ])
      expect(getModelSupportedReasoningEffortOptions(createModel({ id: 'gpt-5-codex-mini' }))).toEqual([
        'default',
        'low',
        'medium',
        'high'
      ])
    })

    it('should return correct options for GPT-5.1 models', () => {
      expect(getModelSupportedReasoningEffortOptions(createModel({ id: 'gpt-5.1' }))).toEqual([
        'default',
        'none',
        'low',
        'medium',
        'high'
      ])
      expect(getModelSupportedReasoningEffortOptions(createModel({ id: 'gpt-5.1-preview' }))).toEqual([
        'default',
        'none',
        'low',
        'medium',
        'high'
      ])
      expect(getModelSupportedReasoningEffortOptions(createModel({ id: 'gpt-5.1-mini' }))).toEqual([
        'default',
        'none',
        'low',
        'medium',
        'high'
      ])
    })

    it('should return correct options for GPT-5.1 Codex models', () => {
      expect(getModelSupportedReasoningEffortOptions(createModel({ id: 'gpt-5.1-codex' }))).toEqual([
        'default',
        'none',
        'medium',
        'high'
      ])
      expect(getModelSupportedReasoningEffortOptions(createModel({ id: 'gpt-5.1-codex-mini' }))).toEqual([
        'default',
        'none',
        'medium',
        'high'
      ])
    })
  })

  describe('Grok models', () => {
    it('should return correct options for Grok 3 mini', () => {
      expect(getModelSupportedReasoningEffortOptions(createModel({ id: 'grok-3-mini' }))).toEqual([
        'default',
        'low',
        'high'
      ])
    })

    it('should return correct options for Grok 4 Fast', () => {
      expect(
        getModelSupportedReasoningEffortOptions(createModel({ id: 'grok-4-fast', provider: 'openrouter' }))
      ).toEqual(['default', 'none', 'auto'])
    })
  })

  describe('Gemini models', () => {
    it('should return correct options for Gemini Flash models', () => {
<<<<<<< HEAD
      expect(getModelSupportedReasoningEffortOptions(createModel({ id: 'gemini-2.5-flash-latest' }))).toEqual([
=======
      expect(getModelSupportedReasoningEffortOptions(createModel({ id: 'gemini-2.5-flash' }))).toEqual([
>>>>>>> 5e8646c6
        'default',
        'none',
        'low',
        'medium',
        'high',
        'auto'
      ])
      expect(getModelSupportedReasoningEffortOptions(createModel({ id: 'gemini-3-flash-preview' }))).toEqual([
        'default',
        'minimal',
        'low',
        'medium',
        'high'
      ])
      expect(getModelSupportedReasoningEffortOptions(createModel({ id: 'gemini-flash-latest' }))).toEqual([
        'default',
<<<<<<< HEAD
        'none',
=======
        'minimal',
>>>>>>> 5e8646c6
        'low',
        'medium',
        'high'
      ])
    })

    it('should return correct options for Gemini Pro models', () => {
<<<<<<< HEAD
      expect(getModelSupportedReasoningEffortOptions(createModel({ id: 'gemini-2.5-pro-latest' }))).toEqual([
=======
      expect(getModelSupportedReasoningEffortOptions(createModel({ id: 'gemini-2.5-pro' }))).toEqual([
>>>>>>> 5e8646c6
        'default',
        'low',
        'medium',
        'high',
        'auto'
      ])
      expect(getModelSupportedReasoningEffortOptions(createModel({ id: 'gemini-3-pro-preview' }))).toEqual([
        'default',
        'low',
        'high'
      ])
      expect(getModelSupportedReasoningEffortOptions(createModel({ id: 'gemini-pro-latest' }))).toEqual([
        'default',
        'low',
        'high'
      ])
    })

    it('should return correct options for Gemini 3 models', () => {
      expect(getModelSupportedReasoningEffortOptions(createModel({ id: 'gemini-3-flash' }))).toEqual([
        'default',
<<<<<<< HEAD
=======
        'minimal',
>>>>>>> 5e8646c6
        'low',
        'medium',
        'high'
      ])
      expect(getModelSupportedReasoningEffortOptions(createModel({ id: 'gemini-3-pro-preview' }))).toEqual([
        'default',
        'low',
        'high'
      ])
    })
  })

  describe('Qwen models', () => {
    it('should return correct options for controllable Qwen models', () => {
      expect(getModelSupportedReasoningEffortOptions(createModel({ id: 'qwen-plus' }))).toEqual([
        'default',
        'none',
        'low',
        'medium',
        'high'
      ])
      expect(getModelSupportedReasoningEffortOptions(createModel({ id: 'qwen-turbo' }))).toEqual([
        'default',
        'none',
        'low',
        'medium',
        'high'
      ])
      expect(getModelSupportedReasoningEffortOptions(createModel({ id: 'qwen-flash' }))).toEqual([
        'default',
        'none',
        'low',
        'medium',
        'high'
      ])
      expect(getModelSupportedReasoningEffortOptions(createModel({ id: 'qwen3-8b' }))).toEqual([
        'default',
        'none',
        'low',
        'medium',
        'high'
      ])
    })

    it('should return undefined for always-thinking Qwen models', () => {
      // These models always think and don't support thinking token control
      expect(getModelSupportedReasoningEffortOptions(createModel({ id: 'qwen3-thinking' }))).toBeUndefined()
      expect(getModelSupportedReasoningEffortOptions(createModel({ id: 'qwen3-vl-235b-thinking' }))).toBeUndefined()
    })
  })

  describe('Doubao models', () => {
    it('should return correct options for auto-thinking Doubao models', () => {
      expect(getModelSupportedReasoningEffortOptions(createModel({ id: 'doubao-seed-1.6' }))).toEqual([
        'default',
        'none',
        'auto',
        'high'
      ])
      expect(getModelSupportedReasoningEffortOptions(createModel({ id: 'doubao-1-5-thinking-pro-m' }))).toEqual([
        'default',
        'none',
        'auto',
        'high'
      ])
    })

    it('should return correct options for Doubao models after 251015', () => {
      expect(getModelSupportedReasoningEffortOptions(createModel({ id: 'doubao-seed-1-6-251015' }))).toEqual([
        'default',
        'minimal',
        'low',
        'medium',
        'high'
      ])
      expect(getModelSupportedReasoningEffortOptions(createModel({ id: 'doubao-seed-1-6-lite-251015' }))).toEqual([
        'default',
        'minimal',
        'low',
        'medium',
        'high'
      ])
    })

    it('should return correct options for other Doubao thinking models', () => {
      expect(getModelSupportedReasoningEffortOptions(createModel({ id: 'doubao-1.5-thinking-vision-pro' }))).toEqual([
        'default',
        'none',
        'high'
      ])
    })
  })

  describe('Other providers', () => {
    it('should return correct options for Hunyuan models', () => {
      expect(getModelSupportedReasoningEffortOptions(createModel({ id: 'hunyuan-a13b' }))).toEqual([
        'default',
        'none',
        'auto'
      ])
    })

    it('should return correct options for Zhipu models', () => {
      expect(getModelSupportedReasoningEffortOptions(createModel({ id: 'glm-4.5' }))).toEqual([
        'default',
        'none',
        'auto'
      ])
      expect(getModelSupportedReasoningEffortOptions(createModel({ id: 'glm-4.6' }))).toEqual([
        'default',
        'none',
        'auto'
      ])
    })

    it('should return correct options for Perplexity models', () => {
      expect(getModelSupportedReasoningEffortOptions(createModel({ id: 'sonar-deep-research' }))).toEqual([
        'default',
        'medium'
      ])
    })

    it('should return correct options for DeepSeek hybrid models', () => {
      expect(
        getModelSupportedReasoningEffortOptions(createModel({ id: 'deepseek-v3.1', provider: 'deepseek' }))
      ).toEqual(['default', 'none', 'auto'])
      expect(
        getModelSupportedReasoningEffortOptions(createModel({ id: 'deepseek-v3.2', provider: 'openrouter' }))
      ).toEqual(['default', 'none', 'auto'])
      expect(
        getModelSupportedReasoningEffortOptions(createModel({ id: 'deepseek-chat', provider: 'deepseek' }))
      ).toEqual(['default', 'none', 'auto'])
    })
  })

  describe('Name-based fallback', () => {
    it('should fall back to name when id does not match', () => {
      // Grok 4 Fast requires openrouter provider to be recognized
      expect(
        getModelSupportedReasoningEffortOptions(
          createModel({
            id: 'custom-id',
            name: 'grok-4-fast',
            provider: 'openrouter'
          })
        )
      ).toEqual(['default', 'none', 'auto'])

      expect(
        getModelSupportedReasoningEffortOptions(
          createModel({
            id: 'custom-id',
            name: 'gpt-5.1'
          })
        )
      ).toEqual(['default', 'none', 'low', 'medium', 'high'])

      // Qwen models work well for name-based fallback
      expect(
        getModelSupportedReasoningEffortOptions(
          createModel({
            id: 'custom-id',
            name: 'qwen-plus'
          })
        )
      ).toEqual(['default', 'none', 'low', 'medium', 'high'])
    })

    it('should use id result when id matches', () => {
      expect(
        getModelSupportedReasoningEffortOptions(
          createModel({
            id: 'gpt-5.1',
            name: 'Different Name'
          })
        )
      ).toEqual(['default', 'none', 'low', 'medium', 'high'])

      expect(
        getModelSupportedReasoningEffortOptions(
          createModel({
            id: 'o3-mini',
            name: 'Some other name'
          })
        )
      ).toEqual(['default', 'low', 'medium', 'high'])
    })
  })

  describe('Case sensitivity', () => {
    it('should handle case insensitive model IDs', () => {
      expect(getModelSupportedReasoningEffortOptions(createModel({ id: 'GPT-5.1' }))).toEqual([
        'default',
        'none',
        'low',
        'medium',
        'high'
      ])
      expect(getModelSupportedReasoningEffortOptions(createModel({ id: 'O3-MINI' }))).toEqual([
        'default',
        'low',
        'medium',
        'high'
      ])
      expect(getModelSupportedReasoningEffortOptions(createModel({ id: 'Gemini-2.5-Flash-Latest' }))).toEqual([
        'default',
        'none',
        'low',
        'medium',
        'high',
        'auto'
      ])
    })
  })

  describe('Integration with MODEL_SUPPORTED_OPTIONS', () => {
    it('should return values that match MODEL_SUPPORTED_OPTIONS configuration', () => {
      // Verify that returned values match the configuration
      const model = createModel({ id: 'o3' })
      const result = getModelSupportedReasoningEffortOptions(model)
      expect(result).toEqual(MODEL_SUPPORTED_OPTIONS.o)

      const gpt5Model = createModel({ id: 'gpt-5' })
      const gpt5Result = getModelSupportedReasoningEffortOptions(gpt5Model)
      expect(gpt5Result).toEqual(MODEL_SUPPORTED_OPTIONS.gpt5)

      const geminiModel = createModel({ id: 'gemini-2.5-flash-latest' })
      const geminiResult = getModelSupportedReasoningEffortOptions(geminiModel)
      expect(geminiResult).toEqual(MODEL_SUPPORTED_OPTIONS.gemini2_flash)
    })
  })
})<|MERGE_RESOLUTION|>--- conflicted
+++ resolved
@@ -1877,11 +1877,7 @@
 
   describe('Gemini models', () => {
     it('should return correct options for Gemini Flash models', () => {
-<<<<<<< HEAD
-      expect(getModelSupportedReasoningEffortOptions(createModel({ id: 'gemini-2.5-flash-latest' }))).toEqual([
-=======
       expect(getModelSupportedReasoningEffortOptions(createModel({ id: 'gemini-2.5-flash' }))).toEqual([
->>>>>>> 5e8646c6
         'default',
         'none',
         'low',
@@ -1898,11 +1894,7 @@
       ])
       expect(getModelSupportedReasoningEffortOptions(createModel({ id: 'gemini-flash-latest' }))).toEqual([
         'default',
-<<<<<<< HEAD
-        'none',
-=======
         'minimal',
->>>>>>> 5e8646c6
         'low',
         'medium',
         'high'
@@ -1910,11 +1902,7 @@
     })
 
     it('should return correct options for Gemini Pro models', () => {
-<<<<<<< HEAD
-      expect(getModelSupportedReasoningEffortOptions(createModel({ id: 'gemini-2.5-pro-latest' }))).toEqual([
-=======
       expect(getModelSupportedReasoningEffortOptions(createModel({ id: 'gemini-2.5-pro' }))).toEqual([
->>>>>>> 5e8646c6
         'default',
         'low',
         'medium',
@@ -1936,10 +1924,7 @@
     it('should return correct options for Gemini 3 models', () => {
       expect(getModelSupportedReasoningEffortOptions(createModel({ id: 'gemini-3-flash' }))).toEqual([
         'default',
-<<<<<<< HEAD
-=======
         'minimal',
->>>>>>> 5e8646c6
         'low',
         'medium',
         'high'

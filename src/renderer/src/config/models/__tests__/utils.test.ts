import { isEmbeddingModel, isRerankModel } from '@renderer/config/models/embedding'
import type { Model } from '@renderer/types'
import { beforeEach, describe, expect, it, vi } from 'vitest'

import {
  isGPT5ProModel,
  isGPT5SeriesModel,
  isGPT5SeriesReasoningModel,
  isGPT51SeriesModel,
  isOpenAIChatCompletionOnlyModel,
  isOpenAILLMModel,
  isOpenAIModel,
  isOpenAIOpenWeightModel,
  isOpenAIReasoningModel,
  isSupportVerbosityModel
} from '../openai'
import { isQwenMTModel } from '../qwen'
import {
  agentModelFilter,
  getModelSupportedVerbosity,
  groupQwenModels,
  isAnthropicModel,
  isGeminiModel,
  isGemmaModel,
  isGenerateImageModels,
  isMaxTemperatureOneModel,
  isNotSupportSystemMessageModel,
  isNotSupportTemperatureAndTopP,
  isNotSupportTextDeltaModel,
  isSupportedFlexServiceTier,
  isSupportedModel,
  isSupportFlexServiceTierModel,
  isVisionModels,
  isZhipuModel
} from '../utils'
import { isGenerateImageModel, isTextToImageModel, isVisionModel } from '../vision'
import { isOpenAIWebSearchChatCompletionOnlyModel } from '../websearch'

vi.mock('@renderer/hooks/useStore', () => ({
  getStoreProviders: vi.fn(() => [])
}))

vi.mock('@renderer/store', () => ({
  __esModule: true,
  default: {
    getState: () => ({
      llm: { providers: [] },
      settings: {}
    })
  },
  useAppDispatch: vi.fn(),
  useAppSelector: vi.fn()
}))

vi.mock('@renderer/store/settings', () => {
  const noop = vi.fn()
  return new Proxy(
    {},
    {
      get: (_target, prop) => {
        if (prop === 'initialState') {
          return {}
        }
        return noop
      }
    }
  )
})

vi.mock('@renderer/hooks/useSettings', () => ({
  useSettings: vi.fn(() => ({})),
  useNavbarPosition: vi.fn(() => ({ navbarPosition: 'left' })),
  useMessageStyle: vi.fn(() => ({ isBubbleStyle: false })),
  getStoreSetting: vi.fn()
}))

vi.mock('@renderer/config/models/embedding', () => ({
  isEmbeddingModel: vi.fn(),
  isRerankModel: vi.fn()
}))

vi.mock('../vision', () => ({
  isGenerateImageModel: vi.fn(),
  isTextToImageModel: vi.fn(),
  isVisionModel: vi.fn()
}))

vi.mock(import('../openai'), async (importOriginal) => {
  const actual = await importOriginal()
  return {
    ...actual,
    isOpenAIReasoningModel: vi.fn()
  }
})

vi.mock('../websearch', () => ({
  isOpenAIWebSearchChatCompletionOnlyModel: vi.fn()
}))

const createModel = (overrides: Partial<Model> = {}): Model => ({
  id: 'gpt-4o',
  name: 'gpt-4o',
  provider: 'openai',
  group: 'OpenAI',
  ...overrides
})

const embeddingMock = vi.mocked(isEmbeddingModel)
const rerankMock = vi.mocked(isRerankModel)
const visionMock = vi.mocked(isVisionModel)
const textToImageMock = vi.mocked(isTextToImageModel)
const generateImageMock = vi.mocked(isGenerateImageModel)
const reasoningMock = vi.mocked(isOpenAIReasoningModel)
const openAIWebSearchOnlyMock = vi.mocked(isOpenAIWebSearchChatCompletionOnlyModel)

describe('model utils', () => {
  beforeEach(() => {
    vi.clearAllMocks()
    embeddingMock.mockReturnValue(false)
    rerankMock.mockReturnValue(false)
    visionMock.mockReturnValue(true)
    textToImageMock.mockReturnValue(false)
    generateImageMock.mockReturnValue(false)
    reasoningMock.mockReturnValue(false)
    openAIWebSearchOnlyMock.mockReturnValue(false)
  })

  describe('OpenAI model detection', () => {
    describe('isOpenAILLMModel', () => {
      it('returns false for undefined model', () => {
        expect(isOpenAILLMModel(undefined as unknown as Model)).toBe(false)
      })

      it('returns false for image generation models', () => {
        expect(isOpenAILLMModel(createModel({ id: 'gpt-4o-image' }))).toBe(false)
      })

      it('returns true for reasoning models', () => {
        reasoningMock.mockReturnValueOnce(true)
        expect(isOpenAILLMModel(createModel({ id: 'o1-preview' }))).toBe(true)
      })

      it('returns true for GPT-prefixed models', () => {
        expect(isOpenAILLMModel(createModel({ id: 'GPT-5-turbo' }))).toBe(true)
      })
    })

    describe('isOpenAIModel', () => {
      it('detects models via GPT prefix', () => {
        expect(isOpenAIModel(createModel({ id: 'gpt-4.1' }))).toBe(true)
      })

      it('detects models via reasoning support', () => {
        reasoningMock.mockReturnValueOnce(true)
        expect(isOpenAIModel(createModel({ id: 'o3' }))).toBe(true)
      })
    })

    describe('isOpenAIChatCompletionOnlyModel', () => {
      it('identifies chat-completion-only models', () => {
        expect(isOpenAIChatCompletionOnlyModel(createModel({ id: 'gpt-4o-search-preview' }))).toBe(true)
        expect(isOpenAIChatCompletionOnlyModel(createModel({ id: 'o1-mini' }))).toBe(true)
      })

      it('returns false for general models', () => {
        expect(isOpenAIChatCompletionOnlyModel(createModel({ id: 'gpt-4o' }))).toBe(false)
      })
    })
  })

  describe('GPT-5 family detection', () => {
    describe('isGPT5SeriesModel', () => {
      it('returns true for GPT-5 models', () => {
        expect(isGPT5SeriesModel(createModel({ id: 'gpt-5-preview' }))).toBe(true)
      })

      it('returns false for GPT-5.1 models', () => {
        expect(isGPT5SeriesModel(createModel({ id: 'gpt-5.1-preview' }))).toBe(false)
      })
    })

    describe('isGPT51SeriesModel', () => {
      it('returns true for GPT-5.1 models', () => {
        expect(isGPT51SeriesModel(createModel({ id: 'gpt-5.1-mini' }))).toBe(true)
      })
    })

    describe('isGPT5SeriesReasoningModel', () => {
      it('returns true for GPT-5 reasoning models', () => {
        expect(isGPT5SeriesReasoningModel(createModel({ id: 'gpt-5' }))).toBe(true)
      })
      it('returns false for gpt-5-chat', () => {
        expect(isGPT5SeriesReasoningModel(createModel({ id: 'gpt-5-chat' }))).toBe(false)
      })
    })

    describe('isGPT5ProModel', () => {
      it('returns true for GPT-5 Pro models', () => {
        expect(isGPT5ProModel(createModel({ id: 'gpt-5-pro' }))).toBe(true)
      })

      it('returns false for non-Pro GPT-5 models', () => {
        expect(isGPT5ProModel(createModel({ id: 'gpt-5-preview' }))).toBe(false)
      })
    })
  })

  describe('Verbosity support', () => {
    describe('isSupportVerbosityModel', () => {
      it('returns true for GPT-5 models', () => {
        expect(isSupportVerbosityModel(createModel({ id: 'gpt-5' }))).toBe(true)
      })

      it('returns false for GPT-5 chat models', () => {
        expect(isSupportVerbosityModel(createModel({ id: 'gpt-5-chat' }))).toBe(false)
      })

      it('returns true for GPT-5.1 models', () => {
        expect(isSupportVerbosityModel(createModel({ id: 'gpt-5.1-preview' }))).toBe(true)
      })
    })

    describe('getModelSupportedVerbosity', () => {
      it('returns only "high" for GPT-5 Pro models', () => {
        expect(getModelSupportedVerbosity(createModel({ id: 'gpt-5-pro' }))).toEqual([undefined, 'high'])
        expect(getModelSupportedVerbosity(createModel({ id: 'gpt-5-pro-2025-10-06' }))).toEqual([undefined, 'high'])
      })

      it('returns all levels for non-Pro GPT-5 models', () => {
        const previewModel = createModel({ id: 'gpt-5-preview' })
        expect(getModelSupportedVerbosity(previewModel)).toEqual([undefined, 'low', 'medium', 'high'])
      })

      it('returns all levels for GPT-5.1 models', () => {
        const gpt51Model = createModel({ id: 'gpt-5.1-preview' })
        expect(getModelSupportedVerbosity(gpt51Model)).toEqual([undefined, 'low', 'medium', 'high'])
      })

      it('returns only undefined for non-GPT-5 models', () => {
        expect(getModelSupportedVerbosity(createModel({ id: 'gpt-4o' }))).toEqual([undefined])
        expect(getModelSupportedVerbosity(createModel({ id: 'claude-3.5' }))).toEqual([undefined])
      })

      it('returns only undefined for undefiend/null input', () => {
        expect(getModelSupportedVerbosity(undefined)).toEqual([undefined])
        expect(getModelSupportedVerbosity(null)).toEqual([undefined])
      })
    })
  })

  describe('Flex service tier support', () => {
    describe('isSupportFlexServiceTierModel', () => {
      it('returns true for supported models', () => {
        expect(isSupportFlexServiceTierModel(createModel({ id: 'o3' }))).toBe(true)
        expect(isSupportFlexServiceTierModel(createModel({ id: 'o4-mini' }))).toBe(true)
        expect(isSupportFlexServiceTierModel(createModel({ id: 'gpt-5-preview' }))).toBe(true)
      })

      it('returns false for unsupported models', () => {
        expect(isSupportFlexServiceTierModel(createModel({ id: 'o3-mini' }))).toBe(false)
      })
    })

    describe('isSupportedFlexServiceTier', () => {
      it('returns false for non-flex models', () => {
        expect(isSupportedFlexServiceTier(createModel({ id: 'gpt-4o' }))).toBe(false)
      })
    })
  })

  describe('Temperature and top-p support', () => {
    describe('isNotSupportTemperatureAndTopP', () => {
      it('returns true for reasoning models', () => {
        const model = createModel({ id: 'o1' })
        reasoningMock.mockReturnValue(true)
        expect(isNotSupportTemperatureAndTopP(model)).toBe(true)
      })

      it('returns false for open weight models', () => {
        const openWeight = createModel({ id: 'gpt-oss-debug' })
        expect(isNotSupportTemperatureAndTopP(openWeight)).toBe(false)
      })

      it('returns true for chat-only models without reasoning', () => {
        const chatOnly = createModel({ id: 'o1-preview' })
        reasoningMock.mockReturnValue(false)
        expect(isNotSupportTemperatureAndTopP(chatOnly)).toBe(true)
      })

      it('returns true for Qwen MT models', () => {
        const qwenMt = createModel({ id: 'qwen-mt-large', provider: 'aliyun' })
        expect(isNotSupportTemperatureAndTopP(qwenMt)).toBe(true)
      })
    })
  })

  describe('Text delta support', () => {
    describe('isNotSupportTextDeltaModel', () => {
      it('returns true for qwen-mt-turbo and qwen-mt-plus models', () => {
        expect(isNotSupportTextDeltaModel(createModel({ id: 'qwen-mt-turbo' }))).toBe(true)
        expect(isNotSupportTextDeltaModel(createModel({ id: 'qwen-mt-plus' }))).toBe(true)
        expect(isNotSupportTextDeltaModel(createModel({ id: 'Qwen-MT-Turbo' }))).toBe(true)
        expect(isNotSupportTextDeltaModel(createModel({ id: 'QWEN-MT-PLUS' }))).toBe(true)
      })

      it('returns false for qwen-mt-flash and other models', () => {
        expect(isNotSupportTextDeltaModel(createModel({ id: 'qwen-mt-flash' }))).toBe(false)
        expect(isNotSupportTextDeltaModel(createModel({ id: 'Qwen-MT-Flash' }))).toBe(false)
        expect(isNotSupportTextDeltaModel(createModel({ id: 'qwen-turbo' }))).toBe(false)
        expect(isNotSupportTextDeltaModel(createModel({ id: 'qwen-plus' }))).toBe(false)
        expect(isNotSupportTextDeltaModel(createModel({ id: 'qwen-max' }))).toBe(false)
        expect(isNotSupportTextDeltaModel(createModel({ id: 'qwen2.5-72b' }))).toBe(false)
        expect(isNotSupportTextDeltaModel(createModel({ id: 'qwen-vl-plus' }))).toBe(false)
      })

      it('returns false for non-qwen models', () => {
        expect(isNotSupportTextDeltaModel(createModel({ id: 'gpt-4o' }))).toBe(false)
        expect(isNotSupportTextDeltaModel(createModel({ id: 'claude-3.5' }))).toBe(false)
        expect(isNotSupportTextDeltaModel(createModel({ id: 'glm-4-plus' }))).toBe(false)
      })

      it('handles models with version suffixes', () => {
        expect(isNotSupportTextDeltaModel(createModel({ id: 'qwen-mt-turbo-1201' }))).toBe(true)
        expect(isNotSupportTextDeltaModel(createModel({ id: 'qwen-mt-plus-0828' }))).toBe(true)
        expect(isNotSupportTextDeltaModel(createModel({ id: 'qwen-turbo-0828' }))).toBe(false)
        expect(isNotSupportTextDeltaModel(createModel({ id: 'qwen-plus-latest' }))).toBe(false)
      })
    })
  })

  describe('Model provider detection', () => {
    describe('isGemmaModel', () => {
      it('detects Gemma models by ID', () => {
        expect(isGemmaModel(createModel({ id: 'Gemma-3-27B' }))).toBe(true)
      })

      it('detects Gemma models by group', () => {
        expect(isGemmaModel(createModel({ group: 'Gemma' }))).toBe(true)
      })

      it('returns false for non-Gemma models', () => {
        expect(isGemmaModel(createModel({ id: 'gpt-4o' }))).toBe(false)
      })
    })

    describe('isGeminiModel', () => {
      it('detects Gemini models', () => {
        expect(isGeminiModel(createModel({ id: 'Gemini-2.0' }))).toBe(true)
      })
    })

    describe('isZhipuModel', () => {
      it('detects Zhipu models by provider', () => {
        expect(isZhipuModel(createModel({ provider: 'zhipu' }))).toBe(true)
      })

      it('returns false for non-Zhipu models', () => {
        expect(isZhipuModel(createModel({ provider: 'openai' }))).toBe(false)
      })
    })

    describe('isAnthropicModel', () => {
      it('detects Anthropic models', () => {
        expect(isAnthropicModel(createModel({ id: 'claude-3.5' }))).toBe(true)
      })
    })

    describe('isQwenMTModel', () => {
      it('detects Qwen MT models', () => {
        expect(isQwenMTModel(createModel({ id: 'qwen-mt-plus' }))).toBe(true)
      })
    })

    describe('isOpenAIOpenWeightModel', () => {
      it('detects OpenAI open weight models', () => {
        expect(isOpenAIOpenWeightModel(createModel({ id: 'gpt-oss-free' }))).toBe(true)
      })
    })
  })

  describe('System message support', () => {
    describe('isNotSupportSystemMessageModel', () => {
      it('returns true for models that do not support system messages', () => {
        expect(isNotSupportSystemMessageModel(createModel({ id: 'gemma-moe' }))).toBe(true)
      })
    })
  })

<<<<<<< HEAD
  it('wraps generate/vision helpers that operate on arrays', () => {
    const models = [createModel({ id: 'gpt-4o' }), createModel({ id: 'gpt-4o-mini' })]
    expect(isVisionModels(models)).toBe(true)
    visionMock.mockReturnValueOnce(true).mockReturnValueOnce(false)
    expect(isVisionModels(models)).toBe(false)

    generateImageMock.mockReturnValue(true)
    expect(isGenerateImageModels(models)).toBe(true)
    generateImageMock.mockReturnValueOnce(true).mockReturnValueOnce(false)
    expect(isGenerateImageModels(models)).toBe(false)
=======
  describe('Model grouping', () => {
    describe('groupQwenModels', () => {
      it('groups qwen models by prefix', () => {
        const qwen = createModel({ id: 'Qwen-7B', provider: 'qwen', name: 'Qwen-7B' })
        const qwenOmni = createModel({ id: 'qwen2.5-omni', name: 'qwen2.5-omni' })
        const other = createModel({ id: 'deepseek-v3', group: 'DeepSeek' })

        const grouped = groupQwenModels([qwen, qwenOmni, other])
        expect(Object.keys(grouped)).toContain('qwen-7b')
        expect(Object.keys(grouped)).toContain('qwen2.5')
        expect(grouped.DeepSeek).toContain(other)
      })
    })
>>>>>>> 0836eef1
  })

  describe('Vision and image generation', () => {
    describe('isVisionModels', () => {
      it('returns true when all models support vision', () => {
        const models = [createModel({ id: 'gpt-4o' }), createModel({ id: 'gpt-4o-mini' })]
        expect(isVisionModels(models)).toBe(true)
      })

      it('returns false when some models do not support vision', () => {
        const models = [createModel({ id: 'gpt-4o' }), createModel({ id: 'gpt-4o-mini' })]
        visionMock.mockReturnValueOnce(true).mockReturnValueOnce(false)
        expect(isVisionModels(models)).toBe(false)
      })
    })

    describe('isGenerateImageModels', () => {
      it('returns true when all models support image generation', () => {
        const models = [createModel({ id: 'gpt-4o' }), createModel({ id: 'gpt-4o-mini' })]
        expect(isGenerateImageModels(models)).toBe(true)
      })

      it('returns false when some models do not support image generation', () => {
        const models = [createModel({ id: 'gpt-4o' }), createModel({ id: 'gpt-4o-mini' })]
        generateImageMock.mockReturnValueOnce(true).mockReturnValueOnce(false)
        expect(isGenerateImageModels(models)).toBe(false)
      })
    })
  })

  describe('Model filtering', () => {
    describe('isSupportedModel', () => {
      it('filters supported OpenAI catalog entries', () => {
        expect(isSupportedModel({ id: 'gpt-4', object: 'model' } as any)).toBe(true)
      })

<<<<<<< HEAD
    rerankMock.mockReturnValue(false)
    textToImageMock.mockReturnValueOnce(true)
    expect(agentModelFilter(createModel({ id: 'gpt-image-1' }))).toBe(false)

    textToImageMock.mockReturnValue(false)
    generateImageMock.mockReturnValueOnce(true)
    expect(agentModelFilter(createModel({ id: 'dall-e-3' }))).toBe(false)
=======
      it('filters unsupported OpenAI catalog entries', () => {
        expect(isSupportedModel({ id: 'tts-1', object: 'model' } as any)).toBe(false)
      })
    })

    describe('agentModelFilter', () => {
      it('returns true for regular models', () => {
        expect(agentModelFilter(createModel())).toBe(true)
      })

      it('filters out embedding models', () => {
        embeddingMock.mockReturnValueOnce(true)
        expect(agentModelFilter(createModel({ id: 'text-embedding' }))).toBe(false)
      })

      it('filters out rerank models', () => {
        embeddingMock.mockReturnValue(false)
        rerankMock.mockReturnValueOnce(true)
        expect(agentModelFilter(createModel({ id: 'rerank' }))).toBe(false)
      })

      it('filters out text-to-image models', () => {
        rerankMock.mockReturnValue(false)
        textToImageMock.mockReturnValueOnce(true)
        expect(agentModelFilter(createModel({ id: 'gpt-image-1' }))).toBe(false)
      })
    })
>>>>>>> 0836eef1
  })

  describe('Temperature limits', () => {
    describe('isMaxTemperatureOneModel', () => {
      it('returns true for Zhipu models', () => {
        expect(isMaxTemperatureOneModel(createModel({ id: 'glm-4' }))).toBe(true)
        expect(isMaxTemperatureOneModel(createModel({ id: 'GLM-4-Plus' }))).toBe(true)
        expect(isMaxTemperatureOneModel(createModel({ id: 'glm-3-turbo' }))).toBe(true)
      })

      it('returns true for Anthropic models', () => {
        expect(isMaxTemperatureOneModel(createModel({ id: 'claude-3.5-sonnet' }))).toBe(true)
        expect(isMaxTemperatureOneModel(createModel({ id: 'Claude-3-opus' }))).toBe(true)
        expect(isMaxTemperatureOneModel(createModel({ id: 'claude-2.1' }))).toBe(true)
      })

      it('returns true for Moonshot models', () => {
        expect(isMaxTemperatureOneModel(createModel({ id: 'moonshot-1.0' }))).toBe(true)
        expect(isMaxTemperatureOneModel(createModel({ id: 'kimi-k2-thinking' }))).toBe(true)
        expect(isMaxTemperatureOneModel(createModel({ id: 'Moonshot-Pro' }))).toBe(true)
      })

      it('returns false for other models', () => {
        expect(isMaxTemperatureOneModel(createModel({ id: 'gpt-4o' }))).toBe(false)
        expect(isMaxTemperatureOneModel(createModel({ id: 'gpt-4-turbo' }))).toBe(false)
        expect(isMaxTemperatureOneModel(createModel({ id: 'qwen-max' }))).toBe(false)
        expect(isMaxTemperatureOneModel(createModel({ id: 'gemini-pro' }))).toBe(false)
      })
    })
  })
})<|MERGE_RESOLUTION|>--- conflicted
+++ resolved
@@ -386,18 +386,6 @@
     })
   })
 
-<<<<<<< HEAD
-  it('wraps generate/vision helpers that operate on arrays', () => {
-    const models = [createModel({ id: 'gpt-4o' }), createModel({ id: 'gpt-4o-mini' })]
-    expect(isVisionModels(models)).toBe(true)
-    visionMock.mockReturnValueOnce(true).mockReturnValueOnce(false)
-    expect(isVisionModels(models)).toBe(false)
-
-    generateImageMock.mockReturnValue(true)
-    expect(isGenerateImageModels(models)).toBe(true)
-    generateImageMock.mockReturnValueOnce(true).mockReturnValueOnce(false)
-    expect(isGenerateImageModels(models)).toBe(false)
-=======
   describe('Model grouping', () => {
     describe('groupQwenModels', () => {
       it('groups qwen models by prefix', () => {
@@ -411,7 +399,6 @@
         expect(grouped.DeepSeek).toContain(other)
       })
     })
->>>>>>> 0836eef1
   })
 
   describe('Vision and image generation', () => {
@@ -431,6 +418,7 @@
     describe('isGenerateImageModels', () => {
       it('returns true when all models support image generation', () => {
         const models = [createModel({ id: 'gpt-4o' }), createModel({ id: 'gpt-4o-mini' })]
+        generateImageMock.mockReturnValue(true)
         expect(isGenerateImageModels(models)).toBe(true)
       })
 
@@ -448,15 +436,6 @@
         expect(isSupportedModel({ id: 'gpt-4', object: 'model' } as any)).toBe(true)
       })
 
-<<<<<<< HEAD
-    rerankMock.mockReturnValue(false)
-    textToImageMock.mockReturnValueOnce(true)
-    expect(agentModelFilter(createModel({ id: 'gpt-image-1' }))).toBe(false)
-
-    textToImageMock.mockReturnValue(false)
-    generateImageMock.mockReturnValueOnce(true)
-    expect(agentModelFilter(createModel({ id: 'dall-e-3' }))).toBe(false)
-=======
       it('filters unsupported OpenAI catalog entries', () => {
         expect(isSupportedModel({ id: 'tts-1', object: 'model' } as any)).toBe(false)
       })
@@ -484,7 +463,10 @@
         expect(agentModelFilter(createModel({ id: 'gpt-image-1' }))).toBe(false)
       })
     })
->>>>>>> 0836eef1
+
+    textToImageMock.mockReturnValue(false)
+    generateImageMock.mockReturnValueOnce(true)
+    expect(agentModelFilter(createModel({ id: 'dall-e-3' }))).toBe(false)
   })
 
   describe('Temperature limits', () => {

--- conflicted
+++ resolved
@@ -54,6 +54,7 @@
   doubao_after_251015: ['minimal', 'low', 'medium', 'high'] as const,
   hunyuan: ['auto'] as const,
   mimo: ['auto'] as const,
+  mimo: ['auto'] as const,
   zhipu: ['auto'] as const,
   perplexity: ['low', 'medium', 'high'] as const,
   deepseek_hybrid: ['auto'] as const
@@ -74,16 +75,10 @@
   gpt52pro: ['default', ...MODEL_SUPPORTED_REASONING_EFFORT.gpt52pro] as const,
   grok: ['default', ...MODEL_SUPPORTED_REASONING_EFFORT.grok] as const,
   grok4_fast: ['default', 'none', ...MODEL_SUPPORTED_REASONING_EFFORT.grok4_fast] as const,
-<<<<<<< HEAD
-  gemini: ['default', 'none', ...MODEL_SUPPORTED_REASONING_EFFORT.gemini] as const,
-  gemini_pro: ['default', ...MODEL_SUPPORTED_REASONING_EFFORT.gemini_pro] as const,
-  gemini3: ['default', ...MODEL_SUPPORTED_REASONING_EFFORT.gemini3] as const,
-=======
   gemini2_flash: ['default', 'none', ...MODEL_SUPPORTED_REASONING_EFFORT.gemini2_flash] as const,
   gemini2_pro: ['default', ...MODEL_SUPPORTED_REASONING_EFFORT.gemini2_pro] as const,
   gemini3_flash: ['default', ...MODEL_SUPPORTED_REASONING_EFFORT.gemini3_flash] as const,
   gemini3_pro: ['default', ...MODEL_SUPPORTED_REASONING_EFFORT.gemini3_pro] as const,
->>>>>>> 5e8646c6
   qwen: ['default', 'none', ...MODEL_SUPPORTED_REASONING_EFFORT.qwen] as const,
   qwen_thinking: ['default', ...MODEL_SUPPORTED_REASONING_EFFORT.qwen_thinking] as const,
   doubao: ['default', 'none', ...MODEL_SUPPORTED_REASONING_EFFORT.doubao] as const,
@@ -162,13 +157,6 @@
     } else {
       thinkingModelType = 'doubao_no_auto'
     }
-<<<<<<< HEAD
-  } else if (isSupportedThinkingTokenHunyuanModel(model)) thinkingModelType = 'hunyuan'
-  else if (isSupportedReasoningEffortPerplexityModel(model)) thinkingModelType = 'perplexity'
-  else if (isSupportedThinkingTokenZhipuModel(model)) thinkingModelType = 'zhipu'
-  else if (isDeepSeekHybridInferenceModel(model)) thinkingModelType = 'deepseek_hybrid'
-  else if (isSupportedThinkingTokenMiMoModel(model)) thinkingModelType = 'mimo'
-=======
   } else if (isSupportedThinkingTokenHunyuanModel(model)) {
     thinkingModelType = 'hunyuan'
   } else if (isSupportedReasoningEffortPerplexityModel(model)) {
@@ -180,7 +168,6 @@
   } else if (isSupportedThinkingTokenMiMoModel(model)) {
     thinkingModelType = 'mimo'
   }
->>>>>>> 5e8646c6
   return thinkingModelType
 }
 

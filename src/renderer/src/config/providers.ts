import ZhinaoProviderLogo from '@renderer/assets/images/models/360.png'
import HunyuanProviderLogo from '@renderer/assets/images/models/hunyuan.png'
import AzureProviderLogo from '@renderer/assets/images/models/microsoft.png'
import Ai302ProviderLogo from '@renderer/assets/images/providers/302ai.webp'
import AiHubMixProviderLogo from '@renderer/assets/images/providers/aihubmix.webp'
import AlayaNewProviderLogo from '@renderer/assets/images/providers/alayanew.webp'
import AnthropicProviderLogo from '@renderer/assets/images/providers/anthropic.png'
import BaichuanProviderLogo from '@renderer/assets/images/providers/baichuan.png'
import BaiduCloudProviderLogo from '@renderer/assets/images/providers/baidu-cloud.svg'
import BailianProviderLogo from '@renderer/assets/images/providers/bailian.png'
import BurnCloudProviderLogo from '@renderer/assets/images/providers/burncloud.png'
import CephalonProviderLogo from '@renderer/assets/images/providers/cephalon.jpeg'
import DeepSeekProviderLogo from '@renderer/assets/images/providers/deepseek.png'
import DmxapiProviderLogo from '@renderer/assets/images/providers/DMXAPI.png'
import FireworksProviderLogo from '@renderer/assets/images/providers/fireworks.png'
import GiteeAIProviderLogo from '@renderer/assets/images/providers/gitee-ai.png'
import GithubProviderLogo from '@renderer/assets/images/providers/github.png'
import GoogleProviderLogo from '@renderer/assets/images/providers/google.png'
import GPUStackProviderLogo from '@renderer/assets/images/providers/gpustack.svg'
import GrokProviderLogo from '@renderer/assets/images/providers/grok.png'
import GroqProviderLogo from '@renderer/assets/images/providers/groq.png'
import HyperbolicProviderLogo from '@renderer/assets/images/providers/hyperbolic.png'
import InfiniProviderLogo from '@renderer/assets/images/providers/infini.png'
import JinaProviderLogo from '@renderer/assets/images/providers/jina.png'
import LMStudioProviderLogo from '@renderer/assets/images/providers/lmstudio.png'
import MinimaxProviderLogo from '@renderer/assets/images/providers/minimax.png'
import MistralProviderLogo from '@renderer/assets/images/providers/mistral.png'
import ModelScopeProviderLogo from '@renderer/assets/images/providers/modelscope.png'
import MoonshotProviderLogo from '@renderer/assets/images/providers/moonshot.png'
import NvidiaProviderLogo from '@renderer/assets/images/providers/nvidia.png'
import O3ProviderLogo from '@renderer/assets/images/providers/o3.png'
import OcoolAiProviderLogo from '@renderer/assets/images/providers/ocoolai.png'
import OllamaProviderLogo from '@renderer/assets/images/providers/ollama.png'
import OpenAiProviderLogo from '@renderer/assets/images/providers/openai.png'
import OpenRouterProviderLogo from '@renderer/assets/images/providers/openrouter.png'
import PerplexityProviderLogo from '@renderer/assets/images/providers/perplexity.png'
import PPIOProviderLogo from '@renderer/assets/images/providers/ppio.png'
import QiniuProviderLogo from '@renderer/assets/images/providers/qiniu.webp'
import SiliconFlowProviderLogo from '@renderer/assets/images/providers/silicon.png'
import StepProviderLogo from '@renderer/assets/images/providers/step.png'
import TencentCloudProviderLogo from '@renderer/assets/images/providers/tencent-cloud-ti.png'
import TogetherProviderLogo from '@renderer/assets/images/providers/together.png'
import TokenFluxProviderLogo from '@renderer/assets/images/providers/tokenflux.png'
import VertexAIProviderLogo from '@renderer/assets/images/providers/vertexai.svg'
import BytedanceProviderLogo from '@renderer/assets/images/providers/volcengine.png'
import VoyageAIProviderLogo from '@renderer/assets/images/providers/voyageai.png'
import XirangProviderLogo from '@renderer/assets/images/providers/xirang.png'
import ZeroOneProviderLogo from '@renderer/assets/images/providers/zero-one.png'
import ZhipuProviderLogo from '@renderer/assets/images/providers/zhipu.png'

import { TOKENFLUX_HOST } from './constant'

const PROVIDER_LOGO_MAP = {
  '302ai': Ai302ProviderLogo,
  openai: OpenAiProviderLogo,
  silicon: SiliconFlowProviderLogo,
  deepseek: DeepSeekProviderLogo,
  'gitee-ai': GiteeAIProviderLogo,
  yi: ZeroOneProviderLogo,
  groq: GroqProviderLogo,
  zhipu: ZhipuProviderLogo,
  ollama: OllamaProviderLogo,
  lmstudio: LMStudioProviderLogo,
  moonshot: MoonshotProviderLogo,
  openrouter: OpenRouterProviderLogo,
  baichuan: BaichuanProviderLogo,
  dashscope: BailianProviderLogo,
  modelscope: ModelScopeProviderLogo,
  xirang: XirangProviderLogo,
  anthropic: AnthropicProviderLogo,
  aihubmix: AiHubMixProviderLogo,
  burncloud: BurnCloudProviderLogo,
  gemini: GoogleProviderLogo,
  stepfun: StepProviderLogo,
  doubao: BytedanceProviderLogo,
  minimax: MinimaxProviderLogo,
  github: GithubProviderLogo,
  copilot: GithubProviderLogo,
  ocoolai: OcoolAiProviderLogo,
  together: TogetherProviderLogo,
  fireworks: FireworksProviderLogo,
  zhinao: ZhinaoProviderLogo,
  nvidia: NvidiaProviderLogo,
  'azure-openai': AzureProviderLogo,
  hunyuan: HunyuanProviderLogo,
  grok: GrokProviderLogo,
  hyperbolic: HyperbolicProviderLogo,
  mistral: MistralProviderLogo,
  jina: JinaProviderLogo,
  ppio: PPIOProviderLogo,
  'baidu-cloud': BaiduCloudProviderLogo,
  dmxapi: DmxapiProviderLogo,
  perplexity: PerplexityProviderLogo,
  infini: InfiniProviderLogo,
  o3: O3ProviderLogo,
  'tencent-cloud-ti': TencentCloudProviderLogo,
  gpustack: GPUStackProviderLogo,
  alayanew: AlayaNewProviderLogo,
  voyageai: VoyageAIProviderLogo,
  qiniu: QiniuProviderLogo,
  tokenflux: TokenFluxProviderLogo,
<<<<<<< HEAD
  vertexai: VertexAIProviderLogo
=======
  cephalon: CephalonProviderLogo
>>>>>>> eb650aa5
} as const

export function getProviderLogo(providerId: string) {
  return PROVIDER_LOGO_MAP[providerId as keyof typeof PROVIDER_LOGO_MAP]
}

// export const SUPPORTED_REANK_PROVIDERS = ['silicon', 'jina', 'voyageai', 'dashscope', 'aihubmix']
export const NOT_SUPPORTED_REANK_PROVIDERS = ['ollama']
export const ONLY_SUPPORTED_DIMENSION_PROVIDERS = ['ollama', 'infini']

export const PROVIDER_CONFIG = {
  '302ai': {
    api: {
      url: 'https://api.302.ai'
    },
    websites: {
      official: 'https://302.ai',
      apiKey: 'https://dash.302.ai/apis/list',
      docs: 'https://302ai.apifox.cn/api-147522039',
      models: 'https://302.ai/pricing/'
    }
  },
  openai: {
    api: {
      url: 'https://api.openai.com'
    },
    websites: {
      official: 'https://openai.com/',
      apiKey: 'https://platform.openai.com/api-keys',
      docs: 'https://platform.openai.com/docs',
      models: 'https://platform.openai.com/docs/models'
    }
  },
  o3: {
    api: {
      url: 'https://api.o3.fan'
    },
    websites: {
      official: 'https://o3.fan',
      apiKey: 'https://o3.fan/token',
      docs: '',
      models: 'https://o3.fan/info/models/'
    }
  },
  burncloud: {
    api: {
      url: 'https://ai.burncloud.com'
    },
    websites: {
      official: 'https://ai.burncloud.com/',
      apiKey: 'https://ai.burncloud.com/token',
      docs: 'https://ai.burncloud.com/docs',
      models: 'https://ai.burncloud.com/pricing'
    }
  },
  ppio: {
    api: {
      url: 'https://api.ppinfra.com/v3/openai'
    },
    websites: {
      official: 'https://ppio.cn/user/register?invited_by=JYT9GD&utm_source=github_cherry-studio',
      apiKey: 'https://ppio.cn/user/register?invited_by=JYT9GD&utm_source=github_cherry-studio',
      docs: 'https://docs.cherry-ai.com/pre-basic/providers/ppio?invited_by=JYT9GD&utm_source=github_cherry-studio',
      models: 'https://ppio.cn/model-api/product/llm-api?invited_by=JYT9GD&utm_source=github_cherry-studio'
    }
  },
  gemini: {
    api: {
      url: 'https://generativelanguage.googleapis.com'
    },
    websites: {
      official: 'https://gemini.google.com/',
      apiKey: 'https://aistudio.google.com/app/apikey',
      docs: 'https://ai.google.dev/gemini-api/docs',
      models: 'https://ai.google.dev/gemini-api/docs/models/gemini'
    }
  },
  silicon: {
    api: {
      url: 'https://api.siliconflow.cn'
    },
    websites: {
      official: 'https://www.siliconflow.cn',
      apiKey: 'https://cloud.siliconflow.cn/i/d1nTBKXU',
      docs: 'https://docs.siliconflow.cn/',
      models: 'https://cloud.siliconflow.cn/models'
    }
  },
  'gitee-ai': {
    api: {
      url: 'https://ai.gitee.com'
    },
    websites: {
      official: 'https://ai.gitee.com/',
      apiKey: 'https://ai.gitee.com/dashboard/settings/tokens',
      docs: 'https://ai.gitee.com/docs/openapi/v1#tag/%E6%96%87%E6%9C%AC%E7%94%9F%E6%88%90/POST/chat/completions',
      models: 'https://ai.gitee.com/serverless-api'
    }
  },
  deepseek: {
    api: {
      url: 'https://api.deepseek.com'
    },
    websites: {
      official: 'https://deepseek.com/',
      apiKey: 'https://platform.deepseek.com/api_keys',
      docs: 'https://platform.deepseek.com/api-docs/',
      models: 'https://platform.deepseek.com/api-docs/'
    }
  },
  ocoolai: {
    api: {
      url: 'https://api.ocoolai.com'
    },
    websites: {
      official: 'https://one.ocoolai.com/',
      apiKey: 'https://one.ocoolai.com/token',
      docs: 'https://docs.ocoolai.com/',
      models: 'https://api.ocoolai.com/info/models/'
    }
  },
  together: {
    api: {
      url: 'https://api.together.xyz'
    },
    websites: {
      official: 'https://www.together.ai/',
      apiKey: 'https://api.together.ai/settings/api-keys',
      docs: 'https://docs.together.ai/docs/introduction',
      models: 'https://docs.together.ai/docs/chat-models'
    }
  },
  dmxapi: {
    api: {
      url: 'https://www.dmxapi.cn'
    },
    websites: {
      official: 'https://www.dmxapi.cn/register?aff=bwwY',
      apiKey: 'https://www.dmxapi.cn/register?aff=bwwY',
      docs: 'https://dmxapi.cn/models.html#code-block',
      models: 'https://www.dmxapi.cn/pricing'
    }
  },
  perplexity: {
    api: {
      url: 'https://api.perplexity.ai/'
    },
    websites: {
      official: 'https://perplexity.ai/',
      apiKey: 'https://www.perplexity.ai/settings/api',
      docs: 'https://docs.perplexity.ai/home',
      models: 'https://docs.perplexity.ai/guides/model-cards'
    }
  },
  infini: {
    api: {
      url: 'https://cloud.infini-ai.com/maas'
    },
    websites: {
      official: 'https://cloud.infini-ai.com/',
      apiKey: 'https://cloud.infini-ai.com/iam/secret/key',
      docs: 'https://docs.infini-ai.com/gen-studio/api/maas.html#/operations/chatCompletions',
      models: 'https://cloud.infini-ai.com/genstudio/model'
    }
  },
  github: {
    api: {
      url: 'https://models.inference.ai.azure.com/'
    },
    websites: {
      official: 'https://github.com/marketplace/models',
      apiKey: 'https://github.com/settings/tokens',
      docs: 'https://docs.github.com/en/github-models',
      models: 'https://github.com/marketplace/models'
    }
  },
  copilot: {
    api: {
      url: 'https://api.githubcopilot.com/'
    }
  },
  yi: {
    api: {
      url: 'https://api.lingyiwanwu.com'
    },
    websites: {
      official: 'https://platform.lingyiwanwu.com/',
      apiKey: 'https://platform.lingyiwanwu.com/apikeys',
      docs: 'https://platform.lingyiwanwu.com/docs',
      models: 'https://platform.lingyiwanwu.com/docs#%E6%A8%A1%E5%9E%8B'
    }
  },
  zhipu: {
    api: {
      url: 'https://open.bigmodel.cn/api/paas/v4/'
    },
    websites: {
      official: 'https://open.bigmodel.cn/',
      apiKey: 'https://open.bigmodel.cn/usercenter/apikeys',
      docs: 'https://open.bigmodel.cn/dev/howuse/introduction',
      models: 'https://open.bigmodel.cn/modelcenter/square'
    }
  },
  moonshot: {
    api: {
      url: 'https://api.moonshot.cn'
    },
    websites: {
      official: 'https://moonshot.ai/',
      apiKey: 'https://platform.moonshot.cn/console/api-keys',
      docs: 'https://platform.moonshot.cn/docs/',
      models: 'https://platform.moonshot.cn/docs/intro#%E6%A8%A1%E5%9E%8B%E5%88%97%E8%A1%A8'
    }
  },
  baichuan: {
    api: {
      url: 'https://api.baichuan-ai.com'
    },
    websites: {
      official: 'https://www.baichuan-ai.com/',
      apiKey: 'https://platform.baichuan-ai.com/console/apikey',
      docs: 'https://platform.baichuan-ai.com/docs',
      models: 'https://platform.baichuan-ai.com/price'
    }
  },
  modelscope: {
    api: {
      url: 'https://api-inference.modelscope.cn/v1/'
    },
    websites: {
      official: 'https://modelscope.cn',
      apiKey: 'https://modelscope.cn/my/myaccesstoken',
      docs: 'https://modelscope.cn/docs/model-service/API-Inference/intro',
      models: 'https://modelscope.cn/models'
    }
  },
  xirang: {
    api: {
      url: 'https://wishub-x1.ctyun.cn'
    },
    websites: {
      official: 'https://www.ctyun.cn',
      apiKey: 'https://huiju.ctyun.cn/service/serviceGroup',
      docs: 'https://www.ctyun.cn/products/ctxirang',
      models: 'https://huiju.ctyun.cn/modelSquare/'
    }
  },
  dashscope: {
    api: {
      url: 'https://dashscope.aliyuncs.com/compatible-mode/v1/'
    },
    websites: {
      official: 'https://www.aliyun.com/product/bailian',
      apiKey: 'https://bailian.console.aliyun.com/?tab=model#/api-key',
      docs: 'https://help.aliyun.com/zh/model-studio/getting-started/',
      models: 'https://bailian.console.aliyun.com/?tab=model#/model-market'
    }
  },
  stepfun: {
    api: {
      url: 'https://api.stepfun.com'
    },
    websites: {
      official: 'https://platform.stepfun.com/',
      apiKey: 'https://platform.stepfun.com/interface-key',
      docs: 'https://platform.stepfun.com/docs/overview/concept',
      models: 'https://platform.stepfun.com/docs/llm/text'
    }
  },
  doubao: {
    api: {
      url: 'https://ark.cn-beijing.volces.com/api/v3/'
    },
    websites: {
      official: 'https://console.volcengine.com/ark/',
      apiKey: 'https://www.volcengine.com/experience/ark?utm_term=202502dsinvite&ac=DSASUQY5&rc=DB4II4FC',
      docs: 'https://www.volcengine.com/docs/82379/1182403',
      models: 'https://console.volcengine.com/ark/region:ark+cn-beijing/endpoint'
    }
  },
  minimax: {
    api: {
      url: 'https://api.minimax.chat/v1/'
    },
    websites: {
      official: 'https://platform.minimaxi.com/',
      apiKey: 'https://platform.minimaxi.com/user-center/basic-information/interface-key',
      docs: 'https://platform.minimaxi.com/document/Announcement',
      models: 'https://platform.minimaxi.com/document/Models'
    }
  },
  alayanew: {
    api: {
      url: 'https://deepseek.alayanew.com'
    },
    websites: {
      official: 'https://www.alayanew.com/backend/register?id=cherrystudio',
      apiKey: ' https://www.alayanew.com/backend/register?id=cherrystudio',
      docs: 'https://docs.alayanew.com/docs/modelService/interview?utm_source=cherrystudio',
      models: 'https://www.alayanew.com/product/deepseek?id=cherrystudio'
    }
  },
  openrouter: {
    api: {
      url: 'https://openrouter.ai/api/v1/'
    },
    websites: {
      official: 'https://openrouter.ai/',
      apiKey: 'https://openrouter.ai/settings/keys',
      docs: 'https://openrouter.ai/docs/quick-start',
      models: 'https://openrouter.ai/models'
    }
  },
  groq: {
    api: {
      url: 'https://api.groq.com/openai'
    },
    websites: {
      official: 'https://groq.com/',
      apiKey: 'https://console.groq.com/keys',
      docs: 'https://console.groq.com/docs/quickstart',
      models: 'https://console.groq.com/docs/models'
    }
  },
  ollama: {
    api: {
      url: 'http://localhost:11434'
    },
    websites: {
      official: 'https://ollama.com/',
      docs: 'https://github.com/ollama/ollama/tree/main/docs',
      models: 'https://ollama.com/library'
    }
  },
  lmstudio: {
    api: {
      url: 'http://localhost:1234'
    },
    websites: {
      official: 'https://lmstudio.ai/',
      docs: 'https://lmstudio.ai/docs',
      models: 'https://lmstudio.ai/models'
    }
  },
  anthropic: {
    api: {
      url: 'https://api.anthropic.com/'
    },
    websites: {
      official: 'https://anthropic.com/',
      apiKey: 'https://console.anthropic.com/settings/keys',
      docs: 'https://docs.anthropic.com/en/docs',
      models: 'https://docs.anthropic.com/en/docs/about-claude/models'
    }
  },
  grok: {
    api: {
      url: 'https://api.x.ai'
    },
    websites: {
      official: 'https://x.ai/',
      docs: 'https://docs.x.ai/',
      models: 'https://docs.x.ai/docs/models'
    }
  },
  hyperbolic: {
    api: {
      url: 'https://api.hyperbolic.xyz'
    },
    websites: {
      official: 'https://app.hyperbolic.xyz',
      apiKey: 'https://app.hyperbolic.xyz/settings',
      docs: 'https://docs.hyperbolic.xyz',
      models: 'https://app.hyperbolic.xyz/models'
    }
  },
  mistral: {
    api: {
      url: 'https://api.mistral.ai'
    },
    websites: {
      official: 'https://mistral.ai',
      apiKey: 'https://console.mistral.ai/api-keys/',
      docs: 'https://docs.mistral.ai',
      models: 'https://docs.mistral.ai/getting-started/models/models_overview'
    }
  },
  jina: {
    api: {
      url: 'https://api.jina.ai'
    },
    websites: {
      official: 'https://jina.ai',
      apiKey: 'https://jina.ai/',
      docs: 'https://jina.ai',
      models: 'https://jina.ai'
    }
  },
  aihubmix: {
    api: {
      url: 'https://aihubmix.com'
    },
    websites: {
      official: 'https://aihubmix.com?aff=SJyh',
      apiKey: 'https://aihubmix.com?aff=SJyh',
      docs: 'https://doc.aihubmix.com/',
      models: 'https://aihubmix.com/models'
    }
  },
  fireworks: {
    api: {
      url: 'https://api.fireworks.ai/inference'
    },
    websites: {
      official: 'https://fireworks.ai/',
      apiKey: 'https://fireworks.ai/account/api-keys',
      docs: 'https://docs.fireworks.ai/getting-started/introduction',
      models: 'https://fireworks.ai/dashboard/models'
    }
  },
  zhinao: {
    api: {
      url: 'https://api.360.cn'
    },
    websites: {
      official: 'https://ai.360.com/',
      apiKey: 'https://ai.360.com/platform/keys',
      docs: 'https://ai.360.com/platform/docs/overview',
      models: 'https://ai.360.com/platform/limit'
    }
  },
  hunyuan: {
    api: {
      url: 'https://api.hunyuan.cloud.tencent.com'
    },
    websites: {
      official: 'https://cloud.tencent.com/product/hunyuan',
      apiKey: 'https://console.cloud.tencent.com/hunyuan/api-key',
      docs: 'https://cloud.tencent.com/document/product/1729/111007',
      models: 'https://cloud.tencent.com/document/product/1729/104753'
    }
  },
  nvidia: {
    api: {
      url: 'https://integrate.api.nvidia.com'
    },
    websites: {
      official: 'https://build.nvidia.com/explore/discover',
      apiKey: 'https://build.nvidia.com/meta/llama-3_1-405b-instruct',
      docs: 'https://docs.api.nvidia.com/nim/reference/llm-apis',
      models: 'https://build.nvidia.com/nim'
    }
  },
  'azure-openai': {
    api: {
      url: ''
    },
    websites: {
      official: 'https://azure.microsoft.com/en-us/products/ai-services/openai-service',
      apiKey: 'https://portal.azure.com/#view/Microsoft_Azure_ProjectOxford/CognitiveServicesHub/~/OpenAI',
      docs: 'https://learn.microsoft.com/en-us/azure/ai-services/openai/',
      models: 'https://learn.microsoft.com/en-us/azure/ai-services/openai/concepts/models'
    }
  },
  'baidu-cloud': {
    api: {
      url: 'https://qianfan.baidubce.com/v2/'
    },
    websites: {
      official: 'https://cloud.baidu.com/',
      apiKey: 'https://console.bce.baidu.com/iam/#/iam/apikey/list',
      docs: 'https://cloud.baidu.com/doc/index.html',
      models: 'https://cloud.baidu.com/doc/WENXINWORKSHOP/s/Fm2vrveyu'
    }
  },
  'tencent-cloud-ti': {
    api: {
      url: 'https://api.lkeap.cloud.tencent.com'
    },
    websites: {
      official: 'https://cloud.tencent.com/product/ti',
      apiKey: 'https://console.cloud.tencent.com/lkeap/api',
      docs: 'https://cloud.tencent.com/document/product/1772',
      models: 'https://console.cloud.tencent.com/tione/v2/aimarket'
    }
  },
  gpustack: {
    api: {
      url: ''
    },
    websites: {
      official: 'https://gpustack.ai/',
      docs: 'https://docs.gpustack.ai/latest/',
      models: 'https://docs.gpustack.ai/latest/overview/#supported-models'
    }
  },
  voyageai: {
    api: {
      url: 'https://api.voyageai.com'
    },
    websites: {
      official: 'https://www.voyageai.com/',
      apiKey: 'https://dashboard.voyageai.com/organization/api-keys',
      docs: 'https://docs.voyageai.com/docs',
      models: 'https://docs.voyageai.com/docs'
    }
  },
  qiniu: {
    api: {
      url: 'https://api.qnaigc.com'
    },
    websites: {
      official: 'https://qiniu.com',
      apiKey: 'https://portal.qiniu.com/ai-inference/api-key?cps_key=1h4vzfbkxobiq',
      docs: 'https://developer.qiniu.com/aitokenapi',
      models: 'https://developer.qiniu.com/aitokenapi/12883/model-list'
    }
  },
  tokenflux: {
    api: {
      url: TOKENFLUX_HOST
    },
    websites: {
      official: TOKENFLUX_HOST,
      apiKey: `${TOKENFLUX_HOST}/dashboard/api-keys`,
      docs: `${TOKENFLUX_HOST}/docs`,
      models: `${TOKENFLUX_HOST}/models`
    }
  },
<<<<<<< HEAD
  vertexai: {
    api: {
      url: 'https://console.cloud.google.com/apis/api/aiplatform.googleapis.com/overview'
    },
    websites: {
      official: 'https://cloud.google.com/vertex-ai',
      apiKey: 'https://console.cloud.google.com/apis/credentials',
      docs: 'https://cloud.google.com/vertex-ai/generative-ai/docs',
      models: 'https://cloud.google.com/vertex-ai/generative-ai/docs/learn/models'
=======
  cephalon: {
    api: {
      url: 'https://cephalon.cloud/user-center/v1/model'
    },
    websites: {
      official: 'https://cephalon.cloud/share/register-landing?invite_id=jSdOYA',
      apiKey: 'https://cephalon.cloud/api',
      docs: 'https://cephalon.cloud/apitoken/1864244127731589124',
      models: 'https://cephalon.cloud/model'
>>>>>>> eb650aa5
    }
  }
}<|MERGE_RESOLUTION|>--- conflicted
+++ resolved
@@ -99,11 +99,8 @@
   voyageai: VoyageAIProviderLogo,
   qiniu: QiniuProviderLogo,
   tokenflux: TokenFluxProviderLogo,
-<<<<<<< HEAD
+  cephalon: CephalonProviderLogo,
   vertexai: VertexAIProviderLogo
-=======
-  cephalon: CephalonProviderLogo
->>>>>>> eb650aa5
 } as const
 
 export function getProviderLogo(providerId: string) {
@@ -632,28 +629,5 @@
       docs: `${TOKENFLUX_HOST}/docs`,
       models: `${TOKENFLUX_HOST}/models`
     }
-  },
-<<<<<<< HEAD
-  vertexai: {
-    api: {
-      url: 'https://console.cloud.google.com/apis/api/aiplatform.googleapis.com/overview'
-    },
-    websites: {
-      official: 'https://cloud.google.com/vertex-ai',
-      apiKey: 'https://console.cloud.google.com/apis/credentials',
-      docs: 'https://cloud.google.com/vertex-ai/generative-ai/docs',
-      models: 'https://cloud.google.com/vertex-ai/generative-ai/docs/learn/models'
-=======
-  cephalon: {
-    api: {
-      url: 'https://cephalon.cloud/user-center/v1/model'
-    },
-    websites: {
-      official: 'https://cephalon.cloud/share/register-landing?invite_id=jSdOYA',
-      apiKey: 'https://cephalon.cloud/api',
-      docs: 'https://cephalon.cloud/apitoken/1864244127731589124',
-      models: 'https://cephalon.cloud/model'
->>>>>>> eb650aa5
-    }
   }
 }
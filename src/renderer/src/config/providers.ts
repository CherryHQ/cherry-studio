--- conflicted
+++ resolved
@@ -107,11 +107,8 @@
   cephalon: CephalonProviderLogo,
   lanyun: LanyunProviderLogo,
   vertexai: VertexAIProviderLogo,
-<<<<<<< HEAD
+  'new-api': NewAPIProviderLogo,
   bedrock: BedrockProviderLogo
-=======
-  'new-api': NewAPIProviderLogo
->>>>>>> 7f8ad88c
 } as const
 
 export function getProviderLogo(providerId: string) {
@@ -686,7 +683,15 @@
       models: 'https://cloud.google.com/vertex-ai/generative-ai/docs/learn/models'
     }
   },
-<<<<<<< HEAD
+  'new-api': {
+    api: {
+      url: 'http://localhost:3000'
+    },
+    websites: {
+      official: 'https://docs.newapi.pro/',
+      docs: 'https://docs.newapi.pro'
+    }
+  },
   bedrock: {
     api: {
       url: ''
@@ -696,15 +701,6 @@
       apiKey: 'https://docs.aws.amazon.com/bedrock/latest/userguide/security-iam.html',
       docs: 'https://docs.aws.amazon.com/bedrock/latest/userguide/what-is-bedrock.html',
       models: 'https://docs.aws.amazon.com/bedrock/latest/userguide/models-supported.html'
-=======
-  'new-api': {
-    api: {
-      url: 'http://localhost:3000'
-    },
-    websites: {
-      official: 'https://docs.newapi.pro/',
-      docs: 'https://docs.newapi.pro'
->>>>>>> 7f8ad88c
     }
   }
 }
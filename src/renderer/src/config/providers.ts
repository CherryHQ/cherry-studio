--- conflicted
+++ resolved
@@ -812,11 +812,7 @@
   },
   github: {
     api: {
-<<<<<<< HEAD
-      url: 'https://models.github.ai/'
-=======
       url: 'https://models.github.ai/inference/'
->>>>>>> 67b560da
     },
     websites: {
       official: 'https://github.com/marketplace/models',

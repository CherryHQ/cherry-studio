import ZhinaoProviderLogo from '@renderer/assets/images/models/360.png'
import HunyuanProviderLogo from '@renderer/assets/images/models/hunyuan.png'
import AzureProviderLogo from '@renderer/assets/images/models/microsoft.png'
import Ai302ProviderLogo from '@renderer/assets/images/providers/302ai.webp'
import AiHubMixProviderLogo from '@renderer/assets/images/providers/aihubmix.webp'
import AlayaNewProviderLogo from '@renderer/assets/images/providers/alayanew.webp'
import AnthropicProviderLogo from '@renderer/assets/images/providers/anthropic.png'
import BaichuanProviderLogo from '@renderer/assets/images/providers/baichuan.png'
import BaiduCloudProviderLogo from '@renderer/assets/images/providers/baidu-cloud.svg'
import BailianProviderLogo from '@renderer/assets/images/providers/bailian.png'
import BurnCloudProviderLogo from '@renderer/assets/images/providers/burncloud.png'
import CephalonProviderLogo from '@renderer/assets/images/providers/cephalon.jpeg'
import DeepSeekProviderLogo from '@renderer/assets/images/providers/deepseek.png'
import DmxapiProviderLogo from '@renderer/assets/images/providers/DMXAPI.png'
import FireworksProviderLogo from '@renderer/assets/images/providers/fireworks.png'
import GiteeAIProviderLogo from '@renderer/assets/images/providers/gitee-ai.png'
import GithubProviderLogo from '@renderer/assets/images/providers/github.png'
import GoogleProviderLogo from '@renderer/assets/images/providers/google.png'
import GPUStackProviderLogo from '@renderer/assets/images/providers/gpustack.svg'
import GrokProviderLogo from '@renderer/assets/images/providers/grok.png'
import GroqProviderLogo from '@renderer/assets/images/providers/groq.png'
import HyperbolicProviderLogo from '@renderer/assets/images/providers/hyperbolic.png'
import InfiniProviderLogo from '@renderer/assets/images/providers/infini.png'
import JinaProviderLogo from '@renderer/assets/images/providers/jina.png'
import LanyunProviderLogo from '@renderer/assets/images/providers/lanyun.png'
import LMStudioProviderLogo from '@renderer/assets/images/providers/lmstudio.png'
import MinimaxProviderLogo from '@renderer/assets/images/providers/minimax.png'
import MistralProviderLogo from '@renderer/assets/images/providers/mistral.png'
import ModelScopeProviderLogo from '@renderer/assets/images/providers/modelscope.png'
import MoonshotProviderLogo from '@renderer/assets/images/providers/moonshot.png'
import NvidiaProviderLogo from '@renderer/assets/images/providers/nvidia.png'
import O3ProviderLogo from '@renderer/assets/images/providers/o3.png'
import OcoolAiProviderLogo from '@renderer/assets/images/providers/ocoolai.png'
import OllamaProviderLogo from '@renderer/assets/images/providers/ollama.png'
import OpenAiProviderLogo from '@renderer/assets/images/providers/openai.png'
import OpenRouterProviderLogo from '@renderer/assets/images/providers/openrouter.png'
import PerplexityProviderLogo from '@renderer/assets/images/providers/perplexity.png'
import PPIOProviderLogo from '@renderer/assets/images/providers/ppio.png'
import QiniuProviderLogo from '@renderer/assets/images/providers/qiniu.webp'
import SiliconFlowProviderLogo from '@renderer/assets/images/providers/silicon.png'
import StepProviderLogo from '@renderer/assets/images/providers/step.png'
import TencentCloudProviderLogo from '@renderer/assets/images/providers/tencent-cloud-ti.png'
import TogetherProviderLogo from '@renderer/assets/images/providers/together.png'
import TokenFluxProviderLogo from '@renderer/assets/images/providers/tokenflux.png'
import VertexAIProviderLogo from '@renderer/assets/images/providers/vertexai.svg'
import BytedanceProviderLogo from '@renderer/assets/images/providers/volcengine.png'
import VoyageAIProviderLogo from '@renderer/assets/images/providers/voyageai.png'
import XirangProviderLogo from '@renderer/assets/images/providers/xirang.png'
import ZeroOneProviderLogo from '@renderer/assets/images/providers/zero-one.png'
import ZhipuProviderLogo from '@renderer/assets/images/providers/zhipu.png'

import { TOKENFLUX_HOST } from './constant'

const PROVIDER_LOGO_MAP = {
  '302ai': Ai302ProviderLogo,
  openai: OpenAiProviderLogo,
  silicon: SiliconFlowProviderLogo,
  deepseek: DeepSeekProviderLogo,
  'gitee-ai': GiteeAIProviderLogo,
  yi: ZeroOneProviderLogo,
  groq: GroqProviderLogo,
  zhipu: ZhipuProviderLogo,
  ollama: OllamaProviderLogo,
  lmstudio: LMStudioProviderLogo,
  moonshot: MoonshotProviderLogo,
  openrouter: OpenRouterProviderLogo,
  baichuan: BaichuanProviderLogo,
  dashscope: BailianProviderLogo,
  modelscope: ModelScopeProviderLogo,
  xirang: XirangProviderLogo,
  anthropic: AnthropicProviderLogo,
  aihubmix: AiHubMixProviderLogo,
  burncloud: BurnCloudProviderLogo,
  gemini: GoogleProviderLogo,
  stepfun: StepProviderLogo,
  doubao: BytedanceProviderLogo,
  minimax: MinimaxProviderLogo,
  github: GithubProviderLogo,
  copilot: GithubProviderLogo,
  ocoolai: OcoolAiProviderLogo,
  together: TogetherProviderLogo,
  fireworks: FireworksProviderLogo,
  zhinao: ZhinaoProviderLogo,
  nvidia: NvidiaProviderLogo,
  'azure-openai': AzureProviderLogo,
  hunyuan: HunyuanProviderLogo,
  grok: GrokProviderLogo,
  hyperbolic: HyperbolicProviderLogo,
  mistral: MistralProviderLogo,
  jina: JinaProviderLogo,
  ppio: PPIOProviderLogo,
  'baidu-cloud': BaiduCloudProviderLogo,
  dmxapi: DmxapiProviderLogo,
  perplexity: PerplexityProviderLogo,
  infini: InfiniProviderLogo,
  o3: O3ProviderLogo,
  'tencent-cloud-ti': TencentCloudProviderLogo,
  gpustack: GPUStackProviderLogo,
  alayanew: AlayaNewProviderLogo,
  voyageai: VoyageAIProviderLogo,
  qiniu: QiniuProviderLogo,
  tokenflux: TokenFluxProviderLogo,
  cephalon: CephalonProviderLogo,
<<<<<<< HEAD
  vertexai: VertexAIProviderLogo
=======
  lanyun: LanyunProviderLogo
>>>>>>> 9b321af3
} as const

export function getProviderLogo(providerId: string) {
  return PROVIDER_LOGO_MAP[providerId as keyof typeof PROVIDER_LOGO_MAP]
}

// export const SUPPORTED_REANK_PROVIDERS = ['silicon', 'jina', 'voyageai', 'dashscope', 'aihubmix']
export const NOT_SUPPORTED_REANK_PROVIDERS = ['ollama']
export const ONLY_SUPPORTED_DIMENSION_PROVIDERS = ['ollama', 'infini']

export const PROVIDER_CONFIG = {
  '302ai': {
    api: {
      url: 'https://api.302.ai'
    },
    websites: {
      official: 'https://302.ai',
      apiKey: 'https://dash.302.ai/apis/list',
      docs: 'https://302ai.apifox.cn/api-147522039',
      models: 'https://302.ai/pricing/'
    }
  },
  openai: {
    api: {
      url: 'https://api.openai.com'
    },
    websites: {
      official: 'https://openai.com/',
      apiKey: 'https://platform.openai.com/api-keys',
      docs: 'https://platform.openai.com/docs',
      models: 'https://platform.openai.com/docs/models'
    }
  },
  o3: {
    api: {
      url: 'https://api.o3.fan'
    },
    websites: {
      official: 'https://o3.fan',
      apiKey: 'https://o3.fan/token',
      docs: '',
      models: 'https://o3.fan/info/models/'
    }
  },
  burncloud: {
    api: {
      url: 'https://ai.burncloud.com'
    },
    websites: {
      official: 'https://ai.burncloud.com/',
      apiKey: 'https://ai.burncloud.com/token',
      docs: 'https://ai.burncloud.com/docs',
      models: 'https://ai.burncloud.com/pricing'
    }
  },
  ppio: {
    api: {
      url: 'https://api.ppinfra.com/v3/openai'
    },
    websites: {
      official: 'https://ppio.cn/user/register?invited_by=JYT9GD&utm_source=github_cherry-studio',
      apiKey: 'https://ppio.cn/user/register?invited_by=JYT9GD&utm_source=github_cherry-studio',
      docs: 'https://docs.cherry-ai.com/pre-basic/providers/ppio?invited_by=JYT9GD&utm_source=github_cherry-studio',
      models: 'https://ppio.cn/model-api/product/llm-api?invited_by=JYT9GD&utm_source=github_cherry-studio'
    }
  },
  gemini: {
    api: {
      url: 'https://generativelanguage.googleapis.com'
    },
    websites: {
      official: 'https://gemini.google.com/',
      apiKey: 'https://aistudio.google.com/app/apikey',
      docs: 'https://ai.google.dev/gemini-api/docs',
      models: 'https://ai.google.dev/gemini-api/docs/models/gemini'
    }
  },
  silicon: {
    api: {
      url: 'https://api.siliconflow.cn'
    },
    websites: {
      official: 'https://www.siliconflow.cn',
      apiKey: 'https://cloud.siliconflow.cn/i/d1nTBKXU',
      docs: 'https://docs.siliconflow.cn/',
      models: 'https://cloud.siliconflow.cn/models'
    }
  },
  'gitee-ai': {
    api: {
      url: 'https://ai.gitee.com'
    },
    websites: {
      official: 'https://ai.gitee.com/',
      apiKey: 'https://ai.gitee.com/dashboard/settings/tokens',
      docs: 'https://ai.gitee.com/docs/openapi/v1#tag/%E6%96%87%E6%9C%AC%E7%94%9F%E6%88%90/POST/chat/completions',
      models: 'https://ai.gitee.com/serverless-api'
    }
  },
  deepseek: {
    api: {
      url: 'https://api.deepseek.com'
    },
    websites: {
      official: 'https://deepseek.com/',
      apiKey: 'https://platform.deepseek.com/api_keys',
      docs: 'https://platform.deepseek.com/api-docs/',
      models: 'https://platform.deepseek.com/api-docs/'
    }
  },
  ocoolai: {
    api: {
      url: 'https://api.ocoolai.com'
    },
    websites: {
      official: 'https://one.ocoolai.com/',
      apiKey: 'https://one.ocoolai.com/token',
      docs: 'https://docs.ocoolai.com/',
      models: 'https://api.ocoolai.com/info/models/'
    }
  },
  together: {
    api: {
      url: 'https://api.together.xyz'
    },
    websites: {
      official: 'https://www.together.ai/',
      apiKey: 'https://api.together.ai/settings/api-keys',
      docs: 'https://docs.together.ai/docs/introduction',
      models: 'https://docs.together.ai/docs/chat-models'
    }
  },
  dmxapi: {
    api: {
      url: 'https://www.dmxapi.cn'
    },
    websites: {
      official: 'https://www.dmxapi.cn/register?aff=bwwY',
      apiKey: 'https://www.dmxapi.cn/register?aff=bwwY',
      docs: 'https://dmxapi.cn/models.html#code-block',
      models: 'https://www.dmxapi.cn/pricing'
    }
  },
  perplexity: {
    api: {
      url: 'https://api.perplexity.ai/'
    },
    websites: {
      official: 'https://perplexity.ai/',
      apiKey: 'https://www.perplexity.ai/settings/api',
      docs: 'https://docs.perplexity.ai/home',
      models: 'https://docs.perplexity.ai/guides/model-cards'
    }
  },
  infini: {
    api: {
      url: 'https://cloud.infini-ai.com/maas'
    },
    websites: {
      official: 'https://cloud.infini-ai.com/',
      apiKey: 'https://cloud.infini-ai.com/iam/secret/key',
      docs: 'https://docs.infini-ai.com/gen-studio/api/maas.html#/operations/chatCompletions',
      models: 'https://cloud.infini-ai.com/genstudio/model'
    }
  },
  github: {
    api: {
      url: 'https://models.inference.ai.azure.com/'
    },
    websites: {
      official: 'https://github.com/marketplace/models',
      apiKey: 'https://github.com/settings/tokens',
      docs: 'https://docs.github.com/en/github-models',
      models: 'https://github.com/marketplace/models'
    }
  },
  copilot: {
    api: {
      url: 'https://api.githubcopilot.com/'
    }
  },
  yi: {
    api: {
      url: 'https://api.lingyiwanwu.com'
    },
    websites: {
      official: 'https://platform.lingyiwanwu.com/',
      apiKey: 'https://platform.lingyiwanwu.com/apikeys',
      docs: 'https://platform.lingyiwanwu.com/docs',
      models: 'https://platform.lingyiwanwu.com/docs#%E6%A8%A1%E5%9E%8B'
    }
  },
  zhipu: {
    api: {
      url: 'https://open.bigmodel.cn/api/paas/v4/'
    },
    websites: {
      official: 'https://open.bigmodel.cn/',
      apiKey: 'https://open.bigmodel.cn/usercenter/apikeys',
      docs: 'https://open.bigmodel.cn/dev/howuse/introduction',
      models: 'https://open.bigmodel.cn/modelcenter/square'
    }
  },
  moonshot: {
    api: {
      url: 'https://api.moonshot.cn'
    },
    websites: {
      official: 'https://moonshot.ai/',
      apiKey: 'https://platform.moonshot.cn/console/api-keys',
      docs: 'https://platform.moonshot.cn/docs/',
      models: 'https://platform.moonshot.cn/docs/intro#%E6%A8%A1%E5%9E%8B%E5%88%97%E8%A1%A8'
    }
  },
  baichuan: {
    api: {
      url: 'https://api.baichuan-ai.com'
    },
    websites: {
      official: 'https://www.baichuan-ai.com/',
      apiKey: 'https://platform.baichuan-ai.com/console/apikey',
      docs: 'https://platform.baichuan-ai.com/docs',
      models: 'https://platform.baichuan-ai.com/price'
    }
  },
  modelscope: {
    api: {
      url: 'https://api-inference.modelscope.cn/v1/'
    },
    websites: {
      official: 'https://modelscope.cn',
      apiKey: 'https://modelscope.cn/my/myaccesstoken',
      docs: 'https://modelscope.cn/docs/model-service/API-Inference/intro',
      models: 'https://modelscope.cn/models'
    }
  },
  xirang: {
    api: {
      url: 'https://wishub-x1.ctyun.cn'
    },
    websites: {
      official: 'https://www.ctyun.cn',
      apiKey: 'https://huiju.ctyun.cn/service/serviceGroup',
      docs: 'https://www.ctyun.cn/products/ctxirang',
      models: 'https://huiju.ctyun.cn/modelSquare/'
    }
  },
  dashscope: {
    api: {
      url: 'https://dashscope.aliyuncs.com/compatible-mode/v1/'
    },
    websites: {
      official: 'https://www.aliyun.com/product/bailian',
      apiKey: 'https://bailian.console.aliyun.com/?tab=model#/api-key',
      docs: 'https://help.aliyun.com/zh/model-studio/getting-started/',
      models: 'https://bailian.console.aliyun.com/?tab=model#/model-market'
    }
  },
  stepfun: {
    api: {
      url: 'https://api.stepfun.com'
    },
    websites: {
      official: 'https://platform.stepfun.com/',
      apiKey: 'https://platform.stepfun.com/interface-key',
      docs: 'https://platform.stepfun.com/docs/overview/concept',
      models: 'https://platform.stepfun.com/docs/llm/text'
    }
  },
  doubao: {
    api: {
      url: 'https://ark.cn-beijing.volces.com/api/v3/'
    },
    websites: {
      official: 'https://console.volcengine.com/ark/',
      apiKey: 'https://www.volcengine.com/experience/ark?utm_term=202502dsinvite&ac=DSASUQY5&rc=DB4II4FC',
      docs: 'https://www.volcengine.com/docs/82379/1182403',
      models: 'https://console.volcengine.com/ark/region:ark+cn-beijing/endpoint'
    }
  },
  minimax: {
    api: {
      url: 'https://api.minimax.chat/v1/'
    },
    websites: {
      official: 'https://platform.minimaxi.com/',
      apiKey: 'https://platform.minimaxi.com/user-center/basic-information/interface-key',
      docs: 'https://platform.minimaxi.com/document/Announcement',
      models: 'https://platform.minimaxi.com/document/Models'
    }
  },
  alayanew: {
    api: {
      url: 'https://deepseek.alayanew.com'
    },
    websites: {
      official: 'https://www.alayanew.com/backend/register?id=cherrystudio',
      apiKey: ' https://www.alayanew.com/backend/register?id=cherrystudio',
      docs: 'https://docs.alayanew.com/docs/modelService/interview?utm_source=cherrystudio',
      models: 'https://www.alayanew.com/product/deepseek?id=cherrystudio'
    }
  },
  openrouter: {
    api: {
      url: 'https://openrouter.ai/api/v1/'
    },
    websites: {
      official: 'https://openrouter.ai/',
      apiKey: 'https://openrouter.ai/settings/keys',
      docs: 'https://openrouter.ai/docs/quick-start',
      models: 'https://openrouter.ai/models'
    }
  },
  groq: {
    api: {
      url: 'https://api.groq.com/openai'
    },
    websites: {
      official: 'https://groq.com/',
      apiKey: 'https://console.groq.com/keys',
      docs: 'https://console.groq.com/docs/quickstart',
      models: 'https://console.groq.com/docs/models'
    }
  },
  ollama: {
    api: {
      url: 'http://localhost:11434'
    },
    websites: {
      official: 'https://ollama.com/',
      docs: 'https://github.com/ollama/ollama/tree/main/docs',
      models: 'https://ollama.com/library'
    }
  },
  lmstudio: {
    api: {
      url: 'http://localhost:1234'
    },
    websites: {
      official: 'https://lmstudio.ai/',
      docs: 'https://lmstudio.ai/docs',
      models: 'https://lmstudio.ai/models'
    }
  },
  anthropic: {
    api: {
      url: 'https://api.anthropic.com/'
    },
    websites: {
      official: 'https://anthropic.com/',
      apiKey: 'https://console.anthropic.com/settings/keys',
      docs: 'https://docs.anthropic.com/en/docs',
      models: 'https://docs.anthropic.com/en/docs/about-claude/models'
    }
  },
  grok: {
    api: {
      url: 'https://api.x.ai'
    },
    websites: {
      official: 'https://x.ai/',
      docs: 'https://docs.x.ai/',
      models: 'https://docs.x.ai/docs/models'
    }
  },
  hyperbolic: {
    api: {
      url: 'https://api.hyperbolic.xyz'
    },
    websites: {
      official: 'https://app.hyperbolic.xyz',
      apiKey: 'https://app.hyperbolic.xyz/settings',
      docs: 'https://docs.hyperbolic.xyz',
      models: 'https://app.hyperbolic.xyz/models'
    }
  },
  mistral: {
    api: {
      url: 'https://api.mistral.ai'
    },
    websites: {
      official: 'https://mistral.ai',
      apiKey: 'https://console.mistral.ai/api-keys/',
      docs: 'https://docs.mistral.ai',
      models: 'https://docs.mistral.ai/getting-started/models/models_overview'
    }
  },
  jina: {
    api: {
      url: 'https://api.jina.ai'
    },
    websites: {
      official: 'https://jina.ai',
      apiKey: 'https://jina.ai/',
      docs: 'https://jina.ai',
      models: 'https://jina.ai'
    }
  },
  aihubmix: {
    api: {
      url: 'https://aihubmix.com'
    },
    websites: {
      official: 'https://aihubmix.com?aff=SJyh',
      apiKey: 'https://aihubmix.com?aff=SJyh',
      docs: 'https://doc.aihubmix.com/',
      models: 'https://aihubmix.com/models'
    }
  },
  fireworks: {
    api: {
      url: 'https://api.fireworks.ai/inference'
    },
    websites: {
      official: 'https://fireworks.ai/',
      apiKey: 'https://fireworks.ai/account/api-keys',
      docs: 'https://docs.fireworks.ai/getting-started/introduction',
      models: 'https://fireworks.ai/dashboard/models'
    }
  },
  zhinao: {
    api: {
      url: 'https://api.360.cn'
    },
    websites: {
      official: 'https://ai.360.com/',
      apiKey: 'https://ai.360.com/platform/keys',
      docs: 'https://ai.360.com/platform/docs/overview',
      models: 'https://ai.360.com/platform/limit'
    }
  },
  hunyuan: {
    api: {
      url: 'https://api.hunyuan.cloud.tencent.com'
    },
    websites: {
      official: 'https://cloud.tencent.com/product/hunyuan',
      apiKey: 'https://console.cloud.tencent.com/hunyuan/api-key',
      docs: 'https://cloud.tencent.com/document/product/1729/111007',
      models: 'https://cloud.tencent.com/document/product/1729/104753'
    }
  },
  nvidia: {
    api: {
      url: 'https://integrate.api.nvidia.com'
    },
    websites: {
      official: 'https://build.nvidia.com/explore/discover',
      apiKey: 'https://build.nvidia.com/meta/llama-3_1-405b-instruct',
      docs: 'https://docs.api.nvidia.com/nim/reference/llm-apis',
      models: 'https://build.nvidia.com/nim'
    }
  },
  'azure-openai': {
    api: {
      url: ''
    },
    websites: {
      official: 'https://azure.microsoft.com/en-us/products/ai-services/openai-service',
      apiKey: 'https://portal.azure.com/#view/Microsoft_Azure_ProjectOxford/CognitiveServicesHub/~/OpenAI',
      docs: 'https://learn.microsoft.com/en-us/azure/ai-services/openai/',
      models: 'https://learn.microsoft.com/en-us/azure/ai-services/openai/concepts/models'
    }
  },
  'baidu-cloud': {
    api: {
      url: 'https://qianfan.baidubce.com/v2/'
    },
    websites: {
      official: 'https://cloud.baidu.com/',
      apiKey: 'https://console.bce.baidu.com/iam/#/iam/apikey/list',
      docs: 'https://cloud.baidu.com/doc/index.html',
      models: 'https://cloud.baidu.com/doc/WENXINWORKSHOP/s/Fm2vrveyu'
    }
  },
  'tencent-cloud-ti': {
    api: {
      url: 'https://api.lkeap.cloud.tencent.com'
    },
    websites: {
      official: 'https://cloud.tencent.com/product/ti',
      apiKey: 'https://console.cloud.tencent.com/lkeap/api',
      docs: 'https://cloud.tencent.com/document/product/1772',
      models: 'https://console.cloud.tencent.com/tione/v2/aimarket'
    }
  },
  gpustack: {
    api: {
      url: ''
    },
    websites: {
      official: 'https://gpustack.ai/',
      docs: 'https://docs.gpustack.ai/latest/',
      models: 'https://docs.gpustack.ai/latest/overview/#supported-models'
    }
  },
  voyageai: {
    api: {
      url: 'https://api.voyageai.com'
    },
    websites: {
      official: 'https://www.voyageai.com/',
      apiKey: 'https://dashboard.voyageai.com/organization/api-keys',
      docs: 'https://docs.voyageai.com/docs',
      models: 'https://docs.voyageai.com/docs'
    }
  },
  qiniu: {
    api: {
      url: 'https://api.qnaigc.com'
    },
    websites: {
      official: 'https://qiniu.com',
      apiKey: 'https://portal.qiniu.com/ai-inference/api-key?cps_key=1h4vzfbkxobiq',
      docs: 'https://developer.qiniu.com/aitokenapi',
      models: 'https://developer.qiniu.com/aitokenapi/12883/model-list'
    }
  },
  tokenflux: {
    api: {
      url: TOKENFLUX_HOST
    },
    websites: {
      official: TOKENFLUX_HOST,
      apiKey: `${TOKENFLUX_HOST}/dashboard/api-keys`,
      docs: `${TOKENFLUX_HOST}/docs`,
      models: `${TOKENFLUX_HOST}/models`
    }
  },
  cephalon: {
    api: {
      url: 'https://cephalon.cloud/user-center/v1/model'
    },
    websites: {
      official: 'https://cephalon.cloud/share/register-landing?invite_id=jSdOYA',
      apiKey: 'https://cephalon.cloud/api',
      docs: 'https://cephalon.cloud/apitoken/1864244127731589124',
      models: 'https://cephalon.cloud/model'
    }
  },
<<<<<<< HEAD
  vertexai: {
    api: {
      url: 'https://console.cloud.google.com/apis/api/aiplatform.googleapis.com/overview'
    },
    websites: {
      official: 'https://cloud.google.com/vertex-ai',
      apiKey: 'https://console.cloud.google.com/apis/credentials',
      docs: 'https://cloud.google.com/vertex-ai/generative-ai/docs',
      models: 'https://cloud.google.com/vertex-ai/generative-ai/docs/learn/models'
=======
  lanyun: {
    api: {
      url: 'https://maas-api.lanyun.net'
    },
    websites: {
      official: 'https://lanyun.net',
      apiKey: 'https://maas.lanyun.net/api/#/system/apiKey',
      docs: 'https://archive.lanyun.net/maas/doc/',
      models: 'https://maas.lanyun.net/api/#/model/modelSquare'
>>>>>>> 9b321af3
    }
  }
}<|MERGE_RESOLUTION|>--- conflicted
+++ resolved
@@ -101,11 +101,8 @@
   qiniu: QiniuProviderLogo,
   tokenflux: TokenFluxProviderLogo,
   cephalon: CephalonProviderLogo,
-<<<<<<< HEAD
+  lanyun: LanyunProviderLogo,
   vertexai: VertexAIProviderLogo
-=======
-  lanyun: LanyunProviderLogo
->>>>>>> 9b321af3
 } as const
 
 export function getProviderLogo(providerId: string) {
@@ -646,7 +643,17 @@
       models: 'https://cephalon.cloud/model'
     }
   },
-<<<<<<< HEAD
+  lanyun: {
+    api: {
+      url: 'https://maas-api.lanyun.net'
+    },
+    websites: {
+      official: 'https://lanyun.net',
+      apiKey: 'https://maas.lanyun.net/api/#/system/apiKey',
+      docs: 'https://archive.lanyun.net/maas/doc/',
+      models: 'https://maas.lanyun.net/api/#/model/modelSquare'
+    }
+  },
   vertexai: {
     api: {
       url: 'https://console.cloud.google.com/apis/api/aiplatform.googleapis.com/overview'
@@ -656,17 +663,6 @@
       apiKey: 'https://console.cloud.google.com/apis/credentials',
       docs: 'https://cloud.google.com/vertex-ai/generative-ai/docs',
       models: 'https://cloud.google.com/vertex-ai/generative-ai/docs/learn/models'
-=======
-  lanyun: {
-    api: {
-      url: 'https://maas-api.lanyun.net'
-    },
-    websites: {
-      official: 'https://lanyun.net',
-      apiKey: 'https://maas.lanyun.net/api/#/system/apiKey',
-      docs: 'https://archive.lanyun.net/maas/doc/',
-      models: 'https://maas.lanyun.net/api/#/model/modelSquare'
->>>>>>> 9b321af3
     }
   }
 }
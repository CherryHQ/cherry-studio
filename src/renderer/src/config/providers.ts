import ZhinaoProviderLogo from '@renderer/assets/images/models/360.png'
import HunyuanProviderLogo from '@renderer/assets/images/models/hunyuan.png'
import AzureProviderLogo from '@renderer/assets/images/models/microsoft.png'
import Ai302ProviderLogo from '@renderer/assets/images/providers/302ai.webp'
import AiHubMixProviderLogo from '@renderer/assets/images/providers/aihubmix.webp'
import AlayaNewProviderLogo from '@renderer/assets/images/providers/alayanew.webp'
import AnthropicProviderLogo from '@renderer/assets/images/providers/anthropic.png'
import BaichuanProviderLogo from '@renderer/assets/images/providers/baichuan.png'
import BaiduCloudProviderLogo from '@renderer/assets/images/providers/baidu-cloud.svg'
import BailianProviderLogo from '@renderer/assets/images/providers/bailian.png'
import BurnCloudProviderLogo from '@renderer/assets/images/providers/burncloud.png'
import CephalonProviderLogo from '@renderer/assets/images/providers/cephalon.jpeg'
import DeepSeekProviderLogo from '@renderer/assets/images/providers/deepseek.png'
import DmxapiProviderLogo from '@renderer/assets/images/providers/DMXAPI.png'
import FireworksProviderLogo from '@renderer/assets/images/providers/fireworks.png'
import GiteeAIProviderLogo from '@renderer/assets/images/providers/gitee-ai.png'
import GithubProviderLogo from '@renderer/assets/images/providers/github.png'
import GoogleProviderLogo from '@renderer/assets/images/providers/google.png'
import GPUStackProviderLogo from '@renderer/assets/images/providers/gpustack.svg'
import GrokProviderLogo from '@renderer/assets/images/providers/grok.png'
import GroqProviderLogo from '@renderer/assets/images/providers/groq.png'
import HyperbolicProviderLogo from '@renderer/assets/images/providers/hyperbolic.png'
import InfiniProviderLogo from '@renderer/assets/images/providers/infini.png'
import JinaProviderLogo from '@renderer/assets/images/providers/jina.png'
import LMStudioProviderLogo from '@renderer/assets/images/providers/lmstudio.png'
import MinimaxProviderLogo from '@renderer/assets/images/providers/minimax.png'
import MistralProviderLogo from '@renderer/assets/images/providers/mistral.png'
import ModelScopeProviderLogo from '@renderer/assets/images/providers/modelscope.png'
import MoonshotProviderLogo from '@renderer/assets/images/providers/moonshot.png'
import NvidiaProviderLogo from '@renderer/assets/images/providers/nvidia.png'
import O3ProviderLogo from '@renderer/assets/images/providers/o3.png'
import OcoolAiProviderLogo from '@renderer/assets/images/providers/ocoolai.png'
import OllamaProviderLogo from '@renderer/assets/images/providers/ollama.png'
import OpenAiProviderLogo from '@renderer/assets/images/providers/openai.png'
import OpenRouterProviderLogo from '@renderer/assets/images/providers/openrouter.png'
import PerplexityProviderLogo from '@renderer/assets/images/providers/perplexity.png'
import PPIOProviderLogo from '@renderer/assets/images/providers/ppio.png'
import QiniuProviderLogo from '@renderer/assets/images/providers/qiniu.webp'
import SiliconFlowProviderLogo from '@renderer/assets/images/providers/silicon.png'
import StepProviderLogo from '@renderer/assets/images/providers/step.png'
import TencentCloudProviderLogo from '@renderer/assets/images/providers/tencent-cloud-ti.png'
import TogetherProviderLogo from '@renderer/assets/images/providers/together.png'
import TokenFluxProviderLogo from '@renderer/assets/images/providers/tokenflux.png'
import BytedanceProviderLogo from '@renderer/assets/images/providers/volcengine.png'
import VoyageAIProviderLogo from '@renderer/assets/images/providers/voyageai.png'
import XirangProviderLogo from '@renderer/assets/images/providers/xirang.png'
import ZeroOneProviderLogo from '@renderer/assets/images/providers/zero-one.png'
import ZhipuProviderLogo from '@renderer/assets/images/providers/zhipu.png'
import LanyunProviderLogo from '@renderer/assets/images/providers/lanyun.png'

import { TOKENFLUX_HOST } from './constant'

const PROVIDER_LOGO_MAP = {
  '302ai': Ai302ProviderLogo,
  openai: OpenAiProviderLogo,
  silicon: SiliconFlowProviderLogo,
  deepseek: DeepSeekProviderLogo,
  'gitee-ai': GiteeAIProviderLogo,
  yi: ZeroOneProviderLogo,
  groq: GroqProviderLogo,
  zhipu: ZhipuProviderLogo,
  ollama: OllamaProviderLogo,
  lmstudio: LMStudioProviderLogo,
  moonshot: MoonshotProviderLogo,
  openrouter: OpenRouterProviderLogo,
  baichuan: BaichuanProviderLogo,
  dashscope: BailianProviderLogo,
  modelscope: ModelScopeProviderLogo,
  xirang: XirangProviderLogo,
  anthropic: AnthropicProviderLogo,
  aihubmix: AiHubMixProviderLogo,
  burncloud: BurnCloudProviderLogo,
  gemini: GoogleProviderLogo,
  stepfun: StepProviderLogo,
  doubao: BytedanceProviderLogo,
  minimax: MinimaxProviderLogo,
  github: GithubProviderLogo,
  copilot: GithubProviderLogo,
  ocoolai: OcoolAiProviderLogo,
  together: TogetherProviderLogo,
  fireworks: FireworksProviderLogo,
  zhinao: ZhinaoProviderLogo,
  nvidia: NvidiaProviderLogo,
  'azure-openai': AzureProviderLogo,
  hunyuan: HunyuanProviderLogo,
  grok: GrokProviderLogo,
  hyperbolic: HyperbolicProviderLogo,
  mistral: MistralProviderLogo,
  jina: JinaProviderLogo,
  ppio: PPIOProviderLogo,
  'baidu-cloud': BaiduCloudProviderLogo,
  dmxapi: DmxapiProviderLogo,
  perplexity: PerplexityProviderLogo,
  infini: InfiniProviderLogo,
  o3: O3ProviderLogo,
  'tencent-cloud-ti': TencentCloudProviderLogo,
  gpustack: GPUStackProviderLogo,
  alayanew: AlayaNewProviderLogo,
  voyageai: VoyageAIProviderLogo,
  qiniu: QiniuProviderLogo,
  tokenflux: TokenFluxProviderLogo,
<<<<<<< HEAD
  lanyun: LanyunProviderLogo
=======
  cephalon: CephalonProviderLogo
>>>>>>> 99fc3aaf
} as const

export function getProviderLogo(providerId: string) {
  return PROVIDER_LOGO_MAP[providerId as keyof typeof PROVIDER_LOGO_MAP]
}

// export const SUPPORTED_REANK_PROVIDERS = ['silicon', 'jina', 'voyageai', 'dashscope', 'aihubmix']
export const NOT_SUPPORTED_REANK_PROVIDERS = ['ollama']
export const ONLY_SUPPORTED_DIMENSION_PROVIDERS = ['ollama', 'infini']

export const PROVIDER_CONFIG = {
  '302ai': {
    api: {
      url: 'https://api.302.ai'
    },
    websites: {
      official: 'https://302.ai',
      apiKey: 'https://dash.302.ai/apis/list',
      docs: 'https://302ai.apifox.cn/api-147522039',
      models: 'https://302.ai/pricing/'
    }
  },
  openai: {
    api: {
      url: 'https://api.openai.com'
    },
    websites: {
      official: 'https://openai.com/',
      apiKey: 'https://platform.openai.com/api-keys',
      docs: 'https://platform.openai.com/docs',
      models: 'https://platform.openai.com/docs/models'
    }
  },
  o3: {
    api: {
      url: 'https://api.o3.fan'
    },
    websites: {
      official: 'https://o3.fan',
      apiKey: 'https://o3.fan/token',
      docs: '',
      models: 'https://o3.fan/info/models/'
    }
  },
  burncloud: {
    api: {
      url: 'https://ai.burncloud.com'
    },
    websites: {
      official: 'https://ai.burncloud.com/',
      apiKey: 'https://ai.burncloud.com/token',
      docs: 'https://ai.burncloud.com/docs',
      models: 'https://ai.burncloud.com/pricing'
    }
  },
  ppio: {
    api: {
      url: 'https://api.ppinfra.com/v3/openai'
    },
    websites: {
      official: 'https://ppio.cn/user/register?invited_by=JYT9GD&utm_source=github_cherry-studio',
      apiKey: 'https://ppio.cn/user/register?invited_by=JYT9GD&utm_source=github_cherry-studio',
      docs: 'https://docs.cherry-ai.com/pre-basic/providers/ppio?invited_by=JYT9GD&utm_source=github_cherry-studio',
      models: 'https://ppio.cn/model-api/product/llm-api?invited_by=JYT9GD&utm_source=github_cherry-studio'
    }
  },
  gemini: {
    api: {
      url: 'https://generativelanguage.googleapis.com'
    },
    websites: {
      official: 'https://gemini.google.com/',
      apiKey: 'https://aistudio.google.com/app/apikey',
      docs: 'https://ai.google.dev/gemini-api/docs',
      models: 'https://ai.google.dev/gemini-api/docs/models/gemini'
    }
  },
  silicon: {
    api: {
      url: 'https://api.siliconflow.cn'
    },
    websites: {
      official: 'https://www.siliconflow.cn',
      apiKey: 'https://cloud.siliconflow.cn/i/d1nTBKXU',
      docs: 'https://docs.siliconflow.cn/',
      models: 'https://cloud.siliconflow.cn/models'
    }
  },
  'gitee-ai': {
    api: {
      url: 'https://ai.gitee.com'
    },
    websites: {
      official: 'https://ai.gitee.com/',
      apiKey: 'https://ai.gitee.com/dashboard/settings/tokens',
      docs: 'https://ai.gitee.com/docs/openapi/v1#tag/%E6%96%87%E6%9C%AC%E7%94%9F%E6%88%90/POST/chat/completions',
      models: 'https://ai.gitee.com/serverless-api'
    }
  },
  deepseek: {
    api: {
      url: 'https://api.deepseek.com'
    },
    websites: {
      official: 'https://deepseek.com/',
      apiKey: 'https://platform.deepseek.com/api_keys',
      docs: 'https://platform.deepseek.com/api-docs/',
      models: 'https://platform.deepseek.com/api-docs/'
    }
  },
  ocoolai: {
    api: {
      url: 'https://api.ocoolai.com'
    },
    websites: {
      official: 'https://one.ocoolai.com/',
      apiKey: 'https://one.ocoolai.com/token',
      docs: 'https://docs.ocoolai.com/',
      models: 'https://api.ocoolai.com/info/models/'
    }
  },
  together: {
    api: {
      url: 'https://api.together.xyz'
    },
    websites: {
      official: 'https://www.together.ai/',
      apiKey: 'https://api.together.ai/settings/api-keys',
      docs: 'https://docs.together.ai/docs/introduction',
      models: 'https://docs.together.ai/docs/chat-models'
    }
  },
  dmxapi: {
    api: {
      url: 'https://www.dmxapi.cn'
    },
    websites: {
      official: 'https://www.dmxapi.cn/register?aff=bwwY',
      apiKey: 'https://www.dmxapi.cn/register?aff=bwwY',
      docs: 'https://dmxapi.cn/models.html#code-block',
      models: 'https://www.dmxapi.cn/pricing'
    }
  },
  perplexity: {
    api: {
      url: 'https://api.perplexity.ai/'
    },
    websites: {
      official: 'https://perplexity.ai/',
      apiKey: 'https://www.perplexity.ai/settings/api',
      docs: 'https://docs.perplexity.ai/home',
      models: 'https://docs.perplexity.ai/guides/model-cards'
    }
  },
  infini: {
    api: {
      url: 'https://cloud.infini-ai.com/maas'
    },
    websites: {
      official: 'https://cloud.infini-ai.com/',
      apiKey: 'https://cloud.infini-ai.com/iam/secret/key',
      docs: 'https://docs.infini-ai.com/gen-studio/api/maas.html#/operations/chatCompletions',
      models: 'https://cloud.infini-ai.com/genstudio/model'
    }
  },
  github: {
    api: {
      url: 'https://models.inference.ai.azure.com/'
    },
    websites: {
      official: 'https://github.com/marketplace/models',
      apiKey: 'https://github.com/settings/tokens',
      docs: 'https://docs.github.com/en/github-models',
      models: 'https://github.com/marketplace/models'
    }
  },
  copilot: {
    api: {
      url: 'https://api.githubcopilot.com/'
    }
  },
  yi: {
    api: {
      url: 'https://api.lingyiwanwu.com'
    },
    websites: {
      official: 'https://platform.lingyiwanwu.com/',
      apiKey: 'https://platform.lingyiwanwu.com/apikeys',
      docs: 'https://platform.lingyiwanwu.com/docs',
      models: 'https://platform.lingyiwanwu.com/docs#%E6%A8%A1%E5%9E%8B'
    }
  },
  zhipu: {
    api: {
      url: 'https://open.bigmodel.cn/api/paas/v4/'
    },
    websites: {
      official: 'https://open.bigmodel.cn/',
      apiKey: 'https://open.bigmodel.cn/usercenter/apikeys',
      docs: 'https://open.bigmodel.cn/dev/howuse/introduction',
      models: 'https://open.bigmodel.cn/modelcenter/square'
    }
  },
  moonshot: {
    api: {
      url: 'https://api.moonshot.cn'
    },
    websites: {
      official: 'https://moonshot.ai/',
      apiKey: 'https://platform.moonshot.cn/console/api-keys',
      docs: 'https://platform.moonshot.cn/docs/',
      models: 'https://platform.moonshot.cn/docs/intro#%E6%A8%A1%E5%9E%8B%E5%88%97%E8%A1%A8'
    }
  },
  baichuan: {
    api: {
      url: 'https://api.baichuan-ai.com'
    },
    websites: {
      official: 'https://www.baichuan-ai.com/',
      apiKey: 'https://platform.baichuan-ai.com/console/apikey',
      docs: 'https://platform.baichuan-ai.com/docs',
      models: 'https://platform.baichuan-ai.com/price'
    }
  },
  modelscope: {
    api: {
      url: 'https://api-inference.modelscope.cn/v1/'
    },
    websites: {
      official: 'https://modelscope.cn',
      apiKey: 'https://modelscope.cn/my/myaccesstoken',
      docs: 'https://modelscope.cn/docs/model-service/API-Inference/intro',
      models: 'https://modelscope.cn/models'
    }
  },
  xirang: {
    api: {
      url: 'https://wishub-x1.ctyun.cn'
    },
    websites: {
      official: 'https://www.ctyun.cn',
      apiKey: 'https://huiju.ctyun.cn/service/serviceGroup',
      docs: 'https://www.ctyun.cn/products/ctxirang',
      models: 'https://huiju.ctyun.cn/modelSquare/'
    }
  },
  dashscope: {
    api: {
      url: 'https://dashscope.aliyuncs.com/compatible-mode/v1/'
    },
    websites: {
      official: 'https://www.aliyun.com/product/bailian',
      apiKey: 'https://bailian.console.aliyun.com/?tab=model#/api-key',
      docs: 'https://help.aliyun.com/zh/model-studio/getting-started/',
      models: 'https://bailian.console.aliyun.com/?tab=model#/model-market'
    }
  },
  stepfun: {
    api: {
      url: 'https://api.stepfun.com'
    },
    websites: {
      official: 'https://platform.stepfun.com/',
      apiKey: 'https://platform.stepfun.com/interface-key',
      docs: 'https://platform.stepfun.com/docs/overview/concept',
      models: 'https://platform.stepfun.com/docs/llm/text'
    }
  },
  doubao: {
    api: {
      url: 'https://ark.cn-beijing.volces.com/api/v3/'
    },
    websites: {
      official: 'https://console.volcengine.com/ark/',
      apiKey: 'https://www.volcengine.com/experience/ark?utm_term=202502dsinvite&ac=DSASUQY5&rc=DB4II4FC',
      docs: 'https://www.volcengine.com/docs/82379/1182403',
      models: 'https://console.volcengine.com/ark/region:ark+cn-beijing/endpoint'
    }
  },
  minimax: {
    api: {
      url: 'https://api.minimax.chat/v1/'
    },
    websites: {
      official: 'https://platform.minimaxi.com/',
      apiKey: 'https://platform.minimaxi.com/user-center/basic-information/interface-key',
      docs: 'https://platform.minimaxi.com/document/Announcement',
      models: 'https://platform.minimaxi.com/document/Models'
    }
  },
  alayanew: {
    api: {
      url: 'https://deepseek.alayanew.com'
    },
    websites: {
      official: 'https://www.alayanew.com/backend/register?id=cherrystudio',
      apiKey: ' https://www.alayanew.com/backend/register?id=cherrystudio',
      docs: 'https://docs.alayanew.com/docs/modelService/interview?utm_source=cherrystudio',
      models: 'https://www.alayanew.com/product/deepseek?id=cherrystudio'
    }
  },
  openrouter: {
    api: {
      url: 'https://openrouter.ai/api/v1/'
    },
    websites: {
      official: 'https://openrouter.ai/',
      apiKey: 'https://openrouter.ai/settings/keys',
      docs: 'https://openrouter.ai/docs/quick-start',
      models: 'https://openrouter.ai/models'
    }
  },
  groq: {
    api: {
      url: 'https://api.groq.com/openai'
    },
    websites: {
      official: 'https://groq.com/',
      apiKey: 'https://console.groq.com/keys',
      docs: 'https://console.groq.com/docs/quickstart',
      models: 'https://console.groq.com/docs/models'
    }
  },
  ollama: {
    api: {
      url: 'http://localhost:11434'
    },
    websites: {
      official: 'https://ollama.com/',
      docs: 'https://github.com/ollama/ollama/tree/main/docs',
      models: 'https://ollama.com/library'
    }
  },
  lmstudio: {
    api: {
      url: 'http://localhost:1234'
    },
    websites: {
      official: 'https://lmstudio.ai/',
      docs: 'https://lmstudio.ai/docs',
      models: 'https://lmstudio.ai/models'
    }
  },
  anthropic: {
    api: {
      url: 'https://api.anthropic.com/'
    },
    websites: {
      official: 'https://anthropic.com/',
      apiKey: 'https://console.anthropic.com/settings/keys',
      docs: 'https://docs.anthropic.com/en/docs',
      models: 'https://docs.anthropic.com/en/docs/about-claude/models'
    }
  },
  grok: {
    api: {
      url: 'https://api.x.ai'
    },
    websites: {
      official: 'https://x.ai/',
      docs: 'https://docs.x.ai/',
      models: 'https://docs.x.ai/docs/models'
    }
  },
  hyperbolic: {
    api: {
      url: 'https://api.hyperbolic.xyz'
    },
    websites: {
      official: 'https://app.hyperbolic.xyz',
      apiKey: 'https://app.hyperbolic.xyz/settings',
      docs: 'https://docs.hyperbolic.xyz',
      models: 'https://app.hyperbolic.xyz/models'
    }
  },
  mistral: {
    api: {
      url: 'https://api.mistral.ai'
    },
    websites: {
      official: 'https://mistral.ai',
      apiKey: 'https://console.mistral.ai/api-keys/',
      docs: 'https://docs.mistral.ai',
      models: 'https://docs.mistral.ai/getting-started/models/models_overview'
    }
  },
  jina: {
    api: {
      url: 'https://api.jina.ai'
    },
    websites: {
      official: 'https://jina.ai',
      apiKey: 'https://jina.ai/',
      docs: 'https://jina.ai',
      models: 'https://jina.ai'
    }
  },
  aihubmix: {
    api: {
      url: 'https://aihubmix.com'
    },
    websites: {
      official: 'https://aihubmix.com?aff=SJyh',
      apiKey: 'https://aihubmix.com?aff=SJyh',
      docs: 'https://doc.aihubmix.com/',
      models: 'https://aihubmix.com/models'
    }
  },
  fireworks: {
    api: {
      url: 'https://api.fireworks.ai/inference'
    },
    websites: {
      official: 'https://fireworks.ai/',
      apiKey: 'https://fireworks.ai/account/api-keys',
      docs: 'https://docs.fireworks.ai/getting-started/introduction',
      models: 'https://fireworks.ai/dashboard/models'
    }
  },
  zhinao: {
    api: {
      url: 'https://api.360.cn'
    },
    websites: {
      official: 'https://ai.360.com/',
      apiKey: 'https://ai.360.com/platform/keys',
      docs: 'https://ai.360.com/platform/docs/overview',
      models: 'https://ai.360.com/platform/limit'
    }
  },
  hunyuan: {
    api: {
      url: 'https://api.hunyuan.cloud.tencent.com'
    },
    websites: {
      official: 'https://cloud.tencent.com/product/hunyuan',
      apiKey: 'https://console.cloud.tencent.com/hunyuan/api-key',
      docs: 'https://cloud.tencent.com/document/product/1729/111007',
      models: 'https://cloud.tencent.com/document/product/1729/104753'
    }
  },
  nvidia: {
    api: {
      url: 'https://integrate.api.nvidia.com'
    },
    websites: {
      official: 'https://build.nvidia.com/explore/discover',
      apiKey: 'https://build.nvidia.com/meta/llama-3_1-405b-instruct',
      docs: 'https://docs.api.nvidia.com/nim/reference/llm-apis',
      models: 'https://build.nvidia.com/nim'
    }
  },
  'azure-openai': {
    api: {
      url: ''
    },
    websites: {
      official: 'https://azure.microsoft.com/en-us/products/ai-services/openai-service',
      apiKey: 'https://portal.azure.com/#view/Microsoft_Azure_ProjectOxford/CognitiveServicesHub/~/OpenAI',
      docs: 'https://learn.microsoft.com/en-us/azure/ai-services/openai/',
      models: 'https://learn.microsoft.com/en-us/azure/ai-services/openai/concepts/models'
    }
  },
  'baidu-cloud': {
    api: {
      url: 'https://qianfan.baidubce.com/v2/'
    },
    websites: {
      official: 'https://cloud.baidu.com/',
      apiKey: 'https://console.bce.baidu.com/iam/#/iam/apikey/list',
      docs: 'https://cloud.baidu.com/doc/index.html',
      models: 'https://cloud.baidu.com/doc/WENXINWORKSHOP/s/Fm2vrveyu'
    }
  },
  'tencent-cloud-ti': {
    api: {
      url: 'https://api.lkeap.cloud.tencent.com'
    },
    websites: {
      official: 'https://cloud.tencent.com/product/ti',
      apiKey: 'https://console.cloud.tencent.com/lkeap/api',
      docs: 'https://cloud.tencent.com/document/product/1772',
      models: 'https://console.cloud.tencent.com/tione/v2/aimarket'
    }
  },
  gpustack: {
    api: {
      url: ''
    },
    websites: {
      official: 'https://gpustack.ai/',
      docs: 'https://docs.gpustack.ai/latest/',
      models: 'https://docs.gpustack.ai/latest/overview/#supported-models'
    }
  },
  voyageai: {
    api: {
      url: 'https://api.voyageai.com'
    },
    websites: {
      official: 'https://www.voyageai.com/',
      apiKey: 'https://dashboard.voyageai.com/organization/api-keys',
      docs: 'https://docs.voyageai.com/docs',
      models: 'https://docs.voyageai.com/docs'
    }
  },
  qiniu: {
    api: {
      url: 'https://api.qnaigc.com'
    },
    websites: {
      official: 'https://qiniu.com',
      apiKey: 'https://portal.qiniu.com/ai-inference/api-key?cps_key=1h4vzfbkxobiq',
      docs: 'https://developer.qiniu.com/aitokenapi',
      models: 'https://developer.qiniu.com/aitokenapi/12883/model-list'
    }
  },
  tokenflux: {
    api: {
      url: TOKENFLUX_HOST
    },
    websites: {
      official: TOKENFLUX_HOST,
      apiKey: `${TOKENFLUX_HOST}/dashboard/api-keys`,
      docs: `${TOKENFLUX_HOST}/docs`,
      models: `${TOKENFLUX_HOST}/models`
    }
  },
<<<<<<< HEAD
  lanyun: {
    api: {
      url: 'https://maas-api.lanyun.net/v1/chat/completions'
    },
    websites: {
      official: 'https://lanyun.net',
      apiKey: 'https://maas.lanyun.net/api/#/system/apiKey',
      docs: 'https://archive.lanyun.net/maas/doc/',
      models: 'https://maas.lanyun.net/api/#/model/modelSquare'
=======
  cephalon: {
    api: {
      url: 'https://cephalon.cloud/user-center/v1/model'
    },
    websites: {
      official: 'https://cephalon.cloud/share/register-landing?invite_id=jSdOYA',
      apiKey: 'https://cephalon.cloud/api',
      docs: 'https://cephalon.cloud/apitoken/1864244127731589124',
      models: 'https://cephalon.cloud/model'
>>>>>>> 99fc3aaf
    }
  }
}<|MERGE_RESOLUTION|>--- conflicted
+++ resolved
@@ -99,11 +99,8 @@
   voyageai: VoyageAIProviderLogo,
   qiniu: QiniuProviderLogo,
   tokenflux: TokenFluxProviderLogo,
-<<<<<<< HEAD
+  cephalon: CephalonProviderLogo,
   lanyun: LanyunProviderLogo
-=======
-  cephalon: CephalonProviderLogo
->>>>>>> 99fc3aaf
 } as const
 
 export function getProviderLogo(providerId: string) {
@@ -633,7 +630,17 @@
       models: `${TOKENFLUX_HOST}/models`
     }
   },
-<<<<<<< HEAD
+  cephalon: {
+    api: {
+      url: 'https://cephalon.cloud/user-center/v1/model'
+    },
+    websites: {
+      official: 'https://cephalon.cloud/share/register-landing?invite_id=jSdOYA',
+      apiKey: 'https://cephalon.cloud/api',
+      docs: 'https://cephalon.cloud/apitoken/1864244127731589124',
+      models: 'https://cephalon.cloud/model'
+    }
+  },
   lanyun: {
     api: {
       url: 'https://maas-api.lanyun.net/v1/chat/completions'
@@ -643,17 +650,6 @@
       apiKey: 'https://maas.lanyun.net/api/#/system/apiKey',
       docs: 'https://archive.lanyun.net/maas/doc/',
       models: 'https://maas.lanyun.net/api/#/model/modelSquare'
-=======
-  cephalon: {
-    api: {
-      url: 'https://cephalon.cloud/user-center/v1/model'
-    },
-    websites: {
-      official: 'https://cephalon.cloud/share/register-landing?invite_id=jSdOYA',
-      apiKey: 'https://cephalon.cloud/api',
-      docs: 'https://cephalon.cloud/apitoken/1864244127731589124',
-      models: 'https://cephalon.cloud/model'
->>>>>>> 99fc3aaf
     }
   }
 }
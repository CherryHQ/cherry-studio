/**
 * 对于需要动态获取的翻译文本：
 * 1. 储存 key -> i18n-key 的 keyMap
 * 2. 通过函数翻译文本
 */

import { loggerService } from '@logger'
import type { AgentType, BuiltinMCPServerName, BuiltinOcrProviderId, ThinkingOption } from '@renderer/types'
import { BuiltinMCPServerNames } from '@renderer/types'

import i18n from './index'

const t = i18n.t

const logger = loggerService.withContext('i18n:label')

const getLabel = (keyMap: Record<string, string>, key: string, fallback?: string) => {
  const result = keyMap[key]
  if (result) {
    return t(result)
  } else {
    logger.error(`Missing key ${key}`)
    return fallback ?? key
  }
}

const providerKeyMap = {
  '302ai': 'provider.302ai',
  aihubmix: 'provider.aihubmix',
  alayanew: 'provider.alayanew',
  anthropic: 'provider.anthropic',
  'aws-bedrock': 'provider.aws-bedrock',
  'azure-openai': 'provider.azure-openai',
  baichuan: 'provider.baichuan',
  'baidu-cloud': 'provider.baidu-cloud',
  burncloud: 'provider.burncloud',
  cephalon: 'provider.cephalon',
  cherryin: 'provider.cherryin',
  copilot: 'provider.copilot',
  dashscope: 'provider.dashscope',
  deepseek: 'provider.deepseek',
  dmxapi: 'provider.dmxapi',
  doubao: 'provider.doubao',
  fireworks: 'provider.fireworks',
  gemini: 'provider.gemini',
  'gitee-ai': 'provider.gitee-ai',
  github: 'provider.github',
  gpustack: 'provider.gpustack',
  grok: 'provider.grok',
  groq: 'provider.groq',
  hunyuan: 'provider.hunyuan',
  hyperbolic: 'provider.hyperbolic',
  infini: 'provider.infini',
  jina: 'provider.jina',
  lanyun: 'provider.lanyun',
  lmstudio: 'provider.lmstudio',
  minimax: 'provider.minimax',
  mistral: 'provider.mistral',
  modelscope: 'provider.modelscope',
  moonshot: 'provider.moonshot',
  'new-api': 'provider.new-api',
  nvidia: 'provider.nvidia',
  o3: 'provider.o3',
  ocoolai: 'provider.ocoolai',
  ovms: 'provider.ovms',
  ollama: 'provider.ollama',
  openai: 'provider.openai',
  openrouter: 'provider.openrouter',
  perplexity: 'provider.perplexity',
  ph8: 'provider.ph8',
  ppio: 'provider.ppio',
  qiniu: 'provider.qiniu',
  qwenlm: 'provider.qwenlm',
  silicon: 'provider.silicon',
  stepfun: 'provider.stepfun',
  'tencent-cloud-ti': 'provider.tencent-cloud-ti',
  together: 'provider.together',
  tokenflux: 'provider.tokenflux',
  vertexai: 'provider.vertexai',
  voyageai: 'provider.voyageai',
  xirang: 'provider.xirang',
  yi: 'provider.yi',
  zhinao: 'provider.zhinao',
  zhipu: 'provider.zhipu',
  poe: 'provider.poe',
  aionly: 'provider.aionly',
  longcat: 'provider.longcat',
  huggingface: 'provider.huggingface',
  sophnet: 'provider.sophnet',
<<<<<<< HEAD
  kwaikat: 'provider.kwaikat'
=======
  'ai-gateway': 'provider.ai-gateway',
  cerebras: 'provider.cerebras'
>>>>>>> 4e699c48
} as const

/**
 * 获取内置供应商的本地化标签
 * @param id - 供应商的id
 * @returns 本地化后的供应商名称
 * @remarks
 * 该函数仅用于获取内置供应商的 i18n label
 *
 * 对于可能处理自定义供应商的情况，使用 getProviderName 或 getFancyProviderName 更安全
 */
export const getProviderLabel = (id: string): string => {
  return getLabel(providerKeyMap, id)
}

const backupProgressKeyMap = {
  completed: 'backup.progress.completed',
  compressing: 'backup.progress.compressing',
  copying_files: 'backup.progress.copying_files',
  preparing_compression: 'backup.progress.preparing_compression',
  preparing: 'backup.progress.preparing',
  title: 'backup.progress.title',
  writing_data: 'backup.progress.writing_data'
} as const

export const getBackupProgressLabel = (key: string): string => {
  return getLabel(backupProgressKeyMap, key)
}

const restoreProgressKeyMap = {
  completed: 'restore.progress.completed',
  copying_files: 'restore.progress.copying_files',
  extracted: 'restore.progress.extracted',
  extracting: 'restore.progress.extracting',
  preparing: 'restore.progress.preparing',
  reading_data: 'restore.progress.reading_data',
  title: 'restore.progress.title'
}

export const getRestoreProgressLabel = (key: string): string => {
  return getLabel(restoreProgressKeyMap, key)
}

const titleKeyMap = {
  // TODO: update i18n key
  store: 'title.store',
  apps: 'title.apps',
  code: 'title.code',
  files: 'title.files',
  home: 'title.home',
  knowledge: 'title.knowledge',
  launchpad: 'title.launchpad',
  'mcp-servers': 'title.mcp-servers',
  memories: 'title.memories',
  notes: 'title.notes',
  paintings: 'title.paintings',
  settings: 'title.settings',
  translate: 'title.translate'
} as const

export const getTitleLabel = (key: string): string => {
  return getLabel(titleKeyMap, key)
}

const themeModeKeyMap = {
  dark: 'settings.theme.dark',
  light: 'settings.theme.light',
  system: 'settings.theme.system'
} as const

export const getThemeModeLabel = (key: string): string => {
  return getLabel(themeModeKeyMap, key)
}

// const sidebarIconKeyMap = {
//   assistants: t('assistants.title'),
//   store: t('assistants.presets.title'),
//   paintings: t('paintings.title'),
//   translate: t('translate.title'),
//   minapp: t('minapp.title'),
//   knowledge: t('knowledge.title'),
//   files: t('files.title'),
//   code_tools: t('code.title'),
//   notes: t('notes.title')
// } as const

const sidebarIconKeyMap = {
  assistants: 'assistants.title',
  store: 'assistants.presets.title',
  paintings: 'paintings.title',
  translate: 'translate.title',
  minapp: 'minapp.title',
  knowledge: 'knowledge.title',
  files: 'files.title',
  code_tools: 'code.title',
  notes: 'notes.title'
} as const

export const getSidebarIconLabel = (key: string): string => {
  return getLabel(sidebarIconKeyMap, key)
}

const shortcutKeyMap = {
  action: 'settings.shortcuts.action',
  actions: 'settings.shortcuts.actions',
  clear_shortcut: 'settings.shortcuts.clear_shortcut',
  clear_topic: 'settings.shortcuts.clear_topic',
  rename_topic: 'settings.shortcuts.rename_topic',
  copy_last_message: 'settings.shortcuts.copy_last_message',
  edit_last_user_message: 'settings.shortcuts.edit_last_user_message',
  enabled: 'settings.shortcuts.enabled',
  exit_fullscreen: 'settings.shortcuts.exit_fullscreen',
  label: 'settings.shortcuts.label',
  mini_window: 'settings.shortcuts.mini_window',
  new_topic: 'settings.shortcuts.new_topic',
  press_shortcut: 'settings.shortcuts.press_shortcut',
  reset_defaults: 'settings.shortcuts.reset_defaults',
  reset_defaults_confirm: 'settings.shortcuts.reset_defaults_confirm',
  reset_to_default: 'settings.shortcuts.reset_to_default',
  search_message: 'settings.shortcuts.search_message',
  search_message_in_chat: 'settings.shortcuts.search_message_in_chat',
  selection_assistant_select_text: 'settings.shortcuts.selection_assistant_select_text',
  selection_assistant_toggle: 'settings.shortcuts.selection_assistant_toggle',
  show_app: 'settings.shortcuts.show_app',
  show_settings: 'settings.shortcuts.show_settings',
  title: 'settings.shortcuts.title',
  toggle_new_context: 'settings.shortcuts.toggle_new_context',
  toggle_show_assistants: 'settings.shortcuts.toggle_show_assistants',
  toggle_show_topics: 'settings.shortcuts.toggle_show_topics',
  zoom_in: 'settings.shortcuts.zoom_in',
  zoom_out: 'settings.shortcuts.zoom_out',
  zoom_reset: 'settings.shortcuts.zoom_reset'
} as const

export const getShortcutLabel = (key: string): string => {
  return getLabel(shortcutKeyMap, key)
}

const selectionDescriptionKeyMap = {
  mac: 'selection.settings.toolbar.trigger_mode.description_note.mac',
  windows: 'selection.settings.toolbar.trigger_mode.description_note.windows'
} as const

export const getSelectionDescriptionLabel = (key: string): string => {
  return getLabel(selectionDescriptionKeyMap, key)
}

const paintingsImageSizeOptionsKeyMap = {
  auto: 'paintings.image_size_options.auto'
} as const

export const getPaintingsImageSizeOptionsLabel = (key: string): string => {
  return paintingsImageSizeOptionsKeyMap[key] ? getLabel(paintingsImageSizeOptionsKeyMap, key) : key
}

const paintingsQualityOptionsKeyMap = {
  auto: 'paintings.quality_options.auto',
  high: 'paintings.quality_options.high',
  low: 'paintings.quality_options.low',
  medium: 'paintings.quality_options.medium'
} as const

export const getPaintingsQualityOptionsLabel = (key: string): string => {
  return getLabel(paintingsQualityOptionsKeyMap, key)
}

const paintingsModerationOptionsKeyMap = {
  auto: 'paintings.moderation_options.auto',
  low: 'paintings.moderation_options.low'
} as const

export const getPaintingsModerationOptionsLabel = (key: string): string => {
  return getLabel(paintingsModerationOptionsKeyMap, key)
}

const paintingsBackgroundOptionsKeyMap = {
  auto: 'paintings.background_options.auto',
  opaque: 'paintings.background_options.opaque',
  transparent: 'paintings.background_options.transparent'
} as const

export const getPaintingsBackgroundOptionsLabel = (key: string): string => {
  return getLabel(paintingsBackgroundOptionsKeyMap, key)
}

const mcpTypeKeyMap = {
  inMemory: 'settings.mcp.types.inMemory',
  sse: 'settings.mcp.types.sse',
  stdio: 'settings.mcp.types.stdio',
  streamableHttp: 'settings.mcp.types.streamableHttp'
} as const

export const getMcpTypeLabel = (key: string): string => {
  return getLabel(mcpTypeKeyMap, key)
}

const miniappsStatusKeyMap = {
  visible: 'settings.miniapps.visible',
  disabled: 'settings.miniapps.disabled'
} as const

export const getMiniappsStatusLabel = (key: string): string => {
  return getLabel(miniappsStatusKeyMap, key)
}

const httpMessageKeyMap = {
  '400': 'error.http.400',
  '401': 'error.http.401',
  '403': 'error.http.403',
  '404': 'error.http.404',
  '429': 'error.http.429',
  '500': 'error.http.500',
  '502': 'error.http.502',
  '503': 'error.http.503',
  '504': 'error.http.504'
} as const

export const getHttpMessageLabel = (key: string): string => {
  return getLabel(httpMessageKeyMap, key)
}

const reasoningEffortOptionsKeyMap: Record<ThinkingOption, string> = {
  off: 'assistants.settings.reasoning_effort.off',
  minimal: 'assistants.settings.reasoning_effort.minimal',
  high: 'assistants.settings.reasoning_effort.high',
  low: 'assistants.settings.reasoning_effort.low',
  medium: 'assistants.settings.reasoning_effort.medium',
  auto: 'assistants.settings.reasoning_effort.default'
} as const

export const getReasoningEffortOptionsLabel = (key: string): string => {
  return getLabel(reasoningEffortOptionsKeyMap, key)
}

const fileFieldKeyMap = {
  created_at: 'files.created_at',
  size: 'files.size',
  name: 'files.name'
} as const

export const getFileFieldLabel = (key: string): string => {
  return getLabel(fileFieldKeyMap, key)
}

const builtInMcpDescriptionKeyMap: Record<BuiltinMCPServerName, string> = {
  [BuiltinMCPServerNames.mcpAutoInstall]: 'settings.mcp.builtinServersDescriptions.mcp_auto_install',
  [BuiltinMCPServerNames.memory]: 'settings.mcp.builtinServersDescriptions.memory',
  [BuiltinMCPServerNames.sequentialThinking]: 'settings.mcp.builtinServersDescriptions.sequentialthinking',
  [BuiltinMCPServerNames.braveSearch]: 'settings.mcp.builtinServersDescriptions.brave_search',
  [BuiltinMCPServerNames.fetch]: 'settings.mcp.builtinServersDescriptions.fetch',
  [BuiltinMCPServerNames.filesystem]: 'settings.mcp.builtinServersDescriptions.filesystem',
  [BuiltinMCPServerNames.difyKnowledge]: 'settings.mcp.builtinServersDescriptions.dify_knowledge',
  [BuiltinMCPServerNames.python]: 'settings.mcp.builtinServersDescriptions.python',
  [BuiltinMCPServerNames.didiMCP]: 'settings.mcp.builtinServersDescriptions.didi_mcp'
} as const

export const getBuiltInMcpServerDescriptionLabel = (key: string): string => {
  return getLabel(builtInMcpDescriptionKeyMap, key, t('settings.mcp.builtinServersDescriptions.no'))
}

const builtinOcrProviderKeyMap = {
  system: 'ocr.builtin.system',
  tesseract: '',
  paddleocr: '',
  ovocr: ''
} as const satisfies Record<BuiltinOcrProviderId, string>

export const getBuiltinOcrProviderLabel = (key: BuiltinOcrProviderId) => {
  if (key === 'tesseract') return 'Tesseract'
  else if (key == 'paddleocr') return 'PaddleOCR'
  else if (key == 'ovocr') return 'Intel OV(NPU) OCR'
  else return getLabel(builtinOcrProviderKeyMap, key)
}

export const getAgentTypeLabel = (key: AgentType) => {
  switch (key) {
    case 'claude-code':
      return 'Claude Code'
    default:
      return 'Unknown Type'
  }
}<|MERGE_RESOLUTION|>--- conflicted
+++ resolved
@@ -87,12 +87,9 @@
   longcat: 'provider.longcat',
   huggingface: 'provider.huggingface',
   sophnet: 'provider.sophnet',
-<<<<<<< HEAD
-  kwaikat: 'provider.kwaikat'
-=======
+  kwaikat: 'provider.kwaikat',
   'ai-gateway': 'provider.ai-gateway',
   cerebras: 'provider.cerebras'
->>>>>>> 4e699c48
 } as const
 
 /**

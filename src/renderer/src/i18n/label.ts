/**
 * 对于需要动态获取的翻译文本：
 * 1. 储存 key -> i18n-key 的 keyMap
 * 2. 通过函数翻译文本
 */

import { loggerService } from '@logger'
import { ThinkingOption } from '@renderer/types'

import i18n from './index'

const t = i18n.t

const logger = loggerService.withContext('i18n:label')

const getLabel = (key: string, keyMap: Record<string, string>, fallback?: string) => {
  const result = keyMap[key]
  if (result) {
    return t(result)
  } else {
    logger.error(`Missing key ${key}`)
    return fallback ?? key
  }
}

const providerKeyMap = {
  '302ai': 'provider.302ai',
  aihubmix: 'provider.aihubmix',
  alayanew: 'provider.alayanew',
  anthropic: 'provider.anthropic',
  'aws-bedrock': 'provider.aws-bedrock',
  'azure-openai': 'provider.azure-openai',
  baichuan: 'provider.baichuan',
  'baidu-cloud': 'provider.baidu-cloud',
  burncloud: 'provider.burncloud',
  cephalon: 'provider.cephalon',
  copilot: 'provider.copilot',
  dashscope: 'provider.dashscope',
  deepseek: 'provider.deepseek',
  dmxapi: 'provider.dmxapi',
  doubao: 'provider.doubao',
  fireworks: 'provider.fireworks',
  gemini: 'provider.gemini',
  'gitee-ai': 'provider.gitee-ai',
  github: 'provider.github',
  gpustack: 'provider.gpustack',
  grok: 'provider.grok',
  groq: 'provider.groq',
  hunyuan: 'provider.hunyuan',
  hyperbolic: 'provider.hyperbolic',
  infini: 'provider.infini',
  jina: 'provider.jina',
  lanyun: 'provider.lanyun',
  lmstudio: 'provider.lmstudio',
  minimax: 'provider.minimax',
  mistral: 'provider.mistral',
  modelscope: 'provider.modelscope',
  moonshot: 'provider.moonshot',
  'new-api': 'provider.new-api',
  nvidia: 'provider.nvidia',
  o3: 'provider.o3',
  ocoolai: 'provider.ocoolai',
  ollama: 'provider.ollama',
  openai: 'provider.openai',
  openrouter: 'provider.openrouter',
  perplexity: 'provider.perplexity',
  ph8: 'provider.ph8',
  ppio: 'provider.ppio',
  qiniu: 'provider.qiniu',
  qwenlm: 'provider.qwenlm',
  silicon: 'provider.silicon',
  stepfun: 'provider.stepfun',
  'tencent-cloud-ti': 'provider.tencent-cloud-ti',
  together: 'provider.together',
  tokenflux: 'provider.tokenflux',
  vertexai: 'provider.vertexai',
  voyageai: 'provider.voyageai',
  xirang: 'provider.xirang',
  yi: 'provider.yi',
  zhinao: 'provider.zhinao',
  zhipu: 'provider.zhipu',
  poe: 'provider.poe'
} as const

/**
 * 获取内置供应商的本地化标签
 * @param id - 供应商的id
 * @returns 本地化后的供应商名称
 * @remarks
 * 该函数仅用于获取内置供应商的 i18n label
 *
 * 对于可能处理自定义供应商的情况，使用 getProviderName 或 getFancyProviderName 更安全
 */
export const getProviderLabel = (id: string): string => {
  return getLabel(id, providerKeyMap)
}

const progressKeyMap = {
  completed: 'backup.progress.completed',
  compressing: 'backup.progress.compressing',
  copying_files: 'backup.progress.copying_files',
  preparing: 'backup.progress.preparing',
  title: 'backup.progress.title',
  writing_data: 'backup.progress.writing_data'
} as const

export const getProgressLabel = (key: string): string => {
  return getLabel(key, progressKeyMap)
}

const titleKeyMap = {
  agents: 'title.agents',
  apps: 'title.apps',
  code: 'title.code',
  files: 'title.files',
  home: 'title.home',
  knowledge: 'title.knowledge',
  launchpad: 'title.launchpad',
  'mcp-servers': 'title.mcp-servers',
  memories: 'title.memories',
  notes: 'title.notes',
  paintings: 'title.paintings',
  settings: 'title.settings',
  translate: 'title.translate'
} as const

export const getTitleLabel = (key: string): string => {
  return getLabel(key, titleKeyMap)
}

const themeModeKeyMap = {
  dark: 'settings.theme.dark',
  light: 'settings.theme.light',
  system: 'settings.theme.system'
} as const

export const getThemeModeLabel = (key: string): string => {
  return getLabel(key, themeModeKeyMap)
}

const sidebarIconKeyMap = {
  assistants: 'assistants.title',
  agents: 'agents.title',
  paintings: 'paintings.title',
  translate: 'translate.title',
  minapp: 'minapp.title',
  knowledge: 'knowledge.title',
  files: 'files.title',
<<<<<<< HEAD
  notes: 'notes.title'
=======
  code_tools: 'code.title'
>>>>>>> eac71f1f
} as const

export const getSidebarIconLabel = (key: string): string => {
  return getLabel(key, sidebarIconKeyMap)
}

const shortcutKeyMap = {
  action: 'settings.shortcuts.action',
  actions: 'settings.shortcuts.actions',
  clear_shortcut: 'settings.shortcuts.clear_shortcut',
  clear_topic: 'settings.shortcuts.clear_topic',
  copy_last_message: 'settings.shortcuts.copy_last_message',
  enabled: 'settings.shortcuts.enabled',
  exit_fullscreen: 'settings.shortcuts.exit_fullscreen',
  label: 'settings.shortcuts.label',
  mini_window: 'settings.shortcuts.mini_window',
  new_topic: 'settings.shortcuts.new_topic',
  press_shortcut: 'settings.shortcuts.press_shortcut',
  reset_defaults: 'settings.shortcuts.reset_defaults',
  reset_defaults_confirm: 'settings.shortcuts.reset_defaults_confirm',
  reset_to_default: 'settings.shortcuts.reset_to_default',
  search_message: 'settings.shortcuts.search_message',
  search_message_in_chat: 'settings.shortcuts.search_message_in_chat',
  selection_assistant_select_text: 'settings.shortcuts.selection_assistant_select_text',
  selection_assistant_toggle: 'settings.shortcuts.selection_assistant_toggle',
  show_app: 'settings.shortcuts.show_app',
  show_settings: 'settings.shortcuts.show_settings',
  title: 'settings.shortcuts.title',
  toggle_new_context: 'settings.shortcuts.toggle_new_context',
  toggle_show_assistants: 'settings.shortcuts.toggle_show_assistants',
  toggle_show_topics: 'settings.shortcuts.toggle_show_topics',
  zoom_in: 'settings.shortcuts.zoom_in',
  zoom_out: 'settings.shortcuts.zoom_out',
  zoom_reset: 'settings.shortcuts.zoom_reset'
} as const

export const getShortcutLabel = (key: string): string => {
  return getLabel(key, shortcutKeyMap)
}

const selectionDescriptionKeyMap = {
  mac: 'selection.settings.toolbar.trigger_mode.description_note.mac',
  windows: 'selection.settings.toolbar.trigger_mode.description_note.windows'
} as const

export const getSelectionDescriptionLabel = (key: string): string => {
  return getLabel(key, selectionDescriptionKeyMap)
}

const paintingsImageSizeOptionsKeyMap = {
  auto: 'paintings.image_size_options.auto'
} as const

export const getPaintingsImageSizeOptionsLabel = (key: string): string => {
  return getLabel(key, paintingsImageSizeOptionsKeyMap)
}

const paintingsQualityOptionsKeyMap = {
  auto: 'paintings.quality_options.auto',
  high: 'paintings.quality_options.high',
  low: 'paintings.quality_options.low',
  medium: 'paintings.quality_options.medium'
} as const

export const getPaintingsQualityOptionsLabel = (key: string): string => {
  return getLabel(key, paintingsQualityOptionsKeyMap)
}

const paintingsModerationOptionsKeyMap = {
  auto: 'paintings.moderation_options.auto',
  low: 'paintings.moderation_options.low'
} as const

export const getPaintingsModerationOptionsLabel = (key: string): string => {
  return getLabel(key, paintingsModerationOptionsKeyMap)
}

const paintingsBackgroundOptionsKeyMap = {
  auto: 'paintings.background_options.auto',
  opaque: 'paintings.background_options.opaque',
  transparent: 'paintings.background_options.transparent'
} as const

export const getPaintingsBackgroundOptionsLabel = (key: string): string => {
  return getLabel(key, paintingsBackgroundOptionsKeyMap)
}

const mcpTypeKeyMap = {
  inMemory: 'settings.mcp.types.inMemory',
  sse: 'settings.mcp.types.sse',
  stdio: 'settings.mcp.types.stdio',
  streamableHttp: 'settings.mcp.types.streamableHttp'
} as const

export const getMcpTypeLabel = (key: string): string => {
  return getLabel(key, mcpTypeKeyMap)
}

const miniappsStatusKeyMap = {
  visible: 'settings.miniapps.visible',
  disabled: 'settings.miniapps.disabled'
} as const

export const getMiniappsStatusLabel = (key: string): string => {
  return getLabel(key, miniappsStatusKeyMap)
}

const httpMessageKeyMap = {
  '400': 'error.http.400',
  '401': 'error.http.401',
  '403': 'error.http.403',
  '404': 'error.http.404',
  '429': 'error.http.429',
  '500': 'error.http.500',
  '502': 'error.http.502',
  '503': 'error.http.503',
  '504': 'error.http.504'
} as const

export const getHttpMessageLabel = (key: string): string => {
  return getLabel(key, httpMessageKeyMap)
}

const reasoningEffortOptionsKeyMap: Record<ThinkingOption, string> = {
  off: 'assistants.settings.reasoning_effort.off',
  minimal: 'assistants.settings.reasoning_effort.minimal',
  high: 'assistants.settings.reasoning_effort.high',
  low: 'assistants.settings.reasoning_effort.low',
  medium: 'assistants.settings.reasoning_effort.medium',
  auto: 'assistants.settings.reasoning_effort.default'
} as const

export const getReasoningEffortOptionsLabel = (key: string): string => {
  return getLabel(key, reasoningEffortOptionsKeyMap)
}

const fileFieldKeyMap = {
  created_at: 'files.created_at',
  size: 'files.size',
  name: 'files.name'
} as const

export const getFileFieldLabel = (key: string): string => {
  return getLabel(key, fileFieldKeyMap)
}

const builtInMcpDescriptionKeyMap = {
  '@cherry/mcp-auto-install': 'settings.mcp.builtinServersDescriptions.mcp_auto_install',
  '@cherry/memory': 'settings.mcp.builtinServersDescriptions.memory',
  '@cherry/sequentialthinking': 'settings.mcp.builtinServersDescriptions.sequentialthinking',
  '@cherry/brave-search': 'settings.mcp.builtinServersDescriptions.brave_search',
  '@cherry/fetch': 'settings.mcp.builtinServersDescriptions.fetch',
  '@cherry/filesystem': 'settings.mcp.builtinServersDescriptions.filesystem',
  '@cherry/dify-knowledge': 'settings.mcp.builtinServersDescriptions.dify_knowledge',
  '@cherry/python': 'settings.mcp.builtinServersDescriptions.python'
} as const

export const getBuiltInMcpServerDescriptionLabel = (key: string): string => {
  return getLabel(key, builtInMcpDescriptionKeyMap, t('settings.mcp.builtinServersDescriptions.no'))
}<|MERGE_RESOLUTION|>--- conflicted
+++ resolved
@@ -146,11 +146,8 @@
   minapp: 'minapp.title',
   knowledge: 'knowledge.title',
   files: 'files.title',
-<<<<<<< HEAD
+  code_tools: 'code.title',
   notes: 'notes.title'
-=======
-  code_tools: 'code.title'
->>>>>>> eac71f1f
 } as const
 
 export const getSidebarIconLabel = (key: string): string => {

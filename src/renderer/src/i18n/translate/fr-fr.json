--- conflicted
+++ resolved
@@ -3027,11 +3027,7 @@
         "title": "Mise à jour automatique"
       },
       "avatar": {
-<<<<<<< HEAD
-        "builtin": "avatar intégré",
-=======
         "builtin": "Avatar intégré",
->>>>>>> c376426c
         "reset": "Réinitialiser l'avatar"
       },
       "backup": {

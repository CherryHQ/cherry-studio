--- conflicted
+++ resolved
@@ -161,19 +161,7 @@
       "settings": {
         "title": "Paramètres des balises"
       },
-<<<<<<< HEAD
-      "success": "Succès",
-      "swap": "Échanger",
-      "topics": "Sujets",
-      "trace": "Tracer",
-      "warning": "Avertissement",
-      "you": "Vous"
-    },
-    "docs": {
-      "title": "Documentation d'aide"
-=======
       "untagged": "Non groupé"
->>>>>>> 36a22129
     },
     "title": "Agent"
   },

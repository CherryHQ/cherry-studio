--- conflicted
+++ resolved
@@ -650,17 +650,6 @@
   },
   "code": {
     "auto_update_to_latest": "Vérifier les mises à jour et installer la dernière version",
-<<<<<<< HEAD
-    "bun_required_message": "L'installation de l'environnement Bun est requise pour exécuter l'outil CLI",
-    "cli_tool": "Outils CLI",
-    "cli_tool_placeholder": "Sélectionnez l'outil CLI à utiliser",
-    "description": "Lancez rapidement plusieurs outils CLI de code pour améliorer l'efficacité du développement",
-    "folder_placeholder": "Sélectionnez le répertoire de travail",
-    "install_bun": "Installer Bun",
-    "installing_bun": "Installation en cours...",
-    "launch": {
-      "bun_required": "Veuillez d'abord installer l'environnement Bun avant de lancer l'outil CLI",
-=======
     "bun_required_message": "L'exécution de l'outil en ligne de commande nécessite l'installation de l'environnement Bun",
     "cli_tool": "Outil CLI",
     "cli_tool_placeholder": "Sélectionnez l'outil CLI à utiliser",
@@ -670,22 +659,11 @@
     "installing_bun": "Installation en cours...",
     "launch": {
       "bun_required": "Veuillez d'abord installer l'environnement Bun avant de lancer l'outil en ligne de commande",
->>>>>>> b57ec9fe
       "error": "Échec du démarrage, veuillez réessayer",
       "label": "Démarrer",
       "success": "Démarrage réussi",
       "validation_error": "Veuillez remplir tous les champs obligatoires : outil CLI, modèle et répertoire de travail"
     },
-<<<<<<< HEAD
-    "launching": "Démarrage en cours...",
-    "model": "modèle",
-    "model_placeholder": "Sélectionnez le modèle à utiliser",
-    "model_required": "Veuillez choisir le modèle",
-    "select_folder": "Sélectionner un dossier",
-    "title": "Outils de code",
-    "update_options": "Options de mise à jour",
-    "working_directory": "Répertoire de travail"
-=======
     "launching": "En cours de démarrage...",
     "model": "modèle",
     "model_placeholder": "Sélectionnez le modèle à utiliser",
@@ -694,7 +672,6 @@
     "title": "Outils de code",
     "update_options": "Options de mise à jour",
     "working_directory": "répertoire de travail"
->>>>>>> b57ec9fe
   },
   "code_block": {
     "collapse": "Réduire",

--- conflicted
+++ resolved
@@ -3100,10 +3100,7 @@
       "search_placeholder": "Rechercher un ID ou un nom de modèle",
       "title": "Services de modèles",
       "vertex_ai": {
-<<<<<<< HEAD
-=======
         "api_host_help": "Adresse API de Vertex AI, il n'est pas recommandé de la remplir, généralement utilisée pour un proxy inverse",
->>>>>>> e7ad3e69
         "documentation": "Consultez la documentation officielle pour plus de détails sur la configuration :",
         "learn_more": "En savoir plus",
         "location": "Région",

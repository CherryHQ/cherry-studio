--- conflicted
+++ resolved
@@ -677,11 +677,7 @@
     "model_placeholder": "Sélectionnez le modèle à utiliser",
     "model_required": "Veuillez sélectionner le modèle",
     "select_folder": "Sélectionner le dossier",
-<<<<<<< HEAD
-    "supported_providers": "[to be translated]:支持的服务商",
-=======
     "supported_providers": "fournisseurs pris en charge",
->>>>>>> 0a36869b
     "title": "Outils de code",
     "update_options": "Options de mise à jour",
     "working_directory": "répertoire de travail"
@@ -1325,11 +1321,7 @@
         "content": "La suppression du groupe de messages supprimera les questions des utilisateurs et toutes les réponses des assistants",
         "title": "Supprimer le groupe de messages"
       },
-<<<<<<< HEAD
-      "retry_failed": "[to be translated]:重试出错的消息"
-=======
       "retry_failed": "message d'erreur de nouvelle tentative"
->>>>>>> 0a36869b
     },
     "ignore": {
       "knowledge": {
@@ -1636,23 +1628,13 @@
     "new_folder": "Nouveau dossier",
     "new_note": "Nouvelle note",
     "no_content_to_copy": "Aucun contenu à copier",
-<<<<<<< HEAD
-    "no_file_selected": "[to be translated]:请选择要上传的文件",
-    "only_markdown": "uniquement le format Markdown est pris en charge",
-    "only_one_file_allowed": "[to be translated]:只能上传一个文件",
-=======
     "no_file_selected": "Veuillez sélectionner le fichier à télécharger",
     "only_markdown": "uniquement le format Markdown est pris en charge",
     "only_one_file_allowed": "On ne peut télécharger qu'un seul fichier",
->>>>>>> 0a36869b
     "open_folder": "ouvrir le dossier externe",
     "open_outside": "Ouvrir depuis l'extérieur",
     "rename": "renommer",
-<<<<<<< HEAD
-    "rename_changed": "[to be translated]:由于安全策略，文件名已从 {{original}} 更改为 {{final}}",
-=======
     "rename_changed": "En raison de la politique de sécurité, le nom du fichier a été changé de {{original}} à {{final}}",
->>>>>>> 0a36869b
     "save": "sauvegarder dans les notes",
     "settings": {
       "data": {
@@ -3374,13 +3356,8 @@
         "label": "Déclencheur de popover de la grille"
       },
       "input": {
-<<<<<<< HEAD
-        "confirm_delete_message": "[to be translated]:删除消息前确认",
-        "confirm_regenerate_message": "[to be translated]:重新生成消息前确认",
-=======
         "confirm_delete_message": "Confirmer avant de supprimer le message",
         "confirm_regenerate_message": "Confirmer avant de régénérer le message",
->>>>>>> 0a36869b
         "enable_quick_triggers": "Activer les menus rapides avec '/' et '@'",
         "paste_long_text_as_file": "Coller le texte long sous forme de fichier",
         "paste_long_text_threshold": "Seuil de longueur de texte",

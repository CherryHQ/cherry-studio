--- conflicted
+++ resolved
@@ -1962,21 +1962,12 @@
     "rename_changed": "En raison de la politique de sécurité, le nom du fichier a été changé de {{original}} à {{final}}",
     "save": "sauvegarder dans les notes",
     "search": {
-<<<<<<< HEAD
-      "both": "Nom+Contenu",
-      "content": "Contenu",
-      "found_results": "Trouvé {{count}} résultats (Nom: {{nameCount}}, Contenu: {{contentCount}})",
-      "more_matches": "plus de correspondances",
-      "searching": "Recherche...",
-      "show_less": "Afficher moins"
-=======
       "both": "[to be translated]:名称+内容",
       "content": "[to be translated]:内容",
       "found_results": "[to be translated]:找到 {{count}} 个结果 (名称: {{nameCount}}, 内容: {{contentCount}})",
       "more_matches": "[to be translated]:个匹配",
       "searching": "[to be translated]:搜索中...",
       "show_less": "[to be translated]:收起"
->>>>>>> 736aef22
     },
     "settings": {
       "data": {
@@ -2063,7 +2054,6 @@
         "cannot_remove_builtin": "Impossible de supprimer le fournisseur intégré",
         "existing": "Le fournisseur existe déjà",
         "get_providers": "Échec de l'obtention des fournisseurs disponibles",
-        "not_availabel": "Le fournisseur {{provider}} n'est pas disponible",
         "not_found": "Le fournisseur OCR n'existe pas",
         "update_failed": "Échec de la mise à jour de la configuration"
       },
@@ -2073,40 +2063,6 @@
       "not_supported": "Type de fichier non pris en charge {{type}}"
     },
     "processing": "Traitement OCR en cours...",
-    "provider": {
-      "config": {
-        "patch": {
-          "error": {
-            "failed": "Échec de la mise à jour de la configuration"
-          }
-        }
-      },
-      "create": {
-        "error": {
-          "failed": "Échec de la création du fournisseur"
-        }
-      },
-      "delete": {
-        "error": {
-          "failed": "Échec de la suppression du fournisseur {{provider}}"
-        }
-      },
-      "get": {
-        "error": {
-          "failed": "Échec de l'obtention du fournisseur {{provider}}"
-        }
-      },
-      "list": {
-        "error": {
-          "failed": "Échec de l'obtention de la liste des fournisseurs"
-        }
-      },
-      "update": {
-        "error": {
-          "failed": "Échec de la mise à jour du fournisseur"
-        }
-      }
-    },
     "warning": {
       "provider": {
         "fallback": "Revenu à {{name}}, ce qui pourrait entraîner des problèmes"
@@ -2161,13 +2117,8 @@
       "install_code_103": "Échec du téléchargement du runtime OVMS",
       "install_code_104": "Échec de la décompression du runtime OVMS",
       "install_code_105": "Échec du nettoyage du runtime OVMS",
-<<<<<<< HEAD
-      "install_code_106": "Échec de la création de run.bat",
-      "install_code_110": "Échec du nettoyage de l'ancien runtime OVMS",
-=======
       "install_code_106": "[to be translated]:创建 run.bat 失败",
       "install_code_110": "[to be translated]:清理旧 OVMS runtime 失败",
->>>>>>> 736aef22
       "run": "Échec de l'exécution d'OVMS :",
       "stop": "Échec de l'arrêt d'OVMS :"
     },

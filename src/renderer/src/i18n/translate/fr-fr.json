--- conflicted
+++ resolved
@@ -4314,11 +4314,7 @@
         "auth_type": "Type d'authentification",
         "auth_type_api_key": "Clé API Bedrock",
         "auth_type_help": "Choisissez entre l'authentification par identifiants IAM ou par clé API Bedrock",
-<<<<<<< HEAD
-        "auth_type_iam": "Informations d'identification IAM",
-=======
         "auth_type_iam": "Identifiants IAM",
->>>>>>> 2663cb19
         "description": "AWS Bedrock est un service de modèles de base entièrement géré proposé par Amazon, prenant en charge divers grands modèles linguistiques avancés.",
         "region": "Région AWS",
         "region_help": "Votre région de service AWS, par exemple us-east-1",

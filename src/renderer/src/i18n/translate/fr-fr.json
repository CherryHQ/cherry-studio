--- conflicted
+++ resolved
@@ -547,11 +547,7 @@
         "medium": "Moyen",
         "minimal": "minimal",
         "off": "Off",
-<<<<<<< HEAD
-        "xhigh": "Très élevé"
-=======
         "xhigh": "Très élevée"
->>>>>>> d41229c6
       },
       "regular_phrases": {
         "add": "Добавить фразу",
@@ -3896,7 +3892,6 @@
         "mcp_auto_install": "Installation automatique du service MCP (version bêta)",
         "memory": "Implémentation de base de mémoire persistante basée sur un graphe de connaissances local. Cela permet au modèle de se souvenir des informations relatives à l'utilisateur entre différentes conversations. Nécessite la configuration de la variable d'environnement MEMORY_FILE_PATH.",
         "no": "sans description",
-        "nowledgeMem": "Nowledge Mem conserve les conversations IA, outils, notes, agents et fichiers de votre choix dans une mémoire privée sur votre ordinateur. En savoir plus sur https://mem.nowledge.co/",
         "python": "Exécutez du code Python dans un environnement bac à sable sécurisé. Utilisez Pyodide pour exécuter Python, prenant en charge la plupart des bibliothèques standard et des packages de calcul scientifique.",
         "sequentialthinking": "Un serveur MCP qui fournit des outils permettant une résolution dynamique et réflexive des problèmes à travers un processus de pensée structuré"
       },

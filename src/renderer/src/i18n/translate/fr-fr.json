--- conflicted
+++ resolved
@@ -1593,11 +1593,6 @@
     "hide_sidebar": "Cacher la barre latérale",
     "show_sidebar": "Afficher la barre latérale"
   },
-<<<<<<< HEAD
-  "notes": {
-    "collapse": "réduire",
-    "content_placeholder": "Veuillez saisir le contenu de la note...",
-=======
   "navigate": {
     "provider_settings": "Aller aux paramètres du fournisseur"
   },
@@ -1606,24 +1601,10 @@
     "collapse": "réduire",
     "content_placeholder": "Veuillez saisir le contenu de la note...",
     "copyContent": "contenu copié",
->>>>>>> 84869a4d
     "delete": "supprimer",
     "delete_confirm": "Êtes-vous sûr de vouloir supprimer ce {{type}} ?",
     "delete_folder_confirm": "Êtes-vous sûr de vouloir supprimer le dossier \"{{name}}\" et tout son contenu ?",
     "delete_note_confirm": "Êtes-vous sûr de vouloir supprimer la note \"{{name}}\" ?",
-<<<<<<< HEAD
-    "empty": "Aucune note pour le moment",
-    "expand": "développer",
-    "folder": "dossier",
-    "new_folder": "Nouveau dossier",
-    "new_note": "Nouvelle note",
-    "rename": "renommer",
-    "star": "收藏",
-    "title": "notes",
-    "unstar": "annuler la mise en favori",
-    "untitled_folder": "nouveau dossier",
-    "untitled_note": "Note sans titre"
-=======
     "drop_markdown_hint": "Glissez-déposez le fichier Markdown ici pour l'importer",
     "empty": "Aucune note pour le moment",
     "expand": "développer",
@@ -1696,7 +1677,6 @@
     "untitled_note": "Note sans titre",
     "upload_failed": "Échec du téléchargement de la note",
     "upload_success": "Note téléchargée avec succès"
->>>>>>> 84869a4d
   },
   "notification": {
     "assistant": "Réponse de l'assistant",

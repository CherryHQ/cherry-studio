--- conflicted
+++ resolved
@@ -1607,19 +1607,11 @@
       "person_generation": "Générer un personnage",
       "person_generation_tip": "Autoriser le modèle à générer des images de personnages",
       "rendering_speed_tip": "Contrôler l'équilibre entre la vitesse et la qualité du rendu, uniquement applicable à la version V_3",
-<<<<<<< HEAD
-      "safety_tolerance": "Tolérance en matière de sécurité",
-      "safety_tolerance_tip": "Contrôle la tolérance de sécurité pour la génération d'images, applicable uniquement à la version FLUX.1-Kontext-pro",
-      "seed_tip": "Контролирует случайность генерации изображения, используется для воспроизведения одинаковых результатов",
-      "style_type_tip": "Стиль генерации изображения, применим к версии V_2 и выше",
-      "width": "largeur"
-=======
       "safety_tolerance": "Tolérance de sécurité",
       "safety_tolerance_tip": "Contrôle la tolérance de sécurité dans la génération d'images, uniquement applicable à la version FLUX.1-Kontext-pro",
       "seed_tip": "Контролирует случайность генерации изображения, используется для воспроизведения одинаковых результатов",
       "style_type_tip": "Стиль генерации изображения, применим к версии V_2 и выше",
       "width": "Largeur"
->>>>>>> b57ec9fe
     },
     "generated_image": "Image générée",
     "go_to_settings": "Aller aux paramètres",

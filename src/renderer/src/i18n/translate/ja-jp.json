--- conflicted
+++ resolved
@@ -4264,11 +4264,7 @@
         "api_key_help": "認証用のAWS Bedrock APIキー",
         "auth_type": "認証タイプ",
         "auth_type_api_key": "Bedrock APIキー",
-<<<<<<< HEAD
-        "auth_type_help": "IAM認証情報とBedrock APIキー認証のいずれかを選択してください",
-=======
         "auth_type_help": "IAM認証情報とBedrock APIキー認証のどちらかを選択してください",
->>>>>>> 1103449a
         "auth_type_iam": "IAM認証情報",
         "description": "AWS Bedrock は、Amazon が提供する完全に管理されたベースモデルサービスで、さまざまな最先端の大言語モデルをサポートしています",
         "region": "AWS リージョン",

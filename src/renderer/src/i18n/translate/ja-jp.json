--- conflicted
+++ resolved
@@ -1963,21 +1963,12 @@
     "rename_changed": "セキュリティポリシーにより、ファイル名は{{original}}から{{final}}に変更されました",
     "save": "メモに保存する",
     "search": {
-<<<<<<< HEAD
-      "both": "[to be translated]:名称+内容",
-      "content": "[to be translated]:内容",
-      "found_results": "[to be translated]:找到 {{count}} 个结果 (名称: {{nameCount}}, 内容: {{contentCount}})",
-      "more_matches": "[to be translated]:个匹配",
-      "searching": "[to be translated]:搜索中...",
-      "show_less": "[to be translated]:收起"
-=======
       "both": "名称+内容",
       "content": "内容",
       "found_results": "{{count}} 件の結果が見つかりました（名称: {{nameCount}}、内容: {{contentCount}}）",
       "more_matches": "一致",
       "searching": "検索中...",
       "show_less": "閉じる"
->>>>>>> ac4aa33e
     },
     "settings": {
       "data": {
@@ -2127,13 +2118,8 @@
       "install_code_103": "OVMSランタイムのダウンロードに失敗しました",
       "install_code_104": "OVMSランタイムの解凍に失敗しました",
       "install_code_105": "OVMSランタイムのクリーンアップに失敗しました",
-<<<<<<< HEAD
-      "install_code_106": "[to be translated]:创建 run.bat 失败",
-      "install_code_110": "[to be translated]:清理旧 OVMS runtime 失败",
-=======
       "install_code_106": "run.bat の作成に失敗しました",
       "install_code_110": "古いOVMSランタイムのクリーンアップに失敗しました",
->>>>>>> ac4aa33e
       "run": "OVMSの実行に失敗しました:",
       "stop": "OVMSの停止に失敗しました:"
     },

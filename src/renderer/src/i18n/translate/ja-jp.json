--- conflicted
+++ resolved
@@ -548,19 +548,11 @@
   "chat": {
     "add": {
       "assistant": {
-<<<<<<< HEAD
-        "description": "日常会話と簡単な質問応答",
-        "title": "アシスタントを追加"
-      },
-      "option": {
-        "title": "タイプを選択"
-=======
         "description": "日常会話と簡単なQ&A",
         "title": "アシスタントを追加"
       },
       "option": {
         "title": "種類を選択"
->>>>>>> 9f00f005
       },
       "topic": {
         "title": "新しいトピック"

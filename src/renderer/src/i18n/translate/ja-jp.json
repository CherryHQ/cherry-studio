--- conflicted
+++ resolved
@@ -31,19 +31,11 @@
       }
     },
     "gitBash": {
-<<<<<<< HEAD
-      "autoDetected": "自動検出されたGit Bashを使用",
-      "clear": {
-        "button": "カスタムパスをクリア"
-      },
-      "customPath": "カスタムパスを使用: {{path}}",
-=======
       "autoDetected": "自動検出されたGit Bashを使用中",
       "clear": {
         "button": "カスタムパスをクリア"
       },
       "customPath": "カスタムパスを使用中: {{path}}",
->>>>>>> d41229c6
       "error": {
         "description": "Windowsでエージェントを実行するにはGit Bashが必要です。これがないとエージェントは動作しません。以下からGit for Windowsをインストールしてください。",
         "recheck": "Git Bashのインストールを再確認してください",
@@ -555,11 +547,7 @@
         "medium": "普通の思考",
         "minimal": "最小限の思考",
         "off": "オフ",
-<<<<<<< HEAD
-        "xhigh": "超長い思考"
-=======
         "xhigh": "超高"
->>>>>>> d41229c6
       },
       "regular_phrases": {
         "add": "プロンプトを追加",

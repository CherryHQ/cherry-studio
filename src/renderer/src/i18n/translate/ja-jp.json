--- conflicted
+++ resolved
@@ -538,11 +538,7 @@
         "context": "コンテキストをクリア {{Command}}"
       },
       "new_topic": "新しいトピック {{Command}}",
-<<<<<<< HEAD
-      "paste_text_file_confirm": "入力欄に貼り付ける？",
-=======
       "paste_text_file_confirm": "入力欄に貼り付けますか？",
->>>>>>> b9a947d2
       "pause": "一時停止",
       "placeholder": "ここにメッセージを入力し、{{key}} を押して送信...",
       "placeholder_without_triggers": "ここにメッセージを入力し、{{key}} を押して送信...",
@@ -1967,21 +1963,12 @@
     "rename_changed": "セキュリティポリシーにより、ファイル名は{{original}}から{{final}}に変更されました",
     "save": "メモに保存する",
     "search": {
-<<<<<<< HEAD
-      "both": "名称＋内容",
-      "content": "内容",
-      "found_results": "{{count}} 件の結果が見つかりました（名称: {{nameCount}}、内容: {{contentCount}}）",
-      "more_matches": "<translate_output>\n一致\n</translate_output>",
-      "searching": "検索中...",
-      "show_less": "折りたたむ"
-=======
       "both": "名称+内容",
       "content": "内容",
       "found_results": "{{count}} 件の結果が見つかりました（名称: {{nameCount}}、内容: {{contentCount}}）",
       "more_matches": "一致",
       "searching": "検索中...",
       "show_less": "閉じる"
->>>>>>> b9a947d2
     },
     "settings": {
       "data": {
@@ -4246,11 +4233,7 @@
         "system": "システムプロキシ",
         "title": "プロキシモード"
       },
-<<<<<<< HEAD
-      "tip": "ワイルドカードマッチ（*.test.com,192.168.0.0/16）に対応"
-=======
       "tip": "ワイルドカード一致をサポート (*.test.com, 192.168.0.0/16)"
->>>>>>> b9a947d2
     },
     "quickAssistant": {
       "click_tray_to_show": "トレイアイコンをクリックして起動",

--- conflicted
+++ resolved
@@ -4310,11 +4310,7 @@
         "access_key_id": "AWS-Zugriffsschlüssel-ID",
         "access_key_id_help": "Ihre AWS-Zugriffsschlüssel-ID, um auf AWS Bedrock-Dienste zuzugreifen",
         "api_key": "Bedrock-API-Schlüssel",
-<<<<<<< HEAD
-        "api_key_help": "Ihr AWS-Bedrock-API-Schlüssel für die Authentifizierung",
-=======
         "api_key_help": "Ihr AWS Bedrock-API-Schlüssel für die Authentifizierung",
->>>>>>> 2663cb19
         "auth_type": "Authentifizierungstyp",
         "auth_type_api_key": "Bedrock-API-Schlüssel",
         "auth_type_help": "Wählen Sie zwischen IAM-Anmeldeinformationen oder Bedrock-API-Schlüssel-Authentifizierung",

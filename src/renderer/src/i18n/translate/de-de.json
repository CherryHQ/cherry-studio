--- conflicted
+++ resolved
@@ -1,11 +1,7 @@
 {
   "agent": {
     "add": {
-<<<<<<< HEAD
-      "description": "Komplexe Aufgaben mit verschiedenen Tools bewältigen",
-=======
       "description": "Bewältigen Sie komplexe Aufgaben mit verschiedenen Werkzeugen",
->>>>>>> 059f8215
       "error": {
         "failed": "Agent hinzufügen fehlgeschlagen",
         "invalid_agent": "Ungültiger Agent"

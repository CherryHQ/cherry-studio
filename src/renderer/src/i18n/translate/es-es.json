--- conflicted
+++ resolved
@@ -826,13 +826,8 @@
         "title": "Ejecución de Código"
       },
       "code_fancy_block": {
-<<<<<<< HEAD
-        "label": "[to be translated]:花式代码块",
-        "tip": "[to be translated]:使用更美观的代码块样式，例如 HTML 卡片"
-=======
         "label": "Bloque de código con estilo",
         "tip": "Utiliza un estilo de bloque de código más atractivo, como una tarjeta HTML"
->>>>>>> e0a2ed04
       },
       "code_image_tools": {
         "label": "Habilitar herramienta de vista previa",
@@ -2072,17 +2067,6 @@
         "compress_content": "reducir el ancho de la columna",
         "compress_content_description": "Al activarlo, se limitará el número de caracteres por línea, reduciendo el contenido mostrado en pantalla.",
         "default_font": "fuente predeterminada",
-<<<<<<< HEAD
-        "font_size": "[to be translated]:字体大小",
-        "font_size_description": "[to be translated]:调整字体大小以获得更好的阅读体验 (10-30px)",
-        "font_size_large": "[to be translated]:大",
-        "font_size_medium": "[to be translated]:中",
-        "font_size_small": "[to be translated]:小",
-        "font_title": "Configuración de fuente",
-        "serif_font": "fuente serif",
-        "show_table_of_contents": "[to be translated]:显示目录大纲",
-        "show_table_of_contents_description": "[to be translated]:显示目录大纲侧边栏，方便文档内导航",
-=======
         "font_size": "Tamaño de fuente",
         "font_size_description": "Ajusta el tamaño de la fuente para una mejor experiencia de lectura (10-30px)",
         "font_size_large": "Grande",
@@ -2092,7 +2076,6 @@
         "serif_font": "fuente serif",
         "show_table_of_contents": "Mostrar esquema del directorio",
         "show_table_of_contents_description": "Mostrar la barra lateral del índice para facilitar la navegación dentro del documento",
->>>>>>> e0a2ed04
         "title": "configuración de visualización"
       },
       "editor": {

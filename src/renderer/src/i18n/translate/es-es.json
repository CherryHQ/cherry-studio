--- conflicted
+++ resolved
@@ -3100,11 +3100,7 @@
       "search_placeholder": "Buscar ID o nombre del modelo",
       "title": "Servicio de modelos",
       "vertex_ai": {
-<<<<<<< HEAD
         "api_host_help": "Dirección de la API de Vertex AI, no se recomienda completar, normalmente aplicable al proxy inverso",
-=======
-        "api_host_help": "[to be translated]:Vertex AI 的 API 地址，不建议填写，通常适用于反向代理",
->>>>>>> 07f2a663
         "documentation": "Consulte la documentación oficial para obtener más detalles de configuración:",
         "learn_more": "Más información",
         "location": "Región",

--- conflicted
+++ resolved
@@ -2225,29 +2225,17 @@
     "dragHandle": "bloque de arrastre",
     "frontMatter": {
       "addProperty": "Agregar atributo",
-<<<<<<< HEAD
-      "addTag": "Agregar etiqueta",
-=======
       "addTag": "Añadir etiqueta",
->>>>>>> 0c589a6f
       "changeToBoolean": "Casilla de verificación",
       "changeToDate": "Fecha",
       "changeToNumber": "número",
       "changeToTags": "etiqueta",
       "changeToText": "texto",
-<<<<<<< HEAD
-      "changeType": "Cambiar tipo",
-      "deleteProperty": "Eliminar atributo",
-      "editValue": "Editar valor",
-      "empty": "Vacío",
-      "moreActions": "Más acciones",
-=======
       "changeType": "cambiar tipo",
       "deleteProperty": "eliminar atributo",
       "editValue": "editar valor",
       "empty": "vacío",
       "moreActions": "Más operaciones",
->>>>>>> 0c589a6f
       "propertyName": "Nombre del atributo"
     },
     "image": {

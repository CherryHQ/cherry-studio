--- conflicted
+++ resolved
@@ -552,11 +552,7 @@
         "title": "Agregar asistente"
       },
       "option": {
-<<<<<<< HEAD
-        "title": "Seleccionar tipo"
-=======
         "title": "Seleccionar Tipo"
->>>>>>> bd94d233
       },
       "topic": {
         "title": "Crear nuevo tema"

--- conflicted
+++ resolved
@@ -1593,11 +1593,6 @@
     "hide_sidebar": "Ocultar barra lateral",
     "show_sidebar": "Mostrar barra lateral"
   },
-<<<<<<< HEAD
-  "notes": {
-    "collapse": "ocultar",
-    "content_placeholder": "Introduzca el contenido de la nota...",
-=======
   "navigate": {
     "provider_settings": "Ir a la configuración del proveedor"
   },
@@ -1606,24 +1601,10 @@
     "collapse": "ocultar",
     "content_placeholder": "Introduzca el contenido de la nota...",
     "copyContent": "copiar contenido",
->>>>>>> 84869a4d
     "delete": "eliminar",
     "delete_confirm": "¿Estás seguro de que deseas eliminar este {{type}}?",
     "delete_folder_confirm": "¿Está seguro de que desea eliminar la carpeta \"{{name}}\" y todo su contenido?",
     "delete_note_confirm": "¿Está seguro de que desea eliminar la nota \"{{name}}\"?",
-<<<<<<< HEAD
-    "empty": "Sin notas por el momento",
-    "expand": "expandir",
-    "folder": "carpeta",
-    "new_folder": "Nueva carpeta",
-    "new_note": "Crear nota nueva",
-    "rename": "renombrar",
-    "star": "Colección",
-    "title": "notas",
-    "unstar": "Quitar de favoritos",
-    "untitled_folder": "Nueva carpeta",
-    "untitled_note": "Nota sin título"
-=======
     "drop_markdown_hint": "Arrastra archivos Markdown aquí para importar",
     "empty": "Sin notas por el momento",
     "expand": "expandir",
@@ -1696,7 +1677,6 @@
     "untitled_note": "Nota sin título",
     "upload_failed": "Error al cargar la nota",
     "upload_success": "Nota cargada con éxito"
->>>>>>> 84869a4d
   },
   "notification": {
     "assistant": "Respuesta del asistente",

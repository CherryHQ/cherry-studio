--- conflicted
+++ resolved
@@ -4314,11 +4314,7 @@
         "auth_type": "Tipo de autenticación",
         "auth_type_api_key": "Clave de API de Bedrock",
         "auth_type_help": "Elige entre credenciales IAM o autenticación con clave API de Bedrock",
-<<<<<<< HEAD
-        "auth_type_iam": "Credenciales IAM",
-=======
         "auth_type_iam": "Credenciales de IAM",
->>>>>>> 2663cb19
         "description": "AWS Bedrock es un servicio de modelos fundamentales completamente gestionado proporcionado por Amazon, que admite diversos modelos avanzados de lenguaje de gran tamaño.",
         "region": "Región de AWS",
         "region_help": "Su región de servicio AWS, por ejemplo us-east-1",

--- conflicted
+++ resolved
@@ -334,11 +334,7 @@
       "new_topic": "Nuevo tema {{Command}}",
       "pause": "Pausar",
       "placeholder": "Escribe aquí tu mensaje...",
-<<<<<<< HEAD
-      "placeholder_without_triggers": "[to be translated]:在这里输入消息，按 {{key}} 发送",
-=======
       "placeholder_without_triggers": "Escriba un mensaje aquí y presione {{key}} para enviar",
->>>>>>> 42849e45
       "send": "Enviar",
       "settings": "Configuración",
       "thinking": {
@@ -1702,17 +1698,10 @@
   },
   "notes": {
     "auto_rename": {
-<<<<<<< HEAD
-      "empty_note": "[to be translated]:笔记为空，无法生成名称",
-      "failed": "[to be translated]:生成笔记名称失败",
-      "label": "[to be translated]:生成笔记名称",
-      "success": "[to be translated]:笔记名称生成成功"
-=======
       "empty_note": "La nota está vacía, no se puede generar un nombre",
       "failed": "Error al generar el nombre de la nota",
       "label": "Generar nombre de nota",
       "success": "Se ha generado correctamente el nombre de la nota"
->>>>>>> 42849e45
     },
     "characters": "carácter",
     "collapse": "ocultar",
@@ -3359,7 +3348,6 @@
         "dify_knowledge": "Implementación del servidor MCP de Dify, que proporciona una API sencilla para interactuar con Dify. Se requiere configurar la clave de Dify.",
         "fetch": "Servidor MCP para obtener el contenido de la página web de una URL",
         "filesystem": "Servidor Node.js que implementa el protocolo de contexto del modelo (MCP) para operaciones del sistema de archivos. Requiere configuración del directorio permitido para el acceso",
-        "js": "[to be translated]:在安全的沙盒环境中执行 JavaScript 代码。使用 quickJs 运行 JavaScript，支持大多数标准库和流行的第三方库",
         "mcp_auto_install": "Instalación automática del servicio MCP (versión beta)",
         "memory": "Implementación básica de memoria persistente basada en un grafo de conocimiento local. Esto permite que el modelo recuerde información relevante del usuario entre diferentes conversaciones. Es necesario configurar la variable de entorno MEMORY_FILE_PATH.",
         "no": "sin descripción",

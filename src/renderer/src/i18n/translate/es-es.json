--- conflicted
+++ resolved
@@ -3240,49 +3240,6 @@
         "requiredField": "Campo obligatorio"
       },
       "provider": "Proveedor",
-<<<<<<< HEAD
-      "reasoning_content": "Pensamiento profundo",
-      "regenerate": "Regenerar",
-      "rename": "Renombrar",
-      "reset": "Restablecer",
-      "save": "Guardar",
-      "search": "Buscar",
-      "select": "Seleccionar",
-      "sort": {
-        "pinyin": "Ordenar por pinyin",
-        "pinyin.asc": "Ordenar por pinyin ascendente",
-        "pinyin.desc": "Ordenar por pinyin descendente"
-      },
-      "topics": "Temas",
-      "trace": "Rastro",
-      "warning": "Advertencia",
-      "you": "Usuario"
-    },
-    "docs": {
-      "title": "Documentación de Ayuda"
-    },
-    "error": {
-      "backup.file_format": "Formato de archivo de copia de seguridad incorrecto",
-      "chat.response": "Ha ocurrido un error, si no ha configurado la clave API, vaya a Configuración > Proveedor de modelos para configurar la clave",
-      "http": {
-        "400": "Error en la solicitud, revise si los parámetros de la solicitud son correctos. Si modificó la configuración del modelo, restablezca a la configuración predeterminada",
-        "401": "Fallo en la autenticación, revise si la clave API es correcta",
-        "403": "Acceso prohibido, traduzca el mensaje de error específico para ver la causa o póngase en contacto con el proveedor de servicios para preguntar sobre la razón de la prohibición",
-        "404": "El modelo no existe o la ruta de la solicitud está incorrecta",
-        "429": "La tasa de solicitudes excede el límite, inténtelo de nuevo más tarde",
-        "500": "Error del servidor, inténtelo de nuevo más tarde",
-        "502": "Error de puerta de enlace, inténtelo de nuevo más tarde",
-        "503": "Servicio no disponible, inténtelo de nuevo más tarde",
-        "504": "Tiempo de espera de la puerta de enlace, inténtelo de nuevo más tarde"
-      },
-      "model.exists": "El modelo ya existe",
-      "no_api_key": "La clave API no está configurada",
-      "pause_placeholder": "Interrumpido",
-      "provider_disabled": "El proveedor de modelos no está habilitado",
-      "render": {
-        "description": "Error al renderizar la fórmula, por favor, compruebe si el formato de la fórmula es correcto",
-        "title": "Error de renderizado"
-=======
       "providerPlaceholder": "Nombre del proveedor",
       "providerUrl": "URL del proveedor",
       "registry": "Repositorio de paquetes",
@@ -3303,7 +3260,6 @@
       "search": {
         "placeholder": "Buscar servidores MCP...",
         "tooltip": "Buscar servidores MCP"
->>>>>>> d258d947
       },
       "searchNpx": "Buscar MCP",
       "serverPlural": "Servidores",

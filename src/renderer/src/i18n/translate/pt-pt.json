--- conflicted
+++ resolved
@@ -826,13 +826,8 @@
         "title": "Execução de Código"
       },
       "code_fancy_block": {
-<<<<<<< HEAD
-        "label": "[to be translated]:花式代码块",
-        "tip": "[to be translated]:使用更美观的代码块样式，例如 HTML 卡片"
-=======
         "label": "Bloco de código estilizado",
         "tip": "Use um estilo de bloco de código mais agradável, como cartões HTML"
->>>>>>> e0a2ed04
       },
       "code_image_tools": {
         "label": "Habilitar ferramenta de visualização",
@@ -2072,17 +2067,6 @@
         "compress_content": "reduzir a largura da coluna",
         "compress_content_description": "Ativando isso limitará o número de caracteres por linha, reduzindo o conteúdo exibido na tela.",
         "default_font": "fonte padrão",
-<<<<<<< HEAD
-        "font_size": "[to be translated]:字体大小",
-        "font_size_description": "[to be translated]:调整字体大小以获得更好的阅读体验 (10-30px)",
-        "font_size_large": "[to be translated]:大",
-        "font_size_medium": "[to be translated]:中",
-        "font_size_small": "[to be translated]:小",
-        "font_title": "configuração de fonte",
-        "serif_font": "fonte com serifa",
-        "show_table_of_contents": "[to be translated]:显示目录大纲",
-        "show_table_of_contents_description": "[to be translated]:显示目录大纲侧边栏，方便文档内导航",
-=======
         "font_size": "tamanho da fonte",
         "font_size_description": "Ajuste o tamanho da fonte para uma melhor experiência de leitura (10-30px)",
         "font_size_large": "Grande",
@@ -2092,7 +2076,6 @@
         "serif_font": "fonte com serifa",
         "show_table_of_contents": "Mostrar esboço do diretório",
         "show_table_of_contents_description": "Mostrar barra lateral do índice, facilitando a navegação dentro do documento",
->>>>>>> e0a2ed04
         "title": "configurações de exibição"
       },
       "editor": {

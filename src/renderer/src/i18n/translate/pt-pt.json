--- conflicted
+++ resolved
@@ -1,11 +1,7 @@
 {
   "agent": {
     "add": {
-<<<<<<< HEAD
-      "description": "Lide com tarefas complexas com várias ferramentas",
-=======
       "description": "Lide com tarefas complexas usando várias ferramentas",
->>>>>>> bd94d233
       "error": {
         "failed": "Falha ao adicionar agente",
         "invalid_agent": "Agent inválido"

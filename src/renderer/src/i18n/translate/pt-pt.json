--- conflicted
+++ resolved
@@ -677,11 +677,7 @@
     "model_placeholder": "Selecione o modelo a ser utilizado",
     "model_required": "Selecione o modelo",
     "select_folder": "Selecionar pasta",
-<<<<<<< HEAD
-    "supported_providers": "Provedores compatíveis",
-=======
     "supported_providers": "Provedores de serviço suportados",
->>>>>>> 9a92372c
     "title": "Ferramenta de código",
     "update_options": "Opções de atualização",
     "working_directory": "diretório de trabalho"
@@ -1325,11 +1321,7 @@
         "content": "Excluir mensagens de grupo removerá as perguntas dos usuários e todas as respostas do assistente",
         "title": "Excluir mensagens de grupo"
       },
-<<<<<<< HEAD
-      "retry_failed": "Mensagem de erro ao tentar novamente"
-=======
       "retry_failed": "Repetir mensagem com erro"
->>>>>>> 9a92372c
     },
     "ignore": {
       "knowledge": {
@@ -1630,23 +1622,13 @@
     "new_folder": "Nova pasta",
     "new_note": "Nova nota",
     "no_content_to_copy": "Não há conteúdo para copiar",
-<<<<<<< HEAD
-    "no_file_selected": "Por favor, selecione o arquivo que deseja enviar",
-    "only_markdown": "Apenas o formato Markdown é suportado",
-    "only_one_file_allowed": "Só é possível enviar um arquivo",
-=======
     "no_file_selected": "Selecione o arquivo a ser enviado",
     "only_markdown": "Apenas o formato Markdown é suportado",
     "only_one_file_allowed": "só é possível enviar um arquivo",
->>>>>>> 9a92372c
     "open_folder": "Abrir pasta externa",
     "open_outside": "Abrir externamente",
     "rename": "renomear",
-<<<<<<< HEAD
-    "rename_changed": "Devido à política de segurança, o nome do arquivo foi alterado de {{original}} para {{final}}",
-=======
     "rename_changed": "Devido às políticas de segurança, o nome do arquivo foi alterado de {{original}} para {{final}}",
->>>>>>> 9a92372c
     "save": "salvar em notas",
     "settings": {
       "data": {
@@ -3368,11 +3350,7 @@
         "label": "Disparador de detalhes da grade"
       },
       "input": {
-<<<<<<< HEAD
-        "confirm_delete_message": "Confirmar antes de excluir a mensagem",
-=======
         "confirm_delete_message": "confirmar antes de excluir a mensagem",
->>>>>>> 9a92372c
         "confirm_regenerate_message": "Confirmar antes de regenerar a mensagem",
         "enable_quick_triggers": "Ativar menu rápido com '/' e '@'",
         "paste_long_text_as_file": "Colar texto longo como arquivo",

--- conflicted
+++ resolved
@@ -3100,11 +3100,7 @@
       "search_placeholder": "Procurar ID ou nome do modelo",
       "title": "Serviços de Modelos",
       "vertex_ai": {
-<<<<<<< HEAD
         "api_host_help": "O endereço da API do Vertex AI, não é recomendado preencher, normalmente aplicável a proxy reverso",
-=======
-        "api_host_help": "[to be translated]:Vertex AI 的 API 地址，不建议填写，通常适用于反向代理",
->>>>>>> 07f2a663
         "documentation": "Consulte a documentação oficial para obter mais detalhes de configuração:",
         "learn_more": "Saiba mais",
         "location": "Região",

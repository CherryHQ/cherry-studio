--- conflicted
+++ resolved
@@ -540,11 +540,7 @@
       },
       "code_fancy_block": {
         "label": "Bloco de código estilizado",
-<<<<<<< HEAD
-        "tip": "Use estilos de bloco de código mais agradáveis, como cartões HTML"
-=======
         "tip": "Use um estilo de bloco de código mais agradável, como cartões HTML"
->>>>>>> 8f36c4e7
       },
       "code_image_tools": {
         "label": "Habilitar ferramenta de visualização",
@@ -1756,13 +1752,8 @@
         "font_size_small": "pequeno",
         "font_title": "configuração de fonte",
         "serif_font": "fonte com serifa",
-<<<<<<< HEAD
-        "show_table_of_contents": "Mostrar esboço do índice",
-        "show_table_of_contents_description": "Mostrar a barra lateral do índice para facilitar a navegação dentro do documento",
-=======
         "show_table_of_contents": "Mostrar esboço do diretório",
         "show_table_of_contents_description": "Mostrar barra lateral do índice, facilitando a navegação dentro do documento",
->>>>>>> 8f36c4e7
         "title": "configurações de exibição"
       },
       "editor": {

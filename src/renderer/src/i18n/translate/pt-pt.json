--- conflicted
+++ resolved
@@ -1962,21 +1962,12 @@
     "rename_changed": "Devido às políticas de segurança, o nome do arquivo foi alterado de {{original}} para {{final}}",
     "save": "salvar em notas",
     "search": {
-<<<<<<< HEAD
-      "both": "Nome+Conteúdo",
-      "content": "Conteúdo",
-      "found_results": "Encontrados {{count}} resultados (Nome: {{nameCount}}, Conteúdo: {{contentCount}})",
-      "more_matches": "mais correspondências",
-      "searching": "Procurando...",
-      "show_less": "Mostrar menos"
-=======
       "both": "[to be translated]:名称+内容",
       "content": "[to be translated]:内容",
       "found_results": "[to be translated]:找到 {{count}} 个结果 (名称: {{nameCount}}, 内容: {{contentCount}})",
       "more_matches": "[to be translated]:个匹配",
       "searching": "[to be translated]:搜索中...",
       "show_less": "[to be translated]:收起"
->>>>>>> 736aef22
     },
     "settings": {
       "data": {
@@ -2063,7 +2054,6 @@
         "cannot_remove_builtin": "Não é possível excluir o provedor integrado",
         "existing": "O provedor já existe",
         "get_providers": "Falha ao obter provedores disponíveis",
-        "not_availabel": "O provedor {{provider}} não está disponível",
         "not_found": "O provedor OCR não existe",
         "update_failed": "Falha ao atualizar a configuração"
       },
@@ -2073,40 +2063,6 @@
       "not_supported": "Tipo de arquivo não suportado {{type}}"
     },
     "processing": "Processamento OCR em andamento...",
-    "provider": {
-      "config": {
-        "patch": {
-          "error": {
-            "failed": "Falha ao atualizar a configuração"
-          }
-        }
-      },
-      "create": {
-        "error": {
-          "failed": "Falha ao criar provedor"
-        }
-      },
-      "delete": {
-        "error": {
-          "failed": "Falha ao excluir provedor {{provider}}"
-        }
-      },
-      "get": {
-        "error": {
-          "failed": "Falha ao obter provedor {{provider}}"
-        }
-      },
-      "list": {
-        "error": {
-          "failed": "Falha ao listar provedores"
-        }
-      },
-      "update": {
-        "error": {
-          "failed": "Falha ao atualizar provedor"
-        }
-      }
-    },
     "warning": {
       "provider": {
         "fallback": "Revertido para {{name}}, o que pode causar problemas"
@@ -2161,13 +2117,8 @@
       "install_code_103": "Falha ao baixar o tempo de execução do OVMS",
       "install_code_104": "Falha ao descompactar o tempo de execução do OVMS",
       "install_code_105": "Falha ao limpar o tempo de execução do OVMS",
-<<<<<<< HEAD
-      "install_code_106": "Falha ao criar run.bat",
-      "install_code_110": "Falha ao limpar runtime OVMS antigo",
-=======
       "install_code_106": "[to be translated]:创建 run.bat 失败",
       "install_code_110": "[to be translated]:清理旧 OVMS runtime 失败",
->>>>>>> 736aef22
       "run": "Falha ao executar o OVMS:",
       "stop": "Falha ao parar o OVMS:"
     },

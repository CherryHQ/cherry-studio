--- conflicted
+++ resolved
@@ -2731,11 +2731,7 @@
       "jsonSaveSuccess": "Configuração JSON salva com sucesso",
       "logoUrl": "URL do Logotipo",
       "longRunning": "Modo de execução prolongada",
-<<<<<<< HEAD
-      "longRunningTooltip": "Ativado, o servidor suporta tarefas de longa duração, reinicia o temporizador de tempo limite ao receber notificações de progresso e prolonga o tempo máximo de tempo limite para 10 minutos",
-=======
       "longRunningTooltip": "Ativado, o servidor suporta tarefas de longa duração, reiniciando o temporizador de tempo limite ao receber notificações de progresso e prolongando o tempo máximo de tempo limite para 10 minutos.",
->>>>>>> 3c5fa06d
       "missingDependencies": "Ausente, instale para continuar",
       "more": {
         "awesome": "Lista selecionada de servidores MCP",
@@ -3008,11 +3004,7 @@
         "select_api_key": "Selecione a chave API a ser usada:",
         "single": "Individual",
         "start": "Começar",
-<<<<<<< HEAD
-        "timeout": "tempo esgotado",
-=======
         "timeout": "tempo expirado",
->>>>>>> 3c5fa06d
         "title": "Verificação de saúde do modelo",
         "use_all_keys": "Use chaves"
       },

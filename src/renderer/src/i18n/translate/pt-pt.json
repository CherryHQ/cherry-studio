--- conflicted
+++ resolved
@@ -3100,10 +3100,7 @@
       "search_placeholder": "Procurar ID ou nome do modelo",
       "title": "Serviços de Modelos",
       "vertex_ai": {
-<<<<<<< HEAD
-=======
         "api_host_help": "O endereço da API do Vertex AI, não é recomendado preencher, normalmente aplicável a proxy reverso",
->>>>>>> e7ad3e69
         "documentation": "Consulte a documentação oficial para obter mais detalhes de configuração:",
         "learn_more": "Saiba mais",
         "location": "Região",

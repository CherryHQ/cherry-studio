--- conflicted
+++ resolved
@@ -1659,23 +1659,13 @@
     "new_folder": "Nova pasta",
     "new_note": "Nova nota",
     "no_content_to_copy": "Não há conteúdo para copiar",
-<<<<<<< HEAD
-    "no_file_selected": "[to be translated]:请选择要上传的文件",
-    "only_markdown": "Apenas o formato Markdown é suportado",
-    "only_one_file_allowed": "[to be translated]:只能上传一个文件",
-=======
     "no_file_selected": "Selecione o arquivo a ser enviado",
     "only_markdown": "Apenas o formato Markdown é suportado",
     "only_one_file_allowed": "só é possível enviar um arquivo",
->>>>>>> b1a9fbc6
     "open_folder": "Abrir pasta externa",
     "open_outside": "Abrir externamente",
     "rename": "renomear",
-<<<<<<< HEAD
-    "rename_changed": "[to be translated]:由于安全策略，文件名已从 {{original}} 更改为 {{final}}",
-=======
     "rename_changed": "Devido às políticas de segurança, o nome do arquivo foi alterado de {{original}} para {{final}}",
->>>>>>> b1a9fbc6
     "save": "salvar em notas",
     "settings": {
       "data": {

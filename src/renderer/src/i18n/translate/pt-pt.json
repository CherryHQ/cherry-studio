--- conflicted
+++ resolved
@@ -650,29 +650,6 @@
   },
   "code": {
     "auto_update_to_latest": "Verificar atualizações e instalar a versão mais recente",
-<<<<<<< HEAD
-    "bun_required_message": "Para executar a ferramenta CLI é necessário instalar o ambiente Bun.",
-    "cli_tool": "Ferramenta CLI",
-    "cli_tool_placeholder": "Escolha a ferramenta CLI a utilizar",
-    "description": "Iniciar rapidamente várias ferramentas CLI de código para aumentar a eficiência de desenvolvimento",
-    "folder_placeholder": "Escolher diretório de trabalho",
-    "install_bun": "Instalar o Bun",
-    "installing_bun": "A instalar...",
-    "launch": {
-      "bun_required": "Por favor, instale primeiro o ambiente Bun antes de iniciar a ferramenta CLI.",
-      "error": "Falha ao iniciar, por favor tente novamente.",
-      "label": "Lançar",
-      "success": "Inicialização bem-sucedida",
-      "validation_error": "Por favor, preencha todos os campos obrigatórios: ferramenta CLI, modelo e diretório de trabalho."
-    },
-    "launching": "A iniciar...",
-    "model": "modelo",
-    "model_placeholder": "Escolha o modelo a utilizar.",
-    "model_required": "Por favor, selecione o modelo.",
-    "select_folder": "Selecionar pasta",
-    "title": "ferramenta de código",
-    "update_options": "Atualizar opções",
-=======
     "bun_required_message": "Executar a ferramenta CLI requer a instalação do ambiente Bun",
     "cli_tool": "Ferramenta de linha de comando",
     "cli_tool_placeholder": "Selecione a ferramenta de linha de comando a ser utilizada",
@@ -694,7 +671,6 @@
     "select_folder": "Selecionar pasta",
     "title": "Ferramenta de código",
     "update_options": "Opções de atualização",
->>>>>>> 4dad2a59
     "working_directory": "diretório de trabalho"
   },
   "code_block": {
@@ -2774,16 +2750,6 @@
     },
     "math": {
       "engine": {
-<<<<<<< HEAD
-        "label": "Motor de fórmula matemática",
-        "none": "Nenhum"
-      },
-      "single_dollar": {
-        "label": "Ativar $...$",
-        "tip": "Renderiza fórmulas matemáticas envolvidas por um único cifrão $...$, ativado por padrão."
-      },
-      "title": "Fórmula matemática"
-=======
         "label": "Motor de fórmulas matemáticas",
         "none": "sem conteúdo"
       },
@@ -2792,7 +2758,6 @@
         "tip": "Renderiza fórmulas matemáticas delimitadas por um único sinal de dólar $...$, habilitado por padrão."
       },
       "title": "Configuração de fórmulas matemáticas"
->>>>>>> 4dad2a59
     },
     "mcp": {
       "actions": "Ações",
@@ -3035,11 +3000,7 @@
         "none": "Não mostrar"
       },
       "prompt": "Exibir palavra-chave",
-<<<<<<< HEAD
-      "show_message_outline": "Mostrar esboço da mensagem",
-=======
       "show_message_outline": "Exibir esboço da mensagem",
->>>>>>> 4dad2a59
       "title": "Configurações de mensagem",
       "use_serif_font": "Usar fonte serif"
     },

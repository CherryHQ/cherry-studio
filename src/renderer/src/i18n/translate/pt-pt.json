--- conflicted
+++ resolved
@@ -940,11 +940,6 @@
       }
     },
     "expand": "Expandir",
-    "mermaid_fix": {
-      "failed": "Falha ao corrigir",
-      "invalid_result": "O modelo retornou dados inválidos. Por favor, tente novamente ou experimente alterar o modelo rápido.",
-      "label": "Corrigir erro do mermaid"
-    },
     "more": "Mais",
     "run": "Executar código",
     "split": {
@@ -1968,21 +1963,12 @@
     "rename_changed": "Devido às políticas de segurança, o nome do arquivo foi alterado de {{original}} para {{final}}",
     "save": "salvar em notas",
     "search": {
-<<<<<<< HEAD
-      "both": "Nome + conteúdo",
-      "content": "conteúdo",
-      "found_results": "Encontrados {{count}} resultados (nome: {{nameCount}}, conteúdo: {{contentCount}})",
-      "more_matches": "um correspondente",
-      "searching": "Pesquisando...",
-      "show_less": "recolher"
-=======
       "both": "Nome + Conteúdo",
       "content": "conteúdo",
       "found_results": "Encontrados {{count}} resultados (nome: {{nameCount}}, conteúdo: {{contentCount}})",
       "more_matches": "uma correspondência",
       "searching": "Pesquisando...",
       "show_less": "Recolher"
->>>>>>> b9a947d2
     },
     "settings": {
       "data": {
@@ -2133,11 +2119,7 @@
       "install_code_104": "Falha ao descompactar o tempo de execução do OVMS",
       "install_code_105": "Falha ao limpar o tempo de execução do OVMS",
       "install_code_106": "Falha ao criar run.bat",
-<<<<<<< HEAD
-      "install_code_110": "Falha ao limpar o tempo de execução antigo do OVMS",
-=======
       "install_code_110": "Falha ao limpar o antigo runtime OVMS",
->>>>>>> b9a947d2
       "run": "Falha ao executar o OVMS:",
       "stop": "Falha ao parar o OVMS:"
     },
@@ -4251,11 +4233,7 @@
         "system": "Proxy do Sistema",
         "title": "Modo de Proxy"
       },
-<<<<<<< HEAD
-      "tip": "Suporta correspondência difusa (*.test.com, 192.168.0.0/16)"
-=======
       "tip": "suporte a correspondência fuzzy (*.test.com, 192.168.0.0/16)"
->>>>>>> b9a947d2
     },
     "quickAssistant": {
       "click_tray_to_show": "Clique no ícone da bandeja para iniciar",

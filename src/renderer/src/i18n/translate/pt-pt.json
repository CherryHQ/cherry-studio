--- conflicted
+++ resolved
@@ -649,31 +649,6 @@
     "translate": "Traduzir"
   },
   "code": {
-<<<<<<< HEAD
-    "auto_update_to_latest": "Verifique atualizações e instale a versão mais recente",
-    "bun_required_message": "A execução da ferramenta CLI requer a instalação do ambiente Bun",
-    "cli_tool": "Ferramentas CLI",
-    "cli_tool_placeholder": "Escolha a ferramenta CLI a ser usada",
-    "description": "Inicie rapidamente várias ferramentas CLI de código para aumentar a eficiência no desenvolvimento",
-    "folder_placeholder": "Selecione o diretório de trabalho",
-    "install_bun": "Instalar o Bun",
-    "installing_bun": "Instalando...",
-    "launch": {
-      "bun_required": "Por favor, instale o ambiente Bun antes de iniciar a ferramenta CLI",
-      "error": "Falha ao iniciar, tente novamente",
-      "label": "Iniciar",
-      "success": "Iniciado com sucesso",
-      "validation_error": "Por favor, preencha todos os campos obrigatórios: ferramenta CLI, modelo e diretório de trabalho"
-    },
-    "launching": "Iniciando...",
-    "model": "modelo",
-    "model_placeholder": "Escolha o modelo a ser usado",
-    "model_required": "Por favor, selecione o modelo",
-    "select_folder": "Selecionar pasta",
-    "title": "Ferramentas de código",
-    "update_options": "Opções de atualização",
-    "working_directory": "Diretório de trabalho"
-=======
     "auto_update_to_latest": "Verificar atualizações e instalar a versão mais recente",
     "bun_required_message": "Executar a ferramenta CLI requer a instalação do ambiente Bun",
     "cli_tool": "Ferramenta de linha de comando",
@@ -697,7 +672,6 @@
     "title": "Ferramenta de código",
     "update_options": "Opções de atualização",
     "working_directory": "diretório de trabalho"
->>>>>>> b57ec9fe
   },
   "code_block": {
     "collapse": "Recolher",

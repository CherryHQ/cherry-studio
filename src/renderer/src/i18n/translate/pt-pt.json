--- conflicted
+++ resolved
@@ -334,11 +334,7 @@
       "new_topic": "Novo tópico {{Command}}",
       "pause": "Pausar",
       "placeholder": "Digite sua mensagem aqui...",
-<<<<<<< HEAD
-      "placeholder_without_triggers": "[to be translated]:在这里输入消息，按 {{key}} 发送",
-=======
       "placeholder_without_triggers": "Digite a mensagem aqui, pressione {{key}} para enviar",
->>>>>>> 42849e45
       "send": "Enviar",
       "settings": "Configurações",
       "thinking": {
@@ -1702,17 +1698,10 @@
   },
   "notes": {
     "auto_rename": {
-<<<<<<< HEAD
-      "empty_note": "[to be translated]:笔记为空，无法生成名称",
-      "failed": "[to be translated]:生成笔记名称失败",
-      "label": "[to be translated]:生成笔记名称",
-      "success": "[to be translated]:笔记名称生成成功"
-=======
       "empty_note": "A nota está vazia, não é possível gerar um nome",
       "failed": "Falha ao gerar o nome da nota",
       "label": "Gerar nome da nota",
       "success": "Nome da nota gerado com sucesso"
->>>>>>> 42849e45
     },
     "characters": "caractere",
     "collapse": "[minimizar]",
@@ -3359,7 +3348,6 @@
         "dify_knowledge": "Implementação do servidor MCP do Dify, que fornece uma API simples para interagir com o Dify. Requer a configuração da chave Dify",
         "fetch": "servidor MCP para obter o conteúdo da página web do URL",
         "filesystem": "Servidor Node.js do protocolo de contexto de modelo (MCP) para implementar operações de sistema de ficheiros. Requer configuração do diretório permitido para acesso",
-        "js": "[to be translated]:在安全的沙盒环境中执行 JavaScript 代码。使用 quickJs 运行 JavaScript，支持大多数标准库和流行的第三方库",
         "mcp_auto_install": "Instalação automática do serviço MCP (beta)",
         "memory": "Implementação base de memória persistente baseada em grafos de conhecimento locais. Isso permite que o modelo lembre informações relevantes do utilizador entre diferentes conversas. É necessário configurar a variável de ambiente MEMORY_FILE_PATH.",
         "no": "sem descrição",

--- conflicted
+++ resolved
@@ -1593,11 +1593,6 @@
     "hide_sidebar": "Ocultar barra lateral",
     "show_sidebar": "Mostrar barra lateral"
   },
-<<<<<<< HEAD
-  "notes": {
-    "collapse": "[minimizar]",
-    "content_placeholder": "Introduza o conteúdo da nota...",
-=======
   "navigate": {
     "provider_settings": "Ir para as configurações do provedor"
   },
@@ -1606,24 +1601,10 @@
     "collapse": "[minimizar]",
     "content_placeholder": "Introduza o conteúdo da nota...",
     "copyContent": "copiar conteúdo",
->>>>>>> 84869a4d
     "delete": "eliminar",
     "delete_confirm": "Tem a certeza de que deseja eliminar este {{type}}?",
     "delete_folder_confirm": "Tem a certeza de que deseja eliminar a pasta \"{{name}}\" e todos os seus conteúdos?",
     "delete_note_confirm": "Tem a certeza de que deseja eliminar a nota \"{{name}}\"?",
-<<<<<<< HEAD
-    "empty": "Ainda não existem notas",
-    "expand": "expandir",
-    "folder": "pasta",
-    "new_folder": "Nova pasta",
-    "new_note": "Nova nota",
-    "rename": "renomear",
-    "star": "coleções",
-    "title": "nota",
-    "unstar": "cancelar favoritos",
-    "untitled_folder": "Nova pasta",
-    "untitled_note": "Nota sem título"
-=======
     "drop_markdown_hint": "Arraste o arquivo Markdown para aqui e importe",
     "empty": "Ainda não existem notas",
     "expand": "expandir",
@@ -1696,7 +1677,6 @@
     "untitled_note": "Nota sem título",
     "upload_failed": "Falha ao carregar a nota",
     "upload_success": "Nota carregada com sucesso"
->>>>>>> 84869a4d
   },
   "notification": {
     "assistant": "Resposta do assistente",

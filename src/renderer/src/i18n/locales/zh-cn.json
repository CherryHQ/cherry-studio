--- conflicted
+++ resolved
@@ -1574,7 +1574,6 @@
     "hide_sidebar": "隐藏侧边栏",
     "show_sidebar": "显示侧边栏"
   },
-<<<<<<< HEAD
   "notes": {
     "characters": "字符",
     "collapse": "收起",
@@ -1656,10 +1655,9 @@
     "untitled_note": "无标题笔记",
     "upload_failed": "笔记上传失败",
     "upload_success": "笔记上传成功"
-=======
+  },
   "navigate": {
     "provider_settings": "跳转到服务商设置界面"
->>>>>>> f2736210
   },
   "notification": {
     "assistant": "助手响应",

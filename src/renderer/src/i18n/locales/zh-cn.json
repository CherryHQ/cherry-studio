--- conflicted
+++ resolved
@@ -3140,54 +3140,12 @@
     "quickPanel": {
       "back": "后退",
       "close": "关闭",
-<<<<<<< HEAD
-      "closed": "翻译已关闭",
-      "confirm": {
-        "content": "翻译后将覆盖原文，是否继续？",
-        "title": "翻译确认"
-      },
-      "success": "翻译完成",
-      "copied": "翻译内容已复制",
-      "detected.language": "自动检测",
-      "empty": "翻译内容为空",
-      "error.failed": "翻译失败",
-      "error.not_configured": "翻译模型未配置",
-      "history": {
-        "clear": "清空历史",
-        "clear_description": "清空历史将删除所有翻译历史记录，是否继续？",
-        "delete": "删除",
-        "empty": "暂无翻译历史",
-        "title": "翻译历史"
-      },
-      "input.placeholder": "输入文本进行翻译",
-      "language.not_pair": "源语言与设置的语言不同",
-      "language.same": "源语言和目标语言相同",
-      "menu": {
-        "description": "对当前输入框内容进行翻译"
-      },
-      "not.found": "未找到翻译内容",
-      "output.placeholder": "翻译",
-      "processing": "翻译中...",
-      "settings": {
-        "bidirectional": "双向翻译设置",
-        "bidirectional_tip": "开启后，仅支持在源语言和目标语言之间进行双向翻译",
-        "model": "模型设置",
-        "model_desc": "翻译服务使用的模型",
-        "preview": "Markdown 预览",
-        "scroll_sync": "滚动同步设置",
-        "title": "翻译设置"
-      },
-      "target_language": "目标语言",
-      "title": "翻译",
-      "tooltip.newline": "换行"
-=======
       "confirm": "确认",
       "forward": "前进",
       "multiple": "多选",
       "page": "翻页",
       "select": "选择",
       "title": "快捷菜单"
->>>>>>> 26bd9203
     },
     "quickPhrase": {
       "add": "添加短语",

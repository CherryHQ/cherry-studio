--- conflicted
+++ resolved
@@ -1593,12 +1593,9 @@
     "hide_sidebar": "隐藏侧边栏",
     "show_sidebar": "显示侧边栏"
   },
-<<<<<<< HEAD
-=======
   "navigate": {
     "provider_settings": "跳转到服务商设置界面"
   },
->>>>>>> 84869a4d
   "notes": {
     "characters": "字符",
     "collapse": "收起",
@@ -1623,17 +1620,6 @@
     "rename": "重命名",
     "save": "保存到笔记",
     "settings": {
-<<<<<<< HEAD
-      "defaultFont": "默认字体",
-      "editorMode": "编辑模式",
-      "fontFamily": "字体系列",
-      "fullWidth": "全宽模式",
-      "previewMode": "预览模式",
-      "serifFont": "衬线字体",
-      "sourceMode": "源码模式",
-      "title": "更多选项",
-      "viewMode": "视图模式"
-=======
       "data": {
         "apply": "应用",
         "apply_path_failed": "应用路径失败",
@@ -1674,7 +1660,6 @@
         "view_mode_description": "设置新标签页的默认视图模式。"
       },
       "title": "笔记"
->>>>>>> 84869a4d
     },
     "show_starred": "显示收藏的笔记",
     "sort_a2z": "文件名（A-Z）",

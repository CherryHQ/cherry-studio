--- conflicted
+++ resolved
@@ -2610,6 +2610,13 @@
         "toolNotFound": "Tool {{name}} not found"
       },
       "findMore": "Find More MCP",
+      "hardware_acceleration": {
+        "confirm": {
+          "content": "Disabling hardware acceleration requires restarting the app to take effect. Do you want to restart now?",
+          "title": "Restart Required"
+        },
+        "title": "Disable Hardware Acceleration"
+      },
       "headers": "Headers",
       "headersTooltip": "Custom headers for HTTP requests",
       "inMemory": "Memory",
@@ -2622,674 +2629,19 @@
       "jsonSaveError": "Failed to save JSON configuration.",
       "jsonSaveSuccess": "JSON configuration has been saved.",
       "logoUrl": "Logo URL",
-      "missingDependencies": "is Missing, please install it to continue.",
-      "more": {
-        "awesome": "Curated MCP Server List",
-        "composio": "Composio MCP Development Tools",
-        "glama": "Glama MCP Server Directory",
-        "higress": "Higress MCP Server",
-        "mcpso": "MCP Server Discovery Platform",
-        "modelscope": "ModelScope Community MCP Server",
-        "official": "Official MCP Server Collection",
-        "pulsemcp": "Pulse MCP Server",
-        "smithery": "Smithery MCP Tools"
-      },
-      "name": "Name",
-      "newServer": "MCP Server",
-      "noDescriptionAvailable": "No description available",
-      "noServers": "No servers configured",
-      "not_support": "Model not supported",
-      "npx_list": {
-        "actions": "Actions",
-        "description": "Description",
-        "no_packages": "No packages found",
-        "npm": "NPM",
-        "package_name": "Package Name",
-        "scope_placeholder": "Enter npm scope (e.g. @your-org)",
-        "scope_required": "Please enter npm scope",
-        "search": "Search",
-        "search_error": "Search error",
-        "usage": "Usage",
-        "version": "Version"
-      },
-      "prompts": {
-        "arguments": "Arguments",
-        "availablePrompts": "Available Prompts",
-        "genericError": "Get prompt Error",
-        "loadError": "Get prompts Error",
-        "noPromptsAvailable": "No prompts available",
-        "requiredField": "Required Field"
-      },
-      "provider": "Provider",
-      "providerPlaceholder": "Provider name",
-      "providerUrl": "Provider URL",
-      "registry": "Package Registry",
-      "registryDefault": "Default",
-      "registryTooltip": "Choose the registry for package installation to resolve network issues with the default registry.",
-      "requiresConfig": "Requires Configuration",
-      "resources": {
-        "availableResources": "Available Resources",
-        "blob": "Blob",
-        "blobInvisible": "Blob Invisible",
-        "genericError": "Resource acquisition error",
-        "mimeType": "MIME Type",
-        "noResourcesAvailable": "No resources available",
-        "size": "Size",
-        "text": "Text",
-        "uri": "URI"
-      },
-      "searchNpx": "Search MCP",
-      "serverPlural": "servers",
-      "serverSingular": "server",
-      "sse": "Server-Sent Events (sse)",
-      "startError": "Start failed",
-      "stdio": "Standard Input/Output (stdio)",
-      "streamableHttp": "Streamable HTTP (streamableHttp)",
-      "sync": {
-        "button": "Sync",
-        "discoverMcpServers": "Discover MCP Servers",
-        "discoverMcpServersDescription": "Visit the platform to discover available MCP servers",
-        "error": "Sync MCP Servers error",
-        "getToken": "Get API Token",
-        "getTokenDescription": "Retrieve your personal API token from your account",
-        "noServersAvailable": "No MCP servers available",
-        "selectProvider": "Select Provider:",
-        "setToken": "Enter Your Token",
-        "success": "Sync MCP Servers successful",
-        "title": "Sync Servers",
-        "tokenPlaceholder": "Enter API token here",
-        "tokenRequired": "API Token is required",
-        "unauthorized": "Sync Unauthorized"
-      },
-      "system": "System",
-      "tabs": {
-        "description": "Description",
-        "general": "General",
-        "prompts": "Prompts",
-        "resources": "Resources",
-        "tools": "Tools"
-      },
-      "tags": "Tags",
-      "tagsPlaceholder": "Enter tags",
-      "timeout": "Timeout",
-      "timeoutTooltip": "Timeout in seconds for requests to this server, default is 60 seconds",
-      "title": "MCP Settings",
-      "tools": {
-        "autoApprove": {
-          "label": "Auto Approve",
-          "tooltip": {
-            "confirm": "Are you sure you want to run this MCP tool?",
-            "disabled": "Tool will require manual approval before running",
-            "enabled": "Tool will run automatically without confirmation",
-            "howToEnable": "Enable the tool first to use auto-approve"
-          }
-        },
-        "availableTools": "Available Tools",
-        "enable": "Enable Tool",
-        "inputSchema": {
-          "enum": {
-            "allowedValues": "Allowed Values"
-          },
-          "label": "Input Schema"
-        },
-        "loadError": "Get tools Error",
-        "noToolsAvailable": "No tools available",
-        "run": "Run"
-      },
-      "type": "Type",
-      "types": {
-        "inMemory": "In Memory",
-        "sse": "SSE",
-        "stdio": "STDIO",
-        "streamableHttp": "Streamable HTTP"
-      },
-      "updateError": "Failed to update server",
-      "updateSuccess": "Server updated successfully",
-      "url": "URL",
-      "user": "User"
-    },
-    "messages": {
-      "divider": {
-        "label": "Show divider between messages",
-        "tooltip": "Not applicable to bubble-style message"
-      },
-      "grid_columns": "Message grid display columns",
-      "grid_popover_trigger": {
-        "click": "Click to display",
-        "hover": "Hover to display",
-        "label": "Grid detail trigger"
-      },
-      "input": {
-        "enable_delete_model": "Enable the backspace key to delete models/attachments.",
-        "enable_quick_triggers": "Enable / and @ triggers",
-        "paste_long_text_as_file": "Paste long text as file",
-        "paste_long_text_threshold": "Paste long text length",
-        "send_shortcuts": "Send shortcuts",
-        "show_estimated_tokens": "Show estimated tokens",
-        "title": "Input Settings"
-      },
-      "markdown_rendering_input_message": "Markdown render input message",
-      "math_engine": {
-        "label": "Math engine",
-        "none": "None"
-      },
-      "metrics": "{{time_first_token_millsec}}ms to first token | {{token_speed}} tok/sec",
-      "model": {
-        "title": "Model Settings"
-      },
-      "navigation": {
-        "anchor": "Message Anchor",
-        "buttons": "Navigation Buttons",
-        "label": "Navigation bar",
-        "none": "None"
-      },
-      "prompt": "Show prompt",
-      "title": "Message Settings",
-      "use_serif_font": "Use serif font"
-    },
-    "mineru": {
-      "api_key": "Mineru now offers a daily free quota of 500 pages, and you do not need to enter a key."
-    },
-    "miniapps": {
-      "cache_change_notice": "Changes will take effect when the number of open mini apps reaches the set value",
-      "cache_description": "Set the maximum number of active mini apps to keep in memory",
-      "cache_settings": "Cache Settings",
-      "cache_title": "Mini App Cache Limit",
-      "custom": {
-        "conflicting_ids": "Conflicting IDs with default apps: {{ids}}",
-        "duplicate_ids": "Duplicate IDs found: {{ids}}",
-        "edit_description": "Edit custom mini app configuration here. Each app should include id, name, url, and logo fields.",
-        "edit_title": "Edit Custom Mini App",
-        "id": "ID",
-        "id_error": "ID is required.",
-        "id_placeholder": "Enter ID",
-        "logo": "Logo",
-        "logo_file": "Upload Logo File",
-        "logo_upload_button": "Upload",
-        "logo_upload_error": "Failed to upload logo.",
-        "logo_upload_label": "Upload Logo",
-        "logo_upload_success": "Logo uploaded successfully.",
-        "logo_url": "Logo URL",
-        "logo_url_label": "Logo URL",
-        "logo_url_placeholder": "Enter logo URL",
-        "name": "Name",
-        "name_error": "Name is required.",
-        "name_placeholder": "Enter name",
-        "placeholder": "Enter custom mini app configuration (JSON format)",
-        "remove_error": "Failed to remove custom mini app.",
-        "remove_success": "Custom mini app removed successfully.",
-        "save": "Save",
-        "save_error": "Failed to save custom mini app.",
-        "save_success": "Custom mini app saved successfully.",
-        "title": "Custom",
-        "url": "URL",
-        "url_error": "URL is required.",
-        "url_placeholder": "Enter URL"
-      },
-      "disabled": "Hidden Mini Apps",
-      "display_title": "Mini App Display Settings",
-      "empty": "Drag mini apps from the left to hide them",
-      "open_link_external": {
-        "title": "Open new-window links in browser"
-      },
-      "reset_tooltip": "Reset to default",
-      "sidebar_description": "Show active mini apps in the sidebar",
-      "sidebar_title": "Sidebar Active Mini Apps Display",
-      "title": "Mini Apps Settings",
-      "visible": "Visible Mini Apps"
-    },
-    "model": "Default Model",
-    "models": {
-      "add": {
-        "add_model": "Add Model",
-        "batch_add_models": "Batch Add Models",
-        "endpoint_type": {
-          "label": "Endpoint Type",
-          "placeholder": "Select endpoint type",
-          "required": "Please select an endpoint type",
-          "tooltip": "Select the API endpoint type format"
-        },
-        "group_name": {
-          "label": "Group Name",
-          "placeholder": "Optional e.g. ChatGPT",
-          "tooltip": "Optional e.g. ChatGPT"
-        },
-        "model_id": {
-          "label": "Model ID",
-          "placeholder": "Required e.g. gpt-3.5-turbo",
-          "select": {
-            "placeholder": "Select Model"
-          },
-          "tooltip": "Example: gpt-3.5-turbo"
-        },
-        "model_name": {
-          "label": "Model Name",
-          "placeholder": "Optional e.g. GPT-4",
-          "tooltip": "Optional e.g. GPT-4"
-        }
-      },
-      "api_key": "API Key",
-      "base_url": "Base URL",
-      "check": {
-        "all": "All",
-        "all_models_passed": "All models check passed",
-        "button_caption": "Health check",
-        "disabled": "Disabled",
-        "disclaimer": "Health check requires sending requests, please use it with caution. Models that charge per request may incur additional costs, please bear the responsibility.",
-        "enable_concurrent": "Concurrent",
-        "enabled": "Enabled",
-        "failed": "Failed",
-        "keys_status_count": "Passed: {{count_passed}} keys, failed: {{count_failed}} keys",
-        "model_status_failed": "{{count}} models completely inaccessible",
-        "model_status_partial": "{{count}} models had inaccessible keys",
-        "model_status_passed": "{{count}} models passed health checks",
-        "model_status_summary": "{{provider}}: {{summary}}",
-        "no_api_keys": "No API keys found, please add API keys first.",
-        "no_results": "No results",
-        "passed": "Passed",
-        "select_api_key": "Select the API key to use:",
-        "single": "Single",
-        "start": "Start",
-        "title": "Model health check",
-        "use_all_keys": "Key(s)"
-      },
-      "default_assistant_model": "Default Assistant Model",
-      "default_assistant_model_description": "Model used when creating a new assistant, if the assistant is not set, this model will be used",
-      "empty": "No models found",
-      "enable_topic_naming": "Topic Auto Naming",
-      "manage": {
-        "add_listed": {
-          "confirm": "Are you sure you want to add all models to the list?",
-          "label": "Add models to the list"
-        },
-        "add_whole_group": "Add the whole group",
-        "remove_listed": "Remove models from the list",
-        "remove_model": "Remove model",
-        "remove_whole_group": "Remove the whole group"
-      },
-      "provider_id": "Provider ID",
-      "provider_key_add_confirm": "Do you want to add the API key for {{provider}}?",
-      "provider_key_add_failed_by_empty_data": "Failed to add provider API key, data is empty",
-      "provider_key_add_failed_by_invalid_data": "Failed to add provider API key, data format error",
-      "provider_key_added": "Successfully added API key for {{provider}}",
-      "provider_key_already_exists": "{{provider}} already has an API key ({{existingKey}}). Do not add it again.",
-      "provider_key_confirm_title": "Add Provider API Key",
-      "provider_key_no_change": "API key for {{provider}} has not changed",
-      "provider_key_overridden": "Successfully updated API key for {{provider}}",
-      "provider_key_override_confirm": "{{provider}} already has an API key ({{existingKey}}). Do you want to override it with the new key ({{newKey}})?",
-      "provider_name": "Provider Name",
-      "quick_assistant_default_tag": "Default",
-      "quick_assistant_model": "Quick Assistant Model",
-      "quick_assistant_model_description": "Default model used by Quick Assistant",
-      "quick_assistant_selection": "Select Assistant",
-      "topic_naming_model": "Topic Naming Model",
-      "topic_naming_model_description": "Model used when automatically naming a new topic",
-      "topic_naming_model_setting_title": "Topic Naming Model Settings",
-      "topic_naming_prompt": "Topic Naming Prompt",
-      "translate_model": "Translate Model",
-      "translate_model_description": "Model used for translation service",
-      "translate_model_prompt_message": "Please enter the translate model prompt",
-      "translate_model_prompt_title": "Translate Model Prompt",
-      "use_assistant": "Use Assistant",
-      "use_model": "Default Model"
-    },
-    "moresetting": {
-      "check": {
-        "confirm": "Confirm Selection",
-        "warn": "Please be cautious when selecting this option. Incorrect selection may cause the model to malfunction!"
-      },
-      "label": "More Settings",
-      "warn": "Risk Warning"
-    },
-    "no_provider_selected": "Provider not selected",
-    "notification": {
-      "assistant": "Assistant Message",
-      "backup": "Backup Message",
-      "knowledge_embed": "KnowledgeBase Message",
-      "title": "Notification Settings"
-    },
-    "openai": {
-      "service_tier": {
-        "auto": "auto",
-        "default": "default",
-        "flex": "flex",
-        "tip": "Specifies the latency tier to use for processing the request",
-        "title": "Service Tier"
-      },
-      "summary_text_mode": {
-        "auto": "auto",
-        "concise": "concise",
-        "detailed": "detailed",
-        "off": "off",
-        "tip": "A summary of the reasoning performed by the model",
-        "title": "Summary Mode"
-      },
-      "title": "OpenAI Settings"
-    },
-    "privacy": {
-      "enable_privacy_mode": "Anonymous reporting of errors and statistics",
-      "title": "Privacy Settings"
-    },
-    "provider": {
-      "add": {
-        "name": {
-          "label": "Provider Name",
-          "placeholder": "Example: OpenAI"
-        },
-        "title": "Add Provider",
-        "type": "Provider Type"
-      },
-      "api": {
-        "key": {
-          "check": {
-            "latency": "Latency"
-          },
-          "error": {
-            "duplicate": "API key already exists",
-            "empty": "API key cannot be empty"
-          },
-          "list": {
-            "open": "Open Management Interface",
-            "title": "API Key Management"
-          },
-          "new_key": {
-            "placeholder": "Enter one or more keys"
-          }
-        },
-<<<<<<< HEAD
-        "nutstore": {
-          "title": "Nutstore Configuration",
-          "isLogin": "Logged in",
-          "notLogin": "Not logged in",
-          "login.button": "Login",
-          "logout.button": "Logout",
-          "logout.title": "Are you sure you want to logout from Nutstore?",
-          "logout.content": "After logout, you will not be able to backup to Nutstore or restore from Nutstore.",
-          "checkConnection.name": "Check Connection",
-          "checkConnection.success": "Connected to Nutstore",
-          "checkConnection.fail": "Nutstore connection failed",
-          "username": "Nutstore Username",
-          "path": "Nutstore Storage Path",
-          "path.placeholder": "Enter Nutstore storage path",
-          "backup.button": "Backup to Nutstore",
-          "restore.button": "Restore from Nutstore",
-          "pathSelector.title": "Nutstore Storage Path",
-          "pathSelector.return": "Return",
-          "pathSelector.currentPath": "Current Path",
-          "new_folder.button.confirm": "Confirm",
-          "new_folder.button.cancel": "Cancel",
-          "new_folder.button": "New Folder"
-        },
-        "message_title.use_topic_naming.title": "Use topic naming model to create titles for exported messages",
-        "message_title.use_topic_naming.help": "When enabled, use topic naming model to create titles for exported messages. This will also affect all Markdown export methods."
-      },
-      "display.assistant.title": "Assistant Settings",
-      "display.custom.css": "Custom CSS",
-      "display.custom.css.cherrycss": "Get from cherrycss.com",
-      "display.custom.css.placeholder": "/* Put custom CSS here */",
-      "display.sidebar.chat.hiddenMessage": "Assistants are basic functions, not supported for hiding",
-      "display.sidebar.disabled": "Hide icons",
-      "display.sidebar.empty": "Drag the hidden feature from the left side here",
-      "display.sidebar.files.icon": "Show Files icon",
-      "display.sidebar.knowledge.icon": "Show Knowledge icon",
-      "display.sidebar.minapp.icon": "Show MinApp icon",
-      "display.sidebar.painting.icon": "Show Painting icon",
-      "display.sidebar.title": "Sidebar Settings",
-      "display.sidebar.translate.icon": "Show Translate icon",
-      "display.sidebar.visible": "Show icons",
-      "display.title": "Display Settings",
-      "display.zoom.title": "Zoom Settings",
-      "display.topic.title": "Topic Settings",
-      "miniapps": {
-        "title": "Mini Apps Settings",
-        "custom": {
-          "title": "Custom",
-          "edit_title": "Edit Custom Mini App",
-          "save_success": "Custom mini app saved successfully.",
-          "save_error": "Failed to save custom mini app.",
-          "remove_success": "Custom mini app removed successfully.",
-          "remove_error": "Failed to remove custom mini app.",
-          "logo_upload_success": "Logo uploaded successfully.",
-          "logo_upload_error": "Failed to upload logo.",
-          "id": "ID",
-          "id_error": "ID is required.",
-          "id_placeholder": "Enter ID",
-          "name": "Name",
-          "name_error": "Name is required.",
-          "name_placeholder": "Enter name",
-          "url": "URL",
-          "url_error": "URL is required.",
-          "url_placeholder": "Enter URL",
-          "logo": "Logo",
-          "logo_url": "Logo URL",
-          "logo_file": "Upload Logo File",
-          "logo_url_label": "Logo URL",
-          "logo_url_placeholder": "Enter logo URL",
-          "logo_upload_label": "Upload Logo",
-          "logo_upload_button": "Upload",
-          "save": "Save",
-          "edit_description": "Edit custom mini app configuration here. Each app should include id, name, url, and logo fields.",
-          "placeholder": "Enter custom mini app configuration (JSON format)",
-          "duplicate_ids": "Duplicate IDs found: {{ids}}",
-          "conflicting_ids": "Conflicting IDs with default apps: {{ids}}"
-        },
-        "disabled": "Hidden Mini Apps",
-        "empty": "Drag mini apps from the left to hide them",
-        "visible": "Visible Mini Apps",
-        "open_link_external": {
-          "title": "Open new-window links in browser"
-        },
-        "cache_settings": "Cache Settings",
-        "cache_title": "Mini App Cache Limit",
-        "cache_description": "Set the maximum number of active mini apps to keep in memory",
-        "reset_tooltip": "Reset to default",
-        "display_title": "Mini App Display Settings",
-        "sidebar_title": "Sidebar Active Mini Apps Display",
-        "sidebar_description": "Show active mini apps in the sidebar",
-        "cache_change_notice": "Changes will take effect when the number of open mini apps reaches the set value"
-      },
-      "font_size.title": "Message font size",
-      "general": "General Settings",
-      "general.avatar.reset": "Reset Avatar",
-      "general.backup.button": "Backup",
-      "general.backup.title": "Data Backup and Recovery",
-      "general.display.title": "Display Settings",
-      "general.emoji_picker": "Emoji Picker",
-      "general.image_upload": "Image Upload",
-      "general.auto_check_update.title": "Auto Update",
-      "general.test_plan.title": "Test Plan",
-      "general.test_plan.tooltip": "Participate in the test plan to experience the latest features faster, but also brings more risks, please backup your data in advance",
-      "general.test_plan.beta_version": "Beta Version (Beta)",
-      "general.test_plan.beta_version_tooltip": "Features may change at any time, bugs are more, upgrade quickly",
-      "general.test_plan.rc_version": "Preview Version (RC)",
-      "general.test_plan.rc_version_tooltip": "Close to stable version, features are basically stable, bugs are few",
-      "general.test_plan.version_options": "Version Options",
-      "general.test_plan.version_channel_not_match": "Preview and test version switching will take effect after the next stable version is released",
-      "general.reset.button": "Reset",
-      "general.reset.title": "Data Reset",
-      "general.restore.button": "Restore",
-      "general.title": "General Settings",
-      "general.user_name": "User Name",
-      "general.user_name.placeholder": "Enter your name",
-      "general.view_webdav_settings": "View WebDAV settings",
-      "general.spell_check": "Spell Check",
-      "general.spell_check.languages": "Use spell check for",
-      "input.auto_translate_with_space": "Quickly translate with 3 spaces",
-      "input.show_translate_confirm": "Show translation confirmation dialog",
-      "input.target_language": "Target language",
-      "input.target_language.chinese": "Simplified Chinese",
-      "input.target_language.chinese-traditional": "Traditional Chinese",
-      "input.target_language.english": "English",
-      "input.target_language.japanese": "Japanese",
-      "input.target_language.russian": "Russian",
-      "launch.onboot": "Start Automatically on Boot",
-      "launch.title": "Launch",
-      "launch.totray": "Minimize to Tray on Launch",
-      "mcp": {
-        "actions": "Actions",
-        "active": "Active",
-        "addError": "Failed to add server",
-        "addServer": "Add Server",
-        "addServer.create": "Quick Create",
-        "addServer.importFrom": "Import from JSON",
-        "addServer.importFrom.tooltip": "Please copy the configuration JSON (prioritizing\n NPX or UVX configurations) from the MCP Servers introduction page and paste it into the input box.",
-        "addServer.importFrom.placeholder": "Paste MCP server JSON config",
-        "addServer.importFrom.invalid": "Invalid input, please check JSON format",
-        "addServer.importFrom.nameExists": "Server already exists: {{name}}",
-        "addServer.importFrom.oneServer": "Only one MCP server configuration at a time",
-        "addServer.importFrom.connectionFailed": "Connection failed",
-        "addSuccess": "Server added successfully",
-        "args": "Arguments",
-        "argsTooltip": "Each argument on a new line",
-        "baseUrlTooltip": "Remote server base URL",
-        "command": "Command",
-        "sse": "Server-Sent Events (sse)",
-        "streamableHttp": "Streamable HTTP (streamableHttp)",
-        "stdio": "Standard Input/Output (stdio)",
-        "inMemory": "Memory",
-        "config_description": "Configure Model Context Protocol servers",
-        "disable": "Disable MCP Server",
-        "disable.description": "Do not enable MCP server functionality",
-        "deleteError": "Failed to delete server",
-        "deleteSuccess": "Server deleted successfully",
-        "dependenciesInstall": "Install Dependencies",
-        "dependenciesInstalling": "Installing dependencies...",
-        "description": "Description",
-        "noDescriptionAvailable": "No description available",
-        "duplicateName": "A server with this name already exists",
-        "editJson": "Edit JSON",
-        "editServer": "Edit Server",
-        "env": "Environment Variables",
-        "envTooltip": "Format: KEY=value, one per line",
-        "headers": "Headers",
-        "headersTooltip": "Custom headers for HTTP requests",
-        "findMore": "Find More MCP",
-        "searchNpx": "Search MCP",
-        "install": "Install",
-        "installError": "Failed to install dependencies",
-        "installSuccess": "Dependencies installed successfully",
-        "jsonFormatError": "JSON formatting error",
-        "jsonModeHint": "Edit the JSON representation of the MCP server configuration. Please ensure the format is correct before saving.",
-        "jsonSaveError": "Failed to save JSON configuration.",
-        "jsonSaveSuccess": "JSON configuration has been saved.",
-        "missingDependencies": "is Missing, please install it to continue.",
-        "name": "Name",
-        "noServers": "No servers configured",
-        "newServer": "MCP Server",
-        "npx_list": {
-          "actions": "Actions",
-          "description": "Description",
-          "no_packages": "No packages found",
-          "npm": "NPM",
-          "package_name": "Package Name",
-          "scope_placeholder": "Enter npm scope (e.g. @your-org)",
-          "scope_required": "Please enter npm scope",
-          "search": "Search",
-          "search_error": "Search error",
-          "usage": "Usage",
-          "version": "Version"
-        },
-        "errors": {
-          "32000": "MCP server failed to start, please check the parameters according to the tutorial",
-          "toolNotFound": "Tool {{name}} not found"
-        },
-        "serverPlural": "servers",
-        "serverSingular": "server",
-        "title": "MCP Servers",
-        "startError": "Start failed",
-        "type": "Type",
-        "updateError": "Failed to update server",
-        "updateSuccess": "Server updated successfully",
-        "url": "URL",
-        "editMcpJson": "Edit MCP Configuration",
-        "installHelp": "Get Installation Help",
-        "tabs": {
-          "general": "General",
-          "description": "Description",
-          "tools": "Tools",
-          "prompts": "Prompts",
-          "resources": "Resources"
-        },
-        "tools": {
-          "inputSchema": "Input Schema",
-          "availableTools": "Available Tools",
-          "noToolsAvailable": "No tools available",
-          "loadError": "Get tools Error"
-        },
-        "prompts": {
-          "availablePrompts": "Available Prompts",
-          "noPromptsAvailable": "No prompts available",
-          "arguments": "Arguments",
-          "requiredField": "Required Field",
-          "genericError": "Get prompt Error",
-          "loadError": "Get prompts Error"
-        },
-        "resources": {
-          "noResourcesAvailable": "No resources available",
-          "availableResources": "Available Resources",
-          "uri": "URI",
-          "mimeType": "MIME Type",
-          "size": "Size",
-          "blob": "Blob",
-          "blobInvisible": "Blob Invisible",
-          "text": "Text"
-        },
-        "deleteServer": "Delete Server",
-        "deleteServerConfirm": "Are you sure you want to delete this server?",
-        "registry": "Package Registry",
-        "registryTooltip": "Choose the registry for package installation to resolve network issues with the default registry.",
-        "registryDefault": "Default",
-        "customRegistryPlaceholder": "Enter private registry URL, e.g.: https://npm.company.com",
-        "not_support": "Model not supported",
-        "user": "User",
-        "system": "System",
-        "types": {
-          "inMemory": "In Memory",
-          "sse": "SSE",
-          "streamableHttp": "Streamable HTTP",
-          "stdio": "STDIO"
-        },
-        "sync": {
-          "title": "Sync Servers",
-          "selectProvider": "Select Provider:",
-          "discoverMcpServers": "Discover MCP Servers",
-          "discoverMcpServersDescription": "Visit the platform to discover available MCP servers",
-          "getToken": "Get API Token",
-          "getTokenDescription": "Retrieve your personal API token from your account",
-          "setToken": "Enter Your Token",
-          "tokenRequired": "API Token is required",
-          "tokenPlaceholder": "Enter API token here",
-          "button": "Sync",
-          "error": "Sync MCP Servers error",
-          "success": "Sync MCP Servers successful",
-          "unauthorized": "Sync Unauthorized",
-          "noServersAvailable": "No MCP servers available"
-        },
-        "timeout": "Timeout",
-        "timeoutTooltip": "Timeout in seconds for requests to this server, default is 60 seconds",
-        "provider": "Provider",
-        "providerUrl": "Provider URL",
-        "logoUrl": "Logo URL",
-        "tags": "Tags",
-        "tagsPlaceholder": "Enter tags",
-        "providerPlaceholder": "Provider name",
-        "advancedSettings": "Advanced Settings"
-      },
-      "messages.prompt": "Show prompt",
-      "messages.tokens": "Show token usage",
       "messages.divider": "Show divider between messages",
       "messages.divider.tooltip": "Not applicable to bubble-style message",
       "messages.grid_columns": "Message grid display columns",
       "messages.grid_popover_trigger": "Grid detail trigger",
       "messages.grid_popover_trigger.click": "Click to display",
       "messages.grid_popover_trigger.hover": "Hover to display",
+      "messages.input.enable_delete_model": "Enable the backspace key to delete models/attachments.",
+      "messages.input.enable_quick_triggers": "Enable / and @ triggers",
       "messages.input.paste_long_text_as_file": "Paste long text as file",
       "messages.input.paste_long_text_threshold": "Paste long text length",
       "messages.input.send_shortcuts": "Send shortcuts",
       "messages.input.show_estimated_tokens": "Show estimated tokens",
       "messages.input.title": "Input Settings",
-      "messages.input.enable_quick_triggers": "Enable / and @ triggers",
-      "messages.input.enable_delete_model": "Enable the backspace key to delete models/attachments.",
       "messages.markdown_rendering_input_message": "Markdown render input message",
       "messages.math_engine": "Math engine",
       "messages.math_engine.none": "None",
@@ -3299,11 +2651,19 @@
       "messages.navigation.anchor": "Message Anchor",
       "messages.navigation.buttons": "Navigation Buttons",
       "messages.navigation.none": "None",
+      "messages.prompt": "Show prompt",
       "messages.title": "Message Settings",
+      "messages.tokens": "Show token usage",
       "messages.use_serif_font": "Use serif font",
+      "mineru.api_key": "Mineru now offers a daily free quota of 500 pages, and you do not need to enter a key.",
+      "missingDependencies": "is Missing, please install it to continue.",
       "model": "Default Model",
       "models.add.add_model": "Add Model",
       "models.add.batch_add_models": "Batch Add Models",
+      "models.add.endpoint_type": "Endpoint Type",
+      "models.add.endpoint_type.placeholder": "Select endpoint type",
+      "models.add.endpoint_type.required": "Please select an endpoint type",
+      "models.add.endpoint_type.tooltip": "Select the API endpoint type format",
       "models.add.group_name": "Group Name",
       "models.add.group_name.placeholder": "Optional e.g. ChatGPT",
       "models.add.group_name.tooltip": "Optional e.g. ChatGPT",
@@ -3312,16 +2672,15 @@
       "models.add.model_id.select.placeholder": "Select Model",
       "models.add.model_id.tooltip": "Example: gpt-3.5-turbo",
       "models.add.model_name": "Model Name",
+      "models.add.model_name.placeholder": "Optional e.g. GPT-4",
       "models.add.model_name.tooltip": "Optional e.g. GPT-4",
-      "models.add.endpoint_type": "Endpoint Type",
-      "models.add.endpoint_type.placeholder": "Select endpoint type",
-      "models.add.endpoint_type.tooltip": "Select the API endpoint type format",
-      "models.add.endpoint_type.required": "Please select an endpoint type",
-      "models.add.model_name.placeholder": "Optional e.g. GPT-4",
+      "models.api_key": "API Key",
+      "models.base_url": "Base URL",
       "models.check.all": "All",
       "models.check.all_models_passed": "All models check passed",
       "models.check.button_caption": "Health check",
       "models.check.disabled": "Disabled",
+      "models.check.disclaimer": "Health check requires sending requests, please use it with caution. Models that charge per request may incur additional costs, please bear the responsibility.",
       "models.check.enable_concurrent": "Concurrent",
       "models.check.enabled": "Enabled",
       "models.check.failed": "Failed",
@@ -3337,15 +2696,29 @@
       "models.check.start": "Start",
       "models.check.title": "Model health check",
       "models.check.use_all_keys": "Key(s)",
-      "models.check.disclaimer": "Health check requires sending requests, please use it with caution. Models that charge per request may incur additional costs, please bear the responsibility.",
       "models.default_assistant_model": "Default Assistant Model",
       "models.default_assistant_model_description": "Model used when creating a new assistant, if the assistant is not set, this model will be used",
       "models.empty": "No models found",
       "models.enable_topic_naming": "Topic Auto Naming",
       "models.manage.add_listed": "Add models to the list",
+      "models.manage.add_whole_group": "Add the whole group",
       "models.manage.remove_listed": "Remove models from the list",
-      "models.manage.add_whole_group": "Add the whole group",
       "models.manage.remove_whole_group": "Remove the whole group",
+      "models.provider_id": "Provider ID",
+      "models.provider_key_add_confirm": "Do you want to add the API key for {{provider}}?",
+      "models.provider_key_add_failed_by_empty_data": "Failed to add provider API key, data is empty",
+      "models.provider_key_add_failed_by_invalid_data": "Failed to add provider API key, data format error",
+      "models.provider_key_added": "Successfully added API key for {{provider}}",
+      "models.provider_key_already_exists": "{{provider}} already has an API key ({{existingKey}}). Do not add it again.",
+      "models.provider_key_confirm_title": "Add Provider API Key",
+      "models.provider_key_no_change": "API key for {{provider}} has not changed",
+      "models.provider_key_overridden": "Successfully updated API key for {{provider}}",
+      "models.provider_key_override_confirm": "{{provider}} already has an API key ({{existingKey}}). Do you want to override it with the new key ({{newKey}})?",
+      "models.provider_name": "Provider Name",
+      "models.quick_assistant_default_tag": "Default",
+      "models.quick_assistant_model": "Quick Assistant Model",
+      "models.quick_assistant_model_description": "Default model used by Quick Assistant",
+      "models.quick_assistant_selection": "Select Assistant",
       "models.topic_naming_model": "Topic Naming Model",
       "models.topic_naming_model_description": "Model used when automatically naming a new topic",
       "models.topic_naming_model_setting_title": "Topic Naming Model Settings",
@@ -3354,40 +2727,85 @@
       "models.translate_model_description": "Model used for translation service",
       "models.translate_model_prompt_message": "Please enter the translate model prompt",
       "models.translate_model_prompt_title": "Translate Model Prompt",
-      "models.quick_assistant_model": "Quick Assistant Model",
-      "models.quick_assistant_model_description": "Default model used by Quick Assistant",
-      "models.quick_assistant_selection": "Select Assistant",
-      "models.quick_assistant_default_tag": "Default",
+      "models.use_assistant": "Use Assistant",
       "models.use_model": "Default Model",
-      "models.use_assistant": "Use Assistant",
-      "models.provider_key_confirm_title": "Add Provider API Key",
-      "models.provider_name": "Provider Name",
-      "models.provider_id": "Provider ID",
-      "models.base_url": "Base URL",
-      "models.api_key": "API Key",
-      "models.provider_key_add_confirm": "Do you want to add the API key for {{provider}}?",
-      "models.provider_key_already_exists": "{{provider}} already has an API key ({{existingKey}}). Do not add it again.",
-      "models.provider_key_override_confirm": "{{provider}} already has an API key ({{existingKey}}). Do you want to override it with the new key ({{newKey}})?",
-      "models.provider_key_added": "Successfully added API key for {{provider}}",
-      "models.provider_key_overridden": "Successfully updated API key for {{provider}}",
-      "models.provider_key_no_change": "API key for {{provider}} has not changed",
-      "models.provider_key_add_failed_by_empty_data": "Failed to add provider API key, data is empty",
-      "models.provider_key_add_failed_by_invalid_data": "Failed to add provider API key, data format error",
+      "more": {
+        "awesome": "Curated MCP Server List",
+        "composio": "Composio MCP Development Tools",
+        "glama": "Glama MCP Server Directory",
+        "higress": "Higress MCP Server",
+        "mcpso": "MCP Server Discovery Platform",
+        "modelscope": "ModelScope Community MCP Server",
+        "official": "Official MCP Server Collection",
+        "pulsemcp": "Pulse MCP Server",
+        "smithery": "Smithery MCP Tools"
+      },
       "moresetting": "More Settings",
       "moresetting.check.confirm": "Confirm Selection",
       "moresetting.check.warn": "Please be cautious when selecting this option. Incorrect selection may cause the model to malfunction!",
       "moresetting.warn": "Risk Warning",
+      "name": "Name",
+      "newServer": "MCP Server",
+      "noDescriptionAvailable": "No description available",
+      "noServers": "No servers configured",
+      "not_support": "Model not supported",
       "notification": {
-        "title": "Notification Settings",
         "assistant": "Assistant Message",
         "backup": "Backup Message",
-        "knowledge_embed": "KnowledgeBase Message"
-      },
+        "knowledge_embed": "KnowledgeBase Message",
+        "title": "Notification Settings"
+      },
+      "npx_list": {
+        "actions": "Actions",
+        "description": "Description",
+        "no_packages": "No packages found",
+        "npm": "NPM",
+        "package_name": "Package Name",
+        "scope_placeholder": "Enter npm scope (e.g. @your-org)",
+        "scope_required": "Please enter npm scope",
+        "search": "Search",
+        "search_error": "Search error",
+        "usage": "Usage",
+        "version": "Version"
+      },
+      "openai": {
+        "service_tier.auto": "auto",
+        "service_tier.default": "default",
+        "service_tier.flex": "flex",
+        "service_tier.tip": "Specifies the latency tier to use for processing the request",
+        "service_tier.title": "Service Tier",
+        "summary_text_mode.auto": "auto",
+        "summary_text_mode.concise": "concise",
+        "summary_text_mode.detailed": "detailed",
+        "summary_text_mode.off": "off",
+        "summary_text_mode.tip": "A summary of the reasoning performed by the model",
+        "summary_text_mode.title": "Summary Mode",
+        "title": "OpenAI Settings"
+      },
+      "privacy": {
+        "enable_privacy_mode": "Anonymous reporting of errors and statistics",
+        "title": "Privacy Settings"
+      },
+      "prompts": {
+        "arguments": "Arguments",
+        "availablePrompts": "Available Prompts",
+        "genericError": "Get prompt Error",
+        "loadError": "Get prompts Error",
+        "noPromptsAvailable": "No prompts available",
+        "requiredField": "Required Field"
+      },
+      "provider": "Provider",
       "provider": {
         "add.name": "Provider Name",
         "add.name.placeholder": "Example: OpenAI",
         "add.title": "Add Provider",
         "add.type": "Provider Type",
+        "api.key.check.latency": "Latency",
+        "api.key.error.duplicate": "API key already exists",
+        "api.key.error.empty": "API key cannot be empty",
+        "api.key.list.open": "Open Management Interface",
+        "api.key.list.title": "API Key Management",
+        "api.key.new_key.placeholder": "Enter one or more keys",
         "api.url.preview": "Preview: {{url}}",
         "api.url.reset": "Reset",
         "api.url.tip": "Ending with / ignores v1, ending with # forces use of input address",
@@ -3395,31 +2813,17 @@
         "api_key": "API Key",
         "api_key.tip": "Multiple keys separated by commas or spaces",
         "api_version": "API Version",
-        "api.key.new_key.placeholder": "Enter one or more keys",
-        "api.key.error.duplicate": "API key already exists",
-        "api.key.error.empty": "API key cannot be empty",
-        "api.key.check.latency": "Latency",
-        "api.key.list.open": "Open Management Interface",
-        "api.key.list.title": "API Key Management",
         "basic_auth": "HTTP authentication",
+        "basic_auth.password": "Password",
+        "basic_auth.password.tip": "",
         "basic_auth.tip": "Applicable to instances deployed remotely (see the documentation). Currently, only the Basic scheme (RFC 7617) is supported.",
         "basic_auth.user_name": "Username",
         "basic_auth.user_name.tip": "Left empty to disable",
-        "basic_auth.password": "Password",
-        "basic_auth.password.tip": "",
+        "bills": "Fee Bills",
         "charge": "Balance Recharge",
-        "bills": "Fee Bills",
         "check": "Check",
         "check_all_keys": "Check All Keys",
         "check_multiple_keys": "Check Multiple API Keys",
-        "oauth": {
-          "button": "Login with {{provider}}",
-          "description": "This service is provided by <website>{{provider}}</website>",
-          "official_website": "Official Website"
-        },
-        "openai": {
-          "alert": "OpenAI Provider no longer support the old calling methods. If using a third-party API, please create a new service provider."
-        },
         "copilot": {
           "auth_failed": "Github Copilot authentication failed.",
           "auth_success": "GitHub Copilot authentication successful.",
@@ -3444,493 +2848,554 @@
           "rate_limit": "Rate limiting",
           "tooltip": "You need to log in to Github before using Github Copilot"
         },
+        "delete.content": "Are you sure you want to delete this provider?",
+        "delete.title": "Delete Provider",
         "dmxapi": {
           "select_platform": "Select the platform"
         },
-        "delete.content": "Are you sure you want to delete this provider?",
-        "delete.title": "Delete Provider",
         "docs_check": "Check",
         "docs_more_details": "for more details",
         "get_api_key": "Get API Key",
-        "misc": "Misc.",
         "is_not_support_array_content": "Enable compatible mode",
         "is_not_support_array_content.tip": "Compatible with providers that do not support arrays in user messages",
+        "misc": "Misc.",
         "no_models_for_check": "No models available for checking (e.g. chat models)",
         "not_checked": "Not Checked",
+        "notes": {
+          "markdown_editor_default_value": "Preview area",
+          "placeholder": "Enter Markdown content...",
+          "title": "Model Notes"
+        },
+        "oauth": {
+          "button": "Login with {{provider}}",
+          "description": "This service is provided by <website>{{provider}}</website>",
+          "official_website": "Official Website"
+        },
+        "openai": {
+          "alert": "OpenAI Provider no longer support the old calling methods. If using a third-party API, please create a new service provider."
+        },
         "remove_duplicate_keys": "Remove Duplicate Keys",
         "remove_invalid_keys": "Remove Invalid Keys",
         "search": "Search Providers...",
         "search_placeholder": "Search model id or name",
         "title": "Model Provider",
-        "notes": {
-          "title": "Model Notes",
-          "placeholder": "Enter Markdown content...",
-          "markdown_editor_default_value": "Preview area"
-        },
         "vertex_ai": {
-          "project_id": "Project ID",
-          "project_id_placeholder": "your-google-cloud-project-id",
-          "project_id_help": "Your Google Cloud project ID",
+          "documentation": "View official documentation for more configuration details:",
+          "learn_more": "Learn More",
           "location": "Location",
           "location_help": "Vertex AI service location, e.g., us-central1",
+          "project_id": "Project ID",
+          "project_id_help": "Your Google Cloud project ID",
+          "project_id_placeholder": "your-google-cloud-project-id",
           "service_account": {
-            "title": "Service Account Configuration",
+            "auth_success": "Service Account authenticated successfully",
+            "client_email": "Client Email",
+            "client_email_help": "The client_email field from the JSON key file downloaded from Google Cloud Console",
+            "client_email_placeholder": "Enter Service Account client email",
+            "description": "Use Service Account for authentication, suitable for environments where ADC is not available",
+            "incomplete_config": "Please complete Service Account configuration first",
             "private_key": "Private Key",
+            "private_key_help": "The private_key field from the JSON key file downloaded from Google Cloud Console",
             "private_key_placeholder": "Enter Service Account private key",
-            "private_key_help": "The private_key field from the JSON key file downloaded from Google Cloud Console",
-            "client_email": "Client Email",
-            "client_email_placeholder": "Enter Service Account client email",
-            "client_email_help": "The client_email field from the JSON key file downloaded from Google Cloud Console",
-            "description": "Use Service Account for authentication, suitable for environments where ADC is not available",
-            "auth_success": "Service Account authenticated successfully",
-            "incomplete_config": "Please complete Service Account configuration first"
-          },
-          "documentation": "View official documentation for more configuration details:",
-          "learn_more": "Learn More"
-=======
-        "url": {
-          "preview": "Preview: {{url}}",
-          "reset": "Reset",
-          "tip": "Ending with / ignores v1, ending with # forces use of input address"
->>>>>>> 26bd9203
+            "title": "Service Account Configuration"
+          }
         }
       },
-      "api_host": "API Host",
-      "api_key": {
-        "label": "API Key",
-        "tip": "Multiple keys separated by commas or spaces"
-      },
-      "api_version": "API Version",
-      "azure": {
-        "apiversion": {
-          "tip": "The API version of Azure OpenAI, if you want to use Response API, please enter the preview version"
+      "providerPlaceholder": "Provider name",
+      "providerUrl": "Provider URL",
+      "proxy": {
+        "mode": {
+          "custom": "Custom Proxy",
+          "none": "No Proxy",
+          "system": "System Proxy",
+          "title": "Proxy Mode"
+        },
+        "title": "Proxy Settings"
+      },
+      "proxy.title": "Proxy Address",
+      "quickAssistant": {
+        "click_tray_to_show": "Click the tray icon to start",
+        "enable_quick_assistant": "Enable Quick Assistant",
+        "read_clipboard_at_startup": "Read clipboard at startup",
+        "title": "Quick Assistant",
+        "use_shortcut_to_show": "Right-click the tray icon or use shortcuts to start"
+      },
+      "quickPanel": {
+        "back": "Back",
+        "close": "Close",
+        "confirm": "Confirm",
+        "forward": "Forward",
+        "multiple": "Multiple Select",
+        "page": "Page",
+        "select": "Select",
+        "title": "Quick Menu"
+      },
+      "quickPhrase": {
+        "add": "Add Phrase",
+        "assistant": "Assistant Phrases",
+        "contentLabel": "Content",
+        "contentPlaceholder": "Please enter phrase content, support using variables, and press Tab to quickly locate the variable to modify. For example: \nHelp me plan a route from ${from} to ${to}, and send it to ${email}.",
+        "delete": "Delete Phrase",
+        "deleteConfirm": "The phrase cannot be recovered after deletion, continue?",
+        "edit": "Edit Phrase",
+        "global": "Global Phrases",
+        "locationLabel": "Add Location",
+        "title": "Quick Phrases",
+        "titleLabel": "Title",
+        "titlePlaceholder": "Please enter phrase title"
+      },
+      "registry": "Package Registry",
+      "registryDefault": "Default",
+      "registryTooltip": "Choose the registry for package installation to resolve network issues with the default registry.",
+      "requiresConfig": "Requires Configuration",
+      "resources": {
+        "availableResources": "Available Resources",
+        "blob": "Blob",
+        "blobInvisible": "Blob Invisible",
+        "genericError": "Resource acquisition error",
+        "mimeType": "MIME Type",
+        "noResourcesAvailable": "No resources available",
+        "size": "Size",
+        "text": "Text",
+        "uri": "URI"
+      },
+      "searchNpx": "Search MCP",
+      "serverPlural": "servers",
+      "serverSingular": "server",
+      "shortcuts": {
+        "action": "Action",
+        "clear_shortcut": "Clear Shortcut",
+        "clear_topic": "Clear Messages",
+        "copy_last_message": "Copy Last Message",
+        "exit_fullscreen": "Exit Fullscreen",
+        "key": "Key",
+        "mini_window": "Quick Assistant",
+        "new_topic": "New Topic",
+        "press_shortcut": "Press Shortcut",
+        "reset_defaults": "Reset Defaults",
+        "reset_defaults_confirm": "Are you sure you want to reset all shortcuts?",
+        "reset_to_default": "Reset to Default",
+        "search_message": "Search Message",
+        "search_message_in_chat": "Search Message in Current Chat",
+        "selection_assistant_select_text": "Selection Assistant: Select Text",
+        "selection_assistant_toggle": "Toggle Selection Assistant",
+        "show_app": "Show/Hide App",
+        "show_settings": "Open Settings",
+        "title": "Keyboard Shortcuts",
+        "toggle_new_context": "Clear Context",
+        "toggle_show_assistants": "Toggle Assistants",
+        "toggle_show_topics": "Toggle Topics",
+        "zoom_in": "Zoom In",
+        "zoom_out": "Zoom Out",
+        "zoom_reset": "Reset Zoom"
+      },
+      "sse": "Server-Sent Events (sse)",
+      "startError": "Start failed",
+      "stdio": "Standard Input/Output (stdio)",
+      "streamableHttp": "Streamable HTTP (streamableHttp)",
+      "sync": {
+        "button": "Sync",
+        "discoverMcpServers": "Discover MCP Servers",
+        "discoverMcpServersDescription": "Visit the platform to discover available MCP servers",
+        "error": "Sync MCP Servers error",
+        "getToken": "Get API Token",
+        "getTokenDescription": "Retrieve your personal API token from your account",
+        "noServersAvailable": "No MCP servers available",
+        "selectProvider": "Select Provider:",
+        "setToken": "Enter Your Token",
+        "success": "Sync MCP Servers successful",
+        "title": "Sync Servers",
+        "tokenPlaceholder": "Enter API token here",
+        "tokenRequired": "API Token is required",
+        "unauthorized": "Sync Unauthorized"
+      },
+      "system": "System",
+      "tabs": {
+        "description": "Description",
+        "general": "General",
+        "prompts": "Prompts",
+        "resources": "Resources",
+        "tools": "Tools"
+      },
+      "tags": "Tags",
+      "tagsPlaceholder": "Enter tags",
+      "theme.color_primary": "Primary Color",
+      "theme.dark": "Dark",
+      "theme.light": "Light",
+      "theme.system": "System",
+      "theme.title": "Theme",
+      "theme.window.style.opaque": "Opaque Window",
+      "theme.window.style.title": "Window Style",
+      "theme.window.style.transparent": "Transparent Window",
+      "timeout": "Timeout",
+      "timeoutTooltip": "Timeout in seconds for requests to this server, default is 60 seconds",
+      "title": "MCP Settings",
+      "title": "Settings",
+      "tool": {
+        "ocr": {
+          "mac_system_ocr_options": {
+            "min_confidence": "Minimum Confidence",
+            "mode": {
+              "accurate": "Accurate",
+              "fast": "Fast",
+              "title": "Recognition Mode"
+            }
+          },
+          "provider": "OCR Provider",
+          "provider_placeholder": "Choose an OCR provider",
+          "title": "OCR"
+        },
+        "preprocess": {
+          "provider": "Pre Process Provider",
+          "provider_placeholder": "Choose a Pre Process provider",
+          "title": "Pre Process"
+        },
+        "preprocessOrOcr.tooltip": "In Settings -> Tools, set a document preprocessing service provider or OCR. Document preprocessing can effectively improve the retrieval performance of complex format documents and scanned documents. OCR can only recognize text within images in documents or scanned PDF text.",
+        "title": "Tools Settings",
+        "websearch": {
+          "apikey": "API key",
+          "blacklist": "Blacklist",
+          "blacklist_description": "Results from the following websites will not appear in search results",
+          "blacklist_tooltip": "Please use the following format (separated by newlines)\nPattern matching: *://*.example.com/*\nRegular expression: /example\\.(net|org)/",
+          "check": "Check",
+          "check_failed": "Verification failed",
+          "check_success": "Verification successful",
+          "compression": {
+            "cutoff.limit": "Cutoff Limit",
+            "cutoff.limit.placeholder": "Enter length",
+            "cutoff.limit.tooltip": "Limit the content length of search results, content exceeding the limit will be truncated (e.g., 2000 characters)",
+            "cutoff.unit.char": "Char",
+            "cutoff.unit.token": "Token",
+            "error": {
+              "dimensions_auto_failed": "Failed to auto-obtain dimensions",
+              "embedding_model_required": "Please select an embedding model first",
+              "provider_not_found": "Provider not found",
+              "rag_failed": "RAG failed"
+            },
+            "info": {
+              "dimensions_auto_success": "Dimensions auto-obtained successfully, dimensions: {{dimensions}}"
+            },
+            "method": "Compression Method",
+            "method.cutoff": "Cutoff",
+            "method.none": "None",
+            "method.rag": "RAG",
+            "rag.document_count": "Document Count",
+            "rag.document_count.tooltip": "Expected number of documents to extract from each search result, the actual total number of extracted documents is this value multiplied by the number of search results.",
+            "rag.embedding_dimensions.auto_get": "Auto Get Dimensions",
+            "rag.embedding_dimensions.placeholder": "Leave empty",
+            "rag.embedding_dimensions.tooltip": "If left blank, the dimensions parameter will not be passed",
+            "title": "Search Result Compression"
+          },
+          "content_limit": "Content length limit",
+          "content_limit_tooltip": "Limit the content length of the search results; content that exceeds the limit will be truncated.",
+          "free": "Free",
+          "no_provider_selected": "Please select a search service provider before checking.",
+          "overwrite": "Override search service",
+          "overwrite_tooltip": "Force use search service instead of LLM",
+          "search_max_result": "Number of search results",
+          "search_max_result.tooltip": "When search result compression is disabled, the number of results may be too large, which may lead to insufficient tokens",
+          "search_provider": "Search service provider",
+          "search_provider_placeholder": "Choose a search service provider.",
+          "search_with_time": "Search with dates included",
+          "subscribe": "Blacklist Subscription",
+          "subscribe_add": "Add Subscription",
+          "subscribe_add_success": "Subscription feed added successfully!",
+          "subscribe_delete": "Delete",
+          "subscribe_name": "Alternative name",
+          "subscribe_name.placeholder": "Alternative name used when the downloaded subscription feed has no name.",
+          "subscribe_update": "Update",
+          "subscribe_url": "Subscription Url",
+          "tavily": {
+            "api_key": "Tavily API Key",
+            "api_key.placeholder": "Enter Tavily API Key",
+            "description": "Tavily is a search engine tailored for AI agents, delivering real-time, accurate results, intelligent query suggestions, and in-depth research capabilities.",
+            "title": "Tavily"
+          },
+          "title": "Web Search"
         }
       },
-      "basic_auth": {
-        "label": "HTTP authentication",
-        "password": {
-          "label": "Password",
-          "tip": ""
-        },
-        "tip": "Applicable to instances deployed remotely (see the documentation). Currently, only the Basic scheme (RFC 7617) is supported.",
-        "user_name": {
-          "label": "Username",
-          "tip": "Left empty to disable"
+      "tools": {
+        "autoApprove": {
+          "label": "Auto Approve",
+          "tooltip": {
+            "confirm": "Are you sure you want to run this MCP tool?",
+            "disabled": "Tool will require manual approval before running",
+            "enabled": "Tool will run automatically without confirmation",
+            "howToEnable": "Enable the tool first to use auto-approve"
+          }
+        },
+        "availableTools": "Available Tools",
+        "enable": "Enable Tool",
+        "inputSchema": {
+          "enum": {
+            "allowedValues": "Allowed Values"
+          },
+          "label": "Input Schema"
+        },
+        "loadError": "Get tools Error",
+        "noToolsAvailable": "No tools available",
+        "run": "Run"
+      },
+      "topic.pin_to_top": "Pin Topics to Top",
+      "topic.position": "Topic position",
+      "topic.position.left": "Left",
+      "topic.position.right": "Right",
+      "topic.show.time": "Show topic time",
+      "tray.onclose": "Minimize to Tray on Close",
+      "tray.show": "Show Tray Icon",
+      "tray.title": "Tray",
+      "zoom": {
+        "reset": "Reset",
+        "title": "Page Zoom"
+      }
+    },
+    "selection": {
+      "action": {
+        "builtin": {
+          "copy": "Copy",
+          "explain": "Explain",
+          "quote": "Quote",
+          "refine": "Refine",
+          "search": "Search",
+          "summary": "Summarize",
+          "translate": "Translate"
+        },
+        "translate": {
+          "smart_translate_tips": "Smart Translation: Content will be translated to the target language first; content already in the target language will be translated to the alternative language"
+        },
+        "window": {
+          "c_copy": "C: Copy",
+          "esc_close": "Esc: Close",
+          "esc_stop": "Esc: Stop",
+          "opacity": "Window Opacity",
+          "original_copy": "Copy Original",
+          "original_hide": "Hide Original",
+          "original_show": "Show Original",
+          "pin": "Pin",
+          "pinned": "Pinned",
+          "r_regenerate": "R: Regenerate"
         }
       },
-      "bills": "Fee Bills",
-      "charge": "Balance Recharge",
-      "check": "Check",
-      "check_all_keys": "Check All Keys",
-      "check_multiple_keys": "Check Multiple API Keys",
-      "copilot": {
-        "auth_failed": "Github Copilot authentication failed.",
-        "auth_success": "GitHub Copilot authentication successful.",
-        "auth_success_title": "Certification successful.",
-        "code_copied": "Authorization code automatically copied to clipboard",
-        "code_failed": "Failed to obtain Device Code, please try again.",
-        "code_generated_desc": "Please copy the device code into the browser link below.",
-        "code_generated_title": "Obtain Device Code",
-        "connect": "Connect to Github",
-        "custom_headers": "Custom request header",
-        "description": "Your GitHub account needs to subscribe to Copilot.",
-        "description_detail": "GitHub Copilot is an AI-powered code assistant that requires a valid GitHub Copilot subscription to use",
-        "expand": "Expand",
-        "headers_description": "Custom request headers (JSON format)",
-        "invalid_json": "JSON format error",
-        "login": "Log in to Github",
-        "logout": "Exit GitHub",
-        "logout_failed": "Exit failed, please try again.",
-        "logout_success": "Successfully logged out.",
-        "model_setting": "Model settings",
-        "open_verification_first": "Please click the link above to access the verification page.",
-        "open_verification_page": "Open Authorization Page",
-        "rate_limit": "Rate limiting",
-        "start_auth": "Start Authorization",
-        "step_authorize": "Open Authorization Page",
-        "step_authorize_desc": "Complete authorization on GitHub",
-        "step_authorize_detail": "Click the button below to open GitHub authorization page, then enter the copied authorization code",
-        "step_connect": "Complete Connection",
-        "step_connect_desc": "Confirm connection to GitHub",
-        "step_connect_detail": "After completing authorization on GitHub page, click this button to complete the connection",
-        "step_copy_code": "Copy Authorization Code",
-        "step_copy_code_desc": "Copy device authorization code",
-        "step_copy_code_detail": "Authorization code has been automatically copied, you can also copy it manually",
-        "step_get_code": "Get Authorization Code",
-        "step_get_code_desc": "Generate device authorization code"
-      },
-      "delete": {
-        "content": "Are you sure you want to delete this provider?",
-        "title": "Delete Provider"
-      },
-      "dmxapi": {
-        "select_platform": "Select the platform"
-      },
-      "docs_check": "Check",
-      "docs_more_details": "for more details",
-      "get_api_key": "Get API Key",
-      "is_not_support_array_content": "Enable compatible mode",
-      "no_models_for_check": "No models available for checking (e.g. chat models)",
-      "not_checked": "Not Checked",
-      "notes": {
-        "markdown_editor_default_value": "Preview area",
-        "placeholder": "Enter Markdown content...",
-        "title": "Model Notes"
-      },
-      "oauth": {
-        "button": "Login with {{provider}}",
-        "description": "This service is provided by <website>{{provider}}</website>",
-        "error": "Authentication failed",
-        "official_website": "Official Website"
-      },
-      "openai": {
-        "alert": "OpenAI Provider no longer support the old calling methods. If using a third-party API, please create a new service provider."
-      },
-      "remove_duplicate_keys": "Remove Duplicate Keys",
-      "remove_invalid_keys": "Remove Invalid Keys",
-      "search": "Search Providers...",
-      "search_placeholder": "Search model id or name",
-      "title": "Model Provider",
-      "vertex_ai": {
-        "api_host_help": "The API host for Vertex AI, not recommended to fill in, generally applicable to reverse proxy",
-        "documentation": "View official documentation for more configuration details:",
-        "learn_more": "Learn More",
-        "location": "Location",
-        "location_help": "Vertex AI service location, e.g., us-central1",
-        "project_id": "Project ID",
-        "project_id_help": "Your Google Cloud project ID",
-        "project_id_placeholder": "your-google-cloud-project-id",
-        "service_account": {
-          "auth_success": "Service Account authenticated successfully",
-          "client_email": "Client Email",
-          "client_email_help": "The client_email field from the JSON key file downloaded from Google Cloud Console",
-          "client_email_placeholder": "Enter Service Account client email",
-          "description": "Use Service Account for authentication, suitable for environments where ADC is not available",
-          "incomplete_config": "Please complete Service Account configuration first",
-          "private_key": "Private Key",
-          "private_key_help": "The private_key field from the JSON key file downloaded from Google Cloud Console",
-          "private_key_placeholder": "Enter Service Account private key",
-          "title": "Service Account Configuration"
+      "name": "Selection Assistant",
+      "settings": {
+        "actions": {
+          "add_tooltip": {
+            "disabled": "Maximum number of custom actions reached ({{max}})",
+            "enabled": "Add Custom Action"
+          },
+          "custom": "Custom Action",
+          "delete_confirm": "Are you sure you want to delete this custom action?",
+          "drag_hint": "Drag to reorder. Move above to enable action ({{enabled}}/{{max}})",
+          "reset": {
+            "button": "Reset",
+            "confirm": "Are you sure you want to reset to default actions? Custom actions will not be deleted.",
+            "tooltip": "Reset to default actions. Custom actions will not be deleted."
+          },
+          "title": "Actions"
+        },
+        "advanced": {
+          "filter_list": {
+            "description": "Advanced feature, recommended for users with experience",
+            "title": "Filter List"
+          },
+          "filter_mode": {
+            "blacklist": "Blacklist",
+            "default": "Off",
+            "description": "Can limit the selection assistant to only work in specific applications (whitelist) or not work (blacklist)",
+            "title": "Application Filter",
+            "whitelist": "Whitelist"
+          },
+          "title": "Advanced"
+        },
+        "enable": {
+          "description": "Currently only supported on Windows & macOS",
+          "mac_process_trust_hint": {
+            "button": {
+              "go_to_settings": "Go to Settings",
+              "open_accessibility_settings": "Open Accessibility Settings"
+            },
+            "description": [
+              "Selection Assistant requires <strong>Accessibility Permission</strong> to work properly.",
+              "Please click \"<strong>Go to Settings</strong>\" and click the \"<strong>Open System Settings</strong>\" button in the permission request popup that appears later. Then find \"<strong>Cherry Studio</strong>\" in the application list that appears later and turn on the permission switch.",
+              "After completing the settings, please reopen the selection assistant."
+            ],
+            "title": "Accessibility Permission"
+          },
+          "title": "Enable"
+        },
+        "experimental": "Experimental Features",
+        "filter_modal": {
+          "title": "Application Filter List",
+          "user_tips": {
+            "mac": "Please enter the Bundle ID of the application, one per line, case insensitive, can be fuzzy matched. For example: com.google.Chrome, com.apple.mail, etc.",
+            "windows": "Please enter the executable file name of the application, one per line, case insensitive, can be fuzzy matched. For example: chrome.exe, weixin.exe, Cherry Studio.exe, etc."
+          }
+        },
+        "search_modal": {
+          "custom": {
+            "name": {
+              "hint": "Please enter search engine name",
+              "label": "Custom Name",
+              "max_length": "Name cannot exceed 16 characters"
+            },
+            "test": "Test",
+            "url": {
+              "hint": "Use {{queryString}} to represent the search term",
+              "invalid_format": "Please enter a valid URL starting with http:// or https://",
+              "label": "Custom Search URL",
+              "missing_placeholder": "URL must contain {{queryString}} placeholder",
+              "required": "Please enter search URL"
+            }
+          },
+          "engine": {
+            "custom": "Custom",
+            "label": "Search Engine"
+          },
+          "title": "Set Search Engine"
+        },
+        "toolbar": {
+          "compact_mode": {
+            "description": "In compact mode, only icons are displayed without text",
+            "title": "Compact Mode"
+          },
+          "title": "Toolbar",
+          "trigger_mode": {
+            "ctrlkey": "Ctrl Key",
+            "ctrlkey_note": "After selection, hold down the Ctrl key to show the toolbar",
+            "description": "The way to trigger the selection assistant and show the toolbar",
+            "description_note": {
+              "mac": "If you have remapped the ⌘ key using shortcuts or keyboard mapping tools, it may cause some applications to fail to select text.",
+              "windows": "Some applications do not support selecting text with the Ctrl key. If you have remapped the Ctrl key using tools like AHK, it may cause some applications to fail to select text."
+            },
+            "selected": "Selection",
+            "selected_note": "Show toolbar immediately when text is selected",
+            "shortcut": "Shortcut",
+            "shortcut_link": "Go to Shortcut Settings",
+            "shortcut_note": "After selection, use shortcut to show the toolbar. Please set the shortcut in the shortcut settings page and enable it. ",
+            "title": "Trigger Mode"
+          }
+        },
+        "user_modal": {
+          "assistant": {
+            "default": "Default",
+            "label": "Select Assistant"
+          },
+          "icon": {
+            "error": "Invalid icon name, please check your input",
+            "label": "Icon",
+            "placeholder": "Enter Lucide icon name",
+            "random": "Random Icon",
+            "tooltip": "Lucide icon names are lowercase, e.g. arrow-right",
+            "view_all": "View All Icons"
+          },
+          "model": {
+            "assistant": "Use Assistant",
+            "default": "Default Model",
+            "label": "Model",
+            "tooltip": "Using Assistant: Will use both the assistant's system prompt and model parameters"
+          },
+          "name": {
+            "hint": "Please enter action name",
+            "label": "Name"
+          },
+          "prompt": {
+            "copy_placeholder": "Copy Placeholder",
+            "label": "User Prompt",
+            "placeholder": "Use placeholder {{text}} to represent selected text. When empty, selected text will be appended to this prompt",
+            "placeholder_text": "Placeholder",
+            "tooltip": "User prompt serves as a supplement to user input and won't override the assistant's system prompt"
+          },
+          "title": {
+            "add": "Add Custom Action",
+            "edit": "Edit Custom Action"
+          }
+        },
+        "window": {
+          "auto_close": {
+            "description": "Automatically close the window when it's not pinned and loses focus",
+            "title": "Auto Close"
+          },
+          "auto_pin": {
+            "description": "Pin the window by default",
+            "title": "Auto Pin"
+          },
+          "follow_toolbar": {
+            "description": "Window position will follow the toolbar. When disabled, it will always be centered.",
+            "title": "Follow Toolbar"
+          },
+          "opacity": {
+            "description": "Set the default opacity of the window, 100% is fully opaque",
+            "title": "Opacity"
+          },
+          "remember_size": {
+            "description": "Window will display at the last adjusted size during the application running",
+            "title": "Remember Size"
+          },
+          "title": "Action Window"
         }
       }
     },
-    "proxy": {
-      "address": "Proxy Address",
-      "mode": {
-        "custom": "Custom Proxy",
-        "none": "No Proxy",
-        "system": "System Proxy",
-        "title": "Proxy Mode"
-      }
-    },
-    "quickAssistant": {
-      "click_tray_to_show": "Click the tray icon to start",
-      "enable_quick_assistant": "Enable Quick Assistant",
-      "read_clipboard_at_startup": "Read clipboard at startup",
-      "title": "Quick Assistant",
-      "use_shortcut_to_show": "Right-click the tray icon or use shortcuts to start"
-    },
-    "quickPanel": {
-      "back": "Back",
+    "translate": {
+      "alter_language": "Alternative Language",
+      "any.language": "Any language",
+      "button.translate": "Translate",
       "close": "Close",
-      "confirm": "Confirm",
-      "forward": "Forward",
-      "multiple": "Multiple Select",
-      "page": "Page",
-      "select": "Select",
-      "title": "Quick Menu"
-    },
-    "quickPhrase": {
-      "add": "Add Phrase",
-      "assistant": "Assistant Phrases",
-      "contentLabel": "Content",
-      "contentPlaceholder": "Please enter phrase content, support using variables, and press Tab to quickly locate the variable to modify. For example: \nHelp me plan a route from ${from} to ${to}, and send it to ${email}.",
-      "delete": "Delete Phrase",
-      "deleteConfirm": "The phrase cannot be recovered after deletion, continue?",
-      "edit": "Edit Phrase",
-      "global": "Global Phrases",
-      "locationLabel": "Add Location",
-      "title": "Quick Phrases",
-      "titleLabel": "Title",
-      "titlePlaceholder": "Please enter phrase title"
-    },
-    "shortcuts": {
-      "action": "Action",
-      "actions": "operation",
-      "clear_shortcut": "Clear Shortcut",
-      "clear_topic": "Clear Messages",
-      "copy_last_message": "Copy Last Message",
-      "enabled": "Enable",
-      "exit_fullscreen": "Exit Fullscreen",
-      "label": "Key",
-      "mini_window": "Quick Assistant",
-      "new_topic": "New Topic",
-      "press_shortcut": "Press Shortcut",
-      "reset_defaults": "Reset Defaults",
-      "reset_defaults_confirm": "Are you sure you want to reset all shortcuts?",
-      "reset_to_default": "Reset to Default",
-      "search_message": "Search Message",
-      "search_message_in_chat": "Search Message in Current Chat",
-      "selection_assistant_select_text": "Selection Assistant: Select Text",
-      "selection_assistant_toggle": "Toggle Selection Assistant",
-      "show_app": "Show/Hide App",
-      "show_settings": "Open Settings",
-      "title": "Keyboard Shortcuts",
-      "toggle_new_context": "Clear Context",
-      "toggle_show_assistants": "Toggle Assistants",
-      "toggle_show_topics": "Toggle Topics",
-      "zoom_in": "Zoom In",
-      "zoom_out": "Zoom Out",
-      "zoom_reset": "Reset Zoom"
-    },
-    "theme": {
-      "color_primary": "Primary Color",
-      "dark": "Dark",
-      "light": "Light",
-      "system": "System",
-      "title": "Theme",
-      "window": {
-        "style": {
-          "opaque": "Opaque Window",
-          "title": "Window Style",
-          "transparent": "Transparent Window"
-        }
-      }
-    },
-    "title": "Settings",
-    "tool": {
-      "ocr": {
-        "mac_system_ocr_options": {
-          "min_confidence": "Minimum Confidence",
-          "mode": {
-            "accurate": "Accurate",
-            "fast": "Fast",
-            "title": "Recognition Mode"
-          }
-        },
-        "provider": "OCR Provider",
-        "provider_placeholder": "Choose an OCR provider",
-        "title": "OCR Settings"
-      },
-      "preprocess": {
-        "provider": "Pre Process Provider",
-        "provider_placeholder": "Choose a Pre Process provider",
-        "title": "Pre Process"
-      },
-      "preprocessOrOcr": {
-        "tooltip": "In Settings -> Tools, set a document preprocessing service provider or OCR. Document preprocessing can effectively improve the retrieval performance of complex format documents and scanned documents. OCR can only recognize text within images in documents or scanned PDF text."
-      },
-      "title": "Tools Settings",
-      "websearch": {
-        "apikey": "API key",
-        "blacklist": "Blacklist",
-        "blacklist_description": "Results from the following websites will not appear in search results",
-        "blacklist_tooltip": "Please use the following format (separated by newlines)\nPattern matching: *://*.example.com/*\nRegular expression: /example\\.(net|org)/",
-        "check": "Check",
-        "check_failed": "Verification failed",
-        "check_success": "Verification successful",
-        "compression": {
-          "cutoff": {
-            "limit": {
-              "label": "Cutoff Limit",
-              "placeholder": "Enter length",
-              "tooltip": "Limit the content length of search results, content exceeding the limit will be truncated (e.g., 2000 characters)"
-            },
-            "unit": {
-              "char": "Char",
-              "token": "Token"
-            }
-          },
-          "error": {
-            "rag_failed": "RAG failed"
-          },
-          "info": {
-            "dimensions_auto_success": "Dimensions auto-obtained successfully, dimensions: {{dimensions}}"
-          },
-          "method": {
-            "cutoff": "Cutoff",
-            "label": "Compression Method",
-            "none": "None",
-            "rag": "RAG"
-          },
-          "rag": {
-            "document_count": {
-              "label": "Document Chunks Count",
-              "tooltip": "Expected number of document chunks to extract from each search result, the actual total number of extracted document chunks is this value multiplied by the number of search results."
-            }
-          },
-          "title": "Search Result Compression"
-        },
-        "content_limit": "Content length limit",
-        "content_limit_tooltip": "Limit the content length of the search results; content that exceeds the limit will be truncated.",
-        "free": "Free",
-        "no_provider_selected": "Please select a search service provider before checking.",
-        "overwrite": "Override search service",
-        "overwrite_tooltip": "Force use search service instead of LLM",
-        "search_max_result": {
-          "label": "Number of search results",
-          "tooltip": "When search result compression is disabled, the number of results may be too large, which may lead to insufficient tokens"
-        },
-        "search_provider": "Search service provider",
-        "search_provider_placeholder": "Choose a search service provider.",
-        "search_with_time": "Search with dates included",
-        "subscribe": "Blacklist Subscription",
-        "subscribe_add": "Add Subscription",
-        "subscribe_add_failed": "Failed to add feed source",
-        "subscribe_add_success": "Subscription feed added successfully!",
-        "subscribe_delete": "Delete",
-        "subscribe_name": {
-          "label": "Alternative name",
-          "placeholder": "Alternative name used when the downloaded subscription feed has no name."
-        },
-        "subscribe_update": "Update",
-        "subscribe_update_failed": "Subscription source update failed",
-        "subscribe_update_success": "Subscription source updated successfully",
-        "subscribe_url": "Subscription Url",
-        "tavily": {
-          "api_key": {
-            "label": "Tavily API Key",
-            "placeholder": "Enter Tavily API Key"
-          },
-          "description": "Tavily is a search engine tailored for AI agents, delivering real-time, accurate results, intelligent query suggestions, and in-depth research capabilities.",
-          "title": "Tavily"
-        },
-        "title": "Web Search",
-        "url_invalid": "Entered an invalid URL",
-        "url_required": "Please enter a URL"
-      }
-    },
-    "topic": {
-      "pin_to_top": "Pin Topics to Top",
-      "position": {
-        "label": "Topic position",
-        "left": "Left",
-        "right": "Right"
-      },
-      "show": {
-        "time": "Show topic time"
-      }
+      "closed": "Translation closed",
+      "confirm": {
+        "content": "Translation will replace the original text, continue?",
+        "title": "Translation Confirmation"
+      },
+      "copied": "Translation content copied",
+      "detected.language": "Auto Detect",
+      "empty": "Translation content is empty",
+      "error.failed": "Translation failed",
+      "error.not_configured": "Translation model is not configured",
+      "history": {
+        "clear": "Clear History",
+        "clear_description": "Clear history will delete all translation history, continue?",
+        "delete": "Delete",
+        "empty": "No translation history",
+        "title": "Translation History"
+      },
+      "input.placeholder": "Enter text to translate",
+      "language.not_pair": "Source language is different from the set language",
+      "language.same": "Source and target languages are the same",
+      "menu": {
+        "description": "Translate the content of the current input box"
+      },
+      "not.found": "Translation content not found",
+      "output.placeholder": "Translation",
+      "processing": "Translation in progress...",
+      "settings": {
+        "bidirectional": "Bidirectional Translation Settings",
+        "bidirectional_tip": "When enabled, only bidirectional translation between source and target languages is supported",
+        "model": "Model Settings",
+        "model_desc": "Model used for translation service",
+        "preview": "Markdown Preview",
+        "scroll_sync": "Scroll Sync Settings",
+        "title": "Translation Settings"
+      },
+      "target_language": "Target Language",
+      "title": "Translation",
+      "tooltip.newline": "Newline"
     },
     "tray": {
-      "onclose": "Minimize to Tray on Close",
-      "show": "Show Tray Icon",
-      "title": "Tray"
-    },
-    "zoom": {
-      "reset": "Reset",
-      "title": "Page Zoom"
+      "quit": "Quit",
+      "show_mini_window": "Quick Assistant",
+      "show_window": "Show Window"
+    },
+    "update": {
+      "install": "Install",
+      "later": "Later",
+      "message": "New version {{version}} is ready, do you want to install it now?",
+      "noReleaseNotes": "No release notes",
+      "title": "Update"
+    },
+    "words": {
+      "knowledgeGraph": "Knowledge Graph",
+      "quit": "Quit",
+      "show_window": "Show Window",
+      "visualization": "Visualization"
     }
-  },
-  "title": {
-    "agents": "Agents",
-    "apps": "Apps",
-    "files": "Files",
-    "home": "Home",
-    "knowledge": "Knowledge Base",
-    "launchpad": "Launchpad",
-    "mcp-servers": "MCP Servers",
-    "memories": "Memories",
-    "paintings": "Paintings",
-    "settings": "Settings",
-    "translate": "Translate"
-  },
-  "trace": {
-    "backList": "Back To List",
-    "edasSupport": "Powered by Alibaba Cloud EDAS",
-    "endTime": "End Time",
-    "inputs": "Inputs",
-    "label": "Call Chain",
-    "name": "Node Name",
-    "noTraceList": "No trace information found",
-    "outputs": "Outputs",
-    "parentId": "Parent Id",
-    "spanDetail": "Span Details",
-    "spendTime": "Spend Time",
-    "startTime": "Start Time",
-    "tag": "Tag",
-    "tokenUsage": "Token Usage",
-    "traceWindow": "Call Chain Window"
-  },
-  "translate": {
-    "alter_language": "Alternative Language",
-    "any": {
-      "language": "Any language"
-    },
-    "button": {
-      "translate": "Translate"
-    },
-    "close": "Close",
-    "closed": "Translation closed",
-    "confirm": {
-      "content": "Translation will replace the original text, continue?",
-      "title": "Translation Confirmation"
-    },
-    "copied": "Translation content copied",
-    "detected": {
-      "language": "Auto Detect"
-    },
-    "empty": "Translation content is empty",
-    "error": {
-      "failed": "Translation failed",
-      "not_configured": "Translation model is not configured"
-    },
-    "history": {
-      "clear": "Clear History",
-      "clear_description": "Clear history will delete all translation history, continue?",
-      "delete": "Delete",
-      "empty": "No translation history",
-      "title": "Translation History"
-    },
-    "input": {
-      "placeholder": "Enter text to translate"
-    },
-    "language": {
-      "not_pair": "Source language is different from the set language",
-      "same": "Source and target languages are the same"
-    },
-    "menu": {
-      "description": "Translate the content of the current input box"
-    },
-    "not": {
-      "found": "Translation content not found"
-    },
-    "output": {
-      "placeholder": "Translation"
-    },
-    "processing": "Translation in progress...",
-    "settings": {
-      "bidirectional": "Bidirectional Translation Settings",
-      "bidirectional_tip": "When enabled, only bidirectional translation between source and target languages is supported",
-      "model": "Model Settings",
-      "model_desc": "Model used for translation service",
-      "model_placeholder": "Select translation model",
-      "no_model_warning": "No translation model selected",
-      "preview": "Markdown Preview",
-      "scroll_sync": "Scroll Sync Settings",
-      "title": "Translation Settings"
-    },
-    "target_language": "Target Language",
-    "title": "Translation",
-    "tooltip": {
-      "newline": "Newline"
-    }
-  },
-  "tray": {
-    "quit": "Quit",
-    "show_mini_window": "Quick Assistant",
-    "show_window": "Show Window"
-  },
-  "update": {
-    "install": "Install",
-    "later": "Later",
-    "message": "New version {{version}} is ready, do you want to install it now?",
-    "noReleaseNotes": "No release notes",
-    "title": "Update"
-  },
-  "words": {
-    "knowledgeGraph": "Knowledge Graph",
-    "quit": "Quit",
-    "show_window": "Show Window",
-    "visualization": "Visualization"
   }
 }
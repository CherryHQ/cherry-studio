--- conflicted
+++ resolved
@@ -3140,54 +3140,12 @@
     "quickPanel": {
       "back": "Back",
       "close": "Close",
-<<<<<<< HEAD
-      "closed": "Translation closed",
-      "confirm": {
-        "content": "Translation will replace the original text, continue?",
-        "title": "Translation Confirmation"
-      },
-      "copied": "Translation content copied",
-      "detected.language": "Auto Detect",
-      "empty": "Translation content is empty",
-      "error.failed": "Translation failed",
-      "error.not_configured": "Translation model is not configured",
-      "success": "Translation completed",
-      "history": {
-        "clear": "Clear History",
-        "clear_description": "Clear history will delete all translation history, continue?",
-        "delete": "Delete",
-        "empty": "No translation history",
-        "title": "Translation History"
-      },
-      "input.placeholder": "Enter text to translate",
-      "language.not_pair": "Source language is different from the set language",
-      "language.same": "Source and target languages are the same",
-      "menu": {
-        "description": "Translate the content of the current input box"
-      },
-      "not.found": "Translation content not found",
-      "output.placeholder": "Translation",
-      "processing": "Translation in progress...",
-      "settings": {
-        "bidirectional": "Bidirectional Translation Settings",
-        "bidirectional_tip": "When enabled, only bidirectional translation between source and target languages is supported",
-        "model": "Model Settings",
-        "model_desc": "Model used for translation service",
-        "preview": "Markdown Preview",
-        "scroll_sync": "Scroll Sync Settings",
-        "title": "Translation Settings"
-      },
-      "target_language": "Target Language",
-      "title": "Translation",
-      "tooltip.newline": "Newline"
-=======
       "confirm": "Confirm",
       "forward": "Forward",
       "multiple": "Multiple Select",
       "page": "Page",
       "select": "Select",
       "title": "Quick Menu"
->>>>>>> 26bd9203
     },
     "quickPhrase": {
       "add": "Add Phrase",

{
  "agents": {
    "add": {
      "button": "Add to Assistant",
      "knowledge_base": {
        "label": "Knowledge Base",
        "placeholder": "Select Knowledge Base"
      },
      "name": {
        "label": "Name",
        "placeholder": "Enter name"
      },
      "prompt": {
        "label": "Prompt",
        "placeholder": "Enter prompt",
        "variables": {
          "tip": {
            "content": "{{date}}:\tDate\n{{time}}:\tTime\n{{datetime}}:\tDate and time\n{{system}}:\tOperating system\n{{arch}}:\tCPU architecture\n{{language}}:\tLanguage\n{{model_name}}:\tModel name\n{{username}}:\tUsername",
            "title": "Available variables"
          }
        }
      },
      "title": "Create Agent",
      "unsaved_changes_warning": "You have unsaved changes. Are you sure you want to close?"
    },
    "delete": {
      "popup": {
        "content": "Are you sure you want to delete this agent?"
      }
    },
    "edit": {
      "model": {
        "select": {
          "title": "Select Model"
        }
      },
      "title": "Edit Agent"
    },
    "export": {
      "agent": "Export Agent"
    },
    "import": {
      "button": "Import",
      "error": {
        "fetch_failed": "Failed to fetch from URL",
        "invalid_format": "Invalid agent format: missing required fields",
        "url_required": "Please enter a URL"
      },
      "file_filter": "JSON Files",
      "select_file": "Select File",
      "title": "Import from External",
      "type": {
        "file": "File",
        "url": "URL"
      },
      "url_placeholder": "Enter JSON URL"
    },
    "manage": {
      "title": "Manage Agents"
    },
    "my_agents": "My Agents",
    "search": {
      "no_results": "No results found"
    },
    "settings": {
      "title": "Agent Setting"
    },
    "sorting": {
      "title": "Sorting"
    },
    "tag": {
      "agent": "Agent",
      "default": "Default",
      "new": "New",
      "system": "System"
    },
    "title": "Agents"
  },
  "apiServer": {
    "actions": {
      "copy": "Copy",
      "regenerate": "Regenerate",
      "restart": {
        "button": "Restart",
        "tooltip": "Restart Server"
      },
      "start": "Start",
      "stop": "Stop"
    },
    "authHeader": {
      "title": "Authorization Header"
    },
    "authHeaderText": "Use in Authorization header:",
    "configuration": "Configuration",
    "description": "Expose Cherry Studio's AI capabilities through OpenAI-compatible HTTP APIs",
    "documentation": {
      "title": "API Documentation"
    },
    "fields": {
      "apiKey": {
        "copyTooltip": "Copy API Key",
        "description": "Secure authentication token for API access",
        "label": "API Key",
        "placeholder": "API key will be auto-generated"
      },
      "port": {
        "description": "TCP port number for the HTTP server (1000-65535)",
        "helpText": "Stop server to change port",
        "label": "Port"
      },
      "url": {
        "copyTooltip": "Copy URL",
        "label": "URL"
      }
    },
    "messages": {
      "apiKeyCopied": "API Key copied to clipboard",
      "apiKeyRegenerated": "API Key regenerated",
      "operationFailed": "API Server operation failed: ",
      "restartError": "Failed to restart API Server: ",
      "restartFailed": "API Server restart failed: ",
      "restartSuccess": "API Server restarted successfully",
      "startError": "Failed to start API Server: ",
      "startSuccess": "API Server started successfully",
      "stopError": "Failed to stop API Server: ",
      "stopSuccess": "API Server stopped successfully",
      "urlCopied": "Server URL copied to clipboard"
    },
    "status": {
      "running": "Running",
      "stopped": "Stopped"
    },
    "title": "API Server"
  },
  "assistants": {
    "abbr": "Assistants",
    "clear": {
      "content": "Clearing the topic will delete all topics and files in the assistant. Are you sure you want to continue?",
      "title": "Clear topics"
    },
    "copy": {
      "title": "Copy Assistant"
    },
    "delete": {
      "content": "Deleting an assistant will delete all topics and files under the assistant. Are you sure you want to delete it?",
      "title": "Delete Assistant"
    },
    "edit": {
      "title": "Edit Assistant"
    },
    "icon": {
      "type": "Assistant Icon"
    },
    "list": {
      "showByList": "List View",
      "showByTags": "Tag View"
    },
    "save": {
      "success": "Saved successfully",
      "title": "Save to agent"
    },
    "search": "Search assistants...",
    "settings": {
      "default_model": "Default Model",
      "knowledge_base": {
        "label": "Knowledge Base Settings",
        "recognition": {
          "label": "Use Knowledge Base",
          "off": "Force Search",
          "on": "Intent Recognition",
          "tip": "The assistant will use the large model's intent recognition capability to determine whether to use the knowledge base for answering. This feature will depend on the model's capabilities"
        }
      },
      "mcp": {
        "description": "Default enabled MCP servers",
        "enableFirst": "Enable this server in MCP settings first",
        "label": "MCP Servers",
        "noServersAvailable": "No MCP servers available. Add servers in settings",
        "title": "MCP Settings"
      },
      "model": "Model Settings",
      "more": "Assistant Settings",
      "prompt": "Prompt Settings",
      "reasoning_effort": {
        "default": "Default",
        "high": "High",
        "label": "Reasoning effort",
        "low": "Low",
        "medium": "Medium",
        "minimal": "Minimal",
        "off": "Off"
      },
      "regular_phrases": {
        "add": "Add Phrase",
        "contentLabel": "Content",
        "contentPlaceholder": "Please enter phrase content, support using variables, and press Tab to quickly locate the variable to modify. For example: \nHelp me plan a route from ${from} to ${to}, and send it to ${email}.",
        "delete": "Delete Phrase",
        "deleteConfirm": "Are you sure to delete this phrase?",
        "edit": "Edit Phrase",
        "title": "Regular Phrase",
        "titleLabel": "Title",
        "titlePlaceholder": "Enter title"
      },
      "title": "Assistant Settings",
      "tool_use_mode": {
        "function": "Function",
        "label": "Tool Use Mode",
        "prompt": "Prompt"
      }
    },
    "tags": {
      "add": "Add Tag",
      "delete": "Delete Tag",
      "deleteConfirm": "Are you sure to delete this tag?",
      "manage": "Tag Management",
      "modify": "Modify Tag",
      "none": "No tags",
      "settings": {
        "title": "Tag Settings"
      },
      "untagged": "Untagged"
    },
    "title": "Assistants"
  },
  "auth": {
    "error": "API key automatically obtained failed, please get it manually",
    "get_key": "Get",
    "get_key_success": "API key automatically obtained successfully",
    "login": "Login",
    "oauth_button": "Auth with {{provider}}"
  },
  "backup": {
    "confirm": {
      "button": "Select Backup Location",
      "label": "Are you sure you want to backup data?"
    },
    "content": "Backup all data, including chat history, settings, and knowledge base. Please note that the backup process may take some time, thank you for your patience.",
    "progress": {
      "completed": "Backup completed",
      "compressing": "Compressing files...",
      "copying_files": "Copying files... {{progress}}%",
      "preparing": "Preparing backup...",
      "title": "Backup Progress",
      "writing_data": "Writing data..."
    },
    "title": "Data Backup"
  },
  "button": {
    "add": "Add",
    "added": "Added",
    "case_sensitive": "Case Sensitive",
    "collapse": "Collapse",
    "includes_user_questions": "Include Your Questions",
    "manage": "Manage",
    "select_model": "Select Model",
    "show": {
      "all": "Show All"
    },
    "update_available": "Update Available",
    "whole_word": "Whole Word"
  },
  "chat": {
    "add": {
      "assistant": {
        "title": "Add Assistant"
      },
      "topic": {
        "title": "New Topic"
      }
    },
    "artifacts": {
      "button": {
        "download": "Download",
        "openExternal": "Open in external browser",
        "preview": "Preview"
      },
      "preview": {
        "openExternal": {
          "error": {
            "content": "Error opening the external browser."
          }
        }
      }
    },
    "assistant": {
      "search": {
        "placeholder": "Search"
      }
    },
    "deeply_thought": "Deeply thought ({{seconds}} seconds)",
    "default": {
      "description": "Hello, I'm Default Assistant. You can start chatting with me right away",
      "name": "Default Assistant",
      "topic": {
        "name": "Default Topic"
      }
    },
    "history": {
      "assistant_node": "Assistant",
      "click_to_navigate": "Click to navigate to the message",
      "coming_soon": "Chat workflow diagram coming soon",
      "no_messages": "No Messages Found",
      "start_conversation": "Start a conversation to see the chat flow diagram",
      "title": "Chat History",
      "user_node": "User",
      "view_full_content": "View Full Content"
    },
    "input": {
      "auto_resize": "Auto resize height",
      "clear": {
        "content": "Do you want to clear all messages of the current topic?",
        "label": "Clear {{Command}}",
        "title": "Clear all messages?"
      },
      "collapse": "Collapse",
      "context_count": {
        "tip": "Context / Max Context"
      },
      "estimated_tokens": {
        "tip": "Estimated tokens"
      },
      "expand": "Expand",
      "file_error": "Error processing file",
      "file_not_supported": "Model does not support this file type",
      "generate_image": "Generate image",
      "generate_image_not_supported": "The model does not support generating images.",
      "knowledge_base": "Knowledge Base",
      "new": {
        "context": "Clear Context {{Command}}"
      },
      "new_topic": "New Topic {{Command}}",
      "pause": "Pause",
      "placeholder": "Type your message here, press {{key}} to send...",
      "send": "Send",
      "settings": "Settings",
      "thinking": {
        "budget_exceeds_max": "Thinking budget exceeds the maximum token number",
        "label": "Thinking",
        "mode": {
          "custom": {
            "label": "Custom",
            "tip": "The maximum number of tokens the model can think. Need to consider the context limit of the model, otherwise an error will be reported"
          },
          "default": {
            "label": "Default",
            "tip": "The model will automatically determine the number of tokens to think"
          },
          "tokens": {
            "tip": "Set the number of thinking tokens to use."
          }
        }
      },
      "tools": {
        "collapse": "Collapse",
        "collapse_in": "Collapse",
        "collapse_out": "Remove from collapse",
        "expand": "Expand"
      },
      "topics": " Topics ",
      "translate": "Translate to {{target_language}}",
      "translating": "Translating...",
      "upload": {
        "document": "Upload document file (model does not support images)",
        "label": "Upload image or document file",
        "upload_from_local": "Upload local file..."
      },
      "url_context": "URL Context",
      "web_search": {
        "builtin": {
          "disabled_content": "The current model does not support web search",
          "enabled_content": "Use the built-in web search function of the model",
          "label": "Model Built-in"
        },
        "button": {
          "ok": "Go to Settings"
        },
        "enable": "Enable web search",
        "enable_content": "Need to check web search connectivity in settings first",
        "label": "Web Search",
        "no_web_search": {
          "description": "Do not enable web search",
          "label": "Disable Web Search"
        },
        "settings": "Web Search Settings"
      }
    },
    "mcp": {
      "error": {
        "parse_tool_call": "Unable to convert to a valid tool call format: {{toolCall}}"
      },
      "warning": {
        "multiple_tools": "Multiple matching MCP tools exist, {{tool}} has been selected",
        "no_tool": "No matching MCP tool found for {{tool}}"
      }
    },
    "message": {
      "new": {
        "branch": {
          "created": "New Branch Created",
          "label": "New Branch"
        },
        "context": "New Context"
      },
      "quote": "Quote",
      "regenerate": {
        "model": "Switch Model"
      },
      "useful": {
        "label": "Set as context",
        "tip": "In this group of messages, this message will be selected to join the context"
      }
    },
    "multiple": {
      "select": {
        "empty": "No Messages Selected",
        "label": "Multiple Select"
      }
    },
    "navigation": {
      "bottom": "Back to bottom",
      "close": "Close",
      "first": "Already at the first message",
      "history": "Chat History",
      "last": "Already at the last message",
      "next": "Next Message",
      "prev": "Previous Message",
      "top": "Back to top"
    },
    "resend": "Resend",
    "save": {
      "file": {
        "title": "Save to Local File"
      },
      "knowledge": {
        "content": {
          "citation": {
            "description": "Includes web search and knowledge base reference information",
            "title": "Citations"
          },
          "code": {
            "description": "Includes standalone code blocks",
            "title": "Code Blocks"
          },
          "error": {
            "description": "Includes error messages during execution",
            "title": "Errors"
          },
          "file": {
            "description": "Includes attached files",
            "title": "Files"
          },
          "maintext": {
            "description": "Includes primary text content",
            "title": "Main Text"
          },
          "thinking": {
            "description": "Includes model reasoning content",
            "title": "Reasoning"
          },
          "tool_use": {
            "description": "Includes tool call parameters and execution results",
            "title": "Tool Usage"
          },
          "translation": {
            "description": "Includes translation content",
            "title": "Translations"
          }
        },
        "empty": {
          "no_content": "This message has no saveable content",
          "no_knowledge_base": "No knowledge bases available, please create one first"
        },
        "error": {
          "invalid_base": "Selected knowledge base is not properly configured",
          "no_content_selected": "Please select at least one content type",
          "save_failed": "Save failed, please check knowledge base configuration"
        },
        "select": {
          "base": {
            "placeholder": "Please select a knowledge base",
            "title": "Select Knowledge Base"
          },
          "content": {
            "tip": "Selected {{count}} items, text types will be merged and saved as one note",
            "title": "Select content types to save"
          }
        },
        "title": "Save to Knowledge Base"
      },
      "label": "Save",
      "topic": {
        "knowledge": {
          "content": {
            "maintext": {
              "description": "Includes topic title and main text content from all messages"
            }
          },
          "empty": {
            "no_content": "This topic has no saveable content"
          },
          "error": {
            "save_failed": "Failed to save topic, please check knowledge base configuration"
          },
          "loading": "Analyzing topic content...",
          "select": {
            "content": {
              "label": "Select content types to save",
              "selected_tip": "Selected {{count}} items from {{messages}} messages",
              "tip": "Topic will be saved to knowledge base with complete conversation context"
            }
          },
          "success": "Topic successfully saved to knowledge base ({{count}} items)",
          "title": "Save Topic to Knowledge Base"
        }
      }
    },
    "settings": {
      "code": {
        "title": "Code Block Settings"
      },
      "code_collapsible": "Code block collapsible",
      "code_editor": {
        "autocompletion": "Autocompletion",
        "fold_gutter": "Fold gutter",
        "highlight_active_line": "Highlight active line",
        "keymap": "Keymap",
        "title": "Code Editor"
      },
      "code_execution": {
        "timeout_minutes": {
          "label": "Timeout",
          "tip": "The timeout time (minutes) of code execution"
        },
        "tip": "The run button will be displayed in the toolbar of executable code blocks, please do not execute dangerous code!",
        "title": "Code Execution"
      },
      "code_image_tools": "Enable preview tools",
      "code_wrappable": "Code block wrappable",
      "context_count": {
        "label": "Context",
        "tip": "The number of previous messages to keep in the context."
      },
      "max": "Max",
      "max_tokens": {
        "confirm": "Set max tokens",
        "confirm_content": "Set the maximum number of tokens the model can generate. Need to consider the context limit of the model, otherwise an error will be reported",
        "label": "Set max tokens",
        "tip": "The maximum number of tokens the model can generate. Need to consider the context limit of the model, otherwise an error will be reported"
      },
      "reset": "Reset",
      "set_as_default": "Apply to default assistant",
      "show_line_numbers": "Show line numbers in code",
      "temperature": {
        "label": "Temperature",
        "tip": "Higher values make the model more creative and unpredictable, while lower values make it more deterministic and precise."
      },
      "thought_auto_collapse": {
        "label": "Collapse Thought Content",
        "tip": "Automatically collapse thought content after thinking ends"
      },
      "top_p": {
        "label": "Top-P",
        "tip": "Default value is 1, the smaller the value, the less variety in the answers, the easier to understand, the larger the value, the larger the range of the AI's vocabulary, the more diverse"
      }
    },
    "suggestions": {
      "title": "Suggested Questions"
    },
    "thinking": "Thinking ({{seconds}} seconds)",
    "topics": {
      "auto_rename": "Auto Rename",
      "clear": {
        "title": "Clear Messages"
      },
      "copy": {
        "image": "Copy as image",
        "md": "Copy as markdown",
        "plain_text": "Copy as plain text (remove Markdown)",
        "title": "Copy"
      },
      "delete": {
        "shortcut": "Hold {{key}} to delete directly"
      },
      "edit": {
        "placeholder": "Enter new name",
        "title": "Edit Name"
      },
      "export": {
        "image": "Export as image",
        "joplin": "Export to Joplin",
        "md": {
          "label": "Export as markdown",
          "reason": "Export as Markdown (with reasoning)"
        },
        "notion": "Export to Notion",
        "obsidian": "Export to Obsidian",
        "obsidian_atributes": "Configure Note Attributes",
        "obsidian_btn": "Confirm",
        "obsidian_created": "Creation Time",
        "obsidian_created_placeholder": "Please select the creation time",
        "obsidian_export_failed": "Export failed",
        "obsidian_export_success": "Export success",
        "obsidian_fetch_error": "Failed to fetch Obsidian vaults",
        "obsidian_fetch_folders_error": "Failed to fetch folder structure",
        "obsidian_loading": "Loading...",
        "obsidian_no_vault_selected": "Please select a vault first",
        "obsidian_no_vaults": "No Obsidian vaults found",
        "obsidian_operate": "Operation Method",
        "obsidian_operate_append": "Append",
        "obsidian_operate_new_or_overwrite": "Create New (Overwrite if it exists)",
        "obsidian_operate_placeholder": "Please select the operation method",
        "obsidian_operate_prepend": "Prepend",
        "obsidian_path": "Path",
        "obsidian_path_placeholder": "Please select the path",
        "obsidian_reasoning": "Include Reasoning Chain",
        "obsidian_root_directory": "Root Directory",
        "obsidian_select_vault_first": "Please select a vault first",
        "obsidian_source": "Source",
        "obsidian_source_placeholder": "Please enter the source",
        "obsidian_tags": "Tags",
        "obsidian_tags_placeholder": "Please enter tags, separate multiple tags with commas",
        "obsidian_title": "Title",
        "obsidian_title_placeholder": "Please enter the title",
        "obsidian_title_required": "The title cannot be empty",
        "obsidian_vault": "Vault",
        "obsidian_vault_placeholder": "Please select the vault name",
        "siyuan": "Export to Siyuan Note",
        "title": "Export",
        "title_naming_failed": "Failed to generate title, using default title",
        "title_naming_success": "Title generated successfully",
        "wait_for_title_naming": "Generating title...",
        "word": "Export as Word",
        "yuque": "Export to Yuque"
      },
      "list": "Topic List",
      "move_to": "Move to",
      "new": "New Topic",
      "pin": "Pin Topic",
      "prompt": {
        "edit": {
          "title": "Edit Topic Prompts"
        },
        "label": "Topic Prompts",
        "tips": "Topic Prompts: Additional supplementary prompts provided for the current topic"
      },
      "title": "Topics",
      "unpin": "Unpin Topic"
    },
    "translate": "Translate"
  },
  "code": {
    "auto_update_to_latest": "Automatically update to latest version",
    "bun_required_message": "Bun environment is required to run CLI tools",
    "cli_tool": "CLI Tool",
    "cli_tool_placeholder": "Select the CLI tool to use",
    "description": "Quickly launch multiple code CLI tools to improve development efficiency",
    "folder_placeholder": "Select working directory",
    "install_bun": "Install Bun",
    "installing_bun": "Installing...",
    "launch": {
      "bun_required": "Please install Bun environment first before launching CLI tools",
      "error": "Launch failed, please try again",
      "label": "Launch",
      "success": "Launch successful",
      "validation_error": "Please complete all required fields: CLI tool, model, and working directory"
    },
    "launching": "Launching...",
    "model": "Model",
    "model_placeholder": "Select the model to use",
    "model_required": "Please select a model",
    "select_folder": "Select Folder",
    "title": "Code Tools",
    "update_options": "Update Options",
    "working_directory": "Working Directory"
  },
  "code_block": {
    "collapse": "Collapse",
    "copy": {
      "failed": "Copy failed",
      "label": "Copy",
      "source": "Copy Source Code",
      "success": "Copied"
    },
    "download": {
      "failed": {
        "network": "Download failed, please check the network"
      },
      "label": "Download",
      "png": "Download PNG",
      "source": "Download Source Code",
      "svg": "Download SVG"
    },
    "edit": {
      "label": "Edit",
      "save": {
        "failed": {
          "label": "Save failed",
          "message_not_found": "Save failed, message not found"
        },
        "label": "Save Changes",
        "success": "Saved"
      }
    },
    "expand": "Expand",
    "more": "More",
    "run": "Run",
    "split": {
      "label": "Split View",
      "restore": "Restore Split View"
    },
    "wrap": {
      "off": "Unwrap",
      "on": "Wrap"
    }
  },
  "common": {
    "add": "Add",
    "advanced_settings": "Advanced Settings",
    "and": "and",
    "assistant": "Assistant",
    "avatar": "Avatar",
    "back": "Back",
    "browse": "Browse",
    "cancel": "Cancel",
    "chat": "Chat",
    "clear": "Clear",
    "close": "Close",
    "collapse": "Collapse",
    "confirm": "Confirm",
    "copied": "Copied",
    "copy": "Copy",
    "copy_failed": "Copy failed",
    "cut": "Cut",
    "default": "Default",
    "delete": "Delete",
    "delete_confirm": "Are you sure you want to delete?",
    "description": "Description",
    "disabled": "Disabled",
    "docs": "Docs",
    "download": "Download",
    "duplicate": "Duplicate",
    "edit": "Edit",
    "enabled": "Enabled",
    "error": "error",
    "expand": "Expand",
    "footnote": "Reference content",
    "footnotes": "References",
    "fullscreen": "Entered fullscreen mode. Press F11 to exit",
    "i_know": "I know",
    "inspect": "Inspect",
    "knowledge_base": "Knowledge Base",
    "language": "Language",
    "loading": "Loading...",
    "model": "Model",
    "models": "Models",
    "more": "More",
    "name": "Name",
    "no_results": "No results",
    "open": "Open",
    "paste": "Paste",
    "preview": "Preview",
    "prompt": "Prompt",
    "provider": "Provider",
    "reasoning_content": "Deep reasoning",
    "refresh": "Refresh",
    "regenerate": "Regenerate",
    "rename": "Rename",
    "reset": "Reset",
    "save": "Save",
    "saved": "Saved",
    "search": "Search",
    "select": "Select",
    "selectedItems": "Selected {{count}} items",
    "selectedMessages": "Selected {{count}} messages",
    "settings": "Settings",
    "sort": {
      "pinyin": {
        "asc": "Sort by Pinyin (A-Z)",
        "desc": "Sort by Pinyin (Z-A)",
        "label": "Sort by Pinyin"
      }
    },
    "success": "Success",
    "swap": "Swap",
    "topics": "Topics",
    "warning": "Warning",
    "you": "You"
  },
  "docs": {
    "title": "Docs"
  },
  "endpoint_type": {
    "anthropic": "Anthropic",
    "gemini": "Gemini",
    "image-generation": "Image Generation",
    "jina-rerank": "Jina Rerank",
    "openai": "OpenAI",
    "openai-response": "OpenAI-Response"
  },
  "error": {
    "backup": {
      "file_format": "Backup file format error"
    },
    "chat": {
      "chunk": {
        "non_json": "Returned an invalid data format"
      },
      "response": "Something went wrong. Please check if you have set your API key in the Settings > Providers"
    },
    "http": {
      "400": "Request failed. Please check if the request parameters are correct. If you have changed the model settings, please reset them to the default settings",
      "401": "Authentication failed. Please check if your API key is correct",
      "403": "Access denied. Please check if your account is verified, or contact the service provider for more information",
      "404": "Model not found or request path is incorrect",
      "429": "Too many requests. Please try again later",
      "500": "Server error. Please try again later",
      "502": "Gateway error. Please try again later",
      "503": "Service unavailable. Please try again later",
      "504": "Gateway timeout. Please try again later"
    },
    "missing_user_message": "Cannot switch model response: The original user message has been deleted. Please send a new message to get a response with this model.",
    "model": {
      "exists": "Model already exists",
      "not_exists": "Model does not exist"
    },
    "no_api_key": "API key is not configured",
    "pause_placeholder": "Paused",
    "provider_disabled": "Model provider is not enabled",
    "render": {
      "description": "Failed to render message content. Please check if the message content format is correct",
      "title": "Render Error"
    },
    "unknown": "Unknown error",
    "user_message_not_found": "Cannot find original user message to resend"
  },
  "export": {
    "assistant": "Assistant",
    "attached_files": "Attached Files",
    "conversation_details": "Conversation Details",
    "conversation_history": "Conversation History",
    "created": "Created",
    "last_updated": "Last Updated",
    "messages": "Messages",
    "notion": {
      "reasoning_truncated": "Chain of thought cannot be chunked and has been truncated."
    },
    "user": "User"
  },
  "files": {
    "actions": "Actions",
    "all": "All Files",
    "count": "files",
    "created_at": "Created At",
    "delete": {
      "content": "Deleting a file will delete its reference from all messages. Are you sure you want to delete this file?",
      "db_error": "Deletion failed",
      "label": "Delete",
      "paintings": {
        "warning": "Image contains this file, deletion is not possible"
      },
      "title": "Delete File"
    },
    "document": "Document",
    "edit": "Edit",
    "file": "File",
    "image": "Image",
    "name": "Name",
    "open": "Open",
    "size": "Size",
    "text": "Text",
    "title": "Files",
    "type": "Type"
  },
  "gpustack": {
    "keep_alive_time": {
      "description": "The time in minutes to keep the connection alive, default is 5 minutes.",
      "placeholder": "Minutes",
      "title": "Keep Alive Time"
    },
    "title": "GPUStack"
  },
  "history": {
    "continue_chat": "Continue Chatting",
    "locate": {
      "message": "Locate the message"
    },
    "search": {
      "messages": "Search All Messages",
      "placeholder": "Search topics or messages...",
      "topics": {
        "empty": "No topics found, press Enter to search all messages"
      }
    },
    "title": "Topics Search"
  },
  "html_artifacts": {
    "code": "Code",
    "empty_preview": "No content to display",
    "generating": "Generating",
    "preview": "Preview",
    "split": "Split"
  },
  "knowledge": {
    "add": {
      "title": "Add Knowledge Base"
    },
    "add_directory": "Add Directory",
    "add_file": "Add File",
    "add_note": "Add Note",
    "add_sitemap": "Website Map",
    "add_url": "Add URL",
    "cancel_index": "Cancel Indexing",
    "chunk_overlap": "Chunk Overlap",
    "chunk_overlap_placeholder": "Default (not recommended to change)",
    "chunk_overlap_tooltip": "The amount of duplicate content between adjacent chunks, ensuring that the chunks are still contextually related, improving the overall effect of processing long text",
    "chunk_size": "Chunk Size",
    "chunk_size_change_warning": "Chunk size and overlap size changes only apply to new content",
    "chunk_size_placeholder": "Default (not recommended to change)",
    "chunk_size_too_large": "Chunk size cannot exceed model context limit ({{max_context}})",
    "chunk_size_tooltip": "Split documents into chunks, each chunk size, not exceeding model context limit",
    "clear_selection": "Clear selection",
    "delete": "Delete",
    "delete_confirm": "Are you sure you want to delete this knowledge base?",
    "dimensions": "Embedding dimension",
    "dimensions_auto_set": "Auto-set embedding dimensions",
    "dimensions_default": "The model will use default embedding dimensions",
    "dimensions_error_invalid": "Invalid embedding dimension",
    "dimensions_set_right": "⚠️ Please ensure the model supports the set embedding dimension size",
    "dimensions_size_placeholder": "Leave empty to not pass dimensions",
    "dimensions_size_too_large": "The embedding dimension cannot exceed the model's context limit ({{max_context}}).",
    "dimensions_size_tooltip": "Embedding dimension size, the larger the value, the more tokens will be consumed. Leave empty to not pass dimensions parameter.",
    "directories": "Directories",
    "directory_placeholder": "Enter Directory Path",
    "document_count": "Requested Document Chunks",
    "document_count_default": "Default",
    "document_count_help": "The more document chunks requested, the more information is included, but the more tokens are consumed",
    "drag_file": "Drag file here",
    "edit_remark": "Edit Remark",
    "edit_remark_placeholder": "Please enter remark content",
    "embedding_model": "Embedding Model",
    "embedding_model_required": "Knowledge Base Embedding Model is required",
    "empty": "No knowledge base found",
    "error": {
      "failed_to_create": "Knowledge base creation failed",
      "failed_to_edit": "Knowledge base editing failed",
      "model_invalid": "No model selected"
    },
    "file_hint": "Support {{file_types}}",
    "index_all": "Index All",
    "index_cancelled": "Indexing cancelled",
    "index_started": "Indexing started",
    "invalid_url": "Invalid URL",
    "migrate": {
      "button": {
        "text": "Migrate"
      },
      "confirm": {
        "content": "Detected changes in embedding model or dimension, cannot save configuration directly. Knowledge base migration will not delete the existing knowledge base, but will create a copy and then reprocess all knowledge base entries, which may consume a large number of tokens, please proceed with caution.",
        "ok": "Start Migration",
        "title": "Knowledge Base Migration"
      },
      "error": {
        "failed": "Migration failed"
      },
      "source_dimensions": "Source Dimensions",
      "source_model": "Source Model",
      "target_dimensions": "Target Dimensions",
      "target_model": "Target Model"
    },
    "model_info": "Model Info",
    "name_required": "Knowledge Base Name is required",
    "no_bases": "No knowledge bases available",
    "no_match": "No matching content found in the knowledge base.",
    "no_provider": "Knowledge base model provider is not set, the knowledge base will no longer be supported, please create a new knowledge base",
    "not_set": "Not Set",
    "not_support": "Knowledge base database engine updated, the knowledge base will no longer be supported, please create a new knowledge base",
    "notes": "Notes",
    "notes_placeholder": "Enter additional information or context for this knowledge base...",
    "provider_not_found": "Provider not found",
    "quota": "{{name}} Left Quota: {{quota}}",
    "quota_infinity": "{{name}} Quota: Unlimited",
    "rename": "Rename",
    "search": "Search knowledge base",
    "search_placeholder": "Enter text to search",
    "settings": {
      "preprocessing": "Preprocessing",
      "preprocessing_tooltip": "Preprocess uploaded files",
      "title": "Knowledge Base Settings"
    },
    "sitemap_added": "Added successfully",
    "sitemap_placeholder": "Enter Website Map URL",
    "sitemaps": "Websites",
    "source": "Source",
    "status": "Status",
    "status_completed": "Completed",
    "status_embedding_completed": "Embedding Completed",
    "status_embedding_failed": "Embedding Failed",
    "status_failed": "Failed",
    "status_new": "Added",
    "status_pending": "Pending",
    "status_preprocess_completed": "Preprocessing Completed",
    "status_preprocess_failed": "Preprocessing Failed",
    "status_processing": "Processing",
    "threshold": "Matching threshold",
    "threshold_placeholder": "Not set",
    "threshold_too_large_or_small": "Threshold cannot be greater than 1 or less than 0",
    "threshold_tooltip": "Used to evaluate the relevance between the user's question and the content in the knowledge base (0-1)",
    "title": "Knowledge Base",
    "topN": "Number of results returned",
    "topN_placeholder": "Not set",
    "topN_too_large_or_small": "The number of results returned cannot be greater than 30 or less than 1.",
    "topN_tooltip": "The number of matching results returned; the larger the value, the more matching results, but also the more tokens consumed.",
    "url_added": "URL added",
    "url_placeholder": "Enter URL, multiple URLs separated by Enter",
    "urls": "URLs"
  },
  "languages": {
    "arabic": "Arabic",
    "chinese": "Chinese",
    "chinese-traditional": "Traditional Chinese",
    "english": "English",
    "french": "French",
    "german": "German",
    "indonesian": "Indonesian",
    "italian": "Italian",
    "japanese": "Japanese",
    "korean": "Korean",
    "malay": "Malay",
    "polish": "Polish",
    "portuguese": "Portuguese",
    "russian": "Russian",
    "spanish": "Spanish",
    "thai": "Thai",
    "turkish": "Turkish",
    "ukrainian": "Ukrainian",
    "unknown": "unknown",
    "urdu": "Urdu",
    "vietnamese": "Vietnamese"
  },
  "launchpad": {
    "apps": "Apps",
    "minapps": "Minapps"
  },
  "lmstudio": {
    "keep_alive_time": {
      "description": "The time in minutes to keep the connection alive, default is 5 minutes.",
      "placeholder": "Minutes",
      "title": "Keep Alive Time"
    },
    "title": "LM Studio"
  },
  "memory": {
    "actions": "Actions",
    "add_failed": "Failed to add memory",
    "add_first_memory": "Add Your First Memory",
    "add_memory": "Add Memory",
    "add_new_user": "Add New User",
    "add_success": "Memory added successfully",
    "add_user": "Add User",
    "add_user_failed": "Failed to add user",
    "all_users": "All Users",
    "cannot_delete_default_user": "Cannot delete the default user",
    "configure_memory_first": "Please configure memory settings first",
    "content": "Content",
    "current_user": "Current User",
    "custom": "Custom",
    "default": "Default",
    "default_user": "Default User",
    "delete_confirm": "Are you sure you want to delete this memory?",
    "delete_confirm_content": "Are you sure you want to delete {{count}} memories?",
    "delete_confirm_single": "Are you sure you want to delete this memory?",
    "delete_confirm_title": "Delete Memories",
    "delete_failed": "Failed to delete memory",
    "delete_selected": "Delete Selected",
    "delete_success": "Memory deleted successfully",
    "delete_user": "Delete User",
    "delete_user_confirm_content": "Are you sure you want to delete user {{user}} and all their memories?",
    "delete_user_confirm_title": "Delete User",
    "delete_user_failed": "Failed to delete user",
    "description": "Memory allows you to store and manage information about your interactions with the assistant. You can add, edit, and delete memories, as well as filter and search through them.",
    "edit_memory": "Edit Memory",
    "embedding_dimensions": "Embedding Dimensions",
    "embedding_model": "Embedding Model",
    "enable_global_memory_first": "Please enable global memory first",
    "end_date": "End Date",
    "global_memory": "Global Memory",
    "global_memory_description": "To use memory features, please enable global memory in assistant settings.",
    "global_memory_disabled_desc": "To use memory features, please enable global memory in assistant settings first.",
    "global_memory_disabled_title": "Global Memory Disabled",
    "global_memory_enabled": "Global memory enabled",
    "go_to_memory_page": "Go to Memory Page",
    "initial_memory_content": "Welcome! This is your first memory.",
    "llm_model": "LLM Model",
    "load_failed": "Failed to load memories",
    "loading": "Loading memories...",
    "loading_memories": "Loading memories...",
    "memories_description": "Showing {{count}} of {{total}} memories",
    "memories_reset_success": "All memories for {{user}} have been reset successfully",
    "memory": "memory",
    "memory_content": "Memory Content",
    "memory_placeholder": "Enter memory content...",
    "new_user_id": "New User ID",
    "new_user_id_placeholder": "Enter a unique user ID",
    "no_matching_memories": "No matching memories found",
    "no_memories": "No memories yet",
    "no_memories_description": "Start by adding your first memory to get started",
    "not_configured_desc": "Please configure embedding and LLM models in memory settings to enable memory functionality.",
    "not_configured_title": "Memory Not Configured",
    "pagination_total": "{{start}}-{{end}} of {{total}} items",
    "please_enter_memory": "Please enter memory content",
    "please_select_embedding_model": "Please select an embedding model",
    "please_select_llm_model": "Please select an LLM model",
    "reset_filters": "Reset Filters",
    "reset_memories": "Reset Memories",
    "reset_memories_confirm_content": "Are you sure you want to permanently delete all memories for {{user}}? This action cannot be undone.",
    "reset_memories_confirm_title": "Reset All Memories",
    "reset_memories_failed": "Failed to reset memories",
    "reset_user_memories": "Reset User Memories",
    "reset_user_memories_confirm_content": "Are you sure you want to reset all memories for {{user}}?",
    "reset_user_memories_confirm_title": "Reset User Memories",
    "reset_user_memories_failed": "Failed to reset user memories",
    "score": "Score",
    "search": "Search",
    "search_placeholder": "Search memories...",
    "select_embedding_model_placeholder": "Select Embedding Model",
    "select_llm_model_placeholder": "Select LLM Model",
    "select_user": "Select User",
    "settings": "Settings",
    "settings_title": "Memory Settings",
    "start_date": "Start Date",
    "statistics": "Statistics",
    "stored_memories": "Stored Memories",
    "switch_user": "Switch User",
    "switch_user_confirm": "Switch user context to {{user}}?",
    "time": "Time",
    "title": "Memories",
    "total_memories": "total memories",
    "try_different_filters": "Try adjusting your search criteria",
    "update_failed": "Failed to update memory",
    "update_success": "Memory updated successfully",
    "user": "User",
    "user_created": "User {{user}} created and switched successfully",
    "user_deleted": "User {{user}} deleted successfully",
    "user_id": "User ID",
    "user_id_exists": "This user ID already exists",
    "user_id_invalid_chars": "User ID can only contain letters, numbers, hyphens and underscores",
    "user_id_placeholder": "Enter user ID (optional)",
    "user_id_required": "User ID is required",
    "user_id_reserved": "'default-user' is reserved, please use a different ID",
    "user_id_rules": "User ID must be unique and contain only letters, numbers, hyphens (-) and underscores (_)",
    "user_id_too_long": "User ID cannot exceed 50 characters",
    "user_management": "User Management",
    "user_memories_reset": "All memories for {{user}} have been reset",
    "user_switch_failed": "Failed to switch user",
    "user_switched": "User context switched to {{user}}",
    "users": "users"
  },
  "message": {
    "agents": {
      "import": {
        "error": "Import failed"
      },
      "imported": "Imported successfully"
    },
    "api": {
      "check": {
        "model": {
          "title": "Select the model to use for detection"
        }
      },
      "connection": {
        "failed": "Connection failed",
        "success": "Connection successful"
      }
    },
    "assistant": {
      "added": {
        "content": "Assistant added successfully"
      }
    },
    "attachments": {
      "pasted_image": "Pasted Image",
      "pasted_text": "Pasted Text"
    },
    "backup": {
      "failed": "Backup failed",
      "start": {
        "success": "Backup started"
      },
      "success": "Backup successful"
    },
    "branch": {
      "error": "Branch creation failed"
    },
    "chat": {
      "completion": {
        "paused": "Chat completion paused"
      }
    },
    "citation": "{{count}} citations",
    "citations": "References",
    "copied": "Copied!",
    "copy": {
      "failed": "Copy failed",
      "success": "Copied!"
    },
    "delete": {
      "confirm": {
        "content": "Are you sure you want to delete the selected {{count}} message(s)?",
        "title": "Delete Confirmation"
      },
      "failed": "Delete Failed",
      "success": "Delete Successful"
    },
    "dialog": {
      "failed": "Preview failed"
    },
    "download": {
      "failed": "Download failed",
      "success": "Download successfully"
    },
    "empty_url": "Failed to download image, possibly due to prompt containing sensitive content or prohibited words",
    "error": {
      "chunk_overlap_too_large": "Chunk overlap cannot be greater than chunk size",
      "copy": "Copy failed",
      "dimension_too_large": "Content size is too large",
      "enter": {
        "api": {
          "host": "Please enter your API host first",
          "label": "Please enter your API key first"
        },
        "model": "Please select a model first",
        "name": "Please enter the name of the knowledge base"
      },
      "fetchTopicName": "Failed to name the topic",
      "get_embedding_dimensions": "Failed to get embedding dimensions",
      "invalid": {
        "api": {
          "host": "Invalid API Host",
          "label": "Invalid API Key"
        },
        "enter": {
          "model": "Please select a model"
        },
        "nutstore": "Invalid Nutstore settings",
        "nutstore_token": "Invalid Nutstore Token",
        "proxy": {
          "url": "Invalid proxy URL"
        },
        "webdav": "Invalid WebDAV settings"
      },
      "joplin": {
        "export": "Failed to export to Joplin. Please keep Joplin running and check connection status or configuration",
        "no_config": "Joplin Authorization Token or URL is not configured"
      },
      "markdown": {
        "export": {
          "preconf": "Failed to export the Markdown file to the preconfigured path",
          "specified": "Failed to export the Markdown file"
        }
      },
      "notion": {
        "export": "Failed to export to Notion. Please check connection status and configuration according to documentation",
        "no_api_key": "Notion ApiKey or Notion DatabaseID is not configured",
        "no_content": "There is nothing to export to Notion."
      },
      "siyuan": {
        "export": "Failed to export to Siyuan Note, please check connection status and configuration according to documentation",
        "no_config": "Siyuan Note API address or token is not configured"
      },
      "unknown": "Unknown error",
      "yuque": {
        "export": "Failed to export to Yuque. Please check connection status and configuration according to documentation",
        "no_config": "Yuque Token or Yuque Url is not configured"
      }
    },
    "group": {
      "delete": {
        "content": "Deleting a group message will delete the user's question and all assistant's answers",
        "title": "Delete Group Message"
      }
    },
    "ignore": {
      "knowledge": {
        "base": "Web search mode is enabled, ignore knowledge base"
      }
    },
    "loading": {
      "notion": {
        "exporting_progress": "Exporting to Notion ...",
        "preparing": "Preparing to export to Notion..."
      }
    },
    "mention": {
      "title": "Switch model answer"
    },
    "message": {
      "code_style": "Code style",
      "delete": {
        "content": "Are you sure you want to delete this message?",
        "title": "Delete Message"
      },
      "multi_model_style": {
        "fold": {
          "compress": "Switch to compact layout",
          "expand": "Switch to expanded layout",
          "label": "Fold view"
        },
        "grid": "Grid layout",
        "horizontal": "Side by side",
        "label": "Group style",
        "vertical": "Stacked view"
      },
      "style": {
        "bubble": "Bubble",
        "label": "Message style",
        "plain": "Plain"
      }
    },
    "processing": "Processing...",
    "regenerate": {
      "confirm": "Regenerating will replace current message"
    },
    "reset": {
      "confirm": {
        "content": "Are you sure you want to clear all data?"
      },
      "double": {
        "confirm": {
          "content": "All data will be lost, do you want to continue?",
          "title": "DATA LOST !!!"
        }
      }
    },
    "restore": {
      "failed": "Restore failed",
      "success": "Restored successfully"
    },
    "save": {
      "success": {
        "title": "Saved successfully"
      }
    },
    "searching": "Searching...",
    "success": {
      "joplin": {
        "export": "Successfully exported to Joplin"
      },
      "markdown": {
        "export": {
          "preconf": "Successfully exported the Markdown file to the preconfigured path",
          "specified": "Successfully exported the Markdown file"
        }
      },
      "notion": {
        "export": "Successfully exported to Notion"
      },
      "siyuan": {
        "export": "Successfully exported to Siyuan Note"
      },
      "yuque": {
        "export": "Successfully exported to Yuque"
      }
    },
    "switch": {
      "disabled": "Please wait for the current reply to complete"
    },
    "tools": {
      "abort_failed": "Tool call abort failed",
      "aborted": "Tool call aborted",
      "autoApproveEnabled": "Auto-approve enabled for this tool",
      "cancelled": "Cancelled",
      "completed": "Completed",
      "error": "Error occurred",
      "invoking": "Invoking",
      "pending": "Pending",
      "preview": "Preview",
      "raw": "Raw"
    },
    "topic": {
      "added": "New topic added"
    },
    "upgrade": {
      "success": {
        "button": "Restart",
        "content": "Please restart the application to complete the upgrade",
        "title": "Upgrade successfully"
      }
    },
    "warn": {
      "export": {
        "exporting": "Another export is in progress. Please wait for the previous export to complete and then try again."
      }
    },
    "warning": {
      "rate": {
        "limit": "Too many requests. Please wait {{seconds}} seconds before trying again."
      }
    },
    "websearch": {
      "cutoff": "Truncating search content...",
      "fetch_complete": "Completed {{count}} searches...",
      "rag": "Executing RAG...",
      "rag_complete": "Keeping {{countAfter}} out of {{countBefore}} results...",
      "rag_failed": "RAG failed, returning empty results..."
    }
  },
  "minapp": {
    "add_to_launchpad": "Add to Launchpad",
    "add_to_sidebar": "Add to Sidebar",
    "popup": {
      "close": "Close MinApp",
      "devtools": "Developer Tools",
      "goBack": "Go Back",
      "goForward": "Go Forward",
      "minimize": "Minimize MinApp",
      "openExternal": "Open in Browser",
      "open_link_external_off": "Current: Open links in default window",
      "open_link_external_on": "Current: Open links in browser",
      "refresh": "Refresh",
      "rightclick_copyurl": "Right-click to copy URL"
    },
    "remove_from_launchpad": "Remove from Launchpad",
    "remove_from_sidebar": "Remove from Sidebar",
    "sidebar": {
      "close": {
        "title": "Close"
      },
      "closeall": {
        "title": "Close All"
      },
      "hide": {
        "title": "Hide"
      },
      "remove_custom": {
        "title": "Delete Custom App"
      }
    },
    "title": "MinApp"
  },
  "miniwindow": {
    "alert": {
      "google_login": "Tip: If you see a 'browser not trusted' message when logging into Google, please first login through the Google mini app in the mini app list, then use Google login in other mini apps"
    },
    "clipboard": {
      "empty": "Clipboard is empty"
    },
    "feature": {
      "chat": "Answer this question",
      "explanation": "Explanation",
      "summary": "Content summary",
      "translate": "Text translation"
    },
    "footer": {
      "backspace_clear": "Backspace to clear",
      "copy_last_message": "Press C to copy",
      "esc": "ESC to {{action}}",
      "esc_back": "return",
      "esc_close": "close",
      "esc_pause": "pause"
    },
    "input": {
      "placeholder": {
        "empty": "Ask {{model}} for help...",
        "title": "What do you want to do with this text?"
      }
    },
    "tooltip": {
      "pin": "Keep Window on Top"
    }
  },
  "models": {
    "add_parameter": "Add Parameter",
    "all": "All",
    "custom_parameters": "Custom Parameters",
    "dimensions": "Dimensions {{dimensions}}",
    "edit": "Edit Model",
    "embedding": "Embedding",
    "embedding_dimensions": "Embedding Dimensions",
    "embedding_model": "Embedding Model",
    "embedding_model_tooltip": "Add in Settings->Model Provider->Manage",
    "enable_tool_use": "Enable Tool Use",
    "function_calling": "Function Calling",
    "no_matches": "No models available",
    "parameter_name": "Parameter Name",
    "parameter_type": {
      "boolean": "Boolean",
      "json": "JSON",
      "number": "Number",
      "string": "Text"
    },
    "pinned": "Pinned",
    "price": {
      "cost": "Cost",
      "currency": "Currency",
      "custom": "Custom",
      "custom_currency": "Custom Currency",
      "custom_currency_placeholder": "Enter Custom Currency",
      "input": "Input Price",
      "million_tokens": "M Tokens",
      "output": "Output Price",
      "price": "Price"
    },
    "reasoning": "Reasoning",
    "rerank_model": "Reranker",
    "rerank_model_not_support_provider": "Currently, the reranker model does not support this provider ({{provider}})",
    "rerank_model_support_provider": "Currently, the reranker model only supports some providers ({{provider}})",
    "rerank_model_tooltip": "Click the Manage button in Settings -> Model Services to add.",
    "search": "Search models...",
    "stream_output": "Stream output",
    "type": {
      "embedding": "Embedding",
      "free": "Free",
      "function_calling": "Tool",
      "reasoning": "Reasoning",
      "rerank": "Reranker",
      "select": "Model Types",
      "text": "Text",
      "vision": "Vision",
      "websearch": "WebSearch"
    }
  },
  "navbar": {
    "expand": "Expand Dialog",
    "hide_sidebar": "Hide Sidebar",
    "show_sidebar": "Show Sidebar"
  },
  "notification": {
    "assistant": "Assistant Response",
    "knowledge": {
      "error": "{{error}}",
      "success": "Successfully added {{type}} to the knowledge base"
    },
    "tip": "If the response is successful, then only messages exceeding 30 seconds will trigger a reminder"
  },
  "ollama": {
    "keep_alive_time": {
      "description": "The time in minutes to keep the connection alive, default is 5 minutes.",
      "placeholder": "Minutes",
      "title": "Keep Alive Time"
    },
    "title": "Ollama"
  },
  "paintings": {
    "aspect_ratio": "Aspect Ratio",
    "aspect_ratios": {
      "landscape": "Landscape",
      "portrait": "Portrait",
      "square": "Square"
    },
    "auto_create_paint": "Auto-create image",
    "auto_create_paint_tip": "After the image is generated, a new image will be created automatically.",
    "background": "Background",
    "background_options": {
      "auto": "Auto",
      "opaque": "Opaque",
      "transparent": "Transparent"
    },
    "button": {
      "delete": {
        "image": {
          "confirm": "Are you sure you want to delete this image?",
          "label": "Delete Image"
        }
      },
      "new": {
        "image": "New Image"
      }
    },
    "custom_size": "Custom Size",
    "edit": {
      "image_file": "Edited Image",
      "magic_prompt_option_tip": "Intelligently enhances editing prompts",
      "model_tip": "V3 and V2 versions supported",
      "number_images_tip": "Number of edited results to generate",
      "rendering_speed_tip": "Controls rendering speed vs. quality trade-off, only available for V_3",
      "seed_tip": "Controls editing randomness",
      "style_type_tip": "Style for edited image, only for V_2 and above"
    },
    "generate": {
      "height": "Height",
      "magic_prompt_option_tip": "Intelligently enhances prompts for better results",
      "model_tip": "Model version: V3 is the latest version, V2 is the previous model, V2A is the fast model, V_1 is the first-generation model, _TURBO is the acceleration version",
      "negative_prompt_tip": "Describe unwanted elements, only for V_1, V_1_TURBO, V_2, and V_2_TURBO",
      "number_images_tip": "Number of images to generate",
      "person_generation": "Generate person",
      "person_generation_tip": "Allow model to generate person images",
      "rendering_speed_tip": "Controls rendering speed vs. quality trade-off, only available for V_3",
      "safety_tolerance": "Safety Tolerance",
      "safety_tolerance_tip": "Controls safety tolerance for image generation, only available for FLUX.1-Kontext-pro",
      "seed_tip": "Controls image generation randomness for reproducible results",
      "style_type_tip": "Image generation style for V_2 and above",
      "width": "Width"
    },
    "generated_image": "Generated Image",
    "go_to_settings": "Go to Settings",
    "guidance_scale": "Guidance Scale",
    "guidance_scale_tip": "Classifier Free Guidance. How close you want the model to stick to your prompt when looking for a related image to show you",
    "image": {
      "size": "Image Size"
    },
    "image_file_required": "Please upload an image first",
    "image_file_retry": "Please re-upload an image first",
    "image_handle_required": "Please upload an image first.",
    "image_placeholder": "No image available",
    "image_retry": "Retry",
    "image_size_options": {
      "auto": "Auto"
    },
    "inference_steps": "Inference Steps",
    "inference_steps_tip": "The number of inference steps to perform. More steps produce higher quality but take longer",
    "input_image": "Input Image",
    "input_parameters": "Input Parameters",
    "learn_more": "Learn More",
    "magic_prompt_option": "Magic Prompt",
    "mode": {
      "edit": "Edit",
      "generate": "Draw",
      "merge": "Merge",
      "remix": "Remix",
      "upscale": "Upscale"
    },
    "model": "Model",
    "model_and_pricing": "Model & Pricing",
    "moderation": "Moderation",
    "moderation_options": {
      "auto": "Auto",
      "low": "Low"
    },
    "negative_prompt": "Negative Prompt",
    "negative_prompt_tip": "Describe what you don't want included in the image",
    "no_image_generation_model": "No available image generation model, please add a model and set the endpoint type to {{endpoint_type}}",
    "number_images": "Number Images",
    "number_images_tip": "Number of images to generate (1-4)",
    "paint_course": "tutorial",
    "per_image": "per image",
    "per_images": "per images",
    "person_generation_options": {
      "allow_adult": "Allow adult",
      "allow_all": "Allow all",
      "allow_none": "Not allowed"
    },
    "pricing": "Pricing",
    "prompt_enhancement": "Prompt Enhancement",
    "prompt_enhancement_tip": "Rewrite prompts into detailed, model-friendly versions when switched on",
    "prompt_placeholder": "Describe the image you want to create, e.g. A serene lake at sunset with mountains in the background",
    "prompt_placeholder_edit": "Enter your image description, text drawing uses \"double quotes\" to wrap",
    "prompt_placeholder_en": "Enter your image description, currently only supports English prompts",
    "proxy_required": "Open the proxy and enable \"TUN mode\" to view generated images or copy them to the browser for opening. In the future, domestic direct connection will be supported",
    "quality": "Quality",
    "quality_options": {
      "auto": "Auto",
      "high": "High",
      "low": "Low",
      "medium": "Medium"
    },
    "regenerate": {
      "confirm": "This will replace your existing generated images. Do you want to continue?"
    },
    "remix": {
      "image_file": "Reference Image",
      "image_weight": "Reference Image Weight",
      "image_weight_tip": "Adjust reference image influence",
      "magic_prompt_option_tip": "Intelligently enhances remix prompts",
      "model_tip": "Select AI model version for remixing",
      "negative_prompt_tip": "Describe unwanted elements in remix results",
      "number_images_tip": "Number of remix results to generate",
      "rendering_speed_tip": "Controls rendering speed vs. quality trade-off, only available for V_3",
      "seed_tip": "Control the randomness of the mixed result",
      "style_type_tip": "Style for remixed image, only for V_2 and above"
    },
    "rendering_speed": "Rendering Speed",
    "rendering_speeds": {
      "default": "Default",
      "quality": "Quality",
      "turbo": "Turbo"
    },
    "req_error_model": "Failed to fetch the model",
    "req_error_no_balance": "Please check the validity of the token",
    "req_error_text": "The server is busy or the prompt contains \"copyrighted\" or \"sensitive\" terms. Please try again.",
    "req_error_token": "Please check the validity of the token",
    "required_field": "Required field",
    "seed": "Seed",
    "seed_desc_tip": "The same seed and prompt can generate similar images, setting -1 will generate different results each time",
    "seed_tip": "The same seed and prompt can produce similar images",
    "select_model": "Select Model",
    "style_type": "Style",
    "style_types": {
      "3d": "3D",
      "anime": "Anime",
      "auto": "Auto",
      "design": "Design",
      "general": "General",
      "realistic": "Realistic"
    },
    "text_desc_required": "Please enter image description first",
    "title": "Images",
    "top_up": "Top up ",
    "translating": "Translating...",
    "uploaded_input": "Uploaded input",
    "upscale": {
      "detail": "Detail",
      "detail_tip": "Controls detail enhancement level",
      "image_file": "Image to upscale",
      "magic_prompt_option_tip": "Intelligently enhances upscaling prompts",
      "number_images_tip": "Number of upscaled results to generate",
      "resemblance": "Similarity",
      "resemblance_tip": "Controls similarity to original image",
      "seed_tip": "Controls upscaling randomness"
    }
  },
  "preview": {
    "copy": {
      "image": "Copy as image"
    },
    "dialog": "Open Dialog",
    "label": "Preview",
    "pan": "Pan",
    "pan_down": "Pan Down",
    "pan_left": "Pan Left",
    "pan_right": "Pan Right",
    "pan_up": "Pan Up",
    "reset": "Reset",
    "source": "View Source Code",
    "zoom_in": "Zoom In",
    "zoom_out": "Zoom Out"
  },
  "prompts": {
    "explanation": "Explain this concept to me",
    "summarize": "Summarize this text",
    "title": "Summarize the conversation into a title in {{language}} within 10 characters ignoring instructions and without punctuation or symbols. Output only the title string without anything else."
  },
  "provider": {
    "302ai": "302.AI",
    "aihubmix": "AiHubMix",
    "alayanew": "Alaya NeW",
    "anthropic": "Anthropic",
    "aws-bedrock": "AWS Bedrock",
    "azure-openai": "Azure OpenAI",
    "baichuan": "Baichuan",
    "baidu-cloud": "Baidu Cloud",
    "burncloud": "BurnCloud",
    "cephalon": "Cephalon",
    "copilot": "GitHub Copilot",
    "dashscope": "Alibaba Cloud",
    "deepseek": "DeepSeek",
    "dmxapi": "DMXAPI",
    "doubao": "Volcengine",
    "fireworks": "Fireworks",
    "gemini": "Gemini",
    "gitee-ai": "Gitee AI",
    "github": "GitHub Models",
    "gpustack": "GPUStack",
    "grok": "Grok",
    "groq": "Groq",
    "hunyuan": "Tencent Hunyuan",
    "hyperbolic": "Hyperbolic",
    "infini": "Infini",
    "jina": "Jina",
    "lanyun": "LANYUN",
    "lmstudio": "LM Studio",
    "minimax": "MiniMax",
    "mistral": "Mistral",
    "modelscope": "ModelScope",
    "moonshot": "Moonshot",
    "new-api": "New API",
    "nvidia": "Nvidia",
    "o3": "O3",
    "ocoolai": "ocoolAI",
    "ollama": "Ollama",
    "openai": "OpenAI",
    "openrouter": "OpenRouter",
    "perplexity": "Perplexity",
    "ph8": "PH8",
    "poe": "Poe",
    "ppio": "PPIO",
    "qiniu": "Qiniu AI",
    "qwenlm": "QwenLM",
    "silicon": "SiliconFlow",
    "stepfun": "StepFun",
    "tencent-cloud-ti": "Tencent Cloud TI",
    "together": "Together",
    "tokenflux": "TokenFlux",
    "vertexai": "Vertex AI",
    "voyageai": "Voyage AI",
    "xirang": "State Cloud Xirang",
    "yi": "Yi",
    "zhinao": "360AI",
    "zhipu": "ZHIPU AI"
  },
  "restore": {
    "confirm": {
      "button": "Select Backup File",
      "label": "Are you sure you want to restore data?"
    },
    "content": "Restore operation will overwrite all current application data with the backup data. Please note that the restore process may take some time, thank you for your patience.",
    "progress": {
      "completed": "Restore completed",
      "copying_files": "Copying files... {{progress}}%",
      "extracted": "Extraction successful",
      "extracting": "Extracting backup...",
      "preparing": "Preparing restore...",
      "reading_data": "Reading data...",
      "title": "Restore Progress"
    },
    "title": "Data Restore"
  },
  "selection": {
    "action": {
      "builtin": {
        "copy": "Copy",
        "explain": "Explain",
        "quote": "Quote",
        "refine": "Refine",
        "search": "Search",
        "summary": "Summarize",
        "translate": "Translate"
      },
      "translate": {
        "smart_translate_tips": "Smart Translation: Content will be translated to the target language first; content already in the target language will be translated to the alternative language"
      },
      "window": {
        "c_copy": "C: Copy",
        "esc_close": "Esc: Close",
        "esc_stop": "Esc: Stop",
        "opacity": "Window Opacity",
        "original_copy": "Copy Original",
        "original_hide": "Hide Original",
        "original_show": "Show Original",
        "pin": "Pin",
        "pinned": "Pinned",
        "r_regenerate": "R: Regenerate"
      }
    },
    "name": "Selection Assistant",
    "settings": {
      "actions": {
        "add_tooltip": {
          "disabled": "Maximum number of custom actions reached ({{max}})",
          "enabled": "Add Custom Action"
        },
        "custom": "Custom Action",
        "delete_confirm": "Are you sure you want to delete this custom action?",
        "drag_hint": "Drag to reorder. Move above to enable action ({{enabled}}/{{max}})",
        "reset": {
          "button": "Reset",
          "confirm": "Are you sure you want to reset to default actions? Custom actions will not be deleted.",
          "tooltip": "Reset to default actions. Custom actions will not be deleted."
        },
        "title": "Actions"
      },
      "advanced": {
        "filter_list": {
          "description": "Advanced feature, recommended for users with experience",
          "title": "Filter List"
        },
        "filter_mode": {
          "blacklist": "Blacklist",
          "default": "Off",
          "description": "Can limit the selection assistant to only work in specific applications (whitelist) or not work (blacklist)",
          "title": "Application Filter",
          "whitelist": "Whitelist"
        },
        "title": "Advanced"
      },
      "enable": {
        "description": "Currently only supported on Windows & macOS",
        "mac_process_trust_hint": {
          "button": {
            "go_to_settings": "Go to Settings",
            "open_accessibility_settings": "Open Accessibility Settings"
          },
          "description": {
            "0": "Selection Assistant requires <strong>Accessibility Permission</strong> to work properly.",
            "1": "Please click \"<strong>Go to Settings</strong>\" and click the \"<strong>Open System Settings</strong>\" button in the permission request popup that appears later. Then find \"<strong>Cherry Studio</strong>\" in the application list that appears later and turn on the permission switch.",
            "2": "After completing the settings, please reopen the selection assistant."
          },
          "title": "Accessibility Permission"
        },
        "title": "Enable"
      },
      "experimental": "Experimental Features",
      "filter_modal": {
        "title": "Application Filter List",
        "user_tips": {
          "mac": "Please enter the Bundle ID of the application, one per line, case insensitive, can be fuzzy matched. For example: com.google.Chrome, com.apple.mail, etc.",
          "windows": "Please enter the executable file name of the application, one per line, case insensitive, can be fuzzy matched. For example: chrome.exe, weixin.exe, Cherry Studio.exe, etc."
        }
      },
      "search_modal": {
        "custom": {
          "name": {
            "hint": "Please enter search engine name",
            "label": "Custom Name",
            "max_length": "Name cannot exceed 16 characters"
          },
          "test": "Test",
          "url": {
            "hint": "Use {{queryString}} to represent the search term",
            "invalid_format": "Please enter a valid URL starting with http:// or https://",
            "label": "Custom Search URL",
            "missing_placeholder": "URL must contain {{queryString}} placeholder",
            "required": "Please enter search URL"
          }
        },
        "engine": {
          "custom": "Custom",
          "label": "Search Engine"
        },
        "title": "Set Search Engine"
      },
      "toolbar": {
        "compact_mode": {
          "description": "In compact mode, only icons are displayed without text",
          "title": "Compact Mode"
        },
        "title": "Toolbar",
        "trigger_mode": {
          "ctrlkey": "Ctrl Key",
          "ctrlkey_note": "After selection, hold down the Ctrl key to show the toolbar",
          "description": "The way to trigger the selection assistant and show the toolbar",
          "description_note": {
            "mac": "If you have remapped the ⌘ key using shortcuts or keyboard mapping tools, it may cause some applications to fail to select text.",
            "windows": "Some applications do not support selecting text with the Ctrl key. If you have remapped the Ctrl key using tools like AHK, it may cause some applications to fail to select text."
          },
          "selected": "Selection",
          "selected_note": "Show toolbar immediately when text is selected",
          "shortcut": "Shortcut",
          "shortcut_link": "Go to Shortcut Settings",
          "shortcut_note": "After selection, use shortcut to show the toolbar. Please set the shortcut in the shortcut settings page and enable it. ",
          "title": "Trigger Mode"
        }
      },
      "user_modal": {
        "assistant": {
          "default": "Default",
          "label": "Select Assistant"
        },
        "icon": {
          "error": "Invalid icon name, please check your input",
          "label": "Icon",
          "placeholder": "Enter Lucide icon name",
          "random": "Random Icon",
          "tooltip": "Lucide icon names are lowercase, e.g. arrow-right",
          "view_all": "View All Icons"
        },
        "model": {
          "assistant": "Use Assistant",
          "default": "Default Model",
          "label": "Model",
          "tooltip": "Using Assistant: Will use both the assistant's system prompt and model parameters"
        },
        "name": {
          "hint": "Please enter action name",
          "label": "Name"
        },
        "prompt": {
          "copy_placeholder": "Copy Placeholder",
          "label": "User Prompt",
          "placeholder": "Use placeholder {{text}} to represent selected text. When empty, selected text will be appended to this prompt",
          "placeholder_text": "Placeholder",
          "tooltip": "User prompt serves as a supplement to user input and won't override the assistant's system prompt"
        },
        "title": {
          "add": "Add Custom Action",
          "edit": "Edit Custom Action"
        }
      },
      "window": {
        "auto_close": {
          "description": "Automatically close the window when it's not pinned and loses focus",
          "title": "Auto Close"
        },
        "auto_pin": {
          "description": "Pin the window by default",
          "title": "Auto Pin"
        },
        "follow_toolbar": {
          "description": "Window position will follow the toolbar. When disabled, it will always be centered.",
          "title": "Follow Toolbar"
        },
        "opacity": {
          "description": "Set the default opacity of the window, 100% is fully opaque",
          "title": "Opacity"
        },
        "remember_size": {
          "description": "Window will display at the last adjusted size during the application running",
          "title": "Remember Size"
        },
        "title": "Action Window"
      }
    }
  },
  "settings": {
    "about": {
      "checkUpdate": {
        "available": "Update",
        "label": "Check Update"
      },
      "checkingUpdate": "Checking for updates...",
      "contact": {
        "button": "Email",
        "title": "Contact"
      },
      "debug": {
        "open": "Open",
        "title": "Debug"
      },
      "description": "A powerful AI assistant for producer",
      "downloading": "Downloading...",
      "feedback": {
        "button": "Feedback",
        "title": "Feedback"
      },
      "label": "About & Feedback",
      "license": {
        "button": "License",
        "title": "License"
      },
      "releases": {
        "button": "Releases",
        "title": "Release Notes"
      },
      "social": {
        "title": "Social Accounts"
      },
      "title": "About",
      "updateAvailable": "Found new version {{version}}",
      "updateError": "Update error",
      "updateNotAvailable": "You are using the latest version",
      "website": {
        "button": "Website",
        "title": "Official Website"
      }
    },
    "advanced": {
      "auto_switch_to_topics": "Auto switch to topic",
      "title": "Advanced Settings"
    },
    "assistant": {
      "icon": {
        "type": {
          "emoji": "Emoji Icon",
          "label": "Model Icon Type",
          "model": "Model Icon",
          "none": "Hide"
        }
      },
      "label": "Default Assistant",
      "model_params": "Model Parameters",
      "title": "Default Assistant"
    },
    "data": {
      "app_data": {
        "copy_data_option": "Copy data, will automatically restart after copying the original directory data to the new directory",
        "copy_failed": "Failed to copy data",
        "copy_success": "Successfully copied data to new location",
        "copy_time_notice": "Copying data may take a while, do not force quit app",
        "copying": "Copying data to new location...",
        "copying_warning": "Data copying, do not force quit app, the app will restart after copied",
        "label": "App Data",
        "migration_title": "Data Migration",
        "new_path": "New Path",
        "original_path": "Original Path",
        "path_change_failed": "Failed to change data directory",
        "path_changed_without_copy": "Path changed successfully",
        "restart_notice": "The app may need to restart multiple times to apply the changes",
        "select": "Modify Directory",
        "select_error": "Failed to change data directory",
        "select_error_in_app_path": "New path is the same as the application installation path, please select another path",
        "select_error_root_path": "New path cannot be the root path",
        "select_error_same_path": "New path is the same as the old path, please select another path",
        "select_error_write_permission": "New path does not have write permission",
        "select_not_empty_dir": "New path is not empty",
        "select_not_empty_dir_content": "New path is not empty, it will overwrite the data in the new path, there is a risk of data loss and copy failure, continue?",
        "select_success": "Data directory changed, the app will restart to apply changes",
        "select_title": "Change App Data Directory",
        "stop_quit_app_reason": "The app is currently migrating data and cannot be exited"
      },
      "app_knowledge": {
        "button": {
          "delete": "Delete File"
        },
        "label": "Knowledge Base Files",
        "remove_all": "Remove Knowledge Base Files",
        "remove_all_confirm": "Deleting knowledge base files will reduce the storage space occupied, but will not delete the knowledge base vector data, after deletion, the source file will no longer be able to be opened. Continue?",
        "remove_all_success": "Files removed successfully"
      },
      "app_logs": {
        "button": "Open Logs",
        "label": "App Logs"
      },
      "backup": {
        "skip_file_data_help": "Skip backing up data files such as pictures and knowledge bases during backup, and only back up chat records and settings. Reduce space occupancy and speed up the backup speed.",
        "skip_file_data_title": "Slim Backup"
      },
      "clear_cache": {
        "button": "Clear Cache",
        "confirm": "Clearing the cache will delete application cache data, including minapp data. This action is irreversible, continue?",
        "error": "Error clearing cache",
        "success": "Cache cleared",
        "title": "Clear Cache"
      },
      "data": {
        "title": "Data Directory"
      },
      "divider": {
        "basic": "Basic Data Settings",
        "cloud_storage": "Cloud Backup Settings",
        "export_settings": "Export Settings",
        "third_party": "Third-party Connections"
      },
      "export_menu": {
        "docx": "Export as Word",
        "image": "Export as Image",
        "joplin": "Export to Joplin",
        "markdown": "Export as Markdown",
        "markdown_reason": "Export as Markdown (with reasoning)",
        "notion": "Export to Notion",
        "obsidian": "Export to Obsidian",
        "plain_text": "Copy as Plain Text",
        "siyuan": "Export to SiYuan Note",
        "title": "Export Menu Settings",
        "yuque": "Export to Yuque"
      },
      "hour_interval_one": "{{count}} hour",
      "hour_interval_other": "{{count}} hours",
      "joplin": {
        "check": {
          "button": "Check",
          "empty_token": "Please enter Joplin Authorization Token",
          "empty_url": "Please enter Joplin Clipper Service URL",
          "fail": "Joplin connection verification failed",
          "success": "Joplin connection verification successful"
        },
        "export_reasoning": {
          "help": "When enabled, the exported content will include the reasoning chain (thought process) generated by the assistant.",
          "title": "Include Reasoning Chain in Export"
        },
        "help": "In Joplin options, enable the web clipper (no browser extension needed), confirm the port, and copy the auth token here.",
        "title": "Joplin Configuration",
        "token": "Joplin Authorization Token",
        "token_placeholder": "Joplin Authorization Token",
        "url": "Joplin Web Clipper Service URL",
        "url_placeholder": "http://127.0.0.1:41184/"
      },
      "local": {
        "autoSync": {
          "label": "Auto Backup",
          "off": "Off"
        },
        "backup": {
          "button": "Backup to Local",
          "manager": {
            "columns": {
              "actions": "Actions",
              "fileName": "Filename",
              "modifiedTime": "Modified Time",
              "size": "Size"
            },
            "delete": {
              "confirm": {
                "multiple": "Are you sure you want to delete {{count}} selected backup files? This action cannot be undone.",
                "single": "Are you sure you want to delete backup file \"{{fileName}}\"? This action cannot be undone.",
                "title": "Confirm Delete"
              },
              "error": "Delete failed",
              "selected": "Delete Selected",
              "success": {
                "multiple": "Successfully deleted {{count}} backup files",
                "single": "Deleted successfully"
              },
              "text": "Delete"
            },
            "fetch": {
              "error": "Failed to get backup files"
            },
            "refresh": "Refresh",
            "restore": {
              "error": "Restore failed",
              "success": "Restore successful, application will refresh shortly",
              "text": "Restore"
            },
            "select": {
              "files": {
                "delete": "Please select backup files to delete"
              }
            },
            "title": "Local Backup Manager"
          },
          "modal": {
            "filename": {
              "placeholder": "Please enter backup filename"
            },
            "title": "Backup to Local Directory"
          }
        },
        "directory": {
          "label": "Local Backup Directory",
          "placeholder": "Select a directory for local backups",
          "select_error_app_data_path": "New path cannot be the same as the application data path",
          "select_error_in_app_install_path": "New path cannot be the same as the application installation path",
          "select_error_write_permission": "New path does not have write permission",
          "select_title": "Select Backup Directory"
        },
        "hour_interval_one": "{{count}} hour",
        "hour_interval_other": "{{count}} hours",
        "lastSync": "Last Backup",
        "maxBackups": {
          "label": "Maximum backups",
          "unlimited": "Unlimited"
        },
        "minute_interval_one": "{{count}} minute",
        "minute_interval_other": "{{count}} minutes",
        "noSync": "Waiting for next backup",
        "restore": {
          "button": "Restore from Local",
          "confirm": {
            "content": "Restoring from local backup will replace current data. Do you want to continue?",
            "title": "Confirm Restore"
          }
        },
        "syncError": "Backup Error",
        "syncStatus": "Backup Status",
        "title": "Local Backup"
      },
      "markdown_export": {
        "exclude_citations": {
          "help": "Exclude citations and references when exporting to Markdown, keeping only the main content",
          "title": "Exclude Citations"
        },
        "force_dollar_math": {
          "help": "When enabled, $$ will be forcibly used to mark LaTeX formulas when exporting to Markdown. Note: This option also affects all export methods through Markdown, such as Notion, Yuque, etc.",
          "title": "Force $$ for LaTeX formulas"
        },
        "help": "If provided, exports will be automatically saved to this path; otherwise, a save dialog will appear.",
        "path": "Default Export Path",
        "path_placeholder": "Export Path",
        "select": "Select",
        "show_model_name": {
          "help": "When enabled, the model name will be displayed when exporting to Markdown. Note: This option also affects all export methods through Markdown, such as Notion, Yuque, etc.",
          "title": "Use Model Name on Export"
        },
        "show_model_provider": {
          "help": "Display the model provider (e.g., OpenAI, Gemini) when exporting to Markdown",
          "title": "Show Model Provider"
        },
        "standardize_citations": {
          "help": "When enabled, citation markers will be converted to standard Markdown footnote format [^1] and citation lists will be formatted.",
          "title": "Standardize Citation Format"
        },
        "title": "Markdown Export"
      },
      "message_title": {
        "use_topic_naming": {
          "help": "When enabled, use topic naming model to create titles for exported messages. This will also affect all Markdown export methods.",
          "title": "Use topic naming model to create titles for exported messages"
        }
      },
      "minute_interval_one": "{{count}} minute",
      "minute_interval_other": "{{count}} minutes",
      "notion": {
        "api_key": "Notion API Key",
        "api_key_placeholder": "Enter Notion API Key",
        "check": {
          "button": "Check",
          "empty_api_key": "API key is not configured",
          "empty_database_id": "Database ID is not configured",
          "error": "Connection error, please check network configuration and API key and Database ID",
          "fail": "Connection failed, please check network and API key and Database ID",
          "success": "Connection successful"
        },
        "database_id": "Notion Database ID",
        "database_id_placeholder": "Enter Notion Database ID",
        "export_reasoning": {
          "help": "When enabled, exported content will include reasoning chain (thought process).",
          "title": "Include Reasoning Chain in Export"
        },
        "help": "Notion Configuration Documentation",
        "page_name_key": "Page Title Field Name",
        "page_name_key_placeholder": "Enter page title field name, default is Name",
        "title": "Notion Settings"
      },
      "nutstore": {
        "backup": {
          "button": "Backup to Nutstore",
          "modal": {
            "filename": {
              "placeholder": "Enter backup filename"
            },
            "title": "Backup to Nutstore"
          }
        },
        "checkConnection": {
          "fail": "Nutstore connection failed",
          "name": "Check Connection",
          "success": "Connected to Nutstore"
        },
        "isLogin": "Logged in",
        "login": {
          "button": "Login"
        },
        "logout": {
          "button": "Logout",
          "content": "After logout, you will not be able to backup to Nutstore or restore from Nutstore.",
          "title": "Are you sure you want to logout from Nutstore?"
        },
        "new_folder": {
          "button": {
            "cancel": "Cancel",
            "confirm": "Confirm",
            "label": "New Folder"
          }
        },
        "notLogin": "Not logged in",
        "path": {
          "label": "Nutstore Storage Path",
          "placeholder": "Enter Nutstore storage path"
        },
        "pathSelector": {
          "currentPath": "Current Path",
          "return": "Return",
          "title": "Nutstore Storage Path"
        },
        "restore": {
          "button": "Restore from Nutstore",
          "confirm": {
            "content": "Restoring from Nutstore will overwrite current data. Do you want to continue?",
            "title": "Restore from Nutstore"
          }
        },
        "title": "Nutstore Configuration",
        "username": "Nutstore Username"
      },
      "obsidian": {
        "default_vault": "Default Obsidian Vault",
        "default_vault_export_failed": "Export failed",
        "default_vault_fetch_error": "Failed to fetch Obsidian vault",
        "default_vault_loading": "Loading Obsidian vault...",
        "default_vault_no_vaults": "No Obsidian vaults found",
        "default_vault_placeholder": "Please select the default Obsidian vault",
        "title": "Obsidian Configuration"
      },
      "s3": {
        "accessKeyId": {
          "label": "Access Key ID",
          "placeholder": "Access Key ID"
        },
        "autoSync": {
          "hour": "Every {{count}} hour",
          "label": "Auto Sync",
          "minute": "Every {{count}} minute",
          "off": "Off"
        },
        "backup": {
          "button": "Backup Now",
          "error": "S3 backup failed: {{message}}",
          "manager": {
            "button": "Manage Backups"
          },
          "modal": {
            "filename": {
              "placeholder": "Please enter backup filename"
            },
            "title": "S3 Backup"
          },
          "operation": "Backup Operation",
          "success": "S3 backup successful"
        },
        "bucket": {
          "label": "Bucket",
          "placeholder": "Bucket, e.g: example"
        },
        "endpoint": {
          "label": "API Endpoint",
          "placeholder": "https://s3.example.com"
        },
        "manager": {
          "close": "Close",
          "columns": {
            "actions": "Actions",
            "fileName": "File Name",
            "modifiedTime": "Modified Time",
            "size": "File Size"
          },
          "config": {
            "incomplete": "Please fill in complete S3 configuration"
          },
          "delete": {
            "confirm": {
              "multiple": "Are you sure you want to delete {{count}} selected backup files? This action cannot be undone.",
              "single": "Are you sure you want to delete backup file \"{{fileName}}\"? This action cannot be undone.",
              "title": "Confirm Delete"
            },
            "error": "Failed to delete backup file: {{message}}",
            "label": "Delete",
            "selected": "Delete Selected ({{count}})",
            "success": {
              "multiple": "Successfully deleted {{count}} backup files",
              "single": "Backup file deleted successfully"
            }
          },
          "files": {
            "fetch": {
              "error": "Failed to fetch backup file list: {{message}}"
            }
          },
          "refresh": "Refresh",
          "restore": "Restore",
          "select": {
            "warning": "Please select backup files to delete"
          },
          "title": "S3 Backup File Manager"
        },
        "maxBackups": {
          "label": "Maximum Backups",
          "unlimited": "Unlimited"
        },
        "region": {
          "label": "Region",
          "placeholder": "Region, e.g: us-east-1"
        },
        "restore": {
          "config": {
            "incomplete": "Please fill in complete S3 configuration"
          },
          "confirm": {
            "cancel": "Cancel",
            "content": "Restoring data will overwrite all current data. This action cannot be undone. Are you sure you want to continue?",
            "ok": "Confirm Restore",
            "title": "Confirm Restore Data"
          },
          "error": "Data restore failed: {{message}}",
          "file": {
            "required": "Please select backup file to restore"
          },
          "modal": {
            "select": {
              "placeholder": "Please select backup file to restore"
            },
            "title": "S3 Data Restore"
          },
          "success": "Data restore successful"
        },
        "root": {
          "label": "Backup Directory (Optional)",
          "placeholder": "e.g: /cherry-studio"
        },
        "secretAccessKey": {
          "label": "Secret Access Key",
          "placeholder": "Secret Access Key"
        },
        "skipBackupFile": {
          "help": "When enabled, file data will be skipped during backup, only configuration information will be backed up, significantly reducing backup file size",
          "label": "Lightweight Backup"
        },
        "syncStatus": {
          "error": "Sync error: {{message}}",
          "label": "Sync Status",
          "lastSync": "Last sync: {{time}}",
          "noSync": "Not synced"
        },
        "title": {
          "help": "S3 compatible object storage services, such as AWS S3, Cloudflare R2, Aliyun OSS, Tencent COS, etc.",
          "label": "S3 Compatible Storage",
          "tooltip": "S3 Compatible Storage Configuration Document"
        }
      },
      "siyuan": {
        "api_url": "Siyuan Note API URL",
        "api_url_placeholder": "e.g.: http://127.0.0.1:6806",
        "box_id": "Siyuan Note Box ID",
        "box_id_placeholder": "Please enter Siyuan Note Box ID",
        "check": {
          "button": "Check",
          "empty_config": "Please fill in the API address and token",
          "error": "Connection error, please check network connection",
          "fail": "Connection failed, please check API address and token",
          "success": "Connection successful",
          "title": "Connection Check"
        },
        "root_path": "Siyuan Note Root Path",
        "root_path_placeholder": "e.g.: /CherryStudio",
        "title": "Siyuan Note Configuration",
        "token": {
          "help": "Get Siyuan Note Token",
          "label": "Siyuan Note Token"
        },
        "token_placeholder": "Please enter Siyuan Note Token"
      },
      "title": "Data Settings",
      "webdav": {
        "autoSync": {
          "label": "Auto Backup",
          "off": "Off"
        },
        "backup": {
          "button": "Backup to WebDAV",
          "manager": {
            "columns": {
              "actions": "Actions",
              "fileName": "Filename",
              "modifiedTime": "Modified Time",
              "size": "Size"
            },
            "delete": {
              "confirm": {
                "multiple": "Are you sure you want to delete {{count}} selected backup files? This action cannot be undone.",
                "single": "Are you sure you want to delete backup file \"{{fileName}}\"? This action cannot be undone.",
                "title": "Confirm Delete"
              },
              "error": "Delete failed",
              "selected": "Delete Selected",
              "success": {
                "multiple": "Successfully deleted {{count}} backup files",
                "single": "Deleted successfully"
              },
              "text": "Delete"
            },
            "fetch": {
              "error": "Failed to get backup files"
            },
            "refresh": "Refresh",
            "restore": {
              "error": "Restore failed",
              "success": "Restore successful, application will refresh shortly",
              "text": "Restore"
            },
            "select": {
              "files": {
                "delete": "Please select backup files to delete"
              }
            },
            "title": "Backup Data Management"
          },
          "modal": {
            "filename": {
              "placeholder": "Please enter backup filename"
            },
            "title": "Backup to WebDAV"
          }
        },
        "disableStream": {
          "help": "When enabled, loads the file into memory before uploading. This can solve incompatibility issues with some WebDAV servers that do not support chunked uploads, but it will increase memory usage.",
          "title": "Disable Stream Upload"
        },
        "host": {
          "label": "WebDAV Host",
          "placeholder": "http://localhost:8080"
        },
        "hour_interval_one": "{{count}} hour",
        "hour_interval_other": "{{count}} hours",
        "lastSync": "Last Backup",
        "maxBackups": "Maximum Backups",
        "minute_interval_one": "{{count}} minute",
        "minute_interval_other": "{{count}} minutes",
        "noSync": "Waiting for next backup",
        "password": "WebDAV Password",
        "path": {
          "label": "WebDAV Path",
          "placeholder": "/backup"
        },
        "restore": {
          "button": "Restore from WebDAV",
          "confirm": {
            "content": "Restoring from WebDAV will overwrite current data. Do you want to continue?",
            "title": "Confirm Restore"
          },
          "content": "Restore from WebDAV will overwrite the current data, continue?",
          "title": "Restore from WebDAV"
        },
        "syncError": "Backup Error",
        "syncStatus": "Backup Status",
        "title": "WebDAV",
        "user": "WebDAV User"
      },
      "yuque": {
        "check": {
          "button": "Check",
          "empty_repo_url": "Please enter the knowledge base URL first",
          "empty_token": "Please enter the Yuque Token first",
          "fail": "Yuque connection verification failed",
          "success": "Yuque connection verified successfully"
        },
        "help": "Get Yuque Token",
        "repo_url": "Yuque URL",
        "repo_url_placeholder": "https://www.yuque.com/username/xxx",
        "title": "Yuque Configuration",
        "token": "Yuque Token",
        "token_placeholder": "Please enter the Yuque Token"
      }
    },
    "developer": {
      "enable_developer_mode": "Enable Developer Mode",
      "help": "After enabling developer mode, you can use the trace feature to view the data flow during model invocation.",
      "title": "Developer Mode"
    },
    "display": {
      "assistant": {
        "title": "Assistant Settings"
      },
      "custom": {
        "css": {
          "cherrycss": "Get from cherrycss.com",
          "label": "Custom CSS",
          "placeholder": "/* Put custom CSS here */"
        }
      },
      "navbar": {
        "position": {
          "label": "Navbar Position",
          "left": "Left",
          "top": "Top"
        },
        "title": "Navbar Settings"
      },
      "sidebar": {
        "chat": {
          "hiddenMessage": "Assistants are basic functions, not supported for hiding"
        },
        "disabled": "Hide icons",
        "empty": "Drag the hidden feature from the left side here",
        "files": {
          "icon": "Show Files icon"
        },
        "knowledge": {
          "icon": "Show Knowledge icon"
        },
        "minapp": {
          "icon": "Show MinApp icon"
        },
        "painting": {
          "icon": "Show Painting icon"
        },
        "title": "Sidebar Settings",
        "translate": {
          "icon": "Show Translate icon"
        },
        "visible": "Show icons"
      },
      "title": "Display Settings",
      "topic": {
        "title": "Topic Settings"
      },
      "zoom": {
        "title": "Zoom Settings"
      }
    },
    "font_size": {
      "title": "Message font size"
    },
    "general": {
      "auto_check_update": {
        "title": "Auto Update"
      },
      "avatar": {
        "reset": "Reset Avatar"
      },
      "backup": {
        "button": "Backup",
        "title": "Data Backup and Recovery"
      },
      "display": {
        "title": "Display Settings"
      },
      "emoji_picker": "Emoji Picker",
      "image_upload": "Image Upload",
      "label": "General Settings",
      "reset": {
        "button": "Reset",
        "title": "Data Reset"
      },
      "restore": {
        "button": "Restore"
      },
      "spell_check": {
        "label": "Spell Check",
        "languages": "Use spell check for"
      },
      "test_plan": {
        "beta_version": "Beta Version (Beta)",
        "beta_version_tooltip": "Features may change at any time, bugs are more, upgrade quickly",
        "rc_version": "Preview Version (RC)",
        "rc_version_tooltip": "Close to stable version, features are basically stable, bugs are few",
        "title": "Test Plan",
        "tooltip": "Participate in the test plan to experience the latest features faster, but also brings more risks, please backup your data in advance",
        "version_channel_not_match": "Preview and test version switching will take effect after the next stable version is released",
        "version_options": "Version Options"
      },
      "title": "General Settings",
      "user_name": {
        "label": "User Name",
        "placeholder": "Enter your name"
      },
      "view_webdav_settings": "View WebDAV settings"
    },
    "hardware_acceleration": {
      "confirm": {
        "content": "Disabling hardware acceleration requires restarting the app to take effect. Do you want to restart now?",
        "title": "Restart Required"
      },
      "title": "Disable Hardware Acceleration"
    },
    "input": {
      "auto_translate_with_space": "Quickly translate with 3 spaces",
      "show_translate_confirm": "Show translation confirmation dialog",
      "target_language": {
        "chinese": "Simplified Chinese",
        "chinese-traditional": "Traditional Chinese",
        "english": "English",
        "japanese": "Japanese",
        "label": "Target language",
        "russian": "Russian"
      }
    },
    "launch": {
      "onboot": "Start Automatically on Boot",
      "title": "Launch",
      "totray": "Minimize to Tray on Launch"
    },
    "math": {
      "engine": {
        "label": "Math engine",
        "none": "None"
      },
      "single_dollar": {
        "label": "Enable $...$",
        "tip": "Render math equations quoted by single dollar signs $...$. Default is enabled."
      },
      "title": "Math Settings"
    },
    "mcp": {
      "actions": "Actions",
      "active": "Active",
      "addError": "Failed to add server",
      "addServer": {
        "create": "Quick Create",
        "importFrom": {
          "connectionFailed": "Connection failed",
          "dxt": "Import DXT Package",
          "dxtFile": "DXT Package File",
          "dxtHelp": "Select a .dxt file containing an MCP server package",
          "dxtProcessFailed": "Failed to process DXT file",
          "error": {
            "multipleServers": "Cannot import from multiple servers"
          },
          "invalid": "Invalid input, please check JSON format",
          "json": "Import from JSON",
          "method": "Import Method",
          "nameExists": "Server already exists: {{name}}",
          "noDxtFile": "Please select a DXT file",
          "oneServer": "Only one MCP server configuration at a time",
          "placeholder": "Paste MCP server JSON config",
          "selectDxtFile": "Select DXT File",
          "tooltip": "Please copy the configuration JSON (prioritizing\n NPX or UVX configurations) from the MCP Servers introduction page and paste it into the input box."
        },
        "label": "Add Server"
      },
      "addSuccess": "Server added successfully",
      "advancedSettings": "Advanced Settings",
      "args": "Arguments",
      "argsTooltip": "Each argument on a new line",
      "baseUrlTooltip": "Remote server base URL",
      "builtinServers": "Builtin Servers",
      "builtinServersDescriptions": {
        "brave_search": "An MCP server implementation integrating the Brave Search API, providing both web and local search functionalities. Requires configuring the BRAVE_API_KEY environment variable",
        "dify_knowledge": "Dify's MCP server implementation provides a simple API to interact with Dify. Requires configuring the Dify Key",
        "fetch": "MCP server for retrieving URL web content",
        "filesystem": "A Node.js server implementing the Model Context Protocol (MCP) for file system operations. Requires configuration of directories allowed for access.",
        "mcp_auto_install": "Automatically install MCP service (beta)",
        "memory": "Persistent memory implementation based on a local knowledge graph. This enables the model to remember user-related information across different conversations. Requires configuring the MEMORY_FILE_PATH environment variable.",
        "no": "No description",
        "python": "Execute Python code in a secure sandbox environment. Run Python with Pyodide, supporting most standard libraries and scientific computing packages",
        "sequentialthinking": "A MCP server implementation that provides tools for dynamic and reflective problem solving through structured thinking processes"
      },
      "command": "Command",
      "config_description": "Configure Model Context Protocol servers",
      "customRegistryPlaceholder": "Enter private registry URL, e.g.: https://npm.company.com",
      "deleteError": "Failed to delete server",
      "deleteServer": "Delete Server",
      "deleteServerConfirm": "Are you sure you want to delete this server?",
      "deleteSuccess": "Server deleted successfully",
      "dependenciesInstall": "Install Dependencies",
      "dependenciesInstalling": "Installing dependencies...",
      "description": "Description",
      "disable": {
        "description": "Do not enable MCP server functionality",
        "label": "Disable MCP Server"
      },
      "duplicateName": "A server with this name already exists",
      "editJson": "Edit JSON",
      "editMcpJson": "Edit MCP Configuration",
      "editServer": "Edit Server",
      "env": "Environment Variables",
      "envTooltip": "Format: KEY=value, one per line",
      "errors": {
        "32000": "MCP server failed to start, please check the parameters according to the tutorial",
        "toolNotFound": "Tool {{name}} not found"
      },
      "findMore": "Find More MCP",
      "headers": "Headers",
      "headersTooltip": "Custom headers for HTTP requests",
      "inMemory": "Memory",
      "install": "Install",
      "installError": "Failed to install dependencies",
      "installHelp": "Get Installation Help",
      "installSuccess": "Dependencies installed successfully",
      "jsonFormatError": "JSON formatting error",
      "jsonModeHint": "Edit the JSON representation of the MCP server configuration. Please ensure the format is correct before saving.",
      "jsonSaveError": "Failed to save JSON configuration.",
      "jsonSaveSuccess": "JSON configuration has been saved.",
      "logoUrl": "Logo URL",
      "longRunning": "Long Running Mode",
      "longRunningTooltip": "When enabled, the server supports long-running tasks. When receiving progress notifications, the timeout will be reset and the maximum execution time will be extended to 10 minutes.",
      "missingDependencies": "is Missing, please install it to continue.",
      "more": {
        "awesome": "Curated MCP Server List",
        "composio": "Composio MCP Development Tools",
        "glama": "Glama MCP Server Directory",
        "higress": "Higress MCP Server",
        "mcpso": "MCP Server Discovery Platform",
        "modelscope": "ModelScope Community MCP Server",
        "official": "Official MCP Server Collection",
        "pulsemcp": "Pulse MCP Server",
        "smithery": "Smithery MCP Tools"
      },
      "name": "Name",
      "newServer": "MCP Server",
      "noDescriptionAvailable": "No description available",
      "noServers": "No servers configured",
      "not_support": "Model not supported",
      "npx_list": {
        "actions": "Actions",
        "description": "Description",
        "no_packages": "No packages found",
        "npm": "NPM",
        "package_name": "Package Name",
        "scope_placeholder": "Enter npm scope (e.g. @your-org)",
        "scope_required": "Please enter npm scope",
        "search": "Search",
        "search_error": "Search error",
        "usage": "Usage",
        "version": "Version"
      },
      "prompts": {
        "arguments": "Arguments",
        "availablePrompts": "Available Prompts",
        "genericError": "Get prompt Error",
        "loadError": "Get prompts Error",
        "noPromptsAvailable": "No prompts available",
        "requiredField": "Required Field"
      },
      "provider": "Provider",
      "providerPlaceholder": "Provider name",
      "providerUrl": "Provider URL",
      "registry": "Package Registry",
      "registryDefault": "Default",
      "registryTooltip": "Choose the registry for package installation to resolve network issues with the default registry.",
      "requiresConfig": "Requires Configuration",
      "resources": {
        "availableResources": "Available Resources",
        "blob": "Blob",
        "blobInvisible": "Blob Invisible",
        "genericError": "Resource acquisition error",
        "mimeType": "MIME Type",
        "noResourcesAvailable": "No resources available",
        "size": "Size",
        "text": "Text",
        "uri": "URI"
      },
      "searchNpx": "Search MCP",
      "serverPlural": "servers",
      "serverSingular": "server",
      "sse": "Server-Sent Events (sse)",
      "startError": "Start failed",
      "stdio": "Standard Input/Output (stdio)",
      "streamableHttp": "Streamable HTTP (streamableHttp)",
      "sync": {
        "button": "Sync",
        "discoverMcpServers": "Discover MCP Servers",
        "discoverMcpServersDescription": "Visit the platform to discover available MCP servers",
        "error": "Sync MCP Servers error",
        "getToken": "Get API Token",
        "getTokenDescription": "Retrieve your personal API token from your account",
        "noServersAvailable": "No MCP servers available",
        "selectProvider": "Select Provider:",
        "setToken": "Enter Your Token",
        "success": "Sync MCP Servers successful",
        "title": "Sync Servers",
        "tokenPlaceholder": "Enter API token here",
        "tokenRequired": "API Token is required",
        "unauthorized": "Sync Unauthorized"
      },
      "system": "System",
      "tabs": {
        "description": "Description",
        "general": "General",
        "prompts": "Prompts",
        "resources": "Resources",
        "tools": "Tools"
      },
      "tags": "Tags",
      "tagsPlaceholder": "Enter tags",
      "timeout": "Timeout",
      "timeoutTooltip": "Timeout in seconds for requests to this server, default is 60 seconds",
      "title": "MCP",
      "tools": {
        "autoApprove": {
          "label": "Auto Approve",
          "tooltip": {
            "confirm": "Are you sure you want to run this MCP tool?",
            "disabled": "Tool will require manual approval before running",
            "enabled": "Tool will run automatically without confirmation",
            "howToEnable": "Enable the tool first to use auto-approve"
          }
        },
        "availableTools": "Available Tools",
        "enable": "Enable Tool",
        "inputSchema": {
          "enum": {
            "allowedValues": "Allowed Values"
          },
          "label": "Input Schema"
        },
        "loadError": "Get tools Error",
        "noToolsAvailable": "No tools available",
        "run": "Run"
      },
      "type": "Type",
      "types": {
        "inMemory": "In Memory",
        "sse": "SSE",
        "stdio": "STDIO",
        "streamableHttp": "Streamable HTTP"
      },
      "updateError": "Failed to update server",
      "updateSuccess": "Server updated successfully",
      "url": "URL",
      "user": "User"
    },
    "messages": {
      "divider": {
        "label": "Show divider between messages",
        "tooltip": "Not applicable to bubble-style message"
      },
      "grid_columns": "Message grid display columns",
      "grid_popover_trigger": {
        "click": "Click to display",
        "hover": "Hover to display",
        "label": "Grid detail trigger"
      },
      "input": {
        "enable_delete_model": "Enable the backspace key to delete models/attachments.",
        "enable_quick_triggers": "Enable / and @ triggers",
        "paste_long_text_as_file": "Paste long text as file",
        "paste_long_text_threshold": "Paste long text length",
        "send_shortcuts": "Send shortcuts",
        "show_estimated_tokens": "Show estimated tokens",
        "title": "Input Settings"
      },
      "markdown_rendering_input_message": "Markdown render input message",
      "metrics": "{{time_first_token_millsec}}ms to first token | {{token_speed}} tok/sec",
      "model": {
        "title": "Model Settings"
      },
      "navigation": {
        "anchor": "Message Anchor",
        "buttons": "Navigation Buttons",
        "label": "Navigation bar",
        "none": "None"
      },
      "prompt": "Show prompt",
      "show_message_outline": "Show message outline",
      "title": "Message Settings",
      "use_serif_font": "Use serif font"
    },
    "mineru": {
      "api_key": "Mineru now offers a daily free quota of 500 pages, and you do not need to enter a key."
    },
    "miniapps": {
      "cache_change_notice": "Changes will take effect when the number of open mini apps reaches the set value",
      "cache_description": "Set the maximum number of active mini apps to keep in memory",
      "cache_settings": "Cache Settings",
      "cache_title": "Mini App Cache Limit",
      "custom": {
        "conflicting_ids": "Conflicting IDs with default apps: {{ids}}",
        "duplicate_ids": "Duplicate IDs found: {{ids}}",
        "edit_description": "Edit custom mini app configuration here. Each app should include id, name, url, and logo fields.",
        "edit_title": "Edit Custom Mini App",
        "id": "ID",
        "id_error": "ID is required.",
        "id_placeholder": "Enter ID",
        "logo": "Logo",
        "logo_file": "Upload Logo File",
        "logo_upload_button": "Upload",
        "logo_upload_error": "Failed to upload logo.",
        "logo_upload_label": "Upload Logo",
        "logo_upload_success": "Logo uploaded successfully.",
        "logo_url": "Logo URL",
        "logo_url_label": "Logo URL",
        "logo_url_placeholder": "Enter logo URL",
        "name": "Name",
        "name_error": "Name is required.",
        "name_placeholder": "Enter name",
        "placeholder": "Enter custom mini app configuration (JSON format)",
        "remove_error": "Failed to remove custom mini app.",
        "remove_success": "Custom mini app removed successfully.",
        "save": "Save",
        "save_error": "Failed to save custom mini app.",
        "save_success": "Custom mini app saved successfully.",
        "title": "Custom",
        "url": "URL",
        "url_error": "URL is required.",
        "url_placeholder": "Enter URL"
      },
      "disabled": "Hidden Mini Apps",
      "display_title": "Mini App Display Settings",
      "empty": "Drag mini apps from the left to hide them",
      "open_link_external": {
        "title": "Open new-window links in browser"
      },
      "reset_tooltip": "Reset to default",
      "sidebar_description": "Show active mini apps in the sidebar",
      "sidebar_title": "Sidebar Active Mini Apps Display",
      "title": "Mini Apps Settings",
      "visible": "Visible Mini Apps"
    },
    "model": "Default Model",
    "models": {
      "add": {
        "add_model": "Add Model",
        "batch_add_models": "Batch Add Models",
        "endpoint_type": {
          "label": "Endpoint Type",
          "placeholder": "Select endpoint type",
          "required": "Please select an endpoint type",
          "tooltip": "Select the API endpoint type format"
        },
        "group_name": {
          "label": "Group Name",
          "placeholder": "Optional e.g. ChatGPT",
          "tooltip": "Optional e.g. ChatGPT"
        },
        "model_id": {
          "label": "Model ID",
          "placeholder": "Required e.g. gpt-3.5-turbo",
          "select": {
            "placeholder": "Select Model"
          },
          "tooltip": "Example: gpt-3.5-turbo"
        },
        "model_name": {
          "label": "Model Name",
          "placeholder": "Optional e.g. GPT-4",
          "tooltip": "Optional e.g. GPT-4"
        },
        "supported_text_delta": {
          "label": "Support incremental text output",
          "tooltip": "The model returns text incrementally, rather than all at once. Enabled by default, if the model does not support it, please disable this option"
        }
      },
      "api_key": "API Key",
      "base_url": "Base URL",
      "check": {
        "all": "All",
        "all_models_passed": "All models check passed",
        "button_caption": "Health check",
        "disabled": "Disabled",
        "disclaimer": "Health check requires sending requests, please use it with caution. Models that charge per request may incur additional costs, please bear the responsibility.",
        "enable_concurrent": "Concurrent",
        "enabled": "Enabled",
        "failed": "Failed",
        "keys_status_count": "Passed: {{count_passed}} keys, failed: {{count_failed}} keys",
        "model_status_failed": "{{count}} models completely inaccessible",
        "model_status_partial": "{{count}} models had inaccessible keys",
        "model_status_passed": "{{count}} models passed health checks",
        "model_status_summary": "{{provider}}: {{summary}}",
        "no_api_keys": "No API keys found, please add API keys first.",
        "no_results": "No results",
        "passed": "Passed",
        "select_api_key": "Select the API key to use:",
        "single": "Single",
        "start": "Start",
        "timeout": "Timeout",
        "title": "Model health check",
        "use_all_keys": "Key(s)"
      },
      "default_assistant_model": "Default Assistant Model",
      "default_assistant_model_description": "Model used when creating a new assistant, if the assistant is not set, this model will be used",
      "empty": "No models found",
      "enable_topic_naming": "Topic Auto Naming",
      "manage": {
        "add_listed": {
          "confirm": "Are you sure you want to add all models to the list?",
          "label": "Add models to the list"
        },
        "add_whole_group": "Add the whole group",
        "refetch_list": "Refetch model list",
        "remove_listed": "Remove models from the list",
        "remove_model": "Remove model",
        "remove_whole_group": "Remove the whole group"
      },
      "provider_id": "Provider ID",
      "provider_key_add_confirm": "Do you want to add the API key for {{provider}}?",
      "provider_key_add_failed_by_empty_data": "Failed to add provider API key, data is empty",
      "provider_key_add_failed_by_invalid_data": "Failed to add provider API key, data format error",
      "provider_key_added": "Successfully added API key for {{provider}}",
      "provider_key_already_exists": "{{provider}} already has an API key ({{existingKey}}). Do not add it again.",
      "provider_key_confirm_title": "Add Provider API Key",
      "provider_key_no_change": "API key for {{provider}} has not changed",
      "provider_key_overridden": "Successfully updated API key for {{provider}}",
      "provider_key_override_confirm": "{{provider}} already has an API key ({{existingKey}}). Do you want to override it with the new key ({{newKey}})?",
      "provider_name": "Provider Name",
      "quick_assistant_default_tag": "Default",
      "quick_assistant_model": "Quick Assistant Model",
      "quick_assistant_selection": "Select Assistant",
      "topic_naming_model": "Topic Naming Model",
      "topic_naming_model_description": "Model used when automatically naming a new topic",
      "topic_naming_model_setting_title": "Topic Naming Model Settings",
      "topic_naming_prompt": "Topic Naming Prompt",
      "translate_model": "Translate Model",
      "translate_model_description": "Model used for translation service",
      "translate_model_prompt_message": "Please enter the translate model prompt",
      "translate_model_prompt_title": "Translate Model Prompt",
      "use_assistant": "Use Assistant",
      "use_model": "Default Model"
    },
    "moresetting": {
      "check": {
        "confirm": "Confirm Selection",
        "warn": "Please be cautious when selecting this option. Incorrect selection may cause the model to malfunction!"
      },
      "label": "More Settings",
      "warn": "Risk Warning"
    },
    "no_provider_selected": "Provider not selected",
    "notification": {
      "assistant": "Assistant Message",
      "backup": "Backup Message",
      "knowledge_embed": "KnowledgeBase Message",
      "title": "Notification Settings"
    },
    "openai": {
      "service_tier": {
        "auto": "auto",
        "default": "default",
        "flex": "flex",
        "on_demand": "on demand",
        "performance": "performance",
        "priority": "priority",
        "tip": "Specifies the latency tier to use for processing the request",
        "title": "Service Tier"
      },
      "summary_text_mode": {
        "auto": "auto",
        "concise": "concise",
        "detailed": "detailed",
        "off": "off",
        "tip": "A summary of the reasoning performed by the model",
        "title": "Summary Mode"
      },
      "title": "OpenAI Settings",
      "verbosity": {
        "high": "High",
        "low": "Low",
        "medium": "Medium",
        "tip": "Control the level of detail in the model's output",
        "title": "Level of detail"
      }
    },
    "privacy": {
      "enable_privacy_mode": "Anonymous reporting of errors and statistics",
      "title": "Privacy Settings"
    },
    "provider": {
      "add": {
        "name": {
          "label": "Provider Name",
          "placeholder": "Example: OpenAI"
        },
        "title": "Add Provider",
        "type": "Provider Type"
      },
      "api": {
        "key": {
          "check": {
            "latency": "Latency"
          },
          "error": {
            "duplicate": "API key already exists",
            "empty": "API key cannot be empty"
          },
          "list": {
            "open": "Open Management Interface",
            "title": "API Key Management"
          },
          "new_key": {
            "placeholder": "Enter one or more keys"
          }
        },
        "options": {
          "array_content": {
            "help": "Does the provider support the content field of the message being of array type?",
            "label": "Supports array format message content"
          },
          "developer_role": {
            "help": "Does the provider support messages with role: \"developer\"?",
            "label": "Support Developer Message"
          },
          "enable_thinking": {
            "help": "Does the provider support controlling the reasoning of models like Qwen3 via the enable_thinking parameter?",
            "label": "Support enable_thinking"
          },
          "label": "API Settings",
          "service_tier": {
            "help": "Whether the provider supports configuring the service_tier parameter. When enabled, this parameter can be adjusted in the service tier settings on the chat page. (OpenAI models only)",
            "label": "Supports service_tier"
          },
          "stream_options": {
            "help": "Does the provider support the stream_options parameter?",
            "label": "Support stream_options"
          }
        },
        "url": {
          "preview": "Preview: {{url}}",
          "reset": "Reset",
          "tip": "Ending with / ignores v1, ending with # forces use of input address"
        }
      },
      "api_host": "API Host",
      "api_key": {
        "label": "API Key",
        "tip": "Multiple keys separated by commas or spaces"
      },
      "api_version": "API Version",
      "aws-bedrock": {
        "access_key_id": "AWS Access Key ID",
        "access_key_id_help": "Your AWS Access Key ID for accessing AWS Bedrock services",
        "description": "AWS Bedrock is Amazon's fully managed foundation model service that supports various advanced large language models",
        "region": "AWS Region",
        "region_help": "Your AWS service region, e.g., us-east-1",
        "secret_access_key": "AWS Secret Access Key",
        "secret_access_key_help": "Your AWS Secret Access Key, please keep it secure",
        "title": "AWS Bedrock Configuration"
      },
      "azure": {
        "apiversion": {
          "tip": "The API version of Azure OpenAI, if you want to use Response API, please enter the preview version"
        }
      },
      "basic_auth": {
        "label": "HTTP authentication",
        "password": {
          "label": "Password",
          "tip": ""
        },
        "tip": "Applicable to instances deployed remotely (see the documentation). Currently, only the Basic scheme (RFC 7617) is supported.",
        "user_name": {
          "label": "Username",
          "tip": "Left empty to disable"
        }
      },
      "bills": "Fee Bills",
      "charge": "Balance Recharge",
      "check": "Check",
      "check_all_keys": "Check All Keys",
      "check_multiple_keys": "Check Multiple API Keys",
      "copilot": {
        "auth_failed": "Github Copilot authentication failed.",
        "auth_success": "GitHub Copilot authentication successful.",
        "auth_success_title": "Certification successful.",
        "code_copied": "Authorization code automatically copied to clipboard",
        "code_failed": "Failed to obtain Device Code, please try again.",
        "code_generated_desc": "Please copy the device code into the browser link below.",
        "code_generated_title": "Obtain Device Code",
        "connect": "Connect to Github",
        "custom_headers": "Custom request header",
        "description": "Your GitHub account needs to subscribe to Copilot.",
        "description_detail": "GitHub Copilot is an AI-powered code assistant that requires a valid GitHub Copilot subscription to use",
        "expand": "Expand",
        "headers_description": "Custom request headers (JSON format)",
        "invalid_json": "JSON format error",
        "login": "Log in to Github",
        "logout": "Exit GitHub",
        "logout_failed": "Exit failed, please try again.",
        "logout_success": "Successfully logged out.",
        "model_setting": "Model settings",
        "open_verification_first": "Please click the link above to access the verification page.",
        "open_verification_page": "Open Authorization Page",
        "rate_limit": "Rate limiting",
        "start_auth": "Start Authorization",
        "step_authorize": "Open Authorization Page",
        "step_authorize_desc": "Complete authorization on GitHub",
        "step_authorize_detail": "Click the button below to open GitHub authorization page, then enter the copied authorization code",
        "step_connect": "Complete Connection",
        "step_connect_desc": "Confirm connection to GitHub",
        "step_connect_detail": "After completing authorization on GitHub page, click this button to complete the connection",
        "step_copy_code": "Copy Authorization Code",
        "step_copy_code_desc": "Copy device authorization code",
        "step_copy_code_detail": "Authorization code has been automatically copied, you can also copy it manually",
        "step_get_code": "Get Authorization Code",
        "step_get_code_desc": "Generate device authorization code"
      },
      "delete": {
        "content": "Are you sure you want to delete this provider?",
        "title": "Delete Provider"
      },
      "dmxapi": {
        "select_platform": "Select the platform"
      },
      "docs_check": "Check",
      "docs_more_details": "for more details",
      "get_api_key": "Get API Key",
      "misc": "Other",
      "no_models_for_check": "No models available for checking (e.g. chat models)",
      "not_checked": "Not Checked",
      "notes": {
        "markdown_editor_default_value": "Preview area",
        "placeholder": "Enter Markdown content...",
        "title": "Model Notes"
      },
      "oauth": {
        "button": "Login with {{provider}}",
        "description": "This service is provided by <website>{{provider}}</website>",
        "error": "Authentication failed",
        "official_website": "Official Website"
      },
      "openai": {
        "alert": "OpenAI Provider no longer support the old calling methods. If using a third-party API, please create a new service provider."
      },
      "remove_duplicate_keys": "Remove Duplicate Keys",
      "remove_invalid_keys": "Remove Invalid Keys",
      "search": "Search Providers...",
      "search_placeholder": "Search model id or name",
      "title": "Model Provider",
      "vertex_ai": {
        "api_host_help": "The API host for Vertex AI, not recommended to fill in, generally applicable to reverse proxy",
        "documentation": "View official documentation for more configuration details:",
        "learn_more": "Learn More",
        "location": "Location",
        "location_help": "Vertex AI service location, e.g., us-central1",
        "project_id": "Project ID",
        "project_id_help": "Your Google Cloud project ID",
        "project_id_placeholder": "your-google-cloud-project-id",
        "service_account": {
          "auth_success": "Service Account authenticated successfully",
          "client_email": "Client Email",
          "client_email_help": "The client_email field from the JSON key file downloaded from Google Cloud Console",
          "client_email_placeholder": "Enter Service Account client email",
          "description": "Use Service Account for authentication, suitable for environments where ADC is not available",
          "incomplete_config": "Please complete Service Account configuration first",
          "private_key": "Private Key",
          "private_key_help": "The private_key field from the JSON key file downloaded from Google Cloud Console",
          "private_key_placeholder": "Enter Service Account private key",
          "title": "Service Account Configuration"
        }
      }
    },
    "proxy": {
      "address": "Proxy Address",
      "bypass": "Bypass Rules",
      "mode": {
        "custom": "Custom Proxy",
        "none": "No Proxy",
        "system": "System Proxy",
        "title": "Proxy Mode"
      }
    },
    "quickAssistant": {
      "click_tray_to_show": "Click the tray icon to start",
      "enable_quick_assistant": "Enable Quick Assistant",
      "read_clipboard_at_startup": "Read clipboard at startup",
      "title": "Quick Assistant",
      "use_shortcut_to_show": "Right-click the tray icon or use shortcuts to start"
    },
    "quickPanel": {
      "back": "Back",
      "close": "Close",
      "confirm": "Confirm",
      "forward": "Forward",
      "multiple": "Multiple Select",
      "page": "Page",
      "select": "Select",
      "title": "Quick Menu"
    },
    "quickPhrase": {
      "add": "Add Phrase",
      "assistant": "Assistant Phrases",
      "contentLabel": "Content",
      "contentPlaceholder": "Please enter phrase content, support using variables, and press Tab to quickly locate the variable to modify. For example: \nHelp me plan a route from ${from} to ${to}, and send it to ${email}.",
      "delete": "Delete Phrase",
      "deleteConfirm": "The phrase cannot be recovered after deletion, continue?",
      "edit": "Edit Phrase",
      "global": "Global Phrases",
      "locationLabel": "Add Location",
      "title": "Quick Phrases",
      "titleLabel": "Title",
      "titlePlaceholder": "Please enter phrase title"
    },
    "shortcuts": {
      "action": "Action",
      "actions": "operation",
      "clear_shortcut": "Clear Shortcut",
      "clear_topic": "Clear Messages",
      "copy_last_message": "Copy Last Message",
      "enabled": "Enable",
      "exit_fullscreen": "Exit Fullscreen",
      "label": "Key",
      "mini_window": "Quick Assistant",
      "new_topic": "New Topic",
      "press_shortcut": "Press Shortcut",
      "reset_defaults": "Reset Defaults",
      "reset_defaults_confirm": "Are you sure you want to reset all shortcuts?",
      "reset_to_default": "Reset to Default",
      "search_message": "Search Message",
      "search_message_in_chat": "Search Message in Current Chat",
      "selection_assistant_select_text": "Selection Assistant: Select Text",
      "selection_assistant_toggle": "Toggle Selection Assistant",
      "show_app": "Show/Hide App",
      "show_settings": "Open Settings",
      "title": "Keyboard Shortcuts",
      "toggle_new_context": "Clear Context",
      "toggle_show_assistants": "Toggle Assistants",
      "toggle_show_topics": "Toggle Topics",
      "zoom_in": "Zoom In",
      "zoom_out": "Zoom Out",
      "zoom_reset": "Reset Zoom"
    },
    "theme": {
      "color_primary": "Primary Color",
      "dark": "Dark",
      "light": "Light",
      "system": "System",
      "title": "Theme",
      "window": {
        "style": {
          "opaque": "Opaque Window",
          "title": "Window Style",
          "transparent": "Transparent Window"
        }
      }
    },
    "title": "Settings",
    "tool": {
      "preprocess": {
        "provider": "Document Processing Provider",
        "provider_placeholder": "Choose a document processing provider",
        "title": "Document Processing",
        "tooltip": "In Settings -> Tools, set a document processing service provider. Document processing can effectively improve the retrieval performance of complex format documents and scanned documents."
      },
      "title": "Other Settings",
      "websearch": {
        "apikey": "API key",
        "blacklist": "Blacklist",
        "blacklist_description": "Results from the following websites will not appear in search results",
        "blacklist_tooltip": "Please use the following format (separated by newlines)\nPattern matching: *://*.example.com/*\nRegular expression: /example\\.(net|org)/",
        "check": "Check",
        "check_failed": "Verification failed",
        "check_success": "Verification successful",
        "compression": {
          "cutoff": {
            "limit": {
              "label": "Cutoff Limit",
              "placeholder": "Enter length",
              "tooltip": "Limit the content length of search results, content exceeding the limit will be truncated (e.g., 2000 characters)"
            },
            "unit": {
              "char": "Char",
              "token": "Token"
            }
          },
          "error": {
            "rag_failed": "RAG failed"
          },
          "info": {
            "dimensions_auto_success": "Dimensions auto-obtained successfully, dimensions: {{dimensions}}"
          },
          "method": {
            "cutoff": "Cutoff",
            "label": "Compression Method",
            "none": "None",
            "rag": "RAG"
          },
          "rag": {
            "document_count": {
              "label": "Document Chunks Count",
              "tooltip": "Expected number of document chunks to extract from each search result, the actual total number of extracted document chunks is this value multiplied by the number of search results."
            }
          },
          "title": "Search Result Compression"
        },
        "content_limit": "Content length limit",
        "content_limit_tooltip": "Limit the content length of the search results; content that exceeds the limit will be truncated.",
        "free": "Free",
        "no_provider_selected": "Please select a search service provider before checking.",
        "overwrite": "Override search service",
        "overwrite_tooltip": "Force use search service instead of LLM",
        "search_max_result": {
          "label": "Number of search results",
          "tooltip": "When search result compression is disabled, the number of results may be too large, which may lead to insufficient tokens"
        },
        "search_provider": "Search service provider",
        "search_provider_placeholder": "Choose a search service provider.",
        "search_with_time": "Search with dates included",
        "subscribe": "Blacklist Subscription",
        "subscribe_add": "Add Subscription",
        "subscribe_add_failed": "Failed to add feed source",
        "subscribe_add_success": "Subscription feed added successfully!",
        "subscribe_delete": "Delete",
        "subscribe_name": {
          "label": "Alternative name",
          "placeholder": "Alternative name used when the downloaded subscription feed has no name."
        },
        "subscribe_update": "Update",
        "subscribe_update_failed": "Subscription source update failed",
        "subscribe_update_success": "Subscription source updated successfully",
        "subscribe_url": "Subscription Url",
        "tavily": {
          "api_key": {
            "label": "Tavily API Key",
            "placeholder": "Enter Tavily API Key"
          },
          "description": "Tavily is a search engine tailored for AI agents, delivering real-time, accurate results, intelligent query suggestions, and in-depth research capabilities.",
          "title": "Tavily"
        },
        "title": "Web Search",
        "url_invalid": "Entered an invalid URL",
        "url_required": "Please enter a URL"
      }
    },
    "topic": {
      "pin_to_top": "Pin Topics to Top",
      "position": {
        "label": "Topic position",
        "left": "Left",
        "right": "Right"
      },
      "show": {
        "time": "Show topic time"
      }
    },
    "translate": {
      "custom": {
        "delete": {
          "description": "Are you sure you want to delete?",
          "title": "Delete custom language"
        },
        "error": {
          "add": "Failed to add",
          "delete": "Deletion failed",
          "langCode": {
            "builtin": "The language has built-in support",
            "empty": "Language code is empty",
            "exists": "The language already exists",
            "invalid": "Invalid language code"
          },
          "update": "Update failed",
          "value": {
            "empty": "Language name cannot be empty",
            "too_long": "Language name is too long"
          }
        },
        "langCode": {
          "help": "[language+region] format, [2-3 lowercase letters]-[2-3 lowercase letters]",
          "label": "Language code",
          "placeholder": "en-us"
        },
        "success": {
          "add": "Added successfully",
          "delete": "Deleted successfully",
          "update": "Update successful"
        },
        "table": {
          "action": {
            "title": "Operation"
          }
        },
        "value": {
          "help": "1~32 characters",
          "label": "Language name",
          "placeholder": "English"
        }
      },
      "prompt": "Translation prompt",
      "title": "Translation settings"
    },
    "tray": {
      "onclose": "Minimize to Tray on Close",
      "show": "Show Tray Icon",
      "title": "Tray"
    },
    "zoom": {
      "reset": "Reset",
      "title": "Page Zoom"
    }
  },
  "title": {
    "agents": "Agents",
    "apps": "Apps",
    "code": "Code",
    "files": "Files",
    "home": "Home",
    "knowledge": "Knowledge Base",
    "launchpad": "Launchpad",
    "mcp-servers": "MCP Servers",
    "memories": "Memories",
    "paintings": "Paintings",
    "settings": "Settings",
    "translate": "Translate"
  },
  "trace": {
    "backList": "Back To List",
    "edasSupport": "Powered by Alibaba Cloud EDAS",
    "endTime": "End Time",
    "inputs": "Inputs",
    "label": "Call Chain",
    "name": "Node Name",
    "noTraceList": "No trace information found",
    "outputs": "Outputs",
    "parentId": "Parent Id",
    "spanDetail": "Span Details",
    "spendTime": "Spend Time",
    "startTime": "Start Time",
    "tag": "Tag",
    "tokenUsage": "Token Usage",
    "traceWindow": "Call Chain Window"
  },
  "translate": {
    "alter_language": "Alternative Language",
    "any": {
      "language": "Any language"
    },
    "button": {
      "translate": "Translate"
    },
    "close": "Close",
    "closed": "Translation closed",
    "complete": "Translation completed",
    "confirm": {
      "content": "Translation will replace the original text, continue?",
      "title": "Translation Confirmation"
    },
    "copied": "Translation content copied",
    "custom": {
      "label": "Custom language"
    },
    "detect": {
      "method": {
        "algo": {
          "label": "algorithm",
          "tip": "Using the franc library for language detection"
        },
        "auto": {
          "label": "Automatic",
          "tip": "Automatically select the appropriate detection method"
        },
        "label": "Automatic detection method",
        "llm": {
          "tip": "Using a translation model for language detection consumes a small number of tokens. (QwenMT does not support language detection and will automatically fall back to the default assistant model.)"
        },
        "placeholder": "Select automatic detection method",
        "tip": "Method used when automatically detecting the input language"
      }
    },
    "detected": {
      "language": "Auto Detect"
    },
    "empty": "Translation content is empty",
    "error": {
<<<<<<< HEAD
      "detect": {
        "qwen_mt": "QwenMT model cannot be used for language detection"
      },
=======
      "detected_unknown": "Unknown language cannot be exchanged",
>>>>>>> afae33d5
      "empty": "The translation result is empty content",
      "failed": "Translation failed",
      "invalid_source": "Invalid source language",
      "not_configured": "Translation model is not configured",
      "not_supported": "Unsupported language {{language}}",
      "unknown": "An unknown error occurred during translation"
    },
    "exchange": {
      "label": "Swap the source and target languages"
    },
    "history": {
      "clear": "Clear History",
      "clear_description": "Clear history will delete all translation history, continue?",
      "delete": "Delete",
      "empty": "No translation history",
      "error": {
        "save": "Failed to save translation history"
      },
      "title": "Translation History"
    },
    "input": {
      "placeholder": "Enter text to translate"
    },
    "language": {
      "not_pair": "Source language is different from the set language",
      "same": "Source and target languages are the same"
    },
    "menu": {
      "description": "Translate the content of the current input box"
    },
    "not": {
      "found": "Translation content not found"
    },
    "output": {
      "placeholder": "Translation"
    },
    "processing": "Translation in progress...",
    "settings": {
      "bidirectional": "Bidirectional Translation Settings",
      "bidirectional_tip": "When enabled, only bidirectional translation between source and target languages is supported",
      "model": "Model Settings",
      "model_desc": "Model used for translation service",
      "model_placeholder": "Select translation model",
      "no_model_warning": "No translation model selected",
      "preview": "Markdown Preview",
      "scroll_sync": "Scroll Sync Settings",
      "title": "Translation Settings"
    },
    "success": {
      "custom": {
        "delete": "Deleted successfully",
        "update": "Update successful"
      }
    },
    "target_language": "Target Language",
    "title": "Translation",
    "tooltip": {
      "newline": "Newline"
    }
  },
  "tray": {
    "quit": "Quit",
    "show_mini_window": "Quick Assistant",
    "show_window": "Show Window"
  },
  "update": {
    "install": "Install",
    "later": "Later",
    "message": "New version {{version}} is ready, do you want to install it now?",
    "noReleaseNotes": "No release notes",
    "title": "Update"
  },
  "warning": {
    "missing_provider": "The supplier does not exist; reverted to the default supplier {{provider}}. This may cause issues."
  },
  "words": {
    "knowledgeGraph": "Knowledge Graph",
    "quit": "Quit",
    "show_window": "Show Window",
    "visualization": "Visualization"
  }
}<|MERGE_RESOLUTION|>--- conflicted
+++ resolved
@@ -3667,13 +3667,10 @@
     },
     "empty": "Translation content is empty",
     "error": {
-<<<<<<< HEAD
       "detect": {
         "qwen_mt": "QwenMT model cannot be used for language detection"
       },
-=======
       "detected_unknown": "Unknown language cannot be exchanged",
->>>>>>> afae33d5
       "empty": "The translation result is empty content",
       "failed": "Translation failed",
       "invalid_source": "Invalid source language",

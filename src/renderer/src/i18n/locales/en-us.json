{
  "agent": {
    "add": {
      "description": "Handle complex tasks with various tools",
      "error": {
        "failed": "Failed to add a agent",
        "invalid_agent": "Invalid Agent"
      },
      "title": "Add Agent",
      "type": {
        "placeholder": "Select an agent type"
      }
    },
    "delete": {
      "content": "Deleting the agent will forcibly stop and delete all sessions associated with the agent. Are you sure?",
      "error": {
        "failed": "Failed to delete the agent"
      },
      "title": "Delete Agent"
    },
    "edit": {
      "title": "Edit Agent"
    },
    "get": {
      "error": {
        "failed": "Failed to get the agent.",
        "null_id": "Agent ID is null."
      }
    },
    "gitBash": {
      "error": {
        "description": "Git Bash is required to run agents on Windows. The agent cannot function without it. Please install Git for Windows from",
        "recheck": "Recheck Git Bash Installation",
        "title": "Git Bash Required"
      },
      "notFound": "Git Bash not found. Please install it first.",
      "success": "Git Bash detected successfully!"
    },
    "input": {
      "placeholder": "Enter your message here, send with {{key}} - @ select path, / select command"
    },
    "list": {
      "error": {
        "failed": "Failed to list agents."
      }
    },
    "server": {
      "error": {
        "not_running": "The API server is enabled but not running properly."
      }
    },
    "session": {
      "accessible_paths": {
        "add": "Add directory",
        "duplicate": "This directory is already included.",
        "empty": "Select at least one directory that the agent can access.",
        "error": {
          "at_least_one": "Please select at least one accessible directory."
        },
        "label": "Accessible directories",
        "select_failed": "Failed to select directory."
      },
      "add": {
        "title": "Add a session"
      },
      "allowed_tools": {
        "empty": "No tools available for this agent.",
        "helper": "Pre-approved tools run without manual approval. Unselected tools require approval before use.",
        "label": "Pre-approved tools",
        "placeholder": "Select pre-approved tools"
      },
      "create": {
        "error": {
          "failed": "Failed to add a session"
        }
      },
      "delete": {
        "content": "Are you sure to delete this session?",
        "error": {
          "failed": "Failed to delete the session",
          "last": "At least one session must be kept"
        },
        "title": "Delete session"
      },
      "edit": {
        "title": "Edit session"
      },
      "get": {
        "error": {
          "failed": "Failed to get the session",
          "null_id": "Session ID is null"
        }
      },
      "label_one": "Session",
      "label_other": "Sessions",
      "update": {
        "error": {
          "failed": "Failed to update the session"
        }
      }
    },
    "settings": {
      "advance": {
        "maxTurns": {
          "description": "Define how many request/response cycles the agent may complete automatically.",
          "helper": "Higher values enable longer autonomous runs; lower values keep sessions short.",
          "label": "Conversation turn limit"
        },
        "permissionMode": {
          "description": "Control how the agent handles actions that require approval.",
          "label": "Permission mode",
          "options": {
            "acceptEdits": "Accept edits automatically",
            "bypassPermissions": "Bypass permission checks",
            "default": "Default (ask before continuing)",
            "plan": "Planning mode (requires plan approval)"
          },
          "placeholder": "Choose a permission behavior"
        },
        "title": "Advanced Settings"
      },
      "essential": "Essential Settings",
      "plugins": {
        "available": {
          "title": "Available Plugins"
        },
        "confirm": {
          "uninstall": "Are you sure you want to uninstall this plugin?"
        },
        "empty": {
          "available": "No plugins found matching your filters. Try adjusting your search or category filters."
        },
        "error": {
          "install": "Failed to install plugin",
          "load": "Failed to load plugins",
          "uninstall": "Failed to uninstall plugin"
        },
        "filter": {
          "all": "All Categories"
        },
        "install": "Install",
        "installed": {
          "empty": "No plugins installed yet. Browse available plugins to get started.",
          "title": "Installed Plugins"
        },
        "installing": "Installing...",
        "results": "{{count}} plugin(s) found",
        "search": {
          "placeholder": "Search plugins..."
        },
        "success": {
          "install": "Plugin installed successfully",
          "uninstall": "Plugin uninstalled successfully"
        },
        "tab": "Plugins",
        "type": {
          "agent": "Agent",
          "agents": "Agents",
          "all": "All",
          "command": "Command",
          "commands": "Commands",
          "skills": "Skills"
        },
        "uninstall": "Uninstall",
        "uninstalling": "Uninstalling..."
      },
      "prompt": "Prompt Settings",
      "tooling": {
        "mcp": {
          "description": "Connect MCP servers to unlock additional tools you can approve above.",
          "empty": "No MCP servers detected. Add one from the MCP settings page.",
          "manageHint": "Need advanced configuration? Visit Settings → MCP Servers.",
          "toggle": "Toggle {{name}}"
        },
        "permissionMode": {
          "acceptEdits": {
            "behavior": "Pre-approves trusted filesystem tools so edits run immediately.",
            "description": "File edits and filesystem operations are automatically approved.",
            "title": "Auto-accept file edits"
          },
          "bypassPermissions": {
            "behavior": "Every tool is pre-approved automatically.",
            "description": "All permission prompts are skipped — use with caution.",
            "title": "Bypass permission checks",
            "warning": "Use with caution — all tools will run without asking for approval."
          },
          "confirmChange": {
            "description": "Switching modes updates the automatically approved tools.",
            "title": "Change permission mode?"
          },
          "default": {
            "behavior": "Read-only tools are pre-approved automatically.",
            "description": "Read-only tools are pre-approved; everything else still needs permission.",
            "title": "Default (ask before continuing)"
          },
          "helper": "Choose how the agent handles tool approvals.",
          "placeholder": "Select permission mode",
          "plan": {
            "behavior": "Read-only defaults are pre-approved while execution remains disabled.",
            "description": "Shares the default read-only tool set but presents a plan before execution.",
            "title": "Planning mode"
          },
          "title": "Permission mode"
        },
        "preapproved": {
          "autoBadge": "Added by mode",
          "autoDescription": "This tool is auto-approved by the current permission mode.",
          "empty": "No tools match your filters.",
          "mcpBadge": "MCP tool",
          "requiresApproval": "Requires approval when disabled",
          "search": "Search tools",
          "toggle": "Toggle {{name}}",
          "warning": {
            "description": "Enable only tools you trust. Mode defaults are highlighted automatically.",
            "title": "Pre-approved tools run without manual review."
          }
        },
        "review": {
          "autoTools": "Auto: {{count}}",
          "customTools": "Custom: {{count}}",
          "helper": "Changes save automatically. Adjust the steps above any time to fine-tune permissions.",
          "mcp": "MCP: {{count}}",
          "mode": "Mode: {{mode}}"
        },
        "steps": {
          "mcp": {
            "title": "MCP servers"
          },
          "permissionMode": {
            "title": "Step 1 · Permission mode"
          },
          "preapproved": {
            "title": "Step 2 · Pre-approved tools"
          },
          "review": {
            "title": "Step 3 · Review"
          }
        },
        "tab": "Tooling & permissions"
      },
      "tools": {
        "approved": "approved",
        "caution": "Pre-approved tools bypass human review. Enable only trusted tools.",
        "description": "Choose which tools can run without manual approval.",
        "requiresPermission": "Requires permission when not pre-approved.",
        "tab": "Pre-approved tools",
        "title": "Pre-approved tools",
        "toggle": "{{defaultValue}}"
      }
    },
    "toolPermission": {
      "aria": {
        "allowRequest": "Allow tool request",
        "denyRequest": "Deny tool request",
        "hideDetails": "Hide tool details",
        "runWithOptions": "Run with additional options",
        "showDetails": "Show tool details"
      },
      "button": {
        "cancel": "Cancel",
        "run": "Run"
      },
      "confirmation": "Are you sure you want to run this Claude tool?",
      "defaultDenyMessage": "User denied permission for this tool.",
      "defaultDescription": "Executes code or system actions in your environment. Make sure the command looks safe before running it.",
      "error": {
        "sendFailed": "Failed to send your decision. Please try again."
      },
      "executing": "Executing...",
      "expired": "Expired",
      "inputPreview": "Tool input preview",
      "pending": "Pending ({{seconds}}s)",
      "permissionExpired": "Permission request expired. Waiting for new instructions...",
      "requiresElevatedPermissions": "This tool requires elevated permissions.",
      "suggestion": {
        "permissionUpdateMultiple": "Approving may update multiple session permissions if you chose to always allow this tool.",
        "permissionUpdateSingle": "Approving may update your session permissions if you chose to always allow this tool."
      },
      "toast": {
        "denied": "Tool request was denied.",
        "timeout": "Tool request timed out before receiving approval."
      },
      "toolPendingFallback": "Tool",
      "waiting": "Waiting for tool permission decision..."
    },
    "type": {
      "label": "Agent Type",
      "unknown": "Unknown Type"
    },
    "update": {
      "error": {
        "failed": "Failed to update the agent"
      }
    },
    "warning": {
      "enable_server": "Enable API Server to use agents."
    }
  },
  "apiServer": {
    "actions": {
      "copy": "Copy",
      "regenerate": "Regenerate",
      "restart": {
        "button": "Restart",
        "tooltip": "Restart Server"
      },
      "start": "Start",
      "stop": "Stop"
    },
    "authHeader": {
      "title": "Authorization Header"
    },
    "authHeaderText": "Use in Authorization header:",
    "configuration": "Configuration",
    "description": "Expose Cherry Studio's AI capabilities through OpenAI-compatible HTTP APIs",
    "documentation": {
      "title": "API Documentation"
    },
    "fields": {
      "apiKey": {
        "copyTooltip": "Copy API Key",
        "description": "Secure authentication token for API access",
        "label": "API Key",
        "placeholder": "API key will be auto-generated"
      },
      "port": {
        "description": "TCP port number for the HTTP server (1000-65535)",
        "helpText": "Stop server to change port",
        "label": "Port"
      },
      "url": {
        "copyTooltip": "Copy URL",
        "label": "URL"
      }
    },
    "messages": {
      "apiKeyCopied": "API Key copied to clipboard",
      "apiKeyRegenerated": "API Key regenerated",
      "notEnabled": "The API Server is not enabled.",
      "operationFailed": "API Server operation failed: ",
      "restartError": "Failed to restart API Server: ",
      "restartFailed": "API Server restart failed: ",
      "restartSuccess": "API Server restarted successfully",
      "startError": "Failed to start API Server: ",
      "startSuccess": "API Server started successfully",
      "stopError": "Failed to stop API Server: ",
      "stopSuccess": "API Server stopped successfully",
      "urlCopied": "Server URL copied to clipboard"
    },
    "status": {
      "running": "Running",
      "stopped": "Stopped"
    },
    "title": "API Server"
  },
  "appMenu": {
    "about": "About",
    "close": "Close Window",
    "copy": "Copy",
    "cut": "Cut",
    "delete": "Delete",
    "documentation": "Documentation",
    "edit": "Edit",
    "feedback": "Feedback",
    "file": "File",
    "forceReload": "Force Reload",
    "front": "Bring All to Front",
    "help": "Help",
    "hide": "Hide",
    "hideOthers": "Hide Others",
    "minimize": "Minimize",
    "paste": "Paste",
    "quit": "Quit",
    "redo": "Redo",
    "releases": "Releases",
    "reload": "Reload",
    "resetZoom": "Actual Size",
    "selectAll": "Select All",
    "services": "Services",
    "toggleDevTools": "Toggle Developer Tools",
    "toggleFullscreen": "Toggle Fullscreen",
    "undo": "Undo",
    "unhide": "Show All",
    "view": "View",
    "website": "Website",
    "window": "Window",
    "zoom": "Zoom",
    "zoomIn": "Zoom In",
    "zoomOut": "Zoom Out"
  },
  "assistants": {
    "abbr": "Assistants",
    "clear": {
      "content": "Clearing the topic will delete all topics and files in the assistant. Are you sure you want to continue?",
      "title": "Clear topics"
    },
    "copy": {
      "title": "Copy Assistant"
    },
    "delete": {
      "content": "Deleting an assistant will delete all topics and files under the assistant. Are you sure you want to delete it?",
      "title": "Delete Assistant"
    },
    "edit": {
      "title": "Edit Assistant"
    },
    "icon": {
      "type": "Assistant Icon"
    },
    "list": {
      "showByList": "List View",
      "showByTags": "Tag View"
    },
    "presets": {
      "add": {
        "button": "Add to Assistant",
        "knowledge_base": {
          "label": "Knowledge Base",
          "placeholder": "Select Knowledge Base"
        },
        "name": {
          "label": "Name",
          "placeholder": "Enter name"
        },
        "prompt": {
          "label": "Prompt",
          "placeholder": "Enter prompt",
          "variables": {
            "tip": {
              "content": "{{date}}:\tDate\n{{time}}:\tTime\n{{datetime}}:\tDate and time\n{{system}}:\tOperating system\n{{arch}}:\tCPU architecture\n{{language}}:\tLanguage\n{{model_name}}:\tModel name\n{{username}}:\tUsername",
              "title": "Available variables"
            }
          }
        },
        "title": "Create Assistant",
        "unsaved_changes_warning": "You have unsaved changes. Are you sure you want to close?"
      },
      "delete": {
        "popup": {
          "content": "Are you sure you want to delete this assistant?"
        }
      },
      "edit": {
        "model": {
          "select": {
            "title": "Select Model"
          }
        },
        "title": "Edit Assistant"
      },
      "export": {
        "agent": "Export Assistant"
      },
      "import": {
        "button": "Import",
        "error": {
          "fetch_failed": "Failed to fetch from URL",
          "invalid_format": "Invalid assistant format: missing required fields",
          "url_required": "Please enter a URL"
        },
        "file_filter": "JSON Files",
        "select_file": "Select File",
        "title": "Import from External",
        "type": {
          "file": "File",
          "url": "URL"
        },
        "url_placeholder": "Enter JSON URL"
      },
      "manage": {
        "title": "Manage Assistants"
      },
      "my_agents": "My Assistants",
      "search": {
        "no_results": "No results found"
      },
      "settings": {
        "title": "Assistant Setting"
      },
      "sorting": {
        "title": "Sorting"
      },
      "tag": {
        "agent": "Assistant",
        "default": "Default",
        "new": "New",
        "system": "System"
      },
      "title": "Assistants Library"
    },
    "save": {
      "success": "Saved successfully",
      "title": "Save to assistant library"
    },
    "search": "Search assistants...",
    "settings": {
      "default_model": "Default Model",
      "knowledge_base": {
        "label": "Knowledge Base Settings",
        "recognition": {
          "label": "Use Knowledge Base",
          "off": "Force Search",
          "on": "Intent Recognition",
          "tip": "The assistant will use the large model's intent recognition capability to determine whether to use the knowledge base for answering. This feature will depend on the model's capabilities"
        }
      },
      "mcp": {
        "description": "Default enabled MCP servers",
        "enableFirst": "Enable this server in MCP settings first",
        "label": "MCP Servers",
        "noServersAvailable": "No MCP servers available. Add servers in settings",
        "title": "MCP Settings"
      },
      "model": "Model Settings",
      "more": "Assistant Settings",
      "prompt": "Prompt Settings",
      "reasoning_effort": {
        "default": "Default",
        "high": "High",
        "label": "Reasoning effort",
        "low": "Low",
        "medium": "Medium",
        "minimal": "Minimal",
        "off": "Off"
      },
      "regular_phrases": {
        "add": "Add Phrase",
        "contentLabel": "Content",
        "contentPlaceholder": "Please enter phrase content, support using variables, and press Tab to quickly locate the variable to modify. For example: \nHelp me plan a route from ${from} to ${to}, and send it to ${email}.",
        "delete": "Delete Phrase",
        "deleteConfirm": "Are you sure to delete this phrase?",
        "edit": "Edit Phrase",
        "title": "Regular Phrase",
        "titleLabel": "Title",
        "titlePlaceholder": "Enter title"
      },
      "title": "Assistant Settings",
      "tool_use_mode": {
        "function": "Function",
        "label": "Tool Use Mode",
        "prompt": "Prompt"
      }
    },
    "tags": {
      "add": "Add Tag",
      "delete": "Delete Tag",
      "deleteConfirm": "Are you sure to delete this tag?",
      "manage": "Tag Management",
      "modify": "Modify Tag",
      "none": "No tags",
      "settings": {
        "title": "Tag Settings"
      },
      "untagged": "Untagged"
    },
    "title": "Assistants"
  },
  "auth": {
    "error": "API key automatically obtained failed, please get it manually",
    "get_key": "Get",
    "get_key_success": "API key automatically obtained successfully",
    "login": "Login",
    "oauth_button": "Auth with {{provider}}"
  },
  "backup": {
    "confirm": {
      "button": "Select Backup Location",
      "label": "Are you sure you want to backup data?"
    },
    "content": "Backup all data, including chat history, settings, and knowledge base. Please note that the backup process may take some time, thank you for your patience.",
    "progress": {
      "completed": "Backup completed",
      "compressing": "Compressing files...",
      "copying_files": "Copying files... {{progress}}%",
      "preparing": "Preparing backup...",
      "preparing_compression": "Preparing compression...",
      "title": "Backup Progress",
      "writing_data": "Writing data..."
    },
    "title": "Data Backup"
  },
  "button": {
    "add": "Add",
    "added": "Added",
    "case_sensitive": "Case Sensitive",
    "collapse": "Collapse",
    "download": "Download",
    "includes_user_questions": "Include Your Questions",
    "manage": "Manage",
    "select_model": "Select Model",
    "show": {
      "all": "Show All"
    },
    "update_available": "Update Available",
    "whole_word": "Whole Word"
  },
  "chat": {
    "add": {
      "assistant": {
        "description": "Daily conversations and quick Q&A",
        "title": "Add Assistant"
      },
      "option": {
        "title": "Select Type"
      },
      "topic": {
        "title": "New Topic"
      }
    },
    "artifacts": {
      "button": {
        "download": "Download",
        "openExternal": "Open in external browser",
        "preview": "Preview"
      },
      "preview": {
        "openExternal": {
          "error": {
            "content": "Error opening the external browser."
          }
        }
      }
    },
    "assistant": {
      "search": {
        "placeholder": "Search"
      }
    },
    "deeply_thought": "Deeply thought ({{seconds}} seconds)",
    "default": {
      "description": "Hello, I'm Default Assistant. You can start chatting with me right away",
      "name": "Default Assistant",
      "topic": {
        "name": "Default Topic"
      }
    },
    "history": {
      "assistant_node": "Assistant",
      "click_to_navigate": "Click to navigate to the message",
      "coming_soon": "Chat workflow diagram coming soon",
      "no_messages": "No Messages Found",
      "start_conversation": "Start a conversation to see the chat flow diagram",
      "title": "Chat History",
      "user_node": "User",
      "view_full_content": "View Full Content"
    },
    "input": {
      "activity_directory": {
        "description": "Select file from activity directory",
        "loading": "Loading Files...",
        "no_file_found": {
          "description": "No files available in accessible directories",
          "label": "No File Found"
        },
        "title": "Activity Directory"
      },
      "auto_resize": "Auto resize height",
      "clear": {
        "content": "Do you want to clear all messages of the current topic?",
        "label": "Clear {{Command}}",
        "title": "Clear all messages?"
      },
      "collapse": "Collapse",
      "context_count": {
        "tip": "Context / Max Context"
      },
      "estimated_tokens": {
        "tip": "Estimated tokens"
      },
      "expand": "Expand",
      "file_error": "Error processing file",
      "file_not_supported": "Model does not support this file type",
      "file_not_supported_count": "{{count}} files are not supported",
      "generate_image": "Generate image",
      "generate_image_not_supported": "The model does not support generating images.",
      "knowledge_base": "Knowledge Base",
      "new": {
        "context": "Clear Context {{Command}}"
      },
      "new_session": "New Session {{Command}}",
      "new_topic": "New Topic {{Command}}",
      "paste_text_file_confirm": "Paste into input bar?",
      "pause": "Pause",
      "placeholder": "Type your message here, press {{key}} to send - @ to Select Model, / to Include Tools",
      "placeholder_without_triggers": "Type your message here, press {{key}} to send",
      "send": "Send",
      "settings": "Settings",
      "slash_commands": {
        "description": "Agent session slash commands",
        "title": "Slash Commands"
      },
      "thinking": {
        "budget_exceeds_max": "Thinking budget exceeds the maximum token number",
        "label": "Thinking",
        "mode": {
          "custom": {
            "label": "Custom",
            "tip": "The maximum number of tokens the model can think. Need to consider the context limit of the model, otherwise an error will be reported"
          },
          "default": {
            "label": "Default",
            "tip": "The model will automatically determine the number of tokens to think"
          },
          "tokens": {
            "tip": "Set the number of thinking tokens to use."
          }
        }
      },
      "tools": {
        "collapse": "Collapse",
        "collapse_in": "Collapse",
        "collapse_out": "Remove from collapse",
        "expand": "Expand"
      },
      "topics": " Topics ",
      "translate": "Translate to {{target_language}}",
      "translating": "Translating...",
      "upload": {
        "attachment": "Upload attachment",
        "document": "Upload document file (model does not support images)",
        "image_or_document": "Upload image or document file",
        "upload_from_local": "Upload local file..."
      },
      "url_context": "URL Context",
      "web_search": {
        "builtin": {
          "disabled_content": "The current model does not support web search",
          "enabled_content": "Use the built-in web search function of the model",
          "label": "Model Built-in"
        },
        "button": {
          "ok": "Go to Settings"
        },
        "enable": "Enable web search",
        "enable_content": "Need to check web search connectivity in settings first",
        "label": "Web Search",
        "no_web_search": {
          "description": "Do not enable web search",
          "label": "Disable Web Search"
        },
        "settings": "Web Search Settings"
      }
    },
    "mcp": {
      "error": {
        "parse_tool_call": "Unable to convert to a valid tool call format: {{toolCall}}"
      },
      "warning": {
        "gemini_web_search": "Gemini does not support using native web search tools and function calling simultaneously",
        "multiple_tools": "Multiple matching MCP tools exist, {{tool}} has been selected",
        "no_tool": "No matching MCP tool found for {{tool}}",
        "url_context": "Gemini does not support using url context and function calling simultaneously"
      }
    },
    "message": {
      "new": {
        "branch": {
          "created": "New Branch Created",
          "label": "New Branch"
        },
        "context": "New Context"
      },
      "quote": "Quote",
      "regenerate": {
        "model": "Switch Model"
      },
      "useful": {
        "label": "Set as context",
        "tip": "In this group of messages, this message will be selected to join the context"
      }
    },
    "multiple": {
      "select": {
        "empty": "No Messages Selected",
        "label": "Multiple Select"
      }
    },
    "navigation": {
      "bottom": "Back to bottom",
      "close": "Close",
      "first": "Already at the first message",
      "history": "Chat History",
      "last": "Already at the last message",
      "next": "Next Message",
      "prev": "Previous Message",
      "top": "Back to top"
    },
    "resend": "Resend",
    "save": {
      "file": {
        "title": "Save to Local File"
      },
      "knowledge": {
        "content": {
          "citation": {
            "description": "Includes web search and knowledge base reference information",
            "title": "Citations"
          },
          "code": {
            "description": "Includes standalone code blocks",
            "title": "Code Blocks"
          },
          "error": {
            "description": "Includes error messages during execution",
            "title": "Errors"
          },
          "file": {
            "description": "Includes attached files",
            "title": "Files"
          },
          "maintext": {
            "description": "Includes primary text content",
            "title": "Main Text"
          },
          "thinking": {
            "description": "Includes model reasoning content",
            "title": "Reasoning"
          },
          "tool_use": {
            "description": "Includes tool call parameters and execution results",
            "title": "Tool Usage"
          },
          "translation": {
            "description": "Includes translation content",
            "title": "Translations"
          }
        },
        "empty": {
          "no_content": "This message has no saveable content",
          "no_knowledge_base": "No knowledge bases available, please create one first"
        },
        "error": {
          "invalid_base": "Selected knowledge base is not properly configured",
          "no_content_selected": "Please select at least one content type",
          "save_failed": "Save failed, please check knowledge base configuration"
        },
        "select": {
          "base": {
            "placeholder": "Please select a knowledge base",
            "title": "Select Knowledge Base"
          },
          "content": {
            "tip": "Selected {{count}} items, text types will be merged and saved as one note",
            "title": "Select content types to save"
          }
        },
        "title": "Save to Knowledge Base"
      },
      "label": "Save",
      "topic": {
        "knowledge": {
          "content": {
            "maintext": {
              "description": "Includes topic title and main text content from all messages"
            }
          },
          "empty": {
            "no_content": "This topic has no saveable content"
          },
          "error": {
            "save_failed": "Failed to save topic, please check knowledge base configuration"
          },
          "loading": "Analyzing topic content...",
          "select": {
            "content": {
              "label": "Select content types to save",
              "selected_tip": "Selected {{count}} items from {{messages}} messages",
              "tip": "Topic will be saved to knowledge base with complete conversation context"
            }
          },
          "success": "Topic successfully saved to knowledge base ({{count}} items)",
          "title": "Save Topic to Knowledge Base"
        }
      }
    },
    "settings": {
      "code": {
        "title": "Code Block Settings"
      },
      "code_collapsible": "Code block collapsible",
      "code_editor": {
        "autocompletion": "Autocompletion",
        "fold_gutter": "Fold gutter",
        "highlight_active_line": "Highlight active line",
        "keymap": "Keymap",
        "title": "Code Editor"
      },
      "code_execution": {
        "timeout_minutes": {
          "label": "Timeout",
          "tip": "The timeout time (minutes) of code execution"
        },
        "tip": "The run button will be displayed in the toolbar of executable code blocks, please do not execute dangerous code!",
        "title": "Code Execution"
      },
      "code_fancy_block": {
        "label": "Fancy code block",
        "tip": "Enable fancy style for code block, e.g., html card"
      },
      "code_image_tools": {
        "label": "Enable preview tools",
        "tip": "Enable preview tools for images rendered from code blocks such as mermaid"
      },
      "code_wrappable": "Code block wrappable",
      "context_count": {
        "label": "Context",
        "tip": "The number of previous messages to keep in the context."
      },
      "max": "Unlimited",
      "max_tokens": {
        "confirm": "Set max tokens",
        "confirm_content": "Set the maximum number of tokens the model can generate. Need to consider the context limit of the model, otherwise an error will be reported",
        "label": "Set max tokens",
        "tip": "The maximum number of tokens the model can generate. Need to consider the context limit of the model, otherwise an error will be reported"
      },
      "reset": "Reset",
      "set_as_default": "Apply to default assistant",
      "show_line_numbers": "Show line numbers in code",
      "temperature": {
        "label": "Temperature",
        "tip": "Higher values make the model more creative and unpredictable, while lower values make it more deterministic and precise."
      },
      "thought_auto_collapse": {
        "label": "Collapse Thought Content",
        "tip": "Automatically collapse thought content after thinking ends"
      },
      "top_p": {
        "label": "Top-P",
        "tip": "Default value is 1, the smaller the value, the less variety in the answers, the easier to understand, the larger the value, the larger the range of the AI's vocabulary, the more diverse"
      }
    },
    "suggestions": {
      "title": "Suggested Questions"
    },
    "thinking": "Thinking ({{seconds}} seconds)",
    "topics": {
      "auto_rename": "Auto Rename",
      "clear": {
        "title": "Clear Messages"
      },
      "copy": {
        "image": "Copy as image",
        "md": "Copy as markdown",
        "plain_text": "Copy as plain text (remove Markdown)",
        "title": "Copy"
      },
      "delete": {
        "shortcut": "Hold {{key}} to delete directly"
      },
      "edit": {
        "placeholder": "Enter new name",
        "title": "Edit Name",
        "title_tip": "Tips: Double-click the topic name to rename it directly in place"
      },
      "export": {
        "image": "Export as image",
        "joplin": "Export to Joplin",
        "md": {
          "label": "Export as markdown",
          "reason": "Export as Markdown (with reasoning)"
        },
        "notes": "Export to Notes",
        "notion": "Export to Notion",
        "obsidian": "Export to Obsidian",
        "obsidian_atributes": "Configure Note Attributes",
        "obsidian_btn": "Confirm",
        "obsidian_created": "Creation Time",
        "obsidian_created_placeholder": "Please select the creation time",
        "obsidian_export_failed": "Export failed",
        "obsidian_export_success": "Export success",
        "obsidian_fetch_error": "Failed to fetch Obsidian vaults",
        "obsidian_fetch_folders_error": "Failed to fetch folder structure",
        "obsidian_loading": "Loading...",
        "obsidian_no_vault_selected": "Please select a vault first",
        "obsidian_no_vaults": "No Obsidian vaults found",
        "obsidian_operate": "Operation Method",
        "obsidian_operate_append": "Append",
        "obsidian_operate_new_or_overwrite": "Create New (Overwrite if it exists)",
        "obsidian_operate_placeholder": "Please select the operation method",
        "obsidian_operate_prepend": "Prepend",
        "obsidian_path": "Path",
        "obsidian_path_placeholder": "Please select the path",
        "obsidian_reasoning": "Include Reasoning Chain",
        "obsidian_root_directory": "Root Directory",
        "obsidian_select_vault_first": "Please select a vault first",
        "obsidian_source": "Source",
        "obsidian_source_placeholder": "Please enter the source",
        "obsidian_tags": "Tags",
        "obsidian_tags_placeholder": "Please enter tags, separate multiple tags with commas",
        "obsidian_title": "Title",
        "obsidian_title_placeholder": "Please enter the title",
        "obsidian_title_required": "The title cannot be empty",
        "obsidian_vault": "Vault",
        "obsidian_vault_placeholder": "Please select the vault name",
        "siyuan": "Export to Siyuan Note",
        "title": "Export",
        "title_naming_failed": "Failed to generate title, using default title",
        "title_naming_success": "Title generated successfully",
        "wait_for_title_naming": "Generating title...",
        "word": "Export as Word",
        "yuque": "Export to Yuque"
      },
      "list": "Topic List",
      "move_to": "Move to",
      "new": "New Topic",
      "pin": "Pin Topic",
      "prompt": {
        "edit": {
          "title": "Edit Topic Prompts"
        },
        "label": "Topic Prompts",
        "tips": "Topic Prompts: Additional supplementary prompts provided for the current topic"
      },
      "title": "Topics",
      "unpin": "Unpin Topic"
    },
    "translate": "Translate",
    "web_search": {
      "warning": {
        "openai": "The GPT-5 model's minimal reasoning effort does not support web search."
      }
    }
  },
  "code": {
    "auto_update_to_latest": "Automatically update to latest version",
    "bun_required_message": "Bun environment is required to run CLI tools",
    "cli_tool": "CLI Tool",
    "cli_tool_placeholder": "Select the CLI tool to use",
    "custom_path": "Custom path",
    "custom_path_error": "Failed to set custom terminal path",
    "custom_path_required": "Custom path required for this terminal",
    "custom_path_set": "Custom terminal path set successfully",
    "description": "Quickly launch multiple code CLI tools to improve development efficiency",
    "env_vars_help": "Enter custom environment variables (one per line, format: KEY=value)",
    "environment_variables": "Environment Variables",
    "folder_placeholder": "Select working directory",
    "install_bun": "Install Bun",
    "installing_bun": "Installing...",
    "launch": {
      "bun_required": "Please install Bun environment first before launching CLI tools",
      "error": "Launch failed, please try again",
      "label": "Launch",
      "success": "Launch successful",
      "validation_error": "Please complete all required fields: CLI tool, model, and working directory"
    },
    "launching": "Launching...",
    "model": "Model",
    "model_placeholder": "Select the model to use",
    "model_required": "Please select a model",
    "select_folder": "Select Folder",
    "set_custom_path": "Set custom terminal path",
    "supported_providers": "Supported Providers",
    "terminal": "Terminal",
    "terminal_placeholder": "Select terminal application",
    "title": "Code Tools",
    "update_options": "Update Options",
    "working_directory": "Working Directory"
  },
  "code_block": {
    "collapse": "Collapse",
    "copy": {
      "failed": "Copy failed",
      "label": "Copy",
      "source": "Copy Source Code",
      "success": "Copied"
    },
    "download": {
      "failed": {
        "network": "Download failed, please check the network"
      },
      "label": "Download",
      "png": "Download PNG",
      "source": "Download Source Code",
      "svg": "Download SVG"
    },
    "edit": {
      "label": "Edit",
      "save": {
        "failed": {
          "label": "Save failed",
          "message_not_found": "Save failed, message not found"
        },
        "label": "Save Changes",
        "success": "Saved"
      }
    },
    "expand": "Expand",
    "more": "More",
    "run": "Run",
    "split": {
      "label": "Split View",
      "restore": "Restore Split View"
    },
    "wrap": {
      "off": "Unwrap",
      "on": "Wrap"
    }
  },
  "common": {
    "about": "About",
    "add": "Add",
    "add_success": "Added successfully",
    "advanced_settings": "Advanced Settings",
    "agent_one": "Agent",
    "agent_other": "Agents",
    "and": "and",
    "assistant": "Agent",
    "assistant_one": "Assistant",
    "assistant_other": "Assistants",
    "avatar": "Avatar",
    "back": "Back",
    "browse": "Browse",
    "cancel": "Cancel",
    "chat": "Chat",
    "clear": "Clear",
    "close": "Close",
    "collapse": "Collapse",
    "completed": "Completed",
    "confirm": "Confirm",
    "copied": "Copied",
    "copy": "Copy",
    "copy_failed": "Copy failed",
    "current": "Current",
    "cut": "Cut",
    "default": "Default",
    "delete": "Delete",
    "delete_confirm": "Are you sure you want to delete?",
    "delete_failed": "Failed to delete",
    "delete_success": "Deleted successfully",
    "description": "Description",
    "detail": "Detail",
    "disabled": "Disabled",
    "docs": "Docs",
    "download": "Download",
    "duplicate": "Duplicate",
    "edit": "Edit",
    "enabled": "Enabled",
    "error": "error",
    "errors": {
      "create_message": "Failed to create message",
      "validation": "Verification failed"
    },
    "expand": "Expand",
    "file": {
      "not_supported": "Unsupported file type {{type}}"
    },
    "footnote": "Reference content",
    "footnotes": "References",
    "fullscreen": "Entered fullscreen mode. Press F11 to exit",
    "go_to_settings": "Go to settings",
    "i_know": "I know",
    "ignore": "Ignore",
    "inspect": "Inspect",
    "invalid_value": "Invalid Value",
    "knowledge_base": "Knowledge Base",
    "language": "Language",
    "loading": "Loading...",
    "model": "Model",
    "models": "Models",
    "more": "More",
    "name": "Name",
    "no_results": "No results",
    "none": "None",
    "off": "Off",
    "on": "On",
    "open": "Open",
    "paste": "Paste",
    "placeholders": {
      "select": {
        "model": "Select a model"
      }
    },
    "preview": "Preview",
    "prompt": "Prompt",
    "provider": "Provider",
    "reasoning_content": "Deep reasoning",
    "refresh": "Refresh",
    "regenerate": "Regenerate",
    "rename": "Rename",
    "reset": "Reset",
    "save": "Save",
    "saved": "Saved",
    "search": "Search",
    "select": "Select",
    "selected": "Selected",
    "selectedItems": "Selected {{count}} items",
    "selectedMessages": "Selected {{count}} messages",
    "settings": "Settings",
    "sort": {
      "pinyin": {
        "asc": "Sort by Pinyin (A-Z)",
        "desc": "Sort by Pinyin (Z-A)",
        "label": "Sort by Pinyin"
      }
    },
    "stop": "Stop",
    "success": "Success",
    "swap": "Swap",
    "topics": "Topics",
    "unknown": "Unknown",
    "unnamed": "Unnamed",
    "update_success": "Update successfully",
    "upload_files": "Upload file",
    "warning": "Warning",
    "you": "You"
  },
  "docs": {
    "title": "Docs"
  },
  "endpoint_type": {
    "anthropic": "Anthropic",
    "gemini": "Gemini",
    "image-generation": "Image Generation (OpenAI)",
    "jina-rerank": "Jina Rerank",
    "openai": "OpenAI",
    "openai-response": "OpenAI-Response"
  },
  "error": {
    "availableProviders": "Available Providers",
    "availableTools": "Available Tools",
    "backup": {
      "file_format": "Backup file format error"
    },
    "boundary": {
      "default": {
        "devtools": "Open debug panel",
        "message": "It seems that something went wrong...",
        "reload": "Reload"
      },
      "details": "Details",
      "mcp": {
        "invalid": "Invalid MCP server"
      }
    },
    "cause": "Error cause",
    "chat": {
      "chunk": {
        "non_json": "Returned an invalid data format"
      },
      "insufficient_balance": "Please go to the <provider>{{provider}}</provider> to recharge.",
      "no_api_key": "You have not configured an API key. Please go to the <provider>{{provider}}</provider> to obtain an API key.",
      "quota_exceeded": "Your daily {{quota}} free quota has been exhausted. Please go to the <provider>{{provider}}</provider> to obtain an API key and configure the API key to continue using.",
      "response": "Something went wrong. Please check if you have set your API key in the Settings > Providers"
    },
    "content": "Content",
    "data": "Data",
    "detail": "Error Details",
    "details": "Details",
    "errors": "Errors",
    "finishReason": "Finish Reason",
    "functionality": "Functionality",
    "http": {
      "400": "Request failed. Please check if the request parameters are correct. If you have changed the model settings, please reset them to the default settings",
      "401": "Authentication failed. Please check if your API key is correct",
      "403": "Access denied. Please check if your account is verified, or contact the service provider for more information",
      "404": "Model not found or request path is incorrect",
      "429": "Too many requests. Please try again later",
      "500": "Server error. Please try again later",
      "502": "Gateway error. Please try again later",
      "503": "Service unavailable. Please try again later",
      "504": "Gateway timeout. Please try again later"
    },
    "lastError": "Last Error",
    "maxEmbeddingsPerCall": "Max Embeddings Per Call",
    "message": "Error Message",
    "missing_user_message": "Cannot switch model response: The original user message has been deleted. Please send a new message to get a response with this model.",
    "model": {
      "exists": "Model already exists",
      "not_exists": "Model does not exist"
    },
    "modelId": "Model ID",
    "modelType": "Model Type",
    "name": "Error name",
    "no_api_key": "API key is not configured",
    "no_response": "No response",
    "originalError": "Original Error",
    "originalMessage": "Original Message",
    "parameter": "Parameter",
    "pause_placeholder": "Paused",
    "prompt": "Prompt",
    "provider": "Provider",
    "providerId": "Provider ID",
    "provider_disabled": "Model provider is not enabled",
    "reason": "Reason",
    "render": {
      "description": "Failed to render message content. Please check if the message content format is correct",
      "title": "Render Error"
    },
    "requestBody": "Request Body",
    "requestBodyValues": "Request Body Values",
    "requestUrl": "Request URL",
    "response": "Response",
    "responseBody": "Response Body",
    "responseHeaders": "Response Header",
    "responses": "Responses",
    "role": "Role",
    "stack": "Stack Trace",
    "status": "Status Code",
    "statusCode": "Status Code",
    "statusText": "Status Text",
    "text": "Text",
    "toolInput": "Tool Input",
    "toolName": "Tool Name",
    "unknown": "Unknown error",
    "usage": "Usage",
    "user_message_not_found": "Cannot find original user message to resend",
    "value": "Value",
    "values": "Values"
  },
  "export": {
    "assistant": "Assistant",
    "attached_files": "Attached Files",
    "conversation_details": "Conversation Details",
    "conversation_history": "Conversation History",
    "created": "Created",
    "last_updated": "Last Updated",
    "messages": "Messages",
    "notion": {
      "reasoning_truncated": "Chain of thought cannot be chunked and has been truncated."
    },
    "user": "User"
  },
  "files": {
    "actions": "Actions",
    "all": "All Files",
    "batch_delete": "Batch delete",
    "batch_operation": "Select All",
    "count": "files",
    "created_at": "Created At",
    "delete": {
      "content": "Deleting a file will delete its reference from all messages. Are you sure you want to delete this file?",
      "db_error": "Deletion failed",
      "label": "Delete",
      "paintings": {
        "warning": "Image contains this file, deletion is not possible"
      },
      "title": "Delete File"
    },
    "document": "Document",
    "edit": "Edit",
    "error": {
      "open_path": "Failed to open path {{path}}"
    },
    "file": "File",
    "image": "Image",
    "name": "Name",
    "open": "Open",
    "preview": {
      "error": "Failed to open file"
    },
    "size": "Size",
    "text": "Text",
    "title": "Files",
    "type": "Type"
  },
  "gpustack": {
    "keep_alive_time": {
      "description": "The time in minutes to keep the connection alive, default is 5 minutes.",
      "placeholder": "Minutes",
      "title": "Keep Alive Time"
    },
    "title": "GPUStack"
  },
  "history": {
    "continue_chat": "Continue Chatting",
    "error": {
      "topic_not_found": "Topic not found"
    },
    "locate": {
      "message": "Locate the message"
    },
    "search": {
      "messages": "Search All Messages",
      "placeholder": "Search topics or messages...",
      "topics": {
        "empty": "No topics found, press Enter to search all messages"
      }
    },
    "title": "Topics Search"
  },
  "html_artifacts": {
    "capture": {
      "label": "Capture Page",
      "to_clipboard": "Copy to Clipboard",
      "to_file": "Save as Image"
    },
    "code": "Code",
    "empty_preview": "No content to display",
    "generating": "Generating",
    "preview": "Preview",
    "split": "Split"
  },
  "import": {
    "chatgpt": {
      "assistant_name": "ChatGPT Import",
      "button": "Select File",
      "description": "Only imports conversation text, does not include images and attachments",
      "error": {
        "invalid_json": "Invalid JSON file format",
        "no_conversations": "No conversations found in file",
        "no_valid_conversations": "No valid conversations to import",
        "unknown": "Import failed, please check file format"
      },
      "help": {
        "step1": "1. Log in to ChatGPT, go to Settings > Data controls > Export data",
        "step2": "2. Wait for the export file via email",
        "step3": "3. Extract the downloaded file and find conversations.json",
        "title": "How to export ChatGPT conversations?"
      },
      "importing": "Importing conversations...",
      "selecting": "Selecting file...",
      "success": "Successfully imported {{topics}} conversations with {{messages}} messages",
      "title": "Import ChatGPT Conversations",
      "untitled_conversation": "Untitled Conversation"
    },
    "confirm": {
      "button": "Select Import File",
      "label": "Are you sure you want to import external data?"
    },
    "content": "Select external application conversation file to import, currently only supports ChatGPT JSON format files",
    "title": "Import External Conversations"
  },
  "knowledge": {
    "add": {
      "title": "Add Knowledge Base"
    },
    "add_directory": "Add Directory",
    "add_file": "Add File",
    "add_image": "Add Image",
    "add_note": "Add Note",
    "add_sitemap": "Website Map",
    "add_url": "Add URL",
    "add_video": "Add video",
    "cancel_index": "Cancel Indexing",
    "chunk_overlap": "Chunk Overlap",
    "chunk_overlap_placeholder": "Default (not recommended to change)",
    "chunk_overlap_tooltip": "The amount of duplicate content between adjacent chunks, ensuring that the chunks are still contextually related, improving the overall effect of processing long text",
    "chunk_size": "Chunk Size",
    "chunk_size_change_warning": "Chunk size and overlap size changes only apply to new content",
    "chunk_size_placeholder": "Default (not recommended to change)",
    "chunk_size_too_large": "Chunk size cannot exceed model context limit ({{max_context}})",
    "chunk_size_tooltip": "Split documents into chunks, each chunk size, not exceeding model context limit",
    "clear_selection": "Clear selection",
    "delete": "Delete",
    "delete_confirm": "Are you sure you want to delete this knowledge base?",
    "dimensions": "Embedding dimension",
    "dimensions_auto_set": "Auto-set embedding dimensions",
    "dimensions_default": "The model will use default embedding dimensions",
    "dimensions_error_invalid": "Invalid embedding dimension",
    "dimensions_set_right": "⚠️ Please ensure the model supports the set embedding dimension size",
    "dimensions_size_placeholder": "Leave empty to not pass dimensions",
    "dimensions_size_too_large": "The embedding dimension cannot exceed the model's context limit ({{max_context}}).",
    "dimensions_size_tooltip": "Embedding dimension size, the larger the value, the more tokens will be consumed. Leave empty to not pass dimensions parameter.",
    "directories": "Directories",
    "directory_placeholder": "Enter Directory Path",
    "document_count": "Requested Document Chunks",
    "document_count_default": "Default",
    "document_count_help": "The more document chunks requested, the more information is included, but the more tokens are consumed",
    "drag_file": "Drag file here",
    "drag_image": "Drag image here",
    "edit_remark": "Edit Remark",
    "edit_remark_placeholder": "Please enter remark content",
    "embedding_model": "Embedding Model",
    "embedding_model_required": "Knowledge Base Embedding Model is required",
    "empty": "No knowledge base found",
    "error": {
      "failed_to_create": "Knowledge base creation failed",
      "failed_to_edit": "Knowledge base editing failed",
      "model_invalid": "No model selected",
      "video": {
        "local_file_missing": "Video file not found",
        "youtube_url_missing": "YouTube video URL not found"
      }
    },
    "file_hint": "Support {{file_types}}",
    "image_hint": "Support {{image_types}}",
    "images": "Images",
    "index_all": "Index All",
    "index_cancelled": "Indexing cancelled",
    "index_started": "Indexing started",
    "invalid_url": "Invalid URL",
    "migrate": {
      "button": {
        "text": "Migrate"
      },
      "confirm": {
        "content": "Detected changes in embedding model or dimension, cannot save configuration directly. Knowledge base migration will not delete the existing knowledge base, but will create a copy and then reprocess all knowledge base entries, which may consume a large number of tokens, please proceed with caution.",
        "ok": "Start Migration",
        "title": "Knowledge Base Migration"
      },
      "error": {
        "failed": "Migration failed"
      },
      "source_dimensions": "Source Dimensions",
      "source_model": "Source Model",
      "target_dimensions": "Target Dimensions",
      "target_model": "Target Model"
    },
    "model_info": "Model Info",
    "name_required": "Knowledge Base Name is required",
    "no_bases": "No knowledge bases available",
    "no_match": "No matching content found in the knowledge base.",
    "no_provider": "Knowledge base model provider is not set, the knowledge base will no longer be supported, please create a new knowledge base",
    "not_set": "Not Set",
    "not_support": "Knowledge base database engine updated, the knowledge base will no longer be supported, please create a new knowledge base",
    "notes": "Notes",
    "notes_placeholder": "Enter additional information or context for this knowledge base...",
    "provider_not_found": "Provider not found",
    "quota": "{{name}} Left Quota: {{quota}}",
    "quota_empty": "Today's {{name}} quota exhausted, please apply on the official website",
    "quota_infinity": "{{name}} Quota: Unlimited",
    "rename": "Rename",
    "search": "Search knowledge base",
    "search_placeholder": "Enter text to search",
    "settings": {
      "preprocessing": "Preprocessing",
      "preprocessing_tooltip": "Preprocess uploaded files",
      "title": "Knowledge Base Settings"
    },
    "sitemap_added": "Added successfully",
    "sitemap_placeholder": "Enter Website Map URL",
    "sitemaps": "Websites",
    "source": "Source",
    "status": "Status",
    "status_completed": "Completed",
    "status_embedding_completed": "Embedding Completed",
    "status_embedding_failed": "Embedding Failed",
    "status_failed": "Failed",
    "status_new": "Added",
    "status_pending": "Pending",
    "status_preprocess_completed": "Preprocessing Completed",
    "status_preprocess_failed": "Preprocessing Failed",
    "status_processing": "Processing",
    "subtitle_file": "subtitle file",
    "threshold": "Matching threshold",
    "threshold_placeholder": "Not set",
    "threshold_too_large_or_small": "Threshold cannot be greater than 1 or less than 0",
    "threshold_tooltip": "Used to evaluate the relevance between the user's question and the content in the knowledge base (0-1)",
    "title": "Knowledge Base",
    "topN": "Number of results returned",
    "topN_placeholder": "Not set",
    "topN_too_large_or_small": "The number of results returned cannot be greater than 30 or less than 1.",
    "topN_tooltip": "The number of matching results returned; the larger the value, the more matching results, but also the more tokens consumed.",
    "url_added": "URL added",
    "url_placeholder": "Enter URL, multiple URLs separated by Enter",
    "urls": "URLs",
    "videos": "video",
    "videos_file": "video file"
  },
  "languages": {
    "arabic": "Arabic",
    "chinese": "Chinese",
    "chinese-traditional": "Traditional Chinese",
    "english": "English",
    "french": "French",
    "german": "German",
    "indonesian": "Indonesian",
    "italian": "Italian",
    "japanese": "Japanese",
    "korean": "Korean",
    "malay": "Malay",
    "polish": "Polish",
    "portuguese": "Portuguese",
    "russian": "Russian",
    "spanish": "Spanish",
    "thai": "Thai",
    "turkish": "Turkish",
    "ukrainian": "Ukrainian",
    "unknown": "unknown",
    "urdu": "Urdu",
    "vietnamese": "Vietnamese"
  },
  "launchpad": {
    "apps": "Apps",
    "minapps": "Minapps"
  },
  "lmstudio": {
    "keep_alive_time": {
      "description": "The time in minutes to keep the connection alive, default is 5 minutes.",
      "placeholder": "Minutes",
      "title": "Keep Alive Time"
    },
    "title": "LM Studio"
  },
  "memory": {
    "actions": "Actions",
    "add_failed": "Failed to add memory",
    "add_first_memory": "Add Your First Memory",
    "add_memory": "Add Memory",
    "add_new_user": "Add New User",
    "add_success": "Memory added successfully",
    "add_user": "Add User",
    "add_user_failed": "Failed to add user",
    "all_users": "All Users",
    "cannot_delete_default_user": "Cannot delete the default user",
    "configure_memory_first": "Please configure memory settings first",
    "content": "Content",
    "current_user": "Current User",
    "custom": "Custom",
    "default": "Default",
    "default_user": "Default User",
    "delete_confirm": "Are you sure you want to delete this memory?",
    "delete_confirm_content": "Are you sure you want to delete {{count}} memories?",
    "delete_confirm_single": "Are you sure you want to delete this memory?",
    "delete_confirm_title": "Delete Memories",
    "delete_failed": "Failed to delete memory",
    "delete_selected": "Delete Selected",
    "delete_success": "Memory deleted successfully",
    "delete_user": "Delete User",
    "delete_user_confirm_content": "Are you sure you want to delete user {{user}} and all their memories?",
    "delete_user_confirm_title": "Delete User",
    "delete_user_failed": "Failed to delete user",
    "description": "Memory allows you to store and manage information about your interactions with the assistant. You can add, edit, and delete memories, as well as filter and search through them.",
    "edit_memory": "Edit Memory",
    "embedding_dimensions": "Embedding Dimensions",
    "embedding_model": "Embedding Model",
    "enable_global_memory_first": "Please enable global memory first",
    "end_date": "End Date",
    "global_memory": "Global Memory",
    "global_memory_description": "To use memory features, please enable global memory in assistant settings.",
    "global_memory_disabled_desc": "To use memory features, please enable global memory in assistant settings first.",
    "global_memory_disabled_title": "Global Memory Disabled",
    "global_memory_enabled": "Global memory enabled",
    "go_to_memory_page": "Go to Memory Page",
    "initial_memory_content": "Welcome! This is your first memory.",
    "llm_model": "LLM Model",
    "load_failed": "Failed to load memories",
    "loading": "Loading memories...",
    "loading_memories": "Loading memories...",
    "memories_description": "Showing {{count}} of {{total}} memories",
    "memories_reset_success": "All memories for {{user}} have been reset successfully",
    "memory": "memory",
    "memory_content": "Memory Content",
    "memory_placeholder": "Enter memory content...",
    "new_user_id": "New User ID",
    "new_user_id_placeholder": "Enter a unique user ID",
    "no_matching_memories": "No matching memories found",
    "no_memories": "No memories yet",
    "no_memories_description": "Start by adding your first memory to get started",
    "not_configured_desc": "Please configure embedding and LLM models in memory settings to enable memory functionality.",
    "not_configured_title": "Memory Not Configured",
    "pagination_total": "{{start}}-{{end}} of {{total}} items",
    "please_enter_memory": "Please enter memory content",
    "please_select_embedding_model": "Please select an embedding model",
    "please_select_llm_model": "Please select an LLM model",
    "reset_filters": "Reset Filters",
    "reset_memories": "Reset Memories",
    "reset_memories_confirm_content": "Are you sure you want to permanently delete all memories for {{user}}? This action cannot be undone.",
    "reset_memories_confirm_title": "Reset All Memories",
    "reset_memories_failed": "Failed to reset memories",
    "reset_user_memories": "Reset User Memories",
    "reset_user_memories_confirm_content": "Are you sure you want to reset all memories for {{user}}?",
    "reset_user_memories_confirm_title": "Reset User Memories",
    "reset_user_memories_failed": "Failed to reset user memories",
    "score": "Score",
    "search": "Search",
    "search_placeholder": "Search memories...",
    "select_embedding_model_placeholder": "Select Embedding Model",
    "select_llm_model_placeholder": "Select LLM Model",
    "select_user": "Select User",
    "settings": "Settings",
    "settings_title": "Memory Settings",
    "start_date": "Start Date",
    "statistics": "Statistics",
    "stored_memories": "Stored Memories",
    "switch_user": "Switch User",
    "switch_user_confirm": "Switch user context to {{user}}?",
    "time": "Time",
    "title": "Memories",
    "total_memories": "total memories",
    "try_different_filters": "Try adjusting your search criteria",
    "update_failed": "Failed to update memory",
    "update_success": "Memory updated successfully",
    "user": "User",
    "user_created": "User {{user}} created and switched successfully",
    "user_deleted": "User {{user}} deleted successfully",
    "user_id": "User ID",
    "user_id_exists": "This user ID already exists",
    "user_id_invalid_chars": "User ID can only contain letters, numbers, hyphens and underscores",
    "user_id_placeholder": "Enter user ID (optional)",
    "user_id_required": "User ID is required",
    "user_id_reserved": "'default-user' is reserved, please use a different ID",
    "user_id_rules": "User ID must be unique and contain only letters, numbers, hyphens (-) and underscores (_)",
    "user_id_too_long": "User ID cannot exceed 50 characters",
    "user_management": "User Management",
    "user_memories_reset": "All memories for {{user}} have been reset",
    "user_switch_failed": "Failed to switch user",
    "user_switched": "User context switched to {{user}}",
    "users": "users"
  },
  "message": {
    "agents": {
      "import": {
        "error": "Import failed"
      },
      "imported": "Imported successfully"
    },
    "api": {
      "check": {
        "model": {
          "title": "Select the model to use for detection"
        }
      },
      "connection": {
        "failed": "Connection failed",
        "success": "Connection successful"
      }
    },
    "assistant": {
      "added": {
        "content": "Assistant added successfully"
      }
    },
    "attachments": {
      "pasted_image": "Pasted Image",
      "pasted_text": "Pasted Text"
    },
    "backup": {
      "failed": "Backup failed",
      "start": {
        "success": "Backup started"
      },
      "success": "Backup successful"
    },
    "branch": {
      "error": "Branch creation failed"
    },
    "chat": {
      "completion": {
        "paused": "Chat completion paused"
      }
    },
    "citation": "{{count}} citations",
    "citations": "References",
    "copied": "Copied!",
    "copy": {
      "failed": "Copy failed",
      "success": "Copied!"
    },
    "delete": {
      "confirm": {
        "content": "Are you sure you want to delete the selected {{count}} message(s)?",
        "title": "Delete Confirmation"
      },
      "failed": "Delete Failed",
      "success": "Delete Successful"
    },
    "dialog": {
      "failed": "Preview failed"
    },
    "download": {
      "failed": "Download failed",
      "success": "Download successfully"
    },
    "empty_url": "Failed to download image, possibly due to prompt containing sensitive content or prohibited words",
    "error": {
      "chunk_overlap_too_large": "Chunk overlap cannot be greater than chunk size",
      "copy": "Copy failed",
      "dimension_too_large": "Content size is too large",
      "enter": {
        "api": {
          "host": "Please enter your API host first",
          "label": "Please enter your API key first"
        },
        "model": "Please select a model first",
        "name": "Please enter the name of the knowledge base"
      },
      "fetchTopicName": "Failed to name the topic",
      "get_embedding_dimensions": "Failed to get embedding dimensions",
      "invalid": {
        "api": {
          "host": "Invalid API Host",
          "label": "Invalid API Key"
        },
        "enter": {
          "model": "Please select a model"
        },
        "nutstore": "Invalid Nutstore settings",
        "nutstore_token": "Invalid Nutstore Token",
        "proxy": {
          "url": "Invalid proxy URL"
        },
        "webdav": "Invalid WebDAV settings"
      },
      "joplin": {
        "export": "Failed to export to Joplin. Please keep Joplin running and check connection status or configuration",
        "no_config": "Joplin Authorization Token or URL is not configured"
      },
      "markdown": {
        "export": {
          "preconf": "Failed to export the Markdown file to the preconfigured path",
          "specified": "Failed to export the Markdown file"
        }
      },
      "notes": {
        "export": "Failed to export notes"
      },
      "notion": {
        "export": "Failed to export to Notion. Please check connection status and configuration according to documentation",
        "no_api_key": "Notion ApiKey or Notion DatabaseID is not configured",
        "no_content": "There is nothing to export to Notion."
      },
      "siyuan": {
        "export": "Failed to export to Siyuan Note, please check connection status and configuration according to documentation",
        "no_config": "Siyuan Note API address or token is not configured"
      },
      "unknown": "Unknown error",
      "yuque": {
        "export": "Failed to export to Yuque. Please check connection status and configuration according to documentation",
        "no_config": "Yuque Token or Yuque Url is not configured"
      }
    },
    "group": {
      "delete": {
        "content": "Deleting a group message will delete the user's question and all assistant's answers",
        "title": "Delete Group Message"
      },
      "retry_failed": "Retry failed messages"
    },
    "ignore": {
      "knowledge": {
        "base": "Web search mode is enabled, ignore knowledge base"
      }
    },
    "loading": {
      "notion": {
        "exporting_progress": "Exporting to Notion ...",
        "preparing": "Preparing to export to Notion..."
      }
    },
    "mention": {
      "title": "Switch model answer"
    },
    "message": {
      "code_style": "Code style",
      "compact": {
        "title": "Conversation Compacted"
      },
      "delete": {
        "content": "Are you sure you want to delete this message?",
        "title": "Delete Message"
      },
      "multi_model_style": {
        "fold": {
          "compress": "Switch to compact layout",
          "expand": "Switch to expanded layout",
          "label": "Fold view"
        },
        "grid": "Grid layout",
        "horizontal": "Side by side",
        "label": "Group style",
        "vertical": "Stacked view"
      },
      "style": {
        "bubble": "Bubble",
        "label": "Message style",
        "plain": "Plain"
      },
      "video": {
        "error": {
          "local_file_missing": "Local video file path not found",
          "unsupported_type": "Unsupported video type",
          "youtube_url_missing": "YouTube video URL not found"
        }
      }
    },
    "processing": "Processing...",
    "regenerate": {
      "confirm": "Regenerating will replace current message"
    },
    "reset": {
      "confirm": {
        "content": "Are you sure you want to clear all data?"
      },
      "double": {
        "confirm": {
          "content": "All data will be lost, do you want to continue?",
          "title": "DATA LOST !!!"
        }
      }
    },
    "restore": {
      "failed": "Restore failed",
      "success": "Restored successfully"
    },
    "save": {
      "success": {
        "title": "Saved successfully"
      }
    },
    "searching": "Searching...",
    "success": {
      "joplin": {
        "export": "Successfully exported to Joplin"
      },
      "markdown": {
        "export": {
          "preconf": "Successfully exported the Markdown file to the preconfigured path",
          "specified": "Successfully exported the Markdown file"
        }
      },
      "notes": {
        "export": "Successfully exported to notes"
      },
      "notion": {
        "export": "Successfully exported to Notion"
      },
      "siyuan": {
        "export": "Successfully exported to Siyuan Note"
      },
      "yuque": {
        "export": "Successfully exported to Yuque"
      }
    },
    "switch": {
      "disabled": "Please wait for the current reply to complete"
    },
    "tools": {
      "abort_failed": "Tool call abort failed",
      "aborted": "Tool call aborted",
      "autoApproveEnabled": "Auto-approve enabled for this tool",
      "cancelled": "Cancelled",
      "completed": "Completed",
      "error": "Error occurred",
      "invoking": "Invoking",
      "pending": "Pending",
      "preview": "Preview",
      "raw": "Raw"
    },
    "topic": {
      "added": "New topic added"
    },
    "upgrade": {
      "success": {
        "button": "Restart",
        "content": "Please restart the application to complete the upgrade",
        "title": "Upgrade successfully"
      }
    },
    "warn": {
      "export": {
        "exporting": "Another export is in progress. Please wait for the previous export to complete and then try again."
      }
    },
    "warning": {
      "rate": {
        "limit": "Too many requests. Please wait {{seconds}} seconds before trying again."
      }
    },
    "websearch": {
      "cutoff": "Truncating search content...",
      "fetch_complete": "{{count}} search result(s)",
      "rag": "Executing RAG...",
      "rag_complete": "Keeping {{countAfter}} out of {{countBefore}} results...",
      "rag_failed": "RAG failed, returning empty results..."
    }
  },
  "minapp": {
    "add_to_launchpad": "Add to Launchpad",
    "add_to_sidebar": "Add to Sidebar",
    "popup": {
      "close": "Close MinApp",
      "devtools": "Developer Tools",
      "goBack": "Go Back",
      "goForward": "Go Forward",
      "minimize": "Minimize MinApp",
      "openExternal": "Open in Browser",
      "open_link_external_off": "Current: Open links in default window",
      "open_link_external_on": "Current: Open links in browser",
      "refresh": "Refresh",
      "rightclick_copyurl": "Right-click to copy URL"
    },
    "remove_from_launchpad": "Remove from Launchpad",
    "remove_from_sidebar": "Remove from Sidebar",
    "sidebar": {
      "close": {
        "title": "Close"
      },
      "closeall": {
        "title": "Close All"
      },
      "hide": {
        "title": "Hide"
      },
      "remove_custom": {
        "title": "Delete Custom App"
      }
    },
    "title": "MinApp"
  },
  "minapps": {
    "ant-ling": "Ant Ling",
    "baichuan": "Baichuan",
    "baidu-ai-search": "Baidu AI Search",
    "chatglm": "ChatGLM",
    "dangbei": "Dangbei",
    "doubao": "Doubao",
    "hailuo": "MINIMAX",
    "metaso": "Metaso",
    "nami-ai": "Nami AI",
    "nami-ai-search": "Nami AI Search",
    "qwen": "Qwen",
    "sensechat": "SenseChat",
    "stepfun": "Stepfun",
    "tencent-yuanbao": "Yuanbao",
    "tiangong-ai": "Skywork",
    "wanzhi": "Wanzhi",
    "wenxin": "ERNIE",
    "wps-copilot": "WPS Copilot",
    "xiaoyi": "Xiaoyi",
    "zhihu": "Zhihu"
  },
  "miniwindow": {
    "alert": {
      "google_login": "Tip: If you see a 'browser not trusted' message when logging into Google, please first login through the Google mini app in the mini app list, then use Google login in other mini apps"
    },
    "clipboard": {
      "empty": "Clipboard is empty"
    },
    "feature": {
      "chat": "Answer this question",
      "explanation": "Explanation",
      "summary": "Content summary",
      "translate": "Text translation"
    },
    "footer": {
      "backspace_clear": "Backspace to clear",
      "copy_last_message": "Press C to copy",
      "esc": "ESC to {{action}}",
      "esc_back": "return",
      "esc_close": "close",
      "esc_pause": "pause"
    },
    "input": {
      "placeholder": {
        "empty": "Ask {{model}} for help...",
        "title": "What do you want to do with this text?"
      }
    },
    "tooltip": {
      "pin": "Keep Window on Top"
    }
  },
  "models": {
    "add_parameter": "Add Parameter",
    "all": "All",
    "custom_parameters": "Custom Parameters",
    "dimensions": "Dimensions {{dimensions}}",
    "edit": "Edit Model",
    "embedding": "Embedding",
    "embedding_dimensions": "Embedding Dimensions",
    "embedding_model": "Embedding Model",
    "embedding_model_tooltip": "Add in Settings->Model Provider->Manage",
    "enable_tool_use": "Enable Tool Use",
    "filter": {
      "by_tag": "Filter by tag",
      "selected": "Selected tags"
    },
    "function_calling": "Function Calling",
    "invalid_model": "Invalid Model",
    "no_matches": "No models available",
    "parameter_name": "Parameter Name",
    "parameter_type": {
      "boolean": "Boolean",
      "json": "JSON",
      "number": "Number",
      "string": "Text"
    },
    "pinned": "Pinned",
    "price": {
      "cost": "Cost",
      "currency": "Currency",
      "custom": "Custom",
      "custom_currency": "Custom Currency",
      "custom_currency_placeholder": "Enter Custom Currency",
      "input": "Input Price",
      "million_tokens": "M Tokens",
      "output": "Output Price",
      "price": "Price"
    },
    "reasoning": "Reasoning",
    "rerank_model": "Reranker",
    "rerank_model_not_support_provider": "Currently, the reranker model does not support this provider ({{provider}})",
    "rerank_model_support_provider": "Currently, the reranker model only supports some providers ({{provider}})",
    "rerank_model_tooltip": "Click the Manage button in Settings -> Model Services to add.",
    "search": {
      "placeholder": "Search models...",
      "tooltip": "Search models"
    },
    "stream_output": "Stream output",
    "type": {
      "embedding": "Embedding",
      "free": "Free",
      "function_calling": "Tool",
      "reasoning": "Reasoning",
      "rerank": "Reranker",
      "select": "Model Types",
      "text": "Text",
      "vision": "Vision",
      "websearch": "WebSearch"
    }
  },
  "navbar": {
    "expand": "Expand Dialog",
    "hide_sidebar": "Hide Sidebar",
    "show_sidebar": "Show Sidebar",
    "window": {
      "close": "Close",
      "maximize": "Maximize",
      "minimize": "Minimize",
      "restore": "Restore"
    }
  },
  "navigate": {
    "provider_settings": "Go to provider settings"
  },
  "notes": {
    "auto_rename": {
      "empty_note": "Note is empty, cannot generate name",
      "failed": "Failed to generate note name",
      "label": "Generate Note Name",
      "success": "Note name generated successfully"
    },
    "characters": "Characters",
    "collapse": "Collapse",
    "content_placeholder": "Please enter the note content...",
    "copyContent": "Copy Content",
    "delete": "delete",
    "delete_confirm": "Are you sure you want to delete this {{type}}?",
    "delete_folder_confirm": "Are you sure you want to delete the folder \"{{name}}\" and all of its contents?",
    "delete_note_confirm": "Are you sure you want to delete the note \"{{name}}\"?",
    "drop_markdown_hint": "Drop .md files or folders here to import",
    "empty": "No notes available yet",
    "expand": "unfold",
    "export_failed": "Failed to export to knowledge base",
    "export_knowledge": "Export notes to knowledge base",
    "export_success": "Successfully exported to the knowledge base",
    "failed_to_select_files": "Failed to select files",
    "failed_to_select_folder": "Failed to select folder",
    "folder": "folder",
    "new_folder": "New Folder",
    "new_note": "Create a new note",
    "no_content_to_copy": "No content to copy",
    "no_file_selected": "Please select the file to upload",
    "no_markdown_files_in_folder": "No Markdown files in the selected folder",
    "no_valid_files": "No valid files found",
    "open_folder": "Open an external folder",
    "open_outside": "Open from external",
    "rename": "Rename",
    "rename_changed": "Due to security policies, the filename has been changed from {{original}} to {{final}}",
    "save": "Save to Notes",
    "search": {
      "both": "Name+Content",
      "content": "Content",
      "found_results": "Found {{count}} results (Name: {{nameCount}}, Content: {{contentCount}})",
      "more_matches": "more matches",
      "searching": "Searching...",
      "show_less": "Show less"
    },
    "select_files_to_upload": "Select files to upload",
    "select_folder_to_upload": "Select folder to upload",
    "settings": {
      "data": {
        "apply": "Apply",
        "apply_path_failed": "Failed to apply path",
        "current_work_directory": "Current Work Directory",
        "invalid_directory": "Selected directory is invalid or access denied",
        "path_required": "Please select a work directory",
        "path_updated": "Work directory updated successfully",
        "reset_failed": "Reset failed",
        "reset_to_default": "Reset to Default",
        "select": "Select",
        "select_directory_failed": "Failed to select directory",
        "title": "Data Settings",
        "work_directory_description": "Work directory is where all note files are stored. Changing the work directory won't move existing files, please migrate files manually.",
        "work_directory_placeholder": "Select notes work directory"
      },
      "display": {
        "compress_content": "Content Compression",
        "compress_content_description": "When enabled, it will limit the number of characters per line, reducing the content displayed on the screen, but making longer paragraphs more readable.",
        "default_font": "Default font",
        "font_size": "Font Size",
        "font_size_description": "Adjust the font size for better reading experience (10-30px)",
        "font_size_large": "Large",
        "font_size_medium": "Medium",
        "font_size_small": "Small",
        "font_title": "Font settings",
        "serif_font": "Serif font",
        "show_table_of_contents": "Show Table of Contents",
        "show_table_of_contents_description": "Display a table of contents sidebar for easy navigation within documents",
        "title": "Display Settings"
      },
      "editor": {
        "edit_mode": {
          "description": "In Edit View, the default editing mode for new notes",
          "preview_mode": "Live preview",
          "source_mode": "Source code mode",
          "title": "Default edit view"
        },
        "title": "Editor Settings",
        "view_mode": {
          "description": "New Notes Default View Mode",
          "edit_mode": "Editing mode",
          "read_mode": "Reading mode",
          "title": "Default view"
        },
        "view_mode_description": "Sets the default view mode for the new tab page."
      },
      "title": "Notes"
    },
    "show_starred": "Show favorite notes",
    "sort_a2z": "File name (A-Z)",
    "sort_created_asc": "Creation time (oldest first)",
    "sort_created_desc": "Creation time (newest first)",
    "sort_updated_asc": "Update time (oldest first)",
    "sort_updated_desc": "Update time (newest first)",
    "sort_z2a": "File name (Z-A)",
    "spell_check": "Spell Check",
    "spell_check_tooltip": "Enable/Disable spell check",
    "star": "Favorite note",
    "starred_notes": "Collected notes",
    "title": "Notes",
    "unsaved_changes": "You have unsaved content, are you sure you want to leave?",
    "unstar": "Unfavorite",
    "untitled_folder": "New Folder",
    "untitled_note": "Untitled Note",
    "upload": "Upload",
    "upload_failed": "Note upload failed",
    "upload_files": "Upload Files",
    "upload_folder": "Upload Folder",
    "upload_success": "Note uploaded success",
<<<<<<< HEAD
    "uploading": "Uploading",
=======
>>>>>>> 516b8479
    "uploading_files": "Uploading {{count}} files..."
  },
  "notification": {
    "assistant": "Assistant Response",
    "knowledge": {
      "error": "{{error}}",
      "success": "Successfully added {{type}} to the knowledge base"
    },
    "tip": "If the response is successful, then only messages exceeding 30 seconds will trigger a reminder"
  },
  "ocr": {
    "builtin": {
      "system": "System OCR"
    },
    "error": {
      "provider": {
        "cannot_remove_builtin": "Cannot delete built-in provider",
        "existing": "The provider already exists",
        "get_providers": "Failed to get available providers",
        "not_found": "OCR provider does not exist",
        "update_failed": "Failed to update configuration"
      },
      "unknown": "An error occurred during the OCR process"
    },
    "file": {
      "not_supported": "Unsupported file type {{type}}"
    },
    "processing": "OCR processing...",
    "warning": {
      "provider": {
        "fallback": "Reverted to {{name}}, which may cause issues"
      }
    }
  },
  "ollama": {
    "keep_alive_time": {
      "description": "The time in minutes to keep the connection alive, default is 5 minutes.",
      "placeholder": "Minutes",
      "title": "Keep Alive Time"
    },
    "title": "Ollama"
  },
  "ovms": {
    "action": {
      "install": "Install",
      "installing": "Installing",
      "reinstall": "Re-Install",
      "run": "Run OVMS",
      "starting": "Starting",
      "stop": "Stop OVMS",
      "stopping": "Stopping"
    },
    "description": "<div><p>1. Download OV Models.</p><p>2. Add Models in 'Manager'.</p><p>Support Windows Only!</p><p>OVMS Install Path: '%USERPROFILE%\\.cherrystudio\\ovms' .</p><p>Please refer to <a href=https://github.com/openvinotoolkit/model_server/blob/c55551763d02825829337b62c2dcef9339706f79/docs/deploying_server_baremetal.md>Intel OVMS Guide</a></p></dev>",
    "download": {
      "button": "Download",
      "error": "Download Error",
      "model_id": {
        "label": "Model ID:",
        "model_id_pattern": "Model ID must start with OpenVINO/",
        "placeholder": "Required e.g. OpenVINO/Qwen3-8B-int4-ov",
        "required": "Please enter the model ID"
      },
      "model_name": {
        "label": "Model Name:",
        "placeholder": "Required e.g. Qwen3-8B-int4-ov",
        "required": "Please enter the model name"
      },
      "model_source": "Model Source:",
      "model_task": "Model Task:",
      "success": "Download successful",
      "success_desc": "Model \"{{modelName}}\"-\"{{modelId}}\" downloaded successfully, please go to the OVMS management interface to add the model",
      "tip": "The model is downloading, sometimes it takes hours. Please be patient...",
      "title": "Download Intel OpenVINO Model"
    },
    "failed": {
      "install": "Install OVMS failed:",
      "install_code_100": "Unknown Error",
      "install_code_101": "Only supports Intel(R) Core(TM) Ultra CPU",
      "install_code_102": "Only supports Windows",
      "install_code_103": "Download OVMS runtime failed",
      "install_code_104": "Failed to install OVMS runtime",
      "install_code_105": "Failed to create ovdnd.exe",
      "install_code_106": "Failed to create run.bat",
      "install_code_110": "Failed to clean old OVMS runtime",
      "run": "Run OVMS failed:",
      "stop": "Stop OVMS failed:"
    },
    "status": {
      "not_installed": "OVMS is not installed",
      "not_running": "OVMS is not running",
      "running": "OVMS is running",
      "unknown": "OVMS status unknown"
    },
    "title": "Intel OVMS"
  },
  "paintings": {
    "aspect_ratio": "Aspect Ratio",
    "aspect_ratios": {
      "landscape": "Landscape",
      "portrait": "Portrait",
      "square": "Square"
    },
    "auto_create_paint": "Auto-create image",
    "auto_create_paint_tip": "After the image is generated, a new image will be created automatically.",
    "background": "Background",
    "background_options": {
      "auto": "Auto",
      "opaque": "Opaque",
      "transparent": "Transparent"
    },
    "button": {
      "delete": {
        "image": {
          "confirm": "Are you sure you want to delete this image?",
          "label": "Delete Image"
        }
      },
      "new": {
        "image": "New Image"
      }
    },
    "custom_size": "Custom Size",
    "edit": {
      "image_file": "Edited Image",
      "magic_prompt_option_tip": "Intelligently enhances editing prompts",
      "model_tip": "V3 and V2 versions supported",
      "number_images_tip": "Number of edited results to generate",
      "rendering_speed_tip": "Controls rendering speed vs. quality trade-off, only available for V_3",
      "seed_tip": "Controls editing randomness",
      "style_type_tip": "Style for edited image, only for V_2 and above"
    },
    "generate": {
      "height": "Height",
      "magic_prompt_option_tip": "Intelligently enhances prompts for better results",
      "model_tip": "Model version: V3 is the latest version, V2 is the previous model, V2A is the fast model, V_1 is the first-generation model, _TURBO is the acceleration version",
      "negative_prompt_tip": "Describe unwanted elements, only for V_1, V_1_TURBO, V_2, and V_2_TURBO",
      "number_images_tip": "Number of images to generate",
      "person_generation": "Generate person",
      "person_generation_tip": "Allow model to generate person images",
      "rendering_speed_tip": "Controls rendering speed vs. quality trade-off, only available for V_3",
      "safety_tolerance": "Safety Tolerance",
      "safety_tolerance_tip": "Controls safety tolerance for image generation, only available for FLUX.1-Kontext-pro",
      "seed_tip": "Controls image generation randomness for reproducible results",
      "style_type_tip": "Image generation style for V_2 and above",
      "width": "Width"
    },
    "generated_image": "Generated Image",
    "go_to_settings": "Go to Settings",
    "guidance_scale": "Guidance Scale",
    "guidance_scale_tip": "Classifier Free Guidance. How close you want the model to stick to your prompt when looking for a related image to show you",
    "image": {
      "size": "Image Size"
    },
    "image_file_required": "Please upload an image first",
    "image_file_retry": "Please re-upload an image first",
    "image_handle_required": "Please upload an image first.",
    "image_placeholder": "No image available",
    "image_retry": "Retry",
    "image_size_options": {
      "auto": "Auto"
    },
    "inference_steps": "Inference Steps",
    "inference_steps_tip": "The number of inference steps to perform. More steps produce higher quality but take longer",
    "input_image": "Input Image",
    "input_parameters": "Input Parameters",
    "learn_more": "Learn More",
    "magic_prompt_option": "Magic Prompt",
    "mode": {
      "edit": "Edit",
      "generate": "Draw",
      "merge": "Merge",
      "remix": "Remix",
      "upscale": "Upscale"
    },
    "model": "Model",
    "model_and_pricing": "Model & Pricing",
    "moderation": "Moderation",
    "moderation_options": {
      "auto": "Auto",
      "low": "Low"
    },
    "negative_prompt": "Negative Prompt",
    "negative_prompt_tip": "Describe what you don't want included in the image",
    "no_image_generation_model": "No available image generation model, please add a model and set the endpoint type to {{endpoint_type}}",
    "number_images": "Number Images",
    "number_images_tip": "Number of images to generate (1-4)",
    "paint_course": "tutorial",
    "per_image": "per image",
    "per_images": "per images",
    "person_generation_options": {
      "allow_adult": "Allow adult",
      "allow_all": "Allow all",
      "allow_none": "Not allowed"
    },
    "pricing": "Pricing",
    "prompt_enhancement": "Prompt Enhancement",
    "prompt_enhancement_tip": "Rewrite prompts into detailed, model-friendly versions when switched on",
    "prompt_placeholder": "Describe the image you want to create, e.g. A serene lake at sunset with mountains in the background",
    "prompt_placeholder_edit": "Enter your image description, text drawing uses \"double quotes\" to wrap",
    "prompt_placeholder_en": "Enter your image description, currently only supports English prompts",
    "proxy_required": "Open the proxy and enable \"TUN mode\" to view generated images or copy them to the browser for opening. In the future, domestic direct connection will be supported",
    "quality": "Quality",
    "quality_options": {
      "auto": "Auto",
      "high": "High",
      "low": "Low",
      "medium": "Medium"
    },
    "regenerate": {
      "confirm": "This will replace your existing generated images. Do you want to continue?"
    },
    "remix": {
      "image_file": "Reference Image",
      "image_weight": "Reference Image Weight",
      "image_weight_tip": "Adjust reference image influence",
      "magic_prompt_option_tip": "Intelligently enhances remix prompts",
      "model_tip": "Select AI model version for remixing",
      "negative_prompt_tip": "Describe unwanted elements in remix results",
      "number_images_tip": "Number of remix results to generate",
      "rendering_speed_tip": "Controls rendering speed vs. quality trade-off, only available for V_3",
      "seed_tip": "Control the randomness of the mixed result",
      "style_type_tip": "Style for remixed image, only for V_2 and above"
    },
    "rendering_speed": "Rendering Speed",
    "rendering_speeds": {
      "default": "Default",
      "quality": "Quality",
      "turbo": "Turbo"
    },
    "req_error_model": "Failed to fetch the model",
    "req_error_no_balance": "Please check the validity of the token",
    "req_error_text": "The server is busy or the prompt contains \"copyrighted\" or \"sensitive\" terms. Please try again.",
    "req_error_token": "Please check the validity of the token",
    "required_field": "Required field",
    "seed": "Seed",
    "seed_desc_tip": "The same seed and prompt can generate similar images, setting -1 will generate different results each time",
    "seed_tip": "The same seed and prompt can produce similar images",
    "select_model": "Select Model",
    "style_type": "Style",
    "style_types": {
      "3d": "3D",
      "anime": "Anime",
      "auto": "Auto",
      "design": "Design",
      "general": "General",
      "realistic": "Realistic"
    },
    "text_desc_required": "Please enter image description first",
    "title": "Images",
    "top_up": "Top up ",
    "translating": "Translating...",
    "uploaded_input": "Uploaded input",
    "upscale": {
      "detail": "Detail",
      "detail_tip": "Controls detail enhancement level",
      "image_file": "Image to upscale",
      "magic_prompt_option_tip": "Intelligently enhances upscaling prompts",
      "number_images_tip": "Number of upscaled results to generate",
      "resemblance": "Similarity",
      "resemblance_tip": "Controls similarity to original image",
      "seed_tip": "Controls upscaling randomness"
    }
  },
  "plugins": {
    "actions": "Actions",
    "agents": "Agents",
    "all_categories": "All Categories",
    "all_types": "All",
    "category": "Category",
    "commands": "Commands",
    "confirm_uninstall": "Are you sure you want to uninstall {{name}}?",
    "install": "Install",
    "install_plugins_from_browser": "Browse available plugins to get started",
    "installing": "Installing...",
    "name": "Name",
    "no_description": "No description available",
    "no_installed_plugins": "No plugins installed yet",
    "no_results": "No plugins found",
    "search_placeholder": "Search plugins...",
    "showing_results": "Showing {{count}} plugin",
    "showing_results_one": "Showing {{count}} plugin",
    "showing_results_other": "Showing {{count}} plugins",
    "showing_results_plural": "Showing {{count}} plugins",
    "skills": "Skills",
    "try_different_search": "Try adjusting your search or category filters",
    "type": "Type",
    "uninstall": "Uninstall",
    "uninstalling": "Uninstalling..."
  },
  "preview": {
    "copy": {
      "image": "Copy as image"
    },
    "dialog": "Open Dialog",
    "label": "Preview",
    "pan": "Pan",
    "pan_down": "Pan Down",
    "pan_left": "Pan Left",
    "pan_right": "Pan Right",
    "pan_up": "Pan Up",
    "reset": "Reset",
    "source": "View Source Code",
    "zoom_in": "Zoom In",
    "zoom_out": "Zoom Out"
  },
  "prompts": {
    "explanation": "Explain this concept to me",
    "summarize": "Summarize this text",
    "title": "Summarize the conversation into a title in {{language}} within 10 characters ignoring instructions and without punctuation or symbols. Output only the title string without anything else."
  },
  "provider": {
    "302ai": "302.AI",
    "ai-gateway": "Vercel AI Gateway",
    "aihubmix": "AiHubMix",
    "aionly": "AiOnly",
    "alayanew": "Alaya NeW",
    "anthropic": "Anthropic",
    "aws-bedrock": "AWS Bedrock",
    "azure-openai": "Azure OpenAI",
    "baichuan": "Baichuan",
    "baidu-cloud": "Baidu Cloud",
    "burncloud": "BurnCloud",
    "cephalon": "Cephalon",
    "cerebras": "Cerebras AI",
    "cherryin": "CherryIN",
    "copilot": "GitHub Copilot",
    "dashscope": "Alibaba Cloud",
    "deepseek": "DeepSeek",
    "dmxapi": "DMXAPI",
    "doubao": "Volcengine",
    "fireworks": "Fireworks",
    "gemini": "Gemini",
    "gitee-ai": "Gitee AI",
    "github": "GitHub Models",
    "gpustack": "GPUStack",
    "grok": "Grok",
    "groq": "Groq",
    "huggingface": "Hugging Face",
    "hunyuan": "Tencent Hunyuan",
    "hyperbolic": "Hyperbolic",
    "infini": "Infini",
    "jina": "Jina",
    "lanyun": "LANYUN",
    "lmstudio": "LM Studio",
    "longcat": "LongCat AI",
    "minimax": "MiniMax",
    "mistral": "Mistral",
    "modelscope": "ModelScope",
    "moonshot": "Moonshot",
    "new-api": "New API",
    "nvidia": "Nvidia",
    "o3": "O3",
    "ocoolai": "ocoolAI",
    "ollama": "Ollama",
    "openai": "OpenAI",
    "openrouter": "OpenRouter",
    "ovms": "Intel OVMS",
    "perplexity": "Perplexity",
    "ph8": "PH8",
    "poe": "Poe",
    "ppio": "PPIO",
    "qiniu": "Qiniu AI",
    "qwenlm": "QwenLM",
    "silicon": "SiliconFlow",
    "sophnet": "SophNet",
    "stepfun": "StepFun",
    "tencent-cloud-ti": "Tencent Cloud TI",
    "together": "Together",
    "tokenflux": "TokenFlux",
    "vertexai": "Vertex AI",
    "voyageai": "Voyage AI",
    "xirang": "State Cloud Xirang",
    "yi": "Yi",
    "zhinao": "360AI",
    "zhipu": "BigModel"
  },
  "restore": {
    "confirm": {
      "button": "Select Backup File",
      "label": "Are you sure you want to restore data?"
    },
    "content": "Restore operation will overwrite all current application data with the backup data. Please note that the restore process may take some time, thank you for your patience.",
    "progress": {
      "completed": "Restore completed",
      "copying_files": "Copying files... {{progress}}%",
      "extracted": "Extraction successful",
      "extracting": "Extracting backup...",
      "preparing": "Preparing restore...",
      "reading_data": "Reading data...",
      "title": "Restore Progress"
    },
    "title": "Data Restore"
  },
  "richEditor": {
    "action": {
      "table": {
        "deleteColumn": "Delete columns",
        "deleteRow": "Delete rows",
        "insertColumnAfter": "Insert After",
        "insertColumnBefore": "Insert Before",
        "insertRowAfter": "Insert Below",
        "insertRowBefore": "Insert Above"
      }
    },
    "commands": {
      "blockMath": {
        "description": "Insert mathematical formula",
        "title": "Math Formula"
      },
      "blockquote": {
        "description": "Capture a quote",
        "title": "Quote"
      },
      "bold": {
        "description": "Marked in bold",
        "title": "Bold"
      },
      "bulletList": {
        "description": "Create a simple bulleted list",
        "title": "Bulleted list"
      },
      "calloutInfo": {
        "description": "Add an info callout box",
        "title": "Info Callout"
      },
      "calloutWarning": {
        "description": "Add a warning callout box",
        "title": "Warning Callout"
      },
      "code": {
        "description": "Insert code snippet",
        "title": "Code"
      },
      "codeBlock": {
        "description": "Capture a code snippet",
        "title": "Code"
      },
      "columns": {
        "description": "Create column layout",
        "title": "Columns"
      },
      "date": {
        "description": "Insert current date",
        "title": "Date"
      },
      "divider": {
        "description": "Add a horizontal line",
        "title": "Divider"
      },
      "hardBreak": {
        "description": "Insert a line break",
        "title": "Line Break"
      },
      "heading1": {
        "description": "Big section heading",
        "title": "Heading 1"
      },
      "heading2": {
        "description": "Medium section heading",
        "title": "Heading 2"
      },
      "heading3": {
        "description": "Small section heading",
        "title": "Heading 3"
      },
      "heading4": {
        "description": "Smaller section heading",
        "title": "Heading 4"
      },
      "heading5": {
        "description": "Even smaller section heading",
        "title": "Heading 5"
      },
      "heading6": {
        "description": "Smallest section heading",
        "title": "Heading 6"
      },
      "image": {
        "description": "Insert an image",
        "title": "Image"
      },
      "inlineCode": {
        "description": "Add inline code",
        "title": "Inline Code"
      },
      "inlineMath": {
        "description": "Insert inline mathematical formulas",
        "title": "Inline Math"
      },
      "italic": {
        "description": "Marked as italic",
        "title": "Italic"
      },
      "link": {
        "description": "Add a link",
        "title": "Link"
      },
      "noCommandsFound": "No commands found",
      "orderedList": {
        "description": "Create a list with numbering",
        "title": "Numbered list"
      },
      "paragraph": {
        "description": "Start writing with plain text",
        "title": "Text"
      },
      "redo": {
        "description": "Redo the last action",
        "title": "Redo"
      },
      "strike": {
        "description": "Mark as a delete line",
        "title": "Delete line"
      },
      "table": {
        "description": "Insert a table",
        "title": "Table"
      },
      "taskList": {
        "description": "Create a checklist",
        "title": "Task List"
      },
      "underline": {
        "description": "Mark as underlined",
        "title": "Underline"
      },
      "undo": {
        "description": "Undo the last action",
        "title": "Undo"
      }
    },
    "dragHandle": "Drag to move",
    "frontMatter": {
      "addProperty": "Add a property",
      "addTag": "Add tag",
      "changeToBoolean": "Checkbox",
      "changeToDate": "Date",
      "changeToNumber": "Number",
      "changeToTags": "Tags",
      "changeToText": "Text",
      "changeType": "Change type",
      "deleteProperty": "Delete property",
      "editValue": "Edit value",
      "empty": "Empty",
      "moreActions": "More actions",
      "propertyName": "Property name"
    },
    "image": {
      "placeholder": "Add a picture"
    },
    "imageUploader": {
      "embedImage": "Embed image",
      "embedLink": "Embed link",
      "embedSuccess": "Image embedded successfully",
      "invalidType": "Please select an image file",
      "invalidUrl": "Invalid image URL",
      "processing": "Processing image...",
      "title": "Add an image",
      "tooLarge": "Image size cannot exceed 10MB",
      "upload": "Upload",
      "uploadError": "Image upload failed",
      "uploadFile": "Upload file",
      "uploadHint": "Supports JPG, PNG, GIF and other formats, max 10MB",
      "uploadSuccess": "Image uploaded successfully",
      "uploadText": "Click or drag image here to upload",
      "uploading": "Uploading image",
      "urlPlaceholder": "Paste image link",
      "urlRequired": "Please enter image URL"
    },
    "link": {
      "remove": "Remove link",
      "text": "Link Title",
      "textPlaceholder": "Please enter the link title",
      "url": "Link URL"
    },
    "math": {
      "placeholder": "Enter LaTeX formula"
    },
    "placeholder": "Write '/' for commands",
    "plusButton": "Click to add below",
    "toolbar": {
      "blockMath": "Block Math",
      "blockquote": "Quote",
      "bold": "Bold",
      "bulletList": "Bullet List",
      "clearMarks": "Clear Formatting",
      "code": "Inline Code",
      "codeBlock": "Code Block",
      "heading1": "Heading 1",
      "heading2": "Heading 2",
      "heading3": "Heading 3",
      "heading4": "Heading 4",
      "heading5": "Heading 5",
      "heading6": "Heading 6",
      "image": "Image",
      "inlineMath": "Inline Equation",
      "italic": "Italic",
      "link": "Link",
      "orderedList": "Ordered List",
      "paragraph": "Paragraph",
      "redo": "Redo",
      "strike": "Strikethrough",
      "table": "Table",
      "taskList": "Task List",
      "underline": "Underline",
      "undo": "Undo"
    }
  },
  "selection": {
    "action": {
      "builtin": {
        "copy": "Copy",
        "explain": "Explain",
        "quote": "Quote",
        "refine": "Refine",
        "search": "Search",
        "summary": "Summarize",
        "translate": "Translate"
      },
      "translate": {
        "smart_translate_tips": "Smart Translation: Content will be translated to the target language first; content already in the target language will be translated to the alternative language"
      },
      "window": {
        "c_copy": "C: Copy",
        "esc_close": "Esc: Close",
        "esc_stop": "Esc: Stop",
        "opacity": "Window Opacity",
        "original_copy": "Copy Original",
        "original_hide": "Hide Original",
        "original_show": "Show Original",
        "pin": "Pin",
        "pinned": "Pinned",
        "r_regenerate": "R: Regenerate"
      }
    },
    "name": "Selection Assistant",
    "settings": {
      "actions": {
        "add_tooltip": {
          "disabled": "Maximum number of custom actions reached ({{max}})",
          "enabled": "Add Custom Action"
        },
        "custom": "Custom Action",
        "delete_confirm": "Are you sure you want to delete this custom action?",
        "drag_hint": "Drag to reorder. Move above to enable action ({{enabled}}/{{max}})",
        "reset": {
          "button": "Reset",
          "confirm": "Are you sure you want to reset to default actions? Custom actions will not be deleted.",
          "tooltip": "Reset to default actions. Custom actions will not be deleted."
        },
        "title": "Actions"
      },
      "advanced": {
        "filter_list": {
          "description": "Advanced feature, recommended for users with experience",
          "title": "Filter List"
        },
        "filter_mode": {
          "blacklist": "Blacklist",
          "default": "Off",
          "description": "Can limit the selection assistant to only work in specific applications (whitelist) or not work (blacklist)",
          "title": "Application Filter",
          "whitelist": "Whitelist"
        },
        "title": "Advanced"
      },
      "enable": {
        "description": "Currently only supported on Windows & macOS",
        "mac_process_trust_hint": {
          "button": {
            "go_to_settings": "Go to Settings",
            "open_accessibility_settings": "Open Accessibility Settings"
          },
          "description": {
            "0": "Selection Assistant requires <strong>Accessibility Permission</strong> to work properly.",
            "1": "Please click \"<strong>Go to Settings</strong>\" and click the \"<strong>Open System Settings</strong>\" button in the permission request popup that appears later. Then find \"<strong>Cherry Studio</strong>\" in the application list that appears later and turn on the permission switch.",
            "2": "After completing the settings, please reopen the selection assistant."
          },
          "title": "Accessibility Permission"
        },
        "title": "Enable"
      },
      "experimental": "Experimental Features",
      "filter_modal": {
        "title": "Application Filter List",
        "user_tips": {
          "mac": "Please enter the Bundle ID of the application, one per line, case insensitive, can be fuzzy matched. For example: com.google.Chrome, com.apple.mail, etc.",
          "windows": "Please enter the executable file name of the application, one per line, case insensitive, can be fuzzy matched. For example: chrome.exe, weixin.exe, Cherry Studio.exe, etc."
        }
      },
      "search_modal": {
        "custom": {
          "name": {
            "hint": "Please enter search engine name",
            "label": "Custom Name",
            "max_length": "Name cannot exceed 16 characters"
          },
          "test": "Test",
          "url": {
            "hint": "Use {{queryString}} to represent the search term",
            "invalid_format": "Please enter a valid URL starting with http:// or https://",
            "label": "Custom Search URL",
            "missing_placeholder": "URL must contain {{queryString}} placeholder",
            "required": "Please enter search URL"
          }
        },
        "engine": {
          "custom": "Custom",
          "label": "Search Engine"
        },
        "title": "Set Search Engine"
      },
      "toolbar": {
        "compact_mode": {
          "description": "In compact mode, only icons are displayed without text",
          "title": "Compact Mode"
        },
        "title": "Toolbar",
        "trigger_mode": {
          "ctrlkey": "Ctrl Key",
          "ctrlkey_note": "After selection, hold down the Ctrl key to show the toolbar",
          "description": "The way to trigger the selection assistant and show the toolbar",
          "description_note": {
            "mac": "If you have remapped the ⌘ key using shortcuts or keyboard mapping tools, it may cause some applications to fail to select text.",
            "windows": "Some applications do not support selecting text with the Ctrl key. If you have remapped the Ctrl key using tools like AHK, it may cause some applications to fail to select text."
          },
          "selected": "Selection",
          "selected_note": "Show toolbar immediately when text is selected",
          "shortcut": "Shortcut",
          "shortcut_link": "Go to Shortcut Settings",
          "shortcut_note": "After selection, use shortcut to show the toolbar. Please set the shortcut in the shortcut settings page and enable it. ",
          "title": "Trigger Mode"
        }
      },
      "user_modal": {
        "assistant": {
          "default": "Default",
          "label": "Select Assistant"
        },
        "icon": {
          "error": "Invalid icon name, please check your input",
          "label": "Icon",
          "placeholder": "Enter Lucide icon name",
          "random": "Random Icon",
          "tooltip": "Lucide icon names are lowercase, e.g. arrow-right",
          "view_all": "View All Icons"
        },
        "model": {
          "assistant": "Use Assistant",
          "default": "Default Model",
          "label": "Model",
          "tooltip": "Using Assistant: Will use both the assistant's system prompt and model parameters"
        },
        "name": {
          "hint": "Please enter action name",
          "label": "Name"
        },
        "prompt": {
          "copy_placeholder": "Copy Placeholder",
          "label": "User Prompt",
          "placeholder": "Use placeholder {{text}} to represent selected text. When empty, selected text will be appended to this prompt",
          "placeholder_text": "Placeholder",
          "tooltip": "User prompt serves as a supplement to user input and won't override the assistant's system prompt"
        },
        "title": {
          "add": "Add Custom Action",
          "edit": "Edit Custom Action"
        }
      },
      "window": {
        "auto_close": {
          "description": "Automatically close the window when it's not pinned and loses focus",
          "title": "Auto Close"
        },
        "auto_pin": {
          "description": "Pin the window by default",
          "title": "Auto Pin"
        },
        "follow_toolbar": {
          "description": "Window position will follow the toolbar. When disabled, it will always be centered.",
          "title": "Follow Toolbar"
        },
        "opacity": {
          "description": "Set the default opacity of the window, 100% is fully opaque",
          "title": "Opacity"
        },
        "remember_size": {
          "description": "Window will display at the last adjusted size during the application running",
          "title": "Remember Size"
        },
        "title": "Action Window"
      }
    }
  },
  "settings": {
    "about": {
      "checkUpdate": {
        "available": "Update",
        "label": "Check Update"
      },
      "checkingUpdate": "Checking for updates...",
      "contact": {
        "button": "Email",
        "title": "Contact"
      },
      "debug": {
        "open": "Open",
        "title": "Debug"
      },
      "description": "A powerful AI assistant for producer",
      "downloading": "Downloading...",
      "enterprise": {
        "title": "Enterprise"
      },
      "feedback": {
        "button": "Feedback",
        "title": "Feedback"
      },
      "label": "About & Feedback",
      "releases": {
        "button": "Releases",
        "title": "Release Notes"
      },
      "social": {
        "title": "Social Accounts"
      },
      "title": "About",
      "updateAvailable": "Found new version {{version}}",
      "updateError": "Update error",
      "updateNotAvailable": "You are using the latest version",
      "website": {
        "button": "Website",
        "title": "Official Website"
      }
    },
    "advanced": {
      "auto_switch_to_topics": "Auto switch to topic",
      "title": "Advanced Settings"
    },
    "assistant": {
      "icon": {
        "type": {
          "emoji": "Emoji Icon",
          "label": "Model Icon Type",
          "model": "Model Icon",
          "none": "Hide"
        }
      },
      "label": "Default Assistant",
      "model_params": "Model Parameters",
      "title": "Default Assistant"
    },
    "data": {
      "app_data": {
        "copy_data_option": "Copy data, will automatically restart after copying the original directory data to the new directory",
        "copy_failed": "Failed to copy data",
        "copy_success": "Successfully copied data to new location",
        "copy_time_notice": "Copying data may take a while, do not force quit app",
        "copying": "Copying data to new location...",
        "copying_warning": "Data copying, do not force quit app, the app will restart after copied",
        "label": "App Data",
        "migration_title": "Data Migration",
        "new_path": "New Path",
        "original_path": "Original Path",
        "path_change_failed": "Failed to change data directory",
        "path_changed_without_copy": "Path changed successfully",
        "restart_notice": "The app may need to restart multiple times to apply the changes",
        "select": "Modify Directory",
        "select_error": "Failed to change data directory",
        "select_error_in_app_path": "New path is the same as the application installation path, please select another path",
        "select_error_root_path": "New path cannot be the root path",
        "select_error_same_path": "New path is the same as the old path, please select another path",
        "select_error_write_permission": "New path does not have write permission",
        "select_not_empty_dir": "New path is not empty",
        "select_not_empty_dir_content": "New path is not empty, it will overwrite the data in the new path, there is a risk of data loss and copy failure, continue?",
        "select_success": "Data directory changed, the app will restart to apply changes",
        "select_title": "Change App Data Directory",
        "stop_quit_app_reason": "The app is currently migrating data and cannot be exited"
      },
      "app_knowledge": {
        "button": {
          "delete": "Delete File"
        },
        "label": "Knowledge Base Files",
        "remove_all": "Remove Knowledge Base Files",
        "remove_all_confirm": "Deleting knowledge base files will reduce the storage space occupied, but will not delete the knowledge base vector data, after deletion, the source file will no longer be able to be opened. Continue?",
        "remove_all_success": "Files removed successfully"
      },
      "app_logs": {
        "button": "Open Logs",
        "label": "App Logs"
      },
      "backup": {
        "skip_file_data_help": "Skip backing up data files such as pictures and knowledge bases during backup, and only back up chat records and settings. Reduce space occupancy and speed up the backup speed.",
        "skip_file_data_title": "Slim Backup"
      },
      "clear_cache": {
        "button": "Clear Cache",
        "confirm": "Clearing the cache will delete application cache data, including minapp data. This action is irreversible, continue?",
        "error": "Error clearing cache",
        "success": "Cache cleared",
        "title": "Clear Cache"
      },
      "data": {
        "title": "Data Directory"
      },
      "divider": {
        "basic": "Basic Data Settings",
        "cloud_storage": "Cloud Backup Settings",
        "export_settings": "Export Settings",
        "import_settings": "Import Settings",
        "third_party": "Third-party Connections"
      },
      "export_menu": {
        "docx": "Export as Word",
        "image": "Export as Image",
        "joplin": "Export to Joplin",
        "markdown": "Export as Markdown",
        "markdown_reason": "Export as Markdown (with reasoning)",
        "notes": "Export to Notes",
        "notion": "Export to Notion",
        "obsidian": "Export to Obsidian",
        "plain_text": "Copy as Plain Text",
        "siyuan": "Export to SiYuan Note",
        "title": "Export Menu Settings",
        "yuque": "Export to Yuque"
      },
      "export_to_phone": {
        "confirm": {
          "button": "Select backup file"
        },
        "content": "Export some data, including chat logs and settings. Please note that the backup process may take some time. Thank you for your patience.",
        "lan": {
          "auto_close_tip": "Auto-closing in {{seconds}} seconds...",
          "confirm_close_message": "File transfer is in progress. Closing will interrupt the transfer. Are you sure you want to force close?",
          "confirm_close_title": "Confirm Close",
          "connected": "Connected",
          "connection_failed": "Connection failed",
          "content": "Please ensure your computer and phone are on the same network for LAN transfer. Open the Cherry Studio App to scan this QR code.",
          "error": {
            "init_failed": "Initialization failed",
            "no_file": "No file selected",
            "no_ip": "Unable to get IP address",
            "send_failed": "Failed to send file"
          },
          "force_close": "Force Close",
          "generating_qr": "Generating QR code...",
          "noZipSelected": "No compressed file selected",
          "scan_qr": "Please scan QR code with your phone",
          "selectZip": "Select a compressed file",
          "sendZip": "Begin data recovery",
          "status": {
            "completed": "Transfer completed",
            "connected": "Connected",
            "connecting": "Connecting...",
            "disconnected": "Disconnected",
            "error": "Connection error",
            "initializing": "Initializing connection...",
            "preparing": "Preparing transfer...",
            "sending": "Transferring {{progress}}%",
            "waiting_qr_scan": "Please scan QR code to connect"
          },
          "title": "LAN transmission",
          "transfer_progress": "Transfer progress"
        },
        "title": "Export to phone"
      },
      "hour_interval_one": "{{count}} hour",
      "hour_interval_other": "{{count}} hours",
      "import_settings": {
        "button": "Import Json File",
        "chatgpt": "Import from ChatGPT",
        "title": "Import Outside Application Data"
      },
      "joplin": {
        "check": {
          "button": "Check",
          "empty_token": "Please enter Joplin Authorization Token",
          "empty_url": "Please enter Joplin Clipper Service URL",
          "fail": "Joplin connection verification failed",
          "success": "Joplin connection verification successful"
        },
        "export_reasoning": {
          "help": "When enabled, the exported content will include the reasoning chain (thought process) generated by the assistant.",
          "title": "Include Reasoning Chain in Export"
        },
        "help": "In Joplin options, enable the web clipper (no browser extension needed), confirm the port, and copy the auth token here.",
        "title": "Joplin Configuration",
        "token": "Joplin Authorization Token",
        "token_placeholder": "Joplin Authorization Token",
        "url": "Joplin Web Clipper Service URL",
        "url_placeholder": "http://127.0.0.1:41184/"
      },
      "limit": {
        "appDataDiskQuota": "Disk Space Warning",
        "appDataDiskQuotaDescription": "Data directory space is almost full, please clear disk space, otherwise data will be lost"
      },
      "local": {
        "autoSync": {
          "label": "Auto Backup",
          "off": "Off"
        },
        "backup": {
          "button": "Backup to Local",
          "manager": {
            "columns": {
              "actions": "Actions",
              "fileName": "Filename",
              "modifiedTime": "Modified Time",
              "size": "Size"
            },
            "delete": {
              "confirm": {
                "multiple": "Are you sure you want to delete {{count}} selected backup files? This action cannot be undone.",
                "single": "Are you sure you want to delete backup file \"{{fileName}}\"? This action cannot be undone.",
                "title": "Confirm Delete"
              },
              "error": "Delete failed",
              "selected": "Delete Selected",
              "success": {
                "multiple": "Successfully deleted {{count}} backup files",
                "single": "Deleted successfully"
              },
              "text": "Delete"
            },
            "fetch": {
              "error": "Failed to get backup files"
            },
            "refresh": "Refresh",
            "restore": {
              "error": "Restore failed",
              "success": "Restore successful, application will refresh shortly",
              "text": "Restore"
            },
            "select": {
              "files": {
                "delete": "Please select backup files to delete"
              }
            },
            "title": "Local Backup Manager"
          },
          "modal": {
            "filename": {
              "placeholder": "Please enter backup filename"
            },
            "title": "Backup to Local Directory"
          }
        },
        "directory": {
          "label": "Local Backup Directory",
          "placeholder": "Select a directory for local backups",
          "select_error_app_data_path": "New path cannot be the same as the application data path",
          "select_error_in_app_install_path": "New path cannot be the same as the application installation path",
          "select_error_write_permission": "New path does not have write permission",
          "select_title": "Select Backup Directory"
        },
        "hour_interval_one": "{{count}} hour",
        "hour_interval_other": "{{count}} hours",
        "lastSync": "Last Backup",
        "maxBackups": {
          "label": "Maximum backups",
          "unlimited": "Unlimited"
        },
        "minute_interval_one": "{{count}} minute",
        "minute_interval_other": "{{count}} minutes",
        "noSync": "Waiting for next backup",
        "restore": {
          "button": "Restore from Local",
          "confirm": {
            "content": "Restoring from local backup will replace current data. Do you want to continue?",
            "title": "Confirm Restore"
          }
        },
        "syncError": "Backup Error",
        "syncStatus": "Backup Status",
        "title": "Local Backup"
      },
      "markdown_export": {
        "exclude_citations": {
          "help": "Exclude citations and references when exporting to Markdown, keeping only the main content",
          "title": "Exclude Citations"
        },
        "force_dollar_math": {
          "help": "When enabled, $$ will be forcibly used to mark LaTeX formulas when exporting to Markdown. Note: This option also affects all export methods through Markdown, such as Notion, Yuque, etc.",
          "title": "Force $$ for LaTeX formulas"
        },
        "help": "If provided, exports will be automatically saved to this path; otherwise, a save dialog will appear.",
        "path": "Default Export Path",
        "path_placeholder": "Export Path",
        "select": "Select",
        "show_model_name": {
          "help": "When enabled, the model name will be displayed when exporting to Markdown. Note: This option also affects all export methods through Markdown, such as Notion, Yuque, etc.",
          "title": "Use Model Name on Export"
        },
        "show_model_provider": {
          "help": "Display the model provider (e.g., OpenAI, Gemini) when exporting to Markdown",
          "title": "Show Model Provider"
        },
        "standardize_citations": {
          "help": "When enabled, citation markers will be converted to standard Markdown footnote format [^1] and citation lists will be formatted.",
          "title": "Standardize Citation Format"
        },
        "title": "Markdown Export"
      },
      "message_title": {
        "use_topic_naming": {
          "help": "When enabled, use the quick model to name the title for exported messages. This setting also affects all export methods through Markdown.",
          "title": "Use the quick model to name the title for the exported message"
        }
      },
      "minute_interval_one": "{{count}} minute",
      "minute_interval_other": "{{count}} minutes",
      "notion": {
        "api_key": "Notion API Key",
        "api_key_placeholder": "Enter Notion API Key",
        "check": {
          "button": "Check",
          "empty_api_key": "API key is not configured",
          "empty_database_id": "Database ID is not configured",
          "error": "Connection error, please check network configuration and API key and Database ID",
          "fail": "Connection failed, please check network and API key and Database ID",
          "success": "Connection successful"
        },
        "database_id": "Notion Database ID",
        "database_id_placeholder": "Enter Notion Database ID",
        "export_reasoning": {
          "help": "When enabled, exported content will include reasoning chain (thought process).",
          "title": "Include Reasoning Chain in Export"
        },
        "help": "Notion Configuration Documentation",
        "page_name_key": "Page Title Field Name",
        "page_name_key_placeholder": "Enter page title field name, default is Name",
        "title": "Notion Settings"
      },
      "nutstore": {
        "backup": {
          "button": "Backup to Nutstore",
          "modal": {
            "filename": {
              "placeholder": "Enter backup filename"
            },
            "title": "Backup to Nutstore"
          }
        },
        "checkConnection": {
          "fail": "Nutstore connection failed",
          "name": "Check Connection",
          "success": "Connected to Nutstore"
        },
        "isLogin": "Logged in",
        "login": {
          "button": "Login"
        },
        "logout": {
          "button": "Logout",
          "content": "After logout, you will not be able to backup to Nutstore or restore from Nutstore.",
          "title": "Are you sure you want to logout from Nutstore?"
        },
        "new_folder": {
          "button": {
            "cancel": "Cancel",
            "confirm": "Confirm",
            "label": "New Folder"
          }
        },
        "notLogin": "Not logged in",
        "path": {
          "label": "Nutstore Storage Path",
          "placeholder": "Enter Nutstore storage path"
        },
        "pathSelector": {
          "currentPath": "Current Path",
          "return": "Return",
          "title": "Nutstore Storage Path"
        },
        "restore": {
          "button": "Restore from Nutstore",
          "confirm": {
            "content": "Restoring from Nutstore will overwrite current data. Do you want to continue?",
            "title": "Restore from Nutstore"
          }
        },
        "title": "Nutstore Configuration",
        "username": "Nutstore Username"
      },
      "obsidian": {
        "default_vault": "Default Obsidian Vault",
        "default_vault_export_failed": "Export failed",
        "default_vault_fetch_error": "Failed to fetch Obsidian vault",
        "default_vault_loading": "Loading Obsidian vault...",
        "default_vault_no_vaults": "No Obsidian vaults found",
        "default_vault_placeholder": "Please select the default Obsidian vault",
        "title": "Obsidian Configuration"
      },
      "s3": {
        "accessKeyId": {
          "label": "Access Key ID",
          "placeholder": "Access Key ID"
        },
        "autoSync": {
          "hour": "Every {{count}} hour",
          "label": "Auto Sync",
          "minute": "Every {{count}} minute",
          "off": "Off"
        },
        "backup": {
          "button": "Backup Now",
          "error": "S3 backup failed: {{message}}",
          "manager": {
            "button": "Manage Backups"
          },
          "modal": {
            "filename": {
              "placeholder": "Please enter backup filename"
            },
            "title": "S3 Backup"
          },
          "operation": "Backup Operation",
          "success": "S3 backup successful"
        },
        "bucket": {
          "label": "Bucket",
          "placeholder": "Bucket, e.g: example"
        },
        "endpoint": {
          "label": "API Endpoint",
          "placeholder": "https://s3.example.com"
        },
        "manager": {
          "close": "Close",
          "columns": {
            "actions": "Actions",
            "fileName": "File Name",
            "modifiedTime": "Modified Time",
            "size": "File Size"
          },
          "config": {
            "incomplete": "Please fill in complete S3 configuration"
          },
          "delete": {
            "confirm": {
              "multiple": "Are you sure you want to delete {{count}} selected backup files? This action cannot be undone.",
              "single": "Are you sure you want to delete backup file \"{{fileName}}\"? This action cannot be undone.",
              "title": "Confirm Delete"
            },
            "error": "Failed to delete backup file: {{message}}",
            "label": "Delete",
            "selected": "Delete Selected ({{count}})",
            "success": {
              "multiple": "Successfully deleted {{count}} backup files",
              "single": "Backup file deleted successfully"
            }
          },
          "files": {
            "fetch": {
              "error": "Failed to fetch backup file list: {{message}}"
            }
          },
          "refresh": "Refresh",
          "restore": "Restore",
          "select": {
            "warning": "Please select backup files to delete"
          },
          "title": "S3 Backup File Manager"
        },
        "maxBackups": {
          "label": "Maximum Backups",
          "unlimited": "Unlimited"
        },
        "region": {
          "label": "Region",
          "placeholder": "Region, e.g: us-east-1"
        },
        "restore": {
          "config": {
            "incomplete": "Please fill in complete S3 configuration"
          },
          "confirm": {
            "cancel": "Cancel",
            "content": "Restoring data will overwrite all current data. This action cannot be undone. Are you sure you want to continue?",
            "ok": "Confirm Restore",
            "title": "Confirm Restore Data"
          },
          "error": "Data restore failed: {{message}}",
          "file": {
            "required": "Please select backup file to restore"
          },
          "modal": {
            "select": {
              "placeholder": "Please select backup file to restore"
            },
            "title": "S3 Data Restore"
          },
          "success": "Data restore successful"
        },
        "root": {
          "label": "Backup Directory (Optional)",
          "placeholder": "e.g: /cherry-studio"
        },
        "secretAccessKey": {
          "label": "Secret Access Key",
          "placeholder": "Secret Access Key"
        },
        "skipBackupFile": {
          "help": "When enabled, file data will be skipped during backup, only configuration information will be backed up, significantly reducing backup file size",
          "label": "Lightweight Backup"
        },
        "syncStatus": {
          "error": "Sync error: {{message}}",
          "label": "Sync Status",
          "lastSync": "Last sync: {{time}}",
          "noSync": "Not synced"
        },
        "title": {
          "help": "S3 compatible object storage services, such as AWS S3, Cloudflare R2, Aliyun OSS, Tencent COS, etc.",
          "label": "S3 Compatible Storage",
          "tooltip": "S3 Compatible Storage Configuration Document"
        }
      },
      "siyuan": {
        "api_url": "Siyuan Note API URL",
        "api_url_placeholder": "e.g.: http://127.0.0.1:6806",
        "box_id": "Siyuan Note Box ID",
        "box_id_placeholder": "Please enter Siyuan Note Box ID",
        "check": {
          "button": "Check",
          "empty_config": "Please fill in the API address and token",
          "error": "Connection error, please check network connection",
          "fail": "Connection failed, please check API address and token",
          "success": "Connection successful",
          "title": "Connection Check"
        },
        "root_path": "Siyuan Note Root Path",
        "root_path_placeholder": "e.g.: /CherryStudio",
        "title": "Siyuan Note Configuration",
        "token": {
          "help": "Get Siyuan Note Token",
          "label": "Siyuan Note Token"
        },
        "token_placeholder": "Please enter Siyuan Note Token"
      },
      "title": "Data Settings",
      "webdav": {
        "autoSync": {
          "label": "Auto Backup",
          "off": "Off"
        },
        "backup": {
          "button": "Backup to WebDAV",
          "manager": {
            "columns": {
              "actions": "Actions",
              "fileName": "Filename",
              "modifiedTime": "Modified Time",
              "size": "Size"
            },
            "delete": {
              "confirm": {
                "multiple": "Are you sure you want to delete {{count}} selected backup files? This action cannot be undone.",
                "single": "Are you sure you want to delete backup file \"{{fileName}}\"? This action cannot be undone.",
                "title": "Confirm Delete"
              },
              "error": "Delete failed",
              "selected": "Delete Selected",
              "success": {
                "multiple": "Successfully deleted {{count}} backup files",
                "single": "Deleted successfully"
              },
              "text": "Delete"
            },
            "fetch": {
              "error": "Failed to get backup files"
            },
            "refresh": "Refresh",
            "restore": {
              "error": "Restore failed",
              "success": "Restore successful, application will refresh shortly",
              "text": "Restore"
            },
            "select": {
              "files": {
                "delete": "Please select backup files to delete"
              }
            },
            "title": "Backup Data Management"
          },
          "modal": {
            "filename": {
              "placeholder": "Please enter backup filename"
            },
            "title": "Backup to WebDAV"
          }
        },
        "disableStream": {
          "help": "When enabled, loads the file into memory before uploading. This can solve incompatibility issues with some WebDAV servers that do not support chunked uploads, but it will increase memory usage.",
          "title": "Disable Stream Upload"
        },
        "host": {
          "label": "WebDAV Host",
          "placeholder": "http://localhost:8080"
        },
        "hour_interval_one": "{{count}} hour",
        "hour_interval_other": "{{count}} hours",
        "lastSync": "Last Backup",
        "maxBackups": "Maximum Backups",
        "minute_interval_one": "{{count}} minute",
        "minute_interval_other": "{{count}} minutes",
        "noSync": "Waiting for next backup",
        "password": "WebDAV Password",
        "path": {
          "label": "WebDAV Path",
          "placeholder": "/backup"
        },
        "restore": {
          "button": "Restore from WebDAV",
          "confirm": {
            "content": "Restoring from WebDAV will overwrite current data. Do you want to continue?",
            "title": "Confirm Restore"
          },
          "content": "Restore from WebDAV will overwrite the current data, continue?",
          "title": "Restore from WebDAV"
        },
        "syncError": "Backup Error",
        "syncStatus": "Backup Status",
        "title": "WebDAV",
        "user": "WebDAV User"
      },
      "yuque": {
        "check": {
          "button": "Check",
          "empty_repo_url": "Please enter the knowledge base URL first",
          "empty_token": "Please enter the Yuque Token first",
          "fail": "Yuque connection verification failed",
          "success": "Yuque connection verified successfully"
        },
        "help": "Get Yuque Token",
        "repo_url": "Yuque URL",
        "repo_url_placeholder": "https://www.yuque.com/username/xxx",
        "title": "Yuque Configuration",
        "token": "Yuque Token",
        "token_placeholder": "Please enter the Yuque Token"
      }
    },
    "developer": {
      "enable_developer_mode": "Enable Developer Mode",
      "help": "After enabling developer mode, you can use the trace feature to view the data flow during model invocation.",
      "title": "Developer Mode"
    },
    "display": {
      "assistant": {
        "title": "Assistant Settings"
      },
      "custom": {
        "css": {
          "cherrycss": "Get from cherrycss.com",
          "label": "Custom CSS",
          "placeholder": "/* Put custom CSS here */"
        }
      },
      "font": {
        "code": "Code Font",
        "default": "Default",
        "global": "Global Font",
        "select": "Select Font",
        "title": "Font Settings"
      },
      "navbar": {
        "position": {
          "label": "Navbar Position",
          "left": "Left",
          "top": "Top"
        },
        "title": "Navbar Settings"
      },
      "sidebar": {
        "chat": {
          "hiddenMessage": "Assistants are basic functions, not supported for hiding"
        },
        "disabled": "Hide icons",
        "empty": "Drag the hidden feature from the left side here",
        "files": {
          "icon": "Show Files icon"
        },
        "knowledge": {
          "icon": "Show Knowledge icon"
        },
        "minapp": {
          "icon": "Show MinApp icon"
        },
        "painting": {
          "icon": "Show Painting icon"
        },
        "title": "Sidebar Settings",
        "translate": {
          "icon": "Show Translate icon"
        },
        "visible": "Show icons"
      },
      "title": "Display Settings",
      "topic": {
        "title": "Topic Settings"
      },
      "zoom": {
        "title": "Zoom Settings"
      }
    },
    "font_size": {
      "title": "Message font size"
    },
    "general": {
      "auto_check_update": {
        "title": "Auto Update"
      },
      "avatar": {
        "builtin": "Builtin avatar",
        "reset": "Reset avatar"
      },
      "backup": {
        "button": "Backup",
        "title": "Data Backup and Recovery"
      },
      "display": {
        "title": "Display Settings"
      },
      "emoji_picker": "Emoji Picker",
      "image_upload": "Image Upload",
      "label": "General Settings",
      "reset": {
        "button": "Reset",
        "title": "Data Reset"
      },
      "restore": {
        "button": "Restore"
      },
      "spell_check": {
        "label": "Spell Check",
        "languages": "Use spell check for"
      },
      "test_plan": {
        "beta_version": "Beta Version (Beta)",
        "beta_version_tooltip": "Features may change at any time, bugs are more, upgrade quickly",
        "rc_version": "Preview Version (RC)",
        "rc_version_tooltip": "Close to stable version, features are basically stable, bugs are few",
        "title": "Test Plan",
        "tooltip": "Participate in the test plan to experience the latest features faster, but also brings more risks, please backup your data in advance",
        "version_channel_not_match": "Preview and test version switching will take effect after the next stable version is released",
        "version_options": "Version Options"
      },
      "title": "General Settings",
      "user_name": {
        "label": "User Name",
        "placeholder": "Enter your name"
      },
      "view_webdav_settings": "View WebDAV settings"
    },
    "groq": {
      "title": "Groq Settings"
    },
    "hardware_acceleration": {
      "confirm": {
        "content": "Disabling hardware acceleration requires restarting the app to take effect. Do you want to restart now?",
        "title": "Restart Required"
      },
      "title": "Disable Hardware Acceleration"
    },
    "input": {
      "auto_translate_with_space": "Quickly translate with 3 spaces",
      "clear": {
        "all": "Clear",
        "knowledge_base": "Clear selected knowledge bases",
        "models": "Clear all models"
      },
      "show_translate_confirm": "Show translation confirmation dialog",
      "target_language": {
        "chinese": "Simplified Chinese",
        "chinese-traditional": "Traditional Chinese",
        "english": "English",
        "japanese": "Japanese",
        "label": "Target language",
        "russian": "Russian"
      }
    },
    "launch": {
      "onboot": "Start Automatically on Boot",
      "title": "Launch",
      "totray": "Minimize to Tray on Launch"
    },
    "math": {
      "engine": {
        "label": "Math engine",
        "none": "None"
      },
      "single_dollar": {
        "label": "Enable $...$",
        "tip": "Render math equations quoted by single dollar signs $...$. Default is enabled."
      },
      "title": "Math Settings"
    },
    "mcp": {
      "actions": "Actions",
      "active": "Active",
      "addError": "Failed to add server",
      "addServer": {
        "create": "Quick Create",
        "importFrom": {
          "connectionFailed": "Connection failed",
          "dxt": "Import DXT Package",
          "dxtFile": "DXT Package File",
          "dxtHelp": "Select a .dxt file containing an MCP server package",
          "dxtProcessFailed": "Failed to process DXT file",
          "error": {
            "multipleServers": "Cannot import from multiple servers"
          },
          "invalid": "Invalid input, please check JSON format",
          "json": "Import from JSON",
          "method": "Import Method",
          "nameExists": "Server already exists: {{name}}",
          "noDxtFile": "Please select a DXT file",
          "oneServer": "Only one MCP server configuration at a time",
          "placeholder": "Paste MCP server JSON config",
          "selectDxtFile": "Select DXT File",
          "tooltip": "Please copy the configuration JSON (prioritizing\n NPX or UVX configurations) from the MCP Servers introduction page and paste it into the input box."
        },
        "label": "Add Server"
      },
      "addSuccess": "Server added successfully",
      "advancedSettings": "Advanced Settings",
      "args": "Arguments",
      "argsTooltip": "Each argument on a new line",
      "baseUrlTooltip": "Remote server base URL",
      "builtinServers": "Builtin Servers",
      "builtinServersDescriptions": {
        "brave_search": "An MCP server implementation integrating the Brave Search API, providing both web and local search functionalities. Requires configuring the BRAVE_API_KEY environment variable",
        "didi_mcp": "DiDi MCP server providing ride-hailing services including map search, price estimation, order management, and driver tracking. Only available in Mainland China. Requires configuring the DIDI_API_KEY environment variable",
        "dify_knowledge": "Dify's MCP server implementation provides a simple API to interact with Dify. Requires configuring the Dify Key",
        "fetch": "MCP server for retrieving URL web content",
        "filesystem": "A Node.js server implementing the Model Context Protocol (MCP) for file system operations. Requires configuration of directories allowed for access.",
        "mcp_auto_install": "Automatically install MCP service (beta)",
        "memory": "Persistent memory implementation based on a local knowledge graph. This enables the model to remember user-related information across different conversations. Requires configuring the MEMORY_FILE_PATH environment variable.",
        "no": "No description",
        "python": "Execute Python code in a secure sandbox environment. Run Python with Pyodide, supporting most standard libraries and scientific computing packages",
        "sequentialthinking": "A MCP server implementation that provides tools for dynamic and reflective problem solving through structured thinking processes"
      },
      "command": "Command",
      "config_description": "Configure Model Context Protocol servers",
      "customRegistryPlaceholder": "Enter private registry URL, e.g.: https://npm.company.com",
      "deleteError": "Failed to delete server",
      "deleteServer": "Delete Server",
      "deleteServerConfirm": "Are you sure you want to delete this server?",
      "deleteSuccess": "Server deleted successfully",
      "dependenciesInstall": "Install Dependencies",
      "dependenciesInstalling": "Installing dependencies...",
      "description": "Description",
      "disable": {
        "description": "Do not enable MCP server functionality",
        "label": "Disable MCP Server"
      },
      "discover": "Discover",
      "duplicateName": "A server with this name already exists",
      "editJson": "Edit JSON",
      "editMcpJson": "Edit MCP Configuration",
      "editServer": "Edit Server",
      "env": "Environment Variables",
      "envTooltip": "Format: KEY=value, one per line",
      "errors": {
        "32000": "MCP server failed to start, please check the parameters according to the tutorial",
        "toolNotFound": "Tool {{name}} not found"
      },
      "fetch": {
        "button": "Fetch Servers",
        "success": "Successfully fetched MCP servers"
      },
      "findMore": "Find More MCP",
      "headers": "Headers",
      "headersTooltip": "Custom headers for HTTP requests",
      "inMemory": "Memory",
      "install": "Install",
      "installError": "Failed to install dependencies",
      "installHelp": "Get Installation Help",
      "installSuccess": "Dependencies installed successfully",
      "jsonFormatError": "JSON formatting error",
      "jsonModeHint": "Edit the JSON representation of the MCP server configuration. Please ensure the format is correct before saving.",
      "jsonSaveError": "Failed to save JSON configuration.",
      "jsonSaveSuccess": "JSON configuration has been saved.",
      "logoUrl": "Logo URL",
      "longRunning": "Long Running Mode",
      "longRunningTooltip": "When enabled, the server supports long-running tasks. When receiving progress notifications, the timeout will be reset and the maximum execution time will be extended to 10 minutes.",
      "marketplaces": "Marketplaces",
      "missingDependencies": "is Missing, please install it to continue.",
      "more": {
        "awesome": "Curated MCP Server List",
        "composio": "Composio MCP Development Tools",
        "glama": "Glama MCP Server Directory",
        "higress": "Higress MCP Server",
        "mcpso": "MCP Server Discovery Platform",
        "modelscope": "ModelScope Community MCP Server",
        "official": "Official MCP Server Collection",
        "pulsemcp": "Pulse MCP Server",
        "smithery": "Smithery MCP Tools",
        "zhipu": "Curated MCP, Fast Integration"
      },
      "name": "Name",
      "newServer": "MCP Server",
      "noDescriptionAvailable": "No description available",
      "noServers": "No servers configured",
      "not_support": "Model not supported",
      "npx_list": {
        "actions": "Actions",
        "description": "Description",
        "no_packages": "No packages found",
        "npm": "NPM",
        "package_name": "Package Name",
        "scope_placeholder": "Enter npm scope (e.g. @your-org)",
        "scope_required": "Please enter npm scope",
        "search": "Search",
        "search_error": "Search error",
        "usage": "Usage",
        "version": "Version"
      },
      "oauth": {
        "callback": {
          "message": "You can close this page and return to Cherry Studio",
          "title": "Authentication Successful"
        }
      },
      "prompts": {
        "arguments": "Arguments",
        "availablePrompts": "Available Prompts",
        "genericError": "Get prompt Error",
        "loadError": "Get prompts Error",
        "noPromptsAvailable": "No prompts available",
        "requiredField": "Required Field"
      },
      "protocolInstallWarning": {
        "command": "Startup command",
        "message": "This MCP was installed from an external source via protocol. Running unknown tools may harm your computer.",
        "run": "Run",
        "title": "Run external MCP?"
      },
      "provider": "Provider",
      "providerPlaceholder": "Provider name",
      "providerUrl": "Provider URL",
      "providers": "Providers",
      "registry": "Package Registry",
      "registryDefault": "Default",
      "registryTooltip": "Choose the registry for package installation to resolve network issues with the default registry.",
      "requiresConfig": "Requires Configuration",
      "resources": {
        "availableResources": "Available Resources",
        "blob": "Blob",
        "blobInvisible": "Blob Invisible",
        "genericError": "Resource acquisition error",
        "mimeType": "MIME Type",
        "noResourcesAvailable": "No resources available",
        "size": "Size",
        "text": "Text",
        "uri": "URI"
      },
      "search": {
        "placeholder": "Search MCP servers...",
        "tooltip": "Search MCP servers"
      },
      "searchNpx": "Search MCP",
      "serverPlural": "servers",
      "serverSingular": "server",
      "servers": "MCP Servers",
      "sse": "Server-Sent Events (sse)",
      "startError": "Start failed",
      "stdio": "Standard Input/Output (stdio)",
      "streamableHttp": "Streamable HTTP (streamableHttp)",
      "sync": {
        "button": "Sync",
        "discoverMcpServers": "Discover MCP Servers",
        "discoverMcpServersDescription": "Visit the platform to discover available MCP servers",
        "error": "Sync MCP Servers error",
        "getToken": "Get API Token",
        "getTokenDescription": "Retrieve your personal API token from your account",
        "noServersAvailable": "No MCP servers available",
        "selectProvider": "Select Provider:",
        "setToken": "Enter Your Token",
        "success": "Sync MCP Servers successful",
        "title": "Sync Servers",
        "tokenPlaceholder": "Enter API token here",
        "tokenRequired": "API Token is required",
        "unauthorized": "Sync Unauthorized"
      },
      "system": "System",
      "tabs": {
        "description": "Description",
        "general": "General",
        "prompts": "Prompts",
        "resources": "Resources",
        "tools": "Tools"
      },
      "tags": "Tags",
      "tagsPlaceholder": "Enter tags",
      "timeout": "Timeout",
      "timeoutTooltip": "Timeout in seconds for requests to this server, default is 60 seconds",
      "title": "MCP",
      "tools": {
        "autoApprove": {
          "label": "Auto Approve",
          "tooltip": {
            "confirm": "Are you sure you want to run this MCP tool?",
            "disabled": "Tool will require manual approval before running",
            "enabled": "Tool will run automatically without confirmation",
            "howToEnable": "Enable the tool first to use auto-approve"
          }
        },
        "availableTools": "Available Tools",
        "enable": "Enable Tool",
        "inputSchema": {
          "enum": {
            "allowedValues": "Allowed Values"
          },
          "label": "Input Schema"
        },
        "loadError": "Get tools Error",
        "noToolsAvailable": "No tools available",
        "run": "Run"
      },
      "type": "Type",
      "types": {
        "inMemory": "In Memory",
        "sse": "SSE",
        "stdio": "STDIO",
        "streamableHttp": "Streamable HTTP"
      },
      "updateError": "Failed to update server",
      "updateSuccess": "Server updated successfully",
      "url": "URL",
      "user": "User"
    },
    "messages": {
      "divider": {
        "label": "Show divider between messages",
        "tooltip": "Not applicable to bubble-style message"
      },
      "grid_columns": "Message grid display columns",
      "grid_popover_trigger": {
        "click": "Click to display",
        "hover": "Hover to display",
        "label": "Grid detail trigger"
      },
      "input": {
        "confirm_delete_message": "Confirm before deleting messages",
        "confirm_regenerate_message": "Confirm before regenerating messages",
        "enable_quick_triggers": "Enable / and @ triggers",
        "paste_long_text_as_file": "Paste long text as file",
        "paste_long_text_threshold": "Paste long text length",
        "send_shortcuts": "Send shortcuts",
        "show_estimated_tokens": "Show estimated tokens",
        "title": "Input Settings"
      },
      "markdown_rendering_input_message": "Markdown render input message",
      "metrics": "{{time_first_token_millsec}}ms to first token | {{token_speed}} tok/sec",
      "model": {
        "title": "Model Settings"
      },
      "navigation": {
        "anchor": "Message Anchor",
        "buttons": "Navigation Buttons",
        "label": "Navigation bar",
        "none": "None"
      },
      "prompt": "Show prompt",
      "show_message_outline": "Show message outline",
      "title": "Message Settings",
      "use_serif_font": "Use serif font"
    },
    "mineru": {
      "api_key": "Mineru now offers a daily free quota of 500 pages, and you do not need to enter a key."
    },
    "miniapps": {
      "cache_change_notice": "Changes will take effect when the number of open mini apps reaches the set value",
      "cache_description": "Set the maximum number of active mini apps to keep in memory",
      "cache_settings": "Cache Settings",
      "cache_title": "Mini App Cache Limit",
      "custom": {
        "conflicting_ids": "Conflicting IDs with default apps: {{ids}}",
        "duplicate_ids": "Duplicate IDs found: {{ids}}",
        "edit_description": "Edit custom mini app configuration here. Each app should include id, name, url, and logo fields.",
        "edit_title": "Edit Custom Mini App",
        "id": "ID",
        "id_error": "ID is required.",
        "id_placeholder": "Enter ID",
        "logo": "Logo",
        "logo_file": "Upload Logo File",
        "logo_upload_button": "Upload",
        "logo_upload_error": "Failed to upload logo.",
        "logo_upload_label": "Upload Logo",
        "logo_upload_success": "Logo uploaded successfully.",
        "logo_url": "Logo URL",
        "logo_url_label": "Logo URL",
        "logo_url_placeholder": "Enter logo URL",
        "name": "Name",
        "name_error": "Name is required.",
        "name_placeholder": "Enter name",
        "placeholder": "Enter custom mini app configuration (JSON format)",
        "remove_error": "Failed to remove custom mini app.",
        "remove_success": "Custom mini app removed successfully.",
        "save": "Save",
        "save_error": "Failed to save custom mini app.",
        "save_success": "Custom mini app saved successfully.",
        "title": "Custom",
        "url": "URL",
        "url_error": "URL is required.",
        "url_placeholder": "Enter URL"
      },
      "disabled": "Hidden Mini Apps",
      "display_title": "Mini App Display Settings",
      "empty": "Drag mini apps from the left to hide them",
      "open_link_external": {
        "title": "Open new-window links in browser"
      },
      "reset_tooltip": "Reset to default",
      "sidebar_description": "Show active mini apps in the sidebar",
      "sidebar_title": "Sidebar Active Mini Apps Display",
      "title": "Mini Apps Settings",
      "visible": "Visible Mini Apps"
    },
    "model": "Default Model",
    "models": {
      "add": {
        "add_model": "Add Model",
        "batch_add_models": "Batch Add Models",
        "endpoint_type": {
          "label": "Endpoint Type",
          "placeholder": "Select endpoint type",
          "required": "Please select an endpoint type",
          "tooltip": "Select the API endpoint type format"
        },
        "group_name": {
          "label": "Group Name",
          "placeholder": "Optional e.g. ChatGPT",
          "tooltip": "Optional e.g. ChatGPT"
        },
        "model_id": {
          "label": "Model ID",
          "placeholder": "Required e.g. gpt-3.5-turbo",
          "select": {
            "placeholder": "Select Model"
          },
          "tooltip": "Example: gpt-3.5-turbo"
        },
        "model_name": {
          "label": "Model Name",
          "placeholder": "Optional e.g. GPT-4",
          "tooltip": "Optional e.g. GPT-4"
        },
        "supported_text_delta": {
          "label": "Support incremental text output",
          "tooltip": "The model returns text incrementally, rather than all at once. Enabled by default, if the model does not support it, please disable this option"
        }
      },
      "api_key": "API Key",
      "base_url": "Base URL",
      "check": {
        "all": "All",
        "all_models_passed": "All models check passed",
        "button_caption": "Health check",
        "disabled": "Disabled",
        "disclaimer": "Health check requires sending requests, please use it with caution. Models that charge per request may incur additional costs, please bear the responsibility.",
        "enable_concurrent": "Concurrent",
        "enabled": "Enabled",
        "failed": "Failed",
        "keys_status_count": "Passed: {{count_passed}} keys, failed: {{count_failed}} keys",
        "model_status_failed": "{{count}} models completely inaccessible",
        "model_status_partial": "{{count}} models had inaccessible keys",
        "model_status_passed": "{{count}} models passed health checks",
        "model_status_summary": "{{provider}}: {{summary}}",
        "no_api_keys": "No API keys found, please add API keys first.",
        "no_results": "No results",
        "passed": "Passed",
        "select_api_key": "Select the API key to use:",
        "single": "Single",
        "start": "Start",
        "timeout": "Timeout",
        "title": "Model health check",
        "use_all_keys": "Key(s)"
      },
      "default_assistant_model": "Default Assistant Model",
      "default_assistant_model_description": "Model used when creating a new assistant, if the assistant is not set, this model will be used",
      "empty": "No models found",
      "manage": {
        "add_listed": {
          "confirm": "Are you sure you want to add all models to the list?",
          "label": "Add models to the list"
        },
        "add_whole_group": "Add the whole group",
        "refetch_list": "Refetch model list",
        "remove_listed": "Remove models from the list",
        "remove_model": "Remove model",
        "remove_whole_group": "Remove the whole group"
      },
      "provider_id": "Provider ID",
      "provider_key_add_confirm": "Do you want to add the API key for {{provider}}?",
      "provider_key_add_failed_by_empty_data": "Failed to add provider API key, data is empty",
      "provider_key_add_failed_by_invalid_data": "Failed to add provider API key, data format error",
      "provider_key_added": "Successfully added API key for {{provider}}",
      "provider_key_already_exists": "{{provider}} already has an API key ({{existingKey}}). Do not add it again.",
      "provider_key_confirm_title": "Add Provider API Key",
      "provider_key_no_change": "API key for {{provider}} has not changed",
      "provider_key_overridden": "Successfully updated API key for {{provider}}",
      "provider_key_override_confirm": "{{provider}} already has an API key ({{existingKey}}). Do you want to override it with the new key ({{newKey}})?",
      "provider_name": "Provider Name",
      "quick_assistant_default_tag": "Default",
      "quick_assistant_model": "Quick Assistant Model",
      "quick_assistant_selection": "Select Assistant",
      "quick_model": {
        "description": "Model used for simple tasks such as topic naming and keyword extraction",
        "label": "Quick Model",
        "setting_title": "Quick model setup",
        "tooltip": "It is recommended to choose a lightweight model and not recommended to choose a thinking model."
      },
      "topic_naming": {
        "auto": "Topic Auto Naming",
        "label": "Topic naming",
        "prompt": "Topic Naming Prompt"
      },
      "translate_model": "Translate Model",
      "translate_model_description": "Model used for translation service",
      "translate_model_prompt_message": "Please enter the translate model prompt",
      "translate_model_prompt_title": "Translate Model Prompt",
      "use_assistant": "Use Assistant",
      "use_model": "Default Model"
    },
    "moresetting": {
      "check": {
        "confirm": "Confirm Selection",
        "warn": "Please be cautious when selecting this option. Incorrect selection may cause the model to malfunction!"
      },
      "label": "More Settings",
      "warn": "Risk Warning"
    },
    "no_provider_selected": "Provider not selected",
    "notification": {
      "assistant": "Assistant Message",
      "backup": "Backup Message",
      "knowledge_embed": "KnowledgeBase Message",
      "title": "Notification Settings"
    },
    "openai": {
      "service_tier": {
        "auto": "auto",
        "default": "default",
        "flex": "flex",
        "on_demand": "on demand",
        "priority": "priority",
        "tip": "Specifies the latency tier to use for processing the request",
        "title": "Service Tier"
      },
      "stream_options": {
        "include_usage": {
          "tip": "Whether token usage is included (applicable only to the OpenAI Chat Completions API)",
          "title": "Include usage"
        }
      },
      "summary_text_mode": {
        "auto": "auto",
        "concise": "concise",
        "detailed": "detailed",
        "off": "off",
        "tip": "A summary of the reasoning performed by the model",
        "title": "Summary Mode"
      },
      "title": "OpenAI Settings",
      "verbosity": {
        "high": "High",
        "low": "Low",
        "medium": "Medium",
        "tip": "Control the level of detail in the model's output",
        "title": "Verbosity"
      }
    },
    "privacy": {
      "enable_privacy_mode": "Anonymous reporting of errors and statistics",
      "title": "Privacy Settings"
    },
    "provider": {
      "add": {
        "name": {
          "label": "Provider Name",
          "placeholder": "Example: OpenAI"
        },
        "title": "Add Provider",
        "type": "Provider Type"
      },
      "anthropic": {
        "apikey": "API key",
        "auth_failed": "Anthropic authentication failed",
        "auth_method": "Authentication method",
        "auth_success": "Anthropic OAuth authentication successful",
        "authenticated": "Verified",
        "authenticating": "Authenticating",
        "cancel": "Cancel",
        "code_error": "Invalid authorization code, please try again",
        "code_placeholder": "Please enter the authorization code displayed in your browser",
        "code_required": "Authorization code cannot be empty",
        "description": "OAuth authentication",
        "description_detail": "You need to subscribe to Claude Pro or a higher version to use this authentication method",
        "enter_auth_code": "Authorization code",
        "logout": "Log out",
        "logout_failed": "Logout failed, please try again",
        "logout_success": "Successfully logged out of Anthropic",
        "oauth": "Web OAuth",
        "start_auth": "Start authorization",
        "submit_code": "Complete login"
      },
      "anthropic_api_host": "Anthropic API Host",
      "anthropic_api_host_preview": "Anthropic preview: {{url}}",
      "anthropic_api_host_tooltip": "Use only when the provider offers a Claude-compatible base URL.",
      "api": {
        "key": {
          "check": {
            "latency": "Latency"
          },
          "error": {
            "duplicate": "API key already exists",
            "empty": "API key cannot be empty"
          },
          "list": {
            "open": "Open Management Interface",
            "title": "API Key Management"
          },
          "new_key": {
            "placeholder": "Enter one or more keys"
          }
        },
        "options": {
          "array_content": {
            "help": "Does the provider support the content field of the message being of array type?",
            "label": "Supports array format message content"
          },
          "developer_role": {
            "help": "Does the provider support messages with role: \"developer\"?",
            "label": "Support Developer Message"
          },
          "enable_thinking": {
            "help": "Does the provider support controlling the reasoning of models like Qwen3 via the enable_thinking parameter?",
            "label": "Support enable_thinking"
          },
          "label": "API Settings",
          "service_tier": {
            "help": "Whether the provider supports configuring the service_tier parameter. When enabled, this parameter can be adjusted in the service tier settings on the chat page. (OpenAI models only)",
            "label": "Supports service_tier"
          },
          "stream_options": {
            "help": "Does the provider support the stream_options parameter?",
            "label": "Support stream_options"
          },
          "verbosity": {
            "help": "Whether the provider supports the verbosity parameter",
            "label": "Support verbosity"
          }
        },
        "url": {
          "preview": "Preview: {{url}}",
          "reset": "Reset",
          "tip": "Add # at the end to disable the automatically appended API version."
        }
      },
      "api_host": "API Host",
      "api_host_no_valid": "API address is invalid",
      "api_host_preview": "Preview: {{url}}",
      "api_host_tooltip": "Override only when your provider requires a custom OpenAI-compatible endpoint.",
      "api_key": {
        "label": "API Key",
        "tip": "Use commas to separate multiple keys"
      },
      "api_version": "API Version",
      "aws-bedrock": {
        "access_key_id": "AWS Access Key ID",
        "access_key_id_help": "Your AWS Access Key ID for accessing AWS Bedrock services",
        "api_key": "Bedrock API Key",
        "api_key_help": "Your AWS Bedrock API Key for authentication",
        "auth_type": "Authentication Type",
        "auth_type_api_key": "Bedrock API Key",
        "auth_type_help": "Choose between IAM credentials or Bedrock API Key authentication",
        "auth_type_iam": "IAM Credentials",
        "description": "AWS Bedrock is Amazon's fully managed foundation model service that supports various advanced large language models",
        "region": "AWS Region",
        "region_help": "Your AWS service region, e.g., us-east-1",
        "secret_access_key": "AWS Secret Access Key",
        "secret_access_key_help": "Your AWS Secret Access Key, please keep it secure",
        "title": "AWS Bedrock Configuration"
      },
      "azure": {
        "apiversion": {
          "tip": "The API version of Azure OpenAI, if you want to use Response API, please enter the v1 version"
        }
      },
      "basic_auth": {
        "label": "HTTP authentication",
        "password": {
          "label": "Password",
          "tip": "Enter your password"
        },
        "tip": "Applicable to instances deployed remotely (see the documentation). Currently, only the Basic scheme (RFC 7617) is supported.",
        "user_name": {
          "label": "Username",
          "tip": "Left empty to disable"
        }
      },
      "bills": "Fee Bills",
      "charge": "Balance Recharge",
      "check": "Check",
      "check_all_keys": "Check All Keys",
      "check_multiple_keys": "Check Multiple API Keys",
      "copilot": {
        "auth_failed": "Github Copilot authentication failed.",
        "auth_success": "GitHub Copilot authentication successful.",
        "auth_success_title": "Certification successful.",
        "code_copied": "Authorization code automatically copied to clipboard",
        "code_failed": "Failed to obtain Device Code, please try again.",
        "code_generated_desc": "Please copy the device code into the browser link below.",
        "code_generated_title": "Obtain Device Code",
        "connect": "Connect to Github",
        "custom_headers": "Custom request header",
        "description": "Your GitHub account needs to subscribe to Copilot.",
        "description_detail": "GitHub Copilot is an AI-powered code assistant that requires a valid GitHub Copilot subscription to use",
        "expand": "Expand",
        "headers_description": "Custom request headers (JSON format)",
        "invalid_json": "JSON format error",
        "login": "Log in to Github",
        "logout": "Exit GitHub",
        "logout_failed": "Exit failed, please try again.",
        "logout_success": "Successfully logged out.",
        "model_setting": "Model settings",
        "open_verification_first": "Please click the link above to access the verification page.",
        "open_verification_page": "Open Authorization Page",
        "rate_limit": "Rate limiting",
        "start_auth": "Start Authorization",
        "step_authorize": "Open Authorization Page",
        "step_authorize_desc": "Complete authorization on GitHub",
        "step_authorize_detail": "Click the button below to open GitHub authorization page, then enter the copied authorization code",
        "step_connect": "Complete Connection",
        "step_connect_desc": "Confirm connection to GitHub",
        "step_connect_detail": "After completing authorization on GitHub page, click this button to complete the connection",
        "step_copy_code": "Copy Authorization Code",
        "step_copy_code_desc": "Copy device authorization code",
        "step_copy_code_detail": "Authorization code has been automatically copied, you can also copy it manually",
        "step_get_code": "Get Authorization Code",
        "step_get_code_desc": "Generate device authorization code"
      },
      "delete": {
        "content": "Are you sure you want to delete this provider?",
        "title": "Delete Provider"
      },
      "dmxapi": {
        "select_platform": "Select the platform"
      },
      "docs_check": "Check",
      "docs_more_details": "for more details",
      "get_api_key": "Get API Key",
      "misc": "Other",
      "no_models_for_check": "No models available for checking (e.g. chat models)",
      "not_checked": "Not Checked",
      "notes": {
        "markdown_editor_default_value": "Preview area",
        "placeholder": "Enter Markdown content...",
        "title": "Model Notes"
      },
      "oauth": {
        "button": "Login with {{provider}}",
        "description": "This service is provided by <website>{{provider}}</website>",
        "error": "Authentication failed",
        "official_website": "Official Website"
      },
      "openai": {
        "alert": "OpenAI Provider no longer support the old calling methods. If using a third-party API, please create a new service provider."
      },
      "remove_duplicate_keys": "Remove Duplicate Keys",
      "remove_invalid_keys": "Remove Invalid Keys",
      "search": "Search Providers...",
      "search_placeholder": "Search model id or name",
      "title": "Model Provider",
      "vertex_ai": {
        "api_host_help": "The API host for Vertex AI, not recommended to fill in, generally applicable to reverse proxy",
        "documentation": "View official documentation for more configuration details:",
        "learn_more": "Learn More",
        "location": "Location",
        "location_help": "Vertex AI service location, e.g., us-central1",
        "project_id": "Project ID",
        "project_id_help": "Your Google Cloud project ID",
        "project_id_placeholder": "your-google-cloud-project-id",
        "service_account": {
          "auth_success": "Service Account authenticated successfully",
          "client_email": "Client Email",
          "client_email_help": "The client_email field from the JSON key file downloaded from Google Cloud Console",
          "client_email_placeholder": "Enter Service Account client email",
          "description": "Use Service Account for authentication, suitable for environments where ADC is not available",
          "incomplete_config": "Please complete Service Account configuration first",
          "private_key": "Private Key",
          "private_key_help": "The private_key field from the JSON key file downloaded from Google Cloud Console",
          "private_key_placeholder": "Enter Service Account private key",
          "title": "Service Account Configuration"
        }
      }
    },
    "proxy": {
      "address": "Proxy Address",
      "bypass": "Bypass Rules",
      "mode": {
        "custom": "Custom Proxy",
        "none": "No Proxy",
        "system": "System Proxy",
        "title": "Proxy Mode"
      },
      "tip": "Supports wildcard matching (*.test.com, 192.168.0.0/16)"
    },
    "quickAssistant": {
      "click_tray_to_show": "Click the tray icon to start",
      "enable_quick_assistant": "Enable Quick Assistant",
      "read_clipboard_at_startup": "Read clipboard at startup",
      "title": "Quick Assistant",
      "use_shortcut_to_show": "Right-click the tray icon or use shortcuts to start"
    },
    "quickPanel": {
      "back": "Back",
      "close": "Close",
      "confirm": "Confirm",
      "forward": "Forward",
      "multiple": "Multiple Select",
      "noResult": "No results found",
      "page": "Page",
      "select": "Select",
      "title": "Quick Menu"
    },
    "quickPhrase": {
      "add": "Add Phrase",
      "assistant": "Assistant Phrases",
      "contentLabel": "Content",
      "contentPlaceholder": "Please enter phrase content, support using variables, and press Tab to quickly locate the variable to modify. For example: \nHelp me plan a route from ${from} to ${to}, and send it to ${email}.",
      "delete": "Delete Phrase",
      "deleteConfirm": "The phrase cannot be recovered after deletion, continue?",
      "edit": "Edit Phrase",
      "global": "Global Phrases",
      "locationLabel": "Add Location",
      "title": "Quick Phrases",
      "titleLabel": "Title",
      "titlePlaceholder": "Please enter phrase title"
    },
    "shortcuts": {
      "action": "Action",
      "actions": "operation",
      "clear_shortcut": "Clear Shortcut",
      "clear_topic": "Clear Messages",
      "copy_last_message": "Copy Last Message",
      "edit_last_user_message": "Edit Last User Message",
      "enabled": "Enable",
      "exit_fullscreen": "Exit Fullscreen",
      "label": "Key",
      "mini_window": "Quick Assistant",
      "new_topic": "New Topic",
      "press_shortcut": "Press Shortcut",
      "rename_topic": "Rename Topic",
      "reset_defaults": "Reset Defaults",
      "reset_defaults_confirm": "Are you sure you want to reset all shortcuts?",
      "reset_to_default": "Reset to Default",
      "search_message": "Search Message",
      "search_message_in_chat": "Search Message in Current Chat",
      "selection_assistant_select_text": "Selection Assistant: Select Text",
      "selection_assistant_toggle": "Toggle Selection Assistant",
      "show_app": "Show/Hide App",
      "show_settings": "Open Settings",
      "title": "Keyboard Shortcuts",
      "toggle_new_context": "Clear Context",
      "toggle_show_assistants": "Toggle Assistants",
      "toggle_show_topics": "Toggle Topics",
      "zoom_in": "Zoom In",
      "zoom_out": "Zoom Out",
      "zoom_reset": "Reset Zoom"
    },
    "theme": {
      "color_primary": "Primary Color",
      "dark": "Dark",
      "light": "Light",
      "system": "System",
      "title": "Theme",
      "window": {
        "style": {
          "opaque": "Opaque Window",
          "title": "Window Style",
          "transparent": "Transparent Window"
        }
      }
    },
    "title": "Settings",
    "tool": {
      "ocr": {
        "common": {
          "langs": "Supported languages"
        },
        "error": {
          "not_system": "System OCR only supports Windows and MacOS"
        },
        "image": {
          "error": {
            "provider_not_found": "The provider does not exist"
          },
          "system": {
            "no_need_configure": "MacOS requires no configuration"
          },
          "title": "Image"
        },
        "image_provider": "OCR service provider",
        "paddleocr": {
          "aistudio_access_token": "Access token of AI Studio Community",
          "aistudio_url_label": "AI Studio Community",
          "api_url": "API URL",
          "serving_doc_url_label": "PaddleOCR Serving Documentation",
          "tip": "You can refer to the official PaddleOCR documentation to deploy a local service, or deploy a cloud service on the PaddlePaddle AI Studio Community. For the latter case, please provide the access token of the AI Studio Community."
        },
        "system": {
          "win": {
            "langs_tooltip": "Dependent on Windows to provide services, you need to download language packs in the system to support the relevant languages."
          }
        },
        "tesseract": {
          "langs_tooltip": "Read the documentation to learn which custom languages are supported"
        },
        "title": "OCR service"
      },
      "preprocess": {
        "provider": "Document Processing Provider",
        "provider_placeholder": "Choose a document processing provider",
        "title": "Document Processing",
        "tooltip": "In Settings -> Tools, set a document processing service provider. Document processing can effectively improve the retrieval performance of complex format documents and scanned documents."
      },
      "title": "Other Settings",
      "websearch": {
        "apikey": "API key",
        "blacklist": "Blacklist",
        "blacklist_description": "Results from the following websites will not appear in search results",
        "blacklist_tooltip": "Please use the following format (separated by newlines)\nPattern matching: *://*.example.com/*\nRegular expression: /example\\.(net|org)/",
        "check": "Check",
        "check_failed": "Verification failed",
        "check_success": "Verification successful",
        "compression": {
          "cutoff": {
            "limit": {
              "label": "Cutoff Limit",
              "placeholder": "Enter length",
              "tooltip": "Limit the content length of search results, content exceeding the limit will be truncated (e.g., 2000 characters)"
            },
            "unit": {
              "char": "Char",
              "token": "Token"
            }
          },
          "error": {
            "rag_failed": "RAG failed"
          },
          "info": {
            "dimensions_auto_success": "Dimensions auto-obtained successfully, dimensions: {{dimensions}}"
          },
          "method": {
            "cutoff": "Cutoff",
            "label": "Compression Method",
            "none": "None",
            "rag": "RAG"
          },
          "rag": {
            "document_count": {
              "label": "Document Chunks Count",
              "tooltip": "Expected number of document chunks to extract from each search result, the actual total number of extracted document chunks is this value multiplied by the number of search results."
            }
          },
          "title": "Search Result Compression"
        },
        "content_limit": "Content length limit",
        "content_limit_tooltip": "Limit the content length of the search results; content that exceeds the limit will be truncated.",
        "free": "Free",
        "no_provider_selected": "Please select a search service provider before checking.",
        "overwrite": "Override search service",
        "overwrite_tooltip": "Force use search service instead of LLM",
        "search_max_result": {
          "label": "Number of search results",
          "tooltip": "When search result compression is disabled, the number of results may be too large, which may lead to insufficient tokens"
        },
        "search_provider": "Search service provider",
        "search_provider_placeholder": "Choose a search service provider.",
        "search_with_time": "Search with dates included",
        "subscribe": "Blacklist Subscription",
        "subscribe_add": "Add Subscription",
        "subscribe_add_failed": "Failed to add feed source",
        "subscribe_add_success": "Subscription feed added successfully!",
        "subscribe_delete": "Delete",
        "subscribe_name": {
          "label": "Alternative name",
          "placeholder": "Alternative name used when the downloaded subscription feed has no name."
        },
        "subscribe_update": "Update",
        "subscribe_update_failed": "Subscription source update failed",
        "subscribe_update_success": "Subscription source updated successfully",
        "subscribe_url": "Subscription Url",
        "tavily": {
          "api_key": {
            "label": "Tavily API Key",
            "placeholder": "Enter Tavily API Key"
          },
          "description": "Tavily is a search engine tailored for AI agents, delivering real-time, accurate results, intelligent query suggestions, and in-depth research capabilities.",
          "title": "Tavily"
        },
        "title": "Web Search",
        "url_invalid": "Entered an invalid URL",
        "url_required": "Please enter a URL"
      }
    },
    "topic": {
      "pin_to_top": "Pin Topics to Top",
      "position": {
        "label": "Topic position",
        "left": "Left",
        "right": "Right"
      },
      "show": {
        "time": "Show topic time"
      }
    },
    "translate": {
      "custom": {
        "delete": {
          "description": "Are you sure you want to delete?",
          "title": "Delete custom language"
        },
        "error": {
          "add": "Failed to add",
          "delete": "Deletion failed",
          "langCode": {
            "builtin": "The language has built-in support",
            "empty": "Language code is empty",
            "exists": "The language already exists",
            "invalid": "Invalid language code"
          },
          "update": "Update failed",
          "value": {
            "empty": "Language name cannot be empty",
            "too_long": "Language name is too long"
          }
        },
        "langCode": {
          "help": "[language+region] format, [2-3 lowercase letters]-[2-3 lowercase letters]",
          "label": "Language code",
          "placeholder": "en-us"
        },
        "success": {
          "add": "Added successfully",
          "delete": "Deleted successfully",
          "update": "Update successful"
        },
        "table": {
          "action": {
            "title": "Operation"
          }
        },
        "value": {
          "help": "1~32 characters",
          "label": "Language name",
          "placeholder": "English"
        }
      },
      "prompt": "Translation prompt",
      "title": "Translation settings"
    },
    "tray": {
      "onclose": "Minimize to Tray on Close",
      "show": "Show Tray Icon",
      "title": "Tray"
    },
    "zoom": {
      "reset": "Reset",
      "title": "Page Zoom"
    }
  },
  "title": {
    "apps": "Apps",
    "code": "Code",
    "files": "Files",
    "home": "Home",
    "knowledge": "Knowledge Base",
    "launchpad": "Launchpad",
    "mcp-servers": "MCP Servers",
    "memories": "Memories",
    "notes": "Notes",
    "paintings": "Paintings",
    "settings": "Settings",
    "store": "Assistant Library",
    "translate": "Translate"
  },
  "trace": {
    "backList": "Back To List",
    "edasSupport": "Powered by Alibaba Cloud EDAS",
    "endTime": "End Time",
    "inputs": "Inputs",
    "label": "Call Chain",
    "name": "Node Name",
    "noTraceList": "No trace information found",
    "outputs": "Outputs",
    "parentId": "Parent Id",
    "spanDetail": "Span Details",
    "spendTime": "Spend Time",
    "startTime": "Start Time",
    "tag": "Tag",
    "tokenUsage": "Token Usage",
    "traceWindow": "Call Chain Window"
  },
  "translate": {
    "alter_language": "Alternative Language",
    "any": {
      "language": "Any language"
    },
    "button": {
      "translate": "Translate"
    },
    "close": "Close",
    "closed": "Translation closed",
    "complete": "Translation completed",
    "confirm": {
      "content": "Translation will replace the original text, continue?",
      "title": "Translation Confirmation"
    },
    "copied": "Translation content copied",
    "custom": {
      "label": "Custom language"
    },
    "detect": {
      "method": {
        "algo": {
          "label": "algorithm",
          "tip": "Using the franc library for language detection"
        },
        "auto": {
          "label": "Automatic",
          "tip": "Automatically select the appropriate detection method"
        },
        "label": "Automatic detection method",
        "llm": {
          "tip": "Using the quick model for language detection consumes fewer tokens."
        },
        "placeholder": "Select automatic detection method",
        "tip": "Method used when automatically detecting the input language"
      }
    },
    "detected": {
      "language": "Auto Detect"
    },
    "empty": "Translation content is empty",
    "error": {
      "chat_qwen_mt": "Qwen MT model cannot be used in chat. Please go to the translation page.",
      "detect": {
        "qwen_mt": "QwenMT model cannot be used for language detection",
        "unknown": "Unknown language detected",
        "update_setting": "Setting failed"
      },
      "empty": "The translation result is empty content",
      "failed": "Translation failed",
      "invalid_source": "Invalid source language",
      "not_configured": "Translation model is not configured",
      "not_supported": "Unsupported language {{language}}",
      "unknown": "An unknown error occurred during translation"
    },
    "exchange": {
      "label": "Swap the source and target languages"
    },
    "files": {
      "drag_text": "Drop here",
      "error": {
        "check_type": "An error occurred while checking the file type",
        "multiple": "Multiple file uploads are not allowed",
        "too_large": "File too large",
        "unknown": "Failed to read file content"
      },
      "reading": "Reading file content..."
    },
    "history": {
      "clear": "Clear History",
      "clear_description": "Clear history will delete all translation history, continue?",
      "delete": "Delete translation history",
      "empty": "No translation history",
      "error": {
        "delete": "Deletion failed",
        "save": "Failed to save translation history"
      },
      "search": {
        "placeholder": "Search translation history"
      },
      "title": "Translation History"
    },
    "info": {
      "aborted": "Translation aborted"
    },
    "input": {
      "placeholder": "Text, text files, or images (with OCR support) can be pasted or dragged in"
    },
    "language": {
      "not_pair": "Source language is different from the set language",
      "same": "Source and target languages are the same"
    },
    "menu": {
      "description": "Translate the content of the current input box"
    },
    "not": {
      "found": "Translation content not found"
    },
    "output": {
      "placeholder": "Translation"
    },
    "processing": "Translation in progress...",
    "settings": {
      "autoCopy": "Copy after translation ",
      "bidirectional": "Bidirectional Translation Settings",
      "bidirectional_tip": "When enabled, only bidirectional translation between source and target languages is supported",
      "model": "Model Settings",
      "model_desc": "Model used for translation service",
      "model_placeholder": "Select translation model",
      "no_model_warning": "No translation model selected",
      "preview": "Markdown Preview",
      "scroll_sync": "Scroll Sync Settings",
      "title": "Translation Settings"
    },
    "success": {
      "custom": {
        "delete": "Deleted successfully",
        "update": "Update successful"
      }
    },
    "target_language": "Target Language",
    "title": "Translation",
    "tooltip": {
      "newline": "Newline"
    }
  },
  "tray": {
    "quit": "Quit",
    "show_mini_window": "Quick Assistant",
    "show_window": "Show Window"
  },
  "update": {
    "install": "Install",
    "later": "Later",
    "message": "New version {{version}} is ready, do you want to install it now?",
    "noReleaseNotes": "No release notes",
    "saveDataError": "Failed to save data, please try again.",
    "title": "Update"
  },
  "warning": {
    "missing_provider": "The supplier does not exist; reverted to the default supplier {{provider}}. This may cause issues."
  },
  "words": {
    "knowledgeGraph": "Knowledge Graph",
    "quit": "Quit",
    "show_window": "Show Window",
    "visualization": "Visualization"
  }
}<|MERGE_RESOLUTION|>--- conflicted
+++ resolved
@@ -2229,10 +2229,7 @@
     "upload_files": "Upload Files",
     "upload_folder": "Upload Folder",
     "upload_success": "Note uploaded success",
-<<<<<<< HEAD
     "uploading": "Uploading",
-=======
->>>>>>> 516b8479
     "uploading_files": "Uploading {{count}} files..."
   },
   "notification": {

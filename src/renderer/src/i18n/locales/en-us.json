{
  "agents": {
    "add": {
      "button": "Add to Assistant",
      "knowledge_base": {
        "label": "Knowledge Base",
        "placeholder": "Select Knowledge Base"
      },
      "name": {
        "label": "Name",
        "placeholder": "Enter name"
      },
      "prompt": {
        "label": "Prompt",
        "placeholder": "Enter prompt",
        "variables": {
          "tip": {
            "content": "{{date}}:\tDate\n{{time}}:\tTime\n{{datetime}}:\tDate and time\n{{system}}:\tOperating system\n{{arch}}:\tCPU architecture\n{{language}}:\tLanguage\n{{model_name}}:\tModel name\n{{username}}:\tUsername",
            "title": "Available variables"
          }
        }
      },
      "title": "Create Agent",
      "unsaved_changes_warning": "You have unsaved changes. Are you sure you want to close?"
    },
    "delete": {
      "popup": {
        "content": "Are you sure you want to delete this agent?"
      }
    },
<<<<<<< HEAD
    "exportToPhone": {
      "title": "Export To Phone",
      "content": "Export some data, including chat history, settings. Please note that the backup process may take some time, thank you for your patience.",
      "lan": {
        "title": "Landrop",
        "content": "Using LAN transmission, please ensure the computer and phone are on the same network. Please Open Cherry Studio App to Scan this QR Code.",
        "selectZip": "Select Zip File",
        "sendZip": "Start Restore Data",
        "noZipSelected": "No Zip File Selected"
      },
      "confirm.button": "Select Backup File"
    },
    "button": {
      "add": "Add",
      "added": "Added",
      "case_sensitive": "Case Sensitive",
      "collapse": "Collapse",
      "includes_user_questions": "Include Your Questions",
      "manage": "Manage",
      "select_model": "Select Model",
      "show.all": "Show All",
      "update_available": "Update Available",
      "whole_word": "Whole Word"
=======
    "edit": {
      "model": {
        "select": {
          "title": "Select Model"
        }
      },
      "title": "Edit Agent"
>>>>>>> 3b7a99ff
    },
    "export": {
      "agent": "Export Agent"
    },
    "import": {
      "button": "Import",
      "error": {
        "fetch_failed": "Failed to fetch from URL",
        "invalid_format": "Invalid agent format: missing required fields",
        "url_required": "Please enter a URL"
      },
      "file_filter": "JSON Files",
      "select_file": "Select File",
      "title": "Import from External",
      "type": {
        "file": "File",
        "url": "URL"
      },
      "url_placeholder": "Enter JSON URL"
    },
    "manage": {
      "title": "Manage Agents"
    },
    "my_agents": "My Agents",
    "search": {
      "no_results": "No results found"
    },
    "settings": {
      "title": "Agent Setting"
    },
    "sorting": {
      "title": "Sorting"
    },
    "tag": {
      "agent": "Agent",
      "default": "Default",
      "new": "New",
      "system": "System"
    },
    "title": "Agents"
  },
  "apiServer": {
    "actions": {
      "copy": "Copy",
      "regenerate": "Regenerate",
      "restart": {
        "button": "Restart",
        "tooltip": "Restart Server"
      },
      "start": "Start",
      "stop": "Stop"
    },
    "authHeader": {
      "title": "Authorization Header"
    },
    "authHeaderText": "Use in Authorization header:",
    "configuration": "Configuration",
    "description": "Expose Cherry Studio's AI capabilities through OpenAI-compatible HTTP APIs",
    "documentation": {
      "title": "API Documentation"
    },
    "fields": {
      "apiKey": {
        "copyTooltip": "Copy API Key",
        "description": "Secure authentication token for API access",
        "label": "API Key",
        "placeholder": "API key will be auto-generated"
      },
      "port": {
        "description": "TCP port number for the HTTP server (1000-65535)",
        "helpText": "Stop server to change port",
        "label": "Port"
      },
      "url": {
        "copyTooltip": "Copy URL",
        "label": "URL"
      }
    },
    "messages": {
      "apiKeyCopied": "API Key copied to clipboard",
      "apiKeyRegenerated": "API Key regenerated",
      "operationFailed": "API Server operation failed: ",
      "restartError": "Failed to restart API Server: ",
      "restartFailed": "API Server restart failed: ",
      "restartSuccess": "API Server restarted successfully",
      "startError": "Failed to start API Server: ",
      "startSuccess": "API Server started successfully",
      "stopError": "Failed to stop API Server: ",
      "stopSuccess": "API Server stopped successfully",
      "urlCopied": "Server URL copied to clipboard"
    },
    "status": {
      "running": "Running",
      "stopped": "Stopped"
    },
    "title": "API Server"
  },
  "assistants": {
    "abbr": "Assistants",
    "clear": {
      "content": "Clearing the topic will delete all topics and files in the assistant. Are you sure you want to continue?",
      "title": "Clear topics"
    },
    "copy": {
      "title": "Copy Assistant"
    },
    "delete": {
      "content": "Deleting an assistant will delete all topics and files under the assistant. Are you sure you want to delete it?",
      "title": "Delete Assistant"
    },
    "edit": {
      "title": "Edit Assistant"
    },
    "icon": {
      "type": "Assistant Icon"
    },
    "list": {
      "showByList": "List View",
      "showByTags": "Tag View"
    },
    "save": {
      "success": "Saved successfully",
      "title": "Save to agent"
    },
    "search": "Search assistants...",
    "settings": {
      "default_model": "Default Model",
      "knowledge_base": {
        "label": "Knowledge Base Settings",
        "recognition": {
          "label": "Use Knowledge Base",
          "off": "Force Search",
          "on": "Intent Recognition",
          "tip": "The assistant will use the large model's intent recognition capability to determine whether to use the knowledge base for answering. This feature will depend on the model's capabilities"
        }
      },
      "mcp": {
        "description": "Default enabled MCP servers",
        "enableFirst": "Enable this server in MCP settings first",
        "label": "MCP Servers",
        "noServersAvailable": "No MCP servers available. Add servers in settings",
        "title": "MCP Settings"
      },
      "model": "Model Settings",
      "more": "Assistant Settings",
      "prompt": "Prompt Settings",
      "reasoning_effort": {
        "default": "Default",
        "high": "Think harder",
        "label": "Reasoning effort",
        "low": "Think less",
        "medium": "Think normally",
        "off": "Off"
      },
      "regular_phrases": {
        "add": "Add Phrase",
        "contentLabel": "Content",
        "contentPlaceholder": "Please enter phrase content, support using variables, and press Tab to quickly locate the variable to modify. For example: \nHelp me plan a route from ${from} to ${to}, and send it to ${email}.",
        "delete": "Delete Phrase",
        "deleteConfirm": "Are you sure to delete this phrase?",
        "edit": "Edit Phrase",
        "title": "Regular Phrase",
        "titleLabel": "Title",
        "titlePlaceholder": "Enter title"
      },
      "title": "Assistant Settings",
      "tool_use_mode": {
        "function": "Function",
        "label": "Tool Use Mode",
        "prompt": "Prompt"
      }
    },
    "tags": {
      "add": "Add Tag",
      "delete": "Delete Tag",
      "deleteConfirm": "Are you sure to delete this tag?",
      "manage": "Tag Management",
      "modify": "Modify Tag",
      "none": "No tags",
      "settings": {
        "title": "Tag Settings"
      },
      "untagged": "Untagged"
    },
    "title": "Assistants"
  },
  "auth": {
    "error": "API key automatically obtained failed, please get it manually",
    "get_key": "Get",
    "get_key_success": "API key automatically obtained successfully",
    "login": "Login",
    "oauth_button": "Auth with {{provider}}"
  },
  "backup": {
    "confirm": {
      "button": "Select Backup Location",
      "label": "Are you sure you want to backup data?"
    },
    "content": "Backup all data, including chat history, settings, and knowledge base. Please note that the backup process may take some time, thank you for your patience.",
    "progress": {
      "completed": "Backup completed",
      "compressing": "Compressing files...",
      "copying_files": "Copying files... {{progress}}%",
      "preparing": "Preparing backup...",
      "title": "Backup Progress",
      "writing_data": "Writing data..."
    },
    "title": "Data Backup"
  },
  "button": {
    "add": "Add",
    "added": "Added",
    "case_sensitive": "Case Sensitive",
    "collapse": "Collapse",
    "includes_user_questions": "Include Your Questions",
    "manage": "Manage",
    "select_model": "Select Model",
    "show": {
      "all": "Show All"
    },
    "update_available": "Update Available",
    "whole_word": "Whole Word"
  },
  "chat": {
    "add": {
      "assistant": {
        "title": "Add Assistant"
      },
      "topic": {
        "title": "New Topic"
      }
    },
    "artifacts": {
      "button": {
        "download": "Download",
        "openExternal": "Open in external browser",
        "preview": "Preview"
      },
      "preview": {
        "openExternal": {
          "error": {
            "content": "Error opening the external browser."
          }
        }
      }
    },
    "assistant": {
      "search": {
        "placeholder": "Search"
      }
    },
    "deeply_thought": "Deeply thought ({{seconds}} seconds)",
    "default": {
      "description": "Hello, I'm Default Assistant. You can start chatting with me right away",
      "name": "Default Assistant",
      "topic": {
        "name": "Default Topic"
      }
    },
    "history": {
      "assistant_node": "Assistant",
      "click_to_navigate": "Click to navigate to the message",
      "coming_soon": "Chat workflow diagram coming soon",
      "no_messages": "No Messages Found",
      "start_conversation": "Start a conversation to see the chat flow diagram",
      "title": "Chat History",
      "user_node": "User",
      "view_full_content": "View Full Content"
    },
    "input": {
      "auto_resize": "Auto resize height",
      "clear": {
        "content": "Do you want to clear all messages of the current topic?",
        "label": "Clear {{Command}}",
        "title": "Clear all messages?"
      },
      "collapse": "Collapse",
      "context_count": {
        "tip": "Context / Max Context"
      },
      "estimated_tokens": {
        "tip": "Estimated tokens"
      },
      "expand": "Expand",
      "file_error": "Error processing file",
      "file_not_supported": "Model does not support this file type",
      "generate_image": "Generate image",
      "generate_image_not_supported": "The model does not support generating images.",
      "knowledge_base": "Knowledge Base",
      "new": {
        "context": "Clear Context {{Command}}"
      },
      "new_topic": "New Topic {{Command}}",
      "pause": "Pause",
      "placeholder": "Type your message here, press {{key}} to send...",
      "send": "Send",
      "settings": "Settings",
      "thinking": {
        "budget_exceeds_max": "Thinking budget exceeds the maximum token number",
        "label": "Thinking",
        "mode": {
          "custom": {
            "label": "Custom",
            "tip": "The maximum number of tokens the model can think. Need to consider the context limit of the model, otherwise an error will be reported"
          },
          "default": {
            "label": "Default",
            "tip": "The model will automatically determine the number of tokens to think"
          },
          "tokens": {
            "tip": "Set the number of thinking tokens to use."
          }
        }
      },
      "tools": {
        "collapse": "Collapse",
        "collapse_in": "Collapse",
        "collapse_out": "Remove from collapse",
        "expand": "Expand"
      },
      "topics": " Topics ",
      "translate": "Translate to {{target_language}}",
      "translating": "Translating...",
      "upload": {
        "document": "Upload document file (model does not support images)",
        "label": "Upload image or document file",
        "upload_from_local": "Upload local file..."
      },
      "url_context": "URL Context",
      "web_search": {
        "builtin": {
          "disabled_content": "The current model does not support web search",
          "enabled_content": "Use the built-in web search function of the model",
          "label": "Model Built-in"
        },
        "button": {
          "ok": "Go to Settings"
        },
        "enable": "Enable web search",
        "enable_content": "Need to check web search connectivity in settings first",
        "label": "Web Search",
        "no_web_search": {
          "description": "Do not enable web search",
          "label": "Disable Web Search"
        },
        "settings": "Web Search Settings"
      }
    },
    "mcp": {
      "error": {
        "parse_tool_call": "Unable to convert to a valid tool call format: {{toolCall}}"
      },
      "warning": {
        "multiple_tools": "Multiple matching MCP tools exist, {{tool}} has been selected",
        "no_tool": "No matching MCP tool found for {{tool}}"
      }
    },
    "message": {
      "new": {
        "branch": {
          "created": "New Branch Created",
          "label": "New Branch"
        },
        "context": "New Context"
      },
      "quote": "Quote",
      "regenerate": {
        "model": "Switch Model"
      },
      "useful": "Helpful"
    },
    "multiple": {
      "select": {
        "empty": "No Messages Selected",
        "label": "Multiple Select"
      }
    },
    "navigation": {
      "bottom": "Back to bottom",
      "close": "Close",
      "first": "Already at the first message",
      "history": "Chat History",
      "last": "Already at the last message",
      "next": "Next Message",
      "prev": "Previous Message",
      "top": "Back to top"
    },
    "resend": "Resend",
    "save": {
      "file": {
        "title": "Save to Local File"
      },
      "knowledge": {
        "content": {
          "citation": {
            "description": "Includes web search and knowledge base reference information",
            "title": "Citations"
          },
          "code": {
            "description": "Includes standalone code blocks",
            "title": "Code Blocks"
          },
          "error": {
            "description": "Includes error messages during execution",
            "title": "Errors"
          },
          "file": {
            "description": "Includes attached files",
            "title": "Files"
          },
          "maintext": {
            "description": "Includes primary text content",
            "title": "Main Text"
          },
          "thinking": {
            "description": "Includes model reasoning content",
            "title": "Reasoning"
          },
          "tool_use": {
            "description": "Includes tool call parameters and execution results",
            "title": "Tool Usage"
          },
          "translation": {
            "description": "Includes translation content",
            "title": "Translations"
          }
        },
        "empty": {
          "no_content": "This message has no saveable content",
          "no_knowledge_base": "No knowledge bases available, please create one first"
        },
        "error": {
          "invalid_base": "Selected knowledge base is not properly configured",
          "no_content_selected": "Please select at least one content type",
          "save_failed": "Save failed, please check knowledge base configuration"
        },
        "select": {
          "base": {
            "placeholder": "Please select a knowledge base",
            "title": "Select Knowledge Base"
          },
          "content": {
            "tip": "Selected {{count}} items, text types will be merged and saved as one note",
            "title": "Select content types to save"
          }
        },
        "title": "Save to Knowledge Base"
      },
      "label": "Save",
      "topic": {
        "knowledge": {
          "content": {
            "maintext": {
              "description": "Includes topic title and main text content from all messages"
            }
          },
          "empty": {
            "no_content": "This topic has no saveable content"
          },
          "error": {
            "save_failed": "Failed to save topic, please check knowledge base configuration"
          },
          "loading": "Analyzing topic content...",
          "select": {
            "content": {
              "label": "Select content types to save",
              "selected_tip": "Selected {{count}} items from {{messages}} messages",
              "tip": "Topic will be saved to knowledge base with complete conversation context"
            }
          },
          "success": "Topic successfully saved to knowledge base ({{count}} items)",
          "title": "Save Topic to Knowledge Base"
        }
      }
    },
    "settings": {
      "code": {
        "title": "Code Block Settings"
      },
      "code_collapsible": "Code block collapsible",
      "code_editor": {
        "autocompletion": "Autocompletion",
        "fold_gutter": "Fold gutter",
        "highlight_active_line": "Highlight active line",
        "keymap": "Keymap",
        "title": "Code Editor"
      },
      "code_execution": {
        "timeout_minutes": {
          "label": "Timeout",
          "tip": "The timeout time (minutes) of code execution"
        },
<<<<<<< HEAD
        "yuque": {
          "check": {
            "button": "Check",
            "empty_repo_url": "Please enter the knowledge base URL first",
            "empty_token": "Please enter the Yuque Token first",
            "fail": "Yuque connection verification failed",
            "success": "Yuque connection verified successfully"
          },
          "help": "Get Yuque Token",
          "repo_url": "Yuque URL",
          "repo_url_placeholder": "https://www.yuque.com/username/xxx",
          "title": "Yuque Configuration",
          "token": "Yuque Token",
          "token_placeholder": "Please enter the Yuque Token"
        },
        "export_to_phone": "Export To App",
        "export_to_phone.button": "Export",
        "export_to_phone_use_lan.button": "Landrop"
=======
        "tip": "The run button will be displayed in the toolbar of executable code blocks, please do not execute dangerous code!",
        "title": "Code Execution"
>>>>>>> 3b7a99ff
      },
      "code_image_tools": "Enable preview tools",
      "code_wrappable": "Code block wrappable",
      "context_count": {
        "label": "Context",
        "tip": "The number of previous messages to keep in the context."
      },
      "max": "Max",
      "max_tokens": {
        "confirm": "Set max tokens",
        "confirm_content": "Set the maximum number of tokens the model can generate. Need to consider the context limit of the model, otherwise an error will be reported",
        "label": "Set max tokens",
        "tip": "The maximum number of tokens the model can generate. Need to consider the context limit of the model, otherwise an error will be reported"
      },
      "reset": "Reset",
      "set_as_default": "Apply to default assistant",
      "show_line_numbers": "Show line numbers in code",
      "temperature": {
        "label": "Temperature",
        "tip": "Higher values make the model more creative and unpredictable, while lower values make it more deterministic and precise."
      },
      "thought_auto_collapse": {
        "label": "Collapse Thought Content",
        "tip": "Automatically collapse thought content after thinking ends"
      },
      "top_p": {
        "label": "Top-P",
        "tip": "Default value is 1, the smaller the value, the less variety in the answers, the easier to understand, the larger the value, the larger the range of the AI's vocabulary, the more diverse"
      }
    },
    "suggestions": {
      "title": "Suggested Questions"
    },
    "thinking": "Thinking ({{seconds}} seconds)",
    "topics": {
      "auto_rename": "Auto Rename",
      "clear": {
        "title": "Clear Messages"
      },
      "copy": {
        "image": "Copy as image",
        "md": "Copy as markdown",
        "plain_text": "Copy as plain text (remove Markdown)",
        "title": "Copy"
      },
      "delete": {
        "shortcut": "Hold {{key}} to delete directly"
      },
      "edit": {
        "placeholder": "Enter new name",
        "title": "Edit Name"
      },
      "export": {
        "image": "Export as image",
        "joplin": "Export to Joplin",
        "md": {
          "label": "Export as markdown",
          "reason": "Export as Markdown (with reasoning)"
        },
        "notion": "Export to Notion",
        "obsidian": "Export to Obsidian",
        "obsidian_atributes": "Configure Note Attributes",
        "obsidian_btn": "Confirm",
        "obsidian_created": "Creation Time",
        "obsidian_created_placeholder": "Please select the creation time",
        "obsidian_export_failed": "Export failed",
        "obsidian_export_success": "Export success",
        "obsidian_fetch_error": "Failed to fetch Obsidian vaults",
        "obsidian_fetch_folders_error": "Failed to fetch folder structure",
        "obsidian_loading": "Loading...",
        "obsidian_no_vault_selected": "Please select a vault first",
        "obsidian_no_vaults": "No Obsidian vaults found",
        "obsidian_operate": "Operation Method",
        "obsidian_operate_append": "Append",
        "obsidian_operate_new_or_overwrite": "Create New (Overwrite if it exists)",
        "obsidian_operate_placeholder": "Please select the operation method",
        "obsidian_operate_prepend": "Prepend",
        "obsidian_path": "Path",
        "obsidian_path_placeholder": "Please select the path",
        "obsidian_reasoning": "Include Reasoning Chain",
        "obsidian_root_directory": "Root Directory",
        "obsidian_select_vault_first": "Please select a vault first",
        "obsidian_source": "Source",
        "obsidian_source_placeholder": "Please enter the source",
        "obsidian_tags": "Tags",
        "obsidian_tags_placeholder": "Please enter tags, separate multiple tags with commas",
        "obsidian_title": "Title",
        "obsidian_title_placeholder": "Please enter the title",
        "obsidian_title_required": "The title cannot be empty",
        "obsidian_vault": "Vault",
        "obsidian_vault_placeholder": "Please select the vault name",
        "siyuan": "Export to Siyuan Note",
        "title": "Export",
        "title_naming_failed": "Failed to generate title, using default title",
        "title_naming_success": "Title generated successfully",
        "wait_for_title_naming": "Generating title...",
        "word": "Export as Word",
        "yuque": "Export to Yuque"
      },
      "list": "Topic List",
      "move_to": "Move to",
      "new": "New Topic",
      "pin": "Pin Topic",
      "prompt": {
        "edit": {
          "title": "Edit Topic Prompts"
        },
        "label": "Topic Prompts",
        "tips": "Topic Prompts: Additional supplementary prompts provided for the current topic"
      },
      "title": "Topics",
      "unpin": "Unpin Topic"
    },
    "translate": "Translate"
  },
  "code_block": {
    "collapse": "Collapse",
    "copy": {
      "failed": "Copy failed",
      "label": "Copy",
      "source": "Copy Source Code",
      "success": "Copied"
    },
    "download": {
      "failed": {
        "network": "Download failed, please check the network"
      },
      "label": "Download",
      "png": "Download PNG",
      "source": "Download Source Code",
      "svg": "Download SVG"
    },
    "edit": {
      "label": "Edit",
      "save": {
        "failed": {
          "label": "Save failed",
          "message_not_found": "Save failed, message not found"
        },
        "label": "Save Changes",
        "success": "Saved"
      }
    },
    "expand": "Expand",
    "more": "More",
    "run": "Run",
    "split": {
      "label": "Split View",
      "restore": "Restore Split View"
    },
    "wrap": {
      "off": "Unwrap",
      "on": "Wrap"
    }
  },
  "common": {
    "add": "Add",
    "advanced_settings": "Advanced Settings",
    "and": "and",
    "assistant": "Assistant",
    "avatar": "Avatar",
    "back": "Back",
    "browse": "Browse",
    "cancel": "Cancel",
    "chat": "Chat",
    "clear": "Clear",
    "close": "Close",
    "collapse": "Collapse",
    "confirm": "Confirm",
    "copied": "Copied",
    "copy": "Copy",
    "copy_failed": "Copy failed",
    "cut": "Cut",
    "default": "Default",
    "delete": "Delete",
    "delete_confirm": "Are you sure you want to delete?",
    "description": "Description",
    "disabled": "Disabled",
    "docs": "Docs",
    "download": "Download",
    "duplicate": "Duplicate",
    "edit": "Edit",
    "enabled": "Enabled",
    "error": "error",
    "expand": "Expand",
    "footnote": "Reference content",
    "footnotes": "References",
    "fullscreen": "Entered fullscreen mode. Press F11 to exit",
    "i_know": "I know",
    "inspect": "Inspect",
    "knowledge_base": "Knowledge Base",
    "language": "Language",
    "loading": "Loading...",
    "model": "Model",
    "models": "Models",
    "more": "More",
    "name": "Name",
    "no_results": "No results",
    "open": "Open",
    "paste": "Paste",
    "preview": "Preview",
    "prompt": "Prompt",
    "provider": "Provider",
    "reasoning_content": "Deep reasoning",
    "refresh": "Refresh",
    "regenerate": "Regenerate",
    "rename": "Rename",
    "reset": "Reset",
    "save": "Save",
    "saved": "Saved",
    "search": "Search",
    "select": "Select",
    "selectedItems": "Selected {{count}} items",
    "selectedMessages": "Selected {{count}} messages",
    "settings": "Settings",
    "sort": {
      "pinyin": {
        "asc": "Sort by Pinyin (A-Z)",
        "desc": "Sort by Pinyin (Z-A)",
        "label": "Sort by Pinyin"
      }
    },
    "success": "Success",
    "swap": "Swap",
    "topics": "Topics",
    "warning": "Warning",
    "you": "You"
  },
  "docs": {
    "title": "Docs"
  },
  "endpoint_type": {
    "anthropic": "Anthropic",
    "gemini": "Gemini",
    "image-generation": "Image Generation",
    "jina-rerank": "Jina Rerank",
    "openai": "OpenAI",
    "openai-response": "OpenAI-Response"
  },
  "error": {
    "backup": {
      "file_format": "Backup file format error"
    },
    "chat": {
      "chunk": {
        "non_json": "Returned an invalid data format"
      },
      "response": "Something went wrong. Please check if you have set your API key in the Settings > Providers"
    },
    "http": {
      "400": "Request failed. Please check if the request parameters are correct. If you have changed the model settings, please reset them to the default settings",
      "401": "Authentication failed. Please check if your API key is correct",
      "403": "Access denied. Please check if your account is verified, or contact the service provider for more information",
      "404": "Model not found or request path is incorrect",
      "429": "Too many requests. Please try again later",
      "500": "Server error. Please try again later",
      "502": "Gateway error. Please try again later",
      "503": "Service unavailable. Please try again later",
      "504": "Gateway timeout. Please try again later"
    },
    "missing_user_message": "Cannot switch model response: The original user message has been deleted. Please send a new message to get a response with this model.",
    "model": {
      "exists": "Model already exists"
    },
    "no_api_key": "API key is not configured",
    "pause_placeholder": "Paused",
    "provider_disabled": "Model provider is not enabled",
    "render": {
      "description": "Failed to render message content. Please check if the message content format is correct",
      "title": "Render Error"
    },
    "unknown": "Unknown error",
    "user_message_not_found": "Cannot find original user message to resend"
  },
  "export": {
    "assistant": "Assistant",
    "attached_files": "Attached Files",
    "conversation_details": "Conversation Details",
    "conversation_history": "Conversation History",
    "created": "Created",
    "last_updated": "Last Updated",
    "messages": "Messages",
    "user": "User"
  },
  "files": {
    "actions": "Actions",
    "all": "All Files",
    "count": "files",
    "created_at": "Created At",
    "delete": {
      "content": "Deleting a file will delete its reference from all messages. Are you sure you want to delete this file?",
      "db_error": "Deletion failed",
      "label": "Delete",
      "paintings": {
        "warning": "Image contains this file, deletion is not possible"
      },
      "title": "Delete File"
    },
    "document": "Document",
    "edit": "Edit",
    "file": "File",
    "image": "Image",
    "name": "Name",
    "open": "Open",
    "size": "Size",
    "text": "Text",
    "title": "Files",
    "type": "Type"
  },
  "gpustack": {
    "keep_alive_time": {
      "description": "The time in minutes to keep the connection alive, default is 5 minutes.",
      "placeholder": "Minutes",
      "title": "Keep Alive Time"
    },
    "title": "GPUStack"
  },
  "history": {
    "continue_chat": "Continue Chatting",
    "locate": {
      "message": "Locate the message"
    },
    "search": {
      "messages": "Search All Messages",
      "placeholder": "Search topics or messages...",
      "topics": {
        "empty": "No topics found, press Enter to search all messages"
      }
    },
    "title": "Topics Search"
  },
  "html_artifacts": {
    "code": "Code",
    "empty_preview": "No content to display",
    "generating": "Generating",
    "preview": "Preview",
    "split": "Split"
  },
  "knowledge": {
    "add": {
      "title": "Add Knowledge Base"
    },
    "add_directory": "Add Directory",
    "add_file": "Add File",
    "add_note": "Add Note",
    "add_sitemap": "Website Map",
    "add_url": "Add URL",
    "cancel_index": "Cancel Indexing",
    "chunk_overlap": "Chunk Overlap",
    "chunk_overlap_placeholder": "Default (not recommended to change)",
    "chunk_overlap_tooltip": "The amount of duplicate content between adjacent chunks, ensuring that the chunks are still contextually related, improving the overall effect of processing long text",
    "chunk_size": "Chunk Size",
    "chunk_size_change_warning": "Chunk size and overlap size changes only apply to new content",
    "chunk_size_placeholder": "Default (not recommended to change)",
    "chunk_size_too_large": "Chunk size cannot exceed model context limit ({{max_context}})",
    "chunk_size_tooltip": "Split documents into chunks, each chunk size, not exceeding model context limit",
    "clear_selection": "Clear selection",
    "delete": "Delete",
    "delete_confirm": "Are you sure you want to delete this knowledge base?",
    "dimensions": "Embedding dimension",
    "dimensions_auto_set": "Auto-set embedding dimensions",
    "dimensions_default": "The model will use default embedding dimensions",
    "dimensions_error_invalid": "Invalid embedding dimension",
    "dimensions_set_right": "⚠️ Please ensure the model supports the set embedding dimension size",
    "dimensions_size_placeholder": "Leave empty to not pass dimensions",
    "dimensions_size_too_large": "The embedding dimension cannot exceed the model's context limit ({{max_context}}).",
    "dimensions_size_tooltip": "Embedding dimension size, the larger the value, the more tokens will be consumed. Leave empty to not pass dimensions parameter.",
    "directories": "Directories",
    "directory_placeholder": "Enter Directory Path",
    "document_count": "Requested Document Chunks",
    "document_count_default": "Default",
    "document_count_help": "The more document chunks requested, the more information is included, but the more tokens are consumed",
    "drag_file": "Drag file here",
    "edit_remark": "Edit Remark",
    "edit_remark_placeholder": "Please enter remark content",
    "embedding_model": "Embedding Model",
    "embedding_model_required": "Knowledge Base Embedding Model is required",
    "empty": "No knowledge base found",
    "error": {
      "failed_to_create": "Knowledge base creation failed",
      "failed_to_edit": "Knowledge base editing failed",
      "model_invalid": "No model selected"
    },
    "file_hint": "Support {{file_types}}",
    "index_all": "Index All",
    "index_cancelled": "Indexing cancelled",
    "index_started": "Indexing started",
    "invalid_url": "Invalid URL",
    "migrate": {
      "button": {
        "text": "Migrate"
      },
      "confirm": {
        "content": "Detected changes in embedding model or dimension, cannot save configuration directly. Knowledge base migration will not delete the existing knowledge base, but will create a copy and then reprocess all knowledge base entries, which may consume a large number of tokens, please proceed with caution.",
        "ok": "Start Migration",
        "title": "Knowledge Base Migration"
      },
      "error": {
        "failed": "Migration failed"
      },
      "source_dimensions": "Source Dimensions",
      "source_model": "Source Model",
      "target_dimensions": "Target Dimensions",
      "target_model": "Target Model"
    },
    "model_info": "Model Info",
    "name_required": "Knowledge Base Name is required",
    "no_bases": "No knowledge bases available",
    "no_match": "No matching content found in the knowledge base.",
    "no_provider": "Knowledge base model provider is not set, the knowledge base will no longer be supported, please create a new knowledge base",
    "not_set": "Not Set",
    "not_support": "Knowledge base database engine updated, the knowledge base will no longer be supported, please create a new knowledge base",
    "notes": "Notes",
    "notes_placeholder": "Enter additional information or context for this knowledge base...",
    "provider_not_found": "Provider not found",
    "quota": "{{name}} Left Quota: {{quota}}",
    "quota_infinity": "{{name}} Quota: Unlimited",
    "rename": "Rename",
    "search": "Search knowledge base",
    "search_placeholder": "Enter text to search",
    "settings": {
      "preprocessing": "Preprocessing",
      "preprocessing_tooltip": "Preprocess uploaded files",
      "title": "Knowledge Base Settings"
    },
    "sitemap_added": "Added successfully",
    "sitemap_placeholder": "Enter Website Map URL",
    "sitemaps": "Websites",
    "source": "Source",
    "status": "Status",
    "status_completed": "Completed",
    "status_embedding_completed": "Embedding Completed",
    "status_embedding_failed": "Embedding Failed",
    "status_failed": "Failed",
    "status_new": "Added",
    "status_pending": "Pending",
    "status_preprocess_completed": "Preprocessing Completed",
    "status_preprocess_failed": "Preprocessing Failed",
    "status_processing": "Processing",
    "threshold": "Matching threshold",
    "threshold_placeholder": "Not set",
    "threshold_too_large_or_small": "Threshold cannot be greater than 1 or less than 0",
    "threshold_tooltip": "Used to evaluate the relevance between the user's question and the content in the knowledge base (0-1)",
    "title": "Knowledge Base",
    "topN": "Number of results returned",
    "topN_placeholder": "Not set",
    "topN_too_large_or_small": "The number of results returned cannot be greater than 30 or less than 1.",
    "topN_tooltip": "The number of matching results returned; the larger the value, the more matching results, but also the more tokens consumed.",
    "url_added": "URL added",
    "url_placeholder": "Enter URL, multiple URLs separated by Enter",
    "urls": "URLs"
  },
  "languages": {
    "arabic": "Arabic",
    "chinese": "Chinese",
    "chinese-traditional": "Traditional Chinese",
    "english": "English",
    "french": "French",
    "german": "German",
    "indonesian": "Indonesian",
    "italian": "Italian",
    "japanese": "Japanese",
    "korean": "Korean",
    "malay": "Malay",
    "polish": "Polish",
    "portuguese": "Portuguese",
    "russian": "Russian",
    "spanish": "Spanish",
    "thai": "Thai",
    "turkish": "Turkish",
    "ukrainian": "Ukrainian",
    "unknown": "unknown",
    "urdu": "Urdu",
    "vietnamese": "Vietnamese"
  },
  "launchpad": {
    "apps": "Apps",
    "minapps": "Minapps"
  },
  "lmstudio": {
    "keep_alive_time": {
      "description": "The time in minutes to keep the connection alive, default is 5 minutes.",
      "placeholder": "Minutes",
      "title": "Keep Alive Time"
    },
    "title": "LM Studio"
  },
  "memory": {
    "actions": "Actions",
    "add_failed": "Failed to add memory",
    "add_first_memory": "Add Your First Memory",
    "add_memory": "Add Memory",
    "add_new_user": "Add New User",
    "add_success": "Memory added successfully",
    "add_user": "Add User",
    "add_user_failed": "Failed to add user",
    "all_users": "All Users",
    "cannot_delete_default_user": "Cannot delete the default user",
    "configure_memory_first": "Please configure memory settings first",
    "content": "Content",
    "current_user": "Current User",
    "custom": "Custom",
    "default": "Default",
    "default_user": "Default User",
    "delete_confirm": "Are you sure you want to delete this memory?",
    "delete_confirm_content": "Are you sure you want to delete {{count}} memories?",
    "delete_confirm_single": "Are you sure you want to delete this memory?",
    "delete_confirm_title": "Delete Memories",
    "delete_failed": "Failed to delete memory",
    "delete_selected": "Delete Selected",
    "delete_success": "Memory deleted successfully",
    "delete_user": "Delete User",
    "delete_user_confirm_content": "Are you sure you want to delete user {{user}} and all their memories?",
    "delete_user_confirm_title": "Delete User",
    "delete_user_failed": "Failed to delete user",
    "description": "Memory allows you to store and manage information about your interactions with the assistant. You can add, edit, and delete memories, as well as filter and search through them.",
    "edit_memory": "Edit Memory",
    "embedding_dimensions": "Embedding Dimensions",
    "embedding_model": "Embedding Model",
    "enable_global_memory_first": "Please enable global memory first",
    "end_date": "End Date",
    "global_memory": "Global Memory",
    "global_memory_description": "To use memory features, please enable global memory in assistant settings.",
    "global_memory_disabled_desc": "To use memory features, please enable global memory in assistant settings first.",
    "global_memory_disabled_title": "Global Memory Disabled",
    "global_memory_enabled": "Global memory enabled",
    "go_to_memory_page": "Go to Memory Page",
    "initial_memory_content": "Welcome! This is your first memory.",
    "llm_model": "LLM Model",
    "load_failed": "Failed to load memories",
    "loading": "Loading memories...",
    "loading_memories": "Loading memories...",
    "memories_description": "Showing {{count}} of {{total}} memories",
    "memories_reset_success": "All memories for {{user}} have been reset successfully",
    "memory": "memory",
    "memory_content": "Memory Content",
    "memory_placeholder": "Enter memory content...",
    "new_user_id": "New User ID",
    "new_user_id_placeholder": "Enter a unique user ID",
    "no_matching_memories": "No matching memories found",
    "no_memories": "No memories yet",
    "no_memories_description": "Start by adding your first memory to get started",
    "not_configured_desc": "Please configure embedding and LLM models in memory settings to enable memory functionality.",
    "not_configured_title": "Memory Not Configured",
    "pagination_total": "{{start}}-{{end}} of {{total}} items",
    "please_enter_memory": "Please enter memory content",
    "please_select_embedding_model": "Please select an embedding model",
    "please_select_llm_model": "Please select an LLM model",
    "reset_filters": "Reset Filters",
    "reset_memories": "Reset Memories",
    "reset_memories_confirm_content": "Are you sure you want to permanently delete all memories for {{user}}? This action cannot be undone.",
    "reset_memories_confirm_title": "Reset All Memories",
    "reset_memories_failed": "Failed to reset memories",
    "reset_user_memories": "Reset User Memories",
    "reset_user_memories_confirm_content": "Are you sure you want to reset all memories for {{user}}?",
    "reset_user_memories_confirm_title": "Reset User Memories",
    "reset_user_memories_failed": "Failed to reset user memories",
    "score": "Score",
    "search": "Search",
    "search_placeholder": "Search memories...",
    "select_embedding_model_placeholder": "Select Embedding Model",
    "select_llm_model_placeholder": "Select LLM Model",
    "select_user": "Select User",
    "settings": "Settings",
    "settings_title": "Memory Settings",
    "start_date": "Start Date",
    "statistics": "Statistics",
    "stored_memories": "Stored Memories",
    "switch_user": "Switch User",
    "switch_user_confirm": "Switch user context to {{user}}?",
    "time": "Time",
    "title": "Memories",
    "total_memories": "total memories",
    "try_different_filters": "Try adjusting your search criteria",
    "update_failed": "Failed to update memory",
    "update_success": "Memory updated successfully",
    "user": "User",
    "user_created": "User {{user}} created and switched successfully",
    "user_deleted": "User {{user}} deleted successfully",
    "user_id": "User ID",
    "user_id_exists": "This user ID already exists",
    "user_id_invalid_chars": "User ID can only contain letters, numbers, hyphens and underscores",
    "user_id_placeholder": "Enter user ID (optional)",
    "user_id_required": "User ID is required",
    "user_id_reserved": "'default-user' is reserved, please use a different ID",
    "user_id_rules": "User ID must be unique and contain only letters, numbers, hyphens (-) and underscores (_)",
    "user_id_too_long": "User ID cannot exceed 50 characters",
    "user_management": "User Management",
    "user_memories_reset": "All memories for {{user}} have been reset",
    "user_switch_failed": "Failed to switch user",
    "user_switched": "User context switched to {{user}}",
    "users": "users"
  },
  "message": {
    "agents": {
      "import": {
        "error": "Import failed"
      },
      "imported": "Imported successfully"
    },
    "api": {
      "check": {
        "model": {
          "title": "Select the model to use for detection"
        }
      },
      "connection": {
        "failed": "Connection failed",
        "success": "Connection successful"
      }
    },
    "assistant": {
      "added": {
        "content": "Assistant added successfully"
      }
    },
    "attachments": {
      "pasted_image": "Pasted Image",
      "pasted_text": "Pasted Text"
    },
    "backup": {
      "failed": "Backup failed",
      "start": {
        "success": "Backup started"
      },
      "success": "Backup successful"
    },
    "branch": {
      "error": "Branch creation failed"
    },
    "chat": {
      "completion": {
        "paused": "Chat completion paused"
      }
    },
    "citation": "{{count}} citations",
    "citations": "References",
    "copied": "Copied!",
    "copy": {
      "failed": "Copy failed",
      "success": "Copied!"
    },
    "delete": {
      "confirm": {
        "content": "Are you sure you want to delete the selected {{count}} message(s)?",
        "title": "Delete Confirmation"
      },
      "failed": "Delete Failed",
      "success": "Delete Successful"
    },
    "dialog": {
      "failed": "Preview failed"
    },
    "download": {
      "failed": "Download failed",
      "success": "Download successfully"
    },
    "empty_url": "Failed to download image, possibly due to prompt containing sensitive content or prohibited words",
    "error": {
      "chunk_overlap_too_large": "Chunk overlap cannot be greater than chunk size",
      "copy": "Copy failed",
      "dimension_too_large": "Content size is too large",
      "enter": {
        "api": {
          "host": "Please enter your API host first",
          "label": "Please enter your API key first"
        },
        "model": "Please select a model first",
        "name": "Please enter the name of the knowledge base"
      },
      "fetchTopicName": "Failed to name the topic",
      "get_embedding_dimensions": "Failed to get embedding dimensions",
      "invalid": {
        "api": {
          "host": "Invalid API Host",
          "label": "Invalid API Key"
        },
        "enter": {
          "model": "Please select a model"
        },
        "nutstore": "Invalid Nutstore settings",
        "nutstore_token": "Invalid Nutstore Token",
        "proxy": {
          "url": "Invalid proxy URL"
        },
        "webdav": "Invalid WebDAV settings"
      },
      "joplin": {
        "export": "Failed to export to Joplin. Please keep Joplin running and check connection status or configuration",
        "no_config": "Joplin Authorization Token or URL is not configured"
      },
      "markdown": {
        "export": {
          "preconf": "Failed to export the Markdown file to the preconfigured path",
          "specified": "Failed to export the Markdown file"
        }
      },
      "notion": {
        "export": "Failed to export to Notion. Please check connection status and configuration according to documentation",
        "no_api_key": "Notion ApiKey or Notion DatabaseID is not configured"
      },
      "siyuan": {
        "export": "Failed to export to Siyuan Note, please check connection status and configuration according to documentation",
        "no_config": "Siyuan Note API address or token is not configured"
      },
      "unknown": "Unknown error",
      "yuque": {
        "export": "Failed to export to Yuque. Please check connection status and configuration according to documentation",
        "no_config": "Yuque Token or Yuque Url is not configured"
      }
    },
    "group": {
      "delete": {
        "content": "Deleting a group message will delete the user's question and all assistant's answers",
        "title": "Delete Group Message"
      }
    },
    "ignore": {
      "knowledge": {
        "base": "Web search mode is enabled, ignore knowledge base"
      }
    },
    "loading": {
      "notion": {
        "exporting_progress": "Exporting to Notion ...",
        "preparing": "Preparing to export to Notion..."
      }
    },
    "mention": {
      "title": "Switch model answer"
    },
    "message": {
      "code_style": "Code style",
      "delete": {
        "content": "Are you sure you want to delete this message?",
        "title": "Delete Message"
      },
      "multi_model_style": {
        "fold": {
          "compress": "Switch to compact layout",
          "expand": "Switch to expanded layout",
          "label": "Fold view"
        },
        "grid": "Grid layout",
        "horizontal": "Side by side",
        "label": "Group style",
        "vertical": "Stacked view"
      },
      "style": {
        "bubble": "Bubble",
        "label": "Message style",
        "plain": "Plain"
      }
    },
    "processing": "Processing...",
    "regenerate": {
      "confirm": "Regenerating will replace current message"
    },
    "reset": {
      "confirm": {
        "content": "Are you sure you want to clear all data?"
      },
      "double": {
        "confirm": {
          "content": "All data will be lost, do you want to continue?",
          "title": "DATA LOST !!!"
        }
      }
    },
    "restore": {
      "failed": "Restore failed",
      "success": "Restored successfully"
    },
    "save": {
      "success": {
        "title": "Saved successfully"
      }
    },
    "searching": "Searching...",
    "success": {
      "joplin": {
        "export": "Successfully exported to Joplin"
      },
      "markdown": {
        "export": {
          "preconf": "Successfully exported the Markdown file to the preconfigured path",
          "specified": "Successfully exported the Markdown file"
        }
      },
      "notion": {
        "export": "Successfully exported to Notion"
      },
      "siyuan": {
        "export": "Successfully exported to Siyuan Note"
      },
      "yuque": {
        "export": "Successfully exported to Yuque"
      }
    },
    "switch": {
      "disabled": "Please wait for the current reply to complete"
    },
    "tools": {
      "abort_failed": "Tool call abort failed",
      "aborted": "Tool call aborted",
      "autoApproveEnabled": "Auto-approve enabled for this tool",
      "cancelled": "Cancelled",
      "completed": "Completed",
      "error": "Error occurred",
      "invoking": "Invoking",
      "pending": "Pending",
      "preview": "Preview",
      "raw": "Raw"
    },
    "topic": {
      "added": "New topic added"
    },
    "upgrade": {
      "success": {
        "button": "Restart",
        "content": "Please restart the application to complete the upgrade",
        "title": "Upgrade successfully"
      }
    },
    "warn": {
      "notion": {
        "exporting": "Exporting to Notion, please do not request export repeatedly!"
      },
      "siyuan": {
        "exporting": "Exporting to Siyuan Note, please do not request export repeatedly!"
      },
      "yuque": {
        "exporting": "Exporting to Yuque, please do not request export repeatedly!"
      }
    },
    "warning": {
      "rate": {
        "limit": "Too many requests. Please wait {{seconds}} seconds before trying again."
      }
    },
    "websearch": {
      "cutoff": "Truncating search content...",
      "fetch_complete": "Completed {{count}} searches...",
      "rag": "Executing RAG...",
      "rag_complete": "Keeping {{countAfter}} out of {{countBefore}} results...",
      "rag_failed": "RAG failed, returning empty results..."
    }
  },
  "minapp": {
    "add_to_launchpad": "Add to Launchpad",
    "add_to_sidebar": "Add to Sidebar",
    "popup": {
      "close": "Close MinApp",
      "devtools": "Developer Tools",
      "goBack": "Go Back",
      "goForward": "Go Forward",
      "minimize": "Minimize MinApp",
      "openExternal": "Open in Browser",
      "open_link_external_off": "Current: Open links in default window",
      "open_link_external_on": "Current: Open links in browser",
      "refresh": "Refresh",
      "rightclick_copyurl": "Right-click to copy URL"
    },
    "remove_from_launchpad": "Remove from Launchpad",
    "remove_from_sidebar": "Remove from Sidebar",
    "sidebar": {
      "close": {
        "title": "Close"
      },
      "closeall": {
        "title": "Close All"
      },
      "hide": {
        "title": "Hide"
      },
      "remove_custom": {
        "title": "Delete Custom App"
      }
    },
    "title": "MinApp"
  },
  "miniwindow": {
    "alert": {
      "google_login": "Tip: If you see a 'browser not trusted' message when logging into Google, please first login through the Google mini app in the mini app list, then use Google login in other mini apps"
    },
    "clipboard": {
      "empty": "Clipboard is empty"
    },
    "feature": {
      "chat": "Answer this question",
      "explanation": "Explanation",
      "summary": "Content summary",
      "translate": "Text translation"
    },
    "footer": {
      "backspace_clear": "Backspace to clear",
      "copy_last_message": "Press C to copy",
      "esc": "ESC to {{action}}",
      "esc_back": "return",
      "esc_close": "close",
      "esc_pause": "pause"
    },
    "input": {
      "placeholder": {
        "empty": "Ask {{model}} for help...",
        "title": "What do you want to do with this text?"
      }
    },
    "tooltip": {
      "pin": "Keep Window on Top"
    }
  },
  "models": {
    "add_parameter": "Add Parameter",
    "all": "All",
    "custom_parameters": "Custom Parameters",
    "dimensions": "Dimensions {{dimensions}}",
    "edit": "Edit Model",
    "embedding": "Embedding",
    "embedding_dimensions": "Embedding Dimensions",
    "embedding_model": "Embedding Model",
    "embedding_model_tooltip": "Add in Settings->Model Provider->Manage",
    "enable_tool_use": "Enable Tool Use",
    "function_calling": "Function Calling",
    "no_matches": "No models available",
    "parameter_name": "Parameter Name",
    "parameter_type": {
      "boolean": "Boolean",
      "json": "JSON",
      "number": "Number",
      "string": "Text"
    },
    "pinned": "Pinned",
    "price": {
      "cost": "Cost",
      "currency": "Currency",
      "custom": "Custom",
      "custom_currency": "Custom Currency",
      "custom_currency_placeholder": "Enter Custom Currency",
      "input": "Input Price",
      "million_tokens": "M Tokens",
      "output": "Output Price",
      "price": "Price"
    },
    "reasoning": "Reasoning",
    "rerank_model": "Reranker",
    "rerank_model_not_support_provider": "Currently, the reranker model does not support this provider ({{provider}})",
    "rerank_model_support_provider": "Currently, the reranker model only supports some providers ({{provider}})",
    "rerank_model_tooltip": "Click the Manage button in Settings -> Model Services to add.",
    "search": "Search models...",
    "stream_output": "Stream output",
    "type": {
      "embedding": "Embedding",
      "free": "Free",
      "function_calling": "Tool",
      "reasoning": "Reasoning",
      "rerank": "Reranker",
      "select": "Model Types",
      "text": "Text",
      "vision": "Vision",
      "websearch": "WebSearch"
    }
  },
  "navbar": {
    "expand": "Expand Dialog",
    "hide_sidebar": "Hide Sidebar",
    "show_sidebar": "Show Sidebar"
  },
  "notification": {
    "assistant": "Assistant Response",
    "knowledge": {
      "error": "{{error}}",
      "success": "Successfully added {{type}} to the knowledge base"
    },
    "tip": "If the response is successful, then only messages exceeding 30 seconds will trigger a reminder"
  },
  "ollama": {
    "keep_alive_time": {
      "description": "The time in minutes to keep the connection alive, default is 5 minutes.",
      "placeholder": "Minutes",
      "title": "Keep Alive Time"
    },
    "title": "Ollama"
  },
  "paintings": {
    "aspect_ratio": "Aspect Ratio",
    "aspect_ratios": {
      "landscape": "Landscape",
      "portrait": "Portrait",
      "square": "Square"
    },
    "auto_create_paint": "Auto-create image",
    "auto_create_paint_tip": "After the image is generated, a new image will be created automatically.",
    "background": "Background",
    "background_options": {
      "auto": "Auto",
      "opaque": "Opaque",
      "transparent": "Transparent"
    },
    "button": {
      "delete": {
        "image": {
          "confirm": "Are you sure you want to delete this image?",
          "label": "Delete Image"
        }
      },
      "new": {
        "image": "New Image"
      }
    },
    "custom_size": "Custom Size",
    "edit": {
      "image_file": "Edited Image",
      "magic_prompt_option_tip": "Intelligently enhances editing prompts",
      "model_tip": "V3 and V2 versions supported",
      "number_images_tip": "Number of edited results to generate",
      "rendering_speed_tip": "Controls rendering speed vs. quality trade-off, only available for V_3",
      "seed_tip": "Controls editing randomness",
      "style_type_tip": "Style for edited image, only for V_2 and above"
    },
    "generate": {
      "magic_prompt_option_tip": "Intelligently enhances prompts for better results",
      "model_tip": "Model version: V3 is the latest version, V2 is the previous model, V2A is the fast model, V_1 is the first-generation model, _TURBO is the acceleration version",
      "negative_prompt_tip": "Describe unwanted elements, only for V_1, V_1_TURBO, V_2, and V_2_TURBO",
      "number_images_tip": "Number of images to generate",
      "person_generation": "Generate person",
      "person_generation_tip": "Allow model to generate person images",
      "rendering_speed_tip": "Controls rendering speed vs. quality trade-off, only available for V_3",
      "seed_tip": "Controls image generation randomness for reproducible results",
      "style_type_tip": "Image generation style for V_2 and above"
    },
    "generated_image": "Generated Image",
    "go_to_settings": "Go to Settings",
    "guidance_scale": "Guidance Scale",
    "guidance_scale_tip": "Classifier Free Guidance. How close you want the model to stick to your prompt when looking for a related image to show you",
    "image": {
      "size": "Image Size"
    },
    "image_file_required": "Please upload an image first",
    "image_file_retry": "Please re-upload an image first",
    "image_handle_required": "Please upload an image first.",
    "image_placeholder": "No image available",
    "image_retry": "Retry",
    "image_size_options": {
      "auto": "Auto"
    },
    "inference_steps": "Inference Steps",
    "inference_steps_tip": "The number of inference steps to perform. More steps produce higher quality but take longer",
    "input_image": "Input Image",
    "input_parameters": "Input Parameters",
    "learn_more": "Learn More",
    "magic_prompt_option": "Magic Prompt",
    "mode": {
      "edit": "Edit",
      "generate": "Draw",
      "merge": "Merge",
      "remix": "Remix",
      "upscale": "Upscale"
    },
    "model": "Model",
    "model_and_pricing": "Model & Pricing",
    "moderation": "Moderation",
    "moderation_options": {
      "auto": "Auto",
      "low": "Low"
    },
    "negative_prompt": "Negative Prompt",
    "negative_prompt_tip": "Describe what you don't want included in the image",
    "no_image_generation_model": "No available image generation model, please add a model and set the endpoint type to {{endpoint_type}}",
    "number_images": "Number Images",
    "number_images_tip": "Number of images to generate (1-4)",
    "paint_course": "tutorial",
    "per_image": "per image",
    "per_images": "per images",
    "person_generation_options": {
      "allow_adult": "Allow adult",
      "allow_all": "Allow all",
      "allow_none": "Not allowed"
    },
    "pricing": "Pricing",
    "prompt_enhancement": "Prompt Enhancement",
    "prompt_enhancement_tip": "Rewrite prompts into detailed, model-friendly versions when switched on",
    "prompt_placeholder": "Describe the image you want to create, e.g. A serene lake at sunset with mountains in the background",
    "prompt_placeholder_edit": "Enter your image description, text drawing uses \"double quotes\" to wrap",
    "prompt_placeholder_en": "Enter your image description, currently Imagen only supports English prompts",
    "proxy_required": "Open the proxy and enable \"TUN mode\" to view generated images or copy them to the browser for opening. In the future, domestic direct connection will be supported",
    "quality": "Quality",
    "quality_options": {
      "auto": "Auto",
      "high": "High",
      "low": "Low",
      "medium": "Medium"
    },
    "regenerate": {
      "confirm": "This will replace your existing generated images. Do you want to continue?"
    },
    "remix": {
      "image_file": "Reference Image",
      "image_weight": "Reference Image Weight",
      "image_weight_tip": "Adjust reference image influence",
      "magic_prompt_option_tip": "Intelligently enhances remix prompts",
      "model_tip": "Select AI model version for remixing",
      "negative_prompt_tip": "Describe unwanted elements in remix results",
      "number_images_tip": "Number of remix results to generate",
      "rendering_speed_tip": "Controls rendering speed vs. quality trade-off, only available for V_3",
      "seed_tip": "Control the randomness of the mixed result",
      "style_type_tip": "Style for remixed image, only for V_2 and above"
    },
    "rendering_speed": "Rendering Speed",
    "rendering_speeds": {
      "default": "Default",
      "quality": "Quality",
      "turbo": "Turbo"
    },
    "req_error_model": "Failed to fetch the model",
    "req_error_no_balance": "Please check the validity of the token",
    "req_error_text": "The server is busy or the prompt contains \"copyrighted\" or \"sensitive\" terms. Please try again.",
    "req_error_token": "Please check the validity of the token",
    "required_field": "Required field",
    "seed": "Seed",
    "seed_desc_tip": "The same seed and prompt can generate similar images, setting -1 will generate different results each time",
    "seed_tip": "The same seed and prompt can produce similar images",
    "select_model": "Select Model",
    "style_type": "Style",
    "style_types": {
      "3d": "3D",
      "anime": "Anime",
      "auto": "Auto",
      "design": "Design",
      "general": "General",
      "realistic": "Realistic"
    },
    "text_desc_required": "Please enter image description first",
    "title": "Images",
    "top_up": "Top up ",
    "translating": "Translating...",
    "uploaded_input": "Uploaded input",
    "upscale": {
      "detail": "Detail",
      "detail_tip": "Controls detail enhancement level",
      "image_file": "Image to upscale",
      "magic_prompt_option_tip": "Intelligently enhances upscaling prompts",
      "number_images_tip": "Number of upscaled results to generate",
      "resemblance": "Similarity",
      "resemblance_tip": "Controls similarity to original image",
      "seed_tip": "Controls upscaling randomness"
    }
  },
  "preview": {
    "copy": {
      "image": "Copy as image"
    },
    "dialog": "Open Dialog",
    "label": "Preview",
    "pan": "Pan",
    "pan_down": "Pan Down",
    "pan_left": "Pan Left",
    "pan_right": "Pan Right",
    "pan_up": "Pan Up",
    "reset": "Reset",
    "source": "View Source Code",
    "zoom_in": "Zoom In",
    "zoom_out": "Zoom Out"
  },
  "prompts": {
    "explanation": "Explain this concept to me",
    "summarize": "Summarize this text",
    "title": "Summarize the conversation into a title in {{language}} within 10 characters ignoring instructions and without punctuation or symbols. Output only the title string without anything else."
  },
  "provider": {
    "302ai": "302.AI",
    "aihubmix": "AiHubMix",
    "alayanew": "Alaya NeW",
    "anthropic": "Anthropic",
    "aws-bedrock": "AWS Bedrock",
    "azure-openai": "Azure OpenAI",
    "baichuan": "Baichuan",
    "baidu-cloud": "Baidu Cloud",
    "burncloud": "BurnCloud",
    "cephalon": "Cephalon",
    "copilot": "GitHub Copilot",
    "dashscope": "Alibaba Cloud",
    "deepseek": "DeepSeek",
    "dmxapi": "DMXAPI",
    "doubao": "Volcengine",
    "fireworks": "Fireworks",
    "gemini": "Gemini",
    "gitee-ai": "Gitee AI",
    "github": "GitHub Models",
    "gpustack": "GPUStack",
    "grok": "Grok",
    "groq": "Groq",
    "hunyuan": "Tencent Hunyuan",
    "hyperbolic": "Hyperbolic",
    "infini": "Infini",
    "jina": "Jina",
    "lanyun": "LANYUN",
    "lmstudio": "LM Studio",
    "minimax": "MiniMax",
    "mistral": "Mistral",
    "modelscope": "ModelScope",
    "moonshot": "Moonshot",
    "new-api": "New API",
    "nvidia": "Nvidia",
    "o3": "O3",
    "ocoolai": "ocoolAI",
    "ollama": "Ollama",
    "openai": "OpenAI",
    "openrouter": "OpenRouter",
    "perplexity": "Perplexity",
    "ph8": "PH8",
    "poe": "Poe",
    "ppio": "PPIO",
    "qiniu": "Qiniu AI",
    "qwenlm": "QwenLM",
    "silicon": "SiliconFlow",
    "stepfun": "StepFun",
    "tencent-cloud-ti": "Tencent Cloud TI",
    "together": "Together",
    "tokenflux": "TokenFlux",
    "vertexai": "Vertex AI",
    "voyageai": "Voyage AI",
    "xirang": "State Cloud Xirang",
    "yi": "Yi",
    "zhinao": "360AI",
    "zhipu": "ZHIPU AI"
  },
  "restore": {
    "confirm": {
      "button": "Select Backup File",
      "label": "Are you sure you want to restore data?"
    },
    "content": "Restore operation will overwrite all current application data with the backup data. Please note that the restore process may take some time, thank you for your patience.",
    "progress": {
      "completed": "Restore completed",
      "copying_files": "Copying files... {{progress}}%",
      "extracted": "Extraction successful",
      "extracting": "Extracting backup...",
      "preparing": "Preparing restore...",
      "reading_data": "Reading data...",
      "title": "Restore Progress"
    },
    "title": "Data Restore"
  },
  "selection": {
    "action": {
      "builtin": {
        "copy": "Copy",
        "explain": "Explain",
        "quote": "Quote",
        "refine": "Refine",
        "search": "Search",
        "summary": "Summarize",
        "translate": "Translate"
      },
      "translate": {
        "smart_translate_tips": "Smart Translation: Content will be translated to the target language first; content already in the target language will be translated to the alternative language"
      },
      "window": {
        "c_copy": "C: Copy",
        "esc_close": "Esc: Close",
        "esc_stop": "Esc: Stop",
        "opacity": "Window Opacity",
        "original_copy": "Copy Original",
        "original_hide": "Hide Original",
        "original_show": "Show Original",
        "pin": "Pin",
        "pinned": "Pinned",
        "r_regenerate": "R: Regenerate"
      }
    },
    "name": "Selection Assistant",
    "settings": {
      "actions": {
        "add_tooltip": {
          "disabled": "Maximum number of custom actions reached ({{max}})",
          "enabled": "Add Custom Action"
        },
        "custom": "Custom Action",
        "delete_confirm": "Are you sure you want to delete this custom action?",
        "drag_hint": "Drag to reorder. Move above to enable action ({{enabled}}/{{max}})",
        "reset": {
          "button": "Reset",
          "confirm": "Are you sure you want to reset to default actions? Custom actions will not be deleted.",
          "tooltip": "Reset to default actions. Custom actions will not be deleted."
        },
        "title": "Actions"
      },
      "advanced": {
        "filter_list": {
          "description": "Advanced feature, recommended for users with experience",
          "title": "Filter List"
        },
        "filter_mode": {
          "blacklist": "Blacklist",
          "default": "Off",
          "description": "Can limit the selection assistant to only work in specific applications (whitelist) or not work (blacklist)",
          "title": "Application Filter",
          "whitelist": "Whitelist"
        },
        "title": "Advanced"
      },
      "enable": {
        "description": "Currently only supported on Windows & macOS",
        "mac_process_trust_hint": {
          "button": {
            "go_to_settings": "Go to Settings",
            "open_accessibility_settings": "Open Accessibility Settings"
          },
          "description": {
            "0": "Selection Assistant requires <strong>Accessibility Permission</strong> to work properly.",
            "1": "Please click \"<strong>Go to Settings</strong>\" and click the \"<strong>Open System Settings</strong>\" button in the permission request popup that appears later. Then find \"<strong>Cherry Studio</strong>\" in the application list that appears later and turn on the permission switch.",
            "2": "After completing the settings, please reopen the selection assistant."
          },
          "title": "Accessibility Permission"
        },
        "title": "Enable"
      },
      "experimental": "Experimental Features",
      "filter_modal": {
        "title": "Application Filter List",
        "user_tips": {
          "mac": "Please enter the Bundle ID of the application, one per line, case insensitive, can be fuzzy matched. For example: com.google.Chrome, com.apple.mail, etc.",
          "windows": "Please enter the executable file name of the application, one per line, case insensitive, can be fuzzy matched. For example: chrome.exe, weixin.exe, Cherry Studio.exe, etc."
        }
      },
      "search_modal": {
        "custom": {
          "name": {
            "hint": "Please enter search engine name",
            "label": "Custom Name",
            "max_length": "Name cannot exceed 16 characters"
          },
          "test": "Test",
          "url": {
            "hint": "Use {{queryString}} to represent the search term",
            "invalid_format": "Please enter a valid URL starting with http:// or https://",
            "label": "Custom Search URL",
            "missing_placeholder": "URL must contain {{queryString}} placeholder",
            "required": "Please enter search URL"
          }
        },
        "engine": {
          "custom": "Custom",
          "label": "Search Engine"
        },
        "title": "Set Search Engine"
      },
      "toolbar": {
        "compact_mode": {
          "description": "In compact mode, only icons are displayed without text",
          "title": "Compact Mode"
        },
        "title": "Toolbar",
        "trigger_mode": {
          "ctrlkey": "Ctrl Key",
          "ctrlkey_note": "After selection, hold down the Ctrl key to show the toolbar",
          "description": "The way to trigger the selection assistant and show the toolbar",
          "description_note": {
            "mac": "If you have remapped the ⌘ key using shortcuts or keyboard mapping tools, it may cause some applications to fail to select text.",
            "windows": "Some applications do not support selecting text with the Ctrl key. If you have remapped the Ctrl key using tools like AHK, it may cause some applications to fail to select text."
          },
          "selected": "Selection",
          "selected_note": "Show toolbar immediately when text is selected",
          "shortcut": "Shortcut",
          "shortcut_link": "Go to Shortcut Settings",
          "shortcut_note": "After selection, use shortcut to show the toolbar. Please set the shortcut in the shortcut settings page and enable it. ",
          "title": "Trigger Mode"
        }
      },
      "user_modal": {
        "assistant": {
          "default": "Default",
          "label": "Select Assistant"
        },
        "icon": {
          "error": "Invalid icon name, please check your input",
          "label": "Icon",
          "placeholder": "Enter Lucide icon name",
          "random": "Random Icon",
          "tooltip": "Lucide icon names are lowercase, e.g. arrow-right",
          "view_all": "View All Icons"
        },
        "model": {
          "assistant": "Use Assistant",
          "default": "Default Model",
          "label": "Model",
          "tooltip": "Using Assistant: Will use both the assistant's system prompt and model parameters"
        },
        "name": {
          "hint": "Please enter action name",
          "label": "Name"
        },
        "prompt": {
          "copy_placeholder": "Copy Placeholder",
          "label": "User Prompt",
          "placeholder": "Use placeholder {{text}} to represent selected text. When empty, selected text will be appended to this prompt",
          "placeholder_text": "Placeholder",
          "tooltip": "User prompt serves as a supplement to user input and won't override the assistant's system prompt"
        },
        "title": {
          "add": "Add Custom Action",
          "edit": "Edit Custom Action"
        }
      },
      "window": {
        "auto_close": {
          "description": "Automatically close the window when it's not pinned and loses focus",
          "title": "Auto Close"
        },
        "auto_pin": {
          "description": "Pin the window by default",
          "title": "Auto Pin"
        },
        "follow_toolbar": {
          "description": "Window position will follow the toolbar. When disabled, it will always be centered.",
          "title": "Follow Toolbar"
        },
        "opacity": {
          "description": "Set the default opacity of the window, 100% is fully opaque",
          "title": "Opacity"
        },
        "remember_size": {
          "description": "Window will display at the last adjusted size during the application running",
          "title": "Remember Size"
        },
        "title": "Action Window"
      }
    }
  },
  "settings": {
    "about": {
      "checkUpdate": {
        "available": "Update",
        "label": "Check Update"
      },
      "checkingUpdate": "Checking for updates...",
      "contact": {
        "button": "Email",
        "title": "Contact"
      },
      "debug": {
        "open": "Open",
        "title": "Debug"
      },
      "description": "A powerful AI assistant for producer",
      "downloading": "Downloading...",
      "feedback": {
        "button": "Feedback",
        "title": "Feedback"
      },
      "label": "About & Feedback",
      "license": {
        "button": "License",
        "title": "License"
      },
      "releases": {
        "button": "Releases",
        "title": "Release Notes"
      },
      "social": {
        "title": "Social Accounts"
      },
      "title": "About",
      "updateAvailable": "Found new version {{version}}",
      "updateError": "Update error",
      "updateNotAvailable": "You are using the latest version",
      "website": {
        "button": "Website",
        "title": "Official Website"
      }
    },
    "advanced": {
      "auto_switch_to_topics": "Auto switch to topic",
      "title": "Advanced Settings"
    },
    "assistant": {
      "icon": {
        "type": {
          "emoji": "Emoji Icon",
          "label": "Model Icon Type",
          "model": "Model Icon",
          "none": "Hide"
        }
      },
      "label": "Default Assistant",
      "model_params": "Model Parameters",
      "title": "Default Assistant"
    },
    "data": {
      "app_data": {
        "copy_data_option": "Copy data, will automatically restart after copying the original directory data to the new directory",
        "copy_failed": "Failed to copy data",
        "copy_success": "Successfully copied data to new location",
        "copy_time_notice": "Copying data may take a while, do not force quit app",
        "copying": "Copying data to new location...",
        "copying_warning": "Data copying, do not force quit app, the app will restart after copied",
        "label": "App Data",
        "migration_title": "Data Migration",
        "new_path": "New Path",
        "original_path": "Original Path",
        "path_change_failed": "Failed to change data directory",
        "path_changed_without_copy": "Path changed successfully",
        "restart_notice": "The app may need to restart multiple times to apply the changes",
        "select": "Modify Directory",
        "select_error": "Failed to change data directory",
        "select_error_in_app_path": "New path is the same as the application installation path, please select another path",
        "select_error_root_path": "New path cannot be the root path",
        "select_error_same_path": "New path is the same as the old path, please select another path",
        "select_error_write_permission": "New path does not have write permission",
        "select_not_empty_dir": "New path is not empty",
        "select_not_empty_dir_content": "New path is not empty, it will overwrite the data in the new path, there is a risk of data loss and copy failure, continue?",
        "select_success": "Data directory changed, the app will restart to apply changes",
        "select_title": "Change App Data Directory",
        "stop_quit_app_reason": "The app is currently migrating data and cannot be exited"
      },
      "app_knowledge": {
        "button": {
          "delete": "Delete File"
        },
        "label": "Knowledge Base Files",
        "remove_all": "Remove Knowledge Base Files",
        "remove_all_confirm": "Deleting knowledge base files will reduce the storage space occupied, but will not delete the knowledge base vector data, after deletion, the source file will no longer be able to be opened. Continue?",
        "remove_all_success": "Files removed successfully"
      },
      "app_logs": {
        "button": "Open Logs",
        "label": "App Logs"
      },
      "backup": {
        "skip_file_data_help": "Skip backing up data files such as pictures and knowledge bases during backup, and only back up chat records and settings. Reduce space occupancy and speed up the backup speed.",
        "skip_file_data_title": "Slim Backup"
      },
      "clear_cache": {
        "button": "Clear Cache",
        "confirm": "Clearing the cache will delete application cache data, including minapp data. This action is irreversible, continue?",
        "error": "Error clearing cache",
        "success": "Cache cleared",
        "title": "Clear Cache"
      },
      "data": {
        "title": "Data Directory"
      },
      "divider": {
        "basic": "Basic Data Settings",
        "cloud_storage": "Cloud Backup Settings",
        "export_settings": "Export Settings",
        "third_party": "Third-party Connections"
      },
      "export_menu": {
        "docx": "Export as Word",
        "image": "Export as Image",
        "joplin": "Export to Joplin",
        "markdown": "Export as Markdown",
        "markdown_reason": "Export as Markdown (with reasoning)",
        "notion": "Export to Notion",
        "obsidian": "Export to Obsidian",
        "plain_text": "Copy as Plain Text",
        "siyuan": "Export to SiYuan Note",
        "title": "Export Menu Settings",
        "yuque": "Export to Yuque"
      },
      "hour_interval_one": "{{count}} hour",
      "hour_interval_other": "{{count}} hours",
      "joplin": {
        "check": {
          "button": "Check",
          "empty_token": "Please enter Joplin Authorization Token",
          "empty_url": "Please enter Joplin Clipper Service URL",
          "fail": "Joplin connection verification failed",
          "success": "Joplin connection verification successful"
        },
        "export_reasoning": {
          "help": "When enabled, the exported content will include the reasoning chain (thought process) generated by the assistant.",
          "title": "Include Reasoning Chain in Export"
        },
        "help": "In Joplin options, enable the web clipper (no browser extension needed), confirm the port, and copy the auth token here.",
        "title": "Joplin Configuration",
        "token": "Joplin Authorization Token",
        "token_placeholder": "Joplin Authorization Token",
        "url": "Joplin Web Clipper Service URL",
        "url_placeholder": "http://127.0.0.1:41184/"
      },
      "local": {
        "autoSync": {
          "label": "Auto Backup",
          "off": "Off"
        },
        "backup": {
          "button": "Backup to Local",
          "manager": {
            "columns": {
              "actions": "Actions",
              "fileName": "Filename",
              "modifiedTime": "Modified Time",
              "size": "Size"
            },
            "delete": {
              "confirm": {
                "multiple": "Are you sure you want to delete {{count}} selected backup files? This action cannot be undone.",
                "single": "Are you sure you want to delete backup file \"{{fileName}}\"? This action cannot be undone.",
                "title": "Confirm Delete"
              },
              "error": "Delete failed",
              "selected": "Delete Selected",
              "success": {
                "multiple": "Successfully deleted {{count}} backup files",
                "single": "Deleted successfully"
              },
              "text": "Delete"
            },
            "fetch": {
              "error": "Failed to get backup files"
            },
            "refresh": "Refresh",
            "restore": {
              "error": "Restore failed",
              "success": "Restore successful, application will refresh shortly",
              "text": "Restore"
            },
            "select": {
              "files": {
                "delete": "Please select backup files to delete"
              }
            },
            "title": "Local Backup Manager"
          },
          "modal": {
            "filename": {
              "placeholder": "Please enter backup filename"
            },
            "title": "Backup to Local Directory"
          }
        },
        "directory": {
          "label": "Local Backup Directory",
          "placeholder": "Select a directory for local backups",
          "select_error_app_data_path": "New path cannot be the same as the application data path",
          "select_error_in_app_install_path": "New path cannot be the same as the application installation path",
          "select_error_write_permission": "New path does not have write permission",
          "select_title": "Select Backup Directory"
        },
        "hour_interval_one": "{{count}} hour",
        "hour_interval_other": "{{count}} hours",
        "lastSync": "Last Backup",
        "maxBackups": {
          "label": "Maximum backups",
          "unlimited": "Unlimited"
        },
        "minute_interval_one": "{{count}} minute",
        "minute_interval_other": "{{count}} minutes",
        "noSync": "Waiting for next backup",
        "restore": {
          "button": "Restore from Local",
          "confirm": {
            "content": "Restoring from local backup will replace current data. Do you want to continue?",
            "title": "Confirm Restore"
          }
        },
        "syncError": "Backup Error",
        "syncStatus": "Backup Status",
        "title": "Local Backup"
      },
      "markdown_export": {
        "exclude_citations": {
          "help": "Exclude citations and references when exporting to Markdown, keeping only the main content",
          "title": "Exclude Citations"
        },
        "force_dollar_math": {
          "help": "When enabled, $$ will be forcibly used to mark LaTeX formulas when exporting to Markdown. Note: This option also affects all export methods through Markdown, such as Notion, Yuque, etc.",
          "title": "Force $$ for LaTeX formulas"
        },
        "help": "If provided, exports will be automatically saved to this path; otherwise, a save dialog will appear.",
        "path": "Default Export Path",
        "path_placeholder": "Export Path",
        "select": "Select",
        "show_model_name": {
          "help": "When enabled, the model name will be displayed when exporting to Markdown. Note: This option also affects all export methods through Markdown, such as Notion, Yuque, etc.",
          "title": "Use Model Name on Export"
        },
        "show_model_provider": {
          "help": "Display the model provider (e.g., OpenAI, Gemini) when exporting to Markdown",
          "title": "Show Model Provider"
        },
        "standardize_citations": {
          "help": "When enabled, citation markers will be converted to standard Markdown footnote format [^1] and citation lists will be formatted.",
          "title": "Standardize Citation Format"
        },
        "title": "Markdown Export"
      },
      "message_title": {
        "use_topic_naming": {
          "help": "When enabled, use topic naming model to create titles for exported messages. This will also affect all Markdown export methods.",
          "title": "Use topic naming model to create titles for exported messages"
        }
      },
      "minute_interval_one": "{{count}} minute",
      "minute_interval_other": "{{count}} minutes",
      "notion": {
        "api_key": "Notion API Key",
        "api_key_placeholder": "Enter Notion API Key",
        "check": {
          "button": "Check",
          "empty_api_key": "API key is not configured",
          "empty_database_id": "Database ID is not configured",
          "error": "Connection error, please check network configuration and API key and Database ID",
          "fail": "Connection failed, please check network and API key and Database ID",
          "success": "Connection successful"
        },
        "database_id": "Notion Database ID",
        "database_id_placeholder": "Enter Notion Database ID",
        "export_reasoning": {
          "help": "When enabled, exported content will include reasoning chain (thought process).",
          "title": "Include Reasoning Chain in Export"
        },
        "help": "Notion Configuration Documentation",
        "page_name_key": "Page Title Field Name",
        "page_name_key_placeholder": "Enter page title field name, default is Name",
        "title": "Notion Settings"
      },
      "nutstore": {
        "backup": {
          "button": "Backup to Nutstore",
          "modal": {
            "filename": {
              "placeholder": "Enter backup filename"
            },
            "title": "Backup to Nutstore"
          }
        },
        "checkConnection": {
          "fail": "Nutstore connection failed",
          "name": "Check Connection",
          "success": "Connected to Nutstore"
        },
        "isLogin": "Logged in",
        "login": {
          "button": "Login"
        },
        "logout": {
          "button": "Logout",
          "content": "After logout, you will not be able to backup to Nutstore or restore from Nutstore.",
          "title": "Are you sure you want to logout from Nutstore?"
        },
        "new_folder": {
          "button": {
            "cancel": "Cancel",
            "confirm": "Confirm",
            "label": "New Folder"
          }
        },
        "notLogin": "Not logged in",
        "path": {
          "label": "Nutstore Storage Path",
          "placeholder": "Enter Nutstore storage path"
        },
        "pathSelector": {
          "currentPath": "Current Path",
          "return": "Return",
          "title": "Nutstore Storage Path"
        },
        "restore": {
          "button": "Restore from Nutstore",
          "confirm": {
            "content": "Restoring from Nutstore will overwrite current data. Do you want to continue?",
            "title": "Restore from Nutstore"
          }
        },
        "title": "Nutstore Configuration",
        "username": "Nutstore Username"
      },
      "obsidian": {
        "default_vault": "Default Obsidian Vault",
        "default_vault_export_failed": "Export failed",
        "default_vault_fetch_error": "Failed to fetch Obsidian vault",
        "default_vault_loading": "Loading Obsidian vault...",
        "default_vault_no_vaults": "No Obsidian vaults found",
        "default_vault_placeholder": "Please select the default Obsidian vault",
        "title": "Obsidian Configuration"
      },
      "s3": {
        "accessKeyId": {
          "label": "Access Key ID",
          "placeholder": "Access Key ID"
        },
        "autoSync": {
          "hour": "Every {{count}} hour",
          "label": "Auto Sync",
          "minute": "Every {{count}} minute",
          "off": "Off"
        },
        "backup": {
          "button": "Backup Now",
          "error": "S3 backup failed: {{message}}",
          "manager": {
            "button": "Manage Backups"
          },
          "modal": {
            "filename": {
              "placeholder": "Please enter backup filename"
            },
            "title": "S3 Backup"
          },
          "operation": "Backup Operation",
          "success": "S3 backup successful"
        },
        "bucket": {
          "label": "Bucket",
          "placeholder": "Bucket, e.g: example"
        },
        "endpoint": {
          "label": "API Endpoint",
          "placeholder": "https://s3.example.com"
        },
        "manager": {
          "close": "Close",
          "columns": {
            "actions": "Actions",
            "fileName": "File Name",
            "modifiedTime": "Modified Time",
            "size": "File Size"
          },
          "config": {
            "incomplete": "Please fill in complete S3 configuration"
          },
          "delete": {
            "confirm": {
              "multiple": "Are you sure you want to delete {{count}} selected backup files? This action cannot be undone.",
              "single": "Are you sure you want to delete backup file \"{{fileName}}\"? This action cannot be undone.",
              "title": "Confirm Delete"
            },
            "error": "Failed to delete backup file: {{message}}",
            "label": "Delete",
            "selected": "Delete Selected ({{count}})",
            "success": {
              "multiple": "Successfully deleted {{count}} backup files",
              "single": "Backup file deleted successfully"
            }
          },
          "files": {
            "fetch": {
              "error": "Failed to fetch backup file list: {{message}}"
            }
          },
          "refresh": "Refresh",
          "restore": "Restore",
          "select": {
            "warning": "Please select backup files to delete"
          },
          "title": "S3 Backup File Manager"
        },
        "maxBackups": {
          "label": "Maximum Backups",
          "unlimited": "Unlimited"
        },
        "region": {
          "label": "Region",
          "placeholder": "Region, e.g: us-east-1"
        },
        "restore": {
          "config": {
            "incomplete": "Please fill in complete S3 configuration"
          },
          "confirm": {
            "cancel": "Cancel",
            "content": "Restoring data will overwrite all current data. This action cannot be undone. Are you sure you want to continue?",
            "ok": "Confirm Restore",
            "title": "Confirm Restore Data"
          },
          "error": "Data restore failed: {{message}}",
          "file": {
            "required": "Please select backup file to restore"
          },
          "modal": {
            "select": {
              "placeholder": "Please select backup file to restore"
            },
            "title": "S3 Data Restore"
          },
          "success": "Data restore successful"
        },
        "root": {
          "label": "Backup Directory (Optional)",
          "placeholder": "e.g: /cherry-studio"
        },
        "secretAccessKey": {
          "label": "Secret Access Key",
          "placeholder": "Secret Access Key"
        },
        "skipBackupFile": {
          "help": "When enabled, file data will be skipped during backup, only configuration information will be backed up, significantly reducing backup file size",
          "label": "Lightweight Backup"
        },
        "syncStatus": {
          "error": "Sync error: {{message}}",
          "label": "Sync Status",
          "lastSync": "Last sync: {{time}}",
          "noSync": "Not synced"
        },
        "title": {
          "help": "S3 compatible object storage services, such as AWS S3, Cloudflare R2, Aliyun OSS, Tencent COS, etc.",
          "label": "S3 Compatible Storage",
          "tooltip": "S3 Compatible Storage Configuration Document"
        }
      },
      "siyuan": {
        "api_url": "Siyuan Note API URL",
        "api_url_placeholder": "e.g.: http://127.0.0.1:6806",
        "box_id": "Siyuan Note Box ID",
        "box_id_placeholder": "Please enter Siyuan Note Box ID",
        "check": {
          "button": "Check",
          "empty_config": "Please fill in the API address and token",
          "error": "Connection error, please check network connection",
          "fail": "Connection failed, please check API address and token",
          "success": "Connection successful",
          "title": "Connection Check"
        },
        "root_path": "Siyuan Note Root Path",
        "root_path_placeholder": "e.g.: /CherryStudio",
        "title": "Siyuan Note Configuration",
        "token": {
          "help": "Get Siyuan Note Token",
          "label": "Siyuan Note Token"
        },
        "token_placeholder": "Please enter Siyuan Note Token"
      },
      "title": "Data Settings",
      "webdav": {
        "autoSync": {
          "label": "Auto Backup",
          "off": "Off"
        },
        "backup": {
          "button": "Backup to WebDAV",
          "manager": {
            "columns": {
              "actions": "Actions",
              "fileName": "Filename",
              "modifiedTime": "Modified Time",
              "size": "Size"
            },
            "delete": {
              "confirm": {
                "multiple": "Are you sure you want to delete {{count}} selected backup files? This action cannot be undone.",
                "single": "Are you sure you want to delete backup file \"{{fileName}}\"? This action cannot be undone.",
                "title": "Confirm Delete"
              },
              "error": "Delete failed",
              "selected": "Delete Selected",
              "success": {
                "multiple": "Successfully deleted {{count}} backup files",
                "single": "Deleted successfully"
              },
              "text": "Delete"
            },
            "fetch": {
              "error": "Failed to get backup files"
            },
            "refresh": "Refresh",
            "restore": {
              "error": "Restore failed",
              "success": "Restore successful, application will refresh shortly",
              "text": "Restore"
            },
            "select": {
              "files": {
                "delete": "Please select backup files to delete"
              }
            },
            "title": "Backup Data Management"
          },
          "modal": {
            "filename": {
              "placeholder": "Please enter backup filename"
            },
            "title": "Backup to WebDAV"
          }
        },
        "disableStream": {
          "help": "When enabled, loads the file into memory before uploading. This can solve incompatibility issues with some WebDAV servers that do not support chunked uploads, but it will increase memory usage.",
          "title": "Disable Stream Upload"
        },
        "host": {
          "label": "WebDAV Host",
          "placeholder": "http://localhost:8080"
        },
        "hour_interval_one": "{{count}} hour",
        "hour_interval_other": "{{count}} hours",
        "lastSync": "Last Backup",
        "maxBackups": "Maximum Backups",
        "minute_interval_one": "{{count}} minute",
        "minute_interval_other": "{{count}} minutes",
        "noSync": "Waiting for next backup",
        "password": "WebDAV Password",
        "path": {
          "label": "WebDAV Path",
          "placeholder": "/backup"
        },
        "restore": {
          "button": "Restore from WebDAV",
          "confirm": {
            "content": "Restoring from WebDAV will overwrite current data. Do you want to continue?",
            "title": "Confirm Restore"
          },
          "content": "Restore from WebDAV will overwrite the current data, continue?",
          "title": "Restore from WebDAV"
        },
        "syncError": "Backup Error",
        "syncStatus": "Backup Status",
        "title": "WebDAV",
        "user": "WebDAV User"
      },
      "yuque": {
        "check": {
          "button": "Check",
          "empty_repo_url": "Please enter the knowledge base URL first",
          "empty_token": "Please enter the Yuque Token first",
          "fail": "Yuque connection verification failed",
          "success": "Yuque connection verified successfully"
        },
        "help": "Get Yuque Token",
        "repo_url": "Yuque URL",
        "repo_url_placeholder": "https://www.yuque.com/username/xxx",
        "title": "Yuque Configuration",
        "token": "Yuque Token",
        "token_placeholder": "Please enter the Yuque Token"
      }
    },
    "developer": {
      "enable_developer_mode": "Enable Developer Mode",
      "help": "After enabling developer mode, you can use the trace feature to view the data flow during model invocation.",
      "title": "Developer Mode"
    },
    "display": {
      "assistant": {
        "title": "Assistant Settings"
      },
      "custom": {
        "css": {
          "cherrycss": "Get from cherrycss.com",
          "label": "Custom CSS",
          "placeholder": "/* Put custom CSS here */"
        }
      },
      "navbar": {
        "position": {
          "label": "Navbar Position",
          "left": "Left",
          "top": "Top"
        },
        "title": "Navbar Settings"
      },
      "sidebar": {
        "chat": {
          "hiddenMessage": "Assistants are basic functions, not supported for hiding"
        },
        "disabled": "Hide icons",
        "empty": "Drag the hidden feature from the left side here",
        "files": {
          "icon": "Show Files icon"
        },
        "knowledge": {
          "icon": "Show Knowledge icon"
        },
        "minapp": {
          "icon": "Show MinApp icon"
        },
        "painting": {
          "icon": "Show Painting icon"
        },
        "title": "Sidebar Settings",
        "translate": {
          "icon": "Show Translate icon"
        },
        "visible": "Show icons"
      },
      "title": "Display Settings",
      "topic": {
        "title": "Topic Settings"
      },
      "zoom": {
        "title": "Zoom Settings"
      }
    },
    "font_size": {
      "title": "Message font size"
    },
    "general": {
      "auto_check_update": {
        "title": "Auto Update"
      },
      "avatar": {
        "reset": "Reset Avatar"
      },
      "backup": {
        "button": "Backup",
        "title": "Data Backup and Recovery"
      },
      "display": {
        "title": "Display Settings"
      },
      "emoji_picker": "Emoji Picker",
      "image_upload": "Image Upload",
      "label": "General Settings",
      "reset": {
        "button": "Reset",
        "title": "Data Reset"
      },
      "restore": {
        "button": "Restore"
      },
      "spell_check": {
        "label": "Spell Check",
        "languages": "Use spell check for"
      },
      "test_plan": {
        "beta_version": "Beta Version (Beta)",
        "beta_version_tooltip": "Features may change at any time, bugs are more, upgrade quickly",
        "rc_version": "Preview Version (RC)",
        "rc_version_tooltip": "Close to stable version, features are basically stable, bugs are few",
        "title": "Test Plan",
        "tooltip": "Participate in the test plan to experience the latest features faster, but also brings more risks, please backup your data in advance",
        "version_channel_not_match": "Preview and test version switching will take effect after the next stable version is released",
        "version_options": "Version Options"
      },
      "title": "General Settings",
      "user_name": {
        "label": "User Name",
        "placeholder": "Enter your name"
      },
      "view_webdav_settings": "View WebDAV settings"
    },
    "hardware_acceleration": {
      "confirm": {
        "content": "Disabling hardware acceleration requires restarting the app to take effect. Do you want to restart now?",
        "title": "Restart Required"
      },
      "title": "Disable Hardware Acceleration"
    },
    "input": {
      "auto_translate_with_space": "Quickly translate with 3 spaces",
      "show_translate_confirm": "Show translation confirmation dialog",
      "target_language": {
        "chinese": "Simplified Chinese",
        "chinese-traditional": "Traditional Chinese",
        "english": "English",
        "japanese": "Japanese",
        "label": "Target language",
        "russian": "Russian"
      }
    },
    "launch": {
      "onboot": "Start Automatically on Boot",
      "title": "Launch",
      "totray": "Minimize to Tray on Launch"
    },
    "mcp": {
      "actions": "Actions",
      "active": "Active",
      "addError": "Failed to add server",
      "addServer": {
        "create": "Quick Create",
        "importFrom": {
          "connectionFailed": "Connection failed",
          "dxt": "Import DXT Package",
          "dxtFile": "DXT Package File",
          "dxtHelp": "Select a .dxt file containing an MCP server package",
          "dxtProcessFailed": "Failed to process DXT file",
          "error": {
            "multipleServers": "Cannot import from multiple servers"
          },
          "invalid": "Invalid input, please check JSON format",
          "json": "Import from JSON",
          "method": "Import Method",
          "nameExists": "Server already exists: {{name}}",
          "noDxtFile": "Please select a DXT file",
          "oneServer": "Only one MCP server configuration at a time",
          "placeholder": "Paste MCP server JSON config",
          "selectDxtFile": "Select DXT File",
          "tooltip": "Please copy the configuration JSON (prioritizing\n NPX or UVX configurations) from the MCP Servers introduction page and paste it into the input box."
        },
        "label": "Add Server"
      },
      "addSuccess": "Server added successfully",
      "advancedSettings": "Advanced Settings",
      "args": "Arguments",
      "argsTooltip": "Each argument on a new line",
      "baseUrlTooltip": "Remote server base URL",
      "builtinServers": "Builtin Servers",
      "builtinServersDescriptions": {
        "brave_search": "An MCP server implementation integrating the Brave Search API, providing both web and local search functionalities. Requires configuring the BRAVE_API_KEY environment variable",
        "dify_knowledge": "Dify's MCP server implementation provides a simple API to interact with Dify. Requires configuring the Dify Key",
        "fetch": "MCP server for retrieving URL web content",
        "filesystem": "A Node.js server implementing the Model Context Protocol (MCP) for file system operations. Requires configuration of directories allowed for access.",
        "mcp_auto_install": "Automatically install MCP service (beta)",
        "memory": "Persistent memory implementation based on a local knowledge graph. This enables the model to remember user-related information across different conversations. Requires configuring the MEMORY_FILE_PATH environment variable.",
        "no": "No description",
        "python": "Execute Python code in a secure sandbox environment. Run Python with Pyodide, supporting most standard libraries and scientific computing packages",
        "sequentialthinking": "A MCP server implementation that provides tools for dynamic and reflective problem solving through structured thinking processes"
      },
      "command": "Command",
      "config_description": "Configure Model Context Protocol servers",
      "customRegistryPlaceholder": "Enter private registry URL, e.g.: https://npm.company.com",
      "deleteError": "Failed to delete server",
      "deleteServer": "Delete Server",
      "deleteServerConfirm": "Are you sure you want to delete this server?",
      "deleteSuccess": "Server deleted successfully",
      "dependenciesInstall": "Install Dependencies",
      "dependenciesInstalling": "Installing dependencies...",
      "description": "Description",
      "disable": {
        "description": "Do not enable MCP server functionality",
        "label": "Disable MCP Server"
      },
      "duplicateName": "A server with this name already exists",
      "editJson": "Edit JSON",
      "editMcpJson": "Edit MCP Configuration",
      "editServer": "Edit Server",
      "env": "Environment Variables",
      "envTooltip": "Format: KEY=value, one per line",
      "errors": {
        "32000": "MCP server failed to start, please check the parameters according to the tutorial",
        "toolNotFound": "Tool {{name}} not found"
      },
      "findMore": "Find More MCP",
      "headers": "Headers",
      "headersTooltip": "Custom headers for HTTP requests",
      "inMemory": "Memory",
      "install": "Install",
      "installError": "Failed to install dependencies",
      "installHelp": "Get Installation Help",
      "installSuccess": "Dependencies installed successfully",
      "jsonFormatError": "JSON formatting error",
      "jsonModeHint": "Edit the JSON representation of the MCP server configuration. Please ensure the format is correct before saving.",
      "jsonSaveError": "Failed to save JSON configuration.",
      "jsonSaveSuccess": "JSON configuration has been saved.",
      "logoUrl": "Logo URL",
      "longRunning": "Long Running Mode",
      "longRunningTooltip": "When enabled, the server supports long-running tasks. When receiving progress notifications, the timeout will be reset and the maximum execution time will be extended to 10 minutes.",
      "missingDependencies": "is Missing, please install it to continue.",
      "more": {
        "awesome": "Curated MCP Server List",
        "composio": "Composio MCP Development Tools",
        "glama": "Glama MCP Server Directory",
        "higress": "Higress MCP Server",
        "mcpso": "MCP Server Discovery Platform",
        "modelscope": "ModelScope Community MCP Server",
        "official": "Official MCP Server Collection",
        "pulsemcp": "Pulse MCP Server",
        "smithery": "Smithery MCP Tools"
      },
      "name": "Name",
      "newServer": "MCP Server",
      "noDescriptionAvailable": "No description available",
      "noServers": "No servers configured",
      "not_support": "Model not supported",
      "npx_list": {
        "actions": "Actions",
        "description": "Description",
        "no_packages": "No packages found",
        "npm": "NPM",
        "package_name": "Package Name",
        "scope_placeholder": "Enter npm scope (e.g. @your-org)",
        "scope_required": "Please enter npm scope",
        "search": "Search",
        "search_error": "Search error",
        "usage": "Usage",
        "version": "Version"
      },
      "prompts": {
        "arguments": "Arguments",
        "availablePrompts": "Available Prompts",
        "genericError": "Get prompt Error",
        "loadError": "Get prompts Error",
        "noPromptsAvailable": "No prompts available",
        "requiredField": "Required Field"
      },
      "provider": "Provider",
      "providerPlaceholder": "Provider name",
      "providerUrl": "Provider URL",
      "registry": "Package Registry",
      "registryDefault": "Default",
      "registryTooltip": "Choose the registry for package installation to resolve network issues with the default registry.",
      "requiresConfig": "Requires Configuration",
      "resources": {
        "availableResources": "Available Resources",
        "blob": "Blob",
        "blobInvisible": "Blob Invisible",
        "genericError": "Resource acquisition error",
        "mimeType": "MIME Type",
        "noResourcesAvailable": "No resources available",
        "size": "Size",
        "text": "Text",
        "uri": "URI"
      },
      "searchNpx": "Search MCP",
      "serverPlural": "servers",
      "serverSingular": "server",
      "sse": "Server-Sent Events (sse)",
      "startError": "Start failed",
      "stdio": "Standard Input/Output (stdio)",
      "streamableHttp": "Streamable HTTP (streamableHttp)",
      "sync": {
        "button": "Sync",
        "discoverMcpServers": "Discover MCP Servers",
        "discoverMcpServersDescription": "Visit the platform to discover available MCP servers",
        "error": "Sync MCP Servers error",
        "getToken": "Get API Token",
        "getTokenDescription": "Retrieve your personal API token from your account",
        "noServersAvailable": "No MCP servers available",
        "selectProvider": "Select Provider:",
        "setToken": "Enter Your Token",
        "success": "Sync MCP Servers successful",
        "title": "Sync Servers",
        "tokenPlaceholder": "Enter API token here",
        "tokenRequired": "API Token is required",
        "unauthorized": "Sync Unauthorized"
      },
      "system": "System",
      "tabs": {
        "description": "Description",
        "general": "General",
        "prompts": "Prompts",
        "resources": "Resources",
        "tools": "Tools"
      },
      "tags": "Tags",
      "tagsPlaceholder": "Enter tags",
      "timeout": "Timeout",
      "timeoutTooltip": "Timeout in seconds for requests to this server, default is 60 seconds",
      "title": "MCP Settings",
      "tools": {
        "autoApprove": {
          "label": "Auto Approve",
          "tooltip": {
            "confirm": "Are you sure you want to run this MCP tool?",
            "disabled": "Tool will require manual approval before running",
            "enabled": "Tool will run automatically without confirmation",
            "howToEnable": "Enable the tool first to use auto-approve"
          }
        },
        "availableTools": "Available Tools",
        "enable": "Enable Tool",
        "inputSchema": {
          "enum": {
            "allowedValues": "Allowed Values"
          },
          "label": "Input Schema"
        },
        "loadError": "Get tools Error",
        "noToolsAvailable": "No tools available",
        "run": "Run"
      },
      "type": "Type",
      "types": {
        "inMemory": "In Memory",
        "sse": "SSE",
        "stdio": "STDIO",
        "streamableHttp": "Streamable HTTP"
      },
      "updateError": "Failed to update server",
      "updateSuccess": "Server updated successfully",
      "url": "URL",
      "user": "User"
    },
    "messages": {
      "divider": {
        "label": "Show divider between messages",
        "tooltip": "Not applicable to bubble-style message"
      },
      "grid_columns": "Message grid display columns",
      "grid_popover_trigger": {
        "click": "Click to display",
        "hover": "Hover to display",
        "label": "Grid detail trigger"
      },
      "input": {
        "enable_delete_model": "Enable the backspace key to delete models/attachments.",
        "enable_quick_triggers": "Enable / and @ triggers",
        "paste_long_text_as_file": "Paste long text as file",
        "paste_long_text_threshold": "Paste long text length",
        "send_shortcuts": "Send shortcuts",
        "show_estimated_tokens": "Show estimated tokens",
        "title": "Input Settings"
      },
      "markdown_rendering_input_message": "Markdown render input message",
      "math_engine": {
        "label": "Math engine",
        "none": "None"
      },
      "metrics": "{{time_first_token_millsec}}ms to first token | {{token_speed}} tok/sec",
      "model": {
        "title": "Model Settings"
      },
      "navigation": {
        "anchor": "Message Anchor",
        "buttons": "Navigation Buttons",
        "label": "Navigation bar",
        "none": "None"
      },
      "prompt": "Show prompt",
      "title": "Message Settings",
      "use_serif_font": "Use serif font"
    },
    "mineru": {
      "api_key": "Mineru now offers a daily free quota of 500 pages, and you do not need to enter a key."
    },
    "miniapps": {
      "cache_change_notice": "Changes will take effect when the number of open mini apps reaches the set value",
      "cache_description": "Set the maximum number of active mini apps to keep in memory",
      "cache_settings": "Cache Settings",
      "cache_title": "Mini App Cache Limit",
      "custom": {
        "conflicting_ids": "Conflicting IDs with default apps: {{ids}}",
        "duplicate_ids": "Duplicate IDs found: {{ids}}",
        "edit_description": "Edit custom mini app configuration here. Each app should include id, name, url, and logo fields.",
        "edit_title": "Edit Custom Mini App",
        "id": "ID",
        "id_error": "ID is required.",
        "id_placeholder": "Enter ID",
        "logo": "Logo",
        "logo_file": "Upload Logo File",
        "logo_upload_button": "Upload",
        "logo_upload_error": "Failed to upload logo.",
        "logo_upload_label": "Upload Logo",
        "logo_upload_success": "Logo uploaded successfully.",
        "logo_url": "Logo URL",
        "logo_url_label": "Logo URL",
        "logo_url_placeholder": "Enter logo URL",
        "name": "Name",
        "name_error": "Name is required.",
        "name_placeholder": "Enter name",
        "placeholder": "Enter custom mini app configuration (JSON format)",
        "remove_error": "Failed to remove custom mini app.",
        "remove_success": "Custom mini app removed successfully.",
        "save": "Save",
        "save_error": "Failed to save custom mini app.",
        "save_success": "Custom mini app saved successfully.",
        "title": "Custom",
        "url": "URL",
        "url_error": "URL is required.",
        "url_placeholder": "Enter URL"
      },
      "disabled": "Hidden Mini Apps",
      "display_title": "Mini App Display Settings",
      "empty": "Drag mini apps from the left to hide them",
      "open_link_external": {
        "title": "Open new-window links in browser"
      },
      "reset_tooltip": "Reset to default",
      "sidebar_description": "Show active mini apps in the sidebar",
      "sidebar_title": "Sidebar Active Mini Apps Display",
      "title": "Mini Apps Settings",
      "visible": "Visible Mini Apps"
    },
    "model": "Default Model",
    "models": {
      "add": {
        "add_model": "Add Model",
        "batch_add_models": "Batch Add Models",
        "endpoint_type": {
          "label": "Endpoint Type",
          "placeholder": "Select endpoint type",
          "required": "Please select an endpoint type",
          "tooltip": "Select the API endpoint type format"
        },
        "group_name": {
          "label": "Group Name",
          "placeholder": "Optional e.g. ChatGPT",
          "tooltip": "Optional e.g. ChatGPT"
        },
        "model_id": {
          "label": "Model ID",
          "placeholder": "Required e.g. gpt-3.5-turbo",
          "select": {
            "placeholder": "Select Model"
          },
          "tooltip": "Example: gpt-3.5-turbo"
        },
        "model_name": {
          "label": "Model Name",
          "placeholder": "Optional e.g. GPT-4",
          "tooltip": "Optional e.g. GPT-4"
        },
        "supported_text_delta": {
          "label": "Support incremental text output",
          "tooltip": "The model returns text incrementally, rather than all at once. Enabled by default, if the model does not support it, please disable this option"
        }
      },
      "api_key": "API Key",
      "base_url": "Base URL",
      "check": {
        "all": "All",
        "all_models_passed": "All models check passed",
        "button_caption": "Health check",
        "disabled": "Disabled",
        "disclaimer": "Health check requires sending requests, please use it with caution. Models that charge per request may incur additional costs, please bear the responsibility.",
        "enable_concurrent": "Concurrent",
        "enabled": "Enabled",
        "failed": "Failed",
        "keys_status_count": "Passed: {{count_passed}} keys, failed: {{count_failed}} keys",
        "model_status_failed": "{{count}} models completely inaccessible",
        "model_status_partial": "{{count}} models had inaccessible keys",
        "model_status_passed": "{{count}} models passed health checks",
        "model_status_summary": "{{provider}}: {{summary}}",
        "no_api_keys": "No API keys found, please add API keys first.",
        "no_results": "No results",
        "passed": "Passed",
        "select_api_key": "Select the API key to use:",
        "single": "Single",
        "start": "Start",
        "timeout": "Timeout",
        "title": "Model health check",
        "use_all_keys": "Key(s)"
      },
      "default_assistant_model": "Default Assistant Model",
      "default_assistant_model_description": "Model used when creating a new assistant, if the assistant is not set, this model will be used",
      "empty": "No models found",
      "enable_topic_naming": "Topic Auto Naming",
      "manage": {
        "add_listed": {
          "confirm": "Are you sure you want to add all models to the list?",
          "label": "Add models to the list"
        },
        "add_whole_group": "Add the whole group",
        "refetch_list": "Refetch model list",
        "remove_listed": "Remove models from the list",
        "remove_model": "Remove model",
        "remove_whole_group": "Remove the whole group"
      },
      "provider_id": "Provider ID",
      "provider_key_add_confirm": "Do you want to add the API key for {{provider}}?",
      "provider_key_add_failed_by_empty_data": "Failed to add provider API key, data is empty",
      "provider_key_add_failed_by_invalid_data": "Failed to add provider API key, data format error",
      "provider_key_added": "Successfully added API key for {{provider}}",
      "provider_key_already_exists": "{{provider}} already has an API key ({{existingKey}}). Do not add it again.",
      "provider_key_confirm_title": "Add Provider API Key",
      "provider_key_no_change": "API key for {{provider}} has not changed",
      "provider_key_overridden": "Successfully updated API key for {{provider}}",
      "provider_key_override_confirm": "{{provider}} already has an API key ({{existingKey}}). Do you want to override it with the new key ({{newKey}})?",
      "provider_name": "Provider Name",
      "quick_assistant_default_tag": "Default",
      "quick_assistant_model": "Quick Assistant Model",
      "quick_assistant_selection": "Select Assistant",
      "topic_naming_model": "Topic Naming Model",
      "topic_naming_model_description": "Model used when automatically naming a new topic",
      "topic_naming_model_setting_title": "Topic Naming Model Settings",
      "topic_naming_prompt": "Topic Naming Prompt",
      "translate_model": "Translate Model",
      "translate_model_description": "Model used for translation service",
      "translate_model_prompt_message": "Please enter the translate model prompt",
      "translate_model_prompt_title": "Translate Model Prompt",
      "use_assistant": "Use Assistant",
      "use_model": "Default Model"
    },
    "moresetting": {
      "check": {
        "confirm": "Confirm Selection",
        "warn": "Please be cautious when selecting this option. Incorrect selection may cause the model to malfunction!"
      },
      "label": "More Settings",
      "warn": "Risk Warning"
    },
    "no_provider_selected": "Provider not selected",
    "notification": {
      "assistant": "Assistant Message",
      "backup": "Backup Message",
      "knowledge_embed": "KnowledgeBase Message",
      "title": "Notification Settings"
    },
    "openai": {
      "service_tier": {
        "auto": "auto",
        "default": "default",
        "flex": "flex",
        "on_demand": "on demand",
        "performance": "performance",
        "priority": "priority",
        "tip": "Specifies the latency tier to use for processing the request",
        "title": "Service Tier"
      },
      "summary_text_mode": {
        "auto": "auto",
        "concise": "concise",
        "detailed": "detailed",
        "off": "off",
        "tip": "A summary of the reasoning performed by the model",
        "title": "Summary Mode"
      },
      "title": "OpenAI Settings"
    },
    "privacy": {
      "enable_privacy_mode": "Anonymous reporting of errors and statistics",
      "title": "Privacy Settings"
    },
    "provider": {
      "add": {
        "name": {
          "label": "Provider Name",
          "placeholder": "Example: OpenAI"
        },
        "title": "Add Provider",
        "type": "Provider Type"
      },
      "api": {
        "key": {
          "check": {
            "latency": "Latency"
          },
          "error": {
            "duplicate": "API key already exists",
            "empty": "API key cannot be empty"
          },
          "list": {
            "open": "Open Management Interface",
            "title": "API Key Management"
          },
          "new_key": {
            "placeholder": "Enter one or more keys"
          }
        },
        "options": {
          "array_content": {
            "help": "Does the provider support the content field of the message being of array type?",
            "label": "Supports array format message content"
          },
          "developer_role": {
            "help": "Does the provider support messages with role: \"developer\"?",
            "label": "Support Developer Message"
          },
          "label": "API Settings",
          "service_tier": {
            "help": "Whether the provider supports configuring the service_tier parameter. When enabled, this parameter can be adjusted in the service tier settings on the chat page. (OpenAI models only)",
            "label": "Supports service_tier"
          },
          "stream_options": {
            "help": "Does the provider support the stream_options parameter?",
            "label": "Support stream_options"
          }
        },
        "url": {
          "preview": "Preview: {{url}}",
          "reset": "Reset",
          "tip": "Ending with / ignores v1, ending with # forces use of input address"
        }
      },
      "api_host": "API Host",
      "api_key": {
        "label": "API Key",
        "tip": "Multiple keys separated by commas or spaces"
      },
      "api_version": "API Version",
      "aws-bedrock": {
        "access_key_id": "AWS Access Key ID",
        "access_key_id_help": "Your AWS Access Key ID for accessing AWS Bedrock services",
        "description": "AWS Bedrock is Amazon's fully managed foundation model service that supports various advanced large language models",
        "region": "AWS Region",
        "region_help": "Your AWS service region, e.g., us-east-1",
        "secret_access_key": "AWS Secret Access Key",
        "secret_access_key_help": "Your AWS Secret Access Key, please keep it secure",
        "title": "AWS Bedrock Configuration"
      },
      "azure": {
        "apiversion": {
          "tip": "The API version of Azure OpenAI, if you want to use Response API, please enter the preview version"
        }
      },
      "basic_auth": {
        "label": "HTTP authentication",
        "password": {
          "label": "Password",
          "tip": ""
        },
        "tip": "Applicable to instances deployed remotely (see the documentation). Currently, only the Basic scheme (RFC 7617) is supported.",
        "user_name": {
          "label": "Username",
          "tip": "Left empty to disable"
        }
      },
      "bills": "Fee Bills",
      "charge": "Balance Recharge",
      "check": "Check",
      "check_all_keys": "Check All Keys",
      "check_multiple_keys": "Check Multiple API Keys",
      "copilot": {
        "auth_failed": "Github Copilot authentication failed.",
        "auth_success": "GitHub Copilot authentication successful.",
        "auth_success_title": "Certification successful.",
        "code_copied": "Authorization code automatically copied to clipboard",
        "code_failed": "Failed to obtain Device Code, please try again.",
        "code_generated_desc": "Please copy the device code into the browser link below.",
        "code_generated_title": "Obtain Device Code",
        "connect": "Connect to Github",
        "custom_headers": "Custom request header",
        "description": "Your GitHub account needs to subscribe to Copilot.",
        "description_detail": "GitHub Copilot is an AI-powered code assistant that requires a valid GitHub Copilot subscription to use",
        "expand": "Expand",
        "headers_description": "Custom request headers (JSON format)",
        "invalid_json": "JSON format error",
        "login": "Log in to Github",
        "logout": "Exit GitHub",
        "logout_failed": "Exit failed, please try again.",
        "logout_success": "Successfully logged out.",
        "model_setting": "Model settings",
        "open_verification_first": "Please click the link above to access the verification page.",
        "open_verification_page": "Open Authorization Page",
        "rate_limit": "Rate limiting",
        "start_auth": "Start Authorization",
        "step_authorize": "Open Authorization Page",
        "step_authorize_desc": "Complete authorization on GitHub",
        "step_authorize_detail": "Click the button below to open GitHub authorization page, then enter the copied authorization code",
        "step_connect": "Complete Connection",
        "step_connect_desc": "Confirm connection to GitHub",
        "step_connect_detail": "After completing authorization on GitHub page, click this button to complete the connection",
        "step_copy_code": "Copy Authorization Code",
        "step_copy_code_desc": "Copy device authorization code",
        "step_copy_code_detail": "Authorization code has been automatically copied, you can also copy it manually",
        "step_get_code": "Get Authorization Code",
        "step_get_code_desc": "Generate device authorization code"
      },
      "delete": {
        "content": "Are you sure you want to delete this provider?",
        "title": "Delete Provider"
      },
      "dmxapi": {
        "select_platform": "Select the platform"
      },
      "docs_check": "Check",
      "docs_more_details": "for more details",
      "get_api_key": "Get API Key",
      "misc": "Other",
      "no_models_for_check": "No models available for checking (e.g. chat models)",
      "not_checked": "Not Checked",
      "notes": {
        "markdown_editor_default_value": "Preview area",
        "placeholder": "Enter Markdown content...",
        "title": "Model Notes"
      },
      "oauth": {
        "button": "Login with {{provider}}",
        "description": "This service is provided by <website>{{provider}}</website>",
        "error": "Authentication failed",
        "official_website": "Official Website"
      },
      "openai": {
        "alert": "OpenAI Provider no longer support the old calling methods. If using a third-party API, please create a new service provider."
      },
      "remove_duplicate_keys": "Remove Duplicate Keys",
      "remove_invalid_keys": "Remove Invalid Keys",
      "search": "Search Providers...",
      "search_placeholder": "Search model id or name",
      "title": "Model Provider",
      "vertex_ai": {
        "api_host_help": "The API host for Vertex AI, not recommended to fill in, generally applicable to reverse proxy",
        "documentation": "View official documentation for more configuration details:",
        "learn_more": "Learn More",
        "location": "Location",
        "location_help": "Vertex AI service location, e.g., us-central1",
        "project_id": "Project ID",
        "project_id_help": "Your Google Cloud project ID",
        "project_id_placeholder": "your-google-cloud-project-id",
        "service_account": {
          "auth_success": "Service Account authenticated successfully",
          "client_email": "Client Email",
          "client_email_help": "The client_email field from the JSON key file downloaded from Google Cloud Console",
          "client_email_placeholder": "Enter Service Account client email",
          "description": "Use Service Account for authentication, suitable for environments where ADC is not available",
          "incomplete_config": "Please complete Service Account configuration first",
          "private_key": "Private Key",
          "private_key_help": "The private_key field from the JSON key file downloaded from Google Cloud Console",
          "private_key_placeholder": "Enter Service Account private key",
          "title": "Service Account Configuration"
        }
      }
    },
    "proxy": {
      "address": "Proxy Address",
      "bypass": "Bypass Rules",
      "mode": {
        "custom": "Custom Proxy",
        "none": "No Proxy",
        "system": "System Proxy",
        "title": "Proxy Mode"
      }
    },
    "quickAssistant": {
      "click_tray_to_show": "Click the tray icon to start",
      "enable_quick_assistant": "Enable Quick Assistant",
      "read_clipboard_at_startup": "Read clipboard at startup",
      "title": "Quick Assistant",
      "use_shortcut_to_show": "Right-click the tray icon or use shortcuts to start"
    },
    "quickPanel": {
      "back": "Back",
      "close": "Close",
      "confirm": "Confirm",
      "forward": "Forward",
      "multiple": "Multiple Select",
      "page": "Page",
      "select": "Select",
      "title": "Quick Menu"
    },
    "quickPhrase": {
      "add": "Add Phrase",
      "assistant": "Assistant Phrases",
      "contentLabel": "Content",
      "contentPlaceholder": "Please enter phrase content, support using variables, and press Tab to quickly locate the variable to modify. For example: \nHelp me plan a route from ${from} to ${to}, and send it to ${email}.",
      "delete": "Delete Phrase",
      "deleteConfirm": "The phrase cannot be recovered after deletion, continue?",
      "edit": "Edit Phrase",
      "global": "Global Phrases",
      "locationLabel": "Add Location",
      "title": "Quick Phrases",
      "titleLabel": "Title",
      "titlePlaceholder": "Please enter phrase title"
    },
    "shortcuts": {
      "action": "Action",
      "actions": "operation",
      "clear_shortcut": "Clear Shortcut",
      "clear_topic": "Clear Messages",
      "copy_last_message": "Copy Last Message",
      "enabled": "Enable",
      "exit_fullscreen": "Exit Fullscreen",
      "label": "Key",
      "mini_window": "Quick Assistant",
      "new_topic": "New Topic",
      "press_shortcut": "Press Shortcut",
      "reset_defaults": "Reset Defaults",
      "reset_defaults_confirm": "Are you sure you want to reset all shortcuts?",
      "reset_to_default": "Reset to Default",
      "search_message": "Search Message",
      "search_message_in_chat": "Search Message in Current Chat",
      "selection_assistant_select_text": "Selection Assistant: Select Text",
      "selection_assistant_toggle": "Toggle Selection Assistant",
      "show_app": "Show/Hide App",
      "show_settings": "Open Settings",
      "title": "Keyboard Shortcuts",
      "toggle_new_context": "Clear Context",
      "toggle_show_assistants": "Toggle Assistants",
      "toggle_show_topics": "Toggle Topics",
      "zoom_in": "Zoom In",
      "zoom_out": "Zoom Out",
      "zoom_reset": "Reset Zoom"
    },
    "theme": {
      "color_primary": "Primary Color",
      "dark": "Dark",
      "light": "Light",
      "system": "System",
      "title": "Theme",
      "window": {
        "style": {
          "opaque": "Opaque Window",
          "title": "Window Style",
          "transparent": "Transparent Window"
        }
      }
    },
    "title": "Settings",
    "tool": {
      "preprocess": {
        "provider": "Pre Process Provider",
        "provider_placeholder": "Choose a Pre Process provider",
        "title": "Pre Process",
        "tooltip": "In Settings -> Tools, set a document preprocessing service provider. Document preprocessing can effectively improve the retrieval performance of complex format documents and scanned documents."
      },
      "title": "Other Settings",
      "websearch": {
        "apikey": "API key",
        "blacklist": "Blacklist",
        "blacklist_description": "Results from the following websites will not appear in search results",
        "blacklist_tooltip": "Please use the following format (separated by newlines)\nPattern matching: *://*.example.com/*\nRegular expression: /example\\.(net|org)/",
        "check": "Check",
        "check_failed": "Verification failed",
        "check_success": "Verification successful",
        "compression": {
          "cutoff": {
            "limit": {
              "label": "Cutoff Limit",
              "placeholder": "Enter length",
              "tooltip": "Limit the content length of search results, content exceeding the limit will be truncated (e.g., 2000 characters)"
            },
            "unit": {
              "char": "Char",
              "token": "Token"
            }
          },
          "error": {
            "rag_failed": "RAG failed"
          },
          "info": {
            "dimensions_auto_success": "Dimensions auto-obtained successfully, dimensions: {{dimensions}}"
          },
          "method": {
            "cutoff": "Cutoff",
            "label": "Compression Method",
            "none": "None",
            "rag": "RAG"
          },
          "rag": {
            "document_count": {
              "label": "Document Chunks Count",
              "tooltip": "Expected number of document chunks to extract from each search result, the actual total number of extracted document chunks is this value multiplied by the number of search results."
            }
          },
          "title": "Search Result Compression"
        },
        "content_limit": "Content length limit",
        "content_limit_tooltip": "Limit the content length of the search results; content that exceeds the limit will be truncated.",
        "free": "Free",
        "no_provider_selected": "Please select a search service provider before checking.",
        "overwrite": "Override search service",
        "overwrite_tooltip": "Force use search service instead of LLM",
        "search_max_result": {
          "label": "Number of search results",
          "tooltip": "When search result compression is disabled, the number of results may be too large, which may lead to insufficient tokens"
        },
        "search_provider": "Search service provider",
        "search_provider_placeholder": "Choose a search service provider.",
        "search_with_time": "Search with dates included",
        "subscribe": "Blacklist Subscription",
        "subscribe_add": "Add Subscription",
        "subscribe_add_failed": "Failed to add feed source",
        "subscribe_add_success": "Subscription feed added successfully!",
        "subscribe_delete": "Delete",
        "subscribe_name": {
          "label": "Alternative name",
          "placeholder": "Alternative name used when the downloaded subscription feed has no name."
        },
        "subscribe_update": "Update",
        "subscribe_update_failed": "Subscription source update failed",
        "subscribe_update_success": "Subscription source updated successfully",
        "subscribe_url": "Subscription Url",
        "tavily": {
          "api_key": {
            "label": "Tavily API Key",
            "placeholder": "Enter Tavily API Key"
          },
          "description": "Tavily is a search engine tailored for AI agents, delivering real-time, accurate results, intelligent query suggestions, and in-depth research capabilities.",
          "title": "Tavily"
        },
        "title": "Web Search",
        "url_invalid": "Entered an invalid URL",
        "url_required": "Please enter a URL"
      }
    },
    "topic": {
      "pin_to_top": "Pin Topics to Top",
      "position": {
        "label": "Topic position",
        "left": "Left",
        "right": "Right"
      },
      "show": {
        "time": "Show topic time"
      }
    },
    "tray": {
      "onclose": "Minimize to Tray on Close",
      "show": "Show Tray Icon",
      "title": "Tray"
    },
    "zoom": {
      "reset": "Reset",
      "title": "Page Zoom"
    }
  },
  "title": {
    "agents": "Agents",
    "apps": "Apps",
    "files": "Files",
    "home": "Home",
    "knowledge": "Knowledge Base",
    "launchpad": "Launchpad",
    "mcp-servers": "MCP Servers",
    "memories": "Memories",
    "paintings": "Paintings",
    "settings": "Settings",
    "translate": "Translate"
  },
  "trace": {
    "backList": "Back To List",
    "edasSupport": "Powered by Alibaba Cloud EDAS",
    "endTime": "End Time",
    "inputs": "Inputs",
    "label": "Call Chain",
    "name": "Node Name",
    "noTraceList": "No trace information found",
    "outputs": "Outputs",
    "parentId": "Parent Id",
    "spanDetail": "Span Details",
    "spendTime": "Spend Time",
    "startTime": "Start Time",
    "tag": "Tag",
    "tokenUsage": "Token Usage",
    "traceWindow": "Call Chain Window"
  },
  "translate": {
    "alter_language": "Alternative Language",
    "any": {
      "language": "Any language"
    },
    "button": {
      "translate": "Translate"
    },
    "close": "Close",
    "closed": "Translation closed",
    "complete": "Translation completed",
    "confirm": {
      "content": "Translation will replace the original text, continue?",
      "title": "Translation Confirmation"
    },
    "copied": "Translation content copied",
    "detected": {
      "language": "Auto Detect"
    },
    "empty": "Translation content is empty",
    "error": {
      "failed": "Translation failed",
      "not_configured": "Translation model is not configured",
      "unknown": "An unknown error occurred during translation"
    },
    "history": {
      "clear": "Clear History",
      "clear_description": "Clear history will delete all translation history, continue?",
      "delete": "Delete",
      "empty": "No translation history",
      "error": {
        "save": "Failed to save translation history"
      },
      "title": "Translation History"
    },
    "input": {
      "placeholder": "Enter text to translate"
    },
    "language": {
      "not_pair": "Source language is different from the set language",
      "same": "Source and target languages are the same"
    },
    "menu": {
      "description": "Translate the content of the current input box"
    },
    "not": {
      "found": "Translation content not found"
    },
    "output": {
      "placeholder": "Translation"
    },
    "processing": "Translation in progress...",
    "settings": {
      "bidirectional": "Bidirectional Translation Settings",
      "bidirectional_tip": "When enabled, only bidirectional translation between source and target languages is supported",
      "model": "Model Settings",
      "model_desc": "Model used for translation service",
      "model_placeholder": "Select translation model",
      "no_model_warning": "No translation model selected",
      "preview": "Markdown Preview",
      "scroll_sync": "Scroll Sync Settings",
      "title": "Translation Settings"
    },
    "target_language": "Target Language",
    "title": "Translation",
    "tooltip": {
      "newline": "Newline"
    }
  },
  "tray": {
    "quit": "Quit",
    "show_mini_window": "Quick Assistant",
    "show_window": "Show Window"
  },
  "update": {
    "install": "Install",
    "later": "Later",
    "message": "New version {{version}} is ready, do you want to install it now?",
    "noReleaseNotes": "No release notes",
    "title": "Update"
  },
  "warning": {
    "missing_provider": "The supplier does not exist; reverted to the default supplier {{provider}}. This may cause issues."
  },
  "words": {
    "knowledgeGraph": "Knowledge Graph",
    "quit": "Quit",
    "show_window": "Show Window",
    "visualization": "Visualization"
  }
}<|MERGE_RESOLUTION|>--- conflicted
+++ resolved
@@ -28,31 +28,6 @@
         "content": "Are you sure you want to delete this agent?"
       }
     },
-<<<<<<< HEAD
-    "exportToPhone": {
-      "title": "Export To Phone",
-      "content": "Export some data, including chat history, settings. Please note that the backup process may take some time, thank you for your patience.",
-      "lan": {
-        "title": "Landrop",
-        "content": "Using LAN transmission, please ensure the computer and phone are on the same network. Please Open Cherry Studio App to Scan this QR Code.",
-        "selectZip": "Select Zip File",
-        "sendZip": "Start Restore Data",
-        "noZipSelected": "No Zip File Selected"
-      },
-      "confirm.button": "Select Backup File"
-    },
-    "button": {
-      "add": "Add",
-      "added": "Added",
-      "case_sensitive": "Case Sensitive",
-      "collapse": "Collapse",
-      "includes_user_questions": "Include Your Questions",
-      "manage": "Manage",
-      "select_model": "Select Model",
-      "show.all": "Show All",
-      "update_available": "Update Available",
-      "whole_word": "Whole Word"
-=======
     "edit": {
       "model": {
         "select": {
@@ -60,7 +35,6 @@
         }
       },
       "title": "Edit Agent"
->>>>>>> 3b7a99ff
     },
     "export": {
       "agent": "Export Agent"
@@ -553,29 +527,8 @@
           "label": "Timeout",
           "tip": "The timeout time (minutes) of code execution"
         },
-<<<<<<< HEAD
-        "yuque": {
-          "check": {
-            "button": "Check",
-            "empty_repo_url": "Please enter the knowledge base URL first",
-            "empty_token": "Please enter the Yuque Token first",
-            "fail": "Yuque connection verification failed",
-            "success": "Yuque connection verified successfully"
-          },
-          "help": "Get Yuque Token",
-          "repo_url": "Yuque URL",
-          "repo_url_placeholder": "https://www.yuque.com/username/xxx",
-          "title": "Yuque Configuration",
-          "token": "Yuque Token",
-          "token_placeholder": "Please enter the Yuque Token"
-        },
-        "export_to_phone": "Export To App",
-        "export_to_phone.button": "Export",
-        "export_to_phone_use_lan.button": "Landrop"
-=======
         "tip": "The run button will be displayed in the toolbar of executable code blocks, please do not execute dangerous code!",
         "title": "Code Execution"
->>>>>>> 3b7a99ff
       },
       "code_image_tools": "Enable preview tools",
       "code_wrappable": "Code block wrappable",
@@ -790,6 +743,7 @@
     "select": "Select",
     "selectedItems": "Selected {{count}} items",
     "selectedMessages": "Selected {{count}} messages",
+    "sending": "Sending...",
     "settings": "Settings",
     "sort": {
       "pinyin": {
@@ -859,6 +813,18 @@
     "last_updated": "Last Updated",
     "messages": "Messages",
     "user": "User"
+  },
+  "exportToPhone": {
+    "confirm.button": "Select Backup File",
+    "content": "Export some data, including chat history, settings. Please note that the backup process may take some time, thank you for your patience.",
+    "lan": {
+      "content": "Using LAN transmission, please ensure the computer and phone are on the same network. Please Open Cherry Studio App to Scan this QR Code.",
+      "noZipSelected": "No Zip File Selected",
+      "selectZip": "Select Zip File",
+      "sendZip": "Start Restore Data",
+      "title": "Landrop"
+    },
+    "title": "Export To Phone"
   },
   "files": {
     "actions": "Actions",
@@ -2138,6 +2104,9 @@
         "title": "Export Menu Settings",
         "yuque": "Export to Yuque"
       },
+      "export_to_phone": "Export to phone",
+      "export_to_phone.button": "Back up data to phone",
+      "export_to_phone_use_lan.button": "LAN transmission",
       "hour_interval_one": "{{count}} hour",
       "hour_interval_other": "{{count}} hours",
       "joplin": {

--- conflicted
+++ resolved
@@ -85,13 +85,8 @@
       "input.clear": "清除 {{Command}}",
       "input.clear.content": "您想要清除目前話題的所有訊息嗎？",
       "input.clear.title": "清除所有訊息？",
-<<<<<<< HEAD
-      "input.collapse": "收起",
+      "input.collapse": "折疊",
       "input.context_count.tip": "上下文數 / 最大上下文數",
-=======
-      "input.collapse": "折疊",
-      "input.context_count.tip": "上下文數量",
->>>>>>> 2db5b3d7
       "input.estimated_tokens.tip": "預估 Token 數",
       "input.expand": "展開",
       "input.file_not_supported": "模型不支援此檔案類型",

--- conflicted
+++ resolved
@@ -538,11 +538,7 @@
         "context": "清除上下文 {{Command}}"
       },
       "new_topic": "新話題 {{Command}}",
-<<<<<<< HEAD
-      "paste_text_file_confirm": "粘贴到输入框？",
-=======
       "paste_text_file_confirm": "貼到輸入框？",
->>>>>>> b9a947d2
       "pause": "暫停",
       "placeholder": "在此輸入您的訊息，按 {{key}} 傳送 - @ 選擇模型，/ 包含工具",
       "placeholder_without_triggers": "在此輸入您的訊息，按 {{key}} 傳送",
@@ -944,11 +940,6 @@
       }
     },
     "expand": "展開",
-    "mermaid_fix": {
-      "failed": "修復失敗",
-      "invalid_result": "模型傳回無效資料。請再試一次，或嘗試更換快速模型。",
-      "label": "修復 mermaid 錯誤"
-    },
     "more": "更多",
     "run": "運行代碼",
     "split": {
@@ -4242,11 +4233,7 @@
         "system": "系統代理伺服器",
         "title": "代理伺服器模式"
       },
-<<<<<<< HEAD
-      "tip": "支援模糊比對(*.test.com,192.168.0.0/16)"
-=======
       "tip": "支援模糊匹配（*.test.com，192.168.0.0/16）"
->>>>>>> b9a947d2
     },
     "quickAssistant": {
       "click_tray_to_show": "點選工具列圖示啟動",

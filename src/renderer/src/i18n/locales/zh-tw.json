{
  "translation": {
    "agents": {
      "add.button": "添加到助手",
      "add.knowledge_base": "知識庫",
      "add.knowledge_base.placeholder": "選擇知識庫",
      "add.name": "名稱",
      "add.name.placeholder": "輸入名稱",
      "add.prompt": "提示詞",
      "add.prompt.placeholder": "輸入提示詞",
      "add.title": "创建智能體",
      "delete.popup.content": "確定要刪除此智能體嗎？",
      "edit.message.add.title": "添加",
      "edit.message.assistant.placeholder": "輸入助手消息",
      "edit.message.assistant.title": "助手",
      "edit.message.empty.content": "會話輸入內容不能為空",
      "edit.message.group.title": "訊息組",
      "edit.message.title": "預設訊息",
      "edit.message.user.placeholder": "輸入用戶消息",
      "edit.message.user.title": "用戶",
      "edit.model.select.title": "選擇模型",
      "edit.settings.hide_preset_messages": "隱藏預設消息",
      "edit.title": "編輯智能體",
      "manage.title": "管理智能體",
      "my_agents": "我的智能體",
      "search.no_results": "沒有找到相關智能體",
      "sorting.title": "排序",
      "tag.agent": "智能体",
      "tag.default": "預設",
      "tag.new": "新建",
      "tag.system": "系統",
      "title": "智能體"
    },
    "assistants": {
      "abbr": "助手",
      "clear.content": "清空話題會刪除助手下所有主題和文件，確定要繼續嗎？",
      "clear.title": "清空話題",
      "copy.title": "複製助手",
      "delete.content": "删除助手会删除所有该助手下的话题和文件，确定要繼續吗？",
      "delete.title": "删除助手",
      "edit.title": "編輯助手",
      "save.success": "儲存成功",
      "save.title": "儲存到智能體",
      "search": "搜尋助手...",
      "settings.default_model": "預設模型",
      "settings.knowledge_base": "知識庫設定",
      "settings.model": "模型設定",
      "settings.preset_messages": "預設訊息",
      "settings.prompt": "提示詞設定",
      "settings.reasoning_effort": "思維鏈長度",
      "settings.reasoning_effort.high": "長",
      "settings.reasoning_effort.low": "短",
      "settings.reasoning_effort.medium": "中",
      "settings.reasoning_effort.off": "關",
      "settings.reasoning_effort.tip": "僅支持OpenAI o系列和Anthropic推理模型",
      "title": "助手"
    },
    "auth": {
      "error": "自動獲取密鑰失敗，請手動獲取",
      "get_key": "獲取",
      "get_key_success": "自動獲取密鑰成功",
      "login": "登入",
      "oauth_button": "使用{{provider}}登入"
    },
    "button": {
      "add": "添加",
      "added": "已添加",
      "collapse": "收起",
      "manage": "管理",
      "select_model": "選擇模型",
      "show.all": "顯示全部"
    },
    "chat": {
      "add.assistant.title": "添加助手",
      "artifacts.button.download": "下載",
      "artifacts.button.openExternal": "外部瀏覽器打開",
      "artifacts.button.preview": "預覽",
      "artifacts.preview.openExternal.error.content": "外部瀏覽器打開出錯",
      "assistant.search.placeholder": "搜尋",
      "deeply_thought": "已深度思考（用時 {{secounds}} 秒）",
      "default.description": "你好，我是預設助手。你可以立即開始與我聊天。",
      "default.name": "預設助手",
      "default.topic.name": "預設話題",
      "input.clear": "清除 {{Command}}",
      "input.clear.content": "您想要清除當前話題的所有訊息嗎？",
      "input.clear.title": "清除所有訊息？",
      "input.collapse": "收起",
      "input.context_count.tip": "上下文數量",
      "input.estimated_tokens.tip": "預估 Token 數",
      "input.expand": "展開",
      "input.file_not_supported": "模型不支持此文件類型",
      "input.knowledge_base": "知識庫",
      "input.new.context": "清除上下文 {{Command}}",
      "input.new_topic": "新話題 {{Command}}",
      "input.pause": "暫停",
      "input.placeholder": "在此輸入您的訊息...",
      "input.send": "發送",
      "input.settings": "設定",
      "input.topics": " 話題 ",
      "input.translate": "翻譯成{{target_language}}",
      "input.upload": "上傳圖片或文檔",
      "input.upload.document": "上傳文檔（模型不支持圖片）",
      "input.web_search": "開啟網路搜索",
      "input.web_search.button.ok": "去設定",
      "input.web_search.enable": "開啟網路搜索",
      "input.web_search.enable_content": "需要先在設定中開啟網路搜索",
      "message.new.branch": "分支",
      "message.new.branch.created": "新分支已建立",
      "message.new.context": "新上下文",
      "message.regenerate.model": "切換模型",
      "message.useful": "有用",
      "resend": "重新發送",
      "save": "保存",
      "settings.code_collapsible": "代码块可折叠",
      "settings.context_count": "上下文",
      "settings.context_count.tip": "在上下文中保留的前幾則訊息。",
      "settings.max": "最大",
      "settings.max_tokens": "啟用最大 Token 限制",
      "settings.max_tokens.confirm": "啟用消息長度限制",
      "settings.max_tokens.confirm_content": "啟用消息長度限制後，單次交互所用的最大 Token 數, 會影響返回結果的長度。要根據模型上下文限制來設置，否則會報錯",
      "settings.max_tokens.tip": "模型可以生成的最大 Token 數。要根据模型上下文限制来设置，否则会报错",
      "settings.reset": "重置",
      "settings.set_as_default": "設為預設助手",
      "settings.show_line_numbers": "代码顯示行號",
      "settings.temperature": "溫度",
      "settings.temperature.tip": "模型產生文字的隨機程度。數值越高，回應內容越具多樣性、創意性及隨機性；設定為 0 則會依據事實回答。一般聊天建議設定為 0.7",
      "settings.thought_auto_collapse": "思考內容自動折疊",
      "settings.thought_auto_collapse.tip": "思考結束後思考內容自動折疊",
      "settings.top_p": "Top-P",
      "settings.top_p.tip": "模型生成文本的隨機程度。值越小，AI 生成的內容越單調，也越容易理解；值越大，AI 回覆的詞彙範圍越大，越多樣化",
      "suggestions.title": "建議的問題",
      "thinking": "思考中",
      "topics.auto_rename": "自動重新命名",
      "topics.clear.title": "清空消息",
      "topics.copy.image": "複製為圖片",
      "topics.copy.md": "複製為 Markdown",
      "topics.copy.title": "複製",
      "topics.delete.shortcut": "按住 {{key}} 可直接刪除",
      "topics.edit.placeholder": "輸入新名稱",
      "topics.edit.title": "編輯名稱",
      "topics.export.image": "匯出為圖片",
      "topics.export.md": "匯出為 Markdown",
      "topics.export.notion": "匯出到 Notion",
      "topics.export.title": "匯出",
      "topics.export.word": "導出為 Word",
      "topics.export.yuque": "匯出到語雀",
      "topics.list": "話題列表",
      "topics.move_to": "移動到",
      "topics.pinned": "固定話題",
      "topics.prompt": "話題提示詞",
      "topics.prompt.edit.title": "編輯話題提示詞",
      "topics.prompt.tips": "話題提示詞：針對目前話題提供額外的補充提示詞",
      "topics.title": "話題",
      "topics.unpinned": "取消固定",
      "translate": "翻譯"
    },
    "common": {
      "add": "添加",
      "and": "與",
      "assistant": "智能體",
      "avatar": "頭像",
      "back": "返回",
      "cancel": "取消",
      "chat": "聊天",
      "clear": "清除",
      "close": "關閉",
      "copy": "複製",
      "cut": "剪下",
      "default": "預設",
      "delete": "刪除",
      "description": "描述",
      "docs": "文件",
      "download": "下載",
      "duplicate": "複製",
      "edit": "編輯",
      "footnote": "引用內容",
      "footnotes": "引用",
      "fullscreen": "已進入全螢幕模式，按 F11 退出",
      "knowledge_base": "知識庫",
      "language": "語言",
      "model": "模型",
      "models": "模型",
      "name": "名稱",
      "paste": "貼上",
      "prompt": "提示詞",
      "provider": "提供商",
      "regenerate": "重新生成",
      "rename": "重新命名",
      "reset": "重置",
      "save": "保存",
      "search": "搜尋",
      "select": "選擇",
      "topics": "話題",
      "warning": "警告",
      "you": "您"
    },
    "docs": {
      "title": "幫助文件"
    },
    "error": {
      "backup.file_format": "備份文件格式錯誤",
      "chat.response": "出現錯誤。如果尚未配置 API 密鑰，請前往設定 > 模型提供者中配置密鑰",
      "http": {
        "400": "請求錯誤，請檢查請求參數是否正確。如果修改了模型設置，請重置到預設設置",
        "401": "身份驗證失敗，請檢查 API 密鑰是否正確",
        "403": "禁止訪問，請檢查是否實名認證，或聯繫服務商詢問被禁止原因",
        "404": "模型不存在或者請求路徑錯誤",
        "429": "請求過多，請稍後再試",
        "500": "伺服器錯誤，請稍後再試",
        "502": "網關錯誤，請稍後再試",
        "503": "服務不可用，請稍後再試",
        "504": "網關超時，請稍後再試"
      },
      "model.exists": "模型已存在",
      "no_api_key": "API 密鑰未配置",
      "provider_disabled": "模型提供商未啟用",
      "render": {
        "description": "渲染公式失敗，請檢查公式格式是否正確",
        "title": "渲染錯誤"
      }
    },
    "export": {
      "assistant": "助手",
      "attached_files": "附件",
      "conversation_details": "會話詳情",
      "conversation_history": "會話歷史",
      "created": "創建時間",
      "last_updated": "最後更新",
      "messages": "訊息數",
      "user": "用戶"
    },
    "files": {
      "actions": "操作",
      "all": "所有檔案",
      "count": "數量",
      "created_at": "建立時間",
      "delete": "刪除",
      "delete.content": "刪除檔案會刪除檔案在所有消息中的引用，確定要刪除此檔案嗎?",
      "delete.paintings.warning": "繪圖中包含該圖片，暫時無法刪除",
      "delete.title": "刪除檔案",
      "document": "文檔",
      "edit": "編輯",
      "file": "檔案",
      "image": "圖片",
      "name": "名稱",
      "open": "打開",
      "size": "大小",
      "text": "文本",
      "title": "檔案",
      "type": "類型"
    },
    "history": {
      "continue_chat": "繼續聊天",
      "locate.message": "定位到訊息",
      "search.messages": "搜尋所有訊息",
      "search.placeholder": "搜尋話題或訊息...",
      "search.topics.empty": "沒有找到相關話題, 點擊回車鍵搜尋所有訊息",
      "title": "搜尋話題"
    },
    "knowledge": {
      "add": {
        "title": "添加知識庫"
      },
      "add_directory": "添加目錄",
      "add_file": "添加文件",
      "add_note": "添加筆記",
      "add_sitemap": "網站地圖",
      "add_url": "添加網址",
      "cancel_index": "取消索引",
      "chunk_overlap": "重疊大小",
      "chunk_overlap_placeholder": "預設值（不建議修改）",
      "chunk_overlap_tooltip": "相鄰文本塊之間重複的內容量，確保分段後的文本塊之間仍然有上下文聯繫，提升模型處理長文本的整體效果",
      "chunk_size": "分段大小",
      "chunk_size_change_warning": "分段大小和重疊大小修改只針對新添加的內容有效",
      "chunk_size_placeholder": "預設值（不建議修改）",
      "chunk_size_too_large": "分段大小不能超過模型上下文限制（{{max_context}}）",
      "chunk_size_tooltip": "將文件切割分段，每段的大小，不能超過模型上下文限制",
      "clear_selection": "清除選擇",
      "delete": "刪除",
      "delete_confirm": "確定要刪除此知識庫嗎?",
      "directories": "目錄",
      "directory_placeholder": "請輸入目錄路徑",
      "document_count": "請求文件分段數量",
      "document_count_default": "預設",
      "document_count_help": "請求文件分段數量越多，附帶的資訊越多，但需要消耗的 Token 也越多",
      "drag_file": "拖拽文件到這裡",
      "edit_remark": "修改備註",
      "edit_remark_placeholder": "請輸入備註內容",
      "empty": "暫無知識庫",
      "file_hint": "支持 {{file_types}} 格式",
      "index_all": "索引全部",
      "index_cancelled": "索引已取消",
      "index_started": "索引開始",
      "invalid_url": "無效的網址",
      "model_info": "模型信息",
      "no_bases": "暫無知識庫",
      "no_match": "未匹配到知識庫內容",
      "no_provider": "知識庫模型提供商遺失，該知識庫將不再支持，請重新創建知識庫",
      "not_set": "未設置",
      "not_support": "知識庫數據庫引擎已更新，該知識庫將不再支持，請重新創建知識庫",
      "notes": "筆記",
      "notes_placeholder": "輸入此知識庫的附加資訊或上下文...",
      "rename": "重命名",
      "search": "搜尋知識庫",
      "search_placeholder": "輸入查詢內容",
      "settings": "知識庫設定",
      "sitemap_placeholder": "請輸入網站地圖 URL",
      "sitemaps": "網站",
      "source": "來源",
      "status": "狀態",
      "status_completed": "已完成",
      "status_failed": "失敗",
      "status_new": "已添加",
      "status_pending": "等待中",
      "status_processing": "處理中",
      "threshold": "匹配度閾值",
      "threshold_placeholder": "未設置",
      "threshold_too_large_or_small": "閾值不能大於1或小於0",
      "threshold_tooltip": "用於衡量用戶問題與知識庫內容之間的相關性（0-1）",
      "title": "知識庫",
      "url_added": "網址已添加",
      "url_placeholder": "請輸入網址, 多個網址用回車分隔",
<<<<<<< HEAD
      "urls": "網址",
      "edit_remark": "修改備註",
      "edit_remark_placeholder": "請輸入備註內容",
      "file_or_directory_changed": "檢測到知識庫檔案/文件夾修改",
      "auto_update": "自動更新",
      "auto_update_tooltip": "[風險警告]開啟自動更新後，文件修改會導致知識庫重新索引，請注意token消耗!"
=======
      "urls": "網址"
>>>>>>> f91caff7
    },
    "languages": {
      "arabic": "阿拉伯文",
      "chinese": "簡體中文",
      "chinese-traditional": "繁體中文",
      "english": "英文",
      "french": "法文",
      "german": "德文",
      "italian": "意大利文",
      "japanese": "日文",
      "korean": "韓文",
      "portuguese": "葡萄牙文",
      "russian": "俄文",
      "spanish": "西班牙文"
    },
    "lmstudio": {
      "keep_alive_time.description": "對話後模型在記憶體中保持的時間（預設為 5 分鐘）。",
      "keep_alive_time.placeholder": "分鐘",
      "keep_alive_time.title": "保持活躍時間",
      "title": "LM Studio"
    },
    "mermaid": {
      "download": {
        "png": "下載 PNG",
        "svg": "下載 SVG"
      },
      "resize": {
        "zoom-in": "放大",
        "zoom-out": "縮小"
      },
      "tabs": {
        "preview": "預覽",
        "source": "原始碼"
      },
      "title": "Mermaid 圖表"
    },
    "message": {
      "api.check.model.title": "請選擇要檢測的模型",
      "api.connection.failed": "連接失敗",
      "api.connection.success": "連接成功",
      "assistant.added.content": "智能體添加成功",
      "backup.failed": "備份失敗",
      "backup.start.success": "開始備份",
      "backup.success": "備份成功",
      "chat.completion.paused": "聊天完成已暫停",
      "citations": "參考文獻",
      "copied": "已複製",
      "copy.success": "複製成功",
      "error.chunk_overlap_too_large": "分段重疊不能大於分段大小",
      "error.enter.api.host": "請先輸入您的 API 主機地址",
      "error.enter.api.key": "請先輸入您的 API 密鑰",
      "error.enter.model": "請先選擇一個模型",
      "error.enter.name": "請先輸入知識庫名稱",
      "error.get_embedding_dimensions": "獲取嵌入維度失敗",
      "error.invalid.api.host": "無效的 API 位址",
      "error.invalid.api.key": "無效的 API 密鑰",
      "error.invalid.enter.model": "請選擇一個模型",
      "error.invalid.proxy.url": "無效的代理 URL",
      "error.invalid.webdav": "無效的 WebDAV 設定",
      "error.notion.export": "導出 Notion 錯誤，請檢查連接狀態並對照文檔檢查配置",
      "error.notion.no_api_key": "未配置 Notion API Key 或 Notion Database ID",
      "error.yuque.export": "導出語雀錯誤，請檢查連接狀態並對照文檔檢查配置",
      "error.yuque.no_config": "未配置語雀 Token 或知識庫 Url",
      "group.delete.content": "刪除分組消息會刪除用戶提問和所有助手的回答",
      "group.delete.title": "刪除分組消息",
      "ignore.knowledge.base": "網路模式開啟，忽略知識庫",
      "info.notion.block_reach_limit": "對話過長，自動分頁導出到 Notion",
      "mention.title": "切換模型回答",
      "message.code_style": "程式碼風格",
      "message.delete.content": "確定要刪除此訊息嗎？",
      "message.delete.title": "刪除訊息",
      "message.multi_model_style": "多模型回答樣式",
      "message.multi_model_style.fold": "標籤模式",
      "message.multi_model_style.grid": "卡片佈局",
      "message.multi_model_style.horizontal": "橫向排列",
      "message.multi_model_style.vertical": "縱向堆疊",
      "message.style": "消息樣式",
      "message.style.bubble": "氣泡",
      "message.style.plain": "簡潔",
      "regenerate.confirm": "重新生成會覆蓋當前訊息",
      "reset.confirm.content": "確定要清除所有資料嗎？",
      "reset.double.confirm.content": "所有資料將會被清除，您確定要繼續嗎？",
      "reset.double.confirm.title": "資料將會丟失！！！",
      "restore.success": "恢復成功",
      "restore.failed": "恢復失敗",
      "save.success.title": "保存成功",
      "searching": "正在網路搜索...",
      "success.notion.export": "成功導出到 Notion",
      "success.yuque.export": "成功導出到語雀",
      "switch.disabled": "請等待當前回覆完成",
      "topic.added": "新話題已添加",
      "upgrade.success.button": "重新啟動",
      "upgrade.success.content": "請重新啟動應用以完成升級",
      "upgrade.success.title": "升級成功",
      "warn.notion.exporting": "正在導出到 Notion，請勿重複請求導出！"
    },
    "minapp": {
      "sidebar.add.title": "添加到側邊欄",
      "sidebar.remove.title": "從側邊欄移除",
      "title": "小程序"
    },
    "miniwindow": {
      "clipboard": {
        "empty": "剪貼板為空"
      },
      "feature": {
        "chat": "回答此問題",
        "explanation": "解釋說明",
        "summary": "內容總結",
        "translate": "文本翻譯"
      },
      "footer": {
        "copy_last_message": "按 C 鍵複製",
        "esc": "按 ESC {{action}}",
        "esc_back": "返回",
        "esc_close": "關閉窗口"
      },
      "input": {
        "placeholder": {
          "empty": "詢問 {{model}} 獲取幫助...",
          "title": "你想對下方文字做什麼"
        }
      }
    },
    "models": {
      "add_parameter": "添加參數",
      "all": "全部",
      "custom_parameters": "自定義參數",
      "dimensions": "{{dimensions}} 維",
      "embedding": "嵌入",
      "embedding_model": "嵌入模型",
      "embedding_model_tooltip": "在设置->模型服务中点击管理按钮添加",
      "free": "免費",
      "parameter_name": "參數名稱",
      "parameter_type": {
        "boolean": "布林值",
        "json": "JSON",
        "number": "數字",
        "string": "文字"
      },
      "pinned": "已固定",
      "reasoning": "推理",
      "search": "搜尋模型...",
      "stream_output": "串流輸出",
      "type": {
        "embedding": "嵌入",
        "reasoning": "推理",
        "select": "選擇模型類型",
        "text": "文字",
        "vision": "圖像"
      },
      "vision": "視覺",
      "websearch": "網路搜索",
      "edit": "編輯模型"
    },
    "ollama": {
      "keep_alive_time.description": "對話後模型在記憶體中保持的時間（預設為 5 分鐘）。",
      "keep_alive_time.placeholder": "分鐘",
      "keep_alive_time.title": "保持活躍時間",
      "title": "Ollama"
    },
    "paintings": {
      "button.delete.image": "刪除繪圖",
      "button.delete.image.confirm": "確定要刪除此繪圖嗎?",
      "button.new.image": "新繪圖",
      "guidance_scale": "引導比例",
      "guidance_scale_tip": "無分類器指導。控制模型在尋找相關圖像時對提示詞的遵循程度",
      "image.size": "影像尺寸",
      "inference_steps": "推理步數",
      "inference_steps_tip": "要執行的推理步數。步數越多，質量越高但耗時越長",
      "negative_prompt": "反向提示詞",
      "negative_prompt_tip": "描述你不想在圖片中出現的內容",
      "number_images": "生成數量",
      "number_images_tip": "一次生成的圖片數量 (1-4)",
      "prompt_enhancement": "提示詞增強",
      "prompt_enhancement_tip": "開啟後將提示重寫為詳細的、適合模型的版本",
      "prompt_placeholder": "描述你想創建的圖片，例如：一個寧靜的湖泊，夕陽西下，遠處是群山",
      "regenerate.confirm": "這將覆蓋已生成的圖片，是否繼續？",
      "seed": "隨機種子",
      "seed_tip": "相同的種子和提示詞可以生成相似的圖片",
      "title": "繪圖"
    },
    "plantuml": {
      "download": {
        "failed": "下載失敗，請檢查網絡",
        "png": "下載 PNG",
        "svg": "下載 SVG"
      },
      "tabs": {
        "preview": "預覽",
        "source": "源碼"
      },
      "title": "PlantUML 圖表"
    },
    "prompts": {
      "explanation": "幫我解釋一下這個概念",
      "summarize": "幫我總結一下這段話",
      "title": "你是一名擅長會話的助理，你需要將用戶的會話總結為 10 個字以內的標題，標題語言與用戶的首要語言一致，不要使用標點符號和其他特殊符號"
    },
    "provider": {
      "o3": "O3",
      "aihubmix": "AiHubMix",
      "anthropic": "Anthropic",
      "azure-openai": "Azure OpenAI",
      "baichuan": "百川",
      "baidu-cloud": "百度雲千帆",
      "dashscope": "阿里雲百鍊",
      "deepseek": "深度求索",
      "dmxapi": "DMXAPI",
      "doubao": "火山引擎",
      "fireworks": "Fireworks",
      "gemini": "Gemini",
      "gitee-ai": "Gitee AI",
      "github": "GitHub Models",
      "graphrag-kylin-mountain": "GraphRAG",
      "grok": "Grok",
      "groq": "Groq",
      "hunyuan": "騰訊混元",
      "hyperbolic": "Hyperbolic",
      "infini": "無問芯穹",
      "jina": "Jina",
      "lmstudio": "LM Studio",
      "minimax": "MiniMax",
      "mistral": "Mistral",
      "modelscope": "ModelScope 魔搭",
      "moonshot": "月之暗面",
      "nvidia": "輝達",
      "ocoolai": "ocoolAI",
      "ollama": "Ollama",
      "openai": "OpenAI",
      "openrouter": "OpenRouter",
      "perplexity": "Perplexity",
      "ppio": "PPIO 派歐雲",
      "qwenlm": "QwenLM",
      "silicon": "SiliconFlow",
      "stepfun": "StepFun",
      "together": "Together",
      "yi": "零一萬物",
      "zhinao": "360智腦",
      "zhipu": "智譜AI",
      "xirang": "天翼雲息壤"
    },
    "settings": {
      "about": "關於與回饋",
      "about.checkingUpdate": "正在檢查更新...",
      "about.checkUpdate": "檢查更新",
      "about.checkUpdate.available": "立即更新",
      "about.contact.button": "郵件",
      "about.contact.title": "聯繫方式",
      "about.description": "一款為創作者而生的強大 AI 助手",
      "about.downloading": "正在下載...",
      "about.feedback.button": "回饋",
      "about.feedback.title": "回饋",
      "about.license.button": "查看",
      "about.license.title": "許可證",
      "about.releases.button": "查看",
      "about.releases.title": "更新日誌",
      "about.social.title": "社交帳號",
      "about.title": "關於我們",
      "about.updateAvailable": "發現新版本 {{version}}",
      "about.updateError": "更新錯誤",
      "about.updateNotAvailable": "您正在使用最新版本",
      "about.website.button": "網站",
      "about.website.title": "官方網站",
      "advanced.auto_switch_to_topics": "自動切換到話題",
      "advanced.title": "進階設定",
      "assistant": "預設助手",
      "assistant.model_params": "模型參數",
      "assistant.title": "預設助手",
      "data": {
        "app_data": "應用數據",
        "app_logs": "應用日誌",
        "clear_cache": {
          "button": "清除緩存",
          "confirm": "清除緩存將刪除應用緩存數據，包括小程序數據。此操作不可恢復，是否繼續？",
          "error": "清除緩存失敗",
          "success": "緩存清除成功",
          "title": "清除緩存"
        },
        "data.title": "數據目錄",
        "hour_interval_one": "{{count}} 小時",
        "hour_interval_other": "{{count}} 小時",
        "minute_interval_one": "{{count}} 分鐘",
        "minute_interval_other": "{{count}} 分鐘",
        "notion.api_key": "Notion 密鑰",
        "notion.api_key_placeholder": "請輸入Notion 密鑰",
        "notion.auto_split": "導出對話時自動分頁",
        "notion.auto_split_tip": "當要導出的話題過長時自動分頁導出到Notion",
        "notion.check": {
          "button": "檢查",
          "empty_api_key": "未配置 API key",
          "empty_database_id": "未配置 Database ID",
          "error": "連接異常，請檢查網絡及 API key 和 Database ID 是否正確",
          "fail": "連接失敗，請檢查網絡及 API key 和 Database ID 是否正確",
          "success": "連線成功"
        },
        "notion.database_id": "Notion 資料庫 ID",
        "notion.database_id_placeholder": "請輸入 Notion 資料庫 ID",
        "notion.help": "Notion 配置文檔",
        "notion.page_name_key": "頁面標題欄位名稱",
        "notion.page_name_key_placeholder": "請輸入頁面標題欄位名稱，預設為 Name",
        "notion.split_size": "自動分頁大小",
        "notion.split_size_help": "Notion免費版用戶建議設置為90，高級版用戶建議設置為24990，默認值為90",
        "notion.split_size_placeholder": "請輸入每頁塊數限制(默認90)",
        "notion.title": "Notion 配置",
        "title": "數據設定",
        "webdav": {
          "autoSync": "自動備份",
          "autoSync.off": "關閉",
          "backup.button": "備份到 WebDAV",
          "host": "WebDAV 主機位址",
          "host.placeholder": "http://localhost:8080",
          "hour_interval_one": "{{count}} 小時",
          "hour_interval_other": "{{count}} 小時",
          "lastSync": "上次備份時間",
          "minute_interval_one": "{{count}} 分鐘",
          "minute_interval_other": "{{count}} 分鐘",
          "noSync": "等待下次備份",
          "password": "WebDAV 密碼",
          "path": "WebDAV 路徑",
          "path.placeholder": "/backup",
          "restore.button": "從 WebDAV 恢復",
          "restore.content": "從 WebDAV 恢復將覆蓋當前資料，是否繼續？",
          "restore.title": "從 WebDAV 恢復",
          "syncError": "備份錯誤",
          "syncStatus": "備份狀態",
          "title": "WebDAV",
          "user": "WebDAV 使用者名稱"
        },
        "yuque": {
          "check": {
            "button": "檢查",
            "empty_repo_url": "請先輸入知識庫URL",
            "empty_token": "請先輸入語雀Token",
            "fail": "語雀連接驗證失敗",
            "success": "語雀連接驗證成功"
          },
          "help": "獲取語雀 Token",
          "repo_url": "知識庫 URL",
          "repo_url_placeholder": "https://www.yuque.com/username/xxx",
          "title": "語雀配置",
          "token": "語雀 Token",
          "token_placeholder": "請輸入語雀Token"
        }
      },
      "display.custom.css": "自定義 CSS",
      "display.custom.css.placeholder": "/* 這裡寫自定義 CSS */",
      "display.minApp.disabled": "隱藏的小程序",
      "display.minApp.empty": "把要隱藏的小程序從左側拖拽到這裡",
      "display.minApp.title": "小程序顯示設定",
      "display.minApp.visible": "顯示的小程序",
      "display.sidebar.chat.hiddenMessage": "助手是基礎功能，不支援隱藏",
      "display.sidebar.disabled": "隱藏的圖標",
      "display.sidebar.empty": "把要隱藏的功能從左側拖拽到這裡",
      "display.sidebar.files.icon": "顯示文件圖示",
      "display.sidebar.knowledge.icon": "顯示知識圖示",
      "display.sidebar.minapp.icon": "顯示小程序圖示",
      "display.sidebar.painting.icon": "顯示繪圖圖示",
      "display.sidebar.title": "側邊欄設定",
      "display.sidebar.translate.icon": "顯示翻譯圖示",
      "display.sidebar.visible": "顯示的圖標",
      "display.title": "顯示設定",
      "display.topic.title": "話題設定",
      "font_size.title": "訊息字體大小",
      "general": "一般設定",
      "general.backup.button": "備份",
      "general.backup.title": "資料備份與復原",
      "general.display.title": "顯示設定",
      "general.manually_check_update.title": "關閉更新檢查",
      "general.reset.button": "重置",
      "general.reset.title": "資料重置",
      "general.restore.button": "復原",
      "general.title": "一般設定",
      "general.user_name": "使用者名稱",
      "general.user_name.placeholder": "輸入您的名稱",
      "general.image_upload": "圖片上傳",
      "general.emoji_picker": "表情選擇器",
      "general.view_webdav_settings": "查看 WebDAV 設定",
      "input.auto_translate_with_space": "快速敲擊3次空格翻譯",
      "input.target_language": "目標語言",
      "input.target_language.chinese": "簡體中文",
      "input.target_language.chinese-traditional": "繁體中文",
      "input.target_language.english": "英文",
      "input.target_language.japanese": "日文",
      "input.target_language.russian": "俄文",
      "messages.divider": "訊息間顯示分隔線",
      "messages.grid_columns": "消息網格展示列數",
      "messages.grid_popover_trigger": "網格詳情觸發",
      "messages.grid_popover_trigger.click": "點擊顯示",
      "messages.grid_popover_trigger.hover": "懸停顯示",
      "messages.input.paste_long_text_as_file": "將長文本貼上為檔案",
      "messages.input.paste_long_text_threshold": "長文本長度",
      "messages.input.send_shortcuts": "發送快捷鍵",
      "messages.input.show_estimated_tokens": "顯示預估 Token 數",
      "messages.input.title": "輸入設定",
      "messages.markdown_rendering_input_message": "Markdown 渲染輸入訊息",
      "messages.math_engine": "Markdown 渲染輸入訊息",
      "messages.metrics": "首字時延 {{time_first_token_millsec}}ms | 每秒 {{token_speed}} tokens",
      "messages.model.title": "模型設定",
      "messages.title": "訊息設定",
      "messages.use_serif_font": "使用襯線字體",
      "model": "預設模型",
      "models.add.add_model": "添加模型",
      "models.add.group_name": "群組名稱",
      "models.add.group_name.placeholder": "可選，例如 ChatGPT",
      "models.add.group_name.tooltip": "可選，例如 ChatGPT",
      "models.add.model_id": "模型 ID",
      "models.add.model_id.placeholder": "必填，例如 gpt-3.5-turbo",
      "models.add.model_id.tooltip": "例如 gpt-3.5-turbo",
      "models.add.model_name": "模型名稱",
      "models.add.model_name.placeholder": "可選，例如 GPT-4",
      "models.default_assistant_model": "預設助手模型",
      "models.default_assistant_model_description": "創建新助手時使用的模型，如果助手未設置模型，則使用此模型",
      "models.empty": "找不到模型",
      "models.enable_topic_naming": "話題自動重命名",
      "models.topic_naming_model": "話題命名模型",
      "models.topic_naming_model_description": "自動命名新話題時使用的模型",
      "models.topic_naming_model_setting_title": "話題命名模型設定",
      "models.topic_naming_prompt": "話題命名提示詞",
      "models.translate_model": "翻譯模型",
      "models.translate_model_description": "翻譯服務使用的模型",
      "models.translate_model_prompt_message": "請輸入翻譯模型提示詞",
      "models.translate_model_prompt_title": "翻譯模型提示詞",
      "moresetting": "更多設置",
      "moresetting.warn": "風險警告",
      "moresetting.check.warn": "請謹慎勾選此選項，勾選錯誤會導致模型無法正常使用！！！",
      "moresetting.check.confirm": "確認勾選",
      "provider": {
        "add.name": "提供者名稱",
        "add.name.placeholder": "例如：OpenAI",
        "add.title": "添加提供者",
        "add.type": "提供商類型",
        "api.url.preview": "預覽: {{url}}",
        "api.url.reset": "重置",
        "api.url.tip": "/結尾忽略v1版本，#結尾強制使用輸入位址",
        "api_host": "API 主機地址",
        "api_key": "API 密鑰",
        "api_key.tip": "多個密鑰使用逗號分隔",
        "api_version": "API 版本",
        "charge": "充值",
        "check": "檢查",
        "check_all_keys": "檢查所有密鑰",
        "check_multiple_keys": "檢查多個 API 密鑰",
        "delete.content": "確定要刪除此提供者嗎？",
        "delete.title": "刪除提供者",
        "docs_check": "檢查",
        "docs_more_details": "查看更多細節",
        "get_api_key": "點擊這裡獲取密鑰",
        "no_models": "請先添加模型再檢查 API 連接",
        "not_checked": "未檢查",
        "remove_duplicate_keys": "移除重複密鑰",
        "remove_invalid_keys": "刪除無效密鑰",
        "search_placeholder": "搜尋模型 ID 或名稱",
        "title": "模型提供者"
      },
      "proxy": {
        "mode": {
          "custom": "自定義代理",
          "none": "不使用代理",
          "system": "系統代理",
          "title": "代理模式"
        },
        "title": "代理設定"
      },
      "proxy.title": "代理地址",
      "quickAssistant": {
        "click_tray_to_show": "點擊托盤圖標啟動",
        "enable_quick_assistant": "啟用快捷助手",
        "title": "快捷助手",
        "use_shortcut_to_show": "右鍵點擊托盤圖標或使用快捷鍵啟動"
      },
      "shortcuts": {
        "action": "操作",
        "clear_shortcut": "清除快捷鍵",
        "clear_topic": "清除所有訊息",
        "copy_last_message": "複製上一条消息",
        "key": "按鍵",
        "mini_window": "快捷助手",
        "new_topic": "新建話題",
        "press_shortcut": "按下快捷鍵",
        "reset_defaults": "重置預設快捷鍵",
        "reset_defaults_confirm": "確定要重置所有快捷鍵嗎？",
        "reset_to_default": "重置為預設",
        "search_message": "搜索消息",
        "show_app": "顯示應用",
        "show_settings": "打開設定",
        "title": "快速方式",
        "toggle_new_context": "清除上下文",
        "toggle_show_assistants": "切換助手顯示",
        "toggle_show_topics": "切換話題顯示",
        "zoom_in": "放大界面",
        "zoom_out": "縮小界面",
        "zoom_reset": "重置縮放"
      },
      "theme.auto": "自動",
      "theme.dark": "深色",
      "theme.light": "淺色",
      "theme.title": "主題",
      "theme.window.style.opaque": "不透明視窗",
      "theme.window.style.title": "視窗樣式",
      "theme.window.style.transparent": "透明視窗",
      "title": "設定",
      "topic.position": "話題位置",
      "topic.position.left": "左側",
      "topic.position.right": "右側",
      "topic.show.time": "顯示話題時間",
      "assistant.show.icon": "顯示模型圖標",
      "tray.title": "啟用系統托盤圖標",
      "websearch": {
        "get_api_key": "點擊這裡獲取密鑰",
        "search_with_time": "搜尋包含日期",
        "tavily": {
          "api_key": "Tavily API 密鑰",
          "api_key.placeholder": "請輸入 Tavily API 密鑰",
          "description": "Tavily 是一個為 AI 代理量身定制的搜索引擎，提供即時、準確的結果、智能查詢建議和深入的研究能力",
          "title": "Tavily"
        },
        "title": "網路搜索",
        "blacklist": "黑名單",
        "blacklist_description": "以下網站不會出現在搜索結果中",
        "blacklist_tooltip": "請使用以下格式(換行分隔)\nexample.com\nhttps://www.example.com\nhttps://example.com\n*://*.example.com",
        "search_max_result": "搜索結果個數",
        "search_result_default": "預設"
      },
      "display.assistant.title": "助手設定"
    },
    "translate": {
      "any.language": "任意語言",
      "button.translate": "翻譯",
      "close": "關閉",
      "confirm": {
        "content": "翻譯後將覆蓋原文，是否繼續？",
        "title": "翻譯確認"
      },
      "error.failed": "翻譯失敗",
      "error.not_configured": "翻譯模型未配置",
      "history": {
        "clear": "清空歷史",
        "clear_description": "清空歷史將刪除所有翻譯歷史記錄，是否繼續？",
        "delete": "刪除",
        "empty": "翻譯歷史為空",
        "title": "翻譯歷史"
      },
      "input.placeholder": "輸入文字進行翻譯",
      "output.placeholder": "翻譯",
      "processing": "翻譯中...",
      "title": "翻譯",
      "tooltip.newline": "換行"
    },
    "tray": {
      "quit": "退出",
      "show_mini_window": "快捷助手",
      "show_window": "顯示視窗"
    },
    "words": {
      "knowledgeGraph": "知識圖譜",
      "quit": "退出",
      "show_window": "顯示視窗",
      "visualization": "可視化"
    }
  }
}<|MERGE_RESOLUTION|>--- conflicted
+++ resolved
@@ -320,16 +320,10 @@
       "title": "知識庫",
       "url_added": "網址已添加",
       "url_placeholder": "請輸入網址, 多個網址用回車分隔",
-<<<<<<< HEAD
       "urls": "網址",
-      "edit_remark": "修改備註",
-      "edit_remark_placeholder": "請輸入備註內容",
       "file_or_directory_changed": "檢測到知識庫檔案/文件夾修改",
       "auto_update": "自動更新",
       "auto_update_tooltip": "[風險警告]開啟自動更新後，文件修改會導致知識庫重新索引，請注意token消耗!"
-=======
-      "urls": "網址"
->>>>>>> f91caff7
     },
     "languages": {
       "arabic": "阿拉伯文",

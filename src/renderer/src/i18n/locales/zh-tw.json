--- conflicted
+++ resolved
@@ -3052,11 +3052,7 @@
           "content": "請確保電腦和手機處於同一網路以使用區域網路傳輸。請打開 Cherry Studio App 掃描此 QR 碼。",
           "error": {
             "init_failed": "初始化失敗",
-<<<<<<< HEAD
-            "no_file": "未選擇任何檔案",
-=======
             "no_file": "未選擇檔案",
->>>>>>> 1018ad87
             "no_ip": "無法取得 IP 位址",
             "send_failed": "無法傳送檔案"
           },
@@ -3073,11 +3069,7 @@
             "disconnected": "已斷線",
             "error": "連線錯誤",
             "initializing": "正在初始化連線...",
-<<<<<<< HEAD
-            "preparing": "準備傳輸中...",
-=======
             "preparing": "正在準備傳輸...",
->>>>>>> 1018ad87
             "sending": "傳輸中 {{progress}}%",
             "waiting_qr_scan": "請掃描QR碼以連接"
           },

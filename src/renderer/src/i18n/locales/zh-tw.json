--- conflicted
+++ resolved
@@ -3883,20 +3883,11 @@
       "baseUrlTooltip": "遠端 URL 位址",
       "builtinServers": "內建伺服器",
       "builtinServersDescriptions": {
-<<<<<<< HEAD
-        "brave_search": "一個集成了Brave 搜索 API 的 MCP 伺服器實現，提供網頁與本地搜尋雙重功能。需要配置 BRAVE_API_KEY 環境變數",
-        "browser": "透過 Chrome DevTools 協議控制隱藏的 Electron 視窗，支援開啟 URL、執行單行 JS、重置會話",
-        "didi_mcp": "一個集成了滴滴 MCP 伺服器實現，提供網約車服務包括地圖搜尋、價格預估、訂單管理和司機追蹤。僅支援中國大陸地區。需要配置 DIDI_API_KEY 環境變數",
-        "dify_knowledge": "Dify 的 MCP 伺服器實現，提供了一個簡單的 API 來與 Dify 進行互動。需要配置 Dify Key",
-        "fetch": "用於獲取 URL 網頁內容的 MCP 伺服器",
-        "filesystem": "實現文件系統操作的模型上下文協議（MCP）的 Node.js 伺服器。需要配置允許訪問的目錄",
-=======
         "brave_search": "一個整合了 Brave 搜尋 API 的 MCP 伺服器實做，提供網頁與本機搜尋雙重功能。需要設定 BRAVE_API_KEY 環境變數",
         "didi_mcp": "一個整合了滴滴 MCP 伺服器實做，提供網約車服務包括地圖搜尋、價格預估、訂單管理和司機追蹤。僅支援中國大陸地區。需要設定 DIDI_API_KEY 環境變數",
         "dify_knowledge": "Dify 的 MCP 伺服器實做，提供了一個簡單的 API 來與 Dify 進行互動。需要設定 Dify Key",
         "fetch": "用於取得 URL 網頁內容的 MCP 伺服器",
         "filesystem": "實做文件系統操作的模型上下文協議（MCP）的 Node.js 伺服器。需要設定允許存取的目錄",
->>>>>>> a1f0adda
         "mcp_auto_install": "自動安裝 MCP 服務（測試版）",
         "memory": "基於本機知識圖譜的持久性記憶基礎實做。這使得模型能夠在不同對話間記住使用者的相關資訊。需要設定 MEMORY_FILE_PATH 環境變數。",
         "no": "無描述",

--- conflicted
+++ resolved
@@ -3140,54 +3140,12 @@
     "quickPanel": {
       "back": "戻る",
       "close": "閉じる",
-<<<<<<< HEAD
-      "closed": "翻訳は閉じられました",
-      "confirm": {
-        "content": "翻訳すると元のテキストが上書きされます。続行しますか？",
-        "title": "翻訳確認"
-      },
-      "copied": "翻訳内容がコピーされました",
-      "detected.language": "自動検出",
-      "empty": "翻訳内容が空です",
-      "error.failed": "翻訳に失敗しました",
-      "error.not_configured": "翻訳モデルが設定されていません",
-      "success": "翻訳が完了しました。",
-      "history": {
-        "clear": "履歴をクリア",
-        "clear_description": "履歴をクリアすると、すべての翻訳履歴が削除されます。続行しますか？",
-        "delete": "削除",
-        "empty": "翻訳履歴がありません",
-        "title": "翻訳履歴"
-      },
-      "input.placeholder": "翻訳するテキストを入力",
-      "language.not_pair": "ソース言語が設定された言語と異なります",
-      "language.same": "ソース言語と目標言語が同じです",
-      "menu": {
-        "description": "對當前輸入框內容進行翻譯"
-      },
-      "not.found": "翻訳内容が見つかりません",
-      "output.placeholder": "翻訳",
-      "processing": "翻訳中...",
-      "settings": {
-        "bidirectional": "双方向翻訳設定",
-        "bidirectional_tip": "有効にすると、ソース言語と目標言語間の双方向翻訳のみがサポートされます",
-        "model": "モデル設定",
-        "model_desc": "翻訳サービスで使用されるモデル",
-        "preview": "Markdown プレビュー",
-        "scroll_sync": "スクロール同期設定",
-        "title": "翻訳設定"
-      },
-      "target_language": "目標言語",
-      "title": "翻訳",
-      "tooltip.newline": "改行"
-=======
       "confirm": "確認",
       "forward": "進む",
       "multiple": "複数選択",
       "page": "ページ",
       "select": "選択",
       "title": "クイックメニュー"
->>>>>>> 26bd9203
     },
     "quickPhrase": {
       "add": "フレーズを追加",

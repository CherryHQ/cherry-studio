import { loggerService } from '@logger'
import { formatAgentServerError } from '@renderer/utils/error'
import type {
  AddAgentForm,
  ApiModelsFilter,
  ApiModelsResponse,
  CreateAgentRequest,
  CreateAgentResponse,
<<<<<<< HEAD
=======
  CreateAgentResponseSchema,
  CreateAgentSessionResponse,
  CreateAgentSessionResponseSchema,
>>>>>>> b4810bb4
  CreateSessionForm,
  CreateSessionRequest,
  GetAgentResponse,
  GetAgentSessionResponse,
  ListAgentSessionsResponse,
  ListAgentsResponse,
  UpdateAgentForm,
  UpdateAgentRequest,
  UpdateAgentResponse,
  UpdateSessionForm,
  UpdateSessionRequest
} from '@types'
import {
  AgentServerErrorSchema,
  ApiModelsResponseSchema,
  CreateAgentResponseSchema,
  GetAgentResponseSchema,
  GetAgentSessionResponseSchema,
  ListAgentSessionsResponseSchema,
  ListAgentsResponseSchema,
  objectEntries,
  objectKeys,
  UpdateAgentResponseSchema
} from '@types'
import type { Axios, AxiosRequestConfig } from 'axios'
import axios, { isAxiosError } from 'axios'
import { ZodError } from 'zod'

type ApiVersion = 'v1'

const logger = loggerService.withContext('AgentApiClient')

// const logger = loggerService.withContext('AgentClient')
const processError = (error: unknown, fallbackMessage: string) => {
  logger.error(fallbackMessage, error as Error)
  if (isAxiosError(error)) {
    const result = AgentServerErrorSchema.safeParse(error.response?.data)
    if (result.success) {
      return new Error(formatAgentServerError(result.data))
    }
  } else if (error instanceof ZodError) {
    return error
  }
  return new Error(fallbackMessage, { cause: error })
}

export class AgentApiClient {
  private axios: Axios
  private apiVersion: ApiVersion = 'v1'
  constructor(config: AxiosRequestConfig, apiVersion?: ApiVersion) {
    if (!config.baseURL || !config.headers?.Authorization) {
      throw new Error('Please pass in baseUrl and Authroization header.')
    }
    if (config.baseURL.endsWith('/')) {
      throw new Error('baseURL should not end with /')
    }
    this.axios = axios.create(config)
    if (apiVersion) {
      this.apiVersion = apiVersion
    }
  }

  public agentPaths = {
    base: `/${this.apiVersion}/agents`,
    withId: (id: string) => `/${this.apiVersion}/agents/${id}`
  }

  public getSessionPaths = (agentId: string) => ({
    base: `/${this.apiVersion}/agents/${agentId}/sessions`,
    withId: (id: string) => `/${this.apiVersion}/agents/${agentId}/sessions/${id}`
  })

  public getSessionMessagesPaths = (agentId: string, sessionId: string) => ({
    base: `/${this.apiVersion}/agents/${agentId}/sessions/${sessionId}/messages`,
    withId: (id: number) => `/${this.apiVersion}/agents/${agentId}/sessions/${sessionId}/messages/${id}`
  })

  public getModelsPath = (props?: ApiModelsFilter) => {
    const base = `/${this.apiVersion}/models`
    if (!props) return base
    if (objectKeys(props).length > 0) {
      const params = objectEntries(props)
        .map(([key, value]) => `${key}=${value}`)
        .join('&')
      return `${base}?${params}`
    } else {
      return base
    }
  }

  public async listAgents(): Promise<ListAgentsResponse> {
    const url = this.agentPaths.base
    try {
      const response = await this.axios.get(url)
      const result = ListAgentsResponseSchema.safeParse(response.data)
      if (!result.success) {
        throw new Error('Not a valid Agents array.')
      }
      return result.data
    } catch (error) {
      throw processError(error, 'Failed to list agents.')
    }
  }

  public async createAgent(form: AddAgentForm): Promise<CreateAgentResponse> {
    const url = this.agentPaths.base
    try {
      const payload = form satisfies CreateAgentRequest
      const response = await this.axios.post(url, payload)
      const data = CreateAgentResponseSchema.parse(response.data)
      return data
    } catch (error) {
      throw processError(error, 'Failed to create agent.')
    }
  }

  public async getAgent(id: string): Promise<GetAgentResponse> {
    const url = this.agentPaths.withId(id)
    try {
      const response = await this.axios.get(url)
      const data = GetAgentResponseSchema.parse(response.data)
      if (data.id !== id) {
        throw new Error('Agent ID mismatch in response')
      }
      return data
    } catch (error) {
      throw processError(error, 'Failed to get agent.')
    }
  }

  public async deleteAgent(id: string): Promise<void> {
    const url = this.agentPaths.withId(id)
    try {
      await this.axios.delete(url)
    } catch (error) {
      throw processError(error, 'Failed to delete agent.')
    }
  }

  public async updateAgent(form: UpdateAgentForm): Promise<UpdateAgentResponse> {
    const url = this.agentPaths.withId(form.id)
    try {
      const payload = form satisfies UpdateAgentRequest
      const response = await this.axios.patch(url, payload)
      const data = UpdateAgentResponseSchema.parse(response.data)
      if (data.id !== form.id) {
        throw new Error('Agent ID mismatch in response')
      }
      return data
    } catch (error) {
      throw processError(error, 'Failed to updateAgent.')
    }
  }

  public async listSessions(agentId: string): Promise<ListAgentSessionsResponse> {
    const url = this.getSessionPaths(agentId).base
    try {
      const response = await this.axios.get(url)
      const result = ListAgentSessionsResponseSchema.safeParse(response.data)
      if (!result.success) {
        throw new Error('Not a valid Sessions array.')
      }
      return result.data
    } catch (error) {
      throw processError(error, 'Failed to list sessions.')
    }
  }

  public async createSession(agentId: string, session: CreateSessionForm): Promise<CreateAgentSessionResponse> {
    const url = this.getSessionPaths(agentId).base
    try {
      const payload = session satisfies CreateSessionRequest
      const response = await this.axios.post(url, payload)
      const data = CreateAgentSessionResponseSchema.parse(response.data)
      return data
    } catch (error) {
      throw processError(error, 'Failed to add session.')
    }
  }

  public async getSession(agentId: string, sessionId: string): Promise<GetAgentSessionResponse> {
    const url = this.getSessionPaths(agentId).withId(sessionId)
    try {
      const response = await this.axios.get(url)
      // const data = GetAgentSessionResponseSchema.parse(response.data)
      // TODO: enable validation
      const data = response.data
      if (sessionId !== data.id) {
        throw new Error('Session ID mismatch in response')
      }
      return data
    } catch (error) {
      throw processError(error, 'Failed to get session.')
    }
  }

  public async deleteSession(agentId: string, sessionId: string): Promise<void> {
    const url = this.getSessionPaths(agentId).withId(sessionId)
    try {
      await this.axios.delete(url)
    } catch (error) {
      throw processError(error, 'Failed to delete session.')
    }
  }

  public async deleteSessionMessage(agentId: string, sessionId: string, messageId: number): Promise<void> {
    const url = this.getSessionMessagesPaths(agentId, sessionId).withId(messageId)
    try {
      await this.axios.delete(url)
    } catch (error) {
      throw processError(error, 'Failed to delete session message.')
    }
  }

  public async updateSession(agentId: string, session: UpdateSessionForm): Promise<GetAgentSessionResponse> {
    const url = this.getSessionPaths(agentId).withId(session.id)
    try {
      const payload = session satisfies UpdateSessionRequest
      const response = await this.axios.patch(url, payload)
      const data = GetAgentSessionResponseSchema.parse(response.data)
      if (session.id !== data.id) {
        throw new Error('Session ID mismatch in response')
      }
      return data
    } catch (error) {
      throw processError(error, 'Failed to update session.')
    }
  }

  public async getModels(props?: ApiModelsFilter): Promise<ApiModelsResponse> {
    const url = this.getModelsPath(props)
    try {
      const response = await this.axios.get(url)
      const data = ApiModelsResponseSchema.parse(response.data)
      return data
    } catch (error) {
      throw processError(error, 'Failed to get models.')
    }
  }
}<|MERGE_RESOLUTION|>--- conflicted
+++ resolved
@@ -6,12 +6,7 @@
   ApiModelsResponse,
   CreateAgentRequest,
   CreateAgentResponse,
-<<<<<<< HEAD
-=======
-  CreateAgentResponseSchema,
   CreateAgentSessionResponse,
-  CreateAgentSessionResponseSchema,
->>>>>>> b4810bb4
   CreateSessionForm,
   CreateSessionRequest,
   GetAgentResponse,
@@ -28,6 +23,7 @@
   AgentServerErrorSchema,
   ApiModelsResponseSchema,
   CreateAgentResponseSchema,
+  CreateAgentSessionResponseSchema,
   GetAgentResponseSchema,
   GetAgentSessionResponseSchema,
   ListAgentSessionsResponseSchema,

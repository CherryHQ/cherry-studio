import { loggerService } from '@logger'
import { nanoid } from '@reduxjs/toolkit'
import { DEFAULT_CONTEXTCOUNT, DEFAULT_TEMPERATURE, isMac } from '@renderer/config/constant'
import { DEFAULT_MIN_APPS } from '@renderer/config/minapps'
import {
  glm45FlashModel,
  isFunctionCallingModel,
  isNotSupportedTextDelta,
  SYSTEM_MODELS
} from '@renderer/config/models'
import { BUILTIN_OCR_PROVIDERS, BUILTIN_OCR_PROVIDERS_MAP, DEFAULT_OCR_PROVIDER } from '@renderer/config/ocr'
import { TRANSLATE_PROMPT } from '@renderer/config/prompts'
import {
  isSupportArrayContentProvider,
  isSupportDeveloperRoleProvider,
  isSupportStreamOptionsProvider,
  SYSTEM_PROVIDERS
} from '@renderer/config/providers'
import { DEFAULT_SIDEBAR_ICONS } from '@renderer/config/sidebar'
import db from '@renderer/databases'
import i18n from '@renderer/i18n'
import { DEFAULT_ASSISTANT_SETTINGS } from '@renderer/services/AssistantService'
import { defaultPreprocessProviders } from '@renderer/store/preprocess'
import {
  Assistant,
  BuiltinOcrProvider,
  isSystemProvider,
  Model,
  Provider,
  ProviderApiOptions,
  SystemProviderIds,
  TranslateLanguageCode,
  WebSearchProvider
} from '@renderer/types'
import { getDefaultGroupName, getLeadingEmoji, runAsyncFunction, uuid } from '@renderer/utils'
import { defaultByPassRules, UpgradeChannel } from '@shared/config/constant'
import { isEmpty } from 'lodash'
import { createMigrate } from 'redux-persist'

import { RootState } from '.'
import { DEFAULT_TOOL_ORDER } from './inputTools'
import { initialState as llmInitialState, moveProvider } from './llm'
import { mcpSlice } from './mcp'
import { initialState as notesInitialState } from './note'
import { defaultActionItems } from './selectionStore'
import { initialState as settingsInitialState } from './settings'
import { initialState as shortcutsInitialState } from './shortcuts'
import { defaultWebSearchProviders } from './websearch'

const logger = loggerService.withContext('Migrate')

// remove logo base64 data to reduce the size of the state
function removeMiniAppIconsFromState(state: RootState) {
  if (state.minapps) {
    state.minapps.enabled = state.minapps.enabled.map((app) => ({
      ...app,
      logo: undefined
    }))
    state.minapps.disabled = state.minapps.disabled.map((app) => ({
      ...app,
      logo: undefined
    }))
    state.minapps.pinned = state.minapps.pinned.map((app) => ({
      ...app,
      logo: undefined
    }))
  }
}

function removeMiniAppFromState(state: RootState, id: string) {
  if (state.minapps) {
    state.minapps.pinned = state.minapps.pinned.filter((app) => app.id !== id)
    state.minapps.enabled = state.minapps.enabled.filter((app) => app.id !== id)
    state.minapps.disabled = state.minapps.disabled.filter((app) => app.id !== id)
  }
}

function addMiniApp(state: RootState, id: string) {
  if (state.minapps) {
    const app = DEFAULT_MIN_APPS.find((app) => app.id === id)
    if (app) {
      if (!state.minapps.enabled.find((app) => app.id === id)) {
        state.minapps.enabled.push(app)
      }
    }
  }
}

// add provider to state
function addProvider(state: RootState, id: string) {
  if (!state.llm.providers.find((p) => p.id === id)) {
    const _provider = SYSTEM_PROVIDERS.find((p) => p.id === id)
    if (_provider) {
      state.llm.providers.push(_provider)
    }
  }
}

// Fix missing provider
function fixMissingProvider(state: RootState) {
  SYSTEM_PROVIDERS.forEach((p) => {
    if (!state.llm.providers.find((provider) => provider.id === p.id)) {
      state.llm.providers.push(p)
    }
  })
}

// add ocr provider
function addOcrProvider(state: RootState, provider: BuiltinOcrProvider) {
  if (!state.ocr.providers.find((p) => p.id === provider.id)) {
    state.ocr.providers.push(provider)
  }
}

function updateProvider(state: RootState, id: string, provider: Partial<Provider>) {
  if (state.llm.providers) {
    const index = state.llm.providers.findIndex((p) => p.id === id)
    if (index !== -1) {
      state.llm.providers[index] = {
        ...state.llm.providers[index],
        ...provider
      }
    }
  }
}

function addWebSearchProvider(state: RootState, id: string) {
  if (state.websearch && state.websearch.providers) {
    if (!state.websearch.providers.find((p) => p.id === id)) {
      const provider = defaultWebSearchProviders.find((p) => p.id === id)
      if (provider) {
        // Prevent mutating read only property of object
        // Otherwise, it will cause the error: Cannot assign to read only property 'apiKey' of object '#<Object>'
        state.websearch.providers.push({ ...provider })
      }
    }
  }
}

function updateWebSearchProvider(state: RootState, provider: Partial<WebSearchProvider>) {
  if (state.websearch && state.websearch.providers) {
    const index = state.websearch.providers.findIndex((p) => p.id === provider.id)
    if (index !== -1) {
      state.websearch.providers[index] = {
        ...state.websearch.providers[index],
        ...provider
      }
    }
  }
}

function addSelectionAction(state: RootState, id: string) {
  if (state.selectionStore && state.selectionStore.actionItems) {
    if (!state.selectionStore.actionItems.some((item) => item.id === id)) {
      const action = defaultActionItems.find((item) => item.id === id)
      if (action) {
        state.selectionStore.actionItems.push(action)
      }
    }
  }
}

/**
 * Add shortcuts(ids from shortcutsInitialState) after the shortcut(afterId)
 * if afterId is 'first', add to the first
 * if afterId is 'last', add to the last
 */
function addShortcuts(state: RootState, ids: string[], afterId: string) {
  const defaultShortcuts = shortcutsInitialState.shortcuts

  // 确保 state.shortcuts 存在
  if (!state.shortcuts) {
    return
  }

  // 从 defaultShortcuts 中找到要添加的快捷键
  const shortcutsToAdd = defaultShortcuts.filter((shortcut) => ids.includes(shortcut.key))

  // 过滤掉已经存在的快捷键
  const existingKeys = state.shortcuts.shortcuts.map((s) => s.key)
  const newShortcuts = shortcutsToAdd.filter((shortcut) => !existingKeys.includes(shortcut.key))

  if (newShortcuts.length === 0) {
    return
  }

  if (afterId === 'first') {
    // 添加到最前面
    state.shortcuts.shortcuts.unshift(...newShortcuts)
  } else if (afterId === 'last') {
    // 添加到最后面
    state.shortcuts.shortcuts.push(...newShortcuts)
  } else {
    // 添加到指定快捷键后面
    const afterIndex = state.shortcuts.shortcuts.findIndex((shortcut) => shortcut.key === afterId)
    if (afterIndex !== -1) {
      state.shortcuts.shortcuts.splice(afterIndex + 1, 0, ...newShortcuts)
    } else {
      // 如果找不到指定的快捷键，则添加到最后
      state.shortcuts.shortcuts.push(...newShortcuts)
    }
  }
}

// add preprocess provider
function addPreprocessProviders(state: RootState, id: string) {
  if (state.preprocess && state.preprocess.providers) {
    if (!state.preprocess.providers.find((p) => p.id === id)) {
      const provider = defaultPreprocessProviders.find((p) => p.id === id)
      if (provider) {
        state.preprocess.providers.push({ ...provider })
      }
    }
  }
}

const migrateConfig = {
  '2': (state: RootState) => {
    try {
      addProvider(state, 'yi')
      return state
    } catch (error) {
      return state
    }
  },
  '3': (state: RootState) => {
    try {
      addProvider(state, 'zhipu')
      return state
    } catch (error) {
      return state
    }
  },
  '4': (state: RootState) => {
    try {
      addProvider(state, 'ollama')
      return state
    } catch (error) {
      return state
    }
  },
  '5': (state: RootState) => {
    try {
      addProvider(state, 'moonshot')
      return state
    } catch (error) {
      return state
    }
  },
  '6': (state: RootState) => {
    try {
      addProvider(state, 'openrouter')
      return state
    } catch (error) {
      return state
    }
  },
  '7': (state: RootState) => {
    try {
      return {
        ...state,
        settings: {
          ...state.settings,
          language: navigator.language
        }
      }
    } catch (error) {
      return state
    }
  },
  '8': (state: RootState) => {
    try {
      const fixAssistantName = (assistant: Assistant) => {
        // 2025/07/25 这俩键早没了，从远古版本迁移包出错的
        if (isEmpty(assistant.name)) {
          assistant.name = i18n.t('chat.default.name')
        }

        assistant.topics = assistant.topics.map((topic) => {
          if (isEmpty(topic.name)) {
            topic.name = i18n.t('chat.default.topic.name')
          }
          return topic
        })

        return assistant
      }

      return {
        ...state,
        assistants: {
          ...state.assistants,
          defaultAssistant: fixAssistantName(state.assistants.defaultAssistant),
          assistants: state.assistants.assistants.map((assistant) => fixAssistantName(assistant))
        }
      }
    } catch (error) {
      return state
    }
  },
  '9': (state: RootState) => {
    try {
      return {
        ...state,
        llm: {
          ...state.llm,
          providers: state.llm.providers.map((provider) => {
            if (provider.id === 'zhipu' && provider.models[0] && provider.models[0].id === 'llama3-70b-8192') {
              provider.models = SYSTEM_MODELS.zhipu
            }
            return provider
          })
        }
      }
    } catch (error) {
      return state
    }
  },
  '10': (state: RootState) => {
    try {
      addProvider(state, 'baichuan')
      return state
    } catch (error) {
      return state
    }
  },
  '11': (state: RootState) => {
    try {
      addProvider(state, 'dashscope')
      addProvider(state, 'anthropic')
      return state
    } catch (error) {
      return state
    }
  },
  '12': (state: RootState) => {
    try {
      addProvider(state, 'aihubmix')
      return state
    } catch (error) {
      return state
    }
  },
  '13': (state: RootState) => {
    try {
      return {
        ...state,
        assistants: {
          ...state.assistants,
          defaultAssistant: {
            ...state.assistants.defaultAssistant,
            name: ['Default Assistant', '默认助手'].includes(state.assistants.defaultAssistant.name)
              ? i18n.t('settings.assistant.label')
              : state.assistants.defaultAssistant.name
          }
        }
      }
    } catch (error) {
      return state
    }
  },
  '14': (state: RootState) => {
    try {
      return {
        ...state,
        settings: {
          ...state.settings,
          showAssistants: true,
          proxyUrl: undefined
        }
      }
    } catch (error) {
      return state
    }
  },
  '15': (state: RootState) => {
    try {
      return {
        ...state,
        settings: {
          ...state.settings,
          userName: '',
          showMessageDivider: true
        }
      }
    } catch (error) {
      return state
    }
  },
  '16': (state: RootState) => {
    try {
      return {
        ...state,
        settings: {
          ...state.settings,
          messageFont: 'system',
          showInputEstimatedTokens: false
        }
      }
    } catch (error) {
      return state
    }
  },
  '17': (state: RootState) => {
    try {
      return {
        ...state,
        settings: {
          ...state.settings,
          theme: 'auto'
        }
      }
    } catch (error) {
      return state
    }
  },
  '19': (state: RootState) => {
    try {
      return {
        ...state,
        agents: {
          agents: []
        },
        llm: {
          ...state.llm,
          settings: {
            ollama: {
              keepAliveTime: 5
            }
          }
        }
      }
    } catch (error) {
      return state
    }
  },
  '20': (state: RootState) => {
    try {
      return {
        ...state,
        settings: {
          ...state.settings,
          fontSize: 14
        }
      }
    } catch (error) {
      return state
    }
  },
  '21': (state: RootState) => {
    try {
      addProvider(state, 'gemini')
      addProvider(state, 'stepfun')
      addProvider(state, 'doubao')
      return state
    } catch (error) {
      return state
    }
  },
  '22': (state: RootState) => {
    try {
      addProvider(state, 'minimax')
      return state
    } catch (error) {
      return state
    }
  },
  '23': (state: RootState) => {
    try {
      return {
        ...state,
        settings: {
          ...state.settings,
          showTopics: true,
          windowStyle: 'transparent'
        }
      }
    } catch (error) {
      return state
    }
  },
  '24': (state: RootState) => {
    try {
      return {
        ...state,
        assistants: {
          ...state.assistants,
          assistants: state.assistants.assistants.map((assistant) => ({
            ...assistant,
            topics: assistant.topics.map((topic) => ({
              ...topic,
              createdAt: new Date().toISOString(),
              updatedAt: new Date().toISOString()
            }))
          }))
        },
        settings: {
          ...state.settings,
          topicPosition: 'right'
        }
      }
    } catch (error) {
      return state
    }
  },
  '25': (state: RootState) => {
    try {
      addProvider(state, 'github')
      return state
    } catch (error) {
      return state
    }
  },
  '26': (state: RootState) => {
    try {
      addProvider(state, 'ocoolai')
      return state
    } catch (error) {
      return state
    }
  },
  '27': (state: RootState) => {
    try {
      return {
        ...state,
        settings: {
          ...state.settings,
          renderInputMessageAsMarkdown: true
        }
      }
    } catch (error) {
      return state
    }
  },
  '28': (state: RootState) => {
    try {
      addProvider(state, 'together')
      addProvider(state, 'fireworks')
      addProvider(state, 'zhinao')
      addProvider(state, 'hunyuan')
      addProvider(state, 'nvidia')
      return state
    } catch (error) {
      return state
    }
  },
  '29': (state: RootState) => {
    try {
      return {
        ...state,
        assistants: {
          ...state.assistants,
          assistants: state.assistants.assistants.map((assistant) => {
            assistant.topics = assistant.topics.map((topic) => ({
              ...topic,
              assistantId: assistant.id
            }))
            return assistant
          })
        }
      }
    } catch (error) {
      return state
    }
  },
  '30': (state: RootState) => {
    try {
      addProvider(state, 'azure-openai')
      return state
    } catch (error) {
      return state
    }
  },
  '31': (state: RootState) => {
    try {
      return {
        ...state,
        llm: {
          ...state.llm,
          providers: state.llm.providers.map((provider) => {
            if (provider.id === 'azure-openai') {
              provider.models = provider.models.map((model) => ({
                ...model,
                provider: 'azure-openai'
              }))
            }
            return provider
          })
        }
      }
    } catch (error) {
      return state
    }
  },
  '32': (state: RootState) => {
    try {
      addProvider(state, 'hunyuan')
      return state
    } catch (error) {
      return state
    }
  },
  '33': (state: RootState) => {
    try {
      state.assistants.defaultAssistant.type = 'assistant'

      // @ts-ignore
      state.agents.agents.forEach((agent) => {
        agent.type = 'agent'
        // @ts-ignore eslint-disable-next-line
        delete agent.group
      })

      return {
        ...state,
        assistants: {
          ...state.assistants,
          assistants: [...state.assistants.assistants].map((assistant) => {
            // @ts-ignore eslint-disable-next-line
            delete assistant.group
            return {
              ...assistant,
              id: assistant.id.length === 36 ? assistant.id : uuid(),
              type: assistant.type === 'system' ? assistant.type : 'assistant'
            }
          })
        }
      }
    } catch (error) {
      return state
    }
  },
  '34': (state: RootState) => {
    try {
      state.assistants.assistants.forEach((assistant) => {
        assistant.topics.forEach((topic) => {
          topic.assistantId = assistant.id
          runAsyncFunction(async () => {
            const _topic = await db.topics.get(topic.id)
            if (_topic) {
              const messages = (_topic?.messages || []).map((message) => ({
                ...message,
                assistantId: assistant.id
              }))
              db.topics.put({ ..._topic, messages }, topic.id)
            }
          })
        })
      })
      return state
    } catch (error) {
      return state
    }
  },
  '35': (state: RootState) => {
    try {
      state.settings.mathEngine = 'KaTeX'
      return state
    } catch (error) {
      return state
    }
  },
  '36': (state: RootState) => {
    try {
      state.settings.topicPosition = 'left'
      return state
    } catch (error) {
      return state
    }
  },
  '37': (state: RootState) => {
    try {
      state.settings.messageStyle = 'plain'
      return state
    } catch (error) {
      return state
    }
  },
  '38': (state: RootState) => {
    try {
      addProvider(state, 'grok')
      addProvider(state, 'hyperbolic')
      addProvider(state, 'mistral')
      return state
    } catch (error) {
      return state
    }
  },
  '39': (state: RootState) => {
    try {
      // @ts-ignore eslint-disable-next-line
      state.settings.codeStyle = 'auto'
      return state
    } catch (error) {
      return state
    }
  },
  '40': (state: RootState) => {
    try {
      state.settings.tray = true
      return state
    } catch (error) {
      return state
    }
  },
  '41': (state: RootState) => {
    try {
      state.llm.providers.forEach((provider) => {
        if (provider.id === 'gemini') {
          provider.type = 'gemini'
        } else if (provider.id === 'anthropic') {
          provider.type = 'anthropic'
        } else {
          provider.type = 'openai'
        }
      })
      return state
    } catch (error) {
      return state
    }
  },
  '42': (state: RootState) => {
    try {
      state.settings.proxyMode = state.settings.proxyUrl ? 'custom' : 'none'
      return state
    } catch (error) {
      return state
    }
  },
  '43': (state: RootState) => {
    try {
      if (state.settings.proxyMode === 'none') {
        state.settings.proxyMode = 'system'
      }
      return state
    } catch (error) {
      return state
    }
  },
  '44': (state: RootState) => {
    try {
      state.settings.translateModelPrompt = TRANSLATE_PROMPT
      return state
    } catch (error) {
      return state
    }
  },
  '45': (state: RootState) => {
    state.settings.enableTopicNaming = true
    return state
  },
  '46': (state: RootState) => {
    try {
      if (
        state.settings?.translateModelPrompt?.includes(
          'If the target language is the same as the source language, do not translate'
        )
      ) {
        state.settings.translateModelPrompt = TRANSLATE_PROMPT
      }
      return state
    } catch (error) {
      return state
    }
  },
  '47': (state: RootState) => {
    try {
      state.llm.providers.forEach((provider) => {
        provider.models.forEach((model) => {
          model.group = getDefaultGroupName(model.id)
        })
      })
      return state
    } catch (error) {
      return state
    }
  },
  '48': (state: RootState) => {
    try {
      if (state.shortcuts) {
        state.shortcuts.shortcuts.forEach((shortcut) => {
          shortcut.system = shortcut.key !== 'new_topic'
        })
        state.shortcuts.shortcuts.push({
          key: 'toggle_show_assistants',
          shortcut: [isMac ? 'Command' : 'Ctrl', '['],
          editable: true,
          enabled: true,
          system: false
        })
        state.shortcuts.shortcuts.push({
          key: 'toggle_show_topics',
          shortcut: [isMac ? 'Command' : 'Ctrl', ']'],
          editable: true,
          enabled: true,
          system: false
        })
      }
      return state
    } catch (error) {
      return state
    }
  },
  '49': (state: RootState) => {
    try {
      state.settings.pasteLongTextThreshold = 1500
      if (state.shortcuts) {
        state.shortcuts.shortcuts = [
          ...state.shortcuts.shortcuts,
          {
            key: 'copy_last_message',
            shortcut: [isMac ? 'Command' : 'Ctrl', 'Shift', 'C'],
            editable: true,
            enabled: false,
            system: false
          }
        ]
      }
      return state
    } catch (error) {
      return state
    }
  },
  '50': (state: RootState) => {
    try {
      addProvider(state, 'jina')
      return state
    } catch (error) {
      return state
    }
  },
  '51': (state: RootState) => {
    state.settings.topicNamingPrompt = ''
    return state
  },
  '54': (state: RootState) => {
    try {
      if (state.shortcuts) {
        state.shortcuts.shortcuts.push({
          key: 'search_message',
          shortcut: [isMac ? 'Command' : 'Ctrl', 'F'],
          editable: true,
          enabled: true,
          system: false
        })
      }
      state.settings.sidebarIcons = {
        visible: DEFAULT_SIDEBAR_ICONS,
        disabled: []
      }
      return state
    } catch (error) {
      return state
    }
  },
  '55': (state: RootState) => {
    try {
      if (!state.settings.sidebarIcons) {
        state.settings.sidebarIcons = {
          visible: DEFAULT_SIDEBAR_ICONS,
          disabled: []
        }
      }
      return state
    } catch (error) {
      return state
    }
  },
  '57': (state: RootState) => {
    try {
      if (state.shortcuts) {
        state.shortcuts.shortcuts.push({
          key: 'mini_window',
          shortcut: [isMac ? 'Command' : 'Ctrl', 'E'],
          editable: true,
          enabled: false,
          system: true
        })
      }

      state.llm.providers.forEach((provider) => {
        if (provider.id === 'qwenlm') {
          // @ts-ignore eslint-disable-next-line
          provider.type = 'qwenlm'
        }
      })

      state.settings.enableQuickAssistant = false
      state.settings.clickTrayToShowQuickAssistant = true

      return state
    } catch (error) {
      return state
    }
  },
  '58': (state: RootState) => {
    try {
      if (state.shortcuts) {
        state.shortcuts.shortcuts.push(
          {
            key: 'clear_topic',
            shortcut: [isMac ? 'Command' : 'Ctrl', 'L'],
            editable: true,
            enabled: true,
            system: false
          },
          {
            key: 'toggle_new_context',
            shortcut: [isMac ? 'Command' : 'Ctrl', 'R'],
            editable: true,
            enabled: true,
            system: false
          }
        )
      }
      return state
    } catch (error) {
      return state
    }
  },
  '59': (state: RootState) => {
    try {
      addMiniApp(state, 'flowith')
      return state
    } catch (error) {
      return state
    }
  },
  '60': (state: RootState) => {
    try {
      state.settings.multiModelMessageStyle = 'fold'
      return state
    } catch (error) {
      return state
    }
  },
  '61': (state: RootState) => {
    try {
      state.llm.providers.forEach((provider) => {
        if (provider.id === 'qwenlm') {
          // @ts-ignore eslint-disable-next-line
          provider.type = 'qwenlm'
        }
      })
      return state
    } catch (error) {
      return state
    }
  },
  '62': (state: RootState) => {
    try {
      state.llm.providers.forEach((provider) => {
        if (provider.id === 'azure-openai') {
          provider.type = 'azure-openai'
        }
      })
      state.settings.translateModelPrompt = TRANSLATE_PROMPT
      return state
    } catch (error) {
      return state
    }
  },
  '63': (state: RootState) => {
    try {
      addMiniApp(state, '3mintop')
      return state
    } catch (error) {
      return state
    }
  },
  '64': (state: RootState) => {
    try {
      state.llm.providers = state.llm.providers.filter((provider) => provider.id !== 'qwenlm')
      addProvider(state, 'baidu-cloud')
      return state
    } catch (error) {
      return state
    }
  },
  '65': (state: RootState) => {
    try {
      // @ts-ignore expect error
      state.settings.targetLanguage = 'english'
      return state
    } catch (error) {
      return state
    }
  },
  '66': (state: RootState) => {
    try {
      addProvider(state, 'gitee-ai')
      addProvider(state, 'ppio')
      addMiniApp(state, 'aistudio')
      state.llm.providers = state.llm.providers.filter((provider) => provider.id !== 'graphrag-kylin-mountain')

      return state
    } catch (error) {
      return state
    }
  },
  '67': (state: RootState) => {
    try {
      addMiniApp(state, 'xiaoyi')
      addProvider(state, 'modelscope')
      addProvider(state, 'lmstudio')
      addProvider(state, 'perplexity')
      addProvider(state, 'infini')
      addProvider(state, 'dmxapi')

      state.llm.settings.lmstudio = {
        keepAliveTime: 5
      }

      return state
    } catch (error) {
      return state
    }
  },
  '68': (state: RootState) => {
    try {
      addMiniApp(state, 'notebooklm')
      addProvider(state, 'modelscope')
      addProvider(state, 'lmstudio')
      return state
    } catch (error) {
      return state
    }
  },
  '69': (state: RootState) => {
    try {
      addMiniApp(state, 'coze')
      state.settings.gridColumns = 2
      state.settings.gridPopoverTrigger = 'hover'
      return state
    } catch (error) {
      return state
    }
  },
  '70': (state: RootState) => {
    try {
      state.llm.providers.forEach((provider) => {
        if (provider.id === 'dmxapi') {
          provider.apiHost = 'https://www.dmxapi.cn'
        }
      })
      return state
    } catch (error) {
      return state
    }
  },
  '71': (state: RootState) => {
    try {
      const appIds = ['dify', 'wpslingxi', 'lechat', 'abacus', 'lambdachat', 'baidu-ai-search']

      if (state.minapps) {
        appIds.forEach((id) => {
          const app = DEFAULT_MIN_APPS.find((app) => app.id === id)
          if (app) {
            state.minapps.enabled.push(app)
          }
        })
        // remove zhihu-zhiada
        state.minapps.enabled = state.minapps.enabled.filter((app) => app.id !== 'zhihu-zhiada')
        state.minapps.disabled = state.minapps.disabled.filter((app) => app.id !== 'zhihu-zhiada')
      }

      state.settings.thoughtAutoCollapse = true

      return state
    } catch (error) {
      return state
    }
  },
  '72': (state: RootState) => {
    try {
      addMiniApp(state, 'monica')

      // remove duplicate lmstudio providers
      const emptyLmStudioProviderIndex = state.llm.providers.findLastIndex(
        (provider) => provider.id === 'lmstudio' && provider.models.length === 0
      )

      if (emptyLmStudioProviderIndex !== -1) {
        state.llm.providers.splice(emptyLmStudioProviderIndex, 1)
      }

      return state
    } catch (error) {
      return state
    }
  },
  '73': (state: RootState) => {
    try {
      if (state.websearch) {
        state.websearch.searchWithTime = true
        state.websearch.maxResults = 5
        state.websearch.excludeDomains = []
      }

      addProvider(state, 'lmstudio')
      addProvider(state, 'o3')
      state.llm.providers = moveProvider(state.llm.providers, 'o3', 2)

      state.assistants.assistants.forEach((assistant) => {
        const leadingEmoji = getLeadingEmoji(assistant.name)
        if (leadingEmoji) {
          assistant.emoji = leadingEmoji
          assistant.name = assistant.name.replace(leadingEmoji, '').trim()
        }
      })

      // @ts-ignore
      state.agents.agents.forEach((agent) => {
        const leadingEmoji = getLeadingEmoji(agent.name)
        if (leadingEmoji) {
          agent.emoji = leadingEmoji
          agent.name = agent.name.replace(leadingEmoji, '').trim()
        }
      })

      const defaultAssistantEmoji = getLeadingEmoji(state.assistants.defaultAssistant.name)

      if (defaultAssistantEmoji) {
        state.assistants.defaultAssistant.emoji = defaultAssistantEmoji
        state.assistants.defaultAssistant.name = state.assistants.defaultAssistant.name
          .replace(defaultAssistantEmoji, '')
          .trim()
      }

      return state
    } catch (error) {
      return state
    }
  },
  '74': (state: RootState) => {
    try {
      addProvider(state, 'xirang')
      return state
    } catch (error) {
      return state
    }
  },
  '75': (state: RootState) => {
    try {
      addMiniApp(state, 'you')
      addMiniApp(state, 'cici')
      addMiniApp(state, 'zhihu')
      return state
    } catch (error) {
      return state
    }
  },
  '76': (state: RootState) => {
    try {
      addProvider(state, 'tencent-cloud-ti')
      return state
    } catch (error) {
      return state
    }
  },
  '77': (state: RootState) => {
    try {
      addWebSearchProvider(state, 'searxng')
      addWebSearchProvider(state, 'exa')
      if (state.websearch) {
        state.websearch.providers.forEach((p) => {
          // @ts-ignore eslint-disable-next-line
          delete p.enabled
        })
      }
      return state
    } catch (error) {
      return state
    }
  },
  '78': (state: RootState) => {
    try {
      state.llm.providers = moveProvider(state.llm.providers, 'ppio', 9)
      state.llm.providers = moveProvider(state.llm.providers, 'infini', 10)
      removeMiniAppIconsFromState(state)
      return state
    } catch (error) {
      return state
    }
  },
  '79': (state: RootState) => {
    try {
      addProvider(state, 'gpustack')
      return state
    } catch (error) {
      return state
    }
  },
  '80': (state: RootState) => {
    try {
      addProvider(state, 'alayanew')
      state.llm.providers = moveProvider(state.llm.providers, 'alayanew', 10)
      return state
    } catch (error) {
      return state
    }
  },
  '81': (state: RootState) => {
    try {
      addProvider(state, 'copilot')
      return state
    } catch (error) {
      return state
    }
  },
  '82': (state: RootState) => {
    try {
      const runtimeState = state.runtime as any
      if (runtimeState?.webdavSync) {
        state.backup = state.backup || {}
        state.backup = {
          ...state.backup,
          webdavSync: {
            lastSyncTime: runtimeState.webdavSync.lastSyncTime || null,
            syncing: runtimeState.webdavSync.syncing || false,
            lastSyncError: runtimeState.webdavSync.lastSyncError || null
          }
        }
        delete runtimeState.webdavSync
      }
      return state
    } catch (error) {
      return state
    }
  },
  '83': (state: RootState) => {
    try {
      state.settings.messageNavigation = 'buttons'
      state.settings.launchOnBoot = false
      state.settings.launchToTray = false
      state.settings.trayOnClose = true
      return state
    } catch (error) {
      logger.error('migrate 83 error', error as Error)
      return state
    }
  },
  '84': (state: RootState) => {
    try {
      addProvider(state, 'voyageai')
      return state
    } catch (error) {
      logger.error('migrate 84 error', error as Error)
      return state
    }
  },
  '85': (state: RootState) => {
    try {
      // @ts-ignore eslint-disable-next-line
      state.settings.autoCheckUpdate = !state.settings.manualUpdateCheck
      // @ts-ignore eslint-disable-next-line
      delete state.settings.manualUpdateCheck
      state.settings.gridPopoverTrigger = 'click'
      return state
    } catch (error) {
      return state
    }
  },
  '86': (state: RootState) => {
    try {
      if (state?.mcp?.servers) {
        state.mcp.servers = state.mcp.servers.map((server) => ({
          ...server,
          id: nanoid()
        }))
      }
    } catch (error) {
      return state
    }
    return state
  },
  '87': (state: RootState) => {
    try {
      state.settings.maxKeepAliveMinapps = 3
      state.settings.showOpenedMinappsInSidebar = true
      return state
    } catch (error) {
      return state
    }
  },
  '88': (state: RootState) => {
    try {
      if (state?.mcp?.servers) {
        const hasAutoInstall = state.mcp.servers.some((server) => server.name === '@cherry/mcp-auto-install')
        if (!hasAutoInstall) {
          const defaultServer = mcpSlice.getInitialState().servers[0]
          state.mcp.servers = [{ ...defaultServer, id: nanoid() }, ...state.mcp.servers]
        }
      }
      return state
    } catch (error) {
      return state
    }
  },
  '89': (state: RootState) => {
    try {
      removeMiniAppFromState(state, 'aistudio')
      return state
    } catch (error) {
      return state
    }
  },
  '90': (state: RootState) => {
    try {
      state.settings.enableDataCollection = true
      return state
    } catch (error) {
      return state
    }
  },
  '91': (state: RootState) => {
    try {
      // @ts-ignore eslint-disable-next-line
      state.settings.codeCacheable = false
      // @ts-ignore eslint-disable-next-line
      state.settings.codeCacheMaxSize = 1000
      // @ts-ignore eslint-disable-next-line
      state.settings.codeCacheTTL = 15
      // @ts-ignore eslint-disable-next-line
      state.settings.codeCacheThreshold = 2
      addProvider(state, 'qiniu')
      return state
    } catch (error) {
      return state
    }
  },
  '92': (state: RootState) => {
    try {
      addMiniApp(state, 'dangbei')
      state.llm.providers = moveProvider(state.llm.providers, 'qiniu', 12)
      return state
    } catch (error) {
      return state
    }
  },
  '93': (state: RootState) => {
    try {
      if (!state?.settings?.exportMenuOptions) {
        state.settings.exportMenuOptions = settingsInitialState.exportMenuOptions
        return state
      }
      return state
    } catch (error) {
      return state
    }
  },
  '94': (state: RootState) => {
    try {
      state.settings.enableQuickPanelTriggers = false
      return state
    } catch (error) {
      return state
    }
  },
  '95': (state: RootState) => {
    try {
      addWebSearchProvider(state, 'local-google')
      addWebSearchProvider(state, 'local-bing')
      addWebSearchProvider(state, 'local-baidu')

      if (state.websearch) {
        if (isEmpty(state.websearch.subscribeSources)) {
          state.websearch.subscribeSources = []
        }
      }

      const qiniuProvider = state.llm.providers.find((provider) => provider.id === 'qiniu')
      if (qiniuProvider && isEmpty(qiniuProvider.models)) {
        qiniuProvider.models = SYSTEM_MODELS.qiniu
      }
      return state
    } catch (error) {
      return state
    }
  },
  '96': (state: RootState) => {
    try {
      // @ts-ignore eslint-disable-next-line
      state.settings.assistantIconType = state.settings?.showAssistantIcon ? 'model' : 'emoji'
      // @ts-ignore eslint-disable-next-line
      delete state.settings.showAssistantIcon
      return state
    } catch (error) {
      return state
    }
  },
  '97': (state: RootState) => {
    try {
      addMiniApp(state, 'zai')
      state.settings.webdavMaxBackups = 0
      if (state.websearch && state.websearch.providers) {
        state.websearch.providers.forEach((provider) => {
          provider.basicAuthUsername = ''
          provider.basicAuthPassword = ''
        })
      }
      return state
    } catch (error) {
      return state
    }
  },
  '98': (state: RootState) => {
    try {
      state.llm.providers.forEach((provider) => {
        if (provider.type === 'openai' && provider.id !== 'openai') {
          // @ts-ignore eslint-disable-next-line
          provider.type = 'openai-compatible'
        }
      })
      return state
    } catch (error) {
      return state
    }
  },
  '99': (state: RootState) => {
    try {
      state.settings.showPrompt = true

      addWebSearchProvider(state, 'bocha')

      updateWebSearchProvider(state, {
        id: 'exa',
        apiHost: 'https://api.exa.ai'
      })

      updateWebSearchProvider(state, {
        id: 'tavily',
        apiHost: 'https://api.tavily.com'
      })

      // Remove basic auth fields from exa and tavily
      if (state.websearch?.providers) {
        state.websearch.providers = state.websearch.providers.map((provider) => {
          if (provider.id === 'exa' || provider.id === 'tavily') {
            // oxlint-disable-next-line @typescript-eslint/no-unused-vars
            const { basicAuthUsername, basicAuthPassword, ...rest } = provider
            return rest
          }
          return provider
        })
      }
      return state
    } catch (error) {
      return state
    }
  },
  '100': (state: RootState) => {
    try {
      state.llm.providers.forEach((provider) => {
        // @ts-ignore eslint-disable-next-line
        if (['openai-compatible', 'openai'].includes(provider.type)) {
          provider.type = 'openai'
        }
        if (provider.id === 'openai') {
          provider.type = 'openai-response'
        }
      })
      state.assistants.assistants.forEach((assistant) => {
        assistant.knowledgeRecognition = 'off'
      })
      return state
    } catch (error) {
      logger.error('migrate 100 error', error as Error)
      return state
    }
  },
  '101': (state: RootState) => {
    try {
      state.assistants.assistants.forEach((assistant) => {
        if (assistant.settings) {
          // @ts-ignore eslint-disable-next-line
          if (assistant.settings.enableToolUse) {
            // @ts-ignore eslint-disable-next-line
            assistant.settings.toolUseMode = assistant.settings.enableToolUse ? 'function' : 'prompt'
            // @ts-ignore eslint-disable-next-line
            delete assistant.settings.enableToolUse
          }
        }
      })
      if (state.shortcuts) {
        state.shortcuts.shortcuts.push({
          key: 'exit_fullscreen',
          shortcut: ['Escape'],
          editable: false,
          enabled: true,
          system: true
        })
      }
      return state
    } catch (error) {
      logger.error('migrate 101 error', error as Error)
      return state
    }
  },
  '102': (state: RootState) => {
    try {
      state.settings.openAI = {
        summaryText: 'off',
        serviceTier: 'auto',
        verbosity: 'medium'
      }

      state.settings.codeExecution = {
        enabled: false,
        timeoutMinutes: 1
      }
      state.settings.codeEditor = {
        enabled: false,
        themeLight: 'auto',
        themeDark: 'auto',
        highlightActiveLine: false,
        foldGutter: false,
        autocompletion: true,
        keymap: false
      }
      // @ts-ignore eslint-disable-next-line
      state.settings.codePreview = {
        themeLight: 'auto',
        themeDark: 'auto'
      }

      // @ts-ignore eslint-disable-next-line
      if (state.settings.codeStyle) {
        // @ts-ignore eslint-disable-next-line
        state.settings.codePreview.themeLight = state.settings.codeStyle
        // @ts-ignore eslint-disable-next-line
        state.settings.codePreview.themeDark = state.settings.codeStyle
      }

      // @ts-ignore eslint-disable-next-line
      delete state.settings.codeStyle
      // @ts-ignore eslint-disable-next-line
      delete state.settings.codeCacheable
      // @ts-ignore eslint-disable-next-line
      delete state.settings.codeCacheMaxSize
      // @ts-ignore eslint-disable-next-line
      delete state.settings.codeCacheTTL
      // @ts-ignore eslint-disable-next-line
      delete state.settings.codeCacheThreshold
      return state
    } catch (error) {
      logger.error('migrate 102 error', error as Error)
      return state
    }
  },
  '103': (state: RootState) => {
    try {
      if (state.shortcuts) {
        if (!state.shortcuts.shortcuts.find((shortcut) => shortcut.key === 'search_message_in_chat')) {
          state.shortcuts.shortcuts.push({
            key: 'search_message_in_chat',
            shortcut: [isMac ? 'Command' : 'Ctrl', 'F'],
            editable: true,
            enabled: true,
            system: false
          })
        }
        const searchMessageShortcut = state.shortcuts.shortcuts.find((shortcut) => shortcut.key === 'search_message')
        const targetShortcut = [isMac ? 'Command' : 'Ctrl', 'F']
        if (
          searchMessageShortcut &&
          Array.isArray(searchMessageShortcut.shortcut) &&
          searchMessageShortcut.shortcut.length === targetShortcut.length &&
          searchMessageShortcut.shortcut.every((v, i) => v === targetShortcut[i])
        ) {
          searchMessageShortcut.shortcut = [isMac ? 'Command' : 'Ctrl', 'Shift', 'F']
        }
      }
      return state
    } catch (error) {
      logger.error('migrate 103 error', error as Error)
      return state
    }
  },
  '104': (state: RootState) => {
    try {
      addProvider(state, 'burncloud')
      state.llm.providers = moveProvider(state.llm.providers, 'burncloud', 10)
      return state
    } catch (error) {
      logger.error('migrate 104 error', error as Error)
      return state
    }
  },
  '105': (state: RootState) => {
    try {
      state.settings.notification = settingsInitialState.notification
      addMiniApp(state, 'google')
      if (!state.settings.openAI) {
        state.settings.openAI = {
          summaryText: 'off',
          serviceTier: 'auto',
          verbosity: 'medium'
        }
      }
      return state
    } catch (error) {
      logger.error('migrate 105 error', error as Error)
      return state
    }
  },
  '106': (state: RootState) => {
    try {
      addProvider(state, 'tokenflux')
      state.llm.providers = moveProvider(state.llm.providers, 'tokenflux', 15)
      return state
    } catch (error) {
      logger.error('migrate 106 error', error as Error)
      return state
    }
  },
  '107': (state: RootState) => {
    try {
      if (state.paintings && !state.paintings.dmxapi_paintings) {
        state.paintings.dmxapi_paintings = []
      }
      return state
    } catch (error) {
      logger.error('migrate 107 error', error as Error)
      return state
    }
  },
  '108': (state: RootState) => {
    try {
      state.inputTools.toolOrder = DEFAULT_TOOL_ORDER
      state.inputTools.isCollapsed = false
      return state
    } catch (error) {
      logger.error('migrate 108 error', error as Error)
      return state
    }
  },
  '109': (state: RootState) => {
    try {
      state.settings.userTheme = settingsInitialState.userTheme
      return state
    } catch (error) {
      logger.error('migrate 109 error', error as Error)
      return state
    }
  },
  '110': (state: RootState) => {
    try {
      if (state.paintings && !state.paintings.tokenflux_paintings) {
        state.paintings.tokenflux_paintings = []
      }
      state.settings.testPlan = false
      return state
    } catch (error) {
      logger.error('migrate 110 error', error as Error)
      return state
    }
  },
  '111': (state: RootState) => {
    try {
      addSelectionAction(state, 'quote')
      if (
        state.llm.translateModel.provider === 'silicon' &&
        state.llm.translateModel.id === 'meta-llama/Llama-3.3-70B-Instruct'
      ) {
        state.llm.translateModel = SYSTEM_MODELS.defaultModel[2]
      }

      // add selection_assistant_toggle and selection_assistant_select_text shortcuts after mini_window
      addShortcuts(state, ['selection_assistant_toggle', 'selection_assistant_select_text'], 'mini_window')

      return state
    } catch (error) {
      logger.error('migrate 111 error', error as Error)
      return state
    }
  },
  '112': (state: RootState) => {
    try {
      addProvider(state, 'cephalon')
      addProvider(state, '302ai')
      addProvider(state, 'lanyun')
      state.llm.providers = moveProvider(state.llm.providers, 'cephalon', 13)
      state.llm.providers = moveProvider(state.llm.providers, '302ai', 14)
      state.llm.providers = moveProvider(state.llm.providers, 'lanyun', 15)
      return state
    } catch (error) {
      logger.error('migrate 112 error', error as Error)
      return state
    }
  },
  '113': (state: RootState) => {
    try {
      addProvider(state, 'vertexai')
      if (!state.llm.settings.vertexai) {
        state.llm.settings.vertexai = llmInitialState.settings.vertexai
      }
      updateProvider(state, 'gemini', {
        isVertex: false
      })
      updateProvider(state, 'vertexai', {
        isVertex: true
      })
      return state
    } catch (error) {
      logger.error('migrate 113 error', error as Error)
      return state
    }
  },
  '114': (state: RootState) => {
    try {
      if (state.settings && state.settings.exportMenuOptions) {
        if (typeof state.settings.exportMenuOptions.plain_text === 'undefined') {
          state.settings.exportMenuOptions.plain_text = true
        }
      }
      if (state.settings) {
        state.settings.enableSpellCheck = false
        state.settings.spellCheckLanguages = []
      }
      return state
    } catch (error) {
      logger.error('migrate 114 error', error as Error)
      return state
    }
  },
  '115': (state: RootState) => {
    try {
      state.assistants.assistants.forEach((assistant) => {
        if (!assistant.settings) {
          assistant.settings = {
            temperature: DEFAULT_TEMPERATURE,
            contextCount: DEFAULT_CONTEXTCOUNT,
            topP: 1,
            toolUseMode: 'prompt',
            customParameters: [],
            streamOutput: true,
            enableMaxTokens: false
          }
        }
      })
      return state
    } catch (error) {
      logger.error('migrate 115 error', error as Error)
      return state
    }
  },
  '116': (state: RootState) => {
    try {
      if (state.websearch) {
        // migrate contentLimit to cutoffLimit
        // @ts-ignore eslint-disable-next-line
        if (state.websearch.contentLimit) {
          state.websearch.compressionConfig = {
            method: 'cutoff',
            cutoffUnit: 'char',
            // @ts-ignore eslint-disable-next-line
            cutoffLimit: state.websearch.contentLimit
          }
        } else {
          state.websearch.compressionConfig = {
            method: 'none',
            cutoffUnit: 'char'
          }
        }

        // @ts-ignore eslint-disable-next-line
        delete state.websearch.contentLimit
      }
      if (state.settings) {
        state.settings.testChannel = UpgradeChannel.LATEST
      }

      return state
    } catch (error) {
      logger.error('migrate 116 error', error as Error)
      return state
    }
  },
  '117': (state: RootState) => {
    try {
      const ppioProvider = state.llm.providers.find((provider) => provider.id === 'ppio')
      const modelsToRemove = [
        'qwen/qwen-2.5-72b-instruct',
        'qwen/qwen2.5-32b-instruct',
        'meta-llama/llama-3.1-70b-instruct',
        'meta-llama/llama-3.1-8b-instruct',
        '01-ai/yi-1.5-34b-chat',
        '01-ai/yi-1.5-9b-chat',
        'thudm/glm-z1-32b-0414',
        'thudm/glm-z1-9b-0414'
      ]
      if (ppioProvider) {
        updateProvider(state, 'ppio', {
          models: [
            ...ppioProvider.models.filter((model) => !modelsToRemove.includes(model.id)),
            ...SYSTEM_MODELS.ppio.filter(
              (systemModel) => !ppioProvider.models.some((existingModel) => existingModel.id === systemModel.id)
            )
          ],
          apiHost: 'https://api.ppinfra.com/v3/openai/'
        })
      }
      state.assistants.assistants.forEach((assistant) => {
        if (assistant.settings && assistant.settings.streamOutput === undefined) {
          assistant.settings = {
            ...assistant.settings,
            streamOutput: true
          }
        }
      })
      return state
    } catch (error) {
      logger.error('migrate 117 error', error as Error)
      return state
    }
  },
  '118': (state: RootState) => {
    try {
      addProvider(state, 'ph8')
      state.llm.providers = moveProvider(state.llm.providers, 'ph8', 14)

      if (!state.settings.userId) {
        state.settings.userId = uuid()
      }

      state.llm.providers.forEach((provider) => {
        if (provider.id === 'mistral') {
          provider.type = 'mistral'
        }
      })

      return state
    } catch (error) {
      logger.error('migrate 118 error', error as Error)
      return state
    }
  },
  '119': (state: RootState) => {
    try {
      addProvider(state, 'new-api')
      state.llm.providers = moveProvider(state.llm.providers, 'new-api', 16)
      state.settings.disableHardwareAcceleration = false
      // migrate to enable memory feature on sidebar
      if (state.settings && state.settings.sidebarIcons) {
        // Check if 'memory' is not already in visible icons
        if (!state.settings.sidebarIcons.visible.includes('memory' as any)) {
          state.settings.sidebarIcons.visible = [...state.settings.sidebarIcons.visible, 'memory' as any]
        }
      }
      return state
    } catch (error) {
      logger.error('migrate 119 error', error as Error)
      return state
    }
  },
  '120': (state: RootState) => {
    try {
      // migrate to remove memory feature from sidebar (moved to settings)
      if (state.settings && state.settings.sidebarIcons) {
        // Remove 'memory' from visible icons if present
        state.settings.sidebarIcons.visible = state.settings.sidebarIcons.visible.filter(
          (icon) => icon !== ('memory' as any)
        )
        // Remove 'memory' from disabled icons if present
        state.settings.sidebarIcons.disabled = state.settings.sidebarIcons.disabled.filter(
          (icon) => icon !== ('memory' as any)
        )
      }

      if (!state.settings.s3) {
        state.settings.s3 = settingsInitialState.s3
      }

      const langMap: Record<string, TranslateLanguageCode> = {
        english: 'en-us',
        chinese: 'zh-cn',
        'chinese-traditional': 'zh-tw',
        japanese: 'ja-jp',
        russian: 'ru-ru'
      }

      const origin = state.settings.targetLanguage
      const newLang = langMap[origin]
      if (newLang) state.settings.targetLanguage = newLang
      else state.settings.targetLanguage = 'en-us'

      state.llm.providers.forEach((provider) => {
        if (provider.id === 'azure-openai') {
          provider.type = 'azure-openai'
        }
      })

      state.settings.localBackupMaxBackups = 0
      state.settings.localBackupSkipBackupFile = false
      state.settings.localBackupDir = ''
      state.settings.localBackupAutoSync = false
      state.settings.localBackupSyncInterval = 0
      return state
    } catch (error) {
      logger.error('migrate 120 error', error as Error)
      return state
    }
  },
  '121': (state: RootState) => {
    try {
      const { toolOrder } = state.inputTools
      const urlContextKey = 'url_context'
      if (!toolOrder.visible.includes(urlContextKey)) {
        const webSearchIndex = toolOrder.visible.indexOf('web_search')
        const knowledgeBaseIndex = toolOrder.visible.indexOf('knowledge_base')
        if (webSearchIndex !== -1) {
          toolOrder.visible.splice(webSearchIndex, 0, urlContextKey)
        } else if (knowledgeBaseIndex !== -1) {
          toolOrder.visible.splice(knowledgeBaseIndex, 0, urlContextKey)
        } else {
          toolOrder.visible.push(urlContextKey)
        }
      }

      for (const assistant of state.assistants.assistants) {
        if (assistant.settings?.toolUseMode === 'prompt' && isFunctionCallingModel(assistant.model)) {
          assistant.settings.toolUseMode = 'function'
        }
      }

      if (state.settings && typeof state.settings.webdavDisableStream === 'undefined') {
        state.settings.webdavDisableStream = false
      }

      return state
    } catch (error) {
      logger.error('migrate 121 error', error as Error)
      return state
    }
  },
  '122': (state: RootState) => {
    try {
      state.settings.navbarPosition = 'left'
      return state
    } catch (error) {
      logger.error('migrate 122 error', error as Error)
      return state
    }
  },

  '123': (state: RootState) => {
    try {
      state.llm.providers.forEach((provider) => {
        provider.models.forEach((model) => {
          if (model.type && Array.isArray(model.type)) {
            model.capabilities = model.type.map((t) => ({
              type: t,
              isUserSelected: true
            }))
            delete model.type
          }
        })
      })

      const lanyunProvider = state.llm.providers.find((provider) => provider.id === 'lanyun')
      if (lanyunProvider && lanyunProvider.models.length === 0) {
        updateProvider(state, 'lanyun', { models: SYSTEM_MODELS.lanyun })
      }

      return state
    } catch (error) {
      logger.error('migrate 123 error', error as Error)
      return state
    }
  }, // 1.5.4
  '124': (state: RootState) => {
    try {
      state.assistants.assistants.forEach((assistant) => {
        if (assistant.settings && !assistant.settings.toolUseMode) {
          assistant.settings.toolUseMode = 'prompt'
        }
      })

      const updateModelTextDelta = (model?: Model) => {
        if (model) {
          model.supported_text_delta = true
          if (isNotSupportedTextDelta(model)) {
            model.supported_text_delta = false
          }
        }
      }

      state.llm.providers.forEach((provider) => {
        provider.models.forEach((model) => {
          updateModelTextDelta(model)
        })
      })
      state.assistants.assistants.forEach((assistant) => {
        updateModelTextDelta(assistant.defaultModel)
        updateModelTextDelta(assistant.model)
      })

      updateModelTextDelta(state.llm.defaultModel)
      updateModelTextDelta(state.llm.topicNamingModel)
      updateModelTextDelta(state.llm.translateModel)

      if (state.assistants.defaultAssistant.model) {
        updateModelTextDelta(state.assistants.defaultAssistant.model)
        updateModelTextDelta(state.assistants.defaultAssistant.defaultModel)
      }

      addProvider(state, 'aws-bedrock')

      // 初始化 awsBedrock 设置
      if (!state.llm.settings.awsBedrock) {
        state.llm.settings.awsBedrock = llmInitialState.settings.awsBedrock
      }

      return state
    } catch (error) {
      logger.error('migrate 124 error', error as Error)
      return state
    }
  },
  '125': (state: RootState) => {
    try {
      // Initialize API server configuration if not present
      if (!state.settings.apiServer) {
        state.settings.apiServer = {
          enabled: false,
          host: 'localhost',
          port: 23333,
          apiKey: `cs-sk-${uuid()}`
        }
      }
      return state
    } catch (error) {
      logger.error('migrate 125 error', error as Error)
      return state
    }
  },
  '126': (state: RootState) => {
    try {
      state.knowledge.bases.forEach((base) => {
        // @ts-ignore eslint-disable-next-line
        if (base.preprocessOrOcrProvider) {
          // @ts-ignore eslint-disable-next-line
          base.preprocessProvider = base.preprocessOrOcrProvider
          // @ts-ignore eslint-disable-next-line
          delete base.preprocessOrOcrProvider
          // @ts-ignore eslint-disable-next-line
          if (base.preprocessProvider.type === 'ocr') {
            // @ts-ignore eslint-disable-next-line
            delete base.preprocessProvider
          }
        }
      })
      return state
    } catch (error) {
      logger.error('migrate 126 error', error as Error)
      return state
    }
  },
  '127': (state: RootState) => {
    try {
      addProvider(state, 'poe')

      // 迁移api选项设置
      state.llm.providers.forEach((provider) => {
        // 新字段默认支持
        const changes = {
          isNotSupportArrayContent: false,
          isNotSupportDeveloperRole: false,
          isNotSupportStreamOptions: false
        }
        if (!isSupportArrayContentProvider(provider) || provider.isNotSupportArrayContent) {
          // 原本开启了兼容模式的provider不受影响
          changes.isNotSupportArrayContent = true
        }
        if (!isSupportDeveloperRoleProvider(provider)) {
          changes.isNotSupportDeveloperRole = true
        }
        if (!isSupportStreamOptionsProvider(provider)) {
          changes.isNotSupportStreamOptions = true
        }
        updateProvider(state, provider.id, changes)
      })

      // 迁移以前删除掉的内置提供商
      for (const provider of state.llm.providers) {
        if (provider.isSystem && !isSystemProvider(provider)) {
          updateProvider(state, provider.id, { isSystem: false })
        }
      }

      if (!state.settings.proxyBypassRules) {
        state.settings.proxyBypassRules = defaultByPassRules
      }
      return state
    } catch (error) {
      logger.error('migrate 127 error', error as Error)
      return state
    }
  },
  '128': (state: RootState) => {
    try {
      // 迁移 service tier 设置
      const openai = state.llm.providers.find((provider) => provider.id === SystemProviderIds.openai)
      const serviceTier = state.settings.openAI.serviceTier
      if (openai) {
        openai.serviceTier = serviceTier
      }

      // @ts-ignore eslint-disable-next-line
      if (state.settings.codePreview) {
        // @ts-ignore eslint-disable-next-line
        state.settings.codeViewer = state.settings.codePreview
      } else {
        state.settings.codeViewer = {
          themeLight: 'auto',
          themeDark: 'auto'
        }
      }

      return state
    } catch (error) {
      logger.error('migrate 128 error', error as Error)
      return state
    }
  },
  '129': (state: RootState) => {
    try {
      // 聚合 api options
      state.llm.providers.forEach((p) => {
        if (isSystemProvider(p)) {
          updateProvider(state, p.id, { apiOptions: undefined })
        } else {
          const changes: ProviderApiOptions = {
            isNotSupportArrayContent: p.isNotSupportArrayContent,
            isNotSupportServiceTier: p.isNotSupportServiceTier,
            isNotSupportDeveloperRole: p.isNotSupportDeveloperRole,
            isNotSupportStreamOptions: p.isNotSupportStreamOptions
          }
          updateProvider(state, p.id, { apiOptions: changes })
        }
      })
      return state
    } catch (error) {
      logger.error('migrate 129 error', error as Error)
      return state
    }
  },
  '130': (state: RootState) => {
    try {
      if (state.settings && state.settings.openAI && !state.settings.openAI.verbosity) {
        state.settings.openAI.verbosity = 'medium'
      }
      // 为 nutstore 添加备份数量限制的默认值
      if (state.nutstore && state.nutstore.nutstoreMaxBackups === undefined) {
        state.nutstore.nutstoreMaxBackups = 0
      }
      return state
    } catch (error) {
      logger.error('migrate 130 error', error as Error)
      return state
    }
  },
  '131': (state: RootState) => {
    try {
      state.settings.mathEnableSingleDollar = true
      return state
    } catch (error) {
      logger.error('migrate 131 error', error as Error)
      return state
    }
  },
  '132': (state: RootState) => {
    try {
      state.llm.providers.forEach((p) => {
        // 如果原本是undefined则不做改动，静默从默认支持改为默认不支持
        if (p.apiOptions?.isNotSupportDeveloperRole) {
          p.apiOptions.isSupportDeveloperRole = !p.apiOptions.isNotSupportDeveloperRole
        }
        if (p.apiOptions?.isNotSupportServiceTier) {
          p.apiOptions.isSupportServiceTier = !p.apiOptions.isNotSupportServiceTier
        }
      })
      return state
    } catch (error) {
      logger.error('migrate 132 error', error as Error)
      return state
    }
  },
  '133': (state: RootState) => {
    try {
      state.settings.sidebarIcons.visible.push('code_tools')
      if (state.codeTools) {
        state.codeTools.environmentVariables = {
          'qwen-code': '',
          'claude-code': '',
          'gemini-cli': ''
        }
      }
      return state
    } catch (error) {
      logger.error('migrate 133 error', error as Error)
      return state
    }
  },
  '134': (state: RootState) => {
    try {
      state.llm.quickModel = state.llm.topicNamingModel

      return state
    } catch (error) {
      logger.error('migrate 134 error', error as Error)
      return state
    }
  },
  '135': (state: RootState) => {
    try {
      if (!state.assistants.defaultAssistant.settings) {
        state.assistants.defaultAssistant.settings = DEFAULT_ASSISTANT_SETTINGS
      } else if (!state.assistants.defaultAssistant.settings.toolUseMode) {
        state.assistants.defaultAssistant.settings.toolUseMode = 'prompt'
      }
      return state
    } catch (error) {
      logger.error('migrate 135 error', error as Error)
      return state
    }
  },
  '136': (state: RootState) => {
    try {
      state.settings.sidebarIcons.visible = [...new Set(state.settings.sidebarIcons.visible)].filter((icon) =>
        DEFAULT_SIDEBAR_ICONS.includes(icon)
      )
      state.settings.sidebarIcons.disabled = [...new Set(state.settings.sidebarIcons.disabled)].filter((icon) =>
        DEFAULT_SIDEBAR_ICONS.includes(icon)
      )
      return state
    } catch (error) {
      logger.error('migrate 136 error', error as Error)
      return state
    }
  },
  '137': (state: RootState) => {
    try {
      state.ocr = {
        providers: BUILTIN_OCR_PROVIDERS,
        imageProviderId: DEFAULT_OCR_PROVIDER.image.id
      }
      state.translate.translateInput = ''
      return state
    } catch (error) {
      logger.error('migrate 137 error', error as Error)
      return state
    }
  },
  '138': (state: RootState) => {
    try {
      addOcrProvider(state, BUILTIN_OCR_PROVIDERS_MAP.system)
      return state
    } catch (error) {
      logger.error('migrate 138 error', error as Error)
      return state
    }
  },
  '139': (state: RootState) => {
    try {
      addProvider(state, 'cherryin')
      state.llm.providers = moveProvider(state.llm.providers, 'cherryin', 1)

      const zhipuProvider = state.llm.providers.find((p) => p.id === 'zhipu')

      if (zhipuProvider) {
        // Update zhipu model list
        if (!zhipuProvider.enabled) {
          zhipuProvider.models = SYSTEM_MODELS.zhipu
        }

        // Update zhipu model list
        if (zhipuProvider.models.length === 0) {
          zhipuProvider.models = SYSTEM_MODELS.zhipu
        }

        // Add GLM-4.5-Flash model if not exists
        const hasGlm45FlashModel = zhipuProvider?.models.find((m) => m.id === 'glm-4.5-flash')

        if (!hasGlm45FlashModel) {
          zhipuProvider?.models.push(glm45FlashModel)
        }

        // Update default painting provider to zhipu
        state.settings.defaultPaintingProvider = 'zhipu'

        // Add zhipu web search provider
        addWebSearchProvider(state, 'zhipu')

        // Update zhipu web search provider api key
        if (zhipuProvider.apiKey) {
          state?.websearch?.providers.forEach((provider) => {
            if (provider.id === 'zhipu') {
              provider.apiKey = zhipuProvider.apiKey
            }
          })
        }
      }

      return state
    } catch (error) {
      logger.error('migrate 139 error', error as Error)
      return state
    }
  },
  '140': (state: RootState) => {
    try {
      state.paintings = {
        // @ts-ignore paintings
        siliconflow_paintings: state?.paintings?.paintings || [],
        // @ts-ignore DMXAPIPaintings
        dmxapi_paintings: state?.paintings?.DMXAPIPaintings || [],
        // @ts-ignore tokenFluxPaintings
        tokenflux_paintings: state?.paintings?.tokenFluxPaintings || [],
        zhipu_paintings: [],
        // @ts-ignore generate
        aihubmix_image_generate: state?.paintings?.generate || [],
        // @ts-ignore remix
        aihubmix_image_remix: state?.paintings?.remix || [],
        // @ts-ignore edit
        aihubmix_image_edit: state?.paintings?.edit || [],
        // @ts-ignore upscale
        aihubmix_image_upscale: state?.paintings?.upscale || [],
        openai_image_generate: state?.paintings?.openai_image_generate || [],
        openai_image_edit: state?.paintings?.openai_image_edit || [],
        ovms_paintings: []
      }

      return state
    } catch (error) {
      logger.error('migrate 140 error', error as Error)
      return state
    }
  },
  '141': (state: RootState) => {
    try {
      if (state.settings && state.settings.sidebarIcons) {
        // Check if 'notes' is not already in visible icons
        if (!state.settings.sidebarIcons.visible.includes('notes')) {
          state.settings.sidebarIcons.visible = [...state.settings.sidebarIcons.visible, 'notes']
        }
      }
      return state
    } catch (error) {
      logger.error('migrate 141 error', error as Error)
      return state
    }
  },
  '142': (state: RootState) => {
    try {
      // Initialize notes settings if not present
      if (!state.note) {
        state.note = notesInitialState
      }
      return state
    } catch (error) {
      logger.error('migrate 142 error', error as Error)
      return state
    }
  },
  '143': (state: RootState) => {
    try {
      addMiniApp(state, 'longcat')
      return state
    } catch (error) {
      return state
    }
  },
  '144': (state: RootState) => {
    try {
      if (state.settings) {
        state.settings.confirmDeleteMessage = settingsInitialState.confirmDeleteMessage
        state.settings.confirmRegenerateMessage = settingsInitialState.confirmRegenerateMessage
      }
      return state
    } catch (error) {
      logger.error('migrate 144 error', error as Error)
      return state
    }
  },
  '145': (state: RootState) => {
    try {
      if (state.settings) {
        if (state.settings.showMessageOutline === undefined || state.settings.showMessageOutline === null) {
          state.settings.showMessageOutline = false
        }
      }
      return state
    } catch (error) {
      logger.error('migrate 145 error', error as Error)
      return state
    }
  },
  '146': (state: RootState) => {
    try {
      // Migrate showWorkspace from settings to note store
      if (state.settings && state.note) {
        const showWorkspaceValue = (state.settings as any)?.showWorkspace
        if (showWorkspaceValue !== undefined) {
          // @ts-ignore eslint-disable-next-line
          state.note.settings.showWorkspace = showWorkspaceValue
          // Remove from settings
          delete (state.settings as any).showWorkspace
          // @ts-ignore eslint-disable-next-line
        } else if (state.note.settings.showWorkspace === undefined) {
          // Set default value if not exists
          // @ts-ignore eslint-disable-next-line
          state.note.settings.showWorkspace = true
        }
      }
      return state
    } catch (error) {
      logger.error('migrate 146 error', error as Error)
      return state
    }
  },
  '147': (state: RootState) => {
    try {
      state.knowledge.bases.forEach((base) => {
        if ((base as any).framework) {
          delete (base as any).framework
        }
      })
      return state
    } catch (error) {
      logger.error('migrate 147 error', error as Error)
      return state
    }
  },
  '148': (state: RootState) => {
    try {
      addOcrProvider(state, BUILTIN_OCR_PROVIDERS_MAP.paddleocr)
      return state
    } catch (error) {
      logger.error('migrate 148 error', error as Error)
      return state
    }
  },
  '149': (state: RootState) => {
    try {
      state.knowledge.bases.forEach((base) => {
        if ((base as any).framework) {
          delete (base as any).framework
        }
      })
      return state
    } catch (error) {
      logger.error('migrate 149 error', error as Error)
      return state
    }
  },
  '150': (state: RootState) => {
    try {
      addShortcuts(state, ['rename_topic'], 'new_topic')
      addShortcuts(state, ['edit_last_user_message'], 'copy_last_message')
      return state
    } catch (error) {
      logger.error('migrate 150 error', error as Error)
      return state
    }
  },
  '151': (state: RootState) => {
    try {
      if (state.settings) {
        state.settings.codeFancyBlock = true
      }
      return state
    } catch (error) {
      logger.error('migrate 151 error', error as Error)
      return state
    }
  },
  '152': (state: RootState) => {
    try {
      state.translate.settings = {
        autoCopy: false
      }
      return state
    } catch (error) {
      logger.error('migrate 152 error', error as Error)
      return state
    }
  },
  '153': (state: RootState) => {
    try {
      if (state.note.settings) {
        state.note.settings.fontSize = notesInitialState.settings.fontSize
        state.note.settings.showTableOfContents = notesInitialState.settings.showTableOfContents
      }
      return state
    } catch (error) {
      logger.error('migrate 153 error', error as Error)
      return state
    }
  },
  '154': (state: RootState) => {
    try {
      if (state.settings.userTheme) {
        state.settings.userTheme.userFontFamily = settingsInitialState.userTheme.userFontFamily
        state.settings.userTheme.userCodeFontFamily = settingsInitialState.userTheme.userCodeFontFamily
      }
      return state
    } catch (error) {
      logger.error('migrate 154 error', error as Error)
      return state
    }
  },
  '155': (state: RootState) => {
    try {
      state.knowledge.bases.forEach((base) => {
        if ((base as any).framework) {
          delete (base as any).framework
        }
      })
      return state
    } catch (error) {
      logger.error('migrate 155 error', error as Error)
      return state
    }
  },
  '156': (state: RootState) => {
    try {
      state.llm.providers.forEach((provider) => {
        if (provider.id === SystemProviderIds.anthropic) {
          if (provider.apiHost.endsWith('/')) {
            provider.apiHost = provider.apiHost.slice(0, -1)
          }
        }
      })
      return state
    } catch (error) {
      logger.error('migrate 156 error', error as Error)
      return state
    }
  },
  '157': (state: RootState) => {
    try {
      addProvider(state, 'aionly')
      state.llm.providers = moveProvider(state.llm.providers, 'aionly', 10)

      const cherryinProvider = state.llm.providers.find((provider) => provider.id === 'cherryin')

      if (cherryinProvider) {
        updateProvider(state, 'cherryin', {
          apiHost: 'https://open.cherryin.ai',
          models: []
        })
      }

      if (state.llm.defaultModel?.provider === 'cherryin') {
        state.llm.defaultModel.provider = 'cherryai'
      }

      if (state.llm.quickModel?.provider === 'cherryin') {
        state.llm.quickModel.provider = 'cherryai'
      }

      if (state.llm.translateModel?.provider === 'cherryin') {
        state.llm.translateModel.provider = 'cherryai'
      }

      state.assistants.assistants.forEach((assistant) => {
        if (assistant.model?.provider === 'cherryin') {
          assistant.model.provider = 'cherryai'
        }
        if (assistant.defaultModel?.provider === 'cherryin') {
          assistant.defaultModel.provider = 'cherryai'
        }
      })

      // @ts-ignore
      state.agents.agents.forEach((agent) => {
        // @ts-ignore model is not defined in Agent
        if (agent.model?.provider === 'cherryin') {
          // @ts-ignore model is not defined in Agent
          agent.model.provider = 'cherryai'
        }
        if (agent.defaultModel?.provider === 'cherryin') {
          agent.defaultModel.provider = 'cherryai'
        }
      })
      return state
    } catch (error) {
      logger.error('migrate 157 error', error as Error)
      return state
    }
  },
  '158': (state: RootState) => {
    try {
      state.llm.providers = state.llm.providers.filter((provider) => provider.id !== 'cherryin')
      addProvider(state, 'longcat')
      return state
    } catch (error) {
      logger.error('migrate 158 error', error as Error)
      return state
    }
  },
  '159': (state: RootState) => {
    try {
      addProvider(state, 'ovms')
      fixMissingProvider(state)
      return state
    } catch (error) {
      logger.error('migrate 158 error', error as Error)
      return state
    }
  },
  '161': (state: RootState) => {
    try {
      removeMiniAppFromState(state, 'nm-search')
      removeMiniAppFromState(state, 'hika')
      removeMiniAppFromState(state, 'hugging-chat')
      addProvider(state, 'cherryin')
      state.llm.providers = moveProvider(state.llm.providers, 'cherryin', 1)
      return state
    } catch (error) {
      logger.error('migrate 161 error', error as Error)
      return state
    }
  },
  '162': (state: RootState) => {
    try {
      // @ts-ignore
      if (state?.agents?.agents) {
        // @ts-ignore
        state.assistants.presets = [...state.agents.agents]
        // @ts-ignore
        delete state.agents.agents
      }

      if (state.settings.sidebarIcons) {
        state.settings.sidebarIcons.visible = state.settings.sidebarIcons.visible.map((icon) => {
          // @ts-ignore
          return icon === 'agents' ? 'store' : icon
        })
        state.settings.sidebarIcons.disabled = state.settings.sidebarIcons.disabled.map((icon) => {
          // @ts-ignore
          return icon === 'agents' ? 'store' : icon
        })
      }

      state.llm.providers.forEach((provider) => {
        if (provider.anthropicApiHost) {
          return
        }

        switch (provider.id) {
          case 'deepseek':
            provider.anthropicApiHost = 'https://api.deepseek.com/anthropic'
            break
          case 'moonshot':
            provider.anthropicApiHost = 'https://api.moonshot.cn/anthropic'
            break
          case 'zhipu':
            provider.anthropicApiHost = 'https://open.bigmodel.cn/api/anthropic'
            break
          case 'dashscope':
            provider.anthropicApiHost = 'https://dashscope.aliyuncs.com/api/v2/apps/claude-code-proxy'
            break
          case 'modelscope':
            provider.anthropicApiHost = 'https://api-inference.modelscope.cn'
            break
          case 'aihubmix':
            provider.anthropicApiHost = 'https://aihubmix.com'
            break
          case 'new-api':
            provider.anthropicApiHost = 'http://localhost:3000'
            break
          case 'grok':
            provider.anthropicApiHost = 'https://api.x.ai'
        }
      })
      return state
    } catch (error) {
      logger.error('migrate 162 error', error as Error)
      return state
    }
  },
  '163': (state: RootState) => {
    try {
      addOcrProvider(state, BUILTIN_OCR_PROVIDERS_MAP.ovocr)
      state.llm.providers.forEach((provider) => {
        if (provider.id === 'cherryin') {
          provider.anthropicApiHost = 'https://open.cherryin.net'
        }
      })
      state.paintings.ovms_paintings = []
      return state
    } catch (error) {
      logger.error('migrate 163 error', error as Error)
      return state
    }
  },
  '164': (state: RootState) => {
    try {
      addMiniApp(state, 'ling')
      return state
    } catch (error) {
      logger.error('migrate 164 error', error as Error)
      return state
    }
  },
  '165': (state: RootState) => {
    try {
      addMiniApp(state, 'huggingchat')
      return state
    } catch (error) {
      logger.error('migrate 165 error', error as Error)
      return state
    }
  },
  '166': (state: RootState) => {
    // added after 1.6.5 and 1.7.0-beta.2
    try {
      if (state.assistants.presets === undefined) {
        state.assistants.presets = []
      }
      state.assistants.presets.forEach((preset) => {
        if (!preset.settings) {
          preset.settings = DEFAULT_ASSISTANT_SETTINGS
        } else if (!preset.settings.toolUseMode) {
          preset.settings.toolUseMode = DEFAULT_ASSISTANT_SETTINGS.toolUseMode
        }
      })
      return state
    } catch (error) {
      logger.error('migrate 166 error', error as Error)
      return state
    }
  },
  '167': (state: RootState) => {
    try {
<<<<<<< HEAD
      addPreprocessProviders(state, 'open-mineru')
=======
      addProvider(state, 'huggingface')
>>>>>>> 7bcae6fb
      return state
    } catch (error) {
      logger.error('migrate 167 error', error as Error)
      return state
    }
  }
}

// 注意：添加新迁移时，记得同时更新 persistReducer
// file://./index.ts

const migrate = createMigrate(migrateConfig as any)

export default migrate<|MERGE_RESOLUTION|>--- conflicted
+++ resolved
@@ -2736,14 +2736,19 @@
   },
   '167': (state: RootState) => {
     try {
-<<<<<<< HEAD
+      addProvider(state, 'huggingface')
+      return state
+    } catch (error) {
+      logger.error('migrate 167 error', error as Error)
+      return state
+    }
+  },
+  '168': (state: RootState) => {
+    try {
       addPreprocessProviders(state, 'open-mineru')
-=======
-      addProvider(state, 'huggingface')
->>>>>>> 7bcae6fb
-      return state
-    } catch (error) {
-      logger.error('migrate 167 error', error as Error)
+      return state
+    } catch (error) {
+      logger.error('migrate 168 error', error as Error)
       return state
     }
   }

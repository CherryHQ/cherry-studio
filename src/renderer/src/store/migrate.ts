import { loggerService } from '@logger'
import { nanoid } from '@reduxjs/toolkit'
import { DEFAULT_CONTEXTCOUNT, DEFAULT_TEMPERATURE, isMac } from '@renderer/config/constant'
import { DEFAULT_MIN_APPS } from '@renderer/config/minapps'
import { isFunctionCallingModel, isNotSupportedTextDelta, SYSTEM_MODELS } from '@renderer/config/models'
import { BUILTIN_OCR_PROVIDERS, BUILTIN_OCR_PROVIDERS_MAP, DEFAULT_OCR_PROVIDER } from '@renderer/config/ocr'
import { TRANSLATE_PROMPT } from '@renderer/config/prompts'
import {
  isSupportArrayContentProvider,
  isSupportDeveloperRoleProvider,
  isSupportStreamOptionsProvider,
  SYSTEM_PROVIDERS
} from '@renderer/config/providers'
import { DEFAULT_SIDEBAR_ICONS } from '@renderer/config/sidebar'
import db from '@renderer/databases'
import i18n from '@renderer/i18n'
import { DEFAULT_ASSISTANT_SETTINGS } from '@renderer/services/AssistantService'
import {
  Assistant,
  BuiltinOcrProvider,
  isSystemProvider,
  Model,
  Provider,
  ProviderApiOptions,
  SystemProviderIds,
  TranslateLanguageCode,
  WebSearchProvider
} from '@renderer/types'
import { getDefaultGroupName, getLeadingEmoji, runAsyncFunction, uuid } from '@renderer/utils'
import { defaultByPassRules, UpgradeChannel } from '@shared/config/constant'
import { isEmpty } from 'lodash'
import { createMigrate } from 'redux-persist'

import { RootState } from '.'
import { DEFAULT_TOOL_ORDER } from './inputTools'
import { initialState as llmInitialState, moveProvider } from './llm'
import { mcpSlice } from './mcp'
import { initialState as notesInitialState } from './note'
import { defaultActionItems } from './selectionStore'
import { initialState as settingsInitialState } from './settings'
import { initialState as shortcutsInitialState } from './shortcuts'
import { defaultWebSearchProviders } from './websearch'

const logger = loggerService.withContext('Migrate')

// remove logo base64 data to reduce the size of the state
function removeMiniAppIconsFromState(state: RootState) {
  if (state.minapps) {
    state.minapps.enabled = state.minapps.enabled.map((app) => ({ ...app, logo: undefined }))
    state.minapps.disabled = state.minapps.disabled.map((app) => ({ ...app, logo: undefined }))
    state.minapps.pinned = state.minapps.pinned.map((app) => ({ ...app, logo: undefined }))
  }
}

function removeMiniAppFromState(state: RootState, id: string) {
  if (state.minapps) {
    state.minapps.enabled = state.minapps.enabled.filter((app) => app.id !== id)
    state.minapps.disabled = state.minapps.disabled.filter((app) => app.id !== id)
  }
}

function addMiniApp(state: RootState, id: string) {
  if (state.minapps) {
    const app = DEFAULT_MIN_APPS.find((app) => app.id === id)
    if (app) {
      if (!state.minapps.enabled.find((app) => app.id === id)) {
        state.minapps.enabled.push(app)
      }
    }
  }
}

// add provider to state
function addProvider(state: RootState, id: string) {
  if (!state.llm.providers.find((p) => p.id === id)) {
    const _provider = SYSTEM_PROVIDERS.find((p) => p.id === id)
    if (_provider) {
      state.llm.providers.push(_provider)
    }
  }
}

// add ocr provider
function addOcrProvider(state: RootState, provider: BuiltinOcrProvider) {
  if (!state.ocr.providers.find((p) => p.id === provider.id)) {
    state.ocr.providers.push(provider)
  }
}

function updateProvider(state: RootState, id: string, provider: Partial<Provider>) {
  if (state.llm.providers) {
    const index = state.llm.providers.findIndex((p) => p.id === id)
    if (index !== -1) {
      state.llm.providers[index] = { ...state.llm.providers[index], ...provider }
    }
  }
}

function addWebSearchProvider(state: RootState, id: string) {
  if (state.websearch && state.websearch.providers) {
    if (!state.websearch.providers.find((p) => p.id === id)) {
      const provider = defaultWebSearchProviders.find((p) => p.id === id)
      if (provider) {
        state.websearch.providers.push(provider)
      }
    }
  }
}

function updateWebSearchProvider(state: RootState, provider: Partial<WebSearchProvider>) {
  if (state.websearch && state.websearch.providers) {
    const index = state.websearch.providers.findIndex((p) => p.id === provider.id)
    if (index !== -1) {
      state.websearch.providers[index] = {
        ...state.websearch.providers[index],
        ...provider
      }
    }
  }
}

function addSelectionAction(state: RootState, id: string) {
  if (state.selectionStore && state.selectionStore.actionItems) {
    if (!state.selectionStore.actionItems.some((item) => item.id === id)) {
      const action = defaultActionItems.find((item) => item.id === id)
      if (action) {
        state.selectionStore.actionItems.push(action)
      }
    }
  }
}

/**
 * Add shortcuts(ids from shortcutsInitialState) after the shortcut(afterId)
 * if afterId is 'first', add to the first
 * if afterId is 'last', add to the last
 */
function addShortcuts(state: RootState, ids: string[], afterId: string) {
  const defaultShortcuts = shortcutsInitialState.shortcuts

  // 确保 state.shortcuts 存在
  if (!state.shortcuts) {
    return
  }

  // 从 defaultShortcuts 中找到要添加的快捷键
  const shortcutsToAdd = defaultShortcuts.filter((shortcut) => ids.includes(shortcut.key))

  // 过滤掉已经存在的快捷键
  const existingKeys = state.shortcuts.shortcuts.map((s) => s.key)
  const newShortcuts = shortcutsToAdd.filter((shortcut) => !existingKeys.includes(shortcut.key))

  if (newShortcuts.length === 0) {
    return
  }

  if (afterId === 'first') {
    // 添加到最前面
    state.shortcuts.shortcuts.unshift(...newShortcuts)
  } else if (afterId === 'last') {
    // 添加到最后面
    state.shortcuts.shortcuts.push(...newShortcuts)
  } else {
    // 添加到指定快捷键后面
    const afterIndex = state.shortcuts.shortcuts.findIndex((shortcut) => shortcut.key === afterId)
    if (afterIndex !== -1) {
      state.shortcuts.shortcuts.splice(afterIndex + 1, 0, ...newShortcuts)
    } else {
      // 如果找不到指定的快捷键，则添加到最后
      state.shortcuts.shortcuts.push(...newShortcuts)
    }
  }
}

const migrateConfig = {
  '2': (state: RootState) => {
    try {
      addProvider(state, 'yi')
      return state
    } catch (error) {
      return state
    }
  },
  '3': (state: RootState) => {
    try {
      addProvider(state, 'zhipu')
      return state
    } catch (error) {
      return state
    }
  },
  '4': (state: RootState) => {
    try {
      addProvider(state, 'ollama')
      return state
    } catch (error) {
      return state
    }
  },
  '5': (state: RootState) => {
    try {
      addProvider(state, 'moonshot')
      return state
    } catch (error) {
      return state
    }
  },
  '6': (state: RootState) => {
    try {
      addProvider(state, 'openrouter')
      return state
    } catch (error) {
      return state
    }
  },
  '7': (state: RootState) => {
    try {
      return {
        ...state,
        settings: {
          ...state.settings,
          language: navigator.language
        }
      }
    } catch (error) {
      return state
    }
  },
  '8': (state: RootState) => {
    try {
      const fixAssistantName = (assistant: Assistant) => {
        // 2025/07/25 这俩键早没了，从远古版本迁移包出错的
        if (isEmpty(assistant.name)) {
          assistant.name = i18n.t('chat.default.name')
        }

        assistant.topics = assistant.topics.map((topic) => {
          if (isEmpty(topic.name)) {
            topic.name = i18n.t('chat.default.topic.name')
          }
          return topic
        })

        return assistant
      }

      return {
        ...state,
        assistants: {
          ...state.assistants,
          defaultAssistant: fixAssistantName(state.assistants.defaultAssistant),
          assistants: state.assistants.assistants.map((assistant) => fixAssistantName(assistant))
        }
      }
    } catch (error) {
      return state
    }
  },
  '9': (state: RootState) => {
    try {
      return {
        ...state,
        llm: {
          ...state.llm,
          providers: state.llm.providers.map((provider) => {
            if (provider.id === 'zhipu' && provider.models[0] && provider.models[0].id === 'llama3-70b-8192') {
              provider.models = SYSTEM_MODELS.zhipu
            }
            return provider
          })
        }
      }
    } catch (error) {
      return state
    }
  },
  '10': (state: RootState) => {
    try {
      addProvider(state, 'baichuan')
      return state
    } catch (error) {
      return state
    }
  },
  '11': (state: RootState) => {
    try {
      addProvider(state, 'dashscope')
      addProvider(state, 'anthropic')
      return state
    } catch (error) {
      return state
    }
  },
  '12': (state: RootState) => {
    try {
      addProvider(state, 'aihubmix')
      return state
    } catch (error) {
      return state
    }
  },
  '13': (state: RootState) => {
    try {
      return {
        ...state,
        assistants: {
          ...state.assistants,
          defaultAssistant: {
            ...state.assistants.defaultAssistant,
            name: ['Default Assistant', '默认助手'].includes(state.assistants.defaultAssistant.name)
              ? i18n.t('settings.assistant.label')
              : state.assistants.defaultAssistant.name
          }
        }
      }
    } catch (error) {
      return state
    }
  },
  '14': (state: RootState) => {
    try {
      return {
        ...state,
        settings: {
          ...state.settings,
          showAssistants: true,
          proxyUrl: undefined
        }
      }
    } catch (error) {
      return state
    }
  },
  '15': (state: RootState) => {
    try {
      return {
        ...state,
        settings: {
          ...state.settings,
          userName: '',
          showMessageDivider: true
        }
      }
    } catch (error) {
      return state
    }
  },
  '16': (state: RootState) => {
    try {
      return {
        ...state,
        settings: {
          ...state.settings,
          messageFont: 'system',
          showInputEstimatedTokens: false
        }
      }
    } catch (error) {
      return state
    }
  },
  '17': (state: RootState) => {
    try {
      return {
        ...state,
        settings: {
          ...state.settings,
          theme: 'auto'
        }
      }
    } catch (error) {
      return state
    }
  },
  '19': (state: RootState) => {
    try {
      return {
        ...state,
        agents: {
          agents: []
        },
        llm: {
          ...state.llm,
          settings: {
            ollama: {
              keepAliveTime: 5
            }
          }
        }
      }
    } catch (error) {
      return state
    }
  },
  '20': (state: RootState) => {
    try {
      return {
        ...state,
        settings: {
          ...state.settings,
          fontSize: 14
        }
      }
    } catch (error) {
      return state
    }
  },
  '21': (state: RootState) => {
    try {
      addProvider(state, 'gemini')
      addProvider(state, 'stepfun')
      addProvider(state, 'doubao')
      return state
    } catch (error) {
      return state
    }
  },
  '22': (state: RootState) => {
    try {
      addProvider(state, 'minimax')
      return state
    } catch (error) {
      return state
    }
  },
  '23': (state: RootState) => {
    try {
      return {
        ...state,
        settings: {
          ...state.settings,
          showTopics: true,
          windowStyle: 'transparent'
        }
      }
    } catch (error) {
      return state
    }
  },
  '24': (state: RootState) => {
    try {
      return {
        ...state,
        assistants: {
          ...state.assistants,
          assistants: state.assistants.assistants.map((assistant) => ({
            ...assistant,
            topics: assistant.topics.map((topic) => ({
              ...topic,
              createdAt: new Date().toISOString(),
              updatedAt: new Date().toISOString()
            }))
          }))
        },
        settings: {
          ...state.settings,
          topicPosition: 'right'
        }
      }
    } catch (error) {
      return state
    }
  },
  '25': (state: RootState) => {
    try {
      addProvider(state, 'github')
      return state
    } catch (error) {
      return state
    }
  },
  '26': (state: RootState) => {
    try {
      addProvider(state, 'ocoolai')
      return state
    } catch (error) {
      return state
    }
  },
  '27': (state: RootState) => {
    try {
      return {
        ...state,
        settings: {
          ...state.settings,
          renderInputMessageAsMarkdown: true
        }
      }
    } catch (error) {
      return state
    }
  },
  '28': (state: RootState) => {
    try {
      addProvider(state, 'together')
      addProvider(state, 'fireworks')
      addProvider(state, 'zhinao')
      addProvider(state, 'hunyuan')
      addProvider(state, 'nvidia')
      return state
    } catch (error) {
      return state
    }
  },
  '29': (state: RootState) => {
    try {
      return {
        ...state,
        assistants: {
          ...state.assistants,
          assistants: state.assistants.assistants.map((assistant) => {
            assistant.topics = assistant.topics.map((topic) => ({
              ...topic,
              assistantId: assistant.id
            }))
            return assistant
          })
        }
      }
    } catch (error) {
      return state
    }
  },
  '30': (state: RootState) => {
    try {
      addProvider(state, 'azure-openai')
      return state
    } catch (error) {
      return state
    }
  },
  '31': (state: RootState) => {
    try {
      return {
        ...state,
        llm: {
          ...state.llm,
          providers: state.llm.providers.map((provider) => {
            if (provider.id === 'azure-openai') {
              provider.models = provider.models.map((model) => ({ ...model, provider: 'azure-openai' }))
            }
            return provider
          })
        }
      }
    } catch (error) {
      return state
    }
  },
  '32': (state: RootState) => {
    try {
      addProvider(state, 'hunyuan')
      return state
    } catch (error) {
      return state
    }
  },
  '33': (state: RootState) => {
    try {
      state.assistants.defaultAssistant.type = 'assistant'

      state.agents.agents.forEach((agent) => {
        agent.type = 'agent'
        // @ts-ignore eslint-disable-next-line
        delete agent.group
      })

      return {
        ...state,
        assistants: {
          ...state.assistants,
          assistants: [...state.assistants.assistants].map((assistant) => {
            // @ts-ignore eslint-disable-next-line
            delete assistant.group
            return {
              ...assistant,
              id: assistant.id.length === 36 ? assistant.id : uuid(),
              type: assistant.type === 'system' ? assistant.type : 'assistant'
            }
          })
        }
      }
    } catch (error) {
      return state
    }
  },
  '34': (state: RootState) => {
    try {
      state.assistants.assistants.forEach((assistant) => {
        assistant.topics.forEach((topic) => {
          topic.assistantId = assistant.id
          runAsyncFunction(async () => {
            const _topic = await db.topics.get(topic.id)
            if (_topic) {
              const messages = (_topic?.messages || []).map((message) => ({ ...message, assistantId: assistant.id }))
              db.topics.put({ ..._topic, messages }, topic.id)
            }
          })
        })
      })
      return state
    } catch (error) {
      return state
    }
  },
  '35': (state: RootState) => {
    try {
      state.settings.mathEngine = 'KaTeX'
      return state
    } catch (error) {
      return state
    }
  },
  '36': (state: RootState) => {
    try {
      state.settings.topicPosition = 'left'
      return state
    } catch (error) {
      return state
    }
  },
  '37': (state: RootState) => {
    try {
      state.settings.messageStyle = 'plain'
      return state
    } catch (error) {
      return state
    }
  },
  '38': (state: RootState) => {
    try {
      addProvider(state, 'grok')
      addProvider(state, 'hyperbolic')
      addProvider(state, 'mistral')
      return state
    } catch (error) {
      return state
    }
  },
  '39': (state: RootState) => {
    try {
      // @ts-ignore eslint-disable-next-line
      state.settings.codeStyle = 'auto'
      return state
    } catch (error) {
      return state
    }
  },
  '40': (state: RootState) => {
    try {
      state.settings.tray = true
      return state
    } catch (error) {
      return state
    }
  },
  '41': (state: RootState) => {
    try {
      state.llm.providers.forEach((provider) => {
        if (provider.id === 'gemini') {
          provider.type = 'gemini'
        } else if (provider.id === 'anthropic') {
          provider.type = 'anthropic'
        } else {
          provider.type = 'openai'
        }
      })
      return state
    } catch (error) {
      return state
    }
  },
  '42': (state: RootState) => {
    try {
      state.settings.proxyMode = state.settings.proxyUrl ? 'custom' : 'none'
      return state
    } catch (error) {
      return state
    }
  },
  '43': (state: RootState) => {
    try {
      if (state.settings.proxyMode === 'none') {
        state.settings.proxyMode = 'system'
      }
      return state
    } catch (error) {
      return state
    }
  },
  '44': (state: RootState) => {
    try {
      state.settings.translateModelPrompt = TRANSLATE_PROMPT
      return state
    } catch (error) {
      return state
    }
  },
  '45': (state: RootState) => {
    state.settings.enableTopicNaming = true
    return state
  },
  '46': (state: RootState) => {
    try {
      if (
        state.settings?.translateModelPrompt?.includes(
          'If the target language is the same as the source language, do not translate'
        )
      ) {
        state.settings.translateModelPrompt = TRANSLATE_PROMPT
      }
      return state
    } catch (error) {
      return state
    }
  },
  '47': (state: RootState) => {
    try {
      state.llm.providers.forEach((provider) => {
        provider.models.forEach((model) => {
          model.group = getDefaultGroupName(model.id)
        })
      })
      return state
    } catch (error) {
      return state
    }
  },
  '48': (state: RootState) => {
    try {
      if (state.shortcuts) {
        state.shortcuts.shortcuts.forEach((shortcut) => {
          shortcut.system = shortcut.key !== 'new_topic'
        })
        state.shortcuts.shortcuts.push({
          key: 'toggle_show_assistants',
          shortcut: [isMac ? 'Command' : 'Ctrl', '['],
          editable: true,
          enabled: true,
          system: false
        })
        state.shortcuts.shortcuts.push({
          key: 'toggle_show_topics',
          shortcut: [isMac ? 'Command' : 'Ctrl', ']'],
          editable: true,
          enabled: true,
          system: false
        })
      }
      return state
    } catch (error) {
      return state
    }
  },
  '49': (state: RootState) => {
    try {
      state.settings.pasteLongTextThreshold = 1500
      if (state.shortcuts) {
        state.shortcuts.shortcuts = [
          ...state.shortcuts.shortcuts,
          {
            key: 'copy_last_message',
            shortcut: [isMac ? 'Command' : 'Ctrl', 'Shift', 'C'],
            editable: true,
            enabled: false,
            system: false
          }
        ]
      }
      return state
    } catch (error) {
      return state
    }
  },
  '50': (state: RootState) => {
    try {
      addProvider(state, 'jina')
      return state
    } catch (error) {
      return state
    }
  },
  '51': (state: RootState) => {
    state.settings.topicNamingPrompt = ''
    return state
  },
  '54': (state: RootState) => {
    try {
      if (state.shortcuts) {
        state.shortcuts.shortcuts.push({
          key: 'search_message',
          shortcut: [isMac ? 'Command' : 'Ctrl', 'F'],
          editable: true,
          enabled: true,
          system: false
        })
      }
      state.settings.sidebarIcons = {
        visible: DEFAULT_SIDEBAR_ICONS,
        disabled: []
      }
      return state
    } catch (error) {
      return state
    }
  },
  '55': (state: RootState) => {
    try {
      if (!state.settings.sidebarIcons) {
        state.settings.sidebarIcons = {
          visible: DEFAULT_SIDEBAR_ICONS,
          disabled: []
        }
      }
      return state
    } catch (error) {
      return state
    }
  },
  '57': (state: RootState) => {
    try {
      if (state.shortcuts) {
        state.shortcuts.shortcuts.push({
          key: 'mini_window',
          shortcut: [isMac ? 'Command' : 'Ctrl', 'E'],
          editable: true,
          enabled: false,
          system: true
        })
      }

      state.llm.providers.forEach((provider) => {
        if (provider.id === 'qwenlm') {
          provider.type = 'qwenlm'
        }
      })

      state.settings.enableQuickAssistant = false
      state.settings.clickTrayToShowQuickAssistant = true

      return state
    } catch (error) {
      return state
    }
  },
  '58': (state: RootState) => {
    try {
      if (state.shortcuts) {
        state.shortcuts.shortcuts.push(
          {
            key: 'clear_topic',
            shortcut: [isMac ? 'Command' : 'Ctrl', 'L'],
            editable: true,
            enabled: true,
            system: false
          },
          {
            key: 'toggle_new_context',
            shortcut: [isMac ? 'Command' : 'Ctrl', 'R'],
            editable: true,
            enabled: true,
            system: false
          }
        )
      }
      return state
    } catch (error) {
      return state
    }
  },
  '59': (state: RootState) => {
    try {
      addMiniApp(state, 'flowith')
      return state
    } catch (error) {
      return state
    }
  },
  '60': (state: RootState) => {
    try {
      state.settings.multiModelMessageStyle = 'fold'
      return state
    } catch (error) {
      return state
    }
  },
  '61': (state: RootState) => {
    try {
      state.llm.providers.forEach((provider) => {
        if (provider.id === 'qwenlm') {
          provider.type = 'qwenlm'
        }
      })
      return state
    } catch (error) {
      return state
    }
  },
  '62': (state: RootState) => {
    try {
      state.llm.providers.forEach((provider) => {
        if (provider.id === 'azure-openai') {
          provider.type = 'azure-openai'
        }
      })
      state.settings.translateModelPrompt = TRANSLATE_PROMPT
      return state
    } catch (error) {
      return state
    }
  },
  '63': (state: RootState) => {
    try {
      addMiniApp(state, '3mintop')
      return state
    } catch (error) {
      return state
    }
  },
  '64': (state: RootState) => {
    try {
      state.llm.providers = state.llm.providers.filter((provider) => provider.id !== 'qwenlm')
      addProvider(state, 'baidu-cloud')
      return state
    } catch (error) {
      return state
    }
  },
  '65': (state: RootState) => {
    try {
      // @ts-ignore expect error
      state.settings.targetLanguage = 'english'
      return state
    } catch (error) {
      return state
    }
  },
  '66': (state: RootState) => {
    try {
      addProvider(state, 'gitee-ai')
      addProvider(state, 'ppio')
      addMiniApp(state, 'aistudio')
      state.llm.providers = state.llm.providers.filter((provider) => provider.id !== 'graphrag-kylin-mountain')

      return state
    } catch (error) {
      return state
    }
  },
  '67': (state: RootState) => {
    try {
      addMiniApp(state, 'xiaoyi')
      addProvider(state, 'modelscope')
      addProvider(state, 'lmstudio')
      addProvider(state, 'perplexity')
      addProvider(state, 'infini')
      addProvider(state, 'dmxapi')

      state.llm.settings.lmstudio = {
        keepAliveTime: 5
      }

      return state
    } catch (error) {
      return state
    }
  },
  '68': (state: RootState) => {
    try {
      addMiniApp(state, 'notebooklm')
      addProvider(state, 'modelscope')
      addProvider(state, 'lmstudio')
      return state
    } catch (error) {
      return state
    }
  },
  '69': (state: RootState) => {
    try {
      addMiniApp(state, 'coze')
      state.settings.gridColumns = 2
      state.settings.gridPopoverTrigger = 'hover'
      return state
    } catch (error) {
      return state
    }
  },
  '70': (state: RootState) => {
    try {
      state.llm.providers.forEach((provider) => {
        if (provider.id === 'dmxapi') {
          provider.apiHost = 'https://www.dmxapi.cn'
        }
      })
      return state
    } catch (error) {
      return state
    }
  },
  '71': (state: RootState) => {
    try {
      const appIds = ['dify', 'wpslingxi', 'lechat', 'abacus', 'lambdachat', 'baidu-ai-search']

      if (state.minapps) {
        appIds.forEach((id) => {
          const app = DEFAULT_MIN_APPS.find((app) => app.id === id)
          if (app) {
            state.minapps.enabled.push(app)
          }
        })
        // remove zhihu-zhiada
        state.minapps.enabled = state.minapps.enabled.filter((app) => app.id !== 'zhihu-zhiada')
        state.minapps.disabled = state.minapps.disabled.filter((app) => app.id !== 'zhihu-zhiada')
      }

      state.settings.thoughtAutoCollapse = true

      return state
    } catch (error) {
      return state
    }
  },
  '72': (state: RootState) => {
    try {
      addMiniApp(state, 'monica')

      // remove duplicate lmstudio providers
      const emptyLmStudioProviderIndex = state.llm.providers.findLastIndex(
        (provider) => provider.id === 'lmstudio' && provider.models.length === 0
      )

      if (emptyLmStudioProviderIndex !== -1) {
        state.llm.providers.splice(emptyLmStudioProviderIndex, 1)
      }

      return state
    } catch (error) {
      return state
    }
  },
  '73': (state: RootState) => {
    try {
      if (state.websearch) {
        state.websearch.searchWithTime = true
        state.websearch.maxResults = 5
        state.websearch.excludeDomains = []
      }

      addProvider(state, 'lmstudio')
      addProvider(state, 'o3')
      state.llm.providers = moveProvider(state.llm.providers, 'o3', 2)

      state.assistants.assistants.forEach((assistant) => {
        const leadingEmoji = getLeadingEmoji(assistant.name)
        if (leadingEmoji) {
          assistant.emoji = leadingEmoji
          assistant.name = assistant.name.replace(leadingEmoji, '').trim()
        }
      })

      state.agents.agents.forEach((agent) => {
        const leadingEmoji = getLeadingEmoji(agent.name)
        if (leadingEmoji) {
          agent.emoji = leadingEmoji
          agent.name = agent.name.replace(leadingEmoji, '').trim()
        }
      })

      const defaultAssistantEmoji = getLeadingEmoji(state.assistants.defaultAssistant.name)

      if (defaultAssistantEmoji) {
        state.assistants.defaultAssistant.emoji = defaultAssistantEmoji
        state.assistants.defaultAssistant.name = state.assistants.defaultAssistant.name
          .replace(defaultAssistantEmoji, '')
          .trim()
      }

      return state
    } catch (error) {
      return state
    }
  },
  '74': (state: RootState) => {
    try {
      addProvider(state, 'xirang')
      return state
    } catch (error) {
      return state
    }
  },
  '75': (state: RootState) => {
    try {
      addMiniApp(state, 'you')
      addMiniApp(state, 'cici')
      addMiniApp(state, 'zhihu')
      return state
    } catch (error) {
      return state
    }
  },
  '76': (state: RootState) => {
    try {
      addProvider(state, 'tencent-cloud-ti')
      return state
    } catch (error) {
      return state
    }
  },
  '77': (state: RootState) => {
    try {
      addWebSearchProvider(state, 'searxng')
      addWebSearchProvider(state, 'exa')
      if (state.websearch) {
        state.websearch.providers.forEach((p) => {
          // @ts-ignore eslint-disable-next-line
          delete p.enabled
        })
      }
      return state
    } catch (error) {
      return state
    }
  },
  '78': (state: RootState) => {
    try {
      state.llm.providers = moveProvider(state.llm.providers, 'ppio', 9)
      state.llm.providers = moveProvider(state.llm.providers, 'infini', 10)
      removeMiniAppIconsFromState(state)
      return state
    } catch (error) {
      return state
    }
  },
  '79': (state: RootState) => {
    try {
      addProvider(state, 'gpustack')
      return state
    } catch (error) {
      return state
    }
  },
  '80': (state: RootState) => {
    try {
      addProvider(state, 'alayanew')
      state.llm.providers = moveProvider(state.llm.providers, 'alayanew', 10)
      return state
    } catch (error) {
      return state
    }
  },
  '81': (state: RootState) => {
    try {
      addProvider(state, 'copilot')
      return state
    } catch (error) {
      return state
    }
  },
  '82': (state: RootState) => {
    try {
      const runtimeState = state.runtime as any
      if (runtimeState?.webdavSync) {
        state.backup = state.backup || {}
        state.backup = {
          ...state.backup,
          webdavSync: {
            lastSyncTime: runtimeState.webdavSync.lastSyncTime || null,
            syncing: runtimeState.webdavSync.syncing || false,
            lastSyncError: runtimeState.webdavSync.lastSyncError || null
          }
        }
        delete runtimeState.webdavSync
      }
      return state
    } catch (error) {
      return state
    }
  },
  '83': (state: RootState) => {
    try {
      state.settings.messageNavigation = 'buttons'
      state.settings.launchOnBoot = false
      state.settings.launchToTray = false
      state.settings.trayOnClose = true
      return state
    } catch (error) {
      logger.error('migrate 83 error', error as Error)
      return state
    }
  },
  '84': (state: RootState) => {
    try {
      addProvider(state, 'voyageai')
      return state
    } catch (error) {
      logger.error('migrate 84 error', error as Error)
      return state
    }
  },
  '85': (state: RootState) => {
    try {
      // @ts-ignore eslint-disable-next-line
      state.settings.autoCheckUpdate = !state.settings.manualUpdateCheck
      // @ts-ignore eslint-disable-next-line
      delete state.settings.manualUpdateCheck
      state.settings.gridPopoverTrigger = 'click'
      return state
    } catch (error) {
      return state
    }
  },
  '86': (state: RootState) => {
    try {
      if (state?.mcp?.servers) {
        state.mcp.servers = state.mcp.servers.map((server) => ({
          ...server,
          id: nanoid()
        }))
      }
    } catch (error) {
      return state
    }
    return state
  },
  '87': (state: RootState) => {
    try {
      state.settings.maxKeepAliveMinapps = 3
      state.settings.showOpenedMinappsInSidebar = true
      return state
    } catch (error) {
      return state
    }
  },
  '88': (state: RootState) => {
    try {
      if (state?.mcp?.servers) {
        const hasAutoInstall = state.mcp.servers.some((server) => server.name === '@cherry/mcp-auto-install')
        if (!hasAutoInstall) {
          const defaultServer = mcpSlice.getInitialState().servers[0]
          state.mcp.servers = [{ ...defaultServer, id: nanoid() }, ...state.mcp.servers]
        }
      }
      return state
    } catch (error) {
      return state
    }
  },
  '89': (state: RootState) => {
    try {
      removeMiniAppFromState(state, 'aistudio')
      return state
    } catch (error) {
      return state
    }
  },
  '90': (state: RootState) => {
    try {
      state.settings.enableDataCollection = true
      return state
    } catch (error) {
      return state
    }
  },
  '91': (state: RootState) => {
    try {
      // @ts-ignore eslint-disable-next-line
      state.settings.codeCacheable = false
      // @ts-ignore eslint-disable-next-line
      state.settings.codeCacheMaxSize = 1000
      // @ts-ignore eslint-disable-next-line
      state.settings.codeCacheTTL = 15
      // @ts-ignore eslint-disable-next-line
      state.settings.codeCacheThreshold = 2
      addProvider(state, 'qiniu')
      return state
    } catch (error) {
      return state
    }
  },
  '92': (state: RootState) => {
    try {
      addMiniApp(state, 'dangbei')
      state.llm.providers = moveProvider(state.llm.providers, 'qiniu', 12)
      return state
    } catch (error) {
      return state
    }
  },
  '93': (state: RootState) => {
    try {
      if (!state?.settings?.exportMenuOptions) {
        state.settings.exportMenuOptions = settingsInitialState.exportMenuOptions
        return state
      }
      return state
    } catch (error) {
      return state
    }
  },
  '94': (state: RootState) => {
    try {
      state.settings.enableQuickPanelTriggers = false
      return state
    } catch (error) {
      return state
    }
  },
  '95': (state: RootState) => {
    try {
      addWebSearchProvider(state, 'local-google')
      addWebSearchProvider(state, 'local-bing')
      addWebSearchProvider(state, 'local-baidu')

      if (state.websearch) {
        if (isEmpty(state.websearch.subscribeSources)) {
          state.websearch.subscribeSources = []
        }
      }

      const qiniuProvider = state.llm.providers.find((provider) => provider.id === 'qiniu')
      if (qiniuProvider && isEmpty(qiniuProvider.models)) {
        qiniuProvider.models = SYSTEM_MODELS.qiniu
      }
      return state
    } catch (error) {
      return state
    }
  },
  '96': (state: RootState) => {
    try {
      // @ts-ignore eslint-disable-next-line
      state.settings.assistantIconType = state.settings?.showAssistantIcon ? 'model' : 'emoji'
      // @ts-ignore eslint-disable-next-line
      delete state.settings.showAssistantIcon
      return state
    } catch (error) {
      return state
    }
  },
  '97': (state: RootState) => {
    try {
      addMiniApp(state, 'zai')
      state.settings.webdavMaxBackups = 0
      if (state.websearch && state.websearch.providers) {
        state.websearch.providers.forEach((provider) => {
          provider.basicAuthUsername = ''
          provider.basicAuthPassword = ''
        })
      }
      return state
    } catch (error) {
      return state
    }
  },
  '98': (state: RootState) => {
    try {
      state.llm.providers.forEach((provider) => {
        if (provider.type === 'openai' && provider.id !== 'openai') {
          // @ts-ignore eslint-disable-next-line
          provider.type = 'openai-compatible'
        }
      })
      return state
    } catch (error) {
      return state
    }
  },
  '99': (state: RootState) => {
    try {
      state.settings.showPrompt = true

      addWebSearchProvider(state, 'bocha')

      updateWebSearchProvider(state, {
        id: 'exa',
        apiHost: 'https://api.exa.ai'
      })

      updateWebSearchProvider(state, {
        id: 'tavily',
        apiHost: 'https://api.tavily.com'
      })

      // Remove basic auth fields from exa and tavily
      if (state.websearch?.providers) {
        state.websearch.providers = state.websearch.providers.map((provider) => {
          if (provider.id === 'exa' || provider.id === 'tavily') {
            // eslint-disable-next-line @typescript-eslint/no-unused-vars
            const { basicAuthUsername, basicAuthPassword, ...rest } = provider
            return rest
          }
          return provider
        })
      }
      return state
    } catch (error) {
      return state
    }
  },
  '100': (state: RootState) => {
    try {
      state.llm.providers.forEach((provider) => {
        // @ts-ignore eslint-disable-next-line
        if (['openai-compatible', 'openai'].includes(provider.type)) {
          provider.type = 'openai'
        }
        if (provider.id === 'openai') {
          provider.type = 'openai-response'
        }
      })
      state.assistants.assistants.forEach((assistant) => {
        assistant.knowledgeRecognition = 'off'
      })
      return state
    } catch (error) {
      logger.error('migrate 100 error', error as Error)
      return state
    }
  },
  '101': (state: RootState) => {
    try {
      state.assistants.assistants.forEach((assistant) => {
        if (assistant.settings) {
          // @ts-ignore eslint-disable-next-line
          if (assistant.settings.enableToolUse) {
            // @ts-ignore eslint-disable-next-line
            assistant.settings.toolUseMode = assistant.settings.enableToolUse ? 'function' : 'prompt'
            // @ts-ignore eslint-disable-next-line
            delete assistant.settings.enableToolUse
          }
        }
      })
      if (state.shortcuts) {
        state.shortcuts.shortcuts.push({
          key: 'exit_fullscreen',
          shortcut: ['Escape'],
          editable: false,
          enabled: true,
          system: true
        })
      }
      return state
    } catch (error) {
      logger.error('migrate 101 error', error as Error)
      return state
    }
  },
  '102': (state: RootState) => {
    try {
      state.settings.openAI = {
        summaryText: 'off',
        serviceTier: 'auto',
        verbosity: 'medium'
      }

      state.settings.codeExecution = {
        enabled: false,
        timeoutMinutes: 1
      }
      state.settings.codeEditor = {
        enabled: false,
        themeLight: 'auto',
        themeDark: 'auto',
        highlightActiveLine: false,
        foldGutter: false,
        autocompletion: true,
        keymap: false
      }
      // @ts-ignore eslint-disable-next-line
      state.settings.codePreview = {
        themeLight: 'auto',
        themeDark: 'auto'
      }

      // @ts-ignore eslint-disable-next-line
      if (state.settings.codeStyle) {
        // @ts-ignore eslint-disable-next-line
        state.settings.codePreview.themeLight = state.settings.codeStyle
        // @ts-ignore eslint-disable-next-line
        state.settings.codePreview.themeDark = state.settings.codeStyle
      }

      // @ts-ignore eslint-disable-next-line
      delete state.settings.codeStyle
      // @ts-ignore eslint-disable-next-line
      delete state.settings.codeCacheable
      // @ts-ignore eslint-disable-next-line
      delete state.settings.codeCacheMaxSize
      // @ts-ignore eslint-disable-next-line
      delete state.settings.codeCacheTTL
      // @ts-ignore eslint-disable-next-line
      delete state.settings.codeCacheThreshold
      return state
    } catch (error) {
      logger.error('migrate 102 error', error as Error)
      return state
    }
  },
  '103': (state: RootState) => {
    try {
      if (state.shortcuts) {
        if (!state.shortcuts.shortcuts.find((shortcut) => shortcut.key === 'search_message_in_chat')) {
          state.shortcuts.shortcuts.push({
            key: 'search_message_in_chat',
            shortcut: [isMac ? 'Command' : 'Ctrl', 'F'],
            editable: true,
            enabled: true,
            system: false
          })
        }
        const searchMessageShortcut = state.shortcuts.shortcuts.find((shortcut) => shortcut.key === 'search_message')
        const targetShortcut = [isMac ? 'Command' : 'Ctrl', 'F']
        if (
          searchMessageShortcut &&
          Array.isArray(searchMessageShortcut.shortcut) &&
          searchMessageShortcut.shortcut.length === targetShortcut.length &&
          searchMessageShortcut.shortcut.every((v, i) => v === targetShortcut[i])
        ) {
          searchMessageShortcut.shortcut = [isMac ? 'Command' : 'Ctrl', 'Shift', 'F']
        }
      }
      return state
    } catch (error) {
      logger.error('migrate 103 error', error as Error)
      return state
    }
  },
  '104': (state: RootState) => {
    try {
      addProvider(state, 'burncloud')
      state.llm.providers = moveProvider(state.llm.providers, 'burncloud', 10)
      return state
    } catch (error) {
      logger.error('migrate 104 error', error as Error)
      return state
    }
  },
  '105': (state: RootState) => {
    try {
      state.settings.notification = settingsInitialState.notification
      addMiniApp(state, 'google')
      if (!state.settings.openAI) {
        state.settings.openAI = {
          summaryText: 'off',
          serviceTier: 'auto',
          verbosity: 'medium'
        }
      }
      return state
    } catch (error) {
      logger.error('migrate 105 error', error as Error)
      return state
    }
  },
  '106': (state: RootState) => {
    try {
      addProvider(state, 'tokenflux')
      state.llm.providers = moveProvider(state.llm.providers, 'tokenflux', 15)
      return state
    } catch (error) {
      logger.error('migrate 106 error', error as Error)
      return state
    }
  },
  '107': (state: RootState) => {
    try {
      if (state.paintings && !state.paintings.DMXAPIPaintings) {
        state.paintings.DMXAPIPaintings = []
      }
      return state
    } catch (error) {
      logger.error('migrate 107 error', error as Error)
      return state
    }
  },
  '108': (state: RootState) => {
    try {
      state.inputTools.toolOrder = DEFAULT_TOOL_ORDER
      state.inputTools.isCollapsed = false
      return state
    } catch (error) {
      logger.error('migrate 108 error', error as Error)
      return state
    }
  },
  '109': (state: RootState) => {
    try {
      state.settings.userTheme = settingsInitialState.userTheme
      return state
    } catch (error) {
      logger.error('migrate 109 error', error as Error)
      return state
    }
  },
  '110': (state: RootState) => {
    try {
      if (state.paintings && !state.paintings.tokenFluxPaintings) {
        state.paintings.tokenFluxPaintings = []
      }
      state.settings.showTokens = true
      state.settings.testPlan = false
      return state
    } catch (error) {
      logger.error('migrate 110 error', error as Error)
      return state
    }
  },
  '111': (state: RootState) => {
    try {
      addSelectionAction(state, 'quote')
      if (
        state.llm.translateModel.provider === 'silicon' &&
        state.llm.translateModel.id === 'meta-llama/Llama-3.3-70B-Instruct'
      ) {
        state.llm.translateModel = SYSTEM_MODELS.defaultModel[2]
      }

      // add selection_assistant_toggle and selection_assistant_select_text shortcuts after mini_window
      addShortcuts(state, ['selection_assistant_toggle', 'selection_assistant_select_text'], 'mini_window')

      return state
    } catch (error) {
      logger.error('migrate 111 error', error as Error)
      return state
    }
  },
  '112': (state: RootState) => {
    try {
      addProvider(state, 'cephalon')
      addProvider(state, '302ai')
      addProvider(state, 'lanyun')
      state.llm.providers = moveProvider(state.llm.providers, 'cephalon', 13)
      state.llm.providers = moveProvider(state.llm.providers, '302ai', 14)
      state.llm.providers = moveProvider(state.llm.providers, 'lanyun', 15)
      return state
    } catch (error) {
      logger.error('migrate 112 error', error as Error)
      return state
    }
  },
  '113': (state: RootState) => {
    try {
      addProvider(state, 'vertexai')
      if (!state.llm.settings.vertexai) {
        state.llm.settings.vertexai = llmInitialState.settings.vertexai
      }
      updateProvider(state, 'gemini', {
        isVertex: false
      })
      updateProvider(state, 'vertexai', {
        isVertex: true
      })
      return state
    } catch (error) {
      logger.error('migrate 113 error', error as Error)
      return state
    }
  },
  '114': (state: RootState) => {
    try {
      if (state.settings && state.settings.exportMenuOptions) {
        if (typeof state.settings.exportMenuOptions.plain_text === 'undefined') {
          state.settings.exportMenuOptions.plain_text = true
        }
      }
      if (state.settings) {
        state.settings.enableSpellCheck = false
        state.settings.spellCheckLanguages = []
      }
      return state
    } catch (error) {
      logger.error('migrate 114 error', error as Error)
      return state
    }
  },
  '115': (state: RootState) => {
    try {
      state.assistants.assistants.forEach((assistant) => {
        if (!assistant.settings) {
          assistant.settings = {
            temperature: DEFAULT_TEMPERATURE,
            contextCount: DEFAULT_CONTEXTCOUNT,
            topP: 1,
            toolUseMode: 'prompt',
            customParameters: [],
            streamOutput: true,
            enableMaxTokens: false
          }
        }
      })
      return state
    } catch (error) {
      logger.error('migrate 115 error', error as Error)
      return state
    }
  },
  '116': (state: RootState) => {
    try {
      if (state.websearch) {
        // migrate contentLimit to cutoffLimit
        // @ts-ignore eslint-disable-next-line
        if (state.websearch.contentLimit) {
          state.websearch.compressionConfig = {
            method: 'cutoff',
            cutoffUnit: 'char',
            // @ts-ignore eslint-disable-next-line
            cutoffLimit: state.websearch.contentLimit
          }
        } else {
          state.websearch.compressionConfig = { method: 'none', cutoffUnit: 'char' }
        }

        // @ts-ignore eslint-disable-next-line
        delete state.websearch.contentLimit
      }
      if (state.settings) {
        state.settings.testChannel = UpgradeChannel.LATEST
      }

      return state
    } catch (error) {
      logger.error('migrate 116 error', error as Error)
      return state
    }
  },
  '117': (state: RootState) => {
    try {
      const ppioProvider = state.llm.providers.find((provider) => provider.id === 'ppio')
      const modelsToRemove = [
        'qwen/qwen-2.5-72b-instruct',
        'qwen/qwen2.5-32b-instruct',
        'meta-llama/llama-3.1-70b-instruct',
        'meta-llama/llama-3.1-8b-instruct',
        '01-ai/yi-1.5-34b-chat',
        '01-ai/yi-1.5-9b-chat',
        'thudm/glm-z1-32b-0414',
        'thudm/glm-z1-9b-0414'
      ]
      if (ppioProvider) {
        updateProvider(state, 'ppio', {
          models: [
            ...ppioProvider.models.filter((model) => !modelsToRemove.includes(model.id)),
            ...SYSTEM_MODELS.ppio.filter(
              (systemModel) => !ppioProvider.models.some((existingModel) => existingModel.id === systemModel.id)
            )
          ],
          apiHost: 'https://api.ppinfra.com/v3/openai/'
        })
      }
      state.assistants.assistants.forEach((assistant) => {
        if (assistant.settings && assistant.settings.streamOutput === undefined) {
          assistant.settings = {
            ...assistant.settings,
            streamOutput: true
          }
        }
      })
      return state
    } catch (error) {
      logger.error('migrate 117 error', error as Error)
      return state
    }
  },
  '118': (state: RootState) => {
    try {
      addProvider(state, 'ph8')
      state.llm.providers = moveProvider(state.llm.providers, 'ph8', 14)

      if (!state.settings.userId) {
        state.settings.userId = uuid()
      }

      state.llm.providers.forEach((provider) => {
        if (provider.id === 'mistral') {
          provider.type = 'mistral'
        }
      })

      return state
    } catch (error) {
      logger.error('migrate 118 error', error as Error)
      return state
    }
  },
  '119': (state: RootState) => {
    try {
      addProvider(state, 'new-api')
      state.llm.providers = moveProvider(state.llm.providers, 'new-api', 16)
      state.settings.disableHardwareAcceleration = false
      // migrate to enable memory feature on sidebar
      if (state.settings && state.settings.sidebarIcons) {
        // Check if 'memory' is not already in visible icons
        if (!state.settings.sidebarIcons.visible.includes('memory' as any)) {
          state.settings.sidebarIcons.visible = [...state.settings.sidebarIcons.visible, 'memory' as any]
        }
      }
      return state
    } catch (error) {
      logger.error('migrate 119 error', error as Error)
      return state
    }
  },
  '120': (state: RootState) => {
    try {
      // migrate to remove memory feature from sidebar (moved to settings)
      if (state.settings && state.settings.sidebarIcons) {
        // Remove 'memory' from visible icons if present
        state.settings.sidebarIcons.visible = state.settings.sidebarIcons.visible.filter(
          (icon) => icon !== ('memory' as any)
        )
        // Remove 'memory' from disabled icons if present
        state.settings.sidebarIcons.disabled = state.settings.sidebarIcons.disabled.filter(
          (icon) => icon !== ('memory' as any)
        )
      }

      if (!state.settings.s3) {
        state.settings.s3 = settingsInitialState.s3
      }

      const langMap: Record<string, TranslateLanguageCode> = {
        english: 'en-us',
        chinese: 'zh-cn',
        'chinese-traditional': 'zh-tw',
        japanese: 'ja-jp',
        russian: 'ru-ru'
      }

      const origin = state.settings.targetLanguage
      const newLang = langMap[origin]
      if (newLang) state.settings.targetLanguage = newLang
      else state.settings.targetLanguage = 'en-us'

      state.llm.providers.forEach((provider) => {
        if (provider.id === 'azure-openai') {
          provider.type = 'azure-openai'
        }
      })

      state.settings.localBackupMaxBackups = 0
      state.settings.localBackupSkipBackupFile = false
      state.settings.localBackupDir = ''
      state.settings.localBackupAutoSync = false
      state.settings.localBackupSyncInterval = 0
      return state
    } catch (error) {
      logger.error('migrate 120 error', error as Error)
      return state
    }
  },
  '121': (state: RootState) => {
    try {
      const { toolOrder } = state.inputTools
      const urlContextKey = 'url_context'
      if (!toolOrder.visible.includes(urlContextKey)) {
        const webSearchIndex = toolOrder.visible.indexOf('web_search')
        const knowledgeBaseIndex = toolOrder.visible.indexOf('knowledge_base')
        if (webSearchIndex !== -1) {
          toolOrder.visible.splice(webSearchIndex, 0, urlContextKey)
        } else if (knowledgeBaseIndex !== -1) {
          toolOrder.visible.splice(knowledgeBaseIndex, 0, urlContextKey)
        } else {
          toolOrder.visible.push(urlContextKey)
        }
      }

      for (const assistant of state.assistants.assistants) {
        if (assistant.settings?.toolUseMode === 'prompt' && isFunctionCallingModel(assistant.model)) {
          assistant.settings.toolUseMode = 'function'
        }
      }

      if (state.settings && typeof state.settings.webdavDisableStream === 'undefined') {
        state.settings.webdavDisableStream = false
      }

      return state
    } catch (error) {
      logger.error('migrate 121 error', error as Error)
      return state
    }
  },
  '122': (state: RootState) => {
    try {
      state.settings.navbarPosition = 'left'
      return state
    } catch (error) {
      logger.error('migrate 122 error', error as Error)
      return state
    }
  },
  '123': (state: RootState) => {
    try {
      state.llm.providers.forEach((provider) => {
        provider.models.forEach((model) => {
          if (model.type && Array.isArray(model.type)) {
            model.capabilities = model.type.map((t) => ({
              type: t,
              isUserSelected: true
            }))
            delete model.type
          }
        })
      })

      const lanyunProvider = state.llm.providers.find((provider) => provider.id === 'lanyun')
      if (lanyunProvider && lanyunProvider.models.length === 0) {
        updateProvider(state, 'lanyun', { models: SYSTEM_MODELS.lanyun })
      }

      return state
    } catch (error) {
      logger.error('migrate 123 error', error as Error)
      return state
    }
  }, // 1.5.4
  '124': (state: RootState) => {
    try {
      state.assistants.assistants.forEach((assistant) => {
        if (assistant.settings && !assistant.settings.toolUseMode) {
          assistant.settings.toolUseMode = 'prompt'
        }
      })

      const updateModelTextDelta = (model?: Model) => {
        if (model) {
          model.supported_text_delta = true
          if (isNotSupportedTextDelta(model)) {
            model.supported_text_delta = false
          }
        }
      }

      state.llm.providers.forEach((provider) => {
        provider.models.forEach((model) => {
          updateModelTextDelta(model)
        })
      })
      state.assistants.assistants.forEach((assistant) => {
        updateModelTextDelta(assistant.defaultModel)
        updateModelTextDelta(assistant.model)
      })

      updateModelTextDelta(state.llm.defaultModel)
      updateModelTextDelta(state.llm.topicNamingModel)
      updateModelTextDelta(state.llm.translateModel)

      if (state.assistants.defaultAssistant.model) {
        updateModelTextDelta(state.assistants.defaultAssistant.model)
        updateModelTextDelta(state.assistants.defaultAssistant.defaultModel)
      }

      addProvider(state, 'aws-bedrock')

      // 初始化 awsBedrock 设置
      if (!state.llm.settings.awsBedrock) {
        state.llm.settings.awsBedrock = llmInitialState.settings.awsBedrock
      }

      return state
    } catch (error) {
      logger.error('migrate 124 error', error as Error)
      return state
    }
  },
  '125': (state: RootState) => {
    try {
      // Initialize API server configuration if not present
      if (!state.settings.apiServer) {
        state.settings.apiServer = {
          enabled: false,
          host: 'localhost',
          port: 23333,
          apiKey: `cs-sk-${uuid()}`
        }
      }
      return state
    } catch (error) {
      logger.error('migrate 125 error', error as Error)
      return state
    }
  },
  '126': (state: RootState) => {
    try {
      state.knowledge.bases.forEach((base) => {
        // @ts-ignore eslint-disable-next-line
        if (base.preprocessOrOcrProvider) {
          // @ts-ignore eslint-disable-next-line
          base.preprocessProvider = base.preprocessOrOcrProvider
          // @ts-ignore eslint-disable-next-line
          delete base.preprocessOrOcrProvider
          // @ts-ignore eslint-disable-next-line
          if (base.preprocessProvider.type === 'ocr') {
            // @ts-ignore eslint-disable-next-line
            delete base.preprocessProvider
          }
        }
      })
      return state
    } catch (error) {
      logger.error('migrate 126 error', error as Error)
      return state
    }
  },
  '127': (state: RootState) => {
    try {
      addProvider(state, 'poe')

      // 迁移api选项设置
      state.llm.providers.forEach((provider) => {
        // 新字段默认支持
        const changes = {
          isNotSupportArrayContent: false,
          isNotSupportDeveloperRole: false,
          isNotSupportStreamOptions: false
        }
        if (!isSupportArrayContentProvider(provider) || provider.isNotSupportArrayContent) {
          // 原本开启了兼容模式的provider不受影响
          changes.isNotSupportArrayContent = true
        }
        if (!isSupportDeveloperRoleProvider(provider)) {
          changes.isNotSupportDeveloperRole = true
        }
        if (!isSupportStreamOptionsProvider(provider)) {
          changes.isNotSupportStreamOptions = true
        }
        updateProvider(state, provider.id, changes)
      })

      // 迁移以前删除掉的内置提供商
      for (const provider of state.llm.providers) {
        if (provider.isSystem && !isSystemProvider(provider)) {
          updateProvider(state, provider.id, { isSystem: false })
        }
      }

      if (!state.settings.proxyBypassRules) {
        state.settings.proxyBypassRules = defaultByPassRules
      }
      return state
    } catch (error) {
      logger.error('migrate 127 error', error as Error)
      return state
    }
  },
  '128': (state: RootState) => {
    try {
      // 迁移 service tier 设置
      const openai = state.llm.providers.find((provider) => provider.id === SystemProviderIds.openai)
      const serviceTier = state.settings.openAI.serviceTier
      if (openai) {
        openai.serviceTier = serviceTier
      }

      // @ts-ignore eslint-disable-next-line
      if (state.settings.codePreview) {
        // @ts-ignore eslint-disable-next-line
        state.settings.codeViewer = state.settings.codePreview
      } else {
        state.settings.codeViewer = {
          themeLight: 'auto',
          themeDark: 'auto'
        }
      }

      return state
    } catch (error) {
      logger.error('migrate 128 error', error as Error)
      return state
    }
  },
  '129': (state: RootState) => {
    try {
      // 聚合 api options
      state.llm.providers.forEach((p) => {
        if (isSystemProvider(p)) {
          updateProvider(state, p.id, { apiOptions: undefined })
        } else {
          const changes: ProviderApiOptions = {
            isNotSupportArrayContent: p.isNotSupportArrayContent,
            isNotSupportServiceTier: p.isNotSupportServiceTier,
            isNotSupportDeveloperRole: p.isNotSupportDeveloperRole,
            isNotSupportStreamOptions: p.isNotSupportStreamOptions
          }
          updateProvider(state, p.id, { apiOptions: changes })
        }
      })
      return state
    } catch (error) {
      logger.error('migrate 129 error', error as Error)
      return state
    }
  },
  '130': (state: RootState) => {
    try {
      if (state.settings && state.settings.openAI && !state.settings.openAI.verbosity) {
        state.settings.openAI.verbosity = 'medium'
      }
      // 为 nutstore 添加备份数量限制的默认值
      if (state.nutstore && state.nutstore.nutstoreMaxBackups === undefined) {
        state.nutstore.nutstoreMaxBackups = 0
      }
      return state
    } catch (error) {
      logger.error('migrate 130 error', error as Error)
      return state
    }
  },
  '131': (state: RootState) => {
    try {
      state.settings.mathEnableSingleDollar = true
      return state
    } catch (error) {
      logger.error('migrate 131 error', error as Error)
      return state
    }
  },
  '132': (state: RootState) => {
    try {
      state.llm.providers.forEach((p) => {
        // 如果原本是undefined则不做改动，静默从默认支持改为默认不支持
        if (p.apiOptions?.isNotSupportDeveloperRole) {
          p.apiOptions.isSupportDeveloperRole = !p.apiOptions.isNotSupportDeveloperRole
        }
        if (p.apiOptions?.isNotSupportServiceTier) {
          p.apiOptions.isSupportServiceTier = !p.apiOptions.isNotSupportServiceTier
        }
      })
      return state
    } catch (error) {
      logger.error('migrate 132 error', error as Error)
      return state
    }
  },
  '133': (state: RootState) => {
    try {
      state.settings.sidebarIcons.visible.push('code_tools')
      if (state.codeTools) {
        state.codeTools.environmentVariables = {
          'qwen-code': '',
          'claude-code': '',
          'gemini-cli': ''
        }
      }
      return state
    } catch (error) {
      logger.error('migrate 133 error', error as Error)
      return state
    }
  },
  '134': (state: RootState) => {
    try {
      state.llm.quickModel = state.llm.topicNamingModel

      return state
    } catch (error) {
      logger.error('migrate 134 error', error as Error)
      return state
    }
  },
  '135': (state: RootState) => {
    try {
      if (!state.assistants.defaultAssistant.settings) {
        state.assistants.defaultAssistant.settings = DEFAULT_ASSISTANT_SETTINGS
      } else if (!state.assistants.defaultAssistant.settings.toolUseMode) {
        state.assistants.defaultAssistant.settings.toolUseMode = 'prompt'
      }
      return state
    } catch (error) {
      logger.error('migrate 135 error', error as Error)
      return state
    }
  },
  '136': (state: RootState) => {
    try {
      state.settings.sidebarIcons.visible = [...new Set(state.settings.sidebarIcons.visible)].filter((icon) =>
        DEFAULT_SIDEBAR_ICONS.includes(icon)
      )
      state.settings.sidebarIcons.disabled = [...new Set(state.settings.sidebarIcons.disabled)].filter((icon) =>
        DEFAULT_SIDEBAR_ICONS.includes(icon)
      )
      return state
    } catch (error) {
      logger.error('migrate 136 error', error as Error)
      return state
    }
  },
  '137': (state: RootState) => {
    try {
      state.ocr = {
        providers: BUILTIN_OCR_PROVIDERS,
        imageProviderId: DEFAULT_OCR_PROVIDER.image.id
      }
      state.translate.translateInput = ''
      return state
    } catch (error) {
      logger.error('migrate 137 error', error as Error)
      return state
    }
  },
  '138': (state: RootState) => {
    try {
<<<<<<< HEAD
      if (state.settings && state.settings.sidebarIcons) {
        // Check if 'notes' is not already in visible icons
        if (!state.settings.sidebarIcons.visible.includes('notes')) {
          state.settings.sidebarIcons.visible = [...state.settings.sidebarIcons.visible, 'notes']
        }
      }
=======
      addOcrProvider(state, BUILTIN_OCR_PROVIDERS_MAP.system)
>>>>>>> c376426c
      return state
    } catch (error) {
      logger.error('migrate 138 error', error as Error)
      return state
    }
<<<<<<< HEAD
  },
  '139': (state: RootState) => {
    try {
      // Initialize notes settings if not present
      if (!state.note) {
        state.note = notesInitialState
      }
      return state
    } catch (error) {
      logger.error('migrate 139 error', error as Error)
      return state
    }
=======
>>>>>>> c376426c
  }
}

// 注意：添加新迁移时，记得同时更新 persistReducer
// file://./index.ts

const migrate = createMigrate(migrateConfig as any)

export default migrate<|MERGE_RESOLUTION|>--- conflicted
+++ resolved
@@ -2200,24 +2200,28 @@
   },
   '138': (state: RootState) => {
     try {
-<<<<<<< HEAD
+      addOcrProvider(state, BUILTIN_OCR_PROVIDERS_MAP.system)
+      return state
+    } catch (error) {
+      logger.error('migrate 138 error', error as Error)
+      return state
+    }
+  }
+  '139': (state: RootState) => {
+    try {
       if (state.settings && state.settings.sidebarIcons) {
         // Check if 'notes' is not already in visible icons
         if (!state.settings.sidebarIcons.visible.includes('notes')) {
           state.settings.sidebarIcons.visible = [...state.settings.sidebarIcons.visible, 'notes']
         }
       }
-=======
-      addOcrProvider(state, BUILTIN_OCR_PROVIDERS_MAP.system)
->>>>>>> c376426c
       return state
     } catch (error) {
       logger.error('migrate 138 error', error as Error)
       return state
     }
-<<<<<<< HEAD
-  },
-  '139': (state: RootState) => {
+  },
+  '140': (state: RootState) => {
     try {
       // Initialize notes settings if not present
       if (!state.note) {
@@ -2228,8 +2232,6 @@
       logger.error('migrate 139 error', error as Error)
       return state
     }
-=======
->>>>>>> c376426c
   }
 }
 

import { loggerService } from '@logger'
import { nanoid } from '@reduxjs/toolkit'
import { DEFAULT_CONTEXTCOUNT, DEFAULT_TEMPERATURE, isMac } from '@renderer/config/constant'
import { DEFAULT_MIN_APPS } from '@renderer/config/minapps'
import {
  glm45FlashModel,
  isFunctionCallingModel,
  isNotSupportedTextDelta,
  SYSTEM_MODELS
} from '@renderer/config/models'
import { BUILTIN_OCR_PROVIDERS, BUILTIN_OCR_PROVIDERS_MAP, DEFAULT_OCR_PROVIDER } from '@renderer/config/ocr'
import { TRANSLATE_PROMPT } from '@renderer/config/prompts'
import {
  isSupportArrayContentProvider,
  isSupportDeveloperRoleProvider,
  isSupportStreamOptionsProvider,
  SYSTEM_PROVIDERS
} from '@renderer/config/providers'
import { DEFAULT_SIDEBAR_ICONS } from '@renderer/config/sidebar'
import db from '@renderer/databases'
import i18n from '@renderer/i18n'
import { DEFAULT_ASSISTANT_SETTINGS } from '@renderer/services/AssistantService'
import {
  Assistant,
  BuiltinOcrProvider,
  isSystemProvider,
  Model,
  Provider,
  ProviderApiOptions,
  SystemProviderIds,
  TranslateLanguageCode,
  WebSearchProvider
} from '@renderer/types'
import { getDefaultGroupName, getLeadingEmoji, runAsyncFunction, uuid } from '@renderer/utils'
import { defaultByPassRules, UpgradeChannel } from '@shared/config/constant'
import { isEmpty } from 'lodash'
import { createMigrate } from 'redux-persist'

import { RootState } from '.'
import { DEFAULT_TOOL_ORDER } from './inputTools'
import { initialState as llmInitialState, moveProvider } from './llm'
import { mcpSlice } from './mcp'
import { initialState as notesInitialState } from './note'
import { defaultActionItems } from './selectionStore'
import { initialState as settingsInitialState } from './settings'
import { initialState as shortcutsInitialState } from './shortcuts'
import { defaultWebSearchProviders } from './websearch'

const logger = loggerService.withContext('Migrate')

// remove logo base64 data to reduce the size of the state
function removeMiniAppIconsFromState(state: RootState) {
  if (state.minapps) {
    state.minapps.enabled = state.minapps.enabled.map((app) => ({
      ...app,
      logo: undefined
    }))
    state.minapps.disabled = state.minapps.disabled.map((app) => ({
      ...app,
      logo: undefined
    }))
    state.minapps.pinned = state.minapps.pinned.map((app) => ({
      ...app,
      logo: undefined
    }))
  }
}

function removeMiniAppFromState(state: RootState, id: string) {
  if (state.minapps) {
    state.minapps.pinned = state.minapps.pinned.filter((app) => app.id !== id)
    state.minapps.enabled = state.minapps.enabled.filter((app) => app.id !== id)
    state.minapps.disabled = state.minapps.disabled.filter((app) => app.id !== id)
  }
}

function addMiniApp(state: RootState, id: string) {
  if (state.minapps) {
    const app = DEFAULT_MIN_APPS.find((app) => app.id === id)
    if (app) {
      if (!state.minapps.enabled.find((app) => app.id === id)) {
        state.minapps.enabled.push(app)
      }
    }
  }
}

// add provider to state
function addProvider(state: RootState, id: string) {
  if (!state.llm.providers.find((p) => p.id === id)) {
    const _provider = SYSTEM_PROVIDERS.find((p) => p.id === id)
    if (_provider) {
      state.llm.providers.push(_provider)
    }
  }
}

// Fix missing provider
function fixMissingProvider(state: RootState) {
  SYSTEM_PROVIDERS.forEach((p) => {
    if (!state.llm.providers.find((provider) => provider.id === p.id)) {
      state.llm.providers.push(p)
    }
  })
}

// add ocr provider
function addOcrProvider(state: RootState, provider: BuiltinOcrProvider) {
  if (!state.ocr.providers.find((p) => p.id === provider.id)) {
    state.ocr.providers.push(provider)
  }
}

function updateProvider(state: RootState, id: string, provider: Partial<Provider>) {
  if (state.llm.providers) {
    const index = state.llm.providers.findIndex((p) => p.id === id)
    if (index !== -1) {
      state.llm.providers[index] = {
        ...state.llm.providers[index],
        ...provider
      }
    }
  }
}

function addWebSearchProvider(state: RootState, id: string) {
  if (state.websearch && state.websearch.providers) {
    if (!state.websearch.providers.find((p) => p.id === id)) {
      const provider = defaultWebSearchProviders.find((p) => p.id === id)
      if (provider) {
        // Prevent mutating read only property of object
        // Otherwise, it will cause the error: Cannot assign to read only property 'apiKey' of object '#<Object>'
        state.websearch.providers.push({ ...provider })
      }
    }
  }
}

function updateWebSearchProvider(state: RootState, provider: Partial<WebSearchProvider>) {
  if (state.websearch && state.websearch.providers) {
    const index = state.websearch.providers.findIndex((p) => p.id === provider.id)
    if (index !== -1) {
      state.websearch.providers[index] = {
        ...state.websearch.providers[index],
        ...provider
      }
    }
  }
}

function addSelectionAction(state: RootState, id: string) {
  if (state.selectionStore && state.selectionStore.actionItems) {
    if (!state.selectionStore.actionItems.some((item) => item.id === id)) {
      const action = defaultActionItems.find((item) => item.id === id)
      if (action) {
        state.selectionStore.actionItems.push(action)
      }
    }
  }
}

/**
 * Add shortcuts(ids from shortcutsInitialState) after the shortcut(afterId)
 * if afterId is 'first', add to the first
 * if afterId is 'last', add to the last
 */
function addShortcuts(state: RootState, ids: string[], afterId: string) {
  const defaultShortcuts = shortcutsInitialState.shortcuts

  // 确保 state.shortcuts 存在
  if (!state.shortcuts) {
    return
  }

  // 从 defaultShortcuts 中找到要添加的快捷键
  const shortcutsToAdd = defaultShortcuts.filter((shortcut) => ids.includes(shortcut.key))

  // 过滤掉已经存在的快捷键
  const existingKeys = state.shortcuts.shortcuts.map((s) => s.key)
  const newShortcuts = shortcutsToAdd.filter((shortcut) => !existingKeys.includes(shortcut.key))

  if (newShortcuts.length === 0) {
    return
  }

  if (afterId === 'first') {
    // 添加到最前面
    state.shortcuts.shortcuts.unshift(...newShortcuts)
  } else if (afterId === 'last') {
    // 添加到最后面
    state.shortcuts.shortcuts.push(...newShortcuts)
  } else {
    // 添加到指定快捷键后面
    const afterIndex = state.shortcuts.shortcuts.findIndex((shortcut) => shortcut.key === afterId)
    if (afterIndex !== -1) {
      state.shortcuts.shortcuts.splice(afterIndex + 1, 0, ...newShortcuts)
    } else {
      // 如果找不到指定的快捷键，则添加到最后
      state.shortcuts.shortcuts.push(...newShortcuts)
    }
  }
}

const migrateConfig = {
  '2': (state: RootState) => {
    try {
      addProvider(state, 'yi')
      return state
    } catch (error) {
      return state
    }
  },
  '3': (state: RootState) => {
    try {
      addProvider(state, 'zhipu')
      return state
    } catch (error) {
      return state
    }
  },
  '4': (state: RootState) => {
    try {
      addProvider(state, 'ollama')
      return state
    } catch (error) {
      return state
    }
  },
  '5': (state: RootState) => {
    try {
      addProvider(state, 'moonshot')
      return state
    } catch (error) {
      return state
    }
  },
  '6': (state: RootState) => {
    try {
      addProvider(state, 'openrouter')
      return state
    } catch (error) {
      return state
    }
  },
  '7': (state: RootState) => {
    try {
      return {
        ...state,
        settings: {
          ...state.settings,
          language: navigator.language
        }
      }
    } catch (error) {
      return state
    }
  },
  '8': (state: RootState) => {
    try {
      const fixAssistantName = (assistant: Assistant) => {
        // 2025/07/25 这俩键早没了，从远古版本迁移包出错的
        if (isEmpty(assistant.name)) {
          assistant.name = i18n.t('chat.default.name')
        }

        assistant.topics = assistant.topics.map((topic) => {
          if (isEmpty(topic.name)) {
            topic.name = i18n.t('chat.default.topic.name')
          }
          return topic
        })

        return assistant
      }

      return {
        ...state,
        assistants: {
          ...state.assistants,
          defaultAssistant: fixAssistantName(state.assistants.defaultAssistant),
          assistants: state.assistants.assistants.map((assistant) => fixAssistantName(assistant))
        }
      }
    } catch (error) {
      return state
    }
  },
  '9': (state: RootState) => {
    try {
      return {
        ...state,
        llm: {
          ...state.llm,
          providers: state.llm.providers.map((provider) => {
            if (provider.id === 'zhipu' && provider.models[0] && provider.models[0].id === 'llama3-70b-8192') {
              provider.models = SYSTEM_MODELS.zhipu
            }
            return provider
          })
        }
      }
    } catch (error) {
      return state
    }
  },
  '10': (state: RootState) => {
    try {
      addProvider(state, 'baichuan')
      return state
    } catch (error) {
      return state
    }
  },
  '11': (state: RootState) => {
    try {
      addProvider(state, 'dashscope')
      addProvider(state, 'anthropic')
      return state
    } catch (error) {
      return state
    }
  },
  '12': (state: RootState) => {
    try {
      addProvider(state, 'aihubmix')
      return state
    } catch (error) {
      return state
    }
  },
  '13': (state: RootState) => {
    try {
      return {
        ...state,
        assistants: {
          ...state.assistants,
          defaultAssistant: {
            ...state.assistants.defaultAssistant,
            name: ['Default Assistant', '默认助手'].includes(state.assistants.defaultAssistant.name)
              ? i18n.t('settings.assistant.label')
              : state.assistants.defaultAssistant.name
          }
        }
      }
    } catch (error) {
      return state
    }
  },
  '14': (state: RootState) => {
    try {
      return {
        ...state,
        settings: {
          ...state.settings,
          showAssistants: true,
          proxyUrl: undefined
        }
      }
    } catch (error) {
      return state
    }
  },
  '15': (state: RootState) => {
    try {
      return {
        ...state,
        settings: {
          ...state.settings,
          userName: '',
          showMessageDivider: true
        }
      }
    } catch (error) {
      return state
    }
  },
  '16': (state: RootState) => {
    try {
      return {
        ...state,
        settings: {
          ...state.settings,
          messageFont: 'system',
          showInputEstimatedTokens: false
        }
      }
    } catch (error) {
      return state
    }
  },
  '17': (state: RootState) => {
    try {
      return {
        ...state,
        settings: {
          ...state.settings,
          theme: 'auto'
        }
      }
    } catch (error) {
      return state
    }
  },
  '19': (state: RootState) => {
    try {
      return {
        ...state,
        agents: {
          agents: []
        },
        llm: {
          ...state.llm,
          settings: {
            ollama: {
              keepAliveTime: 5
            }
          }
        }
      }
    } catch (error) {
      return state
    }
  },
  '20': (state: RootState) => {
    try {
      return {
        ...state,
        settings: {
          ...state.settings,
          fontSize: 14
        }
      }
    } catch (error) {
      return state
    }
  },
  '21': (state: RootState) => {
    try {
      addProvider(state, 'gemini')
      addProvider(state, 'stepfun')
      addProvider(state, 'doubao')
      return state
    } catch (error) {
      return state
    }
  },
  '22': (state: RootState) => {
    try {
      addProvider(state, 'minimax')
      return state
    } catch (error) {
      return state
    }
  },
  '23': (state: RootState) => {
    try {
      return {
        ...state,
        settings: {
          ...state.settings,
          showTopics: true,
          windowStyle: 'transparent'
        }
      }
    } catch (error) {
      return state
    }
  },
  '24': (state: RootState) => {
    try {
      return {
        ...state,
        assistants: {
          ...state.assistants,
          assistants: state.assistants.assistants.map((assistant) => ({
            ...assistant,
            topics: assistant.topics.map((topic) => ({
              ...topic,
              createdAt: new Date().toISOString(),
              updatedAt: new Date().toISOString()
            }))
          }))
        },
        settings: {
          ...state.settings,
          topicPosition: 'right'
        }
      }
    } catch (error) {
      return state
    }
  },
  '25': (state: RootState) => {
    try {
      addProvider(state, 'github')
      return state
    } catch (error) {
      return state
    }
  },
  '26': (state: RootState) => {
    try {
      addProvider(state, 'ocoolai')
      return state
    } catch (error) {
      return state
    }
  },
  '27': (state: RootState) => {
    try {
      return {
        ...state,
        settings: {
          ...state.settings,
          renderInputMessageAsMarkdown: true
        }
      }
    } catch (error) {
      return state
    }
  },
  '28': (state: RootState) => {
    try {
      addProvider(state, 'together')
      addProvider(state, 'fireworks')
      addProvider(state, 'zhinao')
      addProvider(state, 'hunyuan')
      addProvider(state, 'nvidia')
      return state
    } catch (error) {
      return state
    }
  },
  '29': (state: RootState) => {
    try {
      return {
        ...state,
        assistants: {
          ...state.assistants,
          assistants: state.assistants.assistants.map((assistant) => {
            assistant.topics = assistant.topics.map((topic) => ({
              ...topic,
              assistantId: assistant.id
            }))
            return assistant
          })
        }
      }
    } catch (error) {
      return state
    }
  },
  '30': (state: RootState) => {
    try {
      addProvider(state, 'azure-openai')
      return state
    } catch (error) {
      return state
    }
  },
  '31': (state: RootState) => {
    try {
      return {
        ...state,
        llm: {
          ...state.llm,
          providers: state.llm.providers.map((provider) => {
            if (provider.id === 'azure-openai') {
              provider.models = provider.models.map((model) => ({
                ...model,
                provider: 'azure-openai'
              }))
            }
            return provider
          })
        }
      }
    } catch (error) {
      return state
    }
  },
  '32': (state: RootState) => {
    try {
      addProvider(state, 'hunyuan')
      return state
    } catch (error) {
      return state
    }
  },
  '33': (state: RootState) => {
    try {
      state.assistants.defaultAssistant.type = 'assistant'

      // @ts-ignore
      state.agents.agents.forEach((agent) => {
        agent.type = 'agent'
        // @ts-ignore eslint-disable-next-line
        delete agent.group
      })

      return {
        ...state,
        assistants: {
          ...state.assistants,
          assistants: [...state.assistants.assistants].map((assistant) => {
            // @ts-ignore eslint-disable-next-line
            delete assistant.group
            return {
              ...assistant,
              id: assistant.id.length === 36 ? assistant.id : uuid(),
              type: assistant.type === 'system' ? assistant.type : 'assistant'
            }
          })
        }
      }
    } catch (error) {
      return state
    }
  },
  '34': (state: RootState) => {
    try {
      state.assistants.assistants.forEach((assistant) => {
        assistant.topics.forEach((topic) => {
          topic.assistantId = assistant.id
          runAsyncFunction(async () => {
            const _topic = await db.topics.get(topic.id)
            if (_topic) {
              const messages = (_topic?.messages || []).map((message) => ({
                ...message,
                assistantId: assistant.id
              }))
              db.topics.put({ ..._topic, messages }, topic.id)
            }
          })
        })
      })
      return state
    } catch (error) {
      return state
    }
  },
  '35': (state: RootState) => {
    try {
      state.settings.mathEngine = 'KaTeX'
      return state
    } catch (error) {
      return state
    }
  },
  '36': (state: RootState) => {
    try {
      state.settings.topicPosition = 'left'
      return state
    } catch (error) {
      return state
    }
  },
  '37': (state: RootState) => {
    try {
      state.settings.messageStyle = 'plain'
      return state
    } catch (error) {
      return state
    }
  },
  '38': (state: RootState) => {
    try {
      addProvider(state, 'grok')
      addProvider(state, 'hyperbolic')
      addProvider(state, 'mistral')
      return state
    } catch (error) {
      return state
    }
  },
  '39': (state: RootState) => {
    try {
      // @ts-ignore eslint-disable-next-line
      state.settings.codeStyle = 'auto'
      return state
    } catch (error) {
      return state
    }
  },
  '40': (state: RootState) => {
    try {
      state.settings.tray = true
      return state
    } catch (error) {
      return state
    }
  },
  '41': (state: RootState) => {
    try {
      state.llm.providers.forEach((provider) => {
        if (provider.id === 'gemini') {
          provider.type = 'gemini'
        } else if (provider.id === 'anthropic') {
          provider.type = 'anthropic'
        } else {
          provider.type = 'openai'
        }
      })
      return state
    } catch (error) {
      return state
    }
  },
  '42': (state: RootState) => {
    try {
      state.settings.proxyMode = state.settings.proxyUrl ? 'custom' : 'none'
      return state
    } catch (error) {
      return state
    }
  },
  '43': (state: RootState) => {
    try {
      if (state.settings.proxyMode === 'none') {
        state.settings.proxyMode = 'system'
      }
      return state
    } catch (error) {
      return state
    }
  },
  '44': (state: RootState) => {
    try {
      state.settings.translateModelPrompt = TRANSLATE_PROMPT
      return state
    } catch (error) {
      return state
    }
  },
  '45': (state: RootState) => {
    state.settings.enableTopicNaming = true
    return state
  },
  '46': (state: RootState) => {
    try {
      if (
        state.settings?.translateModelPrompt?.includes(
          'If the target language is the same as the source language, do not translate'
        )
      ) {
        state.settings.translateModelPrompt = TRANSLATE_PROMPT
      }
      return state
    } catch (error) {
      return state
    }
  },
  '47': (state: RootState) => {
    try {
      state.llm.providers.forEach((provider) => {
        provider.models.forEach((model) => {
          model.group = getDefaultGroupName(model.id)
        })
      })
      return state
    } catch (error) {
      return state
    }
  },
  '48': (state: RootState) => {
    try {
      if (state.shortcuts) {
        state.shortcuts.shortcuts.forEach((shortcut) => {
          shortcut.system = shortcut.key !== 'new_topic'
        })
        state.shortcuts.shortcuts.push({
          key: 'toggle_show_assistants',
          shortcut: [isMac ? 'Command' : 'Ctrl', '['],
          editable: true,
          enabled: true,
          system: false
        })
        state.shortcuts.shortcuts.push({
          key: 'toggle_show_topics',
          shortcut: [isMac ? 'Command' : 'Ctrl', ']'],
          editable: true,
          enabled: true,
          system: false
        })
      }
      return state
    } catch (error) {
      return state
    }
  },
  '49': (state: RootState) => {
    try {
      state.settings.pasteLongTextThreshold = 1500
      if (state.shortcuts) {
        state.shortcuts.shortcuts = [
          ...state.shortcuts.shortcuts,
          {
            key: 'copy_last_message',
            shortcut: [isMac ? 'Command' : 'Ctrl', 'Shift', 'C'],
            editable: true,
            enabled: false,
            system: false
          }
        ]
      }
      return state
    } catch (error) {
      return state
    }
  },
  '50': (state: RootState) => {
    try {
      addProvider(state, 'jina')
      return state
    } catch (error) {
      return state
    }
  },
  '51': (state: RootState) => {
    state.settings.topicNamingPrompt = ''
    return state
  },
  '54': (state: RootState) => {
    try {
      if (state.shortcuts) {
        state.shortcuts.shortcuts.push({
          key: 'search_message',
          shortcut: [isMac ? 'Command' : 'Ctrl', 'F'],
          editable: true,
          enabled: true,
          system: false
        })
      }
      state.settings.sidebarIcons = {
        visible: DEFAULT_SIDEBAR_ICONS,
        disabled: []
      }
      return state
    } catch (error) {
      return state
    }
  },
  '55': (state: RootState) => {
    try {
      if (!state.settings.sidebarIcons) {
        state.settings.sidebarIcons = {
          visible: DEFAULT_SIDEBAR_ICONS,
          disabled: []
        }
      }
      return state
    } catch (error) {
      return state
    }
  },
  '57': (state: RootState) => {
    try {
      if (state.shortcuts) {
        state.shortcuts.shortcuts.push({
          key: 'mini_window',
          shortcut: [isMac ? 'Command' : 'Ctrl', 'E'],
          editable: true,
          enabled: false,
          system: true
        })
      }

      state.llm.providers.forEach((provider) => {
        if (provider.id === 'qwenlm') {
          // @ts-ignore eslint-disable-next-line
          provider.type = 'qwenlm'
        }
      })

      state.settings.enableQuickAssistant = false
      state.settings.clickTrayToShowQuickAssistant = true

      return state
    } catch (error) {
      return state
    }
  },
  '58': (state: RootState) => {
    try {
      if (state.shortcuts) {
        state.shortcuts.shortcuts.push(
          {
            key: 'clear_topic',
            shortcut: [isMac ? 'Command' : 'Ctrl', 'L'],
            editable: true,
            enabled: true,
            system: false
          },
          {
            key: 'toggle_new_context',
            shortcut: [isMac ? 'Command' : 'Ctrl', 'R'],
            editable: true,
            enabled: true,
            system: false
          }
        )
      }
      return state
    } catch (error) {
      return state
    }
  },
  '59': (state: RootState) => {
    try {
      addMiniApp(state, 'flowith')
      return state
    } catch (error) {
      return state
    }
  },
  '60': (state: RootState) => {
    try {
      state.settings.multiModelMessageStyle = 'fold'
      return state
    } catch (error) {
      return state
    }
  },
  '61': (state: RootState) => {
    try {
      state.llm.providers.forEach((provider) => {
        if (provider.id === 'qwenlm') {
          // @ts-ignore eslint-disable-next-line
          provider.type = 'qwenlm'
        }
      })
      return state
    } catch (error) {
      return state
    }
  },
  '62': (state: RootState) => {
    try {
      state.llm.providers.forEach((provider) => {
        if (provider.id === 'azure-openai') {
          provider.type = 'azure-openai'
        }
      })
      state.settings.translateModelPrompt = TRANSLATE_PROMPT
      return state
    } catch (error) {
      return state
    }
  },
  '63': (state: RootState) => {
    try {
      addMiniApp(state, '3mintop')
      return state
    } catch (error) {
      return state
    }
  },
  '64': (state: RootState) => {
    try {
      state.llm.providers = state.llm.providers.filter((provider) => provider.id !== 'qwenlm')
      addProvider(state, 'baidu-cloud')
      return state
    } catch (error) {
      return state
    }
  },
  '65': (state: RootState) => {
    try {
      // @ts-ignore expect error
      state.settings.targetLanguage = 'english'
      return state
    } catch (error) {
      return state
    }
  },
  '66': (state: RootState) => {
    try {
      addProvider(state, 'gitee-ai')
      addProvider(state, 'ppio')
      addMiniApp(state, 'aistudio')
      state.llm.providers = state.llm.providers.filter((provider) => provider.id !== 'graphrag-kylin-mountain')

      return state
    } catch (error) {
      return state
    }
  },
  '67': (state: RootState) => {
    try {
      addMiniApp(state, 'xiaoyi')
      addProvider(state, 'modelscope')
      addProvider(state, 'lmstudio')
      addProvider(state, 'perplexity')
      addProvider(state, 'infini')
      addProvider(state, 'dmxapi')

      state.llm.settings.lmstudio = {
        keepAliveTime: 5
      }

      return state
    } catch (error) {
      return state
    }
  },
  '68': (state: RootState) => {
    try {
      addMiniApp(state, 'notebooklm')
      addProvider(state, 'modelscope')
      addProvider(state, 'lmstudio')
      return state
    } catch (error) {
      return state
    }
  },
  '69': (state: RootState) => {
    try {
      addMiniApp(state, 'coze')
      state.settings.gridColumns = 2
      state.settings.gridPopoverTrigger = 'hover'
      return state
    } catch (error) {
      return state
    }
  },
  '70': (state: RootState) => {
    try {
      state.llm.providers.forEach((provider) => {
        if (provider.id === 'dmxapi') {
          provider.apiHost = 'https://www.dmxapi.cn'
        }
      })
      return state
    } catch (error) {
      return state
    }
  },
  '71': (state: RootState) => {
    try {
      const appIds = ['dify', 'wpslingxi', 'lechat', 'abacus', 'lambdachat', 'baidu-ai-search']

      if (state.minapps) {
        appIds.forEach((id) => {
          const app = DEFAULT_MIN_APPS.find((app) => app.id === id)
          if (app) {
            state.minapps.enabled.push(app)
          }
        })
        // remove zhihu-zhiada
        state.minapps.enabled = state.minapps.enabled.filter((app) => app.id !== 'zhihu-zhiada')
        state.minapps.disabled = state.minapps.disabled.filter((app) => app.id !== 'zhihu-zhiada')
      }

      state.settings.thoughtAutoCollapse = true

      return state
    } catch (error) {
      return state
    }
  },
  '72': (state: RootState) => {
    try {
      addMiniApp(state, 'monica')

      // remove duplicate lmstudio providers
      const emptyLmStudioProviderIndex = state.llm.providers.findLastIndex(
        (provider) => provider.id === 'lmstudio' && provider.models.length === 0
      )

      if (emptyLmStudioProviderIndex !== -1) {
        state.llm.providers.splice(emptyLmStudioProviderIndex, 1)
      }

      return state
    } catch (error) {
      return state
    }
  },
  '73': (state: RootState) => {
    try {
      if (state.websearch) {
        state.websearch.searchWithTime = true
        state.websearch.maxResults = 5
        state.websearch.excludeDomains = []
      }

      addProvider(state, 'lmstudio')
      addProvider(state, 'o3')
      state.llm.providers = moveProvider(state.llm.providers, 'o3', 2)

      state.assistants.assistants.forEach((assistant) => {
        const leadingEmoji = getLeadingEmoji(assistant.name)
        if (leadingEmoji) {
          assistant.emoji = leadingEmoji
          assistant.name = assistant.name.replace(leadingEmoji, '').trim()
        }
      })

      // @ts-ignore
      state.agents.agents.forEach((agent) => {
        const leadingEmoji = getLeadingEmoji(agent.name)
        if (leadingEmoji) {
          agent.emoji = leadingEmoji
          agent.name = agent.name.replace(leadingEmoji, '').trim()
        }
      })

      const defaultAssistantEmoji = getLeadingEmoji(state.assistants.defaultAssistant.name)

      if (defaultAssistantEmoji) {
        state.assistants.defaultAssistant.emoji = defaultAssistantEmoji
        state.assistants.defaultAssistant.name = state.assistants.defaultAssistant.name
          .replace(defaultAssistantEmoji, '')
          .trim()
      }

      return state
    } catch (error) {
      return state
    }
  },
  '74': (state: RootState) => {
    try {
      addProvider(state, 'xirang')
      return state
    } catch (error) {
      return state
    }
  },
  '75': (state: RootState) => {
    try {
      addMiniApp(state, 'you')
      addMiniApp(state, 'cici')
      addMiniApp(state, 'zhihu')
      return state
    } catch (error) {
      return state
    }
  },
  '76': (state: RootState) => {
    try {
      addProvider(state, 'tencent-cloud-ti')
      return state
    } catch (error) {
      return state
    }
  },
  '77': (state: RootState) => {
    try {
      addWebSearchProvider(state, 'searxng')
      addWebSearchProvider(state, 'exa')
      if (state.websearch) {
        state.websearch.providers.forEach((p) => {
          // @ts-ignore eslint-disable-next-line
          delete p.enabled
        })
      }
      return state
    } catch (error) {
      return state
    }
  },
  '78': (state: RootState) => {
    try {
      state.llm.providers = moveProvider(state.llm.providers, 'ppio', 9)
      state.llm.providers = moveProvider(state.llm.providers, 'infini', 10)
      removeMiniAppIconsFromState(state)
      return state
    } catch (error) {
      return state
    }
  },
  '79': (state: RootState) => {
    try {
      addProvider(state, 'gpustack')
      return state
    } catch (error) {
      return state
    }
  },
  '80': (state: RootState) => {
    try {
      addProvider(state, 'alayanew')
      state.llm.providers = moveProvider(state.llm.providers, 'alayanew', 10)
      return state
    } catch (error) {
      return state
    }
  },
  '81': (state: RootState) => {
    try {
      addProvider(state, 'copilot')
      return state
    } catch (error) {
      return state
    }
  },
  '82': (state: RootState) => {
    try {
      const runtimeState = state.runtime as any
      if (runtimeState?.webdavSync) {
        state.backup = state.backup || {}
        state.backup = {
          ...state.backup,
          webdavSync: {
            lastSyncTime: runtimeState.webdavSync.lastSyncTime || null,
            syncing: runtimeState.webdavSync.syncing || false,
            lastSyncError: runtimeState.webdavSync.lastSyncError || null
          }
        }
        delete runtimeState.webdavSync
      }
      return state
    } catch (error) {
      return state
    }
  },
  '83': (state: RootState) => {
    try {
      state.settings.messageNavigation = 'buttons'
      state.settings.launchOnBoot = false
      state.settings.launchToTray = false
      state.settings.trayOnClose = true
      return state
    } catch (error) {
      logger.error('migrate 83 error', error as Error)
      return state
    }
  },
  '84': (state: RootState) => {
    try {
      addProvider(state, 'voyageai')
      return state
    } catch (error) {
      logger.error('migrate 84 error', error as Error)
      return state
    }
  },
  '85': (state: RootState) => {
    try {
      // @ts-ignore eslint-disable-next-line
      state.settings.autoCheckUpdate = !state.settings.manualUpdateCheck
      // @ts-ignore eslint-disable-next-line
      delete state.settings.manualUpdateCheck
      state.settings.gridPopoverTrigger = 'click'
      return state
    } catch (error) {
      return state
    }
  },
  '86': (state: RootState) => {
    try {
      if (state?.mcp?.servers) {
        state.mcp.servers = state.mcp.servers.map((server) => ({
          ...server,
          id: nanoid()
        }))
      }
    } catch (error) {
      return state
    }
    return state
  },
  '87': (state: RootState) => {
    try {
      state.settings.maxKeepAliveMinapps = 3
      state.settings.showOpenedMinappsInSidebar = true
      return state
    } catch (error) {
      return state
    }
  },
  '88': (state: RootState) => {
    try {
      if (state?.mcp?.servers) {
        const hasAutoInstall = state.mcp.servers.some((server) => server.name === '@cherry/mcp-auto-install')
        if (!hasAutoInstall) {
          const defaultServer = mcpSlice.getInitialState().servers[0]
          state.mcp.servers = [{ ...defaultServer, id: nanoid() }, ...state.mcp.servers]
        }
      }
      return state
    } catch (error) {
      return state
    }
  },
  '89': (state: RootState) => {
    try {
      removeMiniAppFromState(state, 'aistudio')
      return state
    } catch (error) {
      return state
    }
  },
  '90': (state: RootState) => {
    try {
      state.settings.enableDataCollection = true
      return state
    } catch (error) {
      return state
    }
  },
  '91': (state: RootState) => {
    try {
      // @ts-ignore eslint-disable-next-line
      state.settings.codeCacheable = false
      // @ts-ignore eslint-disable-next-line
      state.settings.codeCacheMaxSize = 1000
      // @ts-ignore eslint-disable-next-line
      state.settings.codeCacheTTL = 15
      // @ts-ignore eslint-disable-next-line
      state.settings.codeCacheThreshold = 2
      addProvider(state, 'qiniu')
      return state
    } catch (error) {
      return state
    }
  },
  '92': (state: RootState) => {
    try {
      addMiniApp(state, 'dangbei')
      state.llm.providers = moveProvider(state.llm.providers, 'qiniu', 12)
      return state
    } catch (error) {
      return state
    }
  },
  '93': (state: RootState) => {
    try {
      if (!state?.settings?.exportMenuOptions) {
        state.settings.exportMenuOptions = settingsInitialState.exportMenuOptions
        return state
      }
      return state
    } catch (error) {
      return state
    }
  },
  '94': (state: RootState) => {
    try {
      state.settings.enableQuickPanelTriggers = false
      return state
    } catch (error) {
      return state
    }
  },
  '95': (state: RootState) => {
    try {
      addWebSearchProvider(state, 'local-google')
      addWebSearchProvider(state, 'local-bing')
      addWebSearchProvider(state, 'local-baidu')

      if (state.websearch) {
        if (isEmpty(state.websearch.subscribeSources)) {
          state.websearch.subscribeSources = []
        }
      }

      const qiniuProvider = state.llm.providers.find((provider) => provider.id === 'qiniu')
      if (qiniuProvider && isEmpty(qiniuProvider.models)) {
        qiniuProvider.models = SYSTEM_MODELS.qiniu
      }
      return state
    } catch (error) {
      return state
    }
  },
  '96': (state: RootState) => {
    try {
      // @ts-ignore eslint-disable-next-line
      state.settings.assistantIconType = state.settings?.showAssistantIcon ? 'model' : 'emoji'
      // @ts-ignore eslint-disable-next-line
      delete state.settings.showAssistantIcon
      return state
    } catch (error) {
      return state
    }
  },
  '97': (state: RootState) => {
    try {
      addMiniApp(state, 'zai')
      state.settings.webdavMaxBackups = 0
      if (state.websearch && state.websearch.providers) {
        state.websearch.providers.forEach((provider) => {
          provider.basicAuthUsername = ''
          provider.basicAuthPassword = ''
        })
      }
      return state
    } catch (error) {
      return state
    }
  },
  '98': (state: RootState) => {
    try {
      state.llm.providers.forEach((provider) => {
        if (provider.type === 'openai' && provider.id !== 'openai') {
          // @ts-ignore eslint-disable-next-line
          provider.type = 'openai-compatible'
        }
      })
      return state
    } catch (error) {
      return state
    }
  },
  '99': (state: RootState) => {
    try {
      state.settings.showPrompt = true

      addWebSearchProvider(state, 'bocha')

      updateWebSearchProvider(state, {
        id: 'exa',
        apiHost: 'https://api.exa.ai'
      })

      updateWebSearchProvider(state, {
        id: 'tavily',
        apiHost: 'https://api.tavily.com'
      })

      // Remove basic auth fields from exa and tavily
      if (state.websearch?.providers) {
        state.websearch.providers = state.websearch.providers.map((provider) => {
          if (provider.id === 'exa' || provider.id === 'tavily') {
            // oxlint-disable-next-line @typescript-eslint/no-unused-vars
            const { basicAuthUsername, basicAuthPassword, ...rest } = provider
            return rest
          }
          return provider
        })
      }
      return state
    } catch (error) {
      return state
    }
  },
  '100': (state: RootState) => {
    try {
      state.llm.providers.forEach((provider) => {
        // @ts-ignore eslint-disable-next-line
        if (['openai-compatible', 'openai'].includes(provider.type)) {
          provider.type = 'openai'
        }
        if (provider.id === 'openai') {
          provider.type = 'openai-response'
        }
      })
      state.assistants.assistants.forEach((assistant) => {
        assistant.knowledgeRecognition = 'off'
      })
      return state
    } catch (error) {
      logger.error('migrate 100 error', error as Error)
      return state
    }
  },
  '101': (state: RootState) => {
    try {
      state.assistants.assistants.forEach((assistant) => {
        if (assistant.settings) {
          // @ts-ignore eslint-disable-next-line
          if (assistant.settings.enableToolUse) {
            // @ts-ignore eslint-disable-next-line
            assistant.settings.toolUseMode = assistant.settings.enableToolUse ? 'function' : 'prompt'
            // @ts-ignore eslint-disable-next-line
            delete assistant.settings.enableToolUse
          }
        }
      })
      if (state.shortcuts) {
        state.shortcuts.shortcuts.push({
          key: 'exit_fullscreen',
          shortcut: ['Escape'],
          editable: false,
          enabled: true,
          system: true
        })
      }
      return state
    } catch (error) {
      logger.error('migrate 101 error', error as Error)
      return state
    }
  },
  '102': (state: RootState) => {
    try {
      state.settings.openAI = {
        summaryText: 'off',
        serviceTier: 'auto',
        verbosity: 'medium'
      }

      state.settings.codeExecution = {
        enabled: false,
        timeoutMinutes: 1
      }
      state.settings.codeEditor = {
        enabled: false,
        themeLight: 'auto',
        themeDark: 'auto',
        highlightActiveLine: false,
        foldGutter: false,
        autocompletion: true,
        keymap: false
      }
      // @ts-ignore eslint-disable-next-line
      state.settings.codePreview = {
        themeLight: 'auto',
        themeDark: 'auto'
      }

      // @ts-ignore eslint-disable-next-line
      if (state.settings.codeStyle) {
        // @ts-ignore eslint-disable-next-line
        state.settings.codePreview.themeLight = state.settings.codeStyle
        // @ts-ignore eslint-disable-next-line
        state.settings.codePreview.themeDark = state.settings.codeStyle
      }

      // @ts-ignore eslint-disable-next-line
      delete state.settings.codeStyle
      // @ts-ignore eslint-disable-next-line
      delete state.settings.codeCacheable
      // @ts-ignore eslint-disable-next-line
      delete state.settings.codeCacheMaxSize
      // @ts-ignore eslint-disable-next-line
      delete state.settings.codeCacheTTL
      // @ts-ignore eslint-disable-next-line
      delete state.settings.codeCacheThreshold
      return state
    } catch (error) {
      logger.error('migrate 102 error', error as Error)
      return state
    }
  },
  '103': (state: RootState) => {
    try {
      if (state.shortcuts) {
        if (!state.shortcuts.shortcuts.find((shortcut) => shortcut.key === 'search_message_in_chat')) {
          state.shortcuts.shortcuts.push({
            key: 'search_message_in_chat',
            shortcut: [isMac ? 'Command' : 'Ctrl', 'F'],
            editable: true,
            enabled: true,
            system: false
          })
        }
        const searchMessageShortcut = state.shortcuts.shortcuts.find((shortcut) => shortcut.key === 'search_message')
        const targetShortcut = [isMac ? 'Command' : 'Ctrl', 'F']
        if (
          searchMessageShortcut &&
          Array.isArray(searchMessageShortcut.shortcut) &&
          searchMessageShortcut.shortcut.length === targetShortcut.length &&
          searchMessageShortcut.shortcut.every((v, i) => v === targetShortcut[i])
        ) {
          searchMessageShortcut.shortcut = [isMac ? 'Command' : 'Ctrl', 'Shift', 'F']
        }
      }
      return state
    } catch (error) {
      logger.error('migrate 103 error', error as Error)
      return state
    }
  },
  '104': (state: RootState) => {
    try {
      addProvider(state, 'burncloud')
      state.llm.providers = moveProvider(state.llm.providers, 'burncloud', 10)
      return state
    } catch (error) {
      logger.error('migrate 104 error', error as Error)
      return state
    }
  },
  '105': (state: RootState) => {
    try {
      state.settings.notification = settingsInitialState.notification
      addMiniApp(state, 'google')
      if (!state.settings.openAI) {
        state.settings.openAI = {
          summaryText: 'off',
          serviceTier: 'auto',
          verbosity: 'medium'
        }
      }
      return state
    } catch (error) {
      logger.error('migrate 105 error', error as Error)
      return state
    }
  },
  '106': (state: RootState) => {
    try {
      addProvider(state, 'tokenflux')
      state.llm.providers = moveProvider(state.llm.providers, 'tokenflux', 15)
      return state
    } catch (error) {
      logger.error('migrate 106 error', error as Error)
      return state
    }
  },
  '107': (state: RootState) => {
    try {
      if (state.paintings && !state.paintings.dmxapi_paintings) {
        state.paintings.dmxapi_paintings = []
      }
      return state
    } catch (error) {
      logger.error('migrate 107 error', error as Error)
      return state
    }
  },
  '108': (state: RootState) => {
    try {
      state.inputTools.toolOrder = DEFAULT_TOOL_ORDER
      state.inputTools.isCollapsed = false
      return state
    } catch (error) {
      logger.error('migrate 108 error', error as Error)
      return state
    }
  },
  '109': (state: RootState) => {
    try {
      state.settings.userTheme = settingsInitialState.userTheme
      return state
    } catch (error) {
      logger.error('migrate 109 error', error as Error)
      return state
    }
  },
  '110': (state: RootState) => {
    try {
      if (state.paintings && !state.paintings.tokenflux_paintings) {
        state.paintings.tokenflux_paintings = []
      }
      state.settings.testPlan = false
      return state
    } catch (error) {
      logger.error('migrate 110 error', error as Error)
      return state
    }
  },
  '111': (state: RootState) => {
    try {
      addSelectionAction(state, 'quote')
      if (
        state.llm.translateModel.provider === 'silicon' &&
        state.llm.translateModel.id === 'meta-llama/Llama-3.3-70B-Instruct'
      ) {
        state.llm.translateModel = SYSTEM_MODELS.defaultModel[2]
      }

      // add selection_assistant_toggle and selection_assistant_select_text shortcuts after mini_window
      addShortcuts(state, ['selection_assistant_toggle', 'selection_assistant_select_text'], 'mini_window')

      return state
    } catch (error) {
      logger.error('migrate 111 error', error as Error)
      return state
    }
  },
  '112': (state: RootState) => {
    try {
      addProvider(state, 'cephalon')
      addProvider(state, '302ai')
      addProvider(state, 'lanyun')
      state.llm.providers = moveProvider(state.llm.providers, 'cephalon', 13)
      state.llm.providers = moveProvider(state.llm.providers, '302ai', 14)
      state.llm.providers = moveProvider(state.llm.providers, 'lanyun', 15)
      return state
    } catch (error) {
      logger.error('migrate 112 error', error as Error)
      return state
    }
  },
  '113': (state: RootState) => {
    try {
      addProvider(state, 'vertexai')
      if (!state.llm.settings.vertexai) {
        state.llm.settings.vertexai = llmInitialState.settings.vertexai
      }
      updateProvider(state, 'gemini', {
        isVertex: false
      })
      updateProvider(state, 'vertexai', {
        isVertex: true
      })
      return state
    } catch (error) {
      logger.error('migrate 113 error', error as Error)
      return state
    }
  },
  '114': (state: RootState) => {
    try {
      if (state.settings && state.settings.exportMenuOptions) {
        if (typeof state.settings.exportMenuOptions.plain_text === 'undefined') {
          state.settings.exportMenuOptions.plain_text = true
        }
      }
      if (state.settings) {
        state.settings.enableSpellCheck = false
        state.settings.spellCheckLanguages = []
      }
      return state
    } catch (error) {
      logger.error('migrate 114 error', error as Error)
      return state
    }
  },
  '115': (state: RootState) => {
    try {
      state.assistants.assistants.forEach((assistant) => {
        if (!assistant.settings) {
          assistant.settings = {
            temperature: DEFAULT_TEMPERATURE,
            contextCount: DEFAULT_CONTEXTCOUNT,
            topP: 1,
            toolUseMode: 'prompt',
            customParameters: [],
            streamOutput: true,
            enableMaxTokens: false
          }
        }
      })
      return state
    } catch (error) {
      logger.error('migrate 115 error', error as Error)
      return state
    }
  },
  '116': (state: RootState) => {
    try {
      if (state.websearch) {
        // migrate contentLimit to cutoffLimit
        // @ts-ignore eslint-disable-next-line
        if (state.websearch.contentLimit) {
          state.websearch.compressionConfig = {
            method: 'cutoff',
            cutoffUnit: 'char',
            // @ts-ignore eslint-disable-next-line
            cutoffLimit: state.websearch.contentLimit
          }
        } else {
          state.websearch.compressionConfig = {
            method: 'none',
            cutoffUnit: 'char'
          }
        }

        // @ts-ignore eslint-disable-next-line
        delete state.websearch.contentLimit
      }
      if (state.settings) {
        state.settings.testChannel = UpgradeChannel.LATEST
      }

      return state
    } catch (error) {
      logger.error('migrate 116 error', error as Error)
      return state
    }
  },
  '117': (state: RootState) => {
    try {
      const ppioProvider = state.llm.providers.find((provider) => provider.id === 'ppio')
      const modelsToRemove = [
        'qwen/qwen-2.5-72b-instruct',
        'qwen/qwen2.5-32b-instruct',
        'meta-llama/llama-3.1-70b-instruct',
        'meta-llama/llama-3.1-8b-instruct',
        '01-ai/yi-1.5-34b-chat',
        '01-ai/yi-1.5-9b-chat',
        'thudm/glm-z1-32b-0414',
        'thudm/glm-z1-9b-0414'
      ]
      if (ppioProvider) {
        updateProvider(state, 'ppio', {
          models: [
            ...ppioProvider.models.filter((model) => !modelsToRemove.includes(model.id)),
            ...SYSTEM_MODELS.ppio.filter(
              (systemModel) => !ppioProvider.models.some((existingModel) => existingModel.id === systemModel.id)
            )
          ],
          apiHost: 'https://api.ppinfra.com/v3/openai/'
        })
      }
      state.assistants.assistants.forEach((assistant) => {
        if (assistant.settings && assistant.settings.streamOutput === undefined) {
          assistant.settings = {
            ...assistant.settings,
            streamOutput: true
          }
        }
      })
      return state
    } catch (error) {
      logger.error('migrate 117 error', error as Error)
      return state
    }
  },
  '118': (state: RootState) => {
    try {
      addProvider(state, 'ph8')
      state.llm.providers = moveProvider(state.llm.providers, 'ph8', 14)

      if (!state.settings.userId) {
        state.settings.userId = uuid()
      }

      state.llm.providers.forEach((provider) => {
        if (provider.id === 'mistral') {
          provider.type = 'mistral'
        }
      })

      return state
    } catch (error) {
      logger.error('migrate 118 error', error as Error)
      return state
    }
  },
  '119': (state: RootState) => {
    try {
      addProvider(state, 'new-api')
      state.llm.providers = moveProvider(state.llm.providers, 'new-api', 16)
      state.settings.disableHardwareAcceleration = false
      // migrate to enable memory feature on sidebar
      if (state.settings && state.settings.sidebarIcons) {
        // Check if 'memory' is not already in visible icons
        if (!state.settings.sidebarIcons.visible.includes('memory' as any)) {
          state.settings.sidebarIcons.visible = [...state.settings.sidebarIcons.visible, 'memory' as any]
        }
      }
      return state
    } catch (error) {
      logger.error('migrate 119 error', error as Error)
      return state
    }
  },
  '120': (state: RootState) => {
    try {
      // migrate to remove memory feature from sidebar (moved to settings)
      if (state.settings && state.settings.sidebarIcons) {
        // Remove 'memory' from visible icons if present
        state.settings.sidebarIcons.visible = state.settings.sidebarIcons.visible.filter(
          (icon) => icon !== ('memory' as any)
        )
        // Remove 'memory' from disabled icons if present
        state.settings.sidebarIcons.disabled = state.settings.sidebarIcons.disabled.filter(
          (icon) => icon !== ('memory' as any)
        )
      }

      if (!state.settings.s3) {
        state.settings.s3 = settingsInitialState.s3
      }

      const langMap: Record<string, TranslateLanguageCode> = {
        english: 'en-us',
        chinese: 'zh-cn',
        'chinese-traditional': 'zh-tw',
        japanese: 'ja-jp',
        russian: 'ru-ru'
      }

      const origin = state.settings.targetLanguage
      const newLang = langMap[origin]
      if (newLang) state.settings.targetLanguage = newLang
      else state.settings.targetLanguage = 'en-us'

      state.llm.providers.forEach((provider) => {
        if (provider.id === 'azure-openai') {
          provider.type = 'azure-openai'
        }
      })

      state.settings.localBackupMaxBackups = 0
      state.settings.localBackupSkipBackupFile = false
      state.settings.localBackupDir = ''
      state.settings.localBackupAutoSync = false
      state.settings.localBackupSyncInterval = 0
      return state
    } catch (error) {
      logger.error('migrate 120 error', error as Error)
      return state
    }
  },
  '121': (state: RootState) => {
    try {
      const { toolOrder } = state.inputTools
      const urlContextKey = 'url_context'
      if (!toolOrder.visible.includes(urlContextKey)) {
        const webSearchIndex = toolOrder.visible.indexOf('web_search')
        const knowledgeBaseIndex = toolOrder.visible.indexOf('knowledge_base')
        if (webSearchIndex !== -1) {
          toolOrder.visible.splice(webSearchIndex, 0, urlContextKey)
        } else if (knowledgeBaseIndex !== -1) {
          toolOrder.visible.splice(knowledgeBaseIndex, 0, urlContextKey)
        } else {
          toolOrder.visible.push(urlContextKey)
        }
      }

      for (const assistant of state.assistants.assistants) {
        if (assistant.settings?.toolUseMode === 'prompt' && isFunctionCallingModel(assistant.model)) {
          assistant.settings.toolUseMode = 'function'
        }
      }

      if (state.settings && typeof state.settings.webdavDisableStream === 'undefined') {
        state.settings.webdavDisableStream = false
      }

      return state
    } catch (error) {
      logger.error('migrate 121 error', error as Error)
      return state
    }
  },
  '122': (state: RootState) => {
    try {
      state.settings.navbarPosition = 'left'
      return state
    } catch (error) {
      logger.error('migrate 122 error', error as Error)
      return state
    }
  },

  '123': (state: RootState) => {
    try {
      state.llm.providers.forEach((provider) => {
        provider.models.forEach((model) => {
          if (model.type && Array.isArray(model.type)) {
            model.capabilities = model.type.map((t) => ({
              type: t,
              isUserSelected: true
            }))
            delete model.type
          }
        })
      })

      const lanyunProvider = state.llm.providers.find((provider) => provider.id === 'lanyun')
      if (lanyunProvider && lanyunProvider.models.length === 0) {
        updateProvider(state, 'lanyun', { models: SYSTEM_MODELS.lanyun })
      }

      return state
    } catch (error) {
      logger.error('migrate 123 error', error as Error)
      return state
    }
  }, // 1.5.4
  '124': (state: RootState) => {
    try {
      state.assistants.assistants.forEach((assistant) => {
        if (assistant.settings && !assistant.settings.toolUseMode) {
          assistant.settings.toolUseMode = 'prompt'
        }
      })

      const updateModelTextDelta = (model?: Model) => {
        if (model) {
          model.supported_text_delta = true
          if (isNotSupportedTextDelta(model)) {
            model.supported_text_delta = false
          }
        }
      }

      state.llm.providers.forEach((provider) => {
        provider.models.forEach((model) => {
          updateModelTextDelta(model)
        })
      })
      state.assistants.assistants.forEach((assistant) => {
        updateModelTextDelta(assistant.defaultModel)
        updateModelTextDelta(assistant.model)
      })

      updateModelTextDelta(state.llm.defaultModel)
      updateModelTextDelta(state.llm.topicNamingModel)
      updateModelTextDelta(state.llm.translateModel)

      if (state.assistants.defaultAssistant.model) {
        updateModelTextDelta(state.assistants.defaultAssistant.model)
        updateModelTextDelta(state.assistants.defaultAssistant.defaultModel)
      }

      addProvider(state, 'aws-bedrock')

      // 初始化 awsBedrock 设置
      if (!state.llm.settings.awsBedrock) {
        state.llm.settings.awsBedrock = llmInitialState.settings.awsBedrock
      }

      return state
    } catch (error) {
      logger.error('migrate 124 error', error as Error)
      return state
    }
  },
  '125': (state: RootState) => {
    try {
      // Initialize API server configuration if not present
      if (!state.settings.apiServer) {
        state.settings.apiServer = {
          enabled: false,
          host: 'localhost',
          port: 23333,
          apiKey: `cs-sk-${uuid()}`
        }
      }
      return state
    } catch (error) {
      logger.error('migrate 125 error', error as Error)
      return state
    }
  },
  '126': (state: RootState) => {
    try {
      state.knowledge.bases.forEach((base) => {
        // @ts-ignore eslint-disable-next-line
        if (base.preprocessOrOcrProvider) {
          // @ts-ignore eslint-disable-next-line
          base.preprocessProvider = base.preprocessOrOcrProvider
          // @ts-ignore eslint-disable-next-line
          delete base.preprocessOrOcrProvider
          // @ts-ignore eslint-disable-next-line
          if (base.preprocessProvider.type === 'ocr') {
            // @ts-ignore eslint-disable-next-line
            delete base.preprocessProvider
          }
        }
      })
      return state
    } catch (error) {
      logger.error('migrate 126 error', error as Error)
      return state
    }
  },
  '127': (state: RootState) => {
    try {
      addProvider(state, 'poe')

      // 迁移api选项设置
      state.llm.providers.forEach((provider) => {
        // 新字段默认支持
        const changes = {
          isNotSupportArrayContent: false,
          isNotSupportDeveloperRole: false,
          isNotSupportStreamOptions: false
        }
        if (!isSupportArrayContentProvider(provider) || provider.isNotSupportArrayContent) {
          // 原本开启了兼容模式的provider不受影响
          changes.isNotSupportArrayContent = true
        }
        if (!isSupportDeveloperRoleProvider(provider)) {
          changes.isNotSupportDeveloperRole = true
        }
        if (!isSupportStreamOptionsProvider(provider)) {
          changes.isNotSupportStreamOptions = true
        }
        updateProvider(state, provider.id, changes)
      })

      // 迁移以前删除掉的内置提供商
      for (const provider of state.llm.providers) {
        if (provider.isSystem && !isSystemProvider(provider)) {
          updateProvider(state, provider.id, { isSystem: false })
        }
      }

      if (!state.settings.proxyBypassRules) {
        state.settings.proxyBypassRules = defaultByPassRules
      }
      return state
    } catch (error) {
      logger.error('migrate 127 error', error as Error)
      return state
    }
  },
  '128': (state: RootState) => {
    try {
      // 迁移 service tier 设置
      const openai = state.llm.providers.find((provider) => provider.id === SystemProviderIds.openai)
      const serviceTier = state.settings.openAI.serviceTier
      if (openai) {
        openai.serviceTier = serviceTier
      }

      // @ts-ignore eslint-disable-next-line
      if (state.settings.codePreview) {
        // @ts-ignore eslint-disable-next-line
        state.settings.codeViewer = state.settings.codePreview
      } else {
        state.settings.codeViewer = {
          themeLight: 'auto',
          themeDark: 'auto'
        }
      }

      return state
    } catch (error) {
      logger.error('migrate 128 error', error as Error)
      return state
    }
  },
  '129': (state: RootState) => {
    try {
      // 聚合 api options
      state.llm.providers.forEach((p) => {
        if (isSystemProvider(p)) {
          updateProvider(state, p.id, { apiOptions: undefined })
        } else {
          const changes: ProviderApiOptions = {
            isNotSupportArrayContent: p.isNotSupportArrayContent,
            isNotSupportServiceTier: p.isNotSupportServiceTier,
            isNotSupportDeveloperRole: p.isNotSupportDeveloperRole,
            isNotSupportStreamOptions: p.isNotSupportStreamOptions
          }
          updateProvider(state, p.id, { apiOptions: changes })
        }
      })
      return state
    } catch (error) {
      logger.error('migrate 129 error', error as Error)
      return state
    }
  },
  '130': (state: RootState) => {
    try {
      if (state.settings && state.settings.openAI && !state.settings.openAI.verbosity) {
        state.settings.openAI.verbosity = 'medium'
      }
      // 为 nutstore 添加备份数量限制的默认值
      if (state.nutstore && state.nutstore.nutstoreMaxBackups === undefined) {
        state.nutstore.nutstoreMaxBackups = 0
      }
      return state
    } catch (error) {
      logger.error('migrate 130 error', error as Error)
      return state
    }
  },
  '131': (state: RootState) => {
    try {
      state.settings.mathEnableSingleDollar = true
      return state
    } catch (error) {
      logger.error('migrate 131 error', error as Error)
      return state
    }
  },
  '132': (state: RootState) => {
    try {
      state.llm.providers.forEach((p) => {
        // 如果原本是undefined则不做改动，静默从默认支持改为默认不支持
        if (p.apiOptions?.isNotSupportDeveloperRole) {
          p.apiOptions.isSupportDeveloperRole = !p.apiOptions.isNotSupportDeveloperRole
        }
        if (p.apiOptions?.isNotSupportServiceTier) {
          p.apiOptions.isSupportServiceTier = !p.apiOptions.isNotSupportServiceTier
        }
      })
      return state
    } catch (error) {
      logger.error('migrate 132 error', error as Error)
      return state
    }
  },
  '133': (state: RootState) => {
    try {
      state.settings.sidebarIcons.visible.push('code_tools')
      if (state.codeTools) {
        state.codeTools.environmentVariables = {
          'qwen-code': '',
          'claude-code': '',
          'gemini-cli': ''
        }
      }
      return state
    } catch (error) {
      logger.error('migrate 133 error', error as Error)
      return state
    }
  },
  '134': (state: RootState) => {
    try {
      state.llm.quickModel = state.llm.topicNamingModel

      return state
    } catch (error) {
      logger.error('migrate 134 error', error as Error)
      return state
    }
  },
  '135': (state: RootState) => {
    try {
      if (!state.assistants.defaultAssistant.settings) {
        state.assistants.defaultAssistant.settings = DEFAULT_ASSISTANT_SETTINGS
      } else if (!state.assistants.defaultAssistant.settings.toolUseMode) {
        state.assistants.defaultAssistant.settings.toolUseMode = 'prompt'
      }
      return state
    } catch (error) {
      logger.error('migrate 135 error', error as Error)
      return state
    }
  },
  '136': (state: RootState) => {
    try {
      state.settings.sidebarIcons.visible = [...new Set(state.settings.sidebarIcons.visible)].filter((icon) =>
        DEFAULT_SIDEBAR_ICONS.includes(icon)
      )
      state.settings.sidebarIcons.disabled = [...new Set(state.settings.sidebarIcons.disabled)].filter((icon) =>
        DEFAULT_SIDEBAR_ICONS.includes(icon)
      )
      return state
    } catch (error) {
      logger.error('migrate 136 error', error as Error)
      return state
    }
  },
  '137': (state: RootState) => {
    try {
      state.ocr = {
        providers: BUILTIN_OCR_PROVIDERS,
        imageProviderId: DEFAULT_OCR_PROVIDER.image.id
      }
      state.translate.translateInput = ''
      return state
    } catch (error) {
      logger.error('migrate 137 error', error as Error)
      return state
    }
  },
  '138': (state: RootState) => {
    try {
      addOcrProvider(state, BUILTIN_OCR_PROVIDERS_MAP.system)
      return state
    } catch (error) {
      logger.error('migrate 138 error', error as Error)
      return state
    }
  },
  '139': (state: RootState) => {
    try {
      addProvider(state, 'cherryin')
      state.llm.providers = moveProvider(state.llm.providers, 'cherryin', 1)

      const zhipuProvider = state.llm.providers.find((p) => p.id === 'zhipu')

      if (zhipuProvider) {
        // Update zhipu model list
        if (!zhipuProvider.enabled) {
          zhipuProvider.models = SYSTEM_MODELS.zhipu
        }

        // Update zhipu model list
        if (zhipuProvider.models.length === 0) {
          zhipuProvider.models = SYSTEM_MODELS.zhipu
        }

        // Add GLM-4.5-Flash model if not exists
        const hasGlm45FlashModel = zhipuProvider?.models.find((m) => m.id === 'glm-4.5-flash')

        if (!hasGlm45FlashModel) {
          zhipuProvider?.models.push(glm45FlashModel)
        }

        // Update default painting provider to zhipu
        state.settings.defaultPaintingProvider = 'zhipu'

        // Add zhipu web search provider
        addWebSearchProvider(state, 'zhipu')

        // Update zhipu web search provider api key
        if (zhipuProvider.apiKey) {
          state?.websearch?.providers.forEach((provider) => {
            if (provider.id === 'zhipu') {
              provider.apiKey = zhipuProvider.apiKey
            }
          })
        }
      }

      return state
    } catch (error) {
      logger.error('migrate 139 error', error as Error)
      return state
    }
  },
  '140': (state: RootState) => {
    try {
      state.paintings = {
        // @ts-ignore paintings
        siliconflow_paintings: state?.paintings?.paintings || [],
        // @ts-ignore DMXAPIPaintings
        dmxapi_paintings: state?.paintings?.DMXAPIPaintings || [],
        // @ts-ignore tokenFluxPaintings
        tokenflux_paintings: state?.paintings?.tokenFluxPaintings || [],
        zhipu_paintings: [],
        // @ts-ignore generate
        aihubmix_image_generate: state?.paintings?.generate || [],
        // @ts-ignore remix
        aihubmix_image_remix: state?.paintings?.remix || [],
        // @ts-ignore edit
        aihubmix_image_edit: state?.paintings?.edit || [],
        // @ts-ignore upscale
        aihubmix_image_upscale: state?.paintings?.upscale || [],
        openai_image_generate: state?.paintings?.openai_image_generate || [],
        openai_image_edit: state?.paintings?.openai_image_edit || [],
        ovms_paintings: []
      }

      return state
    } catch (error) {
      logger.error('migrate 140 error', error as Error)
      return state
    }
  },
  '141': (state: RootState) => {
    try {
      if (state.settings && state.settings.sidebarIcons) {
        // Check if 'notes' is not already in visible icons
        if (!state.settings.sidebarIcons.visible.includes('notes')) {
          state.settings.sidebarIcons.visible = [...state.settings.sidebarIcons.visible, 'notes']
        }
      }
      return state
    } catch (error) {
      logger.error('migrate 141 error', error as Error)
      return state
    }
  },
  '142': (state: RootState) => {
    try {
      // Initialize notes settings if not present
      if (!state.note) {
        state.note = notesInitialState
      }
      return state
    } catch (error) {
      logger.error('migrate 142 error', error as Error)
      return state
    }
  },
  '143': (state: RootState) => {
    try {
      addMiniApp(state, 'longcat')
      return state
    } catch (error) {
      return state
    }
  },
  '144': (state: RootState) => {
    try {
      if (state.settings) {
        state.settings.confirmDeleteMessage = settingsInitialState.confirmDeleteMessage
        state.settings.confirmRegenerateMessage = settingsInitialState.confirmRegenerateMessage
      }
      return state
    } catch (error) {
      logger.error('migrate 144 error', error as Error)
      return state
    }
  },
  '145': (state: RootState) => {
    try {
      if (state.settings) {
        if (state.settings.showMessageOutline === undefined || state.settings.showMessageOutline === null) {
          state.settings.showMessageOutline = false
        }
      }
      return state
    } catch (error) {
      logger.error('migrate 145 error', error as Error)
      return state
    }
  },
  '146': (state: RootState) => {
    try {
      // Migrate showWorkspace from settings to note store
      if (state.settings && state.note) {
        const showWorkspaceValue = (state.settings as any)?.showWorkspace
        if (showWorkspaceValue !== undefined) {
          // @ts-ignore eslint-disable-next-line
          state.note.settings.showWorkspace = showWorkspaceValue
          // Remove from settings
          delete (state.settings as any).showWorkspace
          // @ts-ignore eslint-disable-next-line
        } else if (state.note.settings.showWorkspace === undefined) {
          // Set default value if not exists
          // @ts-ignore eslint-disable-next-line
          state.note.settings.showWorkspace = true
        }
      }
      return state
    } catch (error) {
      logger.error('migrate 146 error', error as Error)
      return state
    }
  },
  '147': (state: RootState) => {
    try {
      state.knowledge.bases.forEach((base) => {
        if ((base as any).framework) {
          delete (base as any).framework
        }
      })
      return state
    } catch (error) {
      logger.error('migrate 147 error', error as Error)
      return state
    }
  },
  '148': (state: RootState) => {
    try {
      addOcrProvider(state, BUILTIN_OCR_PROVIDERS_MAP.paddleocr)
      return state
    } catch (error) {
      logger.error('migrate 148 error', error as Error)
      return state
    }
  },
  '149': (state: RootState) => {
    try {
      state.knowledge.bases.forEach((base) => {
        if ((base as any).framework) {
          delete (base as any).framework
        }
      })
      return state
    } catch (error) {
      logger.error('migrate 149 error', error as Error)
      return state
    }
  },
  '150': (state: RootState) => {
    try {
      addShortcuts(state, ['rename_topic'], 'new_topic')
      addShortcuts(state, ['edit_last_user_message'], 'copy_last_message')
      return state
    } catch (error) {
      logger.error('migrate 150 error', error as Error)
      return state
    }
  },
  '151': (state: RootState) => {
    try {
      if (state.settings) {
        state.settings.codeFancyBlock = true
      }
      return state
    } catch (error) {
      logger.error('migrate 151 error', error as Error)
      return state
    }
  },
  '152': (state: RootState) => {
    try {
      state.translate.settings = {
        autoCopy: false
      }
      return state
    } catch (error) {
      logger.error('migrate 152 error', error as Error)
      return state
    }
  },
  '153': (state: RootState) => {
    try {
      if (state.note.settings) {
        state.note.settings.fontSize = notesInitialState.settings.fontSize
        state.note.settings.showTableOfContents = notesInitialState.settings.showTableOfContents
      }
      return state
    } catch (error) {
      logger.error('migrate 153 error', error as Error)
      return state
    }
  },
  '154': (state: RootState) => {
    try {
      if (state.settings.userTheme) {
        state.settings.userTheme.userFontFamily = settingsInitialState.userTheme.userFontFamily
        state.settings.userTheme.userCodeFontFamily = settingsInitialState.userTheme.userCodeFontFamily
      }
      return state
    } catch (error) {
      logger.error('migrate 154 error', error as Error)
      return state
    }
  },
  '155': (state: RootState) => {
    try {
      state.knowledge.bases.forEach((base) => {
        if ((base as any).framework) {
          delete (base as any).framework
        }
      })
      return state
    } catch (error) {
      logger.error('migrate 155 error', error as Error)
      return state
    }
  },
  '156': (state: RootState) => {
    try {
      state.llm.providers.forEach((provider) => {
        if (provider.id === SystemProviderIds.anthropic) {
          if (provider.apiHost.endsWith('/')) {
            provider.apiHost = provider.apiHost.slice(0, -1)
          }
        }
      })
      return state
    } catch (error) {
      logger.error('migrate 156 error', error as Error)
      return state
    }
  },
  '157': (state: RootState) => {
    try {
      addProvider(state, 'aionly')
      state.llm.providers = moveProvider(state.llm.providers, 'aionly', 10)

      const cherryinProvider = state.llm.providers.find((provider) => provider.id === 'cherryin')

      if (cherryinProvider) {
        updateProvider(state, 'cherryin', {
          apiHost: 'https://open.cherryin.ai',
          models: []
        })
      }

      if (state.llm.defaultModel?.provider === 'cherryin') {
        state.llm.defaultModel.provider = 'cherryai'
      }

      if (state.llm.quickModel?.provider === 'cherryin') {
        state.llm.quickModel.provider = 'cherryai'
      }

      if (state.llm.translateModel?.provider === 'cherryin') {
        state.llm.translateModel.provider = 'cherryai'
      }

      state.assistants.assistants.forEach((assistant) => {
        if (assistant.model?.provider === 'cherryin') {
          assistant.model.provider = 'cherryai'
        }
        if (assistant.defaultModel?.provider === 'cherryin') {
          assistant.defaultModel.provider = 'cherryai'
        }
      })

      // @ts-ignore
      state.agents.agents.forEach((agent) => {
        // @ts-ignore model is not defined in Agent
        if (agent.model?.provider === 'cherryin') {
          // @ts-ignore model is not defined in Agent
          agent.model.provider = 'cherryai'
        }
        if (agent.defaultModel?.provider === 'cherryin') {
          agent.defaultModel.provider = 'cherryai'
        }
      })
      return state
    } catch (error) {
      logger.error('migrate 157 error', error as Error)
      return state
    }
  },
  '158': (state: RootState) => {
    try {
      state.llm.providers = state.llm.providers.filter((provider) => provider.id !== 'cherryin')
      addProvider(state, 'longcat')
      return state
    } catch (error) {
      logger.error('migrate 158 error', error as Error)
      return state
    }
  },
  '159': (state: RootState) => {
    try {
      addProvider(state, 'ovms')
      fixMissingProvider(state)
      return state
    } catch (error) {
      logger.error('migrate 158 error', error as Error)
      return state
    }
  },
  '161': (state: RootState) => {
    try {
      removeMiniAppFromState(state, 'nm-search')
      removeMiniAppFromState(state, 'hika')
      removeMiniAppFromState(state, 'hugging-chat')
      addProvider(state, 'cherryin')
      state.llm.providers = moveProvider(state.llm.providers, 'cherryin', 1)
      return state
    } catch (error) {
      logger.error('migrate 161 error', error as Error)
      return state
    }
  },
  '162': (state: RootState) => {
    try {
      // @ts-ignore
      if (state?.agents?.agents) {
        // @ts-ignore
        state.assistants.presets = [...state.agents.agents]
        // @ts-ignore
        delete state.agents.agents
      }

      if (state.settings.sidebarIcons) {
        state.settings.sidebarIcons.visible = state.settings.sidebarIcons.visible.map((icon) => {
          // @ts-ignore
          return icon === 'agents' ? 'store' : icon
        })
        state.settings.sidebarIcons.disabled = state.settings.sidebarIcons.disabled.map((icon) => {
          // @ts-ignore
          return icon === 'agents' ? 'store' : icon
        })
      }

      state.llm.providers.forEach((provider) => {
        if (provider.anthropicApiHost) {
          return
        }

        switch (provider.id) {
          case 'deepseek':
            provider.anthropicApiHost = 'https://api.deepseek.com/anthropic'
            break
          case 'moonshot':
            provider.anthropicApiHost = 'https://api.moonshot.cn/anthropic'
            break
          case 'zhipu':
            provider.anthropicApiHost = 'https://open.bigmodel.cn/api/anthropic'
            break
          case 'dashscope':
            provider.anthropicApiHost = 'https://dashscope.aliyuncs.com/api/v2/apps/claude-code-proxy'
            break
          case 'modelscope':
            provider.anthropicApiHost = 'https://api-inference.modelscope.cn'
            break
          case 'aihubmix':
            provider.anthropicApiHost = 'https://aihubmix.com'
            break
          case 'new-api':
            provider.anthropicApiHost = 'http://localhost:3000'
            break
          case 'grok':
            provider.anthropicApiHost = 'https://api.x.ai'
        }
      })
      return state
    } catch (error) {
      logger.error('migrate 162 error', error as Error)
      return state
    }
  },
  '163': (state: RootState) => {
    try {
      addOcrProvider(state, BUILTIN_OCR_PROVIDERS_MAP.ovocr)
      state.llm.providers.forEach((provider) => {
        if (provider.id === 'cherryin') {
          provider.anthropicApiHost = 'https://open.cherryin.net'
        }
      })
      state.paintings.ovms_paintings = []
      return state
    } catch (error) {
      logger.error('migrate 163 error', error as Error)
      return state
    }
  },
  '164': (state: RootState) => {
    try {
      addMiniApp(state, 'ling')
      return state
    } catch (error) {
      logger.error('migrate 164 error', error as Error)
      return state
    }
  },
  '165': (state: RootState) => {
    try {
      addMiniApp(state, 'huggingchat')
      return state
    } catch (error) {
      logger.error('migrate 165 error', error as Error)
      return state
    }
  },
  '166': (state: RootState) => {
    try {
      if (state.assistants.presets === undefined) {
        state.assistants.presets = []
      }
<<<<<<< HEAD

      state.llm.providers.forEach((provider) => {
        if (provider.id === SystemProviderIds['new-api'] && provider.type !== 'new-api') {
          provider.type = 'new-api'
        }
        if (provider.id === SystemProviderIds.longcat) {
          // https://longcat.chat/platform/docs/zh/#anthropic-api-%E6%A0%BC%E5%BC%8F
          if (!provider.anthropicApiHost) {
            provider.anthropicApiHost = 'https://api.longcat.chat/anthropic'
          }
=======
      state.assistants.presets.forEach((preset) => {
        if (!preset.settings) {
          preset.settings = DEFAULT_ASSISTANT_SETTINGS
        } else if (!preset.settings.toolUseMode) {
          preset.settings.toolUseMode = DEFAULT_ASSISTANT_SETTINGS.toolUseMode
>>>>>>> 82132d47
        }
      })
      return state
    } catch (error) {
      logger.error('migrate 166 error', error as Error)
      return state
    }
  },
  '167': (state: RootState) => {
    try {
      addProvider(state, 'huggingface')
      return state
    } catch (error) {
      logger.error('migrate 167 error', error as Error)
      return state
    }
  }
}

// 注意：添加新迁移时，记得同时更新 persistReducer
// file://./index.ts

const migrate = createMigrate(migrateConfig as any)

export default migrate<|MERGE_RESOLUTION|>--- conflicted
+++ resolved
@@ -2707,7 +2707,13 @@
       if (state.assistants.presets === undefined) {
         state.assistants.presets = []
       }
-<<<<<<< HEAD
+      state.assistants.presets.forEach((preset) => {
+        if (!preset.settings) {
+          preset.settings = DEFAULT_ASSISTANT_SETTINGS
+        } else if (!preset.settings.toolUseMode) {
+          preset.settings.toolUseMode = DEFAULT_ASSISTANT_SETTINGS.toolUseMode
+        }
+      })
 
       state.llm.providers.forEach((provider) => {
         if (provider.id === SystemProviderIds['new-api'] && provider.type !== 'new-api') {
@@ -2718,13 +2724,6 @@
           if (!provider.anthropicApiHost) {
             provider.anthropicApiHost = 'https://api.longcat.chat/anthropic'
           }
-=======
-      state.assistants.presets.forEach((preset) => {
-        if (!preset.settings) {
-          preset.settings = DEFAULT_ASSISTANT_SETTINGS
-        } else if (!preset.settings.toolUseMode) {
-          preset.settings.toolUseMode = DEFAULT_ASSISTANT_SETTINGS.toolUseMode
->>>>>>> 82132d47
         }
       })
       return state

--- conflicted
+++ resolved
@@ -2979,9 +2979,6 @@
   },
   '183': (state: RootState) => {
     try {
-<<<<<<< HEAD
-      addProvider(state, SystemProviderIds.memorylake)
-=======
       state.llm.providers.forEach((provider) => {
         if (provider.id === SystemProviderIds.cherryin) {
           provider.apiHost = 'https://open.cherryin.cc'
@@ -2989,7 +2986,6 @@
         }
       })
       state.llm.providers = moveProvider(state.llm.providers, SystemProviderIds.poe, 10)
->>>>>>> a1f0adda
       logger.info('migrate 183 success')
       return state
     } catch (error) {

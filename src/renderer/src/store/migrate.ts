import { isMac } from '@renderer/config/constant'
import { DEFAULT_MIN_APPS } from '@renderer/config/minapps'
import { SYSTEM_MODELS } from '@renderer/config/models'
import { TRANSLATE_PROMPT } from '@renderer/config/prompts'
import db from '@renderer/databases'
import i18n from '@renderer/i18n'
import { Assistant } from '@renderer/types'
import { getDefaultGroupName, getLeadingEmoji, runAsyncFunction, uuid } from '@renderer/utils'
import { isEmpty } from 'lodash'
import { createMigrate } from 'redux-persist'

import { RootState } from '.'
import { DEFAULT_SIDEBAR_ICONS } from './settings'

// remove logo base64 data to reduce the size of the state
function removeMiniAppIconsFromState(state: RootState) {
  if (state.minapps) {
    state.minapps.enabled = state.minapps.enabled.map((app) => ({ ...app, logo: undefined }))
    state.minapps.disabled = state.minapps.disabled.map((app) => ({ ...app, logo: undefined }))
    state.minapps.pinned = state.minapps.pinned.map((app) => ({ ...app, logo: undefined }))
  }
}

const migrateConfig = {
  '2': (state: RootState) => {
    return {
      ...state,
      llm: {
        ...state.llm,
        providers: [
          ...state.llm.providers,
          {
            id: 'yi',
            name: 'Yi',
            apiKey: '',
            apiHost: 'https://api.lingyiwanwu.com',
            isSystem: true,
            models: SYSTEM_MODELS.yi
          }
        ]
      }
    }
  },
  '3': (state: RootState) => {
    return {
      ...state,
      llm: {
        ...state.llm,
        providers: [
          ...state.llm.providers,
          {
            id: 'zhipu',
            name: 'ZhiPu',
            apiKey: '',
            apiHost: 'https://open.bigmodel.cn/api/paas/v4/',
            isSystem: true,
            models: SYSTEM_MODELS.zhipu
          }
        ]
      }
    }
  },
  '4': (state: RootState) => {
    return {
      ...state,
      llm: {
        ...state.llm,
        providers: [
          ...state.llm.providers,
          {
            id: 'ollama',
            name: 'Ollama',
            apiKey: '',
            apiHost: 'http://localhost:11434',
            isSystem: true,
            models: []
          }
        ]
      }
    }
  },
  '5': (state: RootState) => {
    return {
      ...state,
      llm: {
        ...state.llm,
        providers: [
          ...state.llm.providers,
          {
            id: 'moonshot',
            name: 'Moonshot',
            apiKey: '',
            apiHost: 'https://api.moonshot.cn',
            isSystem: true,
            models: SYSTEM_MODELS.moonshot
          }
        ]
      }
    }
  },
  '6': (state: RootState) => {
    return {
      ...state,
      llm: {
        ...state.llm,
        providers: [
          ...state.llm.providers,
          {
            id: 'openrouter',
            name: 'OpenRouter',
            apiKey: '',
            apiHost: 'https://openrouter.ai/api/v1/',
            models: SYSTEM_MODELS.openrouter,
            isSystem: true
          }
        ]
      }
    }
  },
  '7': (state: RootState) => {
    return {
      ...state,
      settings: {
        ...state.settings,
        language: navigator.language
      }
    }
  },
  '8': (state: RootState) => {
    const fixAssistantName = (assistant: Assistant) => {
      if (isEmpty(assistant.name)) {
        assistant.name = i18n.t(`assistant.${assistant.id}.name`)
      }

      assistant.topics = assistant.topics.map((topic) => {
        if (isEmpty(topic.name)) {
          topic.name = i18n.t(`assistant.${assistant.id}.topic.name`)
        }
        return topic
      })

      return assistant
    }

    return {
      ...state,
      assistants: {
        ...state.assistants,
        defaultAssistant: fixAssistantName(state.assistants.defaultAssistant),
        assistants: state.assistants.assistants.map((assistant) => fixAssistantName(assistant))
      }
    }
  },
  '9': (state: RootState) => {
    return {
      ...state,
      llm: {
        ...state.llm,
        providers: state.llm.providers.map((provider) => {
          if (provider.id === 'zhipu' && provider.models[0] && provider.models[0].id === 'llama3-70b-8192') {
            provider.models = SYSTEM_MODELS.zhipu
          }
          return provider
        })
      }
    }
  },
  '10': (state: RootState) => {
    return {
      ...state,
      llm: {
        ...state.llm,
        providers: [
          ...state.llm.providers,
          {
            id: 'baichuan',
            name: 'BAICHUAN AI',
            apiKey: '',
            apiHost: 'https://api.baichuan-ai.com',
            models: SYSTEM_MODELS.baichuan,
            isSystem: true,
            enabled: false
          }
        ]
      }
    }
  },
  '11': (state: RootState) => {
    return {
      ...state,
      llm: {
        ...state.llm,
        providers: [
          ...state.llm.providers,
          {
            id: 'dashscope',
            name: 'DashScope',
            apiKey: '',
            apiHost: 'https://dashscope.aliyuncs.com/compatible-mode/v1/',
            models: SYSTEM_MODELS.bailian,
            isSystem: true,
            enabled: false
          },
          {
            id: 'anthropic',
            name: 'Anthropic',
            apiKey: '',
            apiHost: 'https://api.anthropic.com/',
            models: SYSTEM_MODELS.anthropic,
            isSystem: true,
            enabled: false
          }
        ]
      }
    }
  },
  '12': (state: RootState) => {
    return {
      ...state,
      llm: {
        ...state.llm,
        providers: [
          ...state.llm.providers,
          {
            id: 'aihubmix',
            name: 'AiHubMix',
            apiKey: '',
            apiHost: 'https://aihubmix.com',
            models: SYSTEM_MODELS.aihubmix,
            isSystem: true,
            enabled: false
          }
        ]
      }
    }
  },
  '13': (state: RootState) => {
    return {
      ...state,
      assistants: {
        ...state.assistants,
        defaultAssistant: {
          ...state.assistants.defaultAssistant,
          name: ['Default Assistant', '默认助手'].includes(state.assistants.defaultAssistant.name)
            ? i18n.t(`assistant.default.name`)
            : state.assistants.defaultAssistant.name
        }
      }
    }
  },
  '14': (state: RootState) => {
    return {
      ...state,
      settings: {
        ...state.settings,
        showAssistants: true,
        proxyUrl: undefined
      }
    }
  },
  '15': (state: RootState) => {
    return {
      ...state,
      settings: {
        ...state.settings,
        userName: '',
        showMessageDivider: true
      }
    }
  },
  '16': (state: RootState) => {
    return {
      ...state,
      settings: {
        ...state.settings,
        messageFont: 'system',
        showInputEstimatedTokens: false
      }
    }
  },
  '17': (state: RootState) => {
    return {
      ...state,
      settings: {
        ...state.settings,
        theme: 'auto'
      }
    }
  },
  '19': (state: RootState) => {
    return {
      ...state,
      agents: {
        agents: []
      },
      llm: {
        ...state.llm,
        settings: {
          ollama: {
            keepAliveTime: 5
          }
        }
      }
    }
  },
  '20': (state: RootState) => {
    return {
      ...state,
      settings: {
        ...state.settings,
        fontSize: 14
      }
    }
  },
  '21': (state: RootState) => {
    return {
      ...state,
      llm: {
        ...state.llm,
        providers: [
          ...state.llm.providers,
          {
            id: 'gemini',
            name: 'Gemini',
            apiKey: '',
            apiHost: 'https://generativelanguage.googleapis.com',
            models: SYSTEM_MODELS.gemini,
            isSystem: true,
            enabled: false
          },
          {
            id: 'stepfun',
            name: 'StepFun',
            apiKey: '',
            apiHost: 'https://api.stepfun.com',
            models: SYSTEM_MODELS.stepfun,
            isSystem: true,
            enabled: false
          },
          {
            id: 'doubao',
            name: 'doubao',
            apiKey: '',
            apiHost: 'https://ark.cn-beijing.volces.com/api/v3/',
            models: SYSTEM_MODELS.doubao,
            isSystem: true,
            enabled: false
          },
          {
            id: 'graphrag-kylin-mountain',
            name: 'GraphRAG',
            apiKey: '',
            apiHost: '',
            models: [],
            isSystem: true,
            enabled: false
          }
        ]
      }
    }
  },
  '22': (state: RootState) => {
    return {
      ...state,
      llm: {
        ...state.llm,
        providers: [
          ...state.llm.providers,
          {
            id: 'minimax',
            name: 'MiniMax',
            apiKey: '',
            apiHost: 'https://api.minimax.chat/v1/',
            models: SYSTEM_MODELS.minimax,
            isSystem: true,
            enabled: false
          }
        ]
      }
    }
  },
  '23': (state: RootState) => {
    return {
      ...state,
      settings: {
        ...state.settings,
        showTopics: true,
        windowStyle: 'transparent'
      }
    }
  },
  '24': (state: RootState) => {
    return {
      ...state,
      assistants: {
        ...state.assistants,
        assistants: state.assistants.assistants.map((assistant) => ({
          ...assistant,
          topics: assistant.topics.map((topic) => ({
            ...topic,
            createdAt: new Date().toISOString(),
            updatedAt: new Date().toISOString()
          }))
        }))
      },
      settings: {
        ...state.settings,
        topicPosition: 'right'
      }
    }
  },
  '25': (state: RootState) => {
    return {
      ...state,
      llm: {
        ...state.llm,
        providers: [
          ...state.llm.providers,
          {
            id: 'github',
            name: 'Github Models',
            apiKey: '',
            apiHost: 'https://models.inference.ai.azure.com/',
            models: SYSTEM_MODELS.github,
            isSystem: true,
            enabled: false
          }
        ]
      }
    }
  },
  '26': (state: RootState) => {
    return {
      ...state,
      llm: {
        ...state.llm,
        providers: [
          ...state.llm.providers,
          {
            id: 'ocoolai',
            name: 'ocoolAI',
            apiKey: '',
            apiHost: 'https://one.ooo.cool',
            models: [],
            isSystem: true,
            enabled: false
          }
        ]
      }
    }
  },
  '27': (state: RootState) => {
    return {
      ...state,
      settings: {
        ...state.settings,
        renderInputMessageAsMarkdown: true
      }
    }
  },
  '28': (state: RootState) => {
    return {
      ...state,
      llm: {
        ...state.llm,
        providers: [
          ...state.llm.providers,
          {
            id: 'together',
            name: 'Together',
            apiKey: '',
            apiHost: 'https://api.together.xyz',
            models: SYSTEM_MODELS.together,
            isSystem: true,
            enabled: false
          },
          {
            id: 'fireworks',
            name: 'Fireworks',
            apiKey: '',
            apiHost: 'https://api.fireworks.ai/inference',
            models: SYSTEM_MODELS.fireworks,
            isSystem: true,
            enabled: false
          },
          {
            id: 'zhinao',
            name: 'zhinao',
            apiKey: '',
            apiHost: 'https://api.360.cn',
            models: SYSTEM_MODELS.zhinao,
            isSystem: true,
            enabled: false
          },
          {
            id: 'hunyuan',
            name: 'hunyuan',
            apiKey: '',
            apiHost: 'https://api.hunyuan.cloud.tencent.com',
            models: SYSTEM_MODELS.hunyuan,
            isSystem: true,
            enabled: false
          },
          {
            id: 'nvidia',
            name: 'Nvidia',
            apiKey: '',
            apiHost: 'https://integrate.api.nvidia.com',
            models: SYSTEM_MODELS.nvidia,
            isSystem: true,
            enabled: false
          }
        ]
      }
    }
  },
  '29': (state: RootState) => {
    return {
      ...state,
      assistants: {
        ...state.assistants,
        assistants: state.assistants.assistants.map((assistant) => {
          assistant.topics = assistant.topics.map((topic) => ({
            ...topic,
            assistantId: assistant.id
          }))
          return assistant
        })
      }
    }
  },
  '30': (state: RootState) => {
    return {
      ...state,
      llm: {
        ...state.llm,
        providers: [
          ...state.llm.providers,
          {
            id: 'azure-openai',
            name: 'Azure OpenAI',
            apiKey: '',
            apiHost: '',
            apiVersion: '',
            models: SYSTEM_MODELS['azure-openai'],
            isSystem: true,
            enabled: false
          }
        ]
      }
    }
  },
  '31': (state: RootState) => {
    return {
      ...state,
      llm: {
        ...state.llm,
        providers: state.llm.providers.map((provider) => {
          if (provider.id === 'azure-openai') {
            provider.models = provider.models.map((model) => ({ ...model, provider: 'azure-openai' }))
          }
          return provider
        })
      }
    }
  },
  '32': (state: RootState) => {
    return {
      ...state,
      llm: {
        ...state.llm,
        providers: [
          ...state.llm.providers,
          {
            id: 'hunyuan',
            name: 'Hunyuan',
            apiKey: '',
            apiHost: 'https://api.hunyuan.cloud.tencent.com',
            models: SYSTEM_MODELS.hunyuan,
            isSystem: true,
            enabled: false
          }
        ]
      }
    }
  },
  '33': (state: RootState) => {
    state.assistants.defaultAssistant.type = 'assistant'

    state.agents.agents.forEach((agent) => {
      agent.type = 'agent'
      // @ts-ignore eslint-disable-next-line
      delete agent.group
    })

    return {
      ...state,
      assistants: {
        ...state.assistants,
        assistants: [...state.assistants.assistants].map((assistant) => {
          // @ts-ignore eslint-disable-next-line
          delete assistant.group
          return {
            ...assistant,
            id: assistant.id.length === 36 ? assistant.id : uuid(),
            type: assistant.type === 'system' ? assistant.type : 'assistant'
          }
        })
      }
    }
  },
  '34': (state: RootState) => {
    state.assistants.assistants.forEach((assistant) => {
      assistant.topics.forEach((topic) => {
        topic.assistantId = assistant.id
        runAsyncFunction(async () => {
          const _topic = await db.topics.get(topic.id)
          if (_topic) {
            const messages = (_topic?.messages || []).map((message) => ({ ...message, assistantId: assistant.id }))
            db.topics.put({ ..._topic, messages }, topic.id)
          }
        })
      })
    })
    return state
  },
  '35': (state: RootState) => {
    state.settings.mathEngine = 'KaTeX'
    return state
  },
  '36': (state: RootState) => {
    state.settings.topicPosition = 'left'
    return state
  },
  '37': (state: RootState) => {
    state.settings.messageStyle = 'plain'
    return state
  },
  '38': (state: RootState) => {
    return {
      ...state,
      llm: {
        ...state.llm,
        providers: [
          ...state.llm.providers,
          {
            id: 'grok',
            name: 'Grok',
            apiKey: '',
            apiHost: 'https://api.x.ai',
            models: SYSTEM_MODELS.grok,
            isSystem: true,
            enabled: false
          },
          {
            id: 'hyperbolic',
            name: 'Hyperbolic',
            apiKey: '',
            apiHost: 'https://api.hyperbolic.xyz',
            models: SYSTEM_MODELS.hyperbolic,
            isSystem: true,
            enabled: false
          },
          {
            id: 'mistral',
            name: 'Mistral',
            apiKey: '',
            apiHost: 'https://api.mistral.ai',
            models: SYSTEM_MODELS.mistral,
            isSystem: true,
            enabled: false
          }
        ]
      }
    }
  },
  '39': (state: RootState) => {
    state.settings.codeStyle = 'auto'
    return state
  },
  '40': (state: RootState) => {
    state.settings.tray = true
    return state
  },
  '41': (state: RootState) => {
    state.llm.providers.forEach((provider) => {
      if (provider.id === 'gemini') {
        provider.type = 'gemini'
      } else if (provider.id === 'anthropic') {
        provider.type = 'anthropic'
      } else {
        provider.type = 'openai'
      }
    })
    return state
  },
  '42': (state: RootState) => {
    state.settings.proxyMode = state.settings.proxyUrl ? 'custom' : 'none'
    return state
  },
  '43': (state: RootState) => {
    if (state.settings.proxyMode === 'none') {
      state.settings.proxyMode = 'system'
    }
    return state
  },
  '44': (state: RootState) => {
    state.settings.translateModelPrompt = TRANSLATE_PROMPT
    return state
  },
  '45': (state: RootState) => {
    state.settings.enableTopicNaming = true
    return state
  },
  '46': (state: RootState) => {
    if (
      state.settings?.translateModelPrompt?.includes(
        'If the target language is the same as the source language, do not translate'
      )
    ) {
      state.settings.translateModelPrompt = TRANSLATE_PROMPT
    }
    return state
  },
  '47': (state: RootState) => {
    state.llm.providers.forEach((provider) => {
      provider.models.forEach((model) => {
        model.group = getDefaultGroupName(model.id)
      })
    })
    return state
  },
  '48': (state: RootState) => {
    if (state.shortcuts) {
      state.shortcuts.shortcuts.forEach((shortcut) => {
        shortcut.system = shortcut.key !== 'new_topic'
      })
      state.shortcuts.shortcuts.push({
        key: 'toggle_show_assistants',
        shortcut: [isMac ? 'Command' : 'Ctrl', '['],
        editable: true,
        enabled: true,
        system: false
      })
      state.shortcuts.shortcuts.push({
        key: 'toggle_show_topics',
        shortcut: [isMac ? 'Command' : 'Ctrl', ']'],
        editable: true,
        enabled: true,
        system: false
      })
    }
    return state
  },
  '49': (state: RootState) => {
    state.settings.pasteLongTextThreshold = 1500
    if (state.shortcuts) {
      state.shortcuts.shortcuts = [
        ...state.shortcuts.shortcuts,
        {
          key: 'copy_last_message',
          shortcut: [isMac ? 'Command' : 'Ctrl', 'Shift', 'C'],
          editable: true,
          enabled: false,
          system: false
        }
      ]
    }
    return state
  },
  '50': (state: RootState) => {
    state.llm.providers.push({
      id: 'jina',
      name: 'Jina',
      type: 'openai',
      apiKey: '',
      apiHost: 'https://api.jina.ai',
      models: SYSTEM_MODELS.jina,
      isSystem: true,
      enabled: false
    })
    return state
  },
  '51': (state: RootState) => {
    state.settings.topicNamingPrompt = ''
    return state
  },
  '54': (state: RootState) => {
    if (state.shortcuts) {
      state.shortcuts.shortcuts.push({
        key: 'search_message',
        shortcut: [isMac ? 'Command' : 'Ctrl', 'F'],
        editable: true,
        enabled: true,
        system: false
      })
    }
    state.settings.sidebarIcons = {
      visible: DEFAULT_SIDEBAR_ICONS,
      disabled: []
    }
    return state
  },
  '55': (state: RootState) => {
    if (!state.settings.sidebarIcons) {
      state.settings.sidebarIcons = {
        visible: DEFAULT_SIDEBAR_ICONS,
        disabled: []
      }
    }
    return state
  },
  '56': (state: RootState) => {
    state.llm.providers.push({
      id: 'qwenlm',
      name: 'QwenLM',
      type: 'qwenlm',
      apiKey: '',
      apiHost: 'https://chat.qwenlm.ai/api/',
      models: SYSTEM_MODELS.qwenlm,
      isSystem: true,
      enabled: false
    })
    return state
  },
  '57': (state: RootState) => {
    if (state.shortcuts) {
      state.shortcuts.shortcuts.push({
        key: 'mini_window',
        shortcut: [isMac ? 'Command' : 'Ctrl', 'E'],
        editable: true,
        enabled: false,
        system: true
      })
    }

    removeMiniAppIconsFromState(state)

    state.llm.providers.forEach((provider) => {
      if (provider.id === 'qwenlm') {
        provider.type = 'qwenlm'
      }
    })

    state.settings.enableQuickAssistant = false
    state.settings.clickTrayToShowQuickAssistant = true

    return state
  },
  '58': (state: RootState) => {
    if (state.shortcuts) {
      state.shortcuts.shortcuts.push(
        {
          key: 'clear_topic',
          shortcut: [isMac ? 'Command' : 'Ctrl', 'L'],
          editable: true,
          enabled: true,
          system: false
        },
        {
          key: 'toggle_new_context',
          shortcut: [isMac ? 'Command' : 'Ctrl', 'R'],
          editable: true,
          enabled: true,
          system: false
        }
      )
    }
    return state
  },
  '59': (state: RootState) => {
    if (state.minapps) {
      const flowith = DEFAULT_MIN_APPS.find((app) => app.id === 'flowith')
      if (flowith) {
        state.minapps.enabled.push(flowith)
      }
    }
    removeMiniAppIconsFromState(state)
    return state
  },
  '60': (state: RootState) => {
    state.settings.multiModelMessageStyle = 'fold'
    return state
  },
  '61': (state: RootState) => {
    state.llm.providers.forEach((provider) => {
      if (provider.id === 'qwenlm') {
        provider.type = 'qwenlm'
      }
    })
    return state
  },
  '62': (state: RootState) => {
    state.llm.providers.forEach((provider) => {
      if (provider.id === 'azure-openai') {
        provider.type = 'azure-openai'
      }
    })
    state.settings.translateModelPrompt = TRANSLATE_PROMPT
    return state
  },
  '63': (state: RootState) => {
    if (state.minapps) {
      const mintop = DEFAULT_MIN_APPS.find((app) => app.id === '3mintop')
      if (mintop) {
        state.minapps.enabled.push(mintop)
      }
    }
    return state
  },
  '64': (state: RootState) => {
    state.llm.providers = state.llm.providers.filter((provider) => provider.id !== 'qwenlm')
    state.llm.providers.push({
      id: 'baidu-cloud',
      name: 'Baidu Cloud',
      type: 'openai',
      apiKey: '',
      apiHost: 'https://qianfan.baidubce.com/v2/',
      models: SYSTEM_MODELS['baidu-cloud'],
      isSystem: true,
      enabled: false
    })
    return state
  },
  '65': (state: RootState) => {
    state.settings.targetLanguage = 'english'
    return state
  },
  '66': (state: RootState) => {
    state.llm.providers.push(
      {
        id: 'gitee-ai',
        name: 'gitee ai',
        type: 'openai',
        apiKey: '',
        apiHost: 'https://ai.gitee.com',
        models: SYSTEM_MODELS['gitee-ai'],
        isSystem: true,
        enabled: false
      },
      {
        id: 'ppio',
        name: 'PPIO',
        type: 'openai',
        apiKey: '',
        apiHost: 'https://api.ppinfra.com/v3/openai',
        models: SYSTEM_MODELS.ppio,
        isSystem: true,
        enabled: false
      }
    )

    state.llm.providers = state.llm.providers.filter((provider) => provider.id !== 'graphrag-kylin-mountain')

    if (state.minapps) {
      const aistudio = DEFAULT_MIN_APPS.find((app) => app.id === 'aistudio')
      if (aistudio) {
        state.minapps.enabled.push(aistudio)
      }
    }

    return state
  },
  '67': (state: RootState) => {
    if (state.minapps) {
      const xiaoyi = DEFAULT_MIN_APPS.find((app) => app.id === 'xiaoyi')
      if (xiaoyi) {
        state.minapps.enabled.push(xiaoyi)
      }
    }

    state.llm.providers.push(
      {
        id: 'modelscope',
        name: 'ModelScope',
        type: 'openai',
        apiKey: '',
        apiHost: 'https://api-inference.modelscope.cn/v1/',
        models: SYSTEM_MODELS.modelscope,
        isSystem: true,
        enabled: false
      },
      {
        id: 'lmstudio',
        name: 'LM Studio',
        type: 'openai',
        apiKey: '',
        apiHost: 'http://localhost:1234',
        models: SYSTEM_MODELS.lmstudio,
        isSystem: true,
        enabled: false
      },
      {
        id: 'perplexity',
        name: 'Perplexity',
        type: 'openai',
        apiKey: '',
        apiHost: 'https://api.perplexity.ai/',
        models: SYSTEM_MODELS.perplexity,
        isSystem: true,
        enabled: false
      },
      {
        id: 'infini',
        name: 'Infini',
        type: 'openai',
        apiKey: '',
        apiHost: 'https://cloud.infini-ai.com/maas',
        models: SYSTEM_MODELS.infini,
        isSystem: true,
        enabled: false
      },
      {
        id: 'dmxapi',
        name: 'DMXAPI',
        type: 'openai',
        apiKey: '',
        apiHost: 'https://api.dmxapi.com',
        models: SYSTEM_MODELS.dmxapi,
        isSystem: true,
        enabled: false
      }
    )

    state.llm.settings.lmstudio = {
      keepAliveTime: 5
    }

    return state
  },
  '68': (state: RootState) => {
    if (state.minapps) {
      const notebooklm = DEFAULT_MIN_APPS.find((app) => app.id === 'notebooklm')
      if (notebooklm) {
        state.minapps.enabled.push(notebooklm)
      }
    }

    if (!state.llm.providers.find((provider) => provider.id === 'modelscope')) {
      state.llm.providers.push({
        id: 'modelscope',
        name: 'ModelScope',
        type: 'openai',
        apiKey: '',
        apiHost: 'https://api-inference.modelscope.cn/v1/',
        models: SYSTEM_MODELS.modelscope,
        isSystem: true,
        enabled: false
      })
    }

    if (!state.llm.providers.find((provider) => provider.id === 'lmstudio')) {
      state.llm.providers.push({
        id: 'lmstudio',
        name: 'LM Studio',
        type: 'openai',
        apiKey: '',
        apiHost: 'http://localhost:1234',
        models: SYSTEM_MODELS.lmstudio,
        isSystem: true,
        enabled: false
      })
    }

    return state
  },
  '69': (state: RootState) => {
    if (state.minapps) {
      const coze = DEFAULT_MIN_APPS.find((app) => app.id === 'coze')
      if (coze) {
        state.minapps.enabled.push(coze)
      }
    }
    state.settings.gridColumns = 2
    state.settings.gridPopoverTrigger = 'hover'
    return state
  },
  '70': (state: RootState) => {
    state.llm.providers.forEach((provider) => {
      if (provider.id === 'dmxapi') {
        provider.apiHost = 'https://www.dmxapi.cn'
      }
    })
    return state
  },
  '71': (state: RootState) => {
    const appIds = ['dify', 'wpslingxi', 'lechat', 'abacus', 'lambdachat', 'baidu-ai-search']

    if (state.minapps) {
      appIds.forEach((id) => {
        const app = DEFAULT_MIN_APPS.find((app) => app.id === id)
        if (app) {
          state.minapps.enabled.push(app)
        }
      })
      // remove zhihu-zhiada
      state.minapps.enabled = state.minapps.enabled.filter((app) => app.id !== 'zhihu-zhiada')
      state.minapps.disabled = state.minapps.disabled.filter((app) => app.id !== 'zhihu-zhiada')
    }

    state.settings.thoughtAutoCollapse = true

    return state
  },
  '72': (state: RootState) => {
    if (state.minapps) {
      const monica = DEFAULT_MIN_APPS.find((app) => app.id === 'monica')
      if (monica) {
        state.minapps.enabled.push(monica)
      }
    }

    // remove duplicate lmstudio providers
    const emptyLmStudioProviderIndex = state.llm.providers.findLastIndex(
      (provider) => provider.id === 'lmstudio' && provider.models.length === 0
    )

    if (emptyLmStudioProviderIndex !== -1) {
      state.llm.providers.splice(emptyLmStudioProviderIndex, 1)
    }

    return state
  },
  '73': (state: RootState) => {
    if (state.websearch) {
      state.websearch.searchWithTime = true
      state.websearch.maxResults = 5
      state.websearch.excludeDomains = []
    }

    if (!state.llm.providers.find((provider) => provider.id === 'lmstudio')) {
      state.llm.providers.push({
        id: 'lmstudio',
        name: 'LM Studio',
        type: 'openai',
        apiKey: '',
        apiHost: 'http://localhost:1234',
        models: SYSTEM_MODELS.lmstudio,
        isSystem: true,
        enabled: false
      })
    }

    state.llm.providers.splice(1, 0, {
      id: 'o3',
      name: 'O3',
      apiKey: '',
      apiHost: 'https://api.o3.fan',
      models: SYSTEM_MODELS.o3,
      isSystem: true,
      type: 'openai',
      enabled: false
    })

    state.assistants.assistants.forEach((assistant) => {
      const leadingEmoji = getLeadingEmoji(assistant.name)
      if (leadingEmoji) {
        assistant.emoji = leadingEmoji
        assistant.name = assistant.name.replace(leadingEmoji, '').trim()
      }
    })

    state.agents.agents.forEach((agent) => {
      const leadingEmoji = getLeadingEmoji(agent.name)
      if (leadingEmoji) {
        agent.emoji = leadingEmoji
        agent.name = agent.name.replace(leadingEmoji, '').trim()
      }
    })

    const defaultAssistantEmoji = getLeadingEmoji(state.assistants.defaultAssistant.name)

    if (defaultAssistantEmoji) {
      state.assistants.defaultAssistant.emoji = defaultAssistantEmoji
      state.assistants.defaultAssistant.name = state.assistants.defaultAssistant.name
        .replace(defaultAssistantEmoji, '')
        .trim()
    }

    return state
  },
  '74': (state: RootState) => {
<<<<<<< HEAD
    return {
      ...state,
      llm: {
        ...state.llm,
        providers: [
          ...state.llm.providers,
          {
            id: 'copilot',
            name: 'Github Copilot',
            type: 'openai',
            apiKey: '',
            apiHost: 'https://api.githubcopilot.com/',
            models: SYSTEM_MODELS.copilot,
            isSystem: true,
            enabled: false
          }
        ]
      }
    }
=======
    state.llm.providers.push({
      id: 'xirang',
      name: 'Xirang',
      type: 'openai',
      apiKey: '',
      apiHost: 'https://wishub-x1.ctyun.cn',
      models: SYSTEM_MODELS.xirang,
      isSystem: true,
      enabled: false
    })
    return state
>>>>>>> 31078b8e
  }
}

const migrate = createMigrate(migrateConfig as any)

export default migrate<|MERGE_RESOLUTION|>--- conflicted
+++ resolved
@@ -1180,7 +1180,6 @@
     return state
   },
   '74': (state: RootState) => {
-<<<<<<< HEAD
     return {
       ...state,
       llm: {
@@ -1196,23 +1195,20 @@
             models: SYSTEM_MODELS.copilot,
             isSystem: true,
             enabled: false
-          }
-        ]
-      }
-    }
-=======
-    state.llm.providers.push({
-      id: 'xirang',
-      name: 'Xirang',
-      type: 'openai',
-      apiKey: '',
-      apiHost: 'https://wishub-x1.ctyun.cn',
-      models: SYSTEM_MODELS.xirang,
-      isSystem: true,
-      enabled: false
-    })
-    return state
->>>>>>> 31078b8e
+          },
+          {
+            id: 'xirang',
+            name: 'Xirang',
+            type: 'openai',
+            apiKey: '',
+            apiHost: 'https://wishub-x1.ctyun.cn',
+            models: SYSTEM_MODELS.xirang,
+            isSystem: true,
+            enabled: false
+          }
+        ]
+      }
+    }
   }
 }
 

--- conflicted
+++ resolved
@@ -2910,7 +2910,31 @@
   },
   '180': (state: RootState) => {
     try {
-<<<<<<< HEAD
+      if (state.settings.apiServer) {
+        state.settings.apiServer.host = API_SERVER_DEFAULTS.HOST
+      }
+      // @ts-expect-error
+      if (state.settings.openAI.summaryText === 'undefined') {
+        state.settings.openAI.summaryText = undefined
+      }
+      // @ts-expect-error
+      if (state.settings.openAI.verbosity === 'undefined') {
+        state.settings.openAI.verbosity = undefined
+      }
+      state.llm.providers.forEach((provider) => {
+        if (provider.id === SystemProviderIds.ollama) {
+          provider.type = 'ollama'
+        }
+      })
+      logger.info('migrate 180 success')
+      return state
+    } catch (error) {
+      logger.error('migrate 180 error', error as Error)
+      return state
+    }
+  },
+  '181': (state: RootState) => {
+    try {
       state.llm.providers.forEach((provider) => {
         if (provider.id === 'ai-gateway') {
           provider.id = SystemProviderIds.gateway
@@ -2921,28 +2945,11 @@
             model.provider = SystemProviderIds.gateway
           }
         })
-=======
-      if (state.settings.apiServer) {
-        state.settings.apiServer.host = API_SERVER_DEFAULTS.HOST
-      }
-      // @ts-expect-error
-      if (state.settings.openAI.summaryText === 'undefined') {
-        state.settings.openAI.summaryText = undefined
-      }
-      // @ts-expect-error
-      if (state.settings.openAI.verbosity === 'undefined') {
-        state.settings.openAI.verbosity = undefined
-      }
-      state.llm.providers.forEach((provider) => {
-        if (provider.id === SystemProviderIds.ollama) {
-          provider.type = 'ollama'
-        }
->>>>>>> 9637fb8a
-      })
-      logger.info('migrate 180 success')
-      return state
-    } catch (error) {
-      logger.error('migrate 180 error', error as Error)
+      })
+      logger.info('migrate 181 success')
+      return state
+    } catch (error) {
+      logger.error('migrate 181 error', error as Error)
       return state
     }
   }

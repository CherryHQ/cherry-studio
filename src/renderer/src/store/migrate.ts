/**
 * @deprecated this file will be removed after data refactor
 */
import { loggerService } from '@logger'
import { nanoid } from '@reduxjs/toolkit'
import { DEFAULT_CONTEXTCOUNT, DEFAULT_TEMPERATURE, isMac } from '@renderer/config/constant'
import { DEFAULT_MIN_APPS } from '@renderer/config/minapps'
import {
  glm45FlashModel,
  isFunctionCallingModel,
  isNotSupportedTextDelta,
  SYSTEM_MODELS
} from '@renderer/config/models'
import { BUILTIN_OCR_PROVIDERS, BUILTIN_OCR_PROVIDERS_MAP, DEFAULT_OCR_PROVIDER } from '@renderer/config/ocr'
import {
  isSupportArrayContentProvider,
  isSupportDeveloperRoleProvider,
  isSupportStreamOptionsProvider,
  SYSTEM_PROVIDERS
} from '@renderer/config/providers'
// import { DEFAULT_SIDEBAR_ICONS } from '@renderer/config/sidebar'
import db from '@renderer/databases'
import i18n from '@renderer/i18n'
import { DEFAULT_ASSISTANT_SETTINGS } from '@renderer/services/AssistantService'
<<<<<<< HEAD
import type {
=======
import { defaultPreprocessProviders } from '@renderer/store/preprocess'
import {
>>>>>>> 5790c120
  Assistant,
  BuiltinOcrProvider,
  Model,
  Provider,
  ProviderApiOptions,
  TranslateLanguageCode,
  WebSearchProvider
} from '@renderer/types'
import { isSystemProvider, SystemProviderIds } from '@renderer/types'
import { getDefaultGroupName, getLeadingEmoji, runAsyncFunction, uuid } from '@renderer/utils'
import { defaultByPassRules } from '@shared/config/constant'
import { TRANSLATE_PROMPT } from '@shared/config/prompts'
import { DefaultPreferences } from '@shared/data/preference/preferenceSchemas'
import { UpgradeChannel } from '@shared/data/preference/preferenceTypes'
import { isEmpty } from 'lodash'
import { createMigrate } from 'redux-persist'

import type { RootState } from '.'
import { DEFAULT_TOOL_ORDER } from './inputTools'
import { initialState as llmInitialState, moveProvider } from './llm'
import { mcpSlice } from './mcp'
import { initialState as notesInitialState } from './note'
// import { defaultActionItems } from './selectionStore'
import { initialState as settingsInitialState } from './settings'
import { initialState as shortcutsInitialState } from './shortcuts'
import { defaultWebSearchProviders } from './websearch'
const logger = loggerService.withContext('Migrate')

// remove logo base64 data to reduce the size of the state
function removeMiniAppIconsFromState(state: RootState) {
  if (state.minapps) {
    state.minapps.enabled = state.minapps.enabled.map((app) => ({
      ...app,
      logo: undefined
    }))
    state.minapps.disabled = state.minapps.disabled.map((app) => ({
      ...app,
      logo: undefined
    }))
    state.minapps.pinned = state.minapps.pinned.map((app) => ({
      ...app,
      logo: undefined
    }))
  }
}

function removeMiniAppFromState(state: RootState, id: string) {
  if (state.minapps) {
    state.minapps.pinned = state.minapps.pinned.filter((app) => app.id !== id)
    state.minapps.enabled = state.minapps.enabled.filter((app) => app.id !== id)
    state.minapps.disabled = state.minapps.disabled.filter((app) => app.id !== id)
  }
}

function addMiniApp(state: RootState, id: string) {
  if (state.minapps) {
    const app = DEFAULT_MIN_APPS.find((app) => app.id === id)
    if (app) {
      if (!state.minapps.enabled.find((app) => app.id === id)) {
        state.minapps.enabled.push(app)
      }
    }
  }
}

// add provider to state
function addProvider(state: RootState, id: string) {
  if (!state.llm.providers.find((p) => p.id === id)) {
    const _provider = SYSTEM_PROVIDERS.find((p) => p.id === id)
    if (_provider) {
      state.llm.providers.push(_provider)
    }
  }
}

// Fix missing provider
function fixMissingProvider(state: RootState) {
  SYSTEM_PROVIDERS.forEach((p) => {
    if (!state.llm.providers.find((provider) => provider.id === p.id)) {
      state.llm.providers.push(p)
    }
  })
}

// add ocr provider
function addOcrProvider(state: RootState, provider: BuiltinOcrProvider) {
  if (!state.ocr.providers.find((p) => p.id === provider.id)) {
    state.ocr.providers.push(provider)
  }
}

function updateProvider(state: RootState, id: string, provider: Partial<Provider>) {
  if (state.llm.providers) {
    const index = state.llm.providers.findIndex((p) => p.id === id)
    if (index !== -1) {
      state.llm.providers[index] = {
        ...state.llm.providers[index],
        ...provider
      }
    }
  }
}

function addWebSearchProvider(state: RootState, id: string) {
  if (state.websearch && state.websearch.providers) {
    if (!state.websearch.providers.find((p) => p.id === id)) {
      const provider = defaultWebSearchProviders.find((p) => p.id === id)
      if (provider) {
        // Prevent mutating read only property of object
        // Otherwise, it will cause the error: Cannot assign to read only property 'apiKey' of object '#<Object>'
        state.websearch.providers.push({ ...provider })
      }
    }
  }
}

function updateWebSearchProvider(state: RootState, provider: Partial<WebSearchProvider>) {
  if (state.websearch && state.websearch.providers) {
    const index = state.websearch.providers.findIndex((p) => p.id === provider.id)
    if (index !== -1) {
      state.websearch.providers[index] = {
        ...state.websearch.providers[index],
        ...provider
      }
    }
  }
}

function addSelectionAction(state: RootState, id: string) {
  // if (state.selectionStore && state.selectionStore.actionItems) {
  //   if (!state.selectionStore.actionItems.some((item) => item.id === id)) {
  //     const action = defaultActionItems.find((item) => item.id === id)
  //     if (action) {
  //       state.selectionStore.actionItems.push(action)
  //     }
  //   }
  // }
  return [state, id]
}

/**
 * Add shortcuts(ids from shortcutsInitialState) after the shortcut(afterId)
 * if afterId is 'first', add to the first
 * if afterId is 'last', add to the last
 */
function addShortcuts(state: RootState, ids: string[], afterId: string) {
  const defaultShortcuts = shortcutsInitialState.shortcuts

  // 确保 state.shortcuts 存在
  if (!state.shortcuts) {
    return
  }

  // 从 defaultShortcuts 中找到要添加的快捷键
  const shortcutsToAdd = defaultShortcuts.filter((shortcut) => ids.includes(shortcut.key))

  // 过滤掉已经存在的快捷键
  const existingKeys = state.shortcuts.shortcuts.map((s) => s.key)
  const newShortcuts = shortcutsToAdd.filter((shortcut) => !existingKeys.includes(shortcut.key))

  if (newShortcuts.length === 0) {
    return
  }

  if (afterId === 'first') {
    // 添加到最前面
    state.shortcuts.shortcuts.unshift(...newShortcuts)
  } else if (afterId === 'last') {
    // 添加到最后面
    state.shortcuts.shortcuts.push(...newShortcuts)
  } else {
    // 添加到指定快捷键后面
    const afterIndex = state.shortcuts.shortcuts.findIndex((shortcut) => shortcut.key === afterId)
    if (afterIndex !== -1) {
      state.shortcuts.shortcuts.splice(afterIndex + 1, 0, ...newShortcuts)
    } else {
      // 如果找不到指定的快捷键，则添加到最后
      state.shortcuts.shortcuts.push(...newShortcuts)
    }
  }
}

// add preprocess provider
function addPreprocessProviders(state: RootState, id: string) {
  if (state.preprocess && state.preprocess.providers) {
    if (!state.preprocess.providers.find((p) => p.id === id)) {
      const provider = defaultPreprocessProviders.find((p) => p.id === id)
      if (provider) {
        state.preprocess.providers.push({ ...provider })
      }
    }
  }
}

const migrateConfig = {
  '2': (state: RootState) => {
    try {
      addProvider(state, 'yi')
      return state
    } catch (error) {
      return state
    }
  },
  '3': (state: RootState) => {
    try {
      addProvider(state, 'zhipu')
      return state
    } catch (error) {
      return state
    }
  },
  '4': (state: RootState) => {
    try {
      addProvider(state, 'ollama')
      return state
    } catch (error) {
      return state
    }
  },
  '5': (state: RootState) => {
    try {
      addProvider(state, 'moonshot')
      return state
    } catch (error) {
      return state
    }
  },
  '6': (state: RootState) => {
    try {
      addProvider(state, 'openrouter')
      return state
    } catch (error) {
      return state
    }
  },
  '7': (state: RootState) => {
    try {
      return {
        ...state,
        settings: {
          ...state.settings,
          language: navigator.language
        }
      }
    } catch (error) {
      return state
    }
  },
  '8': (state: RootState) => {
    try {
      const fixAssistantName = (assistant: Assistant) => {
        // 2025/07/25 这俩键早没了，从远古版本迁移包出错的
        if (isEmpty(assistant.name)) {
          assistant.name = i18n.t('chat.default.name')
        }

        assistant.topics = assistant.topics.map((topic) => {
          if (isEmpty(topic.name)) {
            topic.name = i18n.t('chat.default.topic.name')
          }
          return topic
        })

        return assistant
      }

      return {
        ...state,
        assistants: {
          ...state.assistants,
          defaultAssistant: fixAssistantName(state.assistants.defaultAssistant),
          assistants: state.assistants.assistants.map((assistant) => fixAssistantName(assistant))
        }
      }
    } catch (error) {
      return state
    }
  },
  '9': (state: RootState) => {
    try {
      return {
        ...state,
        llm: {
          ...state.llm,
          providers: state.llm.providers.map((provider) => {
            if (provider.id === 'zhipu' && provider.models[0] && provider.models[0].id === 'llama3-70b-8192') {
              provider.models = SYSTEM_MODELS.zhipu
            }
            return provider
          })
        }
      }
    } catch (error) {
      return state
    }
  },
  '10': (state: RootState) => {
    try {
      addProvider(state, 'baichuan')
      return state
    } catch (error) {
      return state
    }
  },
  '11': (state: RootState) => {
    try {
      addProvider(state, 'dashscope')
      addProvider(state, 'anthropic')
      return state
    } catch (error) {
      return state
    }
  },
  '12': (state: RootState) => {
    try {
      addProvider(state, 'aihubmix')
      return state
    } catch (error) {
      return state
    }
  },
  '13': (state: RootState) => {
    try {
      return {
        ...state,
        assistants: {
          ...state.assistants,
          defaultAssistant: {
            ...state.assistants.defaultAssistant,
            name: ['Default Assistant', '默认助手'].includes(state.assistants.defaultAssistant.name)
              ? i18n.t('settings.assistant.label')
              : state.assistants.defaultAssistant.name
          }
        }
      }
    } catch (error) {
      return state
    }
  },
  '14': (state: RootState) => {
    try {
      return {
        ...state,
        settings: {
          ...state.settings,
          showAssistants: true,
          proxyUrl: undefined
        }
      }
    } catch (error) {
      return state
    }
  },
  '15': (state: RootState) => {
    try {
      return {
        ...state,
        settings: {
          ...state.settings,
          userName: '',
          showMessageDivider: true
        }
      }
    } catch (error) {
      return state
    }
  },
  '16': (state: RootState) => {
    try {
      return {
        ...state,
        settings: {
          ...state.settings,
          messageFont: 'system',
          showInputEstimatedTokens: false
        }
      }
    } catch (error) {
      return state
    }
  },
  '17': (state: RootState) => {
    try {
      return {
        ...state,
        settings: {
          ...state.settings,
          theme: 'auto'
        }
      }
    } catch (error) {
      return state
    }
  },
  '19': (state: RootState) => {
    try {
      return {
        ...state,
        agents: {
          agents: []
        },
        llm: {
          ...state.llm,
          settings: {
            ollama: {
              keepAliveTime: 5
            }
          }
        }
      }
    } catch (error) {
      return state
    }
  },
  '20': (state: RootState) => {
    try {
      return {
        ...state,
        settings: {
          ...state.settings,
          fontSize: 14
        }
      }
    } catch (error) {
      return state
    }
  },
  '21': (state: RootState) => {
    try {
      addProvider(state, 'gemini')
      addProvider(state, 'stepfun')
      addProvider(state, 'doubao')
      return state
    } catch (error) {
      return state
    }
  },
  '22': (state: RootState) => {
    try {
      addProvider(state, 'minimax')
      return state
    } catch (error) {
      return state
    }
  },
  '23': (state: RootState) => {
    try {
      return {
        ...state,
        settings: {
          ...state.settings,
          showTopics: true,
          windowStyle: 'transparent'
        }
      }
    } catch (error) {
      return state
    }
  },
  '24': (state: RootState) => {
    try {
      return {
        ...state,
        assistants: {
          ...state.assistants,
          assistants: state.assistants.assistants.map((assistant) => ({
            ...assistant,
            topics: assistant.topics.map((topic) => ({
              ...topic,
              createdAt: new Date().toISOString(),
              updatedAt: new Date().toISOString()
            }))
          }))
        },
        settings: {
          ...state.settings,
          topicPosition: 'right'
        }
      }
    } catch (error) {
      return state
    }
  },
  '25': (state: RootState) => {
    try {
      addProvider(state, 'github')
      return state
    } catch (error) {
      return state
    }
  },
  '26': (state: RootState) => {
    try {
      addProvider(state, 'ocoolai')
      return state
    } catch (error) {
      return state
    }
  },
  '27': (state: RootState) => {
    try {
      return {
        ...state,
        settings: {
          ...state.settings,
          renderInputMessageAsMarkdown: true
        }
      }
    } catch (error) {
      return state
    }
  },
  '28': (state: RootState) => {
    try {
      addProvider(state, 'together')
      addProvider(state, 'fireworks')
      addProvider(state, 'zhinao')
      addProvider(state, 'hunyuan')
      addProvider(state, 'nvidia')
      return state
    } catch (error) {
      return state
    }
  },
  '29': (state: RootState) => {
    try {
      return {
        ...state,
        assistants: {
          ...state.assistants,
          assistants: state.assistants.assistants.map((assistant) => {
            assistant.topics = assistant.topics.map((topic) => ({
              ...topic,
              assistantId: assistant.id
            }))
            return assistant
          })
        }
      }
    } catch (error) {
      return state
    }
  },
  '30': (state: RootState) => {
    try {
      addProvider(state, 'azure-openai')
      return state
    } catch (error) {
      return state
    }
  },
  '31': (state: RootState) => {
    try {
      return {
        ...state,
        llm: {
          ...state.llm,
          providers: state.llm.providers.map((provider) => {
            if (provider.id === 'azure-openai') {
              provider.models = provider.models.map((model) => ({
                ...model,
                provider: 'azure-openai'
              }))
            }
            return provider
          })
        }
      }
    } catch (error) {
      return state
    }
  },
  '32': (state: RootState) => {
    try {
      addProvider(state, 'hunyuan')
      return state
    } catch (error) {
      return state
    }
  },
  '33': (state: RootState) => {
    try {
      state.assistants.defaultAssistant.type = 'assistant'

      // @ts-ignore
      state.agents.agents.forEach((agent) => {
        agent.type = 'agent'
        // @ts-ignore eslint-disable-next-line
        delete agent.group
      })

      return {
        ...state,
        assistants: {
          ...state.assistants,
          assistants: [...state.assistants.assistants].map((assistant) => {
            // @ts-ignore eslint-disable-next-line
            delete assistant.group
            return {
              ...assistant,
              id: assistant.id.length === 36 ? assistant.id : uuid(),
              type: assistant.type === 'system' ? assistant.type : 'assistant'
            }
          })
        }
      }
    } catch (error) {
      return state
    }
  },
  '34': (state: RootState) => {
    try {
      state.assistants.assistants.forEach((assistant) => {
        assistant.topics.forEach((topic) => {
          topic.assistantId = assistant.id
          runAsyncFunction(async () => {
            const _topic = await db.topics.get(topic.id)
            if (_topic) {
              const messages = (_topic?.messages || []).map((message) => ({
                ...message,
                assistantId: assistant.id
              }))
              db.topics.put({ ..._topic, messages }, topic.id)
            }
          })
        })
      })
      return state
    } catch (error) {
      return state
    }
  },
  '35': (state: RootState) => {
    try {
      state.settings.mathEngine = 'KaTeX'
      return state
    } catch (error) {
      return state
    }
  },
  '36': (state: RootState) => {
    try {
      state.settings.topicPosition = 'left'
      return state
    } catch (error) {
      return state
    }
  },
  '37': (state: RootState) => {
    try {
      state.settings.messageStyle = 'plain'
      return state
    } catch (error) {
      return state
    }
  },
  '38': (state: RootState) => {
    try {
      addProvider(state, 'grok')
      addProvider(state, 'hyperbolic')
      addProvider(state, 'mistral')
      return state
    } catch (error) {
      return state
    }
  },
  '39': (state: RootState) => {
    try {
      // @ts-ignore eslint-disable-next-line
      state.settings.codeStyle = 'auto'
      return state
    } catch (error) {
      return state
    }
  },
  '40': (state: RootState) => {
    try {
      state.settings.tray = true
      return state
    } catch (error) {
      return state
    }
  },
  '41': (state: RootState) => {
    try {
      state.llm.providers.forEach((provider) => {
        if (provider.id === 'gemini') {
          provider.type = 'gemini'
        } else if (provider.id === 'anthropic') {
          provider.type = 'anthropic'
        } else {
          provider.type = 'openai'
        }
      })
      return state
    } catch (error) {
      return state
    }
  },
  '42': (state: RootState) => {
    try {
      state.settings.proxyMode = state.settings.proxyUrl ? 'custom' : 'none'
      return state
    } catch (error) {
      return state
    }
  },
  '43': (state: RootState) => {
    try {
      if (state.settings.proxyMode === 'none') {
        state.settings.proxyMode = 'system'
      }
      return state
    } catch (error) {
      return state
    }
  },
  '44': (state: RootState) => {
    try {
      state.settings.translateModelPrompt = TRANSLATE_PROMPT
      return state
    } catch (error) {
      return state
    }
  },
  '45': (state: RootState) => {
    state.settings.enableTopicNaming = true
    return state
  },
  '46': (state: RootState) => {
    try {
      if (
        state.settings?.translateModelPrompt?.includes(
          'If the target language is the same as the source language, do not translate'
        )
      ) {
        state.settings.translateModelPrompt = TRANSLATE_PROMPT
      }
      return state
    } catch (error) {
      return state
    }
  },
  '47': (state: RootState) => {
    try {
      state.llm.providers.forEach((provider) => {
        provider.models.forEach((model) => {
          model.group = getDefaultGroupName(model.id)
        })
      })
      return state
    } catch (error) {
      return state
    }
  },
  '48': (state: RootState) => {
    try {
      if (state.shortcuts) {
        state.shortcuts.shortcuts.forEach((shortcut) => {
          shortcut.system = shortcut.key !== 'new_topic'
        })
        state.shortcuts.shortcuts.push({
          key: 'toggle_show_assistants',
          shortcut: [isMac ? 'Command' : 'Ctrl', '['],
          editable: true,
          enabled: true,
          system: false
        })
        state.shortcuts.shortcuts.push({
          key: 'toggle_show_topics',
          shortcut: [isMac ? 'Command' : 'Ctrl', ']'],
          editable: true,
          enabled: true,
          system: false
        })
      }
      return state
    } catch (error) {
      return state
    }
  },
  '49': (state: RootState) => {
    try {
      state.settings.pasteLongTextThreshold = 1500
      if (state.shortcuts) {
        state.shortcuts.shortcuts = [
          ...state.shortcuts.shortcuts,
          {
            key: 'copy_last_message',
            shortcut: [isMac ? 'Command' : 'Ctrl', 'Shift', 'C'],
            editable: true,
            enabled: false,
            system: false
          }
        ]
      }
      return state
    } catch (error) {
      return state
    }
  },
  '50': (state: RootState) => {
    try {
      addProvider(state, 'jina')
      return state
    } catch (error) {
      return state
    }
  },
  '51': (state: RootState) => {
    state.settings.topicNamingPrompt = ''
    return state
  },
  '54': (state: RootState) => {
    try {
      if (state.shortcuts) {
        state.shortcuts.shortcuts.push({
          key: 'search_message',
          shortcut: [isMac ? 'Command' : 'Ctrl', 'F'],
          editable: true,
          enabled: true,
          system: false
        })
      }
      state.settings.sidebarIcons = {
        visible: DefaultPreferences.default['ui.sidebar.icons.visible'],
        disabled: []
      }
      return state
    } catch (error) {
      return state
    }
  },
  '55': (state: RootState) => {
    try {
      if (!state.settings.sidebarIcons) {
        state.settings.sidebarIcons = {
          visible: DefaultPreferences.default['ui.sidebar.icons.visible'],
          disabled: []
        }
      }
      return state
    } catch (error) {
      return state
    }
  },
  '57': (state: RootState) => {
    try {
      if (state.shortcuts) {
        state.shortcuts.shortcuts.push({
          key: 'mini_window',
          shortcut: [isMac ? 'Command' : 'Ctrl', 'E'],
          editable: true,
          enabled: false,
          system: true
        })
      }

      state.llm.providers.forEach((provider) => {
        if (provider.id === 'qwenlm') {
          // @ts-ignore eslint-disable-next-line
          provider.type = 'qwenlm'
        }
      })

      state.settings.enableQuickAssistant = false
      state.settings.clickTrayToShowQuickAssistant = true

      return state
    } catch (error) {
      return state
    }
  },
  '58': (state: RootState) => {
    try {
      if (state.shortcuts) {
        state.shortcuts.shortcuts.push(
          {
            key: 'clear_topic',
            shortcut: [isMac ? 'Command' : 'Ctrl', 'L'],
            editable: true,
            enabled: true,
            system: false
          },
          {
            key: 'toggle_new_context',
            shortcut: [isMac ? 'Command' : 'Ctrl', 'R'],
            editable: true,
            enabled: true,
            system: false
          }
        )
      }
      return state
    } catch (error) {
      return state
    }
  },
  '59': (state: RootState) => {
    try {
      addMiniApp(state, 'flowith')
      return state
    } catch (error) {
      return state
    }
  },
  '60': (state: RootState) => {
    try {
      state.settings.multiModelMessageStyle = 'fold'
      return state
    } catch (error) {
      return state
    }
  },
  '61': (state: RootState) => {
    try {
      state.llm.providers.forEach((provider) => {
        if (provider.id === 'qwenlm') {
          // @ts-ignore eslint-disable-next-line
          provider.type = 'qwenlm'
        }
      })
      return state
    } catch (error) {
      return state
    }
  },
  '62': (state: RootState) => {
    try {
      state.llm.providers.forEach((provider) => {
        if (provider.id === 'azure-openai') {
          provider.type = 'azure-openai'
        }
      })
      state.settings.translateModelPrompt = TRANSLATE_PROMPT
      return state
    } catch (error) {
      return state
    }
  },
  '63': (state: RootState) => {
    try {
      addMiniApp(state, '3mintop')
      return state
    } catch (error) {
      return state
    }
  },
  '64': (state: RootState) => {
    try {
      state.llm.providers = state.llm.providers.filter((provider) => provider.id !== 'qwenlm')
      addProvider(state, 'baidu-cloud')
      return state
    } catch (error) {
      return state
    }
  },
  '65': (state: RootState) => {
    try {
      // @ts-ignore expect error
      state.settings.targetLanguage = 'english'
      return state
    } catch (error) {
      return state
    }
  },
  '66': (state: RootState) => {
    try {
      addProvider(state, 'gitee-ai')
      addProvider(state, 'ppio')
      addMiniApp(state, 'aistudio')
      state.llm.providers = state.llm.providers.filter((provider) => provider.id !== 'graphrag-kylin-mountain')

      return state
    } catch (error) {
      return state
    }
  },
  '67': (state: RootState) => {
    try {
      addMiniApp(state, 'xiaoyi')
      addProvider(state, 'modelscope')
      addProvider(state, 'lmstudio')
      addProvider(state, 'perplexity')
      addProvider(state, 'infini')
      addProvider(state, 'dmxapi')

      state.llm.settings.lmstudio = {
        keepAliveTime: 5
      }

      return state
    } catch (error) {
      return state
    }
  },
  '68': (state: RootState) => {
    try {
      addMiniApp(state, 'notebooklm')
      addProvider(state, 'modelscope')
      addProvider(state, 'lmstudio')
      return state
    } catch (error) {
      return state
    }
  },
  '69': (state: RootState) => {
    try {
      addMiniApp(state, 'coze')
      state.settings.gridColumns = 2
      state.settings.gridPopoverTrigger = 'hover'
      return state
    } catch (error) {
      return state
    }
  },
  '70': (state: RootState) => {
    try {
      state.llm.providers.forEach((provider) => {
        if (provider.id === 'dmxapi') {
          provider.apiHost = 'https://www.dmxapi.cn'
        }
      })
      return state
    } catch (error) {
      return state
    }
  },
  '71': (state: RootState) => {
    try {
      const appIds = ['dify', 'wpslingxi', 'lechat', 'abacus', 'lambdachat', 'baidu-ai-search']

      if (state.minapps) {
        appIds.forEach((id) => {
          const app = DEFAULT_MIN_APPS.find((app) => app.id === id)
          if (app) {
            state.minapps.enabled.push(app)
          }
        })
        // remove zhihu-zhiada
        state.minapps.enabled = state.minapps.enabled.filter((app) => app.id !== 'zhihu-zhiada')
        state.minapps.disabled = state.minapps.disabled.filter((app) => app.id !== 'zhihu-zhiada')
      }

      state.settings.thoughtAutoCollapse = true

      return state
    } catch (error) {
      return state
    }
  },
  '72': (state: RootState) => {
    try {
      addMiniApp(state, 'monica')

      // remove duplicate lmstudio providers
      const emptyLmStudioProviderIndex = state.llm.providers.findLastIndex(
        (provider) => provider.id === 'lmstudio' && provider.models.length === 0
      )

      if (emptyLmStudioProviderIndex !== -1) {
        state.llm.providers.splice(emptyLmStudioProviderIndex, 1)
      }

      return state
    } catch (error) {
      return state
    }
  },
  '73': (state: RootState) => {
    try {
      if (state.websearch) {
        state.websearch.searchWithTime = true
        state.websearch.maxResults = 5
        state.websearch.excludeDomains = []
      }

      addProvider(state, 'lmstudio')
      addProvider(state, 'o3')
      state.llm.providers = moveProvider(state.llm.providers, 'o3', 2)

      state.assistants.assistants.forEach((assistant) => {
        const leadingEmoji = getLeadingEmoji(assistant.name)
        if (leadingEmoji) {
          assistant.emoji = leadingEmoji
          assistant.name = assistant.name.replace(leadingEmoji, '').trim()
        }
      })

      // @ts-ignore
      state.agents.agents.forEach((agent) => {
        const leadingEmoji = getLeadingEmoji(agent.name)
        if (leadingEmoji) {
          agent.emoji = leadingEmoji
          agent.name = agent.name.replace(leadingEmoji, '').trim()
        }
      })

      const defaultAssistantEmoji = getLeadingEmoji(state.assistants.defaultAssistant.name)

      if (defaultAssistantEmoji) {
        state.assistants.defaultAssistant.emoji = defaultAssistantEmoji
        state.assistants.defaultAssistant.name = state.assistants.defaultAssistant.name
          .replace(defaultAssistantEmoji, '')
          .trim()
      }

      return state
    } catch (error) {
      return state
    }
  },
  '74': (state: RootState) => {
    try {
      addProvider(state, 'xirang')
      return state
    } catch (error) {
      return state
    }
  },
  '75': (state: RootState) => {
    try {
      addMiniApp(state, 'you')
      addMiniApp(state, 'cici')
      addMiniApp(state, 'zhihu')
      return state
    } catch (error) {
      return state
    }
  },
  '76': (state: RootState) => {
    try {
      addProvider(state, 'tencent-cloud-ti')
      return state
    } catch (error) {
      return state
    }
  },
  '77': (state: RootState) => {
    try {
      addWebSearchProvider(state, 'searxng')
      addWebSearchProvider(state, 'exa')
      if (state.websearch) {
        state.websearch.providers.forEach((p) => {
          // @ts-ignore eslint-disable-next-line
          delete p.enabled
        })
      }
      return state
    } catch (error) {
      return state
    }
  },
  '78': (state: RootState) => {
    try {
      state.llm.providers = moveProvider(state.llm.providers, 'ppio', 9)
      state.llm.providers = moveProvider(state.llm.providers, 'infini', 10)
      removeMiniAppIconsFromState(state)
      return state
    } catch (error) {
      return state
    }
  },
  '79': (state: RootState) => {
    try {
      addProvider(state, 'gpustack')
      return state
    } catch (error) {
      return state
    }
  },
  '80': (state: RootState) => {
    try {
      addProvider(state, 'alayanew')
      state.llm.providers = moveProvider(state.llm.providers, 'alayanew', 10)
      return state
    } catch (error) {
      return state
    }
  },
  '81': (state: RootState) => {
    try {
      addProvider(state, 'copilot')
      return state
    } catch (error) {
      return state
    }
  },
  '82': (state: RootState) => {
    try {
      const runtimeState = state.runtime as any
      if (runtimeState?.webdavSync) {
        state.backup = state.backup || {}
        state.backup = {
          ...state.backup,
          webdavSync: {
            lastSyncTime: runtimeState.webdavSync.lastSyncTime || null,
            syncing: runtimeState.webdavSync.syncing || false,
            lastSyncError: runtimeState.webdavSync.lastSyncError || null
          }
        }
        delete runtimeState.webdavSync
      }
      return state
    } catch (error) {
      return state
    }
  },
  '83': (state: RootState) => {
    try {
      state.settings.messageNavigation = 'buttons'
      state.settings.launchOnBoot = false
      state.settings.launchToTray = false
      state.settings.trayOnClose = true
      return state
    } catch (error) {
      logger.error('migrate 83 error', error as Error)
      return state
    }
  },
  '84': (state: RootState) => {
    try {
      addProvider(state, 'voyageai')
      return state
    } catch (error) {
      logger.error('migrate 84 error', error as Error)
      return state
    }
  },
  '85': (state: RootState) => {
    try {
      // @ts-ignore eslint-disable-next-line
      state.settings.autoCheckUpdate = !state.settings.manualUpdateCheck
      // @ts-ignore eslint-disable-next-line
      delete state.settings.manualUpdateCheck
      state.settings.gridPopoverTrigger = 'click'
      return state
    } catch (error) {
      return state
    }
  },
  '86': (state: RootState) => {
    try {
      if (state?.mcp?.servers) {
        state.mcp.servers = state.mcp.servers.map((server) => ({
          ...server,
          id: nanoid()
        }))
      }
    } catch (error) {
      return state
    }
    return state
  },
  '87': (state: RootState) => {
    try {
      state.settings.maxKeepAliveMinapps = 3
      state.settings.showOpenedMinappsInSidebar = true
      return state
    } catch (error) {
      return state
    }
  },
  '88': (state: RootState) => {
    try {
      if (state?.mcp?.servers) {
        const hasAutoInstall = state.mcp.servers.some((server) => server.name === '@cherry/mcp-auto-install')
        if (!hasAutoInstall) {
          const defaultServer = mcpSlice.getInitialState().servers[0]
          state.mcp.servers = [{ ...defaultServer, id: nanoid() }, ...state.mcp.servers]
        }
      }
      return state
    } catch (error) {
      return state
    }
  },
  '89': (state: RootState) => {
    try {
      removeMiniAppFromState(state, 'aistudio')
      return state
    } catch (error) {
      return state
    }
  },
  '90': (state: RootState) => {
    try {
      state.settings.enableDataCollection = true
      return state
    } catch (error) {
      return state
    }
  },
  '91': (state: RootState) => {
    try {
      // @ts-ignore eslint-disable-next-line
      state.settings.codeCacheable = false
      // @ts-ignore eslint-disable-next-line
      state.settings.codeCacheMaxSize = 1000
      // @ts-ignore eslint-disable-next-line
      state.settings.codeCacheTTL = 15
      // @ts-ignore eslint-disable-next-line
      state.settings.codeCacheThreshold = 2
      addProvider(state, 'qiniu')
      return state
    } catch (error) {
      return state
    }
  },
  '92': (state: RootState) => {
    try {
      addMiniApp(state, 'dangbei')
      state.llm.providers = moveProvider(state.llm.providers, 'qiniu', 12)
      return state
    } catch (error) {
      return state
    }
  },
  '93': (state: RootState) => {
    try {
      if (!state?.settings?.exportMenuOptions) {
        state.settings.exportMenuOptions = settingsInitialState.exportMenuOptions
        return state
      }
      return state
    } catch (error) {
      return state
    }
  },
  '94': (state: RootState) => {
    try {
      state.settings.enableQuickPanelTriggers = false
      return state
    } catch (error) {
      return state
    }
  },
  '95': (state: RootState) => {
    try {
      addWebSearchProvider(state, 'local-google')
      addWebSearchProvider(state, 'local-bing')
      addWebSearchProvider(state, 'local-baidu')

      if (state.websearch) {
        if (isEmpty(state.websearch.subscribeSources)) {
          state.websearch.subscribeSources = []
        }
      }

      const qiniuProvider = state.llm.providers.find((provider) => provider.id === 'qiniu')
      if (qiniuProvider && isEmpty(qiniuProvider.models)) {
        qiniuProvider.models = SYSTEM_MODELS.qiniu
      }
      return state
    } catch (error) {
      return state
    }
  },
  '96': (state: RootState) => {
    try {
      // @ts-ignore eslint-disable-next-line
      state.settings.assistantIconType = state.settings?.showAssistantIcon ? 'model' : 'emoji'
      // @ts-ignore eslint-disable-next-line
      delete state.settings.showAssistantIcon
      return state
    } catch (error) {
      return state
    }
  },
  '97': (state: RootState) => {
    try {
      addMiniApp(state, 'zai')
      state.settings.webdavMaxBackups = 0
      if (state.websearch && state.websearch.providers) {
        state.websearch.providers.forEach((provider) => {
          provider.basicAuthUsername = ''
          provider.basicAuthPassword = ''
        })
      }
      return state
    } catch (error) {
      return state
    }
  },
  '98': (state: RootState) => {
    try {
      state.llm.providers.forEach((provider) => {
        if (provider.type === 'openai' && provider.id !== 'openai') {
          // @ts-ignore eslint-disable-next-line
          provider.type = 'openai-compatible'
        }
      })
      return state
    } catch (error) {
      return state
    }
  },
  '99': (state: RootState) => {
    try {
      state.settings.showPrompt = true

      addWebSearchProvider(state, 'bocha')

      updateWebSearchProvider(state, {
        id: 'exa',
        apiHost: 'https://api.exa.ai'
      })

      updateWebSearchProvider(state, {
        id: 'tavily',
        apiHost: 'https://api.tavily.com'
      })

      // Remove basic auth fields from exa and tavily
      if (state.websearch?.providers) {
        state.websearch.providers = state.websearch.providers.map((provider) => {
          if (provider.id === 'exa' || provider.id === 'tavily') {
            // oxlint-disable-next-line @typescript-eslint/no-unused-vars
            const { basicAuthUsername, basicAuthPassword, ...rest } = provider
            return rest
          }
          return provider
        })
      }
      return state
    } catch (error) {
      return state
    }
  },
  '100': (state: RootState) => {
    try {
      state.llm.providers.forEach((provider) => {
        // @ts-ignore eslint-disable-next-line
        if (['openai-compatible', 'openai'].includes(provider.type)) {
          provider.type = 'openai'
        }
        if (provider.id === 'openai') {
          provider.type = 'openai-response'
        }
      })
      state.assistants.assistants.forEach((assistant) => {
        assistant.knowledgeRecognition = 'off'
      })
      return state
    } catch (error) {
      logger.error('migrate 100 error', error as Error)
      return state
    }
  },
  '101': (state: RootState) => {
    try {
      state.assistants.assistants.forEach((assistant) => {
        if (assistant.settings) {
          // @ts-ignore eslint-disable-next-line
          if (assistant.settings.enableToolUse) {
            // @ts-ignore eslint-disable-next-line
            assistant.settings.toolUseMode = assistant.settings.enableToolUse ? 'function' : 'prompt'
            // @ts-ignore eslint-disable-next-line
            delete assistant.settings.enableToolUse
          }
        }
      })
      if (state.shortcuts) {
        state.shortcuts.shortcuts.push({
          key: 'exit_fullscreen',
          shortcut: ['Escape'],
          editable: false,
          enabled: true,
          system: true
        })
      }
      return state
    } catch (error) {
      logger.error('migrate 101 error', error as Error)
      return state
    }
  },
  '102': (state: RootState) => {
    try {
      state.settings.openAI = {
        summaryText: 'off',
        serviceTier: 'auto',
        verbosity: 'medium'
      }

      state.settings.codeExecution = {
        enabled: false,
        timeoutMinutes: 1
      }
      state.settings.codeEditor = {
        enabled: false,
        themeLight: 'auto',
        themeDark: 'auto',
        highlightActiveLine: false,
        foldGutter: false,
        autocompletion: true,
        keymap: false
      }
      // @ts-ignore eslint-disable-next-line
      state.settings.codePreview = {
        themeLight: 'auto',
        themeDark: 'auto'
      }

      // @ts-ignore eslint-disable-next-line
      if (state.settings.codeStyle) {
        // @ts-ignore eslint-disable-next-line
        state.settings.codePreview.themeLight = state.settings.codeStyle
        // @ts-ignore eslint-disable-next-line
        state.settings.codePreview.themeDark = state.settings.codeStyle
      }

      // @ts-ignore eslint-disable-next-line
      delete state.settings.codeStyle
      // @ts-ignore eslint-disable-next-line
      delete state.settings.codeCacheable
      // @ts-ignore eslint-disable-next-line
      delete state.settings.codeCacheMaxSize
      // @ts-ignore eslint-disable-next-line
      delete state.settings.codeCacheTTL
      // @ts-ignore eslint-disable-next-line
      delete state.settings.codeCacheThreshold
      return state
    } catch (error) {
      logger.error('migrate 102 error', error as Error)
      return state
    }
  },
  '103': (state: RootState) => {
    try {
      if (state.shortcuts) {
        if (!state.shortcuts.shortcuts.find((shortcut) => shortcut.key === 'search_message_in_chat')) {
          state.shortcuts.shortcuts.push({
            key: 'search_message_in_chat',
            shortcut: [isMac ? 'Command' : 'Ctrl', 'F'],
            editable: true,
            enabled: true,
            system: false
          })
        }
        const searchMessageShortcut = state.shortcuts.shortcuts.find((shortcut) => shortcut.key === 'search_message')
        const targetShortcut = [isMac ? 'Command' : 'Ctrl', 'F']
        if (
          searchMessageShortcut &&
          Array.isArray(searchMessageShortcut.shortcut) &&
          searchMessageShortcut.shortcut.length === targetShortcut.length &&
          searchMessageShortcut.shortcut.every((v, i) => v === targetShortcut[i])
        ) {
          searchMessageShortcut.shortcut = [isMac ? 'Command' : 'Ctrl', 'Shift', 'F']
        }
      }
      return state
    } catch (error) {
      logger.error('migrate 103 error', error as Error)
      return state
    }
  },
  '104': (state: RootState) => {
    try {
      addProvider(state, 'burncloud')
      state.llm.providers = moveProvider(state.llm.providers, 'burncloud', 10)
      return state
    } catch (error) {
      logger.error('migrate 104 error', error as Error)
      return state
    }
  },
  '105': (state: RootState) => {
    try {
      state.settings.notification = settingsInitialState.notification
      addMiniApp(state, 'google')
      if (!state.settings.openAI) {
        state.settings.openAI = {
          summaryText: 'off',
          serviceTier: 'auto',
          verbosity: 'medium'
        }
      }
      return state
    } catch (error) {
      logger.error('migrate 105 error', error as Error)
      return state
    }
  },
  '106': (state: RootState) => {
    try {
      addProvider(state, 'tokenflux')
      state.llm.providers = moveProvider(state.llm.providers, 'tokenflux', 15)
      return state
    } catch (error) {
      logger.error('migrate 106 error', error as Error)
      return state
    }
  },
  '107': (state: RootState) => {
    try {
      if (state.paintings && !state.paintings.dmxapi_paintings) {
        state.paintings.dmxapi_paintings = []
      }
      return state
    } catch (error) {
      logger.error('migrate 107 error', error as Error)
      return state
    }
  },
  '108': (state: RootState) => {
    try {
      state.inputTools.toolOrder = DEFAULT_TOOL_ORDER
      state.inputTools.isCollapsed = false
      return state
    } catch (error) {
      logger.error('migrate 108 error', error as Error)
      return state
    }
  },
  '109': (state: RootState) => {
    try {
      state.settings.userTheme = settingsInitialState.userTheme
      return state
    } catch (error) {
      logger.error('migrate 109 error', error as Error)
      return state
    }
  },
  '110': (state: RootState) => {
    try {
      if (state.paintings && !state.paintings.tokenflux_paintings) {
        state.paintings.tokenflux_paintings = []
      }
      state.settings.testPlan = false
      return state
    } catch (error) {
      logger.error('migrate 110 error', error as Error)
      return state
    }
  },
  '111': (state: RootState) => {
    try {
      addSelectionAction(state, 'quote')
      if (
        state.llm.translateModel.provider === 'silicon' &&
        state.llm.translateModel.id === 'meta-llama/Llama-3.3-70B-Instruct'
      ) {
        state.llm.translateModel = SYSTEM_MODELS.defaultModel[2]
      }

      // add selection_assistant_toggle and selection_assistant_select_text shortcuts after mini_window
      addShortcuts(state, ['selection_assistant_toggle', 'selection_assistant_select_text'], 'mini_window')

      return state
    } catch (error) {
      logger.error('migrate 111 error', error as Error)
      return state
    }
  },
  '112': (state: RootState) => {
    try {
      addProvider(state, 'cephalon')
      addProvider(state, '302ai')
      addProvider(state, 'lanyun')
      state.llm.providers = moveProvider(state.llm.providers, 'cephalon', 13)
      state.llm.providers = moveProvider(state.llm.providers, '302ai', 14)
      state.llm.providers = moveProvider(state.llm.providers, 'lanyun', 15)
      return state
    } catch (error) {
      logger.error('migrate 112 error', error as Error)
      return state
    }
  },
  '113': (state: RootState) => {
    try {
      addProvider(state, 'vertexai')
      if (!state.llm.settings.vertexai) {
        state.llm.settings.vertexai = llmInitialState.settings.vertexai
      }
      updateProvider(state, 'gemini', {
        isVertex: false
      })
      updateProvider(state, 'vertexai', {
        isVertex: true
      })
      return state
    } catch (error) {
      logger.error('migrate 113 error', error as Error)
      return state
    }
  },
  '114': (state: RootState) => {
    try {
      if (state.settings && state.settings.exportMenuOptions) {
        if (typeof state.settings.exportMenuOptions.plain_text === 'undefined') {
          state.settings.exportMenuOptions.plain_text = true
        }
      }
      if (state.settings) {
        state.settings.enableSpellCheck = false
        state.settings.spellCheckLanguages = []
      }
      return state
    } catch (error) {
      logger.error('migrate 114 error', error as Error)
      return state
    }
  },
  '115': (state: RootState) => {
    try {
      state.assistants.assistants.forEach((assistant) => {
        if (!assistant.settings) {
          assistant.settings = {
            temperature: DEFAULT_TEMPERATURE,
            contextCount: DEFAULT_CONTEXTCOUNT,
            topP: 1,
            toolUseMode: 'prompt',
            customParameters: [],
            streamOutput: true,
            enableMaxTokens: false
          }
        }
      })
      return state
    } catch (error) {
      logger.error('migrate 115 error', error as Error)
      return state
    }
  },
  '116': (state: RootState) => {
    try {
      if (state.websearch) {
        // migrate contentLimit to cutoffLimit
        // @ts-ignore eslint-disable-next-line
        if (state.websearch.contentLimit) {
          state.websearch.compressionConfig = {
            method: 'cutoff',
            cutoffUnit: 'char',
            // @ts-ignore eslint-disable-next-line
            cutoffLimit: state.websearch.contentLimit
          }
        } else {
          state.websearch.compressionConfig = {
            method: 'none',
            cutoffUnit: 'char'
          }
        }

        // @ts-ignore eslint-disable-next-line
        delete state.websearch.contentLimit
      }
      if (state.settings) {
        state.settings.testChannel = UpgradeChannel.LATEST
      }

      return state
    } catch (error) {
      logger.error('migrate 116 error', error as Error)
      return state
    }
  },
  '117': (state: RootState) => {
    try {
      const ppioProvider = state.llm.providers.find((provider) => provider.id === 'ppio')
      const modelsToRemove = [
        'qwen/qwen-2.5-72b-instruct',
        'qwen/qwen2.5-32b-instruct',
        'meta-llama/llama-3.1-70b-instruct',
        'meta-llama/llama-3.1-8b-instruct',
        '01-ai/yi-1.5-34b-chat',
        '01-ai/yi-1.5-9b-chat',
        'thudm/glm-z1-32b-0414',
        'thudm/glm-z1-9b-0414'
      ]
      if (ppioProvider) {
        updateProvider(state, 'ppio', {
          models: [
            ...ppioProvider.models.filter((model) => !modelsToRemove.includes(model.id)),
            ...SYSTEM_MODELS.ppio.filter(
              (systemModel) => !ppioProvider.models.some((existingModel) => existingModel.id === systemModel.id)
            )
          ],
          apiHost: 'https://api.ppinfra.com/v3/openai/'
        })
      }
      state.assistants.assistants.forEach((assistant) => {
        if (assistant.settings && assistant.settings.streamOutput === undefined) {
          assistant.settings = {
            ...assistant.settings,
            streamOutput: true
          }
        }
      })
      return state
    } catch (error) {
      logger.error('migrate 117 error', error as Error)
      return state
    }
  },
  '118': (state: RootState) => {
    try {
      addProvider(state, 'ph8')
      state.llm.providers = moveProvider(state.llm.providers, 'ph8', 14)

      if (!state.settings.userId) {
        state.settings.userId = uuid()
      }

      state.llm.providers.forEach((provider) => {
        if (provider.id === 'mistral') {
          provider.type = 'mistral'
        }
      })

      return state
    } catch (error) {
      logger.error('migrate 118 error', error as Error)
      return state
    }
  },
  '119': (state: RootState) => {
    try {
      addProvider(state, 'new-api')
      state.llm.providers = moveProvider(state.llm.providers, 'new-api', 16)
      state.settings.disableHardwareAcceleration = false
      // migrate to enable memory feature on sidebar
      if (state.settings && state.settings.sidebarIcons) {
        // Check if 'memory' is not already in visible icons
        if (!state.settings.sidebarIcons.visible.includes('memory' as any)) {
          state.settings.sidebarIcons.visible = [...state.settings.sidebarIcons.visible, 'memory' as any]
        }
      }
      return state
    } catch (error) {
      logger.error('migrate 119 error', error as Error)
      return state
    }
  },
  '120': (state: RootState) => {
    try {
      // migrate to remove memory feature from sidebar (moved to settings)
      if (state.settings && state.settings.sidebarIcons) {
        // Remove 'memory' from visible icons if present
        state.settings.sidebarIcons.visible = state.settings.sidebarIcons.visible.filter(
          (icon) => icon !== ('memory' as any)
        )
        // Remove 'memory' from disabled icons if present
        state.settings.sidebarIcons.disabled = state.settings.sidebarIcons.disabled.filter(
          (icon) => icon !== ('memory' as any)
        )
      }

      if (!state.settings.s3) {
        state.settings.s3 = settingsInitialState.s3
      }

      const langMap: Record<string, TranslateLanguageCode> = {
        english: 'en-us',
        chinese: 'zh-cn',
        'chinese-traditional': 'zh-tw',
        japanese: 'ja-jp',
        russian: 'ru-ru'
      }

      const origin = state.settings.targetLanguage
      const newLang = langMap[origin]
      if (newLang) state.settings.targetLanguage = newLang
      else state.settings.targetLanguage = 'en-us'

      state.llm.providers.forEach((provider) => {
        if (provider.id === 'azure-openai') {
          provider.type = 'azure-openai'
        }
      })

      state.settings.localBackupMaxBackups = 0
      state.settings.localBackupSkipBackupFile = false
      state.settings.localBackupDir = ''
      state.settings.localBackupAutoSync = false
      state.settings.localBackupSyncInterval = 0
      return state
    } catch (error) {
      logger.error('migrate 120 error', error as Error)
      return state
    }
  },
  '121': (state: RootState) => {
    try {
      const { toolOrder } = state.inputTools
      const urlContextKey = 'url_context'
      if (!toolOrder.visible.includes(urlContextKey)) {
        const webSearchIndex = toolOrder.visible.indexOf('web_search')
        const knowledgeBaseIndex = toolOrder.visible.indexOf('knowledge_base')
        if (webSearchIndex !== -1) {
          toolOrder.visible.splice(webSearchIndex, 0, urlContextKey)
        } else if (knowledgeBaseIndex !== -1) {
          toolOrder.visible.splice(knowledgeBaseIndex, 0, urlContextKey)
        } else {
          toolOrder.visible.push(urlContextKey)
        }
      }

      for (const assistant of state.assistants.assistants) {
        if (assistant.settings?.toolUseMode === 'prompt' && isFunctionCallingModel(assistant.model)) {
          assistant.settings.toolUseMode = 'function'
        }
      }

      if (state.settings && typeof state.settings.webdavDisableStream === 'undefined') {
        state.settings.webdavDisableStream = false
      }

      return state
    } catch (error) {
      logger.error('migrate 121 error', error as Error)
      return state
    }
  },
  '122': (state: RootState) => {
    try {
      state.settings.navbarPosition = 'left'
      return state
    } catch (error) {
      logger.error('migrate 122 error', error as Error)
      return state
    }
  },

  '123': (state: RootState) => {
    try {
      state.llm.providers.forEach((provider) => {
        provider.models.forEach((model) => {
          if (model.type && Array.isArray(model.type)) {
            model.capabilities = model.type.map((t) => ({
              type: t,
              isUserSelected: true
            }))
            delete model.type
          }
        })
      })

      const lanyunProvider = state.llm.providers.find((provider) => provider.id === 'lanyun')
      if (lanyunProvider && lanyunProvider.models.length === 0) {
        updateProvider(state, 'lanyun', { models: SYSTEM_MODELS.lanyun })
      }

      return state
    } catch (error) {
      logger.error('migrate 123 error', error as Error)
      return state
    }
  }, // 1.5.4
  '124': (state: RootState) => {
    try {
      state.assistants.assistants.forEach((assistant) => {
        if (assistant.settings && !assistant.settings.toolUseMode) {
          assistant.settings.toolUseMode = 'prompt'
        }
      })

      const updateModelTextDelta = (model?: Model) => {
        if (model) {
          model.supported_text_delta = true
          if (isNotSupportedTextDelta(model)) {
            model.supported_text_delta = false
          }
        }
      }

      state.llm.providers.forEach((provider) => {
        provider.models.forEach((model) => {
          updateModelTextDelta(model)
        })
      })
      state.assistants.assistants.forEach((assistant) => {
        updateModelTextDelta(assistant.defaultModel)
        updateModelTextDelta(assistant.model)
      })

      updateModelTextDelta(state.llm.defaultModel)
      updateModelTextDelta(state.llm.topicNamingModel)
      updateModelTextDelta(state.llm.translateModel)

      if (state.assistants.defaultAssistant.model) {
        updateModelTextDelta(state.assistants.defaultAssistant.model)
        updateModelTextDelta(state.assistants.defaultAssistant.defaultModel)
      }

      addProvider(state, 'aws-bedrock')

      // 初始化 awsBedrock 设置
      if (!state.llm.settings.awsBedrock) {
        state.llm.settings.awsBedrock = llmInitialState.settings.awsBedrock
      }

      return state
    } catch (error) {
      logger.error('migrate 124 error', error as Error)
      return state
    }
  },
  '125': (state: RootState) => {
    try {
      // Initialize API server configuration if not present
      if (!state.settings.apiServer) {
        state.settings.apiServer = {
          enabled: false,
          host: 'localhost',
          port: 23333,
          apiKey: `cs-sk-${uuid()}`
        }
      }
      return state
    } catch (error) {
      logger.error('migrate 125 error', error as Error)
      return state
    }
  },
  '126': (state: RootState) => {
    try {
      state.knowledge.bases.forEach((base) => {
        // @ts-ignore eslint-disable-next-line
        if (base.preprocessOrOcrProvider) {
          // @ts-ignore eslint-disable-next-line
          base.preprocessProvider = base.preprocessOrOcrProvider
          // @ts-ignore eslint-disable-next-line
          delete base.preprocessOrOcrProvider
          // @ts-ignore eslint-disable-next-line
          if (base.preprocessProvider.type === 'ocr') {
            // @ts-ignore eslint-disable-next-line
            delete base.preprocessProvider
          }
        }
      })
      return state
    } catch (error) {
      logger.error('migrate 126 error', error as Error)
      return state
    }
  },
  '127': (state: RootState) => {
    try {
      addProvider(state, 'poe')

      // 迁移api选项设置
      state.llm.providers.forEach((provider) => {
        // 新字段默认支持
        const changes = {
          isNotSupportArrayContent: false,
          isNotSupportDeveloperRole: false,
          isNotSupportStreamOptions: false
        }
        if (!isSupportArrayContentProvider(provider) || provider.isNotSupportArrayContent) {
          // 原本开启了兼容模式的provider不受影响
          changes.isNotSupportArrayContent = true
        }
        if (!isSupportDeveloperRoleProvider(provider)) {
          changes.isNotSupportDeveloperRole = true
        }
        if (!isSupportStreamOptionsProvider(provider)) {
          changes.isNotSupportStreamOptions = true
        }
        updateProvider(state, provider.id, changes)
      })

      // 迁移以前删除掉的内置提供商
      for (const provider of state.llm.providers) {
        if (provider.isSystem && !isSystemProvider(provider)) {
          updateProvider(state, provider.id, { isSystem: false })
        }
      }

      if (!state.settings.proxyBypassRules) {
        state.settings.proxyBypassRules = defaultByPassRules
      }
      return state
    } catch (error) {
      logger.error('migrate 127 error', error as Error)
      return state
    }
  },
  '128': (state: RootState) => {
    try {
      // 迁移 service tier 设置
      const openai = state.llm.providers.find((provider) => provider.id === SystemProviderIds.openai)
      const serviceTier = state.settings.openAI.serviceTier
      if (openai) {
        openai.serviceTier = serviceTier
      }

      // @ts-ignore eslint-disable-next-line
      if (state.settings.codePreview) {
        // @ts-ignore eslint-disable-next-line
        state.settings.codeViewer = state.settings.codePreview
      } else {
        state.settings.codeViewer = {
          themeLight: 'auto',
          themeDark: 'auto'
        }
      }

      return state
    } catch (error) {
      logger.error('migrate 128 error', error as Error)
      return state
    }
  },
  '129': (state: RootState) => {
    try {
      // 聚合 api options
      state.llm.providers.forEach((p) => {
        if (isSystemProvider(p)) {
          updateProvider(state, p.id, { apiOptions: undefined })
        } else {
          const changes: ProviderApiOptions = {
            isNotSupportArrayContent: p.isNotSupportArrayContent,
            isNotSupportServiceTier: p.isNotSupportServiceTier,
            isNotSupportDeveloperRole: p.isNotSupportDeveloperRole,
            isNotSupportStreamOptions: p.isNotSupportStreamOptions
          }
          updateProvider(state, p.id, { apiOptions: changes })
        }
      })
      return state
    } catch (error) {
      logger.error('migrate 129 error', error as Error)
      return state
    }
  },
  '130': (state: RootState) => {
    try {
      if (state.settings && state.settings.openAI && !state.settings.openAI.verbosity) {
        state.settings.openAI.verbosity = 'medium'
      }
      // 为 nutstore 添加备份数量限制的默认值
      if (state.nutstore && state.nutstore.nutstoreMaxBackups === undefined) {
        state.nutstore.nutstoreMaxBackups = 0
      }
      return state
    } catch (error) {
      logger.error('migrate 130 error', error as Error)
      return state
    }
  },
  '131': (state: RootState) => {
    try {
      state.settings.mathEnableSingleDollar = true
      return state
    } catch (error) {
      logger.error('migrate 131 error', error as Error)
      return state
    }
  },
  '132': (state: RootState) => {
    try {
      state.llm.providers.forEach((p) => {
        // 如果原本是undefined则不做改动，静默从默认支持改为默认不支持
        if (p.apiOptions?.isNotSupportDeveloperRole) {
          p.apiOptions.isSupportDeveloperRole = !p.apiOptions.isNotSupportDeveloperRole
        }
        if (p.apiOptions?.isNotSupportServiceTier) {
          p.apiOptions.isSupportServiceTier = !p.apiOptions.isNotSupportServiceTier
        }
      })
      return state
    } catch (error) {
      logger.error('migrate 132 error', error as Error)
      return state
    }
  },
  '133': (state: RootState) => {
    try {
      state.settings.sidebarIcons.visible.push('code_tools')
      if (state.codeTools) {
        state.codeTools.environmentVariables = {
          'qwen-code': '',
          'claude-code': '',
          'gemini-cli': ''
        }
      }
      return state
    } catch (error) {
      logger.error('migrate 133 error', error as Error)
      return state
    }
  },
  '134': (state: RootState) => {
    try {
      state.llm.quickModel = state.llm.topicNamingModel

      return state
    } catch (error) {
      logger.error('migrate 134 error', error as Error)
      return state
    }
  },
  '135': (state: RootState) => {
    try {
      if (!state.assistants.defaultAssistant.settings) {
        state.assistants.defaultAssistant.settings = DEFAULT_ASSISTANT_SETTINGS
      } else if (!state.assistants.defaultAssistant.settings.toolUseMode) {
        state.assistants.defaultAssistant.settings.toolUseMode = 'prompt'
      }
      return state
    } catch (error) {
      logger.error('migrate 135 error', error as Error)
      return state
    }
  },
  '136': (state: RootState) => {
    try {
      state.settings.sidebarIcons.visible = [...new Set(state.settings.sidebarIcons.visible)].filter((icon) =>
        DefaultPreferences.default['ui.sidebar.icons.visible'].includes(icon)
      )
      state.settings.sidebarIcons.disabled = [...new Set(state.settings.sidebarIcons.disabled)].filter((icon) =>
        DefaultPreferences.default['ui.sidebar.icons.visible'].includes(icon)
      )
      return state
    } catch (error) {
      logger.error('migrate 136 error', error as Error)
      return state
    }
  },
  '137': (state: RootState) => {
    try {
      state.ocr = {
        providers: BUILTIN_OCR_PROVIDERS,
        imageProviderId: DEFAULT_OCR_PROVIDER.image.id
      }
      state.translate.translateInput = ''
      return state
    } catch (error) {
      logger.error('migrate 137 error', error as Error)
      return state
    }
  },
  '138': (state: RootState) => {
    try {
      addOcrProvider(state, BUILTIN_OCR_PROVIDERS_MAP.system)
      return state
    } catch (error) {
      logger.error('migrate 138 error', error as Error)
      return state
    }
  },
  '139': (state: RootState) => {
    try {
      addProvider(state, 'cherryin')
      state.llm.providers = moveProvider(state.llm.providers, 'cherryin', 1)

      const zhipuProvider = state.llm.providers.find((p) => p.id === 'zhipu')

      if (zhipuProvider) {
        // Update zhipu model list
        if (!zhipuProvider.enabled) {
          zhipuProvider.models = SYSTEM_MODELS.zhipu
        }

        // Update zhipu model list
        if (zhipuProvider.models.length === 0) {
          zhipuProvider.models = SYSTEM_MODELS.zhipu
        }

        // Add GLM-4.5-Flash model if not exists
        const hasGlm45FlashModel = zhipuProvider?.models.find((m) => m.id === 'glm-4.5-flash')

        if (!hasGlm45FlashModel) {
          zhipuProvider?.models.push(glm45FlashModel)
        }

        // Update default painting provider to zhipu
        state.settings.defaultPaintingProvider = 'zhipu'

        // Add zhipu web search provider
        addWebSearchProvider(state, 'zhipu')

        // Update zhipu web search provider api key
        if (zhipuProvider.apiKey) {
          state?.websearch?.providers.forEach((provider) => {
            if (provider.id === 'zhipu') {
              provider.apiKey = zhipuProvider.apiKey
            }
          })
        }
      }

      return state
    } catch (error) {
      logger.error('migrate 139 error', error as Error)
      return state
    }
  },
  '140': (state: RootState) => {
    try {
      state.paintings = {
        // @ts-ignore paintings
        siliconflow_paintings: state?.paintings?.paintings || [],
        // @ts-ignore DMXAPIPaintings
        dmxapi_paintings: state?.paintings?.DMXAPIPaintings || [],
        // @ts-ignore tokenFluxPaintings
        tokenflux_paintings: state?.paintings?.tokenFluxPaintings || [],
        zhipu_paintings: [],
        // @ts-ignore generate
        aihubmix_image_generate: state?.paintings?.generate || [],
        // @ts-ignore remix
        aihubmix_image_remix: state?.paintings?.remix || [],
        // @ts-ignore edit
        aihubmix_image_edit: state?.paintings?.edit || [],
        // @ts-ignore upscale
        aihubmix_image_upscale: state?.paintings?.upscale || [],
        openai_image_generate: state?.paintings?.openai_image_generate || [],
        openai_image_edit: state?.paintings?.openai_image_edit || [],
        ovms_paintings: []
      }

      return state
    } catch (error) {
      logger.error('migrate 140 error', error as Error)
      return state
    }
  },
  '141': (state: RootState) => {
    try {
      if (state.settings && state.settings.sidebarIcons) {
        // Check if 'notes' is not already in visible icons
        if (!state.settings.sidebarIcons.visible.includes('notes')) {
          state.settings.sidebarIcons.visible = [...state.settings.sidebarIcons.visible, 'notes']
        }
      }
      return state
    } catch (error) {
      logger.error('migrate 141 error', error as Error)
      return state
    }
  },
  '142': (state: RootState) => {
    try {
      // Initialize notes settings if not present
      if (!state.note) {
        state.note = notesInitialState
      }
      return state
    } catch (error) {
      logger.error('migrate 142 error', error as Error)
      return state
    }
  },
  '143': (state: RootState) => {
    try {
      addMiniApp(state, 'longcat')
      return state
    } catch (error) {
      return state
    }
  },
  '144': (state: RootState) => {
    try {
      if (state.settings) {
        state.settings.confirmDeleteMessage = settingsInitialState.confirmDeleteMessage
        state.settings.confirmRegenerateMessage = settingsInitialState.confirmRegenerateMessage
      }
      return state
    } catch (error) {
      logger.error('migrate 144 error', error as Error)
      return state
    }
  },
  '145': (state: RootState) => {
    try {
      if (state.settings) {
        if (state.settings.showMessageOutline === undefined || state.settings.showMessageOutline === null) {
          state.settings.showMessageOutline = false
        }
      }
      return state
    } catch (error) {
      logger.error('migrate 145 error', error as Error)
      return state
    }
  },
  '146': (state: RootState) => {
    try {
      // Migrate showWorkspace from settings to note store
      if (state.settings && state.note) {
        const showWorkspaceValue = (state.settings as any)?.showWorkspace
        if (showWorkspaceValue !== undefined) {
          // @ts-ignore eslint-disable-next-line
          state.note.settings.showWorkspace = showWorkspaceValue
          // Remove from settings
          delete (state.settings as any).showWorkspace
          // @ts-ignore eslint-disable-next-line
        } else if (state.note.settings.showWorkspace === undefined) {
          // Set default value if not exists
          // @ts-ignore eslint-disable-next-line
          state.note.settings.showWorkspace = true
        }
      }
      return state
    } catch (error) {
      logger.error('migrate 146 error', error as Error)
      return state
    }
  },
  '147': (state: RootState) => {
    try {
      state.knowledge.bases.forEach((base) => {
        if ((base as any).framework) {
          delete (base as any).framework
        }
      })
      return state
    } catch (error) {
      logger.error('migrate 147 error', error as Error)
      return state
    }
  },
  '148': (state: RootState) => {
    try {
      addOcrProvider(state, BUILTIN_OCR_PROVIDERS_MAP.paddleocr)
      return state
    } catch (error) {
      logger.error('migrate 148 error', error as Error)
      return state
    }
  },
  '149': (state: RootState) => {
    try {
      state.knowledge.bases.forEach((base) => {
        if ((base as any).framework) {
          delete (base as any).framework
        }
      })
      return state
    } catch (error) {
      logger.error('migrate 149 error', error as Error)
      return state
    }
  },
  '150': (state: RootState) => {
    try {
      addShortcuts(state, ['rename_topic'], 'new_topic')
      addShortcuts(state, ['edit_last_user_message'], 'copy_last_message')
      return state
    } catch (error) {
      logger.error('migrate 150 error', error as Error)
      return state
    }
  },
  '151': (state: RootState) => {
    try {
      if (state.settings) {
        state.settings.codeFancyBlock = true
      }
      return state
    } catch (error) {
      logger.error('migrate 151 error', error as Error)
      return state
    }
  },
  '152': (state: RootState) => {
    try {
      state.translate.settings = {
        autoCopy: false
      }
      return state
    } catch (error) {
      logger.error('migrate 152 error', error as Error)
      return state
    }
  },
  '153': (state: RootState) => {
    try {
      if (state.note.settings) {
        state.note.settings.fontSize = notesInitialState.settings.fontSize
        state.note.settings.showTableOfContents = notesInitialState.settings.showTableOfContents
      }
      return state
    } catch (error) {
      logger.error('migrate 153 error', error as Error)
      return state
    }
  },
  '154': (state: RootState) => {
    try {
      if (state.settings.userTheme) {
        state.settings.userTheme.userFontFamily = settingsInitialState.userTheme.userFontFamily
        state.settings.userTheme.userCodeFontFamily = settingsInitialState.userTheme.userCodeFontFamily
      }
      return state
    } catch (error) {
      logger.error('migrate 154 error', error as Error)
      return state
    }
  },
  '155': (state: RootState) => {
    try {
      state.knowledge.bases.forEach((base) => {
        if ((base as any).framework) {
          delete (base as any).framework
        }
      })
      return state
    } catch (error) {
      logger.error('migrate 155 error', error as Error)
      return state
    }
  },
  '156': (state: RootState) => {
    try {
      state.llm.providers.forEach((provider) => {
        if (provider.id === SystemProviderIds.anthropic) {
          if (provider.apiHost.endsWith('/')) {
            provider.apiHost = provider.apiHost.slice(0, -1)
          }
        }
      })
      return state
    } catch (error) {
      logger.error('migrate 156 error', error as Error)
      return state
    }
  },
  '157': (state: RootState) => {
    try {
      addProvider(state, 'aionly')
      state.llm.providers = moveProvider(state.llm.providers, 'aionly', 10)

      const cherryinProvider = state.llm.providers.find((provider) => provider.id === 'cherryin')

      if (cherryinProvider) {
        updateProvider(state, 'cherryin', {
          apiHost: 'https://open.cherryin.ai',
          models: []
        })
      }

      if (state.llm.defaultModel?.provider === 'cherryin') {
        state.llm.defaultModel.provider = 'cherryai'
      }

      if (state.llm.quickModel?.provider === 'cherryin') {
        state.llm.quickModel.provider = 'cherryai'
      }

      if (state.llm.translateModel?.provider === 'cherryin') {
        state.llm.translateModel.provider = 'cherryai'
      }

      state.assistants.assistants.forEach((assistant) => {
        if (assistant.model?.provider === 'cherryin') {
          assistant.model.provider = 'cherryai'
        }
        if (assistant.defaultModel?.provider === 'cherryin') {
          assistant.defaultModel.provider = 'cherryai'
        }
      })

      // @ts-ignore
      state.agents.agents.forEach((agent) => {
        // @ts-ignore model is not defined in Agent
        if (agent.model?.provider === 'cherryin') {
          // @ts-ignore model is not defined in Agent
          agent.model.provider = 'cherryai'
        }
        if (agent.defaultModel?.provider === 'cherryin') {
          agent.defaultModel.provider = 'cherryai'
        }
      })
      return state
    } catch (error) {
      logger.error('migrate 157 error', error as Error)
      return state
    }
  },
  '158': (state: RootState) => {
    try {
      state.llm.providers = state.llm.providers.filter((provider) => provider.id !== 'cherryin')
      addProvider(state, 'longcat')
      return state
    } catch (error) {
      logger.error('migrate 158 error', error as Error)
      return state
    }
  },
  '159': (state: RootState) => {
    try {
      addProvider(state, 'ovms')
      fixMissingProvider(state)
      return state
    } catch (error) {
      logger.error('migrate 158 error', error as Error)
      return state
    }
  },
  '161': (state: RootState) => {
    try {
      removeMiniAppFromState(state, 'nm-search')
      removeMiniAppFromState(state, 'hika')
      removeMiniAppFromState(state, 'hugging-chat')
      addProvider(state, 'cherryin')
      state.llm.providers = moveProvider(state.llm.providers, 'cherryin', 1)
      return state
    } catch (error) {
      logger.error('migrate 161 error', error as Error)
      return state
    }
  },
  '162': (state: RootState) => {
    try {
      // @ts-ignore
      if (state?.agents?.agents) {
        // @ts-ignore
        state.assistants.presets = [...state.agents.agents]
        // @ts-ignore
        delete state.agents.agents
      }

      if (state.settings.sidebarIcons) {
        state.settings.sidebarIcons.visible = state.settings.sidebarIcons.visible.map((icon) => {
          // @ts-ignore
          return icon === 'agents' ? 'store' : icon
        })
        state.settings.sidebarIcons.disabled = state.settings.sidebarIcons.disabled.map((icon) => {
          // @ts-ignore
          return icon === 'agents' ? 'store' : icon
        })
      }

      state.llm.providers.forEach((provider) => {
        if (provider.anthropicApiHost) {
          return
        }

        switch (provider.id) {
          case 'deepseek':
            provider.anthropicApiHost = 'https://api.deepseek.com/anthropic'
            break
          case 'moonshot':
            provider.anthropicApiHost = 'https://api.moonshot.cn/anthropic'
            break
          case 'zhipu':
            provider.anthropicApiHost = 'https://open.bigmodel.cn/api/anthropic'
            break
          case 'dashscope':
            provider.anthropicApiHost = 'https://dashscope.aliyuncs.com/api/v2/apps/claude-code-proxy'
            break
          case 'modelscope':
            provider.anthropicApiHost = 'https://api-inference.modelscope.cn'
            break
          case 'aihubmix':
            provider.anthropicApiHost = 'https://aihubmix.com'
            break
          case 'new-api':
            provider.anthropicApiHost = 'http://localhost:3000'
            break
          case 'grok':
            provider.anthropicApiHost = 'https://api.x.ai'
        }
      })
      return state
    } catch (error) {
      logger.error('migrate 162 error', error as Error)
      return state
    }
  },
  '163': (state: RootState) => {
    try {
      addOcrProvider(state, BUILTIN_OCR_PROVIDERS_MAP.ovocr)
      state.llm.providers.forEach((provider) => {
        if (provider.id === 'cherryin') {
          provider.anthropicApiHost = 'https://open.cherryin.net'
        }
      })
      state.paintings.ovms_paintings = []
      return state
    } catch (error) {
      logger.error('migrate 163 error', error as Error)
      return state
    }
  },
  '164': (state: RootState) => {
    try {
      addMiniApp(state, 'ling')
      return state
    } catch (error) {
      logger.error('migrate 164 error', error as Error)
      return state
    }
  },
  '165': (state: RootState) => {
    try {
      addMiniApp(state, 'huggingchat')
      return state
    } catch (error) {
      logger.error('migrate 165 error', error as Error)
      return state
    }
  },
  '166': (state: RootState) => {
    // added after 1.6.5 and 1.7.0-beta.2
    try {
      if (state.assistants.presets === undefined) {
        state.assistants.presets = []
      }
      state.assistants.presets.forEach((preset) => {
        if (!preset.settings) {
          preset.settings = DEFAULT_ASSISTANT_SETTINGS
        } else if (!preset.settings.toolUseMode) {
          preset.settings.toolUseMode = DEFAULT_ASSISTANT_SETTINGS.toolUseMode
        }
      })
      // 更新阿里云百炼的 Anthropic API 地址
      const dashscopeProvider = state.llm.providers.find((provider) => provider.id === 'dashscope')
      if (dashscopeProvider) {
        dashscopeProvider.anthropicApiHost = 'https://dashscope.aliyuncs.com/apps/anthropic'
      }
      return state
    } catch (error) {
      logger.error('migrate 166 error', error as Error)
      return state
    }
  },
  '167': (state: RootState) => {
    try {
      addProvider(state, 'huggingface')
      return state
    } catch (error) {
      logger.error('migrate 167 error', error as Error)
      return state
    }
  },
  '168': (state: RootState) => {
    try {
      addPreprocessProviders(state, 'open-mineru')
      return state
    } catch (error) {
      logger.error('migrate 168 error', error as Error)
      return state
    }
  }
}

// // 注意：添加新迁移时，记得同时更新 persistReducer
// // file://./index.ts

const migrate = createMigrate(migrateConfig as any)

export default migrate<|MERGE_RESOLUTION|>--- conflicted
+++ resolved
@@ -22,12 +22,8 @@
 import db from '@renderer/databases'
 import i18n from '@renderer/i18n'
 import { DEFAULT_ASSISTANT_SETTINGS } from '@renderer/services/AssistantService'
-<<<<<<< HEAD
+import { defaultPreprocessProviders } from '@renderer/store/preprocess'
 import type {
-=======
-import { defaultPreprocessProviders } from '@renderer/store/preprocess'
-import {
->>>>>>> 5790c120
   Assistant,
   BuiltinOcrProvider,
   Model,

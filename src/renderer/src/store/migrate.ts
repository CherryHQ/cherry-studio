--- conflicted
+++ resolved
@@ -2771,14 +2771,6 @@
   },
   '169': (state: RootState) => {
     try {
-<<<<<<< HEAD
-      addProvider(state, 'ai-gateway')
-      state.llm.providers.forEach((provider) => {
-        if (provider.id === SystemProviderIds.minimax) {
-          provider.anthropicApiHost = 'https://api.minimaxi.com/anthropic'
-        }
-      })
-=======
       if (state?.mcp?.servers) {
         state.mcp.servers = state.mcp.servers.map((server) => {
           const inferredSource = isBuiltinMCPServer(server) ? 'builtin' : 'unknown'
@@ -2788,7 +2780,20 @@
           }
         })
       }
->>>>>>> 562fbb3f
+      return state
+    } catch (error) {
+      logger.error('migrate 169 error', error as Error)
+      return state
+    }
+  },
+  '170': (state: RootState) => {
+    try {
+      addProvider(state, 'ai-gateway')
+      state.llm.providers.forEach((provider) => {
+        if (provider.id === SystemProviderIds.minimax) {
+          provider.anthropicApiHost = 'https://api.minimaxi.com/anthropic'
+        }
+      })
       return state
     } catch (error) {
       logger.error('migrate 169 error', error as Error)

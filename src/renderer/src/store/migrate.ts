--- conflicted
+++ resolved
@@ -1480,13 +1480,7 @@
         state.paintings.tokenFluxPaintings = []
       }
       state.settings.showTokens = true
-<<<<<<< HEAD
-      state.settings.promptShowVariableReplacement = false
-      state.settings.promptAutoRefresh = false
-      state.settings.promptRefreshInterval = 60
-=======
       state.settings.earlyAccess = false
->>>>>>> d47c93b4
       return state
     } catch (error) {
       return state

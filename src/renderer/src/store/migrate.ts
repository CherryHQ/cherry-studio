import { nanoid } from '@reduxjs/toolkit'
import { isMac } from '@renderer/config/constant'
import { DEFAULT_MIN_APPS } from '@renderer/config/minapps'
import { SYSTEM_MODELS } from '@renderer/config/models'
import { TRANSLATE_PROMPT } from '@renderer/config/prompts'
import db from '@renderer/databases'
import i18n from '@renderer/i18n'
import { Assistant } from '@renderer/types'
import { getDefaultGroupName, getLeadingEmoji, runAsyncFunction, uuid } from '@renderer/utils'
import { isEmpty } from 'lodash'
import { createMigrate } from 'redux-persist'

import { RootState } from '.'
import { INITIAL_PROVIDERS, moveProvider } from './llm'
import { mcpSlice } from './mcp'
import { DEFAULT_SIDEBAR_ICONS, initialState as settingsInitialState } from './settings'
import { defaultWebSearchProviders } from './websearch'

// remove logo base64 data to reduce the size of the state
function removeMiniAppIconsFromState(state: RootState) {
  if (state.minapps) {
    state.minapps.enabled = state.minapps.enabled.map((app) => ({ ...app, logo: undefined }))
    state.minapps.disabled = state.minapps.disabled.map((app) => ({ ...app, logo: undefined }))
    state.minapps.pinned = state.minapps.pinned.map((app) => ({ ...app, logo: undefined }))
  }
}

function removeMiniAppFromState(state: RootState, id: string) {
  if (state.minapps) {
    state.minapps.enabled = state.minapps.enabled.filter((app) => app.id !== id)
    state.minapps.disabled = state.minapps.disabled.filter((app) => app.id !== id)
  }
}

function addMiniApp(state: RootState, id: string) {
  if (state.minapps) {
    const app = DEFAULT_MIN_APPS.find((app) => app.id === id)
    if (app) {
      if (!state.minapps.enabled.find((app) => app.id === id)) {
        state.minapps.enabled.push(app)
      }
    }
  }
}

// add provider to state
function addProvider(state: RootState, id: string) {
  if (!state.llm.providers.find((p) => p.id === id)) {
    const _provider = INITIAL_PROVIDERS.find((p) => p.id === id)
    if (_provider) {
      state.llm.providers.push(_provider)
    }
  }
}

function addWebSearchProvider(state: RootState, id: string) {
  if (state.websearch && state.websearch.providers) {
    if (!state.websearch.providers.find((p) => p.id === id)) {
      const provider = defaultWebSearchProviders.find((p) => p.id === id)
      if (provider) {
        state.websearch.providers.push(provider)
      }
    }
  }
}

const migrateConfig = {
  '2': (state: RootState) => {
    try {
      addProvider(state, 'yi')
      return state
    } catch (error) {
      return state
    }
  },
  '3': (state: RootState) => {
    try {
      addProvider(state, 'zhipu')
      return state
    } catch (error) {
      return state
    }
  },
  '4': (state: RootState) => {
    try {
      addProvider(state, 'ollama')
      return state
    } catch (error) {
      return state
    }
  },
  '5': (state: RootState) => {
    try {
      addProvider(state, 'moonshot')
      return state
    } catch (error) {
      return state
    }
  },
  '6': (state: RootState) => {
    try {
      addProvider(state, 'openrouter')
      return state
    } catch (error) {
      return state
    }
  },
  '7': (state: RootState) => {
    try {
      return {
        ...state,
        settings: {
          ...state.settings,
          language: navigator.language
        }
      }
    } catch (error) {
      return state
    }
  },
  '8': (state: RootState) => {
    try {
      const fixAssistantName = (assistant: Assistant) => {
        if (isEmpty(assistant.name)) {
          assistant.name = i18n.t(`assistant.${assistant.id}.name`)
        }

        assistant.topics = assistant.topics.map((topic) => {
          if (isEmpty(topic.name)) {
            topic.name = i18n.t(`assistant.${assistant.id}.topic.name`)
          }
          return topic
        })

        return assistant
      }

      return {
        ...state,
        assistants: {
          ...state.assistants,
          defaultAssistant: fixAssistantName(state.assistants.defaultAssistant),
          assistants: state.assistants.assistants.map((assistant) => fixAssistantName(assistant))
        }
      }
    } catch (error) {
      return state
    }
  },
  '9': (state: RootState) => {
    try {
      return {
        ...state,
        llm: {
          ...state.llm,
          providers: state.llm.providers.map((provider) => {
            if (provider.id === 'zhipu' && provider.models[0] && provider.models[0].id === 'llama3-70b-8192') {
              provider.models = SYSTEM_MODELS.zhipu
            }
            return provider
          })
        }
      }
    } catch (error) {
      return state
    }
  },
  '10': (state: RootState) => {
    try {
      addProvider(state, 'baichuan')
      return state
    } catch (error) {
      return state
    }
  },
  '11': (state: RootState) => {
    try {
      addProvider(state, 'dashscope')
      addProvider(state, 'anthropic')
      return state
    } catch (error) {
      return state
    }
  },
  '12': (state: RootState) => {
    try {
      addProvider(state, 'aihubmix')
      return state
    } catch (error) {
      return state
    }
  },
  '13': (state: RootState) => {
    try {
      return {
        ...state,
        assistants: {
          ...state.assistants,
          defaultAssistant: {
            ...state.assistants.defaultAssistant,
            name: ['Default Assistant', '默认助手'].includes(state.assistants.defaultAssistant.name)
              ? i18n.t(`assistant.default.name`)
              : state.assistants.defaultAssistant.name
          }
        }
      }
    } catch (error) {
      return state
    }
  },
  '14': (state: RootState) => {
    try {
      return {
        ...state,
        settings: {
          ...state.settings,
          showAssistants: true,
          proxyUrl: undefined
        }
      }
    } catch (error) {
      return state
    }
  },
  '15': (state: RootState) => {
    try {
      return {
        ...state,
        settings: {
          ...state.settings,
          userName: '',
          showMessageDivider: true
        }
      }
    } catch (error) {
      return state
    }
  },
  '16': (state: RootState) => {
    try {
      return {
        ...state,
        settings: {
          ...state.settings,
          messageFont: 'system',
          showInputEstimatedTokens: false
        }
      }
    } catch (error) {
      return state
    }
  },
  '17': (state: RootState) => {
    try {
      return {
        ...state,
        settings: {
          ...state.settings,
          theme: 'auto'
        }
      }
    } catch (error) {
      return state
    }
  },
  '19': (state: RootState) => {
    try {
      return {
        ...state,
        agents: {
          agents: []
        },
        llm: {
          ...state.llm,
          settings: {
            ollama: {
              keepAliveTime: 5
            }
          }
        }
      }
    } catch (error) {
      return state
    }
  },
  '20': (state: RootState) => {
    try {
      return {
        ...state,
        settings: {
          ...state.settings,
          fontSize: 14
        }
      }
    } catch (error) {
      return state
    }
  },
  '21': (state: RootState) => {
    try {
      addProvider(state, 'gemini')
      addProvider(state, 'stepfun')
      addProvider(state, 'doubao')
      return state
    } catch (error) {
      return state
    }
  },
  '22': (state: RootState) => {
    try {
      addProvider(state, 'minimax')
      return state
    } catch (error) {
      return state
    }
  },
  '23': (state: RootState) => {
    try {
      return {
        ...state,
        settings: {
          ...state.settings,
          showTopics: true,
          windowStyle: 'transparent'
        }
      }
    } catch (error) {
      return state
    }
  },
  '24': (state: RootState) => {
    try {
      return {
        ...state,
        assistants: {
          ...state.assistants,
          assistants: state.assistants.assistants.map((assistant) => ({
            ...assistant,
            topics: assistant.topics.map((topic) => ({
              ...topic,
              createdAt: new Date().toISOString(),
              updatedAt: new Date().toISOString()
            }))
          }))
        },
        settings: {
          ...state.settings,
          topicPosition: 'right'
        }
      }
    } catch (error) {
      return state
    }
  },
  '25': (state: RootState) => {
    try {
      addProvider(state, 'github')
      return state
    } catch (error) {
      return state
    }
  },
  '26': (state: RootState) => {
    try {
      addProvider(state, 'ocoolai')
      return state
    } catch (error) {
      return state
    }
  },
  '27': (state: RootState) => {
    try {
      return {
        ...state,
        settings: {
          ...state.settings,
          renderInputMessageAsMarkdown: true
        }
      }
    } catch (error) {
      return state
    }
  },
  '28': (state: RootState) => {
    try {
      addProvider(state, 'together')
      addProvider(state, 'fireworks')
      addProvider(state, 'zhinao')
      addProvider(state, 'hunyuan')
      addProvider(state, 'nvidia')
      return state
    } catch (error) {
      return state
    }
  },
  '29': (state: RootState) => {
    try {
      return {
        ...state,
        assistants: {
          ...state.assistants,
          assistants: state.assistants.assistants.map((assistant) => {
            assistant.topics = assistant.topics.map((topic) => ({
              ...topic,
              assistantId: assistant.id
            }))
            return assistant
          })
        }
      }
    } catch (error) {
      return state
    }
  },
  '30': (state: RootState) => {
    try {
      addProvider(state, 'azure-openai')
      return state
    } catch (error) {
      return state
    }
  },
  '31': (state: RootState) => {
    try {
      return {
        ...state,
        llm: {
          ...state.llm,
          providers: state.llm.providers.map((provider) => {
            if (provider.id === 'azure-openai') {
              provider.models = provider.models.map((model) => ({ ...model, provider: 'azure-openai' }))
            }
            return provider
          })
        }
      }
    } catch (error) {
      return state
    }
  },
  '32': (state: RootState) => {
    try {
      addProvider(state, 'hunyuan')
      return state
    } catch (error) {
      return state
    }
  },
  '33': (state: RootState) => {
    try {
      state.assistants.defaultAssistant.type = 'assistant'

      state.agents.agents.forEach((agent) => {
        agent.type = 'agent'
        // @ts-ignore eslint-disable-next-line
        delete agent.group
      })

      return {
        ...state,
        assistants: {
          ...state.assistants,
          assistants: [...state.assistants.assistants].map((assistant) => {
            // @ts-ignore eslint-disable-next-line
            delete assistant.group
            return {
              ...assistant,
              id: assistant.id.length === 36 ? assistant.id : uuid(),
              type: assistant.type === 'system' ? assistant.type : 'assistant'
            }
          })
        }
      }
    } catch (error) {
      return state
    }
  },
  '34': (state: RootState) => {
    try {
      state.assistants.assistants.forEach((assistant) => {
        assistant.topics.forEach((topic) => {
          topic.assistantId = assistant.id
          runAsyncFunction(async () => {
            const _topic = await db.topics.get(topic.id)
            if (_topic) {
              const messages = (_topic?.messages || []).map((message) => ({ ...message, assistantId: assistant.id }))
              db.topics.put({ ..._topic, messages }, topic.id)
            }
          })
        })
      })
      return state
    } catch (error) {
      return state
    }
  },
  '35': (state: RootState) => {
    try {
      state.settings.mathEngine = 'KaTeX'
      return state
    } catch (error) {
      return state
    }
  },
  '36': (state: RootState) => {
    try {
      state.settings.topicPosition = 'left'
      return state
    } catch (error) {
      return state
    }
  },
  '37': (state: RootState) => {
    try {
      state.settings.messageStyle = 'plain'
      return state
    } catch (error) {
      return state
    }
  },
  '38': (state: RootState) => {
    try {
      addProvider(state, 'grok')
      addProvider(state, 'hyperbolic')
      addProvider(state, 'mistral')
      return state
    } catch (error) {
      return state
    }
  },
  '39': (state: RootState) => {
    try {
      state.settings.codeStyle = 'auto'
      return state
    } catch (error) {
      return state
    }
  },
  '40': (state: RootState) => {
    try {
      state.settings.tray = true
      return state
    } catch (error) {
      return state
    }
  },
  '41': (state: RootState) => {
    try {
      state.llm.providers.forEach((provider) => {
        if (provider.id === 'gemini') {
          provider.type = 'gemini'
        } else if (provider.id === 'anthropic') {
          provider.type = 'anthropic'
        } else {
          provider.type = 'openai'
        }
      })
      return state
    } catch (error) {
      return state
    }
  },
  '42': (state: RootState) => {
    try {
      state.settings.proxyMode = state.settings.proxyUrl ? 'custom' : 'none'
      return state
    } catch (error) {
      return state
    }
  },
  '43': (state: RootState) => {
    try {
      if (state.settings.proxyMode === 'none') {
        state.settings.proxyMode = 'system'
      }
      return state
    } catch (error) {
      return state
    }
  },
  '44': (state: RootState) => {
    try {
      state.settings.translateModelPrompt = TRANSLATE_PROMPT
      return state
    } catch (error) {
      return state
    }
  },
  '45': (state: RootState) => {
    state.settings.enableTopicNaming = true
    return state
  },
  '46': (state: RootState) => {
    try {
      if (
        state.settings?.translateModelPrompt?.includes(
          'If the target language is the same as the source language, do not translate'
        )
      ) {
        state.settings.translateModelPrompt = TRANSLATE_PROMPT
      }
      return state
    } catch (error) {
      return state
    }
  },
  '47': (state: RootState) => {
    try {
      state.llm.providers.forEach((provider) => {
        provider.models.forEach((model) => {
          model.group = getDefaultGroupName(model.id)
        })
      })
      return state
    } catch (error) {
      return state
    }
  },
  '48': (state: RootState) => {
    try {
      if (state.shortcuts) {
        state.shortcuts.shortcuts.forEach((shortcut) => {
          shortcut.system = shortcut.key !== 'new_topic'
        })
        state.shortcuts.shortcuts.push({
          key: 'toggle_show_assistants',
          shortcut: [isMac ? 'Command' : 'Ctrl', '['],
          editable: true,
          enabled: true,
          system: false
        })
        state.shortcuts.shortcuts.push({
          key: 'toggle_show_topics',
          shortcut: [isMac ? 'Command' : 'Ctrl', ']'],
          editable: true,
          enabled: true,
          system: false
        })
      }
      return state
    } catch (error) {
      return state
    }
  },
  '49': (state: RootState) => {
    try {
      state.settings.pasteLongTextThreshold = 1500
      if (state.shortcuts) {
        state.shortcuts.shortcuts = [
          ...state.shortcuts.shortcuts,
          {
            key: 'copy_last_message',
            shortcut: [isMac ? 'Command' : 'Ctrl', 'Shift', 'C'],
            editable: true,
            enabled: false,
            system: false
          }
        ]
      }
      return state
    } catch (error) {
      return state
    }
  },
  '50': (state: RootState) => {
    try {
      addProvider(state, 'jina')
      return state
    } catch (error) {
      return state
    }
  },
  '51': (state: RootState) => {
    state.settings.topicNamingPrompt = ''
    return state
  },
  '54': (state: RootState) => {
    try {
      if (state.shortcuts) {
        state.shortcuts.shortcuts.push({
          key: 'search_message',
          shortcut: [isMac ? 'Command' : 'Ctrl', 'F'],
          editable: true,
          enabled: true,
          system: false
        })
      }
      state.settings.sidebarIcons = {
        visible: DEFAULT_SIDEBAR_ICONS,
        disabled: []
      }
      return state
    } catch (error) {
      return state
    }
  },
  '55': (state: RootState) => {
    try {
      if (!state.settings.sidebarIcons) {
        state.settings.sidebarIcons = {
          visible: DEFAULT_SIDEBAR_ICONS,
          disabled: []
        }
      }
      return state
    } catch (error) {
      return state
    }
  },
  '57': (state: RootState) => {
    try {
      if (state.shortcuts) {
        state.shortcuts.shortcuts.push({
          key: 'mini_window',
          shortcut: [isMac ? 'Command' : 'Ctrl', 'E'],
          editable: true,
          enabled: false,
          system: true
        })
      }

      state.llm.providers.forEach((provider) => {
        if (provider.id === 'qwenlm') {
          provider.type = 'qwenlm'
        }
      })

      state.settings.enableQuickAssistant = false
      state.settings.clickTrayToShowQuickAssistant = true

      return state
    } catch (error) {
      return state
    }
  },
  '58': (state: RootState) => {
    try {
      if (state.shortcuts) {
        state.shortcuts.shortcuts.push(
          {
            key: 'clear_topic',
            shortcut: [isMac ? 'Command' : 'Ctrl', 'L'],
            editable: true,
            enabled: true,
            system: false
          },
          {
            key: 'toggle_new_context',
            shortcut: [isMac ? 'Command' : 'Ctrl', 'R'],
            editable: true,
            enabled: true,
            system: false
          }
        )
      }
      return state
    } catch (error) {
      return state
    }
  },
  '59': (state: RootState) => {
    try {
      addMiniApp(state, 'flowith')
      return state
    } catch (error) {
      return state
    }
  },
  '60': (state: RootState) => {
    try {
      state.settings.multiModelMessageStyle = 'fold'
      return state
    } catch (error) {
      return state
    }
  },
  '61': (state: RootState) => {
    try {
      state.llm.providers.forEach((provider) => {
        if (provider.id === 'qwenlm') {
          provider.type = 'qwenlm'
        }
      })
      return state
    } catch (error) {
      return state
    }
  },
  '62': (state: RootState) => {
    try {
      state.llm.providers.forEach((provider) => {
        if (provider.id === 'azure-openai') {
          provider.type = 'azure-openai'
        }
      })
      state.settings.translateModelPrompt = TRANSLATE_PROMPT
      return state
    } catch (error) {
      return state
    }
  },
  '63': (state: RootState) => {
    try {
      addMiniApp(state, '3mintop')
      return state
    } catch (error) {
      return state
    }
  },
  '64': (state: RootState) => {
    try {
      state.llm.providers = state.llm.providers.filter((provider) => provider.id !== 'qwenlm')
      addProvider(state, 'baidu-cloud')
      return state
    } catch (error) {
      return state
    }
  },
  '65': (state: RootState) => {
    try {
      state.settings.targetLanguage = 'english'
      return state
    } catch (error) {
      return state
    }
  },
  '66': (state: RootState) => {
    try {
      addProvider(state, 'gitee-ai')
      addProvider(state, 'ppio')
      addMiniApp(state, 'aistudio')
      state.llm.providers = state.llm.providers.filter((provider) => provider.id !== 'graphrag-kylin-mountain')

      return state
    } catch (error) {
      return state
    }
  },
  '67': (state: RootState) => {
    try {
      addMiniApp(state, 'xiaoyi')
      addProvider(state, 'modelscope')
      addProvider(state, 'lmstudio')
      addProvider(state, 'perplexity')
      addProvider(state, 'infini')
      addProvider(state, 'dmxapi')

      state.llm.settings.lmstudio = {
        keepAliveTime: 5
      }

      return state
    } catch (error) {
      return state
    }
  },
  '68': (state: RootState) => {
    try {
      addMiniApp(state, 'notebooklm')
      addProvider(state, 'modelscope')
      addProvider(state, 'lmstudio')
      return state
    } catch (error) {
      return state
    }
  },
  '69': (state: RootState) => {
    try {
      addMiniApp(state, 'coze')
      state.settings.gridColumns = 2
      state.settings.gridPopoverTrigger = 'hover'
      return state
    } catch (error) {
      return state
    }
  },
  '70': (state: RootState) => {
    try {
      state.llm.providers.forEach((provider) => {
        if (provider.id === 'dmxapi') {
          provider.apiHost = 'https://www.dmxapi.cn'
        }
      })
      return state
    } catch (error) {
      return state
    }
  },
  '71': (state: RootState) => {
    try {
      const appIds = ['dify', 'wpslingxi', 'lechat', 'abacus', 'lambdachat', 'baidu-ai-search']

      if (state.minapps) {
        appIds.forEach((id) => {
          const app = DEFAULT_MIN_APPS.find((app) => app.id === id)
          if (app) {
            state.minapps.enabled.push(app)
          }
        })
        // remove zhihu-zhiada
        state.minapps.enabled = state.minapps.enabled.filter((app) => app.id !== 'zhihu-zhiada')
        state.minapps.disabled = state.minapps.disabled.filter((app) => app.id !== 'zhihu-zhiada')
      }

      state.settings.thoughtAutoCollapse = true

      return state
    } catch (error) {
      return state
    }
  },
  '72': (state: RootState) => {
    try {
      addMiniApp(state, 'monica')

      // remove duplicate lmstudio providers
      const emptyLmStudioProviderIndex = state.llm.providers.findLastIndex(
        (provider) => provider.id === 'lmstudio' && provider.models.length === 0
      )

      if (emptyLmStudioProviderIndex !== -1) {
        state.llm.providers.splice(emptyLmStudioProviderIndex, 1)
      }

      return state
    } catch (error) {
      return state
    }
  },
  '73': (state: RootState) => {
    try {
      if (state.websearch) {
        state.websearch.searchWithTime = true
        state.websearch.maxResults = 5
        state.websearch.excludeDomains = []
      }

      addProvider(state, 'lmstudio')
      addProvider(state, 'o3')
      state.llm.providers = moveProvider(state.llm.providers, 'o3', 2)

      state.assistants.assistants.forEach((assistant) => {
        const leadingEmoji = getLeadingEmoji(assistant.name)
        if (leadingEmoji) {
          assistant.emoji = leadingEmoji
          assistant.name = assistant.name.replace(leadingEmoji, '').trim()
        }
      })

      state.agents.agents.forEach((agent) => {
        const leadingEmoji = getLeadingEmoji(agent.name)
        if (leadingEmoji) {
          agent.emoji = leadingEmoji
          agent.name = agent.name.replace(leadingEmoji, '').trim()
        }
      })

      const defaultAssistantEmoji = getLeadingEmoji(state.assistants.defaultAssistant.name)

      if (defaultAssistantEmoji) {
        state.assistants.defaultAssistant.emoji = defaultAssistantEmoji
        state.assistants.defaultAssistant.name = state.assistants.defaultAssistant.name
          .replace(defaultAssistantEmoji, '')
          .trim()
      }

      return state
    } catch (error) {
      return state
    }
  },
  '74': (state: RootState) => {
    try {
      addProvider(state, 'xirang')
      return state
    } catch (error) {
      return state
    }
  },
  '75': (state: RootState) => {
    try {
      addMiniApp(state, 'you')
      addMiniApp(state, 'cici')
      addMiniApp(state, 'zhihu')
      return state
    } catch (error) {
      return state
    }
  },
  '76': (state: RootState) => {
    try {
      addProvider(state, 'tencent-cloud-ti')
      return state
    } catch (error) {
      return state
    }
  },
  '77': (state: RootState) => {
    try {
      addWebSearchProvider(state, 'searxng')
      addWebSearchProvider(state, 'exa')
      if (state.websearch) {
        state.websearch.providers.forEach((p) => {
          // @ts-ignore eslint-disable-next-line
          delete p.enabled
        })
      }
      return state
    } catch (error) {
      return state
    }
  },
  '78': (state: RootState) => {
    try {
      state.llm.providers = moveProvider(state.llm.providers, 'ppio', 9)
      state.llm.providers = moveProvider(state.llm.providers, 'infini', 10)
      removeMiniAppIconsFromState(state)
      return state
    } catch (error) {
      return state
    }
  },
  '79': (state: RootState) => {
    try {
      addProvider(state, 'gpustack')
      return state
    } catch (error) {
      return state
    }
  },
  '80': (state: RootState) => {
    try {
      addProvider(state, 'alayanew')
      state.llm.providers = moveProvider(state.llm.providers, 'alayanew', 10)
      return state
    } catch (error) {
      return state
    }
  },
  '81': (state: RootState) => {
    try {
      addProvider(state, 'copilot')
      return state
    } catch (error) {
      return state
    }
  },
  '82': (state: RootState) => {
    try {
      const runtimeState = state.runtime as any
      if (runtimeState?.webdavSync) {
        state.backup = state.backup || {}
        state.backup = {
          ...state.backup,
          webdavSync: {
            lastSyncTime: runtimeState.webdavSync.lastSyncTime || null,
            syncing: runtimeState.webdavSync.syncing || false,
            lastSyncError: runtimeState.webdavSync.lastSyncError || null
          }
        }
        delete runtimeState.webdavSync
      }
      return state
    } catch (error) {
      return state
    }
  },
  '83': (state: RootState) => {
    try {
      state.settings.messageNavigation = 'buttons'
      state.settings.launchOnBoot = false
      state.settings.launchToTray = false
      state.settings.trayOnClose = true
      return state
    } catch (error) {
      console.error(error)
      return state
    }
  },
  '84': (state: RootState) => {
    try {
      addProvider(state, 'voyageai')
      return state
    } catch (error) {
      console.error(error)
      return state
    }
  },
  '85': (state: RootState) => {
    try {
      // @ts-ignore eslint-disable-next-line
      state.settings.autoCheckUpdate = !state.settings.manualUpdateCheck
      // @ts-ignore eslint-disable-next-line
      delete state.settings.manualUpdateCheck
      state.settings.gridPopoverTrigger = 'click'
      return state
    } catch (error) {
      console.error(error)
      return state
    }
  },
  '86': (state: RootState) => {
    try {
      if (state?.mcp?.servers) {
        state.mcp.servers = state.mcp.servers.map((server) => ({
          ...server,
          id: nanoid()
        }))
      }
    } catch (error) {
      console.error(error)
      return state
    }

    return state
  },
  '87': (state: RootState) => {
    try {
      state.settings.maxKeepAliveMinapps = 3
      state.settings.showOpenedMinappsInSidebar = true
      return state
    } catch (error) {
      return state
    }
  },
  '88': (state: RootState) => {
    try {
      if (state?.mcp?.servers) {
        const hasAutoInstall = state.mcp.servers.some((server) => server.name === 'mcp-auto-install')
        if (!hasAutoInstall) {
          const defaultServer = mcpSlice.getInitialState().servers[0]
          state.mcp.servers = [{ ...defaultServer, id: nanoid() }, ...state.mcp.servers]
        }
      }
      return state
    } catch (error) {
      return state
    }
  },
  '89': (state: RootState) => {
    try {
      removeMiniAppFromState(state, 'aistudio')
      return state
    } catch (error) {
      return state
    }
  },
  '90': (state: RootState) => {
    try {
      state.settings.enableDataCollection = true
      return state
    } catch (error) {
      return state
    }
  },
  '91': (state: RootState) => {
    try {
      state.settings.codeCacheable = false
      state.settings.codeCacheMaxSize = 1000
      state.settings.codeCacheTTL = 15
      state.settings.codeCacheThreshold = 2
      addProvider(state, 'qiniu')
      return state
    } catch (error) {
      return state
    }
  },
  '92': (state: RootState) => {
    try {
      addMiniApp(state, 'dangbei')
      state.llm.providers = moveProvider(state.llm.providers, 'qiniu', 12)
      return state
    } catch (error) {
      return state
    }
  },
  '93': (state: RootState) => {
    try {
      if (!state?.settings?.exportMenuOptions) {
        state.settings.exportMenuOptions = settingsInitialState.exportMenuOptions
        return state
      }
      return state
    } catch (error) {
      return state
    }
  },
  '94': (state: RootState) => {
    try {
      state.settings.enableQuickPanelTriggers = false
      return state
    } catch (error) {
      return state
    }
  },
  '95': (state: RootState) => {
    try {
      addWebSearchProvider(state, 'local-google')
      addWebSearchProvider(state, 'local-bing')
      addWebSearchProvider(state, 'local-baidu')

      if (state.websearch) {
        if (isEmpty(state.websearch.subscribeSources)) {
          state.websearch.subscribeSources = []
        }
      }

      const qiniuProvider = state.llm.providers.find((provider) => provider.id === 'qiniu')
      if (qiniuProvider && isEmpty(qiniuProvider.models)) {
        qiniuProvider.models = SYSTEM_MODELS.qiniu
      }
      return state
    } catch (error) {
      return state
    }
  },
  '96': (state: RootState) => {
    try {
      // @ts-ignore eslint-disable-next-line
      state.settings.assistantIconType = state.settings?.showAssistantIcon ? 'model' : 'emoji'
      // @ts-ignore eslint-disable-next-line
      delete state.settings.showAssistantIcon
      state.settings.enableBackspaceDeleteModel = true
      return state
    } catch (error) {
      return state
    }
  },
  '97': (state: RootState) => {
    try {
      addMiniApp(state, 'zai')
      state.settings.webdavMaxBackups = 0
      if (state.websearch && state.websearch.providers) {
        state.websearch.providers.forEach((provider) => {
          provider.basicAuthUsername = ''
          provider.basicAuthPassword = ''
        })
      }
      return state
    } catch (error) {
      return state
    }
  },
  '98': (state: RootState) => {
    try {
<<<<<<< HEAD
      state.settings.userTheme = settingsInitialState.userTheme
=======
      state.llm.providers.forEach((provider) => {
        if (provider.type === 'openai' && provider.id !== 'openai') {
          provider.type = 'openai-compatible'
        }
      })
>>>>>>> 1035dd25
      return state
    } catch (error) {
      return state
    }
  }
}

const migrate = createMigrate(migrateConfig as any)

export default migrate<|MERGE_RESOLUTION|>--- conflicted
+++ resolved
@@ -1243,15 +1243,19 @@
   },
   '98': (state: RootState) => {
     try {
-<<<<<<< HEAD
-      state.settings.userTheme = settingsInitialState.userTheme
-=======
       state.llm.providers.forEach((provider) => {
         if (provider.type === 'openai' && provider.id !== 'openai') {
           provider.type = 'openai-compatible'
         }
       })
->>>>>>> 1035dd25
+      return state
+    } catch (error) {
+      return state
+    }
+  },
+  '99': (state: RootState) => {
+    try {
+      state.settings.userTheme = settingsInitialState.userTheme
       return state
     } catch (error) {
       return state

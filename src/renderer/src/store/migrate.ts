import { nanoid } from '@reduxjs/toolkit'
import { isMac } from '@renderer/config/constant'
import { DEFAULT_MIN_APPS } from '@renderer/config/minapps'
import { SYSTEM_MODELS } from '@renderer/config/models'
import { TRANSLATE_PROMPT } from '@renderer/config/prompts'
import db from '@renderer/databases'
import i18n from '@renderer/i18n'
import { Assistant, WebSearchProvider } from '@renderer/types'
import { getDefaultGroupName, getLeadingEmoji, runAsyncFunction, uuid } from '@renderer/utils'
import { isEmpty } from 'lodash'
import { createMigrate } from 'redux-persist'

import { RootState } from '.'
import { INITIAL_PROVIDERS, moveProvider } from './llm'
import { mcpSlice } from './mcp'
import { DEFAULT_SIDEBAR_ICONS, initialState as settingsInitialState } from './settings'
import { defaultWebSearchProviders } from './websearch'

// remove logo base64 data to reduce the size of the state
function removeMiniAppIconsFromState(state: RootState) {
  if (state.minapps) {
    state.minapps.enabled = state.minapps.enabled.map((app) => ({ ...app, logo: undefined }))
    state.minapps.disabled = state.minapps.disabled.map((app) => ({ ...app, logo: undefined }))
    state.minapps.pinned = state.minapps.pinned.map((app) => ({ ...app, logo: undefined }))
  }
}

function removeMiniAppFromState(state: RootState, id: string) {
  if (state.minapps) {
    state.minapps.enabled = state.minapps.enabled.filter((app) => app.id !== id)
    state.minapps.disabled = state.minapps.disabled.filter((app) => app.id !== id)
  }
}

function addMiniApp(state: RootState, id: string) {
  if (state.minapps) {
    const app = DEFAULT_MIN_APPS.find((app) => app.id === id)
    if (app) {
      if (!state.minapps.enabled.find((app) => app.id === id)) {
        state.minapps.enabled.push(app)
      }
    }
  }
}

// add provider to state
function addProvider(state: RootState, id: string) {
  if (!state.llm.providers.find((p) => p.id === id)) {
    const _provider = INITIAL_PROVIDERS.find((p) => p.id === id)
    if (_provider) {
      state.llm.providers.push(_provider)
    }
  }
}

function addWebSearchProvider(state: RootState, id: string) {
  if (state.websearch && state.websearch.providers) {
    if (!state.websearch.providers.find((p) => p.id === id)) {
      const provider = defaultWebSearchProviders.find((p) => p.id === id)
      if (provider) {
        state.websearch.providers.push(provider)
      }
    }
  }
}

function updateWebSearchProvider(state: RootState, provider: Partial<WebSearchProvider>) {
  if (state.websearch && state.websearch.providers) {
    const index = state.websearch.providers.findIndex((p) => p.id === provider.id)
    if (index !== -1) {
      state.websearch.providers[index] = {
        ...state.websearch.providers[index],
        ...provider
      }
    }
  }
}

const migrateConfig = {
  '2': (state: RootState) => {
    try {
      addProvider(state, 'yi')
      return state
    } catch (error) {
      return state
    }
  },
  '3': (state: RootState) => {
    try {
      addProvider(state, 'zhipu')
      return state
    } catch (error) {
      return state
    }
  },
  '4': (state: RootState) => {
    try {
      addProvider(state, 'ollama')
      return state
    } catch (error) {
      return state
    }
  },
  '5': (state: RootState) => {
    try {
      addProvider(state, 'moonshot')
      return state
    } catch (error) {
      return state
    }
  },
  '6': (state: RootState) => {
    try {
      addProvider(state, 'openrouter')
      return state
    } catch (error) {
      return state
    }
  },
  '7': (state: RootState) => {
    try {
      return {
        ...state,
        settings: {
          ...state.settings,
          language: navigator.language
        }
      }
    } catch (error) {
      return state
    }
  },
  '8': (state: RootState) => {
    try {
      const fixAssistantName = (assistant: Assistant) => {
        if (isEmpty(assistant.name)) {
          assistant.name = i18n.t(`assistant.${assistant.id}.name`)
        }

        assistant.topics = assistant.topics.map((topic) => {
          if (isEmpty(topic.name)) {
            topic.name = i18n.t(`assistant.${assistant.id}.topic.name`)
          }
          return topic
        })

        return assistant
      }

      return {
        ...state,
        assistants: {
          ...state.assistants,
          defaultAssistant: fixAssistantName(state.assistants.defaultAssistant),
          assistants: state.assistants.assistants.map((assistant) => fixAssistantName(assistant))
        }
      }
    } catch (error) {
      return state
    }
  },
  '9': (state: RootState) => {
    try {
      return {
        ...state,
        llm: {
          ...state.llm,
          providers: state.llm.providers.map((provider) => {
            if (provider.id === 'zhipu' && provider.models[0] && provider.models[0].id === 'llama3-70b-8192') {
              provider.models = SYSTEM_MODELS.zhipu
            }
            return provider
          })
        }
      }
    } catch (error) {
      return state
    }
  },
  '10': (state: RootState) => {
    try {
      addProvider(state, 'baichuan')
      return state
    } catch (error) {
      return state
    }
  },
  '11': (state: RootState) => {
    try {
      addProvider(state, 'dashscope')
      addProvider(state, 'anthropic')
      return state
    } catch (error) {
      return state
    }
  },
  '12': (state: RootState) => {
    try {
      addProvider(state, 'aihubmix')
      return state
    } catch (error) {
      return state
    }
  },
  '13': (state: RootState) => {
    try {
      return {
        ...state,
        assistants: {
          ...state.assistants,
          defaultAssistant: {
            ...state.assistants.defaultAssistant,
            name: ['Default Assistant', '默认助手'].includes(state.assistants.defaultAssistant.name)
              ? i18n.t(`assistant.default.name`)
              : state.assistants.defaultAssistant.name
          }
        }
      }
    } catch (error) {
      return state
    }
  },
  '14': (state: RootState) => {
    try {
      return {
        ...state,
        settings: {
          ...state.settings,
          showAssistants: true,
          proxyUrl: undefined
        }
      }
    } catch (error) {
      return state
    }
  },
  '15': (state: RootState) => {
    try {
      return {
        ...state,
        settings: {
          ...state.settings,
          userName: '',
          showMessageDivider: true
        }
      }
    } catch (error) {
      return state
    }
  },
  '16': (state: RootState) => {
    try {
      return {
        ...state,
        settings: {
          ...state.settings,
          messageFont: 'system',
          showInputEstimatedTokens: false
        }
      }
    } catch (error) {
      return state
    }
  },
  '17': (state: RootState) => {
    try {
      return {
        ...state,
        settings: {
          ...state.settings,
          theme: 'auto'
        }
      }
    } catch (error) {
      return state
    }
  },
  '19': (state: RootState) => {
    try {
      return {
        ...state,
        agents: {
          agents: []
        },
        llm: {
          ...state.llm,
          settings: {
            ollama: {
              keepAliveTime: 5
            }
          }
        }
      }
    } catch (error) {
      return state
    }
  },
  '20': (state: RootState) => {
    try {
      return {
        ...state,
        settings: {
          ...state.settings,
          fontSize: 14
        }
      }
    } catch (error) {
      return state
    }
  },
  '21': (state: RootState) => {
    try {
      addProvider(state, 'gemini')
      addProvider(state, 'stepfun')
      addProvider(state, 'doubao')
      return state
    } catch (error) {
      return state
    }
  },
  '22': (state: RootState) => {
    try {
      addProvider(state, 'minimax')
      return state
    } catch (error) {
      return state
    }
  },
  '23': (state: RootState) => {
    try {
      return {
        ...state,
        settings: {
          ...state.settings,
          showTopics: true,
          windowStyle: 'transparent'
        }
      }
    } catch (error) {
      return state
    }
  },
  '24': (state: RootState) => {
    try {
      return {
        ...state,
        assistants: {
          ...state.assistants,
          assistants: state.assistants.assistants.map((assistant) => ({
            ...assistant,
            topics: assistant.topics.map((topic) => ({
              ...topic,
              createdAt: new Date().toISOString(),
              updatedAt: new Date().toISOString()
            }))
          }))
        },
        settings: {
          ...state.settings,
          topicPosition: 'right'
        }
      }
    } catch (error) {
      return state
    }
  },
  '25': (state: RootState) => {
    try {
      addProvider(state, 'github')
      return state
    } catch (error) {
      return state
    }
  },
  '26': (state: RootState) => {
    try {
      addProvider(state, 'ocoolai')
      return state
    } catch (error) {
      return state
    }
  },
  '27': (state: RootState) => {
    try {
      return {
        ...state,
        settings: {
          ...state.settings,
          renderInputMessageAsMarkdown: true
        }
      }
    } catch (error) {
      return state
    }
  },
  '28': (state: RootState) => {
    try {
      addProvider(state, 'together')
      addProvider(state, 'fireworks')
      addProvider(state, 'zhinao')
      addProvider(state, 'hunyuan')
      addProvider(state, 'nvidia')
      return state
    } catch (error) {
      return state
    }
  },
  '29': (state: RootState) => {
    try {
      return {
        ...state,
        assistants: {
          ...state.assistants,
          assistants: state.assistants.assistants.map((assistant) => {
            assistant.topics = assistant.topics.map((topic) => ({
              ...topic,
              assistantId: assistant.id
            }))
            return assistant
          })
        }
      }
    } catch (error) {
      return state
    }
  },
  '30': (state: RootState) => {
    try {
      addProvider(state, 'azure-openai')
      return state
    } catch (error) {
      return state
    }
  },
  '31': (state: RootState) => {
    try {
      return {
        ...state,
        llm: {
          ...state.llm,
          providers: state.llm.providers.map((provider) => {
            if (provider.id === 'azure-openai') {
              provider.models = provider.models.map((model) => ({ ...model, provider: 'azure-openai' }))
            }
            return provider
          })
        }
      }
    } catch (error) {
      return state
    }
  },
  '32': (state: RootState) => {
    try {
      addProvider(state, 'hunyuan')
      return state
    } catch (error) {
      return state
    }
  },
  '33': (state: RootState) => {
    try {
      state.assistants.defaultAssistant.type = 'assistant'

      state.agents.agents.forEach((agent) => {
        agent.type = 'agent'
        // @ts-ignore eslint-disable-next-line
        delete agent.group
      })

      return {
        ...state,
        assistants: {
          ...state.assistants,
          assistants: [...state.assistants.assistants].map((assistant) => {
            // @ts-ignore eslint-disable-next-line
            delete assistant.group
            return {
              ...assistant,
              id: assistant.id.length === 36 ? assistant.id : uuid(),
              type: assistant.type === 'system' ? assistant.type : 'assistant'
            }
          })
        }
      }
    } catch (error) {
      return state
    }
  },
  '34': (state: RootState) => {
    try {
      state.assistants.assistants.forEach((assistant) => {
        assistant.topics.forEach((topic) => {
          topic.assistantId = assistant.id
          runAsyncFunction(async () => {
            const _topic = await db.topics.get(topic.id)
            if (_topic) {
              const messages = (_topic?.messages || []).map((message) => ({ ...message, assistantId: assistant.id }))
              db.topics.put({ ..._topic, messages }, topic.id)
            }
          })
        })
      })
      return state
    } catch (error) {
      return state
    }
  },
  '35': (state: RootState) => {
    try {
      state.settings.mathEngine = 'KaTeX'
      return state
    } catch (error) {
      return state
    }
  },
  '36': (state: RootState) => {
    try {
      state.settings.topicPosition = 'left'
      return state
    } catch (error) {
      return state
    }
  },
  '37': (state: RootState) => {
    try {
      state.settings.messageStyle = 'plain'
      return state
    } catch (error) {
      return state
    }
  },
  '38': (state: RootState) => {
    try {
      addProvider(state, 'grok')
      addProvider(state, 'hyperbolic')
      addProvider(state, 'mistral')
      return state
    } catch (error) {
      return state
    }
  },
  '39': (state: RootState) => {
    try {
      state.settings.codeStyle = 'auto'
      return state
    } catch (error) {
      return state
    }
  },
  '40': (state: RootState) => {
    try {
      state.settings.tray = true
      return state
    } catch (error) {
      return state
    }
  },
  '41': (state: RootState) => {
    try {
      state.llm.providers.forEach((provider) => {
        if (provider.id === 'gemini') {
          provider.type = 'gemini'
        } else if (provider.id === 'anthropic') {
          provider.type = 'anthropic'
        } else {
          provider.type = 'openai'
        }
      })
      return state
    } catch (error) {
      return state
    }
  },
  '42': (state: RootState) => {
    try {
      state.settings.proxyMode = state.settings.proxyUrl ? 'custom' : 'none'
      return state
    } catch (error) {
      return state
    }
  },
  '43': (state: RootState) => {
    try {
      if (state.settings.proxyMode === 'none') {
        state.settings.proxyMode = 'system'
      }
      return state
    } catch (error) {
      return state
    }
  },
  '44': (state: RootState) => {
    try {
      state.settings.translateModelPrompt = TRANSLATE_PROMPT
      return state
    } catch (error) {
      return state
    }
  },
  '45': (state: RootState) => {
    state.settings.enableTopicNaming = true
    return state
  },
  '46': (state: RootState) => {
    try {
      if (
        state.settings?.translateModelPrompt?.includes(
          'If the target language is the same as the source language, do not translate'
        )
      ) {
        state.settings.translateModelPrompt = TRANSLATE_PROMPT
      }
      return state
    } catch (error) {
      return state
    }
  },
  '47': (state: RootState) => {
    try {
      state.llm.providers.forEach((provider) => {
        provider.models.forEach((model) => {
          model.group = getDefaultGroupName(model.id)
        })
      })
      return state
    } catch (error) {
      return state
    }
  },
  '48': (state: RootState) => {
    try {
      if (state.shortcuts) {
        state.shortcuts.shortcuts.forEach((shortcut) => {
          shortcut.system = shortcut.key !== 'new_topic'
        })
        state.shortcuts.shortcuts.push({
          key: 'toggle_show_assistants',
          shortcut: [isMac ? 'Command' : 'Ctrl', '['],
          editable: true,
          enabled: true,
          system: false
        })
        state.shortcuts.shortcuts.push({
          key: 'toggle_show_topics',
          shortcut: [isMac ? 'Command' : 'Ctrl', ']'],
          editable: true,
          enabled: true,
          system: false
        })
      }
      return state
    } catch (error) {
      return state
    }
  },
  '49': (state: RootState) => {
    try {
      state.settings.pasteLongTextThreshold = 1500
      if (state.shortcuts) {
        state.shortcuts.shortcuts = [
          ...state.shortcuts.shortcuts,
          {
            key: 'copy_last_message',
            shortcut: [isMac ? 'Command' : 'Ctrl', 'Shift', 'C'],
            editable: true,
            enabled: false,
            system: false
          }
        ]
      }
      return state
    } catch (error) {
      return state
    }
  },
  '50': (state: RootState) => {
    try {
      addProvider(state, 'jina')
      return state
    } catch (error) {
      return state
    }
  },
  '51': (state: RootState) => {
    state.settings.topicNamingPrompt = ''
    return state
  },
  '54': (state: RootState) => {
    try {
      if (state.shortcuts) {
        state.shortcuts.shortcuts.push({
          key: 'search_message',
          shortcut: [isMac ? 'Command' : 'Ctrl', 'F'],
          editable: true,
          enabled: true,
          system: false
        })
      }
      state.settings.sidebarIcons = {
        visible: DEFAULT_SIDEBAR_ICONS,
        disabled: []
      }
      return state
    } catch (error) {
      return state
    }
  },
  '55': (state: RootState) => {
    try {
      if (!state.settings.sidebarIcons) {
        state.settings.sidebarIcons = {
          visible: DEFAULT_SIDEBAR_ICONS,
          disabled: []
        }
      }
      return state
    } catch (error) {
      return state
    }
  },
  '57': (state: RootState) => {
    try {
      if (state.shortcuts) {
        state.shortcuts.shortcuts.push({
          key: 'mini_window',
          shortcut: [isMac ? 'Command' : 'Ctrl', 'E'],
          editable: true,
          enabled: false,
          system: true
        })
      }

      state.llm.providers.forEach((provider) => {
        if (provider.id === 'qwenlm') {
          provider.type = 'qwenlm'
        }
      })

      state.settings.enableQuickAssistant = false
      state.settings.clickTrayToShowQuickAssistant = true

      return state
    } catch (error) {
      return state
    }
  },
  '58': (state: RootState) => {
    try {
      if (state.shortcuts) {
        state.shortcuts.shortcuts.push(
          {
            key: 'clear_topic',
            shortcut: [isMac ? 'Command' : 'Ctrl', 'L'],
            editable: true,
            enabled: true,
            system: false
          },
          {
            key: 'toggle_new_context',
            shortcut: [isMac ? 'Command' : 'Ctrl', 'R'],
            editable: true,
            enabled: true,
            system: false
          }
        )
      }
      return state
    } catch (error) {
      return state
    }
  },
  '59': (state: RootState) => {
    try {
      addMiniApp(state, 'flowith')
      return state
    } catch (error) {
      return state
    }
  },
  '60': (state: RootState) => {
    try {
      state.settings.multiModelMessageStyle = 'fold'
      return state
    } catch (error) {
      return state
    }
  },
  '61': (state: RootState) => {
    try {
      state.llm.providers.forEach((provider) => {
        if (provider.id === 'qwenlm') {
          provider.type = 'qwenlm'
        }
      })
      return state
    } catch (error) {
      return state
    }
  },
  '62': (state: RootState) => {
    try {
      state.llm.providers.forEach((provider) => {
        if (provider.id === 'azure-openai') {
          provider.type = 'azure-openai'
        }
      })
      state.settings.translateModelPrompt = TRANSLATE_PROMPT
      return state
    } catch (error) {
      return state
    }
  },
  '63': (state: RootState) => {
    try {
      addMiniApp(state, '3mintop')
      return state
    } catch (error) {
      return state
    }
  },
  '64': (state: RootState) => {
    try {
      state.llm.providers = state.llm.providers.filter((provider) => provider.id !== 'qwenlm')
      addProvider(state, 'baidu-cloud')
      return state
    } catch (error) {
      return state
    }
  },
  '65': (state: RootState) => {
    try {
      state.settings.targetLanguage = 'english'
      return state
    } catch (error) {
      return state
    }
  },
  '66': (state: RootState) => {
    try {
      addProvider(state, 'gitee-ai')
      addProvider(state, 'ppio')
      addMiniApp(state, 'aistudio')
      state.llm.providers = state.llm.providers.filter((provider) => provider.id !== 'graphrag-kylin-mountain')

      return state
    } catch (error) {
      return state
    }
  },
  '67': (state: RootState) => {
    try {
      addMiniApp(state, 'xiaoyi')
      addProvider(state, 'modelscope')
      addProvider(state, 'lmstudio')
      addProvider(state, 'perplexity')
      addProvider(state, 'infini')
      addProvider(state, 'dmxapi')

      state.llm.settings.lmstudio = {
        keepAliveTime: 5
      }

      return state
    } catch (error) {
      return state
    }
  },
  '68': (state: RootState) => {
    try {
      addMiniApp(state, 'notebooklm')
      addProvider(state, 'modelscope')
      addProvider(state, 'lmstudio')
      return state
    } catch (error) {
      return state
    }
  },
  '69': (state: RootState) => {
    try {
      addMiniApp(state, 'coze')
      state.settings.gridColumns = 2
      state.settings.gridPopoverTrigger = 'hover'
      return state
    } catch (error) {
      return state
    }
  },
  '70': (state: RootState) => {
    try {
      state.llm.providers.forEach((provider) => {
        if (provider.id === 'dmxapi') {
          provider.apiHost = 'https://www.dmxapi.cn'
        }
      })
      return state
    } catch (error) {
      return state
    }
  },
  '71': (state: RootState) => {
    try {
      const appIds = ['dify', 'wpslingxi', 'lechat', 'abacus', 'lambdachat', 'baidu-ai-search']

      if (state.minapps) {
        appIds.forEach((id) => {
          const app = DEFAULT_MIN_APPS.find((app) => app.id === id)
          if (app) {
            state.minapps.enabled.push(app)
          }
        })
        // remove zhihu-zhiada
        state.minapps.enabled = state.minapps.enabled.filter((app) => app.id !== 'zhihu-zhiada')
        state.minapps.disabled = state.minapps.disabled.filter((app) => app.id !== 'zhihu-zhiada')
      }

      state.settings.thoughtAutoCollapse = true

      return state
    } catch (error) {
      return state
    }
  },
  '72': (state: RootState) => {
    try {
      addMiniApp(state, 'monica')

      // remove duplicate lmstudio providers
      const emptyLmStudioProviderIndex = state.llm.providers.findLastIndex(
        (provider) => provider.id === 'lmstudio' && provider.models.length === 0
      )

      if (emptyLmStudioProviderIndex !== -1) {
        state.llm.providers.splice(emptyLmStudioProviderIndex, 1)
      }

      return state
    } catch (error) {
      return state
    }
  },
  '73': (state: RootState) => {
    try {
      if (state.websearch) {
        state.websearch.searchWithTime = true
        state.websearch.maxResults = 5
        state.websearch.excludeDomains = []
      }

      addProvider(state, 'lmstudio')
      addProvider(state, 'o3')
      state.llm.providers = moveProvider(state.llm.providers, 'o3', 2)

      state.assistants.assistants.forEach((assistant) => {
        const leadingEmoji = getLeadingEmoji(assistant.name)
        if (leadingEmoji) {
          assistant.emoji = leadingEmoji
          assistant.name = assistant.name.replace(leadingEmoji, '').trim()
        }
      })

      state.agents.agents.forEach((agent) => {
        const leadingEmoji = getLeadingEmoji(agent.name)
        if (leadingEmoji) {
          agent.emoji = leadingEmoji
          agent.name = agent.name.replace(leadingEmoji, '').trim()
        }
      })

      const defaultAssistantEmoji = getLeadingEmoji(state.assistants.defaultAssistant.name)

      if (defaultAssistantEmoji) {
        state.assistants.defaultAssistant.emoji = defaultAssistantEmoji
        state.assistants.defaultAssistant.name = state.assistants.defaultAssistant.name
          .replace(defaultAssistantEmoji, '')
          .trim()
      }

      return state
    } catch (error) {
      return state
    }
  },
  '74': (state: RootState) => {
    try {
      addProvider(state, 'xirang')
      return state
    } catch (error) {
      return state
    }
  },
  '75': (state: RootState) => {
    try {
      addMiniApp(state, 'you')
      addMiniApp(state, 'cici')
      addMiniApp(state, 'zhihu')
      return state
    } catch (error) {
      return state
    }
  },
  '76': (state: RootState) => {
    try {
      addProvider(state, 'tencent-cloud-ti')
      return state
    } catch (error) {
      return state
    }
  },
  '77': (state: RootState) => {
    try {
      addWebSearchProvider(state, 'searxng')
      addWebSearchProvider(state, 'exa')
      if (state.websearch) {
        state.websearch.providers.forEach((p) => {
          // @ts-ignore eslint-disable-next-line
          delete p.enabled
        })
      }
      return state
    } catch (error) {
      return state
    }
  },
  '78': (state: RootState) => {
    try {
      state.llm.providers = moveProvider(state.llm.providers, 'ppio', 9)
      state.llm.providers = moveProvider(state.llm.providers, 'infini', 10)
      removeMiniAppIconsFromState(state)
      return state
    } catch (error) {
      return state
    }
  },
  '79': (state: RootState) => {
    try {
      addProvider(state, 'gpustack')
      return state
    } catch (error) {
      return state
    }
  },
  '80': (state: RootState) => {
    try {
      addProvider(state, 'alayanew')
      state.llm.providers = moveProvider(state.llm.providers, 'alayanew', 10)
      return state
    } catch (error) {
      return state
    }
  },
  '81': (state: RootState) => {
    try {
      addProvider(state, 'copilot')
      return state
    } catch (error) {
      return state
    }
  },
  '82': (state: RootState) => {
    try {
      const runtimeState = state.runtime as any
      if (runtimeState?.webdavSync) {
        state.backup = state.backup || {}
        state.backup = {
          ...state.backup,
          webdavSync: {
            lastSyncTime: runtimeState.webdavSync.lastSyncTime || null,
            syncing: runtimeState.webdavSync.syncing || false,
            lastSyncError: runtimeState.webdavSync.lastSyncError || null
          }
        }
        delete runtimeState.webdavSync
      }
      return state
    } catch (error) {
      return state
    }
  },
  '83': (state: RootState) => {
    try {
      state.settings.messageNavigation = 'buttons'
      state.settings.launchOnBoot = false
      state.settings.launchToTray = false
      state.settings.trayOnClose = true
      return state
    } catch (error) {
      console.error(error)
      return state
    }
  },
  '84': (state: RootState) => {
    try {
      addProvider(state, 'voyageai')
      return state
    } catch (error) {
      console.error(error)
      return state
    }
  },
  '85': (state: RootState) => {
    try {
      // @ts-ignore eslint-disable-next-line
      state.settings.autoCheckUpdate = !state.settings.manualUpdateCheck
      // @ts-ignore eslint-disable-next-line
      delete state.settings.manualUpdateCheck
      state.settings.gridPopoverTrigger = 'click'
      return state
    } catch (error) {
      console.error(error)
      return state
    }
  },
  '86': (state: RootState) => {
    try {
      if (state?.mcp?.servers) {
        state.mcp.servers = state.mcp.servers.map((server) => ({
          ...server,
          id: nanoid()
        }))
      }
    } catch (error) {
      console.error(error)
      return state
    }

    return state
  },
  '87': (state: RootState) => {
    try {
      state.settings.maxKeepAliveMinapps = 3
      state.settings.showOpenedMinappsInSidebar = true
      return state
    } catch (error) {
      return state
    }
  },
  '88': (state: RootState) => {
    try {
      if (state?.mcp?.servers) {
        const hasAutoInstall = state.mcp.servers.some((server) => server.name === '@cherry/mcp-auto-install')
        if (!hasAutoInstall) {
          const defaultServer = mcpSlice.getInitialState().servers[0]
          state.mcp.servers = [{ ...defaultServer, id: nanoid() }, ...state.mcp.servers]
        }
      }
      return state
    } catch (error) {
      return state
    }
  },
  '89': (state: RootState) => {
    try {
      removeMiniAppFromState(state, 'aistudio')
      return state
    } catch (error) {
      return state
    }
  },
  '90': (state: RootState) => {
    try {
      state.settings.enableDataCollection = true
      return state
    } catch (error) {
      return state
    }
  },
  '91': (state: RootState) => {
    try {
      state.settings.codeCacheable = false
      state.settings.codeCacheMaxSize = 1000
      state.settings.codeCacheTTL = 15
      state.settings.codeCacheThreshold = 2
      addProvider(state, 'qiniu')
      return state
    } catch (error) {
      return state
    }
  },
  '92': (state: RootState) => {
    try {
      addMiniApp(state, 'dangbei')
      state.llm.providers = moveProvider(state.llm.providers, 'qiniu', 12)
      return state
    } catch (error) {
      return state
    }
  },
  '93': (state: RootState) => {
    try {
      if (!state?.settings?.exportMenuOptions) {
        state.settings.exportMenuOptions = settingsInitialState.exportMenuOptions
        return state
      }
      return state
    } catch (error) {
      return state
    }
  },
  '94': (state: RootState) => {
    try {
      state.settings.enableQuickPanelTriggers = false
      return state
    } catch (error) {
      return state
    }
  },
  '95': (state: RootState) => {
    try {
      addWebSearchProvider(state, 'local-google')
      addWebSearchProvider(state, 'local-bing')
      addWebSearchProvider(state, 'local-baidu')

      if (state.websearch) {
        if (isEmpty(state.websearch.subscribeSources)) {
          state.websearch.subscribeSources = []
        }
      }

      const qiniuProvider = state.llm.providers.find((provider) => provider.id === 'qiniu')
      if (qiniuProvider && isEmpty(qiniuProvider.models)) {
        qiniuProvider.models = SYSTEM_MODELS.qiniu
      }
      return state
    } catch (error) {
      return state
    }
  },
  '96': (state: RootState) => {
    try {
      // @ts-ignore eslint-disable-next-line
      state.settings.assistantIconType = state.settings?.showAssistantIcon ? 'model' : 'emoji'
      // @ts-ignore eslint-disable-next-line
      delete state.settings.showAssistantIcon
      state.settings.enableBackspaceDeleteModel = true
      return state
    } catch (error) {
      return state
    }
  },
  '97': (state: RootState) => {
    try {
      addMiniApp(state, 'zai')
      state.settings.webdavMaxBackups = 0
      if (state.websearch && state.websearch.providers) {
        state.websearch.providers.forEach((provider) => {
          provider.basicAuthUsername = ''
          provider.basicAuthPassword = ''
        })
      }
      return state
    } catch (error) {
      return state
    }
  },
  '98': (state: RootState) => {
    try {
      state.llm.providers.forEach((provider) => {
        if (provider.type === 'openai' && provider.id !== 'openai') {
          // @ts-ignore eslint-disable-next-line
          provider.type = 'openai-compatible'
        }
      })
      return state
    } catch (error) {
      return state
    }
  },
  '99': (state: RootState) => {
    try {
      state.settings.showPrompt = true

      addWebSearchProvider(state, 'bocha')

      updateWebSearchProvider(state, {
        id: 'exa',
        apiHost: 'https://api.exa.ai'
      })

      updateWebSearchProvider(state, {
        id: 'tavily',
        apiHost: 'https://api.tavily.com'
      })

      // Remove basic auth fields from exa and tavily
      if (state.websearch?.providers) {
        state.websearch.providers = state.websearch.providers.map((provider) => {
          if (provider.id === 'exa' || provider.id === 'tavily') {
            // eslint-disable-next-line @typescript-eslint/no-unused-vars
            const { basicAuthUsername, basicAuthPassword, ...rest } = provider
            return rest
          }
          return provider
        })
      }
      return state
    } catch (error) {
      return state
    }
  },
  '100': (state: RootState) => {
    try {
      state.llm.providers.forEach((provider) => {
        // @ts-ignore eslint-disable-next-line
        if (['openai-compatible', 'openai'].includes(provider.type)) {
          provider.type = 'openai'
        }
        if (provider.id === 'openai') {
          provider.type = 'openai-response'
        }
      })
      state.assistants.assistants.forEach((assistant) => {
        assistant.knowledgeRecognition = 'off'
      })
      return state
    } catch (error) {
      return state
    }
  },
  '101': (state: RootState) => {
    try {
<<<<<<< HEAD
      state.settings.openAI = {
        summaryText: 'off',
        serviceTier: 'auto'
=======
      state.assistants.assistants.forEach((assistant) => {
        if (assistant.settings) {
          // @ts-ignore eslint-disable-next-line
          if (assistant.settings.enableToolUse) {
            // @ts-ignore eslint-disable-next-line
            assistant.settings.toolUseMode = assistant.settings.enableToolUse ? 'function' : 'prompt'
            // @ts-ignore eslint-disable-next-line
            delete assistant.settings.enableToolUse
          }
        }
      })
      if (state.shortcuts) {
        state.shortcuts.shortcuts.push({
          key: 'exit_fullscreen',
          shortcut: ['Escape'],
          editable: false,
          enabled: true,
          system: true
        })
>>>>>>> 553e3d79
      }
      return state
    } catch (error) {
      return state
    }
  }
}

const migrate = createMigrate(migrateConfig as any)

export default migrate<|MERGE_RESOLUTION|>--- conflicted
+++ resolved
@@ -1319,11 +1319,6 @@
   },
   '101': (state: RootState) => {
     try {
-<<<<<<< HEAD
-      state.settings.openAI = {
-        summaryText: 'off',
-        serviceTier: 'auto'
-=======
       state.assistants.assistants.forEach((assistant) => {
         if (assistant.settings) {
           // @ts-ignore eslint-disable-next-line
@@ -1343,7 +1338,17 @@
           enabled: true,
           system: true
         })
->>>>>>> 553e3d79
+      }
+      return state
+    } catch (error) {
+      return state
+    }
+  },
+  '102': (state: RootState) => {
+    try {
+      state.settings.openAI = {
+        summaryText: 'off',
+        serviceTier: 'auto'
       }
       return state
     } catch (error) {

import { nanoid } from '@reduxjs/toolkit'
import { isMac } from '@renderer/config/constant'
import { DEFAULT_MIN_APPS } from '@renderer/config/minapps'
import { SYSTEM_MODELS } from '@renderer/config/models'
import { TRANSLATE_PROMPT } from '@renderer/config/prompts'
import db from '@renderer/databases'
import i18n from '@renderer/i18n'
import { Assistant, WebSearchProvider } from '@renderer/types'
import { getDefaultGroupName, getLeadingEmoji, runAsyncFunction, uuid } from '@renderer/utils'
import { isEmpty } from 'lodash'
import { createMigrate } from 'redux-persist'

import { RootState } from '.'
import { DEFAULT_TOOL_ORDER } from './inputTools'
import { INITIAL_PROVIDERS, moveProvider } from './llm'
import { mcpSlice } from './mcp'
import { DEFAULT_SIDEBAR_ICONS, initialState as settingsInitialState } from './settings'
import { defaultWebSearchProviders } from './websearch'

// remove logo base64 data to reduce the size of the state
function removeMiniAppIconsFromState(state: RootState) {
  if (state.minapps) {
    state.minapps.enabled = state.minapps.enabled.map((app) => ({ ...app, logo: undefined }))
    state.minapps.disabled = state.minapps.disabled.map((app) => ({ ...app, logo: undefined }))
    state.minapps.pinned = state.minapps.pinned.map((app) => ({ ...app, logo: undefined }))
  }
}

function removeMiniAppFromState(state: RootState, id: string) {
  if (state.minapps) {
    state.minapps.enabled = state.minapps.enabled.filter((app) => app.id !== id)
    state.minapps.disabled = state.minapps.disabled.filter((app) => app.id !== id)
  }
}

function addMiniApp(state: RootState, id: string) {
  if (state.minapps) {
    const app = DEFAULT_MIN_APPS.find((app) => app.id === id)
    if (app) {
      if (!state.minapps.enabled.find((app) => app.id === id)) {
        state.minapps.enabled.push(app)
      }
    }
  }
}

// add provider to state
function addProvider(state: RootState, id: string) {
  if (!state.llm.providers.find((p) => p.id === id)) {
    const _provider = INITIAL_PROVIDERS.find((p) => p.id === id)
    if (_provider) {
      state.llm.providers.push(_provider)
    }
  }
}

function addWebSearchProvider(state: RootState, id: string) {
  if (state.websearch && state.websearch.providers) {
    if (!state.websearch.providers.find((p) => p.id === id)) {
      const provider = defaultWebSearchProviders.find((p) => p.id === id)
      if (provider) {
        state.websearch.providers.push(provider)
      }
    }
  }
}

function updateWebSearchProvider(state: RootState, provider: Partial<WebSearchProvider>) {
  if (state.websearch && state.websearch.providers) {
    const index = state.websearch.providers.findIndex((p) => p.id === provider.id)
    if (index !== -1) {
      state.websearch.providers[index] = {
        ...state.websearch.providers[index],
        ...provider
      }
    }
  }
}

const migrateConfig = {
  '2': (state: RootState) => {
    try {
      addProvider(state, 'yi')
      return state
    } catch (error) {
      return state
    }
  },
  '3': (state: RootState) => {
    try {
      addProvider(state, 'zhipu')
      return state
    } catch (error) {
      return state
    }
  },
  '4': (state: RootState) => {
    try {
      addProvider(state, 'ollama')
      return state
    } catch (error) {
      return state
    }
  },
  '5': (state: RootState) => {
    try {
      addProvider(state, 'moonshot')
      return state
    } catch (error) {
      return state
    }
  },
  '6': (state: RootState) => {
    try {
      addProvider(state, 'openrouter')
      return state
    } catch (error) {
      return state
    }
  },
  '7': (state: RootState) => {
    try {
      return {
        ...state,
        settings: {
          ...state.settings,
          language: navigator.language
        }
      }
    } catch (error) {
      return state
    }
  },
  '8': (state: RootState) => {
    try {
      const fixAssistantName = (assistant: Assistant) => {
        if (isEmpty(assistant.name)) {
          assistant.name = i18n.t(`assistant.${assistant.id}.name`)
        }

        assistant.topics = assistant.topics.map((topic) => {
          if (isEmpty(topic.name)) {
            topic.name = i18n.t(`assistant.${assistant.id}.topic.name`)
          }
          return topic
        })

        return assistant
      }

      return {
        ...state,
        assistants: {
          ...state.assistants,
          defaultAssistant: fixAssistantName(state.assistants.defaultAssistant),
          assistants: state.assistants.assistants.map((assistant) => fixAssistantName(assistant))
        }
      }
    } catch (error) {
      return state
    }
  },
  '9': (state: RootState) => {
    try {
      return {
        ...state,
        llm: {
          ...state.llm,
          providers: state.llm.providers.map((provider) => {
            if (provider.id === 'zhipu' && provider.models[0] && provider.models[0].id === 'llama3-70b-8192') {
              provider.models = SYSTEM_MODELS.zhipu
            }
            return provider
          })
        }
      }
    } catch (error) {
      return state
    }
  },
  '10': (state: RootState) => {
    try {
      addProvider(state, 'baichuan')
      return state
    } catch (error) {
      return state
    }
  },
  '11': (state: RootState) => {
    try {
      addProvider(state, 'dashscope')
      addProvider(state, 'anthropic')
      return state
    } catch (error) {
      return state
    }
  },
  '12': (state: RootState) => {
    try {
      addProvider(state, 'aihubmix')
      return state
    } catch (error) {
      return state
    }
  },
  '13': (state: RootState) => {
    try {
      return {
        ...state,
        assistants: {
          ...state.assistants,
          defaultAssistant: {
            ...state.assistants.defaultAssistant,
            name: ['Default Assistant', '默认助手'].includes(state.assistants.defaultAssistant.name)
              ? i18n.t(`assistant.default.name`)
              : state.assistants.defaultAssistant.name
          }
        }
      }
    } catch (error) {
      return state
    }
  },
  '14': (state: RootState) => {
    try {
      return {
        ...state,
        settings: {
          ...state.settings,
          showAssistants: true,
          proxyUrl: undefined
        }
      }
    } catch (error) {
      return state
    }
  },
  '15': (state: RootState) => {
    try {
      return {
        ...state,
        settings: {
          ...state.settings,
          userName: '',
          showMessageDivider: true
        }
      }
    } catch (error) {
      return state
    }
  },
  '16': (state: RootState) => {
    try {
      return {
        ...state,
        settings: {
          ...state.settings,
          messageFont: 'system',
          showInputEstimatedTokens: false
        }
      }
    } catch (error) {
      return state
    }
  },
  '17': (state: RootState) => {
    try {
      return {
        ...state,
        settings: {
          ...state.settings,
          theme: 'auto'
        }
      }
    } catch (error) {
      return state
    }
  },
  '19': (state: RootState) => {
    try {
      return {
        ...state,
        agents: {
          agents: []
        },
        llm: {
          ...state.llm,
          settings: {
            ollama: {
              keepAliveTime: 5
            }
          }
        }
      }
    } catch (error) {
      return state
    }
  },
  '20': (state: RootState) => {
    try {
      return {
        ...state,
        settings: {
          ...state.settings,
          fontSize: 14
        }
      }
    } catch (error) {
      return state
    }
  },
  '21': (state: RootState) => {
    try {
      addProvider(state, 'gemini')
      addProvider(state, 'stepfun')
      addProvider(state, 'doubao')
      return state
    } catch (error) {
      return state
    }
  },
  '22': (state: RootState) => {
    try {
      addProvider(state, 'minimax')
      return state
    } catch (error) {
      return state
    }
  },
  '23': (state: RootState) => {
    try {
      return {
        ...state,
        settings: {
          ...state.settings,
          showTopics: true,
          windowStyle: 'transparent'
        }
      }
    } catch (error) {
      return state
    }
  },
  '24': (state: RootState) => {
    try {
      return {
        ...state,
        assistants: {
          ...state.assistants,
          assistants: state.assistants.assistants.map((assistant) => ({
            ...assistant,
            topics: assistant.topics.map((topic) => ({
              ...topic,
              createdAt: new Date().toISOString(),
              updatedAt: new Date().toISOString()
            }))
          }))
        },
        settings: {
          ...state.settings,
          topicPosition: 'right'
        }
      }
    } catch (error) {
      return state
    }
  },
  '25': (state: RootState) => {
    try {
      addProvider(state, 'github')
      return state
    } catch (error) {
      return state
    }
  },
  '26': (state: RootState) => {
    try {
      addProvider(state, 'ocoolai')
      return state
    } catch (error) {
      return state
    }
  },
  '27': (state: RootState) => {
    try {
      return {
        ...state,
        settings: {
          ...state.settings,
          renderInputMessageAsMarkdown: true
        }
      }
    } catch (error) {
      return state
    }
  },
  '28': (state: RootState) => {
    try {
      addProvider(state, 'together')
      addProvider(state, 'fireworks')
      addProvider(state, 'zhinao')
      addProvider(state, 'hunyuan')
      addProvider(state, 'nvidia')
      return state
    } catch (error) {
      return state
    }
  },
  '29': (state: RootState) => {
    try {
      return {
        ...state,
        assistants: {
          ...state.assistants,
          assistants: state.assistants.assistants.map((assistant) => {
            assistant.topics = assistant.topics.map((topic) => ({
              ...topic,
              assistantId: assistant.id
            }))
            return assistant
          })
        }
      }
    } catch (error) {
      return state
    }
  },
  '30': (state: RootState) => {
    try {
      addProvider(state, 'azure-openai')
      return state
    } catch (error) {
      return state
    }
  },
  '31': (state: RootState) => {
    try {
      return {
        ...state,
        llm: {
          ...state.llm,
          providers: state.llm.providers.map((provider) => {
            if (provider.id === 'azure-openai') {
              provider.models = provider.models.map((model) => ({ ...model, provider: 'azure-openai' }))
            }
            return provider
          })
        }
      }
    } catch (error) {
      return state
    }
  },
  '32': (state: RootState) => {
    try {
      addProvider(state, 'hunyuan')
      return state
    } catch (error) {
      return state
    }
  },
  '33': (state: RootState) => {
    try {
      state.assistants.defaultAssistant.type = 'assistant'

      state.agents.agents.forEach((agent) => {
        agent.type = 'agent'
        // @ts-ignore eslint-disable-next-line
        delete agent.group
      })

      return {
        ...state,
        assistants: {
          ...state.assistants,
          assistants: [...state.assistants.assistants].map((assistant) => {
            // @ts-ignore eslint-disable-next-line
            delete assistant.group
            return {
              ...assistant,
              id: assistant.id.length === 36 ? assistant.id : uuid(),
              type: assistant.type === 'system' ? assistant.type : 'assistant'
            }
          })
        }
      }
    } catch (error) {
      return state
    }
  },
  '34': (state: RootState) => {
    try {
      state.assistants.assistants.forEach((assistant) => {
        assistant.topics.forEach((topic) => {
          topic.assistantId = assistant.id
          runAsyncFunction(async () => {
            const _topic = await db.topics.get(topic.id)
            if (_topic) {
              const messages = (_topic?.messages || []).map((message) => ({ ...message, assistantId: assistant.id }))
              db.topics.put({ ..._topic, messages }, topic.id)
            }
          })
        })
      })
      return state
    } catch (error) {
      return state
    }
  },
  '35': (state: RootState) => {
    try {
      state.settings.mathEngine = 'KaTeX'
      return state
    } catch (error) {
      return state
    }
  },
  '36': (state: RootState) => {
    try {
      state.settings.topicPosition = 'left'
      return state
    } catch (error) {
      return state
    }
  },
  '37': (state: RootState) => {
    try {
      state.settings.messageStyle = 'plain'
      return state
    } catch (error) {
      return state
    }
  },
  '38': (state: RootState) => {
    try {
      addProvider(state, 'grok')
      addProvider(state, 'hyperbolic')
      addProvider(state, 'mistral')
      return state
    } catch (error) {
      return state
    }
  },
  '39': (state: RootState) => {
    try {
      // @ts-ignore eslint-disable-next-line
      state.settings.codeStyle = 'auto'
      return state
    } catch (error) {
      return state
    }
  },
  '40': (state: RootState) => {
    try {
      state.settings.tray = true
      return state
    } catch (error) {
      return state
    }
  },
  '41': (state: RootState) => {
    try {
      state.llm.providers.forEach((provider) => {
        if (provider.id === 'gemini') {
          provider.type = 'gemini'
        } else if (provider.id === 'anthropic') {
          provider.type = 'anthropic'
        } else {
          provider.type = 'openai'
        }
      })
      return state
    } catch (error) {
      return state
    }
  },
  '42': (state: RootState) => {
    try {
      state.settings.proxyMode = state.settings.proxyUrl ? 'custom' : 'none'
      return state
    } catch (error) {
      return state
    }
  },
  '43': (state: RootState) => {
    try {
      if (state.settings.proxyMode === 'none') {
        state.settings.proxyMode = 'system'
      }
      return state
    } catch (error) {
      return state
    }
  },
  '44': (state: RootState) => {
    try {
      state.settings.translateModelPrompt = TRANSLATE_PROMPT
      return state
    } catch (error) {
      return state
    }
  },
  '45': (state: RootState) => {
    state.settings.enableTopicNaming = true
    return state
  },
  '46': (state: RootState) => {
    try {
      if (
        state.settings?.translateModelPrompt?.includes(
          'If the target language is the same as the source language, do not translate'
        )
      ) {
        state.settings.translateModelPrompt = TRANSLATE_PROMPT
      }
      return state
    } catch (error) {
      return state
    }
  },
  '47': (state: RootState) => {
    try {
      state.llm.providers.forEach((provider) => {
        provider.models.forEach((model) => {
          model.group = getDefaultGroupName(model.id)
        })
      })
      return state
    } catch (error) {
      return state
    }
  },
  '48': (state: RootState) => {
    try {
      if (state.shortcuts) {
        state.shortcuts.shortcuts.forEach((shortcut) => {
          shortcut.system = shortcut.key !== 'new_topic'
        })
        state.shortcuts.shortcuts.push({
          key: 'toggle_show_assistants',
          shortcut: [isMac ? 'Command' : 'Ctrl', '['],
          editable: true,
          enabled: true,
          system: false
        })
        state.shortcuts.shortcuts.push({
          key: 'toggle_show_topics',
          shortcut: [isMac ? 'Command' : 'Ctrl', ']'],
          editable: true,
          enabled: true,
          system: false
        })
      }
      return state
    } catch (error) {
      return state
    }
  },
  '49': (state: RootState) => {
    try {
      state.settings.pasteLongTextThreshold = 1500
      if (state.shortcuts) {
        state.shortcuts.shortcuts = [
          ...state.shortcuts.shortcuts,
          {
            key: 'copy_last_message',
            shortcut: [isMac ? 'Command' : 'Ctrl', 'Shift', 'C'],
            editable: true,
            enabled: false,
            system: false
          }
        ]
      }
      return state
    } catch (error) {
      return state
    }
  },
  '50': (state: RootState) => {
    try {
      addProvider(state, 'jina')
      return state
    } catch (error) {
      return state
    }
  },
  '51': (state: RootState) => {
    state.settings.topicNamingPrompt = ''
    return state
  },
  '54': (state: RootState) => {
    try {
      if (state.shortcuts) {
        state.shortcuts.shortcuts.push({
          key: 'search_message',
          shortcut: [isMac ? 'Command' : 'Ctrl', 'F'],
          editable: true,
          enabled: true,
          system: false
        })
      }
      state.settings.sidebarIcons = {
        visible: DEFAULT_SIDEBAR_ICONS,
        disabled: []
      }
      return state
    } catch (error) {
      return state
    }
  },
  '55': (state: RootState) => {
    try {
      if (!state.settings.sidebarIcons) {
        state.settings.sidebarIcons = {
          visible: DEFAULT_SIDEBAR_ICONS,
          disabled: []
        }
      }
      return state
    } catch (error) {
      return state
    }
  },
  '57': (state: RootState) => {
    try {
      if (state.shortcuts) {
        state.shortcuts.shortcuts.push({
          key: 'mini_window',
          shortcut: [isMac ? 'Command' : 'Ctrl', 'E'],
          editable: true,
          enabled: false,
          system: true
        })
      }

      state.llm.providers.forEach((provider) => {
        if (provider.id === 'qwenlm') {
          provider.type = 'qwenlm'
        }
      })

      state.settings.enableQuickAssistant = false
      state.settings.clickTrayToShowQuickAssistant = true

      return state
    } catch (error) {
      return state
    }
  },
  '58': (state: RootState) => {
    try {
      if (state.shortcuts) {
        state.shortcuts.shortcuts.push(
          {
            key: 'clear_topic',
            shortcut: [isMac ? 'Command' : 'Ctrl', 'L'],
            editable: true,
            enabled: true,
            system: false
          },
          {
            key: 'toggle_new_context',
            shortcut: [isMac ? 'Command' : 'Ctrl', 'R'],
            editable: true,
            enabled: true,
            system: false
          }
        )
      }
      return state
    } catch (error) {
      return state
    }
  },
  '59': (state: RootState) => {
    try {
      addMiniApp(state, 'flowith')
      return state
    } catch (error) {
      return state
    }
  },
  '60': (state: RootState) => {
    try {
      state.settings.multiModelMessageStyle = 'fold'
      return state
    } catch (error) {
      return state
    }
  },
  '61': (state: RootState) => {
    try {
      state.llm.providers.forEach((provider) => {
        if (provider.id === 'qwenlm') {
          provider.type = 'qwenlm'
        }
      })
      return state
    } catch (error) {
      return state
    }
  },
  '62': (state: RootState) => {
    try {
      state.llm.providers.forEach((provider) => {
        if (provider.id === 'azure-openai') {
          provider.type = 'azure-openai'
        }
      })
      state.settings.translateModelPrompt = TRANSLATE_PROMPT
      return state
    } catch (error) {
      return state
    }
  },
  '63': (state: RootState) => {
    try {
      addMiniApp(state, '3mintop')
      return state
    } catch (error) {
      return state
    }
  },
  '64': (state: RootState) => {
    try {
      state.llm.providers = state.llm.providers.filter((provider) => provider.id !== 'qwenlm')
      addProvider(state, 'baidu-cloud')
      return state
    } catch (error) {
      return state
    }
  },
  '65': (state: RootState) => {
    try {
      state.settings.targetLanguage = 'english'
      return state
    } catch (error) {
      return state
    }
  },
  '66': (state: RootState) => {
    try {
      addProvider(state, 'gitee-ai')
      addProvider(state, 'ppio')
      addMiniApp(state, 'aistudio')
      state.llm.providers = state.llm.providers.filter((provider) => provider.id !== 'graphrag-kylin-mountain')

      return state
    } catch (error) {
      return state
    }
  },
  '67': (state: RootState) => {
    try {
      addMiniApp(state, 'xiaoyi')
      addProvider(state, 'modelscope')
      addProvider(state, 'lmstudio')
      addProvider(state, 'perplexity')
      addProvider(state, 'infini')
      addProvider(state, 'dmxapi')

      state.llm.settings.lmstudio = {
        keepAliveTime: 5
      }

      return state
    } catch (error) {
      return state
    }
  },
  '68': (state: RootState) => {
    try {
      addMiniApp(state, 'notebooklm')
      addProvider(state, 'modelscope')
      addProvider(state, 'lmstudio')
      return state
    } catch (error) {
      return state
    }
  },
  '69': (state: RootState) => {
    try {
      addMiniApp(state, 'coze')
      state.settings.gridColumns = 2
      state.settings.gridPopoverTrigger = 'hover'
      return state
    } catch (error) {
      return state
    }
  },
  '70': (state: RootState) => {
    try {
      state.llm.providers.forEach((provider) => {
        if (provider.id === 'dmxapi') {
          provider.apiHost = 'https://www.dmxapi.cn'
        }
      })
      return state
    } catch (error) {
      return state
    }
  },
  '71': (state: RootState) => {
    try {
      const appIds = ['dify', 'wpslingxi', 'lechat', 'abacus', 'lambdachat', 'baidu-ai-search']

      if (state.minapps) {
        appIds.forEach((id) => {
          const app = DEFAULT_MIN_APPS.find((app) => app.id === id)
          if (app) {
            state.minapps.enabled.push(app)
          }
        })
        // remove zhihu-zhiada
        state.minapps.enabled = state.minapps.enabled.filter((app) => app.id !== 'zhihu-zhiada')
        state.minapps.disabled = state.minapps.disabled.filter((app) => app.id !== 'zhihu-zhiada')
      }

      state.settings.thoughtAutoCollapse = true

      return state
    } catch (error) {
      return state
    }
  },
  '72': (state: RootState) => {
    try {
      addMiniApp(state, 'monica')

      // remove duplicate lmstudio providers
      const emptyLmStudioProviderIndex = state.llm.providers.findLastIndex(
        (provider) => provider.id === 'lmstudio' && provider.models.length === 0
      )

      if (emptyLmStudioProviderIndex !== -1) {
        state.llm.providers.splice(emptyLmStudioProviderIndex, 1)
      }

      return state
    } catch (error) {
      return state
    }
  },
  '73': (state: RootState) => {
    try {
      if (state.websearch) {
        state.websearch.searchWithTime = true
        state.websearch.maxResults = 5
        state.websearch.excludeDomains = []
      }

      addProvider(state, 'lmstudio')
      addProvider(state, 'o3')
      state.llm.providers = moveProvider(state.llm.providers, 'o3', 2)

      state.assistants.assistants.forEach((assistant) => {
        const leadingEmoji = getLeadingEmoji(assistant.name)
        if (leadingEmoji) {
          assistant.emoji = leadingEmoji
          assistant.name = assistant.name.replace(leadingEmoji, '').trim()
        }
      })

      state.agents.agents.forEach((agent) => {
        const leadingEmoji = getLeadingEmoji(agent.name)
        if (leadingEmoji) {
          agent.emoji = leadingEmoji
          agent.name = agent.name.replace(leadingEmoji, '').trim()
        }
      })

      const defaultAssistantEmoji = getLeadingEmoji(state.assistants.defaultAssistant.name)

      if (defaultAssistantEmoji) {
        state.assistants.defaultAssistant.emoji = defaultAssistantEmoji
        state.assistants.defaultAssistant.name = state.assistants.defaultAssistant.name
          .replace(defaultAssistantEmoji, '')
          .trim()
      }

      return state
    } catch (error) {
      return state
    }
  },
  '74': (state: RootState) => {
    try {
      addProvider(state, 'xirang')
      return state
    } catch (error) {
      return state
    }
  },
  '75': (state: RootState) => {
    try {
      addMiniApp(state, 'you')
      addMiniApp(state, 'cici')
      addMiniApp(state, 'zhihu')
      return state
    } catch (error) {
      return state
    }
  },
  '76': (state: RootState) => {
    try {
      addProvider(state, 'tencent-cloud-ti')
      return state
    } catch (error) {
      return state
    }
  },
  '77': (state: RootState) => {
    try {
      addWebSearchProvider(state, 'searxng')
      addWebSearchProvider(state, 'exa')
      if (state.websearch) {
        state.websearch.providers.forEach((p) => {
          // @ts-ignore eslint-disable-next-line
          delete p.enabled
        })
      }
      return state
    } catch (error) {
      return state
    }
  },
  '78': (state: RootState) => {
    try {
      state.llm.providers = moveProvider(state.llm.providers, 'ppio', 9)
      state.llm.providers = moveProvider(state.llm.providers, 'infini', 10)
      removeMiniAppIconsFromState(state)
      return state
    } catch (error) {
      return state
    }
  },
  '79': (state: RootState) => {
    try {
      addProvider(state, 'gpustack')
      return state
    } catch (error) {
      return state
    }
  },
  '80': (state: RootState) => {
    try {
      addProvider(state, 'alayanew')
      state.llm.providers = moveProvider(state.llm.providers, 'alayanew', 10)
      return state
    } catch (error) {
      return state
    }
  },
  '81': (state: RootState) => {
    try {
      addProvider(state, 'copilot')
      return state
    } catch (error) {
      return state
    }
  },
  '82': (state: RootState) => {
    try {
      const runtimeState = state.runtime as any
      if (runtimeState?.webdavSync) {
        state.backup = state.backup || {}
        state.backup = {
          ...state.backup,
          webdavSync: {
            lastSyncTime: runtimeState.webdavSync.lastSyncTime || null,
            syncing: runtimeState.webdavSync.syncing || false,
            lastSyncError: runtimeState.webdavSync.lastSyncError || null
          }
        }
        delete runtimeState.webdavSync
      }
      return state
    } catch (error) {
      return state
    }
  },
  '83': (state: RootState) => {
    try {
      state.settings.messageNavigation = 'buttons'
      state.settings.launchOnBoot = false
      state.settings.launchToTray = false
      state.settings.trayOnClose = true
      return state
    } catch (error) {
      console.error(error)
      return state
    }
  },
  '84': (state: RootState) => {
    try {
      addProvider(state, 'voyageai')
      return state
    } catch (error) {
      console.error(error)
      return state
    }
  },
  '85': (state: RootState) => {
    try {
      // @ts-ignore eslint-disable-next-line
      state.settings.autoCheckUpdate = !state.settings.manualUpdateCheck
      // @ts-ignore eslint-disable-next-line
      delete state.settings.manualUpdateCheck
      state.settings.gridPopoverTrigger = 'click'
      return state
    } catch (error) {
      console.error(error)
      return state
    }
  },
  '86': (state: RootState) => {
    try {
      if (state?.mcp?.servers) {
        state.mcp.servers = state.mcp.servers.map((server) => ({
          ...server,
          id: nanoid()
        }))
      }
    } catch (error) {
      console.error(error)
      return state
    }

    return state
  },
  '87': (state: RootState) => {
    try {
      state.settings.maxKeepAliveMinapps = 3
      state.settings.showOpenedMinappsInSidebar = true
      return state
    } catch (error) {
      return state
    }
  },
  '88': (state: RootState) => {
    try {
      if (state?.mcp?.servers) {
        const hasAutoInstall = state.mcp.servers.some((server) => server.name === '@cherry/mcp-auto-install')
        if (!hasAutoInstall) {
          const defaultServer = mcpSlice.getInitialState().servers[0]
          state.mcp.servers = [{ ...defaultServer, id: nanoid() }, ...state.mcp.servers]
        }
      }
      return state
    } catch (error) {
      return state
    }
  },
  '89': (state: RootState) => {
    try {
      removeMiniAppFromState(state, 'aistudio')
      return state
    } catch (error) {
      return state
    }
  },
  '90': (state: RootState) => {
    try {
      state.settings.enableDataCollection = true
      return state
    } catch (error) {
      return state
    }
  },
  '91': (state: RootState) => {
    try {
      // @ts-ignore eslint-disable-next-line
      state.settings.codeCacheable = false
      // @ts-ignore eslint-disable-next-line
      state.settings.codeCacheMaxSize = 1000
      // @ts-ignore eslint-disable-next-line
      state.settings.codeCacheTTL = 15
      // @ts-ignore eslint-disable-next-line
      state.settings.codeCacheThreshold = 2
      addProvider(state, 'qiniu')
      return state
    } catch (error) {
      return state
    }
  },
  '92': (state: RootState) => {
    try {
      addMiniApp(state, 'dangbei')
      state.llm.providers = moveProvider(state.llm.providers, 'qiniu', 12)
      return state
    } catch (error) {
      return state
    }
  },
  '93': (state: RootState) => {
    try {
      if (!state?.settings?.exportMenuOptions) {
        state.settings.exportMenuOptions = settingsInitialState.exportMenuOptions
        return state
      }
      return state
    } catch (error) {
      return state
    }
  },
  '94': (state: RootState) => {
    try {
      state.settings.enableQuickPanelTriggers = false
      return state
    } catch (error) {
      return state
    }
  },
  '95': (state: RootState) => {
    try {
      addWebSearchProvider(state, 'local-google')
      addWebSearchProvider(state, 'local-bing')
      addWebSearchProvider(state, 'local-baidu')

      if (state.websearch) {
        if (isEmpty(state.websearch.subscribeSources)) {
          state.websearch.subscribeSources = []
        }
      }

      const qiniuProvider = state.llm.providers.find((provider) => provider.id === 'qiniu')
      if (qiniuProvider && isEmpty(qiniuProvider.models)) {
        qiniuProvider.models = SYSTEM_MODELS.qiniu
      }
      return state
    } catch (error) {
      return state
    }
  },
  '96': (state: RootState) => {
    try {
      // @ts-ignore eslint-disable-next-line
      state.settings.assistantIconType = state.settings?.showAssistantIcon ? 'model' : 'emoji'
      // @ts-ignore eslint-disable-next-line
      delete state.settings.showAssistantIcon
      state.settings.enableBackspaceDeleteModel = true
      return state
    } catch (error) {
      return state
    }
  },
  '97': (state: RootState) => {
    try {
      addMiniApp(state, 'zai')
      state.settings.webdavMaxBackups = 0
      if (state.websearch && state.websearch.providers) {
        state.websearch.providers.forEach((provider) => {
          provider.basicAuthUsername = ''
          provider.basicAuthPassword = ''
        })
      }
      return state
    } catch (error) {
      return state
    }
  },
  '98': (state: RootState) => {
    try {
      state.llm.providers.forEach((provider) => {
        if (provider.type === 'openai' && provider.id !== 'openai') {
          // @ts-ignore eslint-disable-next-line
          provider.type = 'openai-compatible'
        }
      })
      return state
    } catch (error) {
      return state
    }
  },
  '99': (state: RootState) => {
    try {
      state.settings.showPrompt = true

      addWebSearchProvider(state, 'bocha')

      updateWebSearchProvider(state, {
        id: 'exa',
        apiHost: 'https://api.exa.ai'
      })

      updateWebSearchProvider(state, {
        id: 'tavily',
        apiHost: 'https://api.tavily.com'
      })

      // Remove basic auth fields from exa and tavily
      if (state.websearch?.providers) {
        state.websearch.providers = state.websearch.providers.map((provider) => {
          if (provider.id === 'exa' || provider.id === 'tavily') {
            // eslint-disable-next-line @typescript-eslint/no-unused-vars
            const { basicAuthUsername, basicAuthPassword, ...rest } = provider
            return rest
          }
          return provider
        })
      }
      return state
    } catch (error) {
      return state
    }
  },
  '100': (state: RootState) => {
    try {
      state.llm.providers.forEach((provider) => {
        // @ts-ignore eslint-disable-next-line
        if (['openai-compatible', 'openai'].includes(provider.type)) {
          provider.type = 'openai'
        }
        if (provider.id === 'openai') {
          provider.type = 'openai-response'
        }
      })
      state.assistants.assistants.forEach((assistant) => {
        assistant.knowledgeRecognition = 'off'
      })
      return state
    } catch (error) {
      return state
    }
  },
  '101': (state: RootState) => {
    try {
      state.assistants.assistants.forEach((assistant) => {
        if (assistant.settings) {
          // @ts-ignore eslint-disable-next-line
          if (assistant.settings.enableToolUse) {
            // @ts-ignore eslint-disable-next-line
            assistant.settings.toolUseMode = assistant.settings.enableToolUse ? 'function' : 'prompt'
            // @ts-ignore eslint-disable-next-line
            delete assistant.settings.enableToolUse
          }
        }
      })
      if (state.shortcuts) {
        state.shortcuts.shortcuts.push({
          key: 'exit_fullscreen',
          shortcut: ['Escape'],
          editable: false,
          enabled: true,
          system: true
        })
      }
      return state
    } catch (error) {
      return state
    }
  },
  '102': (state: RootState) => {
    try {
      state.settings.openAI = {
        summaryText: 'off',
        serviceTier: 'auto'
      }

      state.settings.codeExecution = settingsInitialState.codeExecution
      state.settings.codeEditor = settingsInitialState.codeEditor
      state.settings.codePreview = settingsInitialState.codePreview

      // @ts-ignore eslint-disable-next-line
      if (state.settings.codeStyle) {
        // @ts-ignore eslint-disable-next-line
        state.settings.codePreview.themeLight = state.settings.codeStyle
        // @ts-ignore eslint-disable-next-line
        state.settings.codePreview.themeDark = state.settings.codeStyle
      }

      // @ts-ignore eslint-disable-next-line
      delete state.settings.codeStyle
      // @ts-ignore eslint-disable-next-line
      delete state.settings.codeCacheable
      // @ts-ignore eslint-disable-next-line
      delete state.settings.codeCacheMaxSize
      // @ts-ignore eslint-disable-next-line
      delete state.settings.codeCacheTTL
      // @ts-ignore eslint-disable-next-line
      delete state.settings.codeCacheThreshold
      return state
    } catch (error) {
      return state
    }
  },
  '103': (state: RootState) => {
    try {
<<<<<<< HEAD
      state.settings.userTheme = settingsInitialState.userTheme
=======
      if (state.shortcuts) {
        if (!state.shortcuts.shortcuts.find((shortcut) => shortcut.key === 'search_message_in_chat')) {
          state.shortcuts.shortcuts.push({
            key: 'search_message_in_chat',
            shortcut: [isMac ? 'Command' : 'Ctrl', 'F'],
            editable: true,
            enabled: true,
            system: false
          })
        }
        const searchMessageShortcut = state.shortcuts.shortcuts.find((shortcut) => shortcut.key === 'search_message')
        const targetShortcut = [isMac ? 'Command' : 'Ctrl', 'F']
        if (
          searchMessageShortcut &&
          Array.isArray(searchMessageShortcut.shortcut) &&
          searchMessageShortcut.shortcut.length === targetShortcut.length &&
          searchMessageShortcut.shortcut.every((v, i) => v === targetShortcut[i])
        ) {
          searchMessageShortcut.shortcut = [isMac ? 'Command' : 'Ctrl', 'Shift', 'F']
        }
      }
      // Quick assistant model
      state.llm.quickAssistantModel = state.llm.defaultModel || SYSTEM_MODELS.silicon[1]
      return state
    } catch (error) {
      return state
    }
  },
  '104': (state: RootState) => {
    try {
      addProvider(state, 'burncloud')
      state.llm.providers = moveProvider(state.llm.providers, 'burncloud', 10)
      return state
    } catch (error) {
      return state
    }
  },
  '105': (state: RootState) => {
    try {
      state.settings.notification = settingsInitialState.notification
      addMiniApp(state, 'google')
      if (!state.settings.openAI) {
        state.settings.openAI = {
          summaryText: 'off',
          serviceTier: 'auto'
        }
      }
      return state
    } catch (error) {
      return state
    }
  },
  '106': (state: RootState) => {
    try {
      addProvider(state, 'tokenflux')
      state.llm.providers = moveProvider(state.llm.providers, 'tokenflux', 15)
      return state
    } catch (error) {
      return state
    }
  },
  '107': (state: RootState) => {
    try {
      if (state.paintings && !state.paintings.DMXAPIPaintings) {
        state.paintings.DMXAPIPaintings = []
      }
      return state
    } catch (error) {
      return state
    }
  },
  '108': (state: RootState) => {
    try {
      state.inputTools.toolOrder = DEFAULT_TOOL_ORDER
      state.inputTools.isCollapsed = false
>>>>>>> eca3f1d7
      return state
    } catch (error) {
      return state
    }
  }
}

const migrate = createMigrate(migrateConfig as any)

export default migrate<|MERGE_RESOLUTION|>--- conflicted
+++ resolved
@@ -1386,9 +1386,6 @@
   },
   '103': (state: RootState) => {
     try {
-<<<<<<< HEAD
-      state.settings.userTheme = settingsInitialState.userTheme
-=======
       if (state.shortcuts) {
         if (!state.shortcuts.shortcuts.find((shortcut) => shortcut.key === 'search_message_in_chat')) {
           state.shortcuts.shortcuts.push({
@@ -1464,7 +1461,14 @@
     try {
       state.inputTools.toolOrder = DEFAULT_TOOL_ORDER
       state.inputTools.isCollapsed = false
->>>>>>> eca3f1d7
+      return state
+    } catch (error) {
+      return state
+    }
+  },
+  '109': (state: RootState) => {
+    try {
+      state.settings.userTheme = settingsInitialState.userTheme
       return state
     } catch (error) {
       return state

import { isMac } from '@renderer/config/constant'
import { DEFAULT_MIN_APPS } from '@renderer/config/minapps'
import { SYSTEM_MODELS } from '@renderer/config/models'
import { TRANSLATE_PROMPT } from '@renderer/config/prompts'
import db from '@renderer/databases'
import i18n from '@renderer/i18n'
import { Assistant } from '@renderer/types'
import { getDefaultGroupName, getLeadingEmoji, runAsyncFunction, uuid } from '@renderer/utils'
import { isEmpty } from 'lodash'
import { createMigrate } from 'redux-persist'

import { RootState } from '.'
import { DEFAULT_SIDEBAR_ICONS } from './settings'

// remove logo base64 data to reduce the size of the state
function removeMiniAppIconsFromState(state: RootState) {
  if (state.minapps) {
    state.minapps.enabled = state.minapps.enabled.map((app) => ({ ...app, logo: undefined }))
    state.minapps.disabled = state.minapps.disabled.map((app) => ({ ...app, logo: undefined }))
    state.minapps.pinned = state.minapps.pinned.map((app) => ({ ...app, logo: undefined }))
  }
}

const migrateConfig = {
  '2': (state: RootState) => {
    return {
      ...state,
      llm: {
        ...state.llm,
        providers: [
          ...state.llm.providers,
          {
            id: 'yi',
            name: 'Yi',
            apiKey: '',
            apiHost: 'https://api.lingyiwanwu.com',
            isSystem: true,
            models: SYSTEM_MODELS.yi
          }
        ]
      }
    }
  },
  '3': (state: RootState) => {
    return {
      ...state,
      llm: {
        ...state.llm,
        providers: [
          ...state.llm.providers,
          {
            id: 'zhipu',
            name: 'ZhiPu',
            apiKey: '',
            apiHost: 'https://open.bigmodel.cn/api/paas/v4/',
            isSystem: true,
            models: SYSTEM_MODELS.zhipu
          }
        ]
      }
    }
  },
  '4': (state: RootState) => {
    return {
      ...state,
      llm: {
        ...state.llm,
        providers: [
          ...state.llm.providers,
          {
            id: 'ollama',
            name: 'Ollama',
            apiKey: '',
            apiHost: 'http://localhost:11434',
            isSystem: true,
            models: []
          }
        ]
      }
    }
  },
  '5': (state: RootState) => {
    return {
      ...state,
      llm: {
        ...state.llm,
        providers: [
          ...state.llm.providers,
          {
            id: 'moonshot',
            name: 'Moonshot',
            apiKey: '',
            apiHost: 'https://api.moonshot.cn',
            isSystem: true,
            models: SYSTEM_MODELS.moonshot
          }
        ]
      }
    }
  },
  '6': (state: RootState) => {
    return {
      ...state,
      llm: {
        ...state.llm,
        providers: [
          ...state.llm.providers,
          {
            id: 'openrouter',
            name: 'OpenRouter',
            apiKey: '',
            apiHost: 'https://openrouter.ai/api/v1/',
            models: SYSTEM_MODELS.openrouter,
            isSystem: true
          }
        ]
      }
    }
  },
  '7': (state: RootState) => {
    return {
      ...state,
      settings: {
        ...state.settings,
        language: navigator.language
      }
    }
  },
  '8': (state: RootState) => {
    const fixAssistantName = (assistant: Assistant) => {
      if (isEmpty(assistant.name)) {
        assistant.name = i18n.t(`assistant.${assistant.id}.name`)
      }

      assistant.topics = assistant.topics.map((topic) => {
        if (isEmpty(topic.name)) {
          topic.name = i18n.t(`assistant.${assistant.id}.topic.name`)
        }
        return topic
      })

      return assistant
    }

    return {
      ...state,
      assistants: {
        ...state.assistants,
        defaultAssistant: fixAssistantName(state.assistants.defaultAssistant),
        assistants: state.assistants.assistants.map((assistant) => fixAssistantName(assistant))
      }
    }
  },
  '9': (state: RootState) => {
    return {
      ...state,
      llm: {
        ...state.llm,
        providers: state.llm.providers.map((provider) => {
          if (provider.id === 'zhipu' && provider.models[0] && provider.models[0].id === 'llama3-70b-8192') {
            provider.models = SYSTEM_MODELS.zhipu
          }
          return provider
        })
      }
    }
  },
  '10': (state: RootState) => {
    return {
      ...state,
      llm: {
        ...state.llm,
        providers: [
          ...state.llm.providers,
          {
            id: 'baichuan',
            name: 'BAICHUAN AI',
            apiKey: '',
            apiHost: 'https://api.baichuan-ai.com',
            models: SYSTEM_MODELS.baichuan,
            isSystem: true,
            enabled: false
          }
        ]
      }
    }
  },
  '11': (state: RootState) => {
    return {
      ...state,
      llm: {
        ...state.llm,
        providers: [
          ...state.llm.providers,
          {
            id: 'dashscope',
            name: 'DashScope',
            apiKey: '',
            apiHost: 'https://dashscope.aliyuncs.com/compatible-mode/v1/',
            models: SYSTEM_MODELS.bailian,
            isSystem: true,
            enabled: false
          },
          {
            id: 'anthropic',
            name: 'Anthropic',
            apiKey: '',
            apiHost: 'https://api.anthropic.com/',
            models: SYSTEM_MODELS.anthropic,
            isSystem: true,
            enabled: false
          }
        ]
      }
    }
  },
  '12': (state: RootState) => {
    return {
      ...state,
      llm: {
        ...state.llm,
        providers: [
          ...state.llm.providers,
          {
            id: 'aihubmix',
            name: 'AiHubMix',
            apiKey: '',
            apiHost: 'https://aihubmix.com',
            models: SYSTEM_MODELS.aihubmix,
            isSystem: true,
            enabled: false
          }
        ]
      }
    }
  },
  '13': (state: RootState) => {
    return {
      ...state,
      assistants: {
        ...state.assistants,
        defaultAssistant: {
          ...state.assistants.defaultAssistant,
          name: ['Default Assistant', '默认助手'].includes(state.assistants.defaultAssistant.name)
            ? i18n.t(`assistant.default.name`)
            : state.assistants.defaultAssistant.name
        }
      }
    }
  },
  '14': (state: RootState) => {
    return {
      ...state,
      settings: {
        ...state.settings,
        showAssistants: true,
        proxyUrl: undefined
      }
    }
  },
  '15': (state: RootState) => {
    return {
      ...state,
      settings: {
        ...state.settings,
        userName: '',
        showMessageDivider: true
      }
    }
  },
  '16': (state: RootState) => {
    return {
      ...state,
      settings: {
        ...state.settings,
        messageFont: 'system',
        showInputEstimatedTokens: false
      }
    }
  },
  '17': (state: RootState) => {
    return {
      ...state,
      settings: {
        ...state.settings,
        theme: 'auto'
      }
    }
  },
  '19': (state: RootState) => {
    return {
      ...state,
      agents: {
        agents: []
      },
      llm: {
        ...state.llm,
        settings: {
          ollama: {
            keepAliveTime: 5
          }
        }
      }
    }
  },
  '20': (state: RootState) => {
    return {
      ...state,
      settings: {
        ...state.settings,
        fontSize: 14
      }
    }
  },
  '21': (state: RootState) => {
    return {
      ...state,
      llm: {
        ...state.llm,
        providers: [
          ...state.llm.providers,
          {
            id: 'gemini',
            name: 'Gemini',
            apiKey: '',
            apiHost: 'https://generativelanguage.googleapis.com',
            models: SYSTEM_MODELS.gemini,
            isSystem: true,
            enabled: false
          },
          {
            id: 'stepfun',
            name: 'StepFun',
            apiKey: '',
            apiHost: 'https://api.stepfun.com',
            models: SYSTEM_MODELS.stepfun,
            isSystem: true,
            enabled: false
          },
          {
            id: 'doubao',
            name: 'doubao',
            apiKey: '',
            apiHost: 'https://ark.cn-beijing.volces.com/api/v3/',
            models: SYSTEM_MODELS.doubao,
            isSystem: true,
            enabled: false
          },
          {
            id: 'graphrag-kylin-mountain',
            name: 'GraphRAG',
            apiKey: '',
            apiHost: '',
            models: [],
            isSystem: true,
            enabled: false
          }
        ]
      }
    }
  },
  '22': (state: RootState) => {
    return {
      ...state,
      llm: {
        ...state.llm,
        providers: [
          ...state.llm.providers,
          {
            id: 'minimax',
            name: 'MiniMax',
            apiKey: '',
            apiHost: 'https://api.minimax.chat/v1/',
            models: SYSTEM_MODELS.minimax,
            isSystem: true,
            enabled: false
          }
        ]
      }
    }
  },
  '23': (state: RootState) => {
    return {
      ...state,
      settings: {
        ...state.settings,
        showTopics: true,
        windowStyle: 'transparent'
      }
    }
  },
  '24': (state: RootState) => {
    return {
      ...state,
      assistants: {
        ...state.assistants,
        assistants: state.assistants.assistants.map((assistant) => ({
          ...assistant,
          topics: assistant.topics.map((topic) => ({
            ...topic,
            createdAt: new Date().toISOString(),
            updatedAt: new Date().toISOString()
          }))
        }))
      },
      settings: {
        ...state.settings,
        topicPosition: 'right'
      }
    }
  },
  '25': (state: RootState) => {
    return {
      ...state,
      llm: {
        ...state.llm,
        providers: [
          ...state.llm.providers,
          {
            id: 'github',
            name: 'Github Models',
            apiKey: '',
            apiHost: 'https://models.inference.ai.azure.com/',
            models: SYSTEM_MODELS.github,
            isSystem: true,
            enabled: false
          }
        ]
      }
    }
  },
  '26': (state: RootState) => {
    return {
      ...state,
      llm: {
        ...state.llm,
        providers: [
          ...state.llm.providers,
          {
            id: 'ocoolai',
            name: 'ocoolAI',
            apiKey: '',
            apiHost: 'https://one.ooo.cool',
            models: [],
            isSystem: true,
            enabled: false
          }
        ]
      }
    }
  },
  '27': (state: RootState) => {
    return {
      ...state,
      settings: {
        ...state.settings,
        renderInputMessageAsMarkdown: true
      }
    }
  },
  '28': (state: RootState) => {
    return {
      ...state,
      llm: {
        ...state.llm,
        providers: [
          ...state.llm.providers,
          {
            id: 'together',
            name: 'Together',
            apiKey: '',
            apiHost: 'https://api.together.xyz',
            models: SYSTEM_MODELS.together,
            isSystem: true,
            enabled: false
          },
          {
            id: 'fireworks',
            name: 'Fireworks',
            apiKey: '',
            apiHost: 'https://api.fireworks.ai/inference',
            models: SYSTEM_MODELS.fireworks,
            isSystem: true,
            enabled: false
          },
          {
            id: 'zhinao',
            name: 'zhinao',
            apiKey: '',
            apiHost: 'https://api.360.cn',
            models: SYSTEM_MODELS.zhinao,
            isSystem: true,
            enabled: false
          },
          {
            id: 'hunyuan',
            name: 'hunyuan',
            apiKey: '',
            apiHost: 'https://api.hunyuan.cloud.tencent.com',
            models: SYSTEM_MODELS.hunyuan,
            isSystem: true,
            enabled: false
          },
          {
            id: 'nvidia',
            name: 'Nvidia',
            apiKey: '',
            apiHost: 'https://integrate.api.nvidia.com',
            models: SYSTEM_MODELS.nvidia,
            isSystem: true,
            enabled: false
          }
        ]
      }
    }
  },
  '29': (state: RootState) => {
    return {
      ...state,
      assistants: {
        ...state.assistants,
        assistants: state.assistants.assistants.map((assistant) => {
          assistant.topics = assistant.topics.map((topic) => ({
            ...topic,
            assistantId: assistant.id
          }))
          return assistant
        })
      }
    }
  },
  '30': (state: RootState) => {
    return {
      ...state,
      llm: {
        ...state.llm,
        providers: [
          ...state.llm.providers,
          {
            id: 'azure-openai',
            name: 'Azure OpenAI',
            apiKey: '',
            apiHost: '',
            apiVersion: '',
            models: SYSTEM_MODELS['azure-openai'],
            isSystem: true,
            enabled: false
          }
        ]
      }
    }
  },
  '31': (state: RootState) => {
    return {
      ...state,
      llm: {
        ...state.llm,
        providers: state.llm.providers.map((provider) => {
          if (provider.id === 'azure-openai') {
            provider.models = provider.models.map((model) => ({ ...model, provider: 'azure-openai' }))
          }
          return provider
        })
      }
    }
  },
  '32': (state: RootState) => {
    return {
      ...state,
      llm: {
        ...state.llm,
        providers: [
          ...state.llm.providers,
          {
            id: 'hunyuan',
            name: 'Hunyuan',
            apiKey: '',
            apiHost: 'https://api.hunyuan.cloud.tencent.com',
            models: SYSTEM_MODELS.hunyuan,
            isSystem: true,
            enabled: false
          }
        ]
      }
    }
  },
  '33': (state: RootState) => {
    state.assistants.defaultAssistant.type = 'assistant'

    state.agents.agents.forEach((agent) => {
      agent.type = 'agent'
      // @ts-ignore eslint-disable-next-line
      delete agent.group
    })

    return {
      ...state,
      assistants: {
        ...state.assistants,
        assistants: [...state.assistants.assistants].map((assistant) => {
          // @ts-ignore eslint-disable-next-line
          delete assistant.group
          return {
            ...assistant,
            id: assistant.id.length === 36 ? assistant.id : uuid(),
            type: assistant.type === 'system' ? assistant.type : 'assistant'
          }
        })
      }
    }
  },
  '34': (state: RootState) => {
    state.assistants.assistants.forEach((assistant) => {
      assistant.topics.forEach((topic) => {
        topic.assistantId = assistant.id
        runAsyncFunction(async () => {
          const _topic = await db.topics.get(topic.id)
          if (_topic) {
            const messages = (_topic?.messages || []).map((message) => ({ ...message, assistantId: assistant.id }))
            db.topics.put({ ..._topic, messages }, topic.id)
          }
        })
      })
    })
    return state
  },
  '35': (state: RootState) => {
    state.settings.mathEngine = 'KaTeX'
    return state
  },
  '36': (state: RootState) => {
    state.settings.topicPosition = 'left'
    return state
  },
  '37': (state: RootState) => {
    state.settings.messageStyle = 'plain'
    return state
  },
  '38': (state: RootState) => {
    return {
      ...state,
      llm: {
        ...state.llm,
        providers: [
          ...state.llm.providers,
          {
            id: 'grok',
            name: 'Grok',
            apiKey: '',
            apiHost: 'https://api.x.ai',
            models: SYSTEM_MODELS.grok,
            isSystem: true,
            enabled: false
          },
          {
            id: 'hyperbolic',
            name: 'Hyperbolic',
            apiKey: '',
            apiHost: 'https://api.hyperbolic.xyz',
            models: SYSTEM_MODELS.hyperbolic,
            isSystem: true,
            enabled: false
          },
          {
            id: 'mistral',
            name: 'Mistral',
            apiKey: '',
            apiHost: 'https://api.mistral.ai',
            models: SYSTEM_MODELS.mistral,
            isSystem: true,
            enabled: false
          }
        ]
      }
    }
  },
  '39': (state: RootState) => {
    state.settings.codeStyle = 'auto'
    return state
  },
  '40': (state: RootState) => {
    state.settings.tray = true
    return state
  },
  '41': (state: RootState) => {
    state.llm.providers.forEach((provider) => {
      if (provider.id === 'gemini') {
        provider.type = 'gemini'
      } else if (provider.id === 'anthropic') {
        provider.type = 'anthropic'
      } else {
        provider.type = 'openai'
      }
    })
    return state
  },
  '42': (state: RootState) => {
    state.settings.proxyMode = state.settings.proxyUrl ? 'custom' : 'none'
    return state
  },
  '43': (state: RootState) => {
    if (state.settings.proxyMode === 'none') {
      state.settings.proxyMode = 'system'
    }
    return state
  },
  '44': (state: RootState) => {
    state.settings.translateModelPrompt = TRANSLATE_PROMPT
    return state
  },
  '45': (state: RootState) => {
    state.settings.enableTopicNaming = true
    return state
  },
  '46': (state: RootState) => {
    if (
      state.settings?.translateModelPrompt?.includes(
        'If the target language is the same as the source language, do not translate'
      )
    ) {
      state.settings.translateModelPrompt = TRANSLATE_PROMPT
    }
    return state
  },
  '47': (state: RootState) => {
    state.llm.providers.forEach((provider) => {
      provider.models.forEach((model) => {
        model.group = getDefaultGroupName(model.id)
      })
    })
    return state
  },
  '48': (state: RootState) => {
    if (state.shortcuts) {
      state.shortcuts.shortcuts.forEach((shortcut) => {
        shortcut.system = shortcut.key !== 'new_topic'
      })
      state.shortcuts.shortcuts.push({
        key: 'toggle_show_assistants',
        shortcut: [isMac ? 'Command' : 'Ctrl', '['],
        editable: true,
        enabled: true,
        system: false
      })
      state.shortcuts.shortcuts.push({
        key: 'toggle_show_topics',
        shortcut: [isMac ? 'Command' : 'Ctrl', ']'],
        editable: true,
        enabled: true,
        system: false
      })
    }
    return state
  },
  '49': (state: RootState) => {
    state.settings.pasteLongTextThreshold = 1500
    if (state.shortcuts) {
      state.shortcuts.shortcuts = [
        ...state.shortcuts.shortcuts,
        {
          key: 'copy_last_message',
          shortcut: [isMac ? 'Command' : 'Ctrl', 'Shift', 'C'],
          editable: true,
          enabled: false,
          system: false
        }
      ]
    }
    return state
  },
  '50': (state: RootState) => {
    state.llm.providers.push({
      id: 'jina',
      name: 'Jina',
      type: 'openai',
      apiKey: '',
      apiHost: 'https://api.jina.ai',
      models: SYSTEM_MODELS.jina,
      isSystem: true,
      enabled: false
    })
    return state
  },
  '51': (state: RootState) => {
    state.settings.topicNamingPrompt = ''
    return state
  },
  '54': (state: RootState) => {
    if (state.shortcuts) {
      state.shortcuts.shortcuts.push({
        key: 'search_message',
        shortcut: [isMac ? 'Command' : 'Ctrl', 'F'],
        editable: true,
        enabled: true,
        system: false
      })
    }
    state.settings.sidebarIcons = {
      visible: DEFAULT_SIDEBAR_ICONS,
      disabled: []
    }
    return state
  },
  '55': (state: RootState) => {
    if (!state.settings.sidebarIcons) {
      state.settings.sidebarIcons = {
        visible: DEFAULT_SIDEBAR_ICONS,
        disabled: []
      }
    }
    return state
  },
  '56': (state: RootState) => {
    state.llm.providers.push({
      id: 'qwenlm',
      name: 'QwenLM',
      type: 'qwenlm',
      apiKey: '',
      apiHost: 'https://chat.qwenlm.ai/api/',
      models: SYSTEM_MODELS.qwenlm,
      isSystem: true,
      enabled: false
    })
    return state
  },
  '57': (state: RootState) => {
    if (state.shortcuts) {
      state.shortcuts.shortcuts.push({
        key: 'mini_window',
        shortcut: [isMac ? 'Command' : 'Ctrl', 'E'],
        editable: true,
        enabled: false,
        system: true
      })
    }

    removeMiniAppIconsFromState(state)

    state.llm.providers.forEach((provider) => {
      if (provider.id === 'qwenlm') {
        provider.type = 'qwenlm'
      }
    })

    state.settings.enableQuickAssistant = false
    state.settings.clickTrayToShowQuickAssistant = true

    return state
  },
  '58': (state: RootState) => {
    if (state.shortcuts) {
      state.shortcuts.shortcuts.push(
        {
          key: 'clear_topic',
          shortcut: [isMac ? 'Command' : 'Ctrl', 'L'],
          editable: true,
          enabled: true,
          system: false
        },
        {
          key: 'toggle_new_context',
          shortcut: [isMac ? 'Command' : 'Ctrl', 'R'],
          editable: true,
          enabled: true,
          system: false
        }
      )
    }
    return state
  },
  '59': (state: RootState) => {
    if (state.minapps) {
      const flowith = DEFAULT_MIN_APPS.find((app) => app.id === 'flowith')
      if (flowith) {
        state.minapps.enabled.push(flowith)
      }
    }
    removeMiniAppIconsFromState(state)
    return state
  },
  '60': (state: RootState) => {
    state.settings.multiModelMessageStyle = 'fold'
    return state
  },
  '61': (state: RootState) => {
    state.llm.providers.forEach((provider) => {
      if (provider.id === 'qwenlm') {
        provider.type = 'qwenlm'
      }
    })
    return state
  },
  '62': (state: RootState) => {
    state.llm.providers.forEach((provider) => {
      if (provider.id === 'azure-openai') {
        provider.type = 'azure-openai'
      }
    })
    state.settings.translateModelPrompt = TRANSLATE_PROMPT
    return state
  },
  '63': (state: RootState) => {
    if (state.minapps) {
      const mintop = DEFAULT_MIN_APPS.find((app) => app.id === '3mintop')
      if (mintop) {
        state.minapps.enabled.push(mintop)
      }
    }
    return state
  },
  '64': (state: RootState) => {
    state.llm.providers = state.llm.providers.filter((provider) => provider.id !== 'qwenlm')
    state.llm.providers.push({
      id: 'baidu-cloud',
      name: 'Baidu Cloud',
      type: 'openai',
      apiKey: '',
      apiHost: 'https://qianfan.baidubce.com/v2/',
      models: SYSTEM_MODELS['baidu-cloud'],
      isSystem: true,
      enabled: false
    })
    return state
  },
  '65': (state: RootState) => {
    state.settings.targetLanguage = 'english'
    return state
  },
  '66': (state: RootState) => {
    state.llm.providers.push(
      {
        id: 'gitee-ai',
        name: 'gitee ai',
        type: 'openai',
        apiKey: '',
        apiHost: 'https://ai.gitee.com',
        models: SYSTEM_MODELS['gitee-ai'],
        isSystem: true,
        enabled: false
      },
      {
        id: 'ppio',
        name: 'PPIO',
        type: 'openai',
        apiKey: '',
        apiHost: 'https://api.ppinfra.com/v3/openai',
        models: SYSTEM_MODELS.ppio,
        isSystem: true,
        enabled: false
      }
    )

    state.llm.providers = state.llm.providers.filter((provider) => provider.id !== 'graphrag-kylin-mountain')

    if (state.minapps) {
      const aistudio = DEFAULT_MIN_APPS.find((app) => app.id === 'aistudio')
      if (aistudio) {
        state.minapps.enabled.push(aistudio)
      }
    }

    return state
  },
  '67': (state: RootState) => {
    if (state.minapps) {
      const xiaoyi = DEFAULT_MIN_APPS.find((app) => app.id === 'xiaoyi')
      if (xiaoyi) {
        state.minapps.enabled.push(xiaoyi)
      }
    }

    state.llm.providers.push(
      {
        id: 'modelscope',
        name: 'ModelScope',
        type: 'openai',
        apiKey: '',
        apiHost: 'https://api-inference.modelscope.cn/v1/',
        models: SYSTEM_MODELS.modelscope,
        isSystem: true,
        enabled: false
      },
      {
        id: 'lmstudio',
        name: 'LM Studio',
        type: 'openai',
        apiKey: '',
        apiHost: 'http://localhost:1234',
        models: SYSTEM_MODELS.lmstudio,
        isSystem: true,
        enabled: false
      },
      {
        id: 'perplexity',
        name: 'Perplexity',
        type: 'openai',
        apiKey: '',
        apiHost: 'https://api.perplexity.ai/',
        models: SYSTEM_MODELS.perplexity,
        isSystem: true,
        enabled: false
      },
      {
        id: 'infini',
        name: 'Infini',
        type: 'openai',
        apiKey: '',
        apiHost: 'https://cloud.infini-ai.com/maas',
        models: SYSTEM_MODELS.infini,
        isSystem: true,
        enabled: false
      },
      {
        id: 'dmxapi',
        name: 'DMXAPI',
        type: 'openai',
        apiKey: '',
        apiHost: 'https://api.dmxapi.com',
        models: SYSTEM_MODELS.dmxapi,
        isSystem: true,
        enabled: false
      }
    )

    state.llm.settings.lmstudio = {
      keepAliveTime: 5
    }

    return state
  },
  '68': (state: RootState) => {
    if (state.minapps) {
      const notebooklm = DEFAULT_MIN_APPS.find((app) => app.id === 'notebooklm')
      if (notebooklm) {
        state.minapps.enabled.push(notebooklm)
      }
    }

    if (!state.llm.providers.find((provider) => provider.id === 'modelscope')) {
      state.llm.providers.push({
        id: 'modelscope',
        name: 'ModelScope',
        type: 'openai',
        apiKey: '',
        apiHost: 'https://api-inference.modelscope.cn/v1/',
        models: SYSTEM_MODELS.modelscope,
        isSystem: true,
        enabled: false
      })
    }

    if (!state.llm.providers.find((provider) => provider.id === 'lmstudio')) {
      state.llm.providers.push({
        id: 'lmstudio',
        name: 'LM Studio',
        type: 'openai',
        apiKey: '',
        apiHost: 'http://localhost:1234',
        models: SYSTEM_MODELS.lmstudio,
        isSystem: true,
        enabled: false
      })
    }

    return state
  },
  '69': (state: RootState) => {
    if (state.minapps) {
      const coze = DEFAULT_MIN_APPS.find((app) => app.id === 'coze')
      if (coze) {
        state.minapps.enabled.push(coze)
      }
    }
    state.settings.gridColumns = 2
    state.settings.gridPopoverTrigger = 'hover'
    return state
  },
  '70': (state: RootState) => {
    state.llm.providers.forEach((provider) => {
      if (provider.id === 'dmxapi') {
        provider.apiHost = 'https://www.dmxapi.cn'
      }
    })
    return state
  },
  '71': (state: RootState) => {
    const appIds = ['dify', 'wpslingxi', 'lechat', 'abacus', 'lambdachat', 'baidu-ai-search']

    if (state.minapps) {
      appIds.forEach((id) => {
        const app = DEFAULT_MIN_APPS.find((app) => app.id === id)
        if (app) {
          state.minapps.enabled.push(app)
        }
      })
      // remove zhihu-zhiada
      state.minapps.enabled = state.minapps.enabled.filter((app) => app.id !== 'zhihu-zhiada')
      state.minapps.disabled = state.minapps.disabled.filter((app) => app.id !== 'zhihu-zhiada')
    }

    state.settings.thoughtAutoCollapse = true

    return state
  },
  '72': (state: RootState) => {
    if (state.minapps) {
      const monica = DEFAULT_MIN_APPS.find((app) => app.id === 'monica')
      if (monica) {
        state.minapps.enabled.push(monica)
      }
    }

    // remove duplicate lmstudio providers
    const emptyLmStudioProviderIndex = state.llm.providers.findLastIndex(
      (provider) => provider.id === 'lmstudio' && provider.models.length === 0
    )

    if (emptyLmStudioProviderIndex !== -1) {
      state.llm.providers.splice(emptyLmStudioProviderIndex, 1)
    }

    return state
  },
  '73': (state: RootState) => {
    if (state.websearch) {
      state.websearch.searchWithTime = true
      state.websearch.maxResults = 5
      state.websearch.excludeDomains = []
    }

    if (!state.llm.providers.find((provider) => provider.id === 'lmstudio')) {
      state.llm.providers.push({
        id: 'lmstudio',
        name: 'LM Studio',
        type: 'openai',
        apiKey: '',
        apiHost: 'http://localhost:1234',
        models: SYSTEM_MODELS.lmstudio,
        isSystem: true,
        enabled: false
      })
    }

    state.llm.providers.splice(1, 0, {
      id: 'o3',
      name: 'O3',
      apiKey: '',
      apiHost: 'https://api.o3.fan',
      models: SYSTEM_MODELS.o3,
      isSystem: true,
      type: 'openai',
      enabled: false
    })

    state.assistants.assistants.forEach((assistant) => {
      const leadingEmoji = getLeadingEmoji(assistant.name)
      if (leadingEmoji) {
        assistant.emoji = leadingEmoji
        assistant.name = assistant.name.replace(leadingEmoji, '').trim()
      }
    })

    state.agents.agents.forEach((agent) => {
      const leadingEmoji = getLeadingEmoji(agent.name)
      if (leadingEmoji) {
        agent.emoji = leadingEmoji
        agent.name = agent.name.replace(leadingEmoji, '').trim()
      }
    })

    const defaultAssistantEmoji = getLeadingEmoji(state.assistants.defaultAssistant.name)

    if (defaultAssistantEmoji) {
      state.assistants.defaultAssistant.emoji = defaultAssistantEmoji
      state.assistants.defaultAssistant.name = state.assistants.defaultAssistant.name
        .replace(defaultAssistantEmoji, '')
        .trim()
    }

    return state
  },
  '74': (state: RootState) => {
    state.llm.providers.push({
      id: 'xirang',
      name: 'Xirang',
      type: 'openai',
      apiKey: '',
      apiHost: 'https://wishub-x1.ctyun.cn',
      models: SYSTEM_MODELS.xirang,
      isSystem: true,
      enabled: false
    })
    return state
  },
  '75': (state: RootState) => {
    if (state.minapps) {
      const you = DEFAULT_MIN_APPS.find((app) => app.id === 'you')
      const cici = DEFAULT_MIN_APPS.find((app) => app.id === 'cici')
      const zhihu = DEFAULT_MIN_APPS.find((app) => app.id === 'zhihu')
      you && state.minapps.enabled.push(you)
      cici && state.minapps.enabled.push(cici)
      zhihu && state.minapps.enabled.push(zhihu)
    }
    return state
  },
  '76': (state: RootState) => {
    state.llm.providers.push({
      id: 'tencent-cloud-ti',
      name: 'Tencent Cloud TI',
      type: 'openai',
      apiKey: '',
      apiHost: 'https://api.lkeap.cloud.tencent.com',
      models: SYSTEM_MODELS['tencent-cloud-ti'],
      isSystem: true,
      enabled: false
    })
    return state
  },
  '77': (state: RootState) => {
<<<<<<< HEAD
    return {
      ...state,
      settings: {
        ...state.settings,
        launchOnBoot: false,
        launchToTray: false,
        trayOnClose: true
      }
    }
=======
    if (state.websearch) {
      if (!state.websearch.providers.find((p) => p.id === 'searxng')) {
        state.websearch.providers.push({
          id: 'searxng',
          name: 'Searxng',
          apiHost: ''
        })
      }
      state.websearch.providers.forEach((p) => {
        // @ts-ignore eslint-disable-next-line
        delete p.enabled
      })
    }
    return state
>>>>>>> e5664048
  }
}

const migrate = createMigrate(migrateConfig as any)

export default migrate<|MERGE_RESOLUTION|>--- conflicted
+++ resolved
@@ -1217,17 +1217,6 @@
     return state
   },
   '77': (state: RootState) => {
-<<<<<<< HEAD
-    return {
-      ...state,
-      settings: {
-        ...state.settings,
-        launchOnBoot: false,
-        launchToTray: false,
-        trayOnClose: true
-      }
-    }
-=======
     if (state.websearch) {
       if (!state.websearch.providers.find((p) => p.id === 'searxng')) {
         state.websearch.providers.push({
@@ -1241,8 +1230,17 @@
         delete p.enabled
       })
     }
-    return state
->>>>>>> e5664048
+    return {
+      ...state,
+      //make sure that version 77 has not been released, 
+      //otherwise settings should migrate in next vertion
+      settings: { 
+        ...state.settings,
+        launchOnBoot: false,
+        launchToTray: false,
+        trayOnClose: true
+      }
+    }
   }
 }
 

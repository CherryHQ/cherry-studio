import { loggerService } from '@logger'
import { nanoid } from '@reduxjs/toolkit'
import { DEFAULT_CONTEXTCOUNT, DEFAULT_TEMPERATURE, isMac } from '@renderer/config/constant'
import { DEFAULT_MIN_APPS } from '@renderer/config/minapps'
import { isFunctionCallingModel, isNotSupportedTextDelta, SYSTEM_MODELS } from '@renderer/config/models'
import { TRANSLATE_PROMPT } from '@renderer/config/prompts'
import db from '@renderer/databases'
import i18n from '@renderer/i18n'
import { Assistant, LanguageCode, Model, Provider, WebSearchProvider } from '@renderer/types'
import { getDefaultGroupName, getLeadingEmoji, runAsyncFunction, uuid } from '@renderer/utils'
import { UpgradeChannel } from '@shared/config/constant'
import { isEmpty } from 'lodash'
import { createMigrate } from 'redux-persist'

import { RootState } from '.'
import { DEFAULT_TOOL_ORDER } from './inputTools'
import { INITIAL_PROVIDERS, initialState as llmInitialState, moveProvider } from './llm'
import { mcpSlice } from './mcp'
import { defaultActionItems } from './selectionStore'
import { DEFAULT_SIDEBAR_ICONS, initialState as settingsInitialState } from './settings'
import { initialState as shortcutsInitialState } from './shortcuts'
import { defaultWebSearchProviders } from './websearch'

const logger = loggerService.withContext('Migrate')

// remove logo base64 data to reduce the size of the state
function removeMiniAppIconsFromState(state: RootState) {
  if (state.minapps) {
    state.minapps.enabled = state.minapps.enabled.map((app) => ({ ...app, logo: undefined }))
    state.minapps.disabled = state.minapps.disabled.map((app) => ({ ...app, logo: undefined }))
    state.minapps.pinned = state.minapps.pinned.map((app) => ({ ...app, logo: undefined }))
  }
}

function removeMiniAppFromState(state: RootState, id: string) {
  if (state.minapps) {
    state.minapps.enabled = state.minapps.enabled.filter((app) => app.id !== id)
    state.minapps.disabled = state.minapps.disabled.filter((app) => app.id !== id)
  }
}

function addMiniApp(state: RootState, id: string) {
  if (state.minapps) {
    const app = DEFAULT_MIN_APPS.find((app) => app.id === id)
    if (app) {
      if (!state.minapps.enabled.find((app) => app.id === id)) {
        state.minapps.enabled.push(app)
      }
    }
  }
}

// add provider to state
function addProvider(state: RootState, id: string) {
  if (!state.llm.providers.find((p) => p.id === id)) {
    const _provider = INITIAL_PROVIDERS.find((p) => p.id === id)
    if (_provider) {
      state.llm.providers.push(_provider)
    }
  }
}

function updateProvider(state: RootState, id: string, provider: Partial<Provider>) {
  if (state.llm.providers) {
    const index = state.llm.providers.findIndex((p) => p.id === id)
    if (index !== -1) {
      state.llm.providers[index] = { ...state.llm.providers[index], ...provider }
    }
  }
}

function addWebSearchProvider(state: RootState, id: string) {
  if (state.websearch && state.websearch.providers) {
    if (!state.websearch.providers.find((p) => p.id === id)) {
      const provider = defaultWebSearchProviders.find((p) => p.id === id)
      if (provider) {
        state.websearch.providers.push(provider)
      }
    }
  }
}

function updateWebSearchProvider(state: RootState, provider: Partial<WebSearchProvider>) {
  if (state.websearch && state.websearch.providers) {
    const index = state.websearch.providers.findIndex((p) => p.id === provider.id)
    if (index !== -1) {
      state.websearch.providers[index] = {
        ...state.websearch.providers[index],
        ...provider
      }
    }
  }
}

function addSelectionAction(state: RootState, id: string) {
  if (state.selectionStore && state.selectionStore.actionItems) {
    if (!state.selectionStore.actionItems.some((item) => item.id === id)) {
      const action = defaultActionItems.find((item) => item.id === id)
      if (action) {
        state.selectionStore.actionItems.push(action)
      }
    }
  }
}

/**
 * Add shortcuts(ids from shortcutsInitialState) after the shortcut(afterId)
 * if afterId is 'first', add to the first
 * if afterId is 'last', add to the last
 */
function addShortcuts(state: RootState, ids: string[], afterId: string) {
  const defaultShortcuts = shortcutsInitialState.shortcuts

  // 确保 state.shortcuts 存在
  if (!state.shortcuts) {
    return
  }

  // 从 defaultShortcuts 中找到要添加的快捷键
  const shortcutsToAdd = defaultShortcuts.filter((shortcut) => ids.includes(shortcut.key))

  // 过滤掉已经存在的快捷键
  const existingKeys = state.shortcuts.shortcuts.map((s) => s.key)
  const newShortcuts = shortcutsToAdd.filter((shortcut) => !existingKeys.includes(shortcut.key))

  if (newShortcuts.length === 0) {
    return
  }

  if (afterId === 'first') {
    // 添加到最前面
    state.shortcuts.shortcuts.unshift(...newShortcuts)
  } else if (afterId === 'last') {
    // 添加到最后面
    state.shortcuts.shortcuts.push(...newShortcuts)
  } else {
    // 添加到指定快捷键后面
    const afterIndex = state.shortcuts.shortcuts.findIndex((shortcut) => shortcut.key === afterId)
    if (afterIndex !== -1) {
      state.shortcuts.shortcuts.splice(afterIndex + 1, 0, ...newShortcuts)
    } else {
      // 如果找不到指定的快捷键，则添加到最后
      state.shortcuts.shortcuts.push(...newShortcuts)
    }
  }
}

const migrateConfig = {
  '2': (state: RootState) => {
    try {
      addProvider(state, 'yi')
      return state
    } catch (error) {
      return state
    }
  },
  '3': (state: RootState) => {
    try {
      addProvider(state, 'zhipu')
      return state
    } catch (error) {
      return state
    }
  },
  '4': (state: RootState) => {
    try {
      addProvider(state, 'ollama')
      return state
    } catch (error) {
      return state
    }
  },
  '5': (state: RootState) => {
    try {
      addProvider(state, 'moonshot')
      return state
    } catch (error) {
      return state
    }
  },
  '6': (state: RootState) => {
    try {
      addProvider(state, 'openrouter')
      return state
    } catch (error) {
      return state
    }
  },
  '7': (state: RootState) => {
    try {
      return {
        ...state,
        settings: {
          ...state.settings,
          language: navigator.language
        }
      }
    } catch (error) {
      return state
    }
  },
  '8': (state: RootState) => {
    try {
      const fixAssistantName = (assistant: Assistant) => {
        // 2025/07/25 这俩键早没了，从远古版本迁移包出错的
        if (isEmpty(assistant.name)) {
          assistant.name = i18n.t('chat.default.name')
        }

        assistant.topics = assistant.topics.map((topic) => {
          if (isEmpty(topic.name)) {
            topic.name = i18n.t('chat.default.topic.name')
          }
          return topic
        })

        return assistant
      }

      return {
        ...state,
        assistants: {
          ...state.assistants,
          defaultAssistant: fixAssistantName(state.assistants.defaultAssistant),
          assistants: state.assistants.assistants.map((assistant) => fixAssistantName(assistant))
        }
      }
    } catch (error) {
      return state
    }
  },
  '9': (state: RootState) => {
    try {
      return {
        ...state,
        llm: {
          ...state.llm,
          providers: state.llm.providers.map((provider) => {
            if (provider.id === 'zhipu' && provider.models[0] && provider.models[0].id === 'llama3-70b-8192') {
              provider.models = SYSTEM_MODELS.zhipu
            }
            return provider
          })
        }
      }
    } catch (error) {
      return state
    }
  },
  '10': (state: RootState) => {
    try {
      addProvider(state, 'baichuan')
      return state
    } catch (error) {
      return state
    }
  },
  '11': (state: RootState) => {
    try {
      addProvider(state, 'dashscope')
      addProvider(state, 'anthropic')
      return state
    } catch (error) {
      return state
    }
  },
  '12': (state: RootState) => {
    try {
      addProvider(state, 'aihubmix')
      return state
    } catch (error) {
      return state
    }
  },
  '13': (state: RootState) => {
    try {
      return {
        ...state,
        assistants: {
          ...state.assistants,
          defaultAssistant: {
            ...state.assistants.defaultAssistant,
            name: ['Default Assistant', '默认助手'].includes(state.assistants.defaultAssistant.name)
              ? i18n.t('settings.assistant.label')
              : state.assistants.defaultAssistant.name
          }
        }
      }
    } catch (error) {
      return state
    }
  },
  '14': (state: RootState) => {
    try {
      return {
        ...state,
        settings: {
          ...state.settings,
          showAssistants: true,
          proxyUrl: undefined
        }
      }
    } catch (error) {
      return state
    }
  },
  '15': (state: RootState) => {
    try {
      return {
        ...state,
        settings: {
          ...state.settings,
          userName: '',
          showMessageDivider: true
        }
      }
    } catch (error) {
      return state
    }
  },
  '16': (state: RootState) => {
    try {
      return {
        ...state,
        settings: {
          ...state.settings,
          messageFont: 'system',
          showInputEstimatedTokens: false
        }
      }
    } catch (error) {
      return state
    }
  },
  '17': (state: RootState) => {
    try {
      return {
        ...state,
        settings: {
          ...state.settings,
          theme: 'auto'
        }
      }
    } catch (error) {
      return state
    }
  },
  '19': (state: RootState) => {
    try {
      return {
        ...state,
        agents: {
          agents: []
        },
        llm: {
          ...state.llm,
          settings: {
            ollama: {
              keepAliveTime: 5
            }
          }
        }
      }
    } catch (error) {
      return state
    }
  },
  '20': (state: RootState) => {
    try {
      return {
        ...state,
        settings: {
          ...state.settings,
          fontSize: 14
        }
      }
    } catch (error) {
      return state
    }
  },
  '21': (state: RootState) => {
    try {
      addProvider(state, 'gemini')
      addProvider(state, 'stepfun')
      addProvider(state, 'doubao')
      return state
    } catch (error) {
      return state
    }
  },
  '22': (state: RootState) => {
    try {
      addProvider(state, 'minimax')
      return state
    } catch (error) {
      return state
    }
  },
  '23': (state: RootState) => {
    try {
      return {
        ...state,
        settings: {
          ...state.settings,
          showTopics: true,
          windowStyle: 'transparent'
        }
      }
    } catch (error) {
      return state
    }
  },
  '24': (state: RootState) => {
    try {
      return {
        ...state,
        assistants: {
          ...state.assistants,
          assistants: state.assistants.assistants.map((assistant) => ({
            ...assistant,
            topics: assistant.topics.map((topic) => ({
              ...topic,
              createdAt: new Date().toISOString(),
              updatedAt: new Date().toISOString()
            }))
          }))
        },
        settings: {
          ...state.settings,
          topicPosition: 'right'
        }
      }
    } catch (error) {
      return state
    }
  },
  '25': (state: RootState) => {
    try {
      addProvider(state, 'github')
      return state
    } catch (error) {
      return state
    }
  },
  '26': (state: RootState) => {
    try {
      addProvider(state, 'ocoolai')
      return state
    } catch (error) {
      return state
    }
  },
  '27': (state: RootState) => {
    try {
      return {
        ...state,
        settings: {
          ...state.settings,
          renderInputMessageAsMarkdown: true
        }
      }
    } catch (error) {
      return state
    }
  },
  '28': (state: RootState) => {
    try {
      addProvider(state, 'together')
      addProvider(state, 'fireworks')
      addProvider(state, 'zhinao')
      addProvider(state, 'hunyuan')
      addProvider(state, 'nvidia')
      return state
    } catch (error) {
      return state
    }
  },
  '29': (state: RootState) => {
    try {
      return {
        ...state,
        assistants: {
          ...state.assistants,
          assistants: state.assistants.assistants.map((assistant) => {
            assistant.topics = assistant.topics.map((topic) => ({
              ...topic,
              assistantId: assistant.id
            }))
            return assistant
          })
        }
      }
    } catch (error) {
      return state
    }
  },
  '30': (state: RootState) => {
    try {
      addProvider(state, 'azure-openai')
      return state
    } catch (error) {
      return state
    }
  },
  '31': (state: RootState) => {
    try {
      return {
        ...state,
        llm: {
          ...state.llm,
          providers: state.llm.providers.map((provider) => {
            if (provider.id === 'azure-openai') {
              provider.models = provider.models.map((model) => ({ ...model, provider: 'azure-openai' }))
            }
            return provider
          })
        }
      }
    } catch (error) {
      return state
    }
  },
  '32': (state: RootState) => {
    try {
      addProvider(state, 'hunyuan')
      return state
    } catch (error) {
      return state
    }
  },
  '33': (state: RootState) => {
    try {
      state.assistants.defaultAssistant.type = 'assistant'

      state.agents.agents.forEach((agent) => {
        agent.type = 'agent'
        // @ts-ignore eslint-disable-next-line
        delete agent.group
      })

      return {
        ...state,
        assistants: {
          ...state.assistants,
          assistants: [...state.assistants.assistants].map((assistant) => {
            // @ts-ignore eslint-disable-next-line
            delete assistant.group
            return {
              ...assistant,
              id: assistant.id.length === 36 ? assistant.id : uuid(),
              type: assistant.type === 'system' ? assistant.type : 'assistant'
            }
          })
        }
      }
    } catch (error) {
      return state
    }
  },
  '34': (state: RootState) => {
    try {
      state.assistants.assistants.forEach((assistant) => {
        assistant.topics.forEach((topic) => {
          topic.assistantId = assistant.id
          runAsyncFunction(async () => {
            const _topic = await db.topics.get(topic.id)
            if (_topic) {
              const messages = (_topic?.messages || []).map((message) => ({ ...message, assistantId: assistant.id }))
              db.topics.put({ ..._topic, messages }, topic.id)
            }
          })
        })
      })
      return state
    } catch (error) {
      return state
    }
  },
  '35': (state: RootState) => {
    try {
      state.settings.mathEngine = 'KaTeX'
      return state
    } catch (error) {
      return state
    }
  },
  '36': (state: RootState) => {
    try {
      state.settings.topicPosition = 'left'
      return state
    } catch (error) {
      return state
    }
  },
  '37': (state: RootState) => {
    try {
      state.settings.messageStyle = 'plain'
      return state
    } catch (error) {
      return state
    }
  },
  '38': (state: RootState) => {
    try {
      addProvider(state, 'grok')
      addProvider(state, 'hyperbolic')
      addProvider(state, 'mistral')
      return state
    } catch (error) {
      return state
    }
  },
  '39': (state: RootState) => {
    try {
      // @ts-ignore eslint-disable-next-line
      state.settings.codeStyle = 'auto'
      return state
    } catch (error) {
      return state
    }
  },
  '40': (state: RootState) => {
    try {
      state.settings.tray = true
      return state
    } catch (error) {
      return state
    }
  },
  '41': (state: RootState) => {
    try {
      state.llm.providers.forEach((provider) => {
        if (provider.id === 'gemini') {
          provider.type = 'gemini'
        } else if (provider.id === 'anthropic') {
          provider.type = 'anthropic'
        } else {
          provider.type = 'openai'
        }
      })
      return state
    } catch (error) {
      return state
    }
  },
  '42': (state: RootState) => {
    try {
      state.settings.proxyMode = state.settings.proxyUrl ? 'custom' : 'none'
      return state
    } catch (error) {
      return state
    }
  },
  '43': (state: RootState) => {
    try {
      if (state.settings.proxyMode === 'none') {
        state.settings.proxyMode = 'system'
      }
      return state
    } catch (error) {
      return state
    }
  },
  '44': (state: RootState) => {
    try {
      state.settings.translateModelPrompt = TRANSLATE_PROMPT
      return state
    } catch (error) {
      return state
    }
  },
  '45': (state: RootState) => {
    state.settings.enableTopicNaming = true
    return state
  },
  '46': (state: RootState) => {
    try {
      if (
        state.settings?.translateModelPrompt?.includes(
          'If the target language is the same as the source language, do not translate'
        )
      ) {
        state.settings.translateModelPrompt = TRANSLATE_PROMPT
      }
      return state
    } catch (error) {
      return state
    }
  },
  '47': (state: RootState) => {
    try {
      state.llm.providers.forEach((provider) => {
        provider.models.forEach((model) => {
          model.group = getDefaultGroupName(model.id)
        })
      })
      return state
    } catch (error) {
      return state
    }
  },
  '48': (state: RootState) => {
    try {
      if (state.shortcuts) {
        state.shortcuts.shortcuts.forEach((shortcut) => {
          shortcut.system = shortcut.key !== 'new_topic'
        })
        state.shortcuts.shortcuts.push({
          key: 'toggle_show_assistants',
          shortcut: [isMac ? 'Command' : 'Ctrl', '['],
          editable: true,
          enabled: true,
          system: false
        })
        state.shortcuts.shortcuts.push({
          key: 'toggle_show_topics',
          shortcut: [isMac ? 'Command' : 'Ctrl', ']'],
          editable: true,
          enabled: true,
          system: false
        })
      }
      return state
    } catch (error) {
      return state
    }
  },
  '49': (state: RootState) => {
    try {
      state.settings.pasteLongTextThreshold = 1500
      if (state.shortcuts) {
        state.shortcuts.shortcuts = [
          ...state.shortcuts.shortcuts,
          {
            key: 'copy_last_message',
            shortcut: [isMac ? 'Command' : 'Ctrl', 'Shift', 'C'],
            editable: true,
            enabled: false,
            system: false
          }
        ]
      }
      return state
    } catch (error) {
      return state
    }
  },
  '50': (state: RootState) => {
    try {
      addProvider(state, 'jina')
      return state
    } catch (error) {
      return state
    }
  },
  '51': (state: RootState) => {
    state.settings.topicNamingPrompt = ''
    return state
  },
  '54': (state: RootState) => {
    try {
      if (state.shortcuts) {
        state.shortcuts.shortcuts.push({
          key: 'search_message',
          shortcut: [isMac ? 'Command' : 'Ctrl', 'F'],
          editable: true,
          enabled: true,
          system: false
        })
      }
      state.settings.sidebarIcons = {
        visible: DEFAULT_SIDEBAR_ICONS,
        disabled: []
      }
      return state
    } catch (error) {
      return state
    }
  },
  '55': (state: RootState) => {
    try {
      if (!state.settings.sidebarIcons) {
        state.settings.sidebarIcons = {
          visible: DEFAULT_SIDEBAR_ICONS,
          disabled: []
        }
      }
      return state
    } catch (error) {
      return state
    }
  },
  '57': (state: RootState) => {
    try {
      if (state.shortcuts) {
        state.shortcuts.shortcuts.push({
          key: 'mini_window',
          shortcut: [isMac ? 'Command' : 'Ctrl', 'E'],
          editable: true,
          enabled: false,
          system: true
        })
      }

      state.llm.providers.forEach((provider) => {
        if (provider.id === 'qwenlm') {
          provider.type = 'qwenlm'
        }
      })

      state.settings.enableQuickAssistant = false
      state.settings.clickTrayToShowQuickAssistant = true

      return state
    } catch (error) {
      return state
    }
  },
  '58': (state: RootState) => {
    try {
      if (state.shortcuts) {
        state.shortcuts.shortcuts.push(
          {
            key: 'clear_topic',
            shortcut: [isMac ? 'Command' : 'Ctrl', 'L'],
            editable: true,
            enabled: true,
            system: false
          },
          {
            key: 'toggle_new_context',
            shortcut: [isMac ? 'Command' : 'Ctrl', 'R'],
            editable: true,
            enabled: true,
            system: false
          }
        )
      }
      return state
    } catch (error) {
      return state
    }
  },
  '59': (state: RootState) => {
    try {
      addMiniApp(state, 'flowith')
      return state
    } catch (error) {
      return state
    }
  },
  '60': (state: RootState) => {
    try {
      state.settings.multiModelMessageStyle = 'fold'
      return state
    } catch (error) {
      return state
    }
  },
  '61': (state: RootState) => {
    try {
      state.llm.providers.forEach((provider) => {
        if (provider.id === 'qwenlm') {
          provider.type = 'qwenlm'
        }
      })
      return state
    } catch (error) {
      return state
    }
  },
  '62': (state: RootState) => {
    try {
      state.llm.providers.forEach((provider) => {
        if (provider.id === 'azure-openai') {
          provider.type = 'azure-openai'
        }
      })
      state.settings.translateModelPrompt = TRANSLATE_PROMPT
      return state
    } catch (error) {
      return state
    }
  },
  '63': (state: RootState) => {
    try {
      addMiniApp(state, '3mintop')
      return state
    } catch (error) {
      return state
    }
  },
  '64': (state: RootState) => {
    try {
      state.llm.providers = state.llm.providers.filter((provider) => provider.id !== 'qwenlm')
      addProvider(state, 'baidu-cloud')
      return state
    } catch (error) {
      return state
    }
  },
  '65': (state: RootState) => {
    try {
      // @ts-ignore expect error
      state.settings.targetLanguage = 'english'
      return state
    } catch (error) {
      return state
    }
  },
  '66': (state: RootState) => {
    try {
      addProvider(state, 'gitee-ai')
      addProvider(state, 'ppio')
      addMiniApp(state, 'aistudio')
      state.llm.providers = state.llm.providers.filter((provider) => provider.id !== 'graphrag-kylin-mountain')

      return state
    } catch (error) {
      return state
    }
  },
  '67': (state: RootState) => {
    try {
      addMiniApp(state, 'xiaoyi')
      addProvider(state, 'modelscope')
      addProvider(state, 'lmstudio')
      addProvider(state, 'perplexity')
      addProvider(state, 'infini')
      addProvider(state, 'dmxapi')

      state.llm.settings.lmstudio = {
        keepAliveTime: 5
      }

      return state
    } catch (error) {
      return state
    }
  },
  '68': (state: RootState) => {
    try {
      addMiniApp(state, 'notebooklm')
      addProvider(state, 'modelscope')
      addProvider(state, 'lmstudio')
      return state
    } catch (error) {
      return state
    }
  },
  '69': (state: RootState) => {
    try {
      addMiniApp(state, 'coze')
      state.settings.gridColumns = 2
      state.settings.gridPopoverTrigger = 'hover'
      return state
    } catch (error) {
      return state
    }
  },
  '70': (state: RootState) => {
    try {
      state.llm.providers.forEach((provider) => {
        if (provider.id === 'dmxapi') {
          provider.apiHost = 'https://www.dmxapi.cn'
        }
      })
      return state
    } catch (error) {
      return state
    }
  },
  '71': (state: RootState) => {
    try {
      const appIds = ['dify', 'wpslingxi', 'lechat', 'abacus', 'lambdachat', 'baidu-ai-search']

      if (state.minapps) {
        appIds.forEach((id) => {
          const app = DEFAULT_MIN_APPS.find((app) => app.id === id)
          if (app) {
            state.minapps.enabled.push(app)
          }
        })
        // remove zhihu-zhiada
        state.minapps.enabled = state.minapps.enabled.filter((app) => app.id !== 'zhihu-zhiada')
        state.minapps.disabled = state.minapps.disabled.filter((app) => app.id !== 'zhihu-zhiada')
      }

      state.settings.thoughtAutoCollapse = true

      return state
    } catch (error) {
      return state
    }
  },
  '72': (state: RootState) => {
    try {
      addMiniApp(state, 'monica')

      // remove duplicate lmstudio providers
      const emptyLmStudioProviderIndex = state.llm.providers.findLastIndex(
        (provider) => provider.id === 'lmstudio' && provider.models.length === 0
      )

      if (emptyLmStudioProviderIndex !== -1) {
        state.llm.providers.splice(emptyLmStudioProviderIndex, 1)
      }

      return state
    } catch (error) {
      return state
    }
  },
  '73': (state: RootState) => {
    try {
      if (state.websearch) {
        state.websearch.searchWithTime = true
        state.websearch.maxResults = 5
        state.websearch.excludeDomains = []
      }

      addProvider(state, 'lmstudio')
      addProvider(state, 'o3')
      state.llm.providers = moveProvider(state.llm.providers, 'o3', 2)

      state.assistants.assistants.forEach((assistant) => {
        const leadingEmoji = getLeadingEmoji(assistant.name)
        if (leadingEmoji) {
          assistant.emoji = leadingEmoji
          assistant.name = assistant.name.replace(leadingEmoji, '').trim()
        }
      })

      state.agents.agents.forEach((agent) => {
        const leadingEmoji = getLeadingEmoji(agent.name)
        if (leadingEmoji) {
          agent.emoji = leadingEmoji
          agent.name = agent.name.replace(leadingEmoji, '').trim()
        }
      })

      const defaultAssistantEmoji = getLeadingEmoji(state.assistants.defaultAssistant.name)

      if (defaultAssistantEmoji) {
        state.assistants.defaultAssistant.emoji = defaultAssistantEmoji
        state.assistants.defaultAssistant.name = state.assistants.defaultAssistant.name
          .replace(defaultAssistantEmoji, '')
          .trim()
      }

      return state
    } catch (error) {
      return state
    }
  },
  '74': (state: RootState) => {
    try {
      addProvider(state, 'xirang')
      return state
    } catch (error) {
      return state
    }
  },
  '75': (state: RootState) => {
    try {
      addMiniApp(state, 'you')
      addMiniApp(state, 'cici')
      addMiniApp(state, 'zhihu')
      return state
    } catch (error) {
      return state
    }
  },
  '76': (state: RootState) => {
    try {
      addProvider(state, 'tencent-cloud-ti')
      return state
    } catch (error) {
      return state
    }
  },
  '77': (state: RootState) => {
    try {
      addWebSearchProvider(state, 'searxng')
      addWebSearchProvider(state, 'exa')
      if (state.websearch) {
        state.websearch.providers.forEach((p) => {
          // @ts-ignore eslint-disable-next-line
          delete p.enabled
        })
      }
      return state
    } catch (error) {
      return state
    }
  },
  '78': (state: RootState) => {
    try {
      state.llm.providers = moveProvider(state.llm.providers, 'ppio', 9)
      state.llm.providers = moveProvider(state.llm.providers, 'infini', 10)
      removeMiniAppIconsFromState(state)
      return state
    } catch (error) {
      return state
    }
  },
  '79': (state: RootState) => {
    try {
      addProvider(state, 'gpustack')
      return state
    } catch (error) {
      return state
    }
  },
  '80': (state: RootState) => {
    try {
      addProvider(state, 'alayanew')
      state.llm.providers = moveProvider(state.llm.providers, 'alayanew', 10)
      return state
    } catch (error) {
      return state
    }
  },
  '81': (state: RootState) => {
    try {
      addProvider(state, 'copilot')
      return state
    } catch (error) {
      return state
    }
  },
  '82': (state: RootState) => {
    try {
      const runtimeState = state.runtime as any
      if (runtimeState?.webdavSync) {
        state.backup = state.backup || {}
        state.backup = {
          ...state.backup,
          webdavSync: {
            lastSyncTime: runtimeState.webdavSync.lastSyncTime || null,
            syncing: runtimeState.webdavSync.syncing || false,
            lastSyncError: runtimeState.webdavSync.lastSyncError || null
          }
        }
        delete runtimeState.webdavSync
      }
      return state
    } catch (error) {
      return state
    }
  },
  '83': (state: RootState) => {
    try {
      state.settings.messageNavigation = 'buttons'
      state.settings.launchOnBoot = false
      state.settings.launchToTray = false
      state.settings.trayOnClose = true
      return state
    } catch (error) {
      logger.error('migrate 83 error', error as Error)
      return state
    }
  },
  '84': (state: RootState) => {
    try {
      addProvider(state, 'voyageai')
      return state
    } catch (error) {
      logger.error('migrate 84 error', error as Error)
      return state
    }
  },
  '85': (state: RootState) => {
    try {
      // @ts-ignore eslint-disable-next-line
      state.settings.autoCheckUpdate = !state.settings.manualUpdateCheck
      // @ts-ignore eslint-disable-next-line
      delete state.settings.manualUpdateCheck
      state.settings.gridPopoverTrigger = 'click'
      return state
    } catch (error) {
      return state
    }
  },
  '86': (state: RootState) => {
    try {
      if (state?.mcp?.servers) {
        state.mcp.servers = state.mcp.servers.map((server) => ({
          ...server,
          id: nanoid()
        }))
      }
    } catch (error) {
      return state
    }
    return state
  },
  '87': (state: RootState) => {
    try {
      state.settings.maxKeepAliveMinapps = 3
      state.settings.showOpenedMinappsInSidebar = true
      return state
    } catch (error) {
      return state
    }
  },
  '88': (state: RootState) => {
    try {
      if (state?.mcp?.servers) {
        const hasAutoInstall = state.mcp.servers.some((server) => server.name === '@cherry/mcp-auto-install')
        if (!hasAutoInstall) {
          const defaultServer = mcpSlice.getInitialState().servers[0]
          state.mcp.servers = [{ ...defaultServer, id: nanoid() }, ...state.mcp.servers]
        }
      }
      return state
    } catch (error) {
      return state
    }
  },
  '89': (state: RootState) => {
    try {
      removeMiniAppFromState(state, 'aistudio')
      return state
    } catch (error) {
      return state
    }
  },
  '90': (state: RootState) => {
    try {
      state.settings.enableDataCollection = true
      return state
    } catch (error) {
      return state
    }
  },
  '91': (state: RootState) => {
    try {
      // @ts-ignore eslint-disable-next-line
      state.settings.codeCacheable = false
      // @ts-ignore eslint-disable-next-line
      state.settings.codeCacheMaxSize = 1000
      // @ts-ignore eslint-disable-next-line
      state.settings.codeCacheTTL = 15
      // @ts-ignore eslint-disable-next-line
      state.settings.codeCacheThreshold = 2
      addProvider(state, 'qiniu')
      return state
    } catch (error) {
      return state
    }
  },
  '92': (state: RootState) => {
    try {
      addMiniApp(state, 'dangbei')
      state.llm.providers = moveProvider(state.llm.providers, 'qiniu', 12)
      return state
    } catch (error) {
      return state
    }
  },
  '93': (state: RootState) => {
    try {
      if (!state?.settings?.exportMenuOptions) {
        state.settings.exportMenuOptions = settingsInitialState.exportMenuOptions
        return state
      }
      return state
    } catch (error) {
      return state
    }
  },
  '94': (state: RootState) => {
    try {
      state.settings.enableQuickPanelTriggers = false
      return state
    } catch (error) {
      return state
    }
  },
  '95': (state: RootState) => {
    try {
      addWebSearchProvider(state, 'local-google')
      addWebSearchProvider(state, 'local-bing')
      addWebSearchProvider(state, 'local-baidu')

      if (state.websearch) {
        if (isEmpty(state.websearch.subscribeSources)) {
          state.websearch.subscribeSources = []
        }
      }

      const qiniuProvider = state.llm.providers.find((provider) => provider.id === 'qiniu')
      if (qiniuProvider && isEmpty(qiniuProvider.models)) {
        qiniuProvider.models = SYSTEM_MODELS.qiniu
      }
      return state
    } catch (error) {
      return state
    }
  },
  '96': (state: RootState) => {
    try {
      // @ts-ignore eslint-disable-next-line
      state.settings.assistantIconType = state.settings?.showAssistantIcon ? 'model' : 'emoji'
      // @ts-ignore eslint-disable-next-line
      delete state.settings.showAssistantIcon
      state.settings.enableBackspaceDeleteModel = true
      return state
    } catch (error) {
      return state
    }
  },
  '97': (state: RootState) => {
    try {
      addMiniApp(state, 'zai')
      state.settings.webdavMaxBackups = 0
      if (state.websearch && state.websearch.providers) {
        state.websearch.providers.forEach((provider) => {
          provider.basicAuthUsername = ''
          provider.basicAuthPassword = ''
        })
      }
      return state
    } catch (error) {
      return state
    }
  },
  '98': (state: RootState) => {
    try {
      state.llm.providers.forEach((provider) => {
        if (provider.type === 'openai' && provider.id !== 'openai') {
          // @ts-ignore eslint-disable-next-line
          provider.type = 'openai-compatible'
        }
      })
      return state
    } catch (error) {
      return state
    }
  },
  '99': (state: RootState) => {
    try {
      state.settings.showPrompt = true

      addWebSearchProvider(state, 'bocha')

      updateWebSearchProvider(state, {
        id: 'exa',
        apiHost: 'https://api.exa.ai'
      })

      updateWebSearchProvider(state, {
        id: 'tavily',
        apiHost: 'https://api.tavily.com'
      })

      // Remove basic auth fields from exa and tavily
      if (state.websearch?.providers) {
        state.websearch.providers = state.websearch.providers.map((provider) => {
          if (provider.id === 'exa' || provider.id === 'tavily') {
            // eslint-disable-next-line @typescript-eslint/no-unused-vars
            const { basicAuthUsername, basicAuthPassword, ...rest } = provider
            return rest
          }
          return provider
        })
      }
      return state
    } catch (error) {
      return state
    }
  },
  '100': (state: RootState) => {
    try {
      state.llm.providers.forEach((provider) => {
        // @ts-ignore eslint-disable-next-line
        if (['openai-compatible', 'openai'].includes(provider.type)) {
          provider.type = 'openai'
        }
        if (provider.id === 'openai') {
          provider.type = 'openai-response'
        }
      })
      state.assistants.assistants.forEach((assistant) => {
        assistant.knowledgeRecognition = 'off'
      })
      return state
    } catch (error) {
      logger.error('migrate 100 error', error as Error)
      return state
    }
  },
  '101': (state: RootState) => {
    try {
      state.assistants.assistants.forEach((assistant) => {
        if (assistant.settings) {
          // @ts-ignore eslint-disable-next-line
          if (assistant.settings.enableToolUse) {
            // @ts-ignore eslint-disable-next-line
            assistant.settings.toolUseMode = assistant.settings.enableToolUse ? 'function' : 'prompt'
            // @ts-ignore eslint-disable-next-line
            delete assistant.settings.enableToolUse
          }
        }
      })
      if (state.shortcuts) {
        state.shortcuts.shortcuts.push({
          key: 'exit_fullscreen',
          shortcut: ['Escape'],
          editable: false,
          enabled: true,
          system: true
        })
      }
      return state
    } catch (error) {
      logger.error('migrate 101 error', error as Error)
      return state
    }
  },
  '102': (state: RootState) => {
    try {
      state.settings.openAI = {
        summaryText: 'off',
        serviceTier: 'auto'
      }

      state.settings.codeExecution = {
        enabled: false,
        timeoutMinutes: 1
      }
      state.settings.codeEditor = {
        enabled: false,
        themeLight: 'auto',
        themeDark: 'auto',
        highlightActiveLine: false,
        foldGutter: false,
        autocompletion: true,
        keymap: false
      }
      // @ts-ignore eslint-disable-next-line
      state.settings.codePreview = {
        themeLight: 'auto',
        themeDark: 'auto'
      }

      // @ts-ignore eslint-disable-next-line
      if (state.settings.codeStyle) {
        // @ts-ignore eslint-disable-next-line
        state.settings.codePreview.themeLight = state.settings.codeStyle
        // @ts-ignore eslint-disable-next-line
        state.settings.codePreview.themeDark = state.settings.codeStyle
      }

      // @ts-ignore eslint-disable-next-line
      delete state.settings.codeStyle
      // @ts-ignore eslint-disable-next-line
      delete state.settings.codeCacheable
      // @ts-ignore eslint-disable-next-line
      delete state.settings.codeCacheMaxSize
      // @ts-ignore eslint-disable-next-line
      delete state.settings.codeCacheTTL
      // @ts-ignore eslint-disable-next-line
      delete state.settings.codeCacheThreshold
      return state
    } catch (error) {
      logger.error('migrate 102 error', error as Error)
      return state
    }
  },
  '103': (state: RootState) => {
    try {
      if (state.shortcuts) {
        if (!state.shortcuts.shortcuts.find((shortcut) => shortcut.key === 'search_message_in_chat')) {
          state.shortcuts.shortcuts.push({
            key: 'search_message_in_chat',
            shortcut: [isMac ? 'Command' : 'Ctrl', 'F'],
            editable: true,
            enabled: true,
            system: false
          })
        }
        const searchMessageShortcut = state.shortcuts.shortcuts.find((shortcut) => shortcut.key === 'search_message')
        const targetShortcut = [isMac ? 'Command' : 'Ctrl', 'F']
        if (
          searchMessageShortcut &&
          Array.isArray(searchMessageShortcut.shortcut) &&
          searchMessageShortcut.shortcut.length === targetShortcut.length &&
          searchMessageShortcut.shortcut.every((v, i) => v === targetShortcut[i])
        ) {
          searchMessageShortcut.shortcut = [isMac ? 'Command' : 'Ctrl', 'Shift', 'F']
        }
      }
      return state
    } catch (error) {
      logger.error('migrate 103 error', error as Error)
      return state
    }
  },
  '104': (state: RootState) => {
    try {
      addProvider(state, 'burncloud')
      state.llm.providers = moveProvider(state.llm.providers, 'burncloud', 10)
      return state
    } catch (error) {
      logger.error('migrate 104 error', error as Error)
      return state
    }
  },
  '105': (state: RootState) => {
    try {
      state.settings.notification = settingsInitialState.notification
      addMiniApp(state, 'google')
      if (!state.settings.openAI) {
        state.settings.openAI = {
          summaryText: 'off',
          serviceTier: 'auto'
        }
      }
      return state
    } catch (error) {
      logger.error('migrate 105 error', error as Error)
      return state
    }
  },
  '106': (state: RootState) => {
    try {
      addProvider(state, 'tokenflux')
      state.llm.providers = moveProvider(state.llm.providers, 'tokenflux', 15)
      return state
    } catch (error) {
      logger.error('migrate 106 error', error as Error)
      return state
    }
  },
  '107': (state: RootState) => {
    try {
      if (state.paintings && !state.paintings.DMXAPIPaintings) {
        state.paintings.DMXAPIPaintings = []
      }
      return state
    } catch (error) {
      logger.error('migrate 107 error', error as Error)
      return state
    }
  },
  '108': (state: RootState) => {
    try {
      state.inputTools.toolOrder = DEFAULT_TOOL_ORDER
      state.inputTools.isCollapsed = false
      return state
    } catch (error) {
      logger.error('migrate 108 error', error as Error)
      return state
    }
  },
  '109': (state: RootState) => {
    try {
      state.settings.userTheme = settingsInitialState.userTheme
      return state
    } catch (error) {
      logger.error('migrate 109 error', error as Error)
      return state
    }
  },
  '110': (state: RootState) => {
    try {
      if (state.paintings && !state.paintings.tokenFluxPaintings) {
        state.paintings.tokenFluxPaintings = []
      }
      state.settings.showTokens = true
      state.settings.testPlan = false
      return state
    } catch (error) {
      logger.error('migrate 110 error', error as Error)
      return state
    }
  },
  '111': (state: RootState) => {
    try {
      addSelectionAction(state, 'quote')
      if (
        state.llm.translateModel.provider === 'silicon' &&
        state.llm.translateModel.id === 'meta-llama/Llama-3.3-70B-Instruct'
      ) {
        state.llm.translateModel = SYSTEM_MODELS.defaultModel[2]
      }

      // add selection_assistant_toggle and selection_assistant_select_text shortcuts after mini_window
      addShortcuts(state, ['selection_assistant_toggle', 'selection_assistant_select_text'], 'mini_window')

      return state
    } catch (error) {
      logger.error('migrate 111 error', error as Error)
      return state
    }
  },
  '112': (state: RootState) => {
    try {
      addProvider(state, 'cephalon')
      addProvider(state, '302ai')
      addProvider(state, 'lanyun')
      state.llm.providers = moveProvider(state.llm.providers, 'cephalon', 13)
      state.llm.providers = moveProvider(state.llm.providers, '302ai', 14)
      state.llm.providers = moveProvider(state.llm.providers, 'lanyun', 15)
      return state
    } catch (error) {
      logger.error('migrate 112 error', error as Error)
      return state
    }
  },
  '113': (state: RootState) => {
    try {
      addProvider(state, 'vertexai')
      if (!state.llm.settings.vertexai) {
        state.llm.settings.vertexai = llmInitialState.settings.vertexai
      }
      updateProvider(state, 'gemini', {
        isVertex: false
      })
      updateProvider(state, 'vertexai', {
        isVertex: true
      })
      return state
    } catch (error) {
      logger.error('migrate 113 error', error as Error)
      return state
    }
  },
  '114': (state: RootState) => {
    try {
      if (state.settings && state.settings.exportMenuOptions) {
        if (typeof state.settings.exportMenuOptions.plain_text === 'undefined') {
          state.settings.exportMenuOptions.plain_text = true
        }
      }
      if (state.settings) {
        state.settings.enableSpellCheck = false
        state.settings.spellCheckLanguages = []
      }
      return state
    } catch (error) {
      logger.error('migrate 114 error', error as Error)
      return state
    }
  },
  '115': (state: RootState) => {
    try {
      state.assistants.assistants.forEach((assistant) => {
        if (!assistant.settings) {
          assistant.settings = {
            temperature: DEFAULT_TEMPERATURE,
            contextCount: DEFAULT_CONTEXTCOUNT,
            topP: 1,
            toolUseMode: 'prompt',
            customParameters: [],
            streamOutput: true,
            enableMaxTokens: false
          }
        }
      })
      return state
    } catch (error) {
      logger.error('migrate 115 error', error as Error)
      return state
    }
  },
  '116': (state: RootState) => {
    try {
      if (state.websearch) {
        // migrate contentLimit to cutoffLimit
        // @ts-ignore eslint-disable-next-line
        if (state.websearch.contentLimit) {
          state.websearch.compressionConfig = {
            method: 'cutoff',
            cutoffUnit: 'char',
            // @ts-ignore eslint-disable-next-line
            cutoffLimit: state.websearch.contentLimit
          }
        } else {
          state.websearch.compressionConfig = { method: 'none', cutoffUnit: 'char' }
        }

        // @ts-ignore eslint-disable-next-line
        delete state.websearch.contentLimit
      }
      if (state.settings) {
        state.settings.testChannel = UpgradeChannel.LATEST
      }

      return state
    } catch (error) {
      logger.error('migrate 116 error', error as Error)
      return state
    }
  },
  '117': (state: RootState) => {
    try {
      const ppioProvider = state.llm.providers.find((provider) => provider.id === 'ppio')
      const modelsToRemove = [
        'qwen/qwen-2.5-72b-instruct',
        'qwen/qwen2.5-32b-instruct',
        'meta-llama/llama-3.1-70b-instruct',
        'meta-llama/llama-3.1-8b-instruct',
        '01-ai/yi-1.5-34b-chat',
        '01-ai/yi-1.5-9b-chat',
        'thudm/glm-z1-32b-0414',
        'thudm/glm-z1-9b-0414'
      ]
      if (ppioProvider) {
        updateProvider(state, 'ppio', {
          models: [
            ...ppioProvider.models.filter((model) => !modelsToRemove.includes(model.id)),
            ...SYSTEM_MODELS.ppio.filter(
              (systemModel) => !ppioProvider.models.some((existingModel) => existingModel.id === systemModel.id)
            )
          ],
          apiHost: 'https://api.ppinfra.com/v3/openai/'
        })
      }
      state.assistants.assistants.forEach((assistant) => {
        if (assistant.settings && assistant.settings.streamOutput === undefined) {
          assistant.settings = {
            ...assistant.settings,
            streamOutput: true
          }
        }
      })
      return state
    } catch (error) {
      logger.error('migrate 117 error', error as Error)
      return state
    }
  },
  '118': (state: RootState) => {
    try {
      addProvider(state, 'ph8')
      state.llm.providers = moveProvider(state.llm.providers, 'ph8', 14)

      if (!state.settings.userId) {
        state.settings.userId = uuid()
      }

      state.llm.providers.forEach((provider) => {
        if (provider.id === 'mistral') {
          provider.type = 'mistral'
        }
      })

      return state
    } catch (error) {
      logger.error('migrate 118 error', error as Error)
      return state
    }
  },
  '119': (state: RootState) => {
    try {
      addProvider(state, 'new-api')
      state.llm.providers = moveProvider(state.llm.providers, 'new-api', 16)
      state.settings.disableHardwareAcceleration = false
      // migrate to enable memory feature on sidebar
      if (state.settings && state.settings.sidebarIcons) {
        // Check if 'memory' is not already in visible icons
        if (!state.settings.sidebarIcons.visible.includes('memory' as any)) {
          state.settings.sidebarIcons.visible = [...state.settings.sidebarIcons.visible, 'memory' as any]
        }
      }
      return state
    } catch (error) {
      logger.error('migrate 119 error', error as Error)
      return state
    }
  },
  '120': (state: RootState) => {
    try {
      // migrate to remove memory feature from sidebar (moved to settings)
      if (state.settings && state.settings.sidebarIcons) {
        // Remove 'memory' from visible icons if present
        state.settings.sidebarIcons.visible = state.settings.sidebarIcons.visible.filter(
          (icon) => icon !== ('memory' as any)
        )
        // Remove 'memory' from disabled icons if present
        state.settings.sidebarIcons.disabled = state.settings.sidebarIcons.disabled.filter(
          (icon) => icon !== ('memory' as any)
        )
      }

      if (!state.settings.s3) {
        state.settings.s3 = settingsInitialState.s3
      }

      const langMap: Record<string, LanguageCode> = {
        english: 'en-us',
        chinese: 'zh-cn',
        'chinese-traditional': 'zh-tw',
        japanese: 'ja-jp',
        russian: 'ru-ru'
      }

      const origin = state.settings.targetLanguage
      const newLang = langMap[origin]
      if (newLang) state.settings.targetLanguage = newLang
      else state.settings.targetLanguage = 'en-us'

      state.llm.providers.forEach((provider) => {
        if (provider.id === 'azure-openai') {
          provider.type = 'azure-openai'
        }
      })

      state.settings.localBackupMaxBackups = 0
      state.settings.localBackupSkipBackupFile = false
      state.settings.localBackupDir = ''
      state.settings.localBackupAutoSync = false
      state.settings.localBackupSyncInterval = 0
      return state
    } catch (error) {
      logger.error('migrate 120 error', error as Error)
      return state
    }
  },
  '121': (state: RootState) => {
    try {
      const { toolOrder } = state.inputTools
      const urlContextKey = 'url_context'
      if (!toolOrder.visible.includes(urlContextKey)) {
        const webSearchIndex = toolOrder.visible.indexOf('web_search')
        const knowledgeBaseIndex = toolOrder.visible.indexOf('knowledge_base')
        if (webSearchIndex !== -1) {
          toolOrder.visible.splice(webSearchIndex, 0, urlContextKey)
        } else if (knowledgeBaseIndex !== -1) {
          toolOrder.visible.splice(knowledgeBaseIndex, 0, urlContextKey)
        } else {
          toolOrder.visible.push(urlContextKey)
        }
      }

      for (const assistant of state.assistants.assistants) {
        if (assistant.settings?.toolUseMode === 'prompt' && isFunctionCallingModel(assistant.model)) {
          assistant.settings.toolUseMode = 'function'
        }
      }

      if (state.settings && typeof state.settings.webdavDisableStream === 'undefined') {
        state.settings.webdavDisableStream = false
      }

      return state
    } catch (error) {
      logger.error('migrate 121 error', error as Error)
      return state
    }
  },
  '122': (state: RootState) => {
    try {
      state.settings.navbarPosition = 'left'
      return state
    } catch (error) {
      logger.error('migrate 122 error', error as Error)
      return state
    }
  },
  '123': (state: RootState) => {
    try {
      state.llm.providers.forEach((provider) => {
        provider.models.forEach((model) => {
          if (model.type && Array.isArray(model.type)) {
            model.capabilities = model.type.map((t) => ({
              type: t,
              isUserSelected: true
            }))
            delete model.type
          }
        })
      })

      const lanyunProvider = state.llm.providers.find((provider) => provider.id === 'lanyun')
      if (lanyunProvider && lanyunProvider.models.length === 0) {
        updateProvider(state, 'lanyun', { models: SYSTEM_MODELS.lanyun })
      }

      return state
    } catch (error) {
      logger.error('migrate 123 error', error as Error)
      return state
    }
  }, // 1.5.4
  '124': (state: RootState) => {
    try {
      state.assistants.assistants.forEach((assistant) => {
        if (assistant.settings && !assistant.settings.toolUseMode) {
          assistant.settings.toolUseMode = 'prompt'
        }
      })

      const updateModelTextDelta = (model?: Model) => {
        if (model) {
          model.supported_text_delta = true
          if (isNotSupportedTextDelta(model)) {
            model.supported_text_delta = false
          }
        }
      }

      state.llm.providers.forEach((provider) => {
        provider.models.forEach((model) => {
          updateModelTextDelta(model)
        })
      })
      state.assistants.assistants.forEach((assistant) => {
        updateModelTextDelta(assistant.defaultModel)
        updateModelTextDelta(assistant.model)
      })

      updateModelTextDelta(state.llm.defaultModel)
      updateModelTextDelta(state.llm.topicNamingModel)
      updateModelTextDelta(state.llm.translateModel)

      if (state.assistants.defaultAssistant.model) {
        updateModelTextDelta(state.assistants.defaultAssistant.model)
        updateModelTextDelta(state.assistants.defaultAssistant.defaultModel)
      }

      addProvider(state, 'aws-bedrock')

      // 初始化 awsBedrock 设置
      if (!state.llm.settings.awsBedrock) {
        state.llm.settings.awsBedrock = llmInitialState.settings.awsBedrock
      }

      return state
    } catch (error) {
      logger.error('migrate 124 error', error as Error)
      return state
    }
  },
  '125': (state: RootState) => {
    try {
      // Initialize API server configuration if not present
      if (!state.settings.apiServer) {
        state.settings.apiServer = {
          enabled: false,
          host: 'localhost',
          port: 23333,
          apiKey: `cs-sk-${uuid()}`
        }
      }
      return state
    } catch (error) {
      logger.error('migrate 125 error', error as Error)
      return state
    }
  },
  '126': (state: RootState) => {
    try {
      state.knowledge.bases.forEach((base) => {
        // @ts-ignore eslint-disable-next-line
        if (base.preprocessOrOcrProvider) {
          // @ts-ignore eslint-disable-next-line
          base.preprocessProvider = base.preprocessOrOcrProvider
          // @ts-ignore eslint-disable-next-line
          delete base.preprocessOrOcrProvider
          // @ts-ignore eslint-disable-next-line
          if (base.preprocessProvider.type === 'ocr') {
            // @ts-ignore eslint-disable-next-line
            delete base.preprocessProvider
          }
        }
      })
      return state
    } catch (error) {
      logger.error('migrate 126 error', error as Error)
      return state
    }
  },
  '127': (state: RootState) => {
    try {
<<<<<<< HEAD
      // @ts-ignore eslint-disable-next-line
      if (state.settings.codePreview) {
        // @ts-ignore eslint-disable-next-line
        state.settings.codeViewer = state.settings.codePreview
      } else {
        state.settings.codeViewer = {
          themeLight: 'auto',
          themeDark: 'auto'
        }
      }
=======
      addProvider(state, 'poe')
>>>>>>> 82923a7c
      return state
    } catch (error) {
      logger.error('migrate 127 error', error as Error)
      return state
    }
  }
}

const migrate = createMigrate(migrateConfig as any)

export default migrate<|MERGE_RESOLUTION|>--- conflicted
+++ resolved
@@ -1976,7 +1976,8 @@
   },
   '127': (state: RootState) => {
     try {
-<<<<<<< HEAD
+      addProvider(state, 'poe')
+
       // @ts-ignore eslint-disable-next-line
       if (state.settings.codePreview) {
         // @ts-ignore eslint-disable-next-line
@@ -1987,9 +1988,6 @@
           themeDark: 'auto'
         }
       }
-=======
-      addProvider(state, 'poe')
->>>>>>> 82923a7c
       return state
     } catch (error) {
       logger.error('migrate 127 error', error as Error)

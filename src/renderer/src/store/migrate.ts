import { loggerService } from '@logger'
import { nanoid } from '@reduxjs/toolkit'
import { DEFAULT_CONTEXTCOUNT, DEFAULT_TEMPERATURE, isMac } from '@renderer/config/constant'
import { DEFAULT_MIN_APPS } from '@renderer/config/minapps'
import {
  glm45FlashModel,
  isFunctionCallingModel,
  isNotSupportedTextDelta,
  SYSTEM_MODELS
} from '@renderer/config/models'
import { BUILTIN_OCR_PROVIDERS, BUILTIN_OCR_PROVIDERS_MAP, DEFAULT_OCR_PROVIDER } from '@renderer/config/ocr'
import { TRANSLATE_PROMPT } from '@renderer/config/prompts'
import {
  isSupportArrayContentProvider,
  isSupportDeveloperRoleProvider,
  isSupportStreamOptionsProvider,
  SYSTEM_PROVIDERS
} from '@renderer/config/providers'
import { DEFAULT_SIDEBAR_ICONS } from '@renderer/config/sidebar'
import db from '@renderer/databases'
import i18n from '@renderer/i18n'
import { DEFAULT_ASSISTANT_SETTINGS } from '@renderer/services/AssistantService'
import {
  Assistant,
  BuiltinOcrProvider,
  isSystemProvider,
  Model,
  Provider,
  ProviderApiOptions,
  SystemProviderIds,
  TranslateLanguageCode,
  WebSearchProvider
} from '@renderer/types'
import { getDefaultGroupName, getLeadingEmoji, runAsyncFunction, uuid } from '@renderer/utils'
import { defaultByPassRules, UpgradeChannel } from '@shared/config/constant'
import { isEmpty } from 'lodash'
import { createMigrate } from 'redux-persist'

import { RootState } from '.'
import { DEFAULT_TOOL_ORDER } from './inputTools'
import { initialState as llmInitialState, moveProvider } from './llm'
import { mcpSlice } from './mcp'
import { initialState as notesInitialState } from './note'
import { defaultActionItems } from './selectionStore'
import { initialState as settingsInitialState } from './settings'
import { initialState as shortcutsInitialState } from './shortcuts'
import { defaultWebSearchProviders } from './websearch'

const logger = loggerService.withContext('Migrate')

// remove logo base64 data to reduce the size of the state
function removeMiniAppIconsFromState(state: RootState) {
  if (state.minapps) {
    state.minapps.enabled = state.minapps.enabled.map((app) => ({ ...app, logo: undefined }))
    state.minapps.disabled = state.minapps.disabled.map((app) => ({ ...app, logo: undefined }))
    state.minapps.pinned = state.minapps.pinned.map((app) => ({ ...app, logo: undefined }))
  }
}

function removeMiniAppFromState(state: RootState, id: string) {
  if (state.minapps) {
    state.minapps.enabled = state.minapps.enabled.filter((app) => app.id !== id)
    state.minapps.disabled = state.minapps.disabled.filter((app) => app.id !== id)
  }
}

function addMiniApp(state: RootState, id: string) {
  if (state.minapps) {
    const app = DEFAULT_MIN_APPS.find((app) => app.id === id)
    if (app) {
      if (!state.minapps.enabled.find((app) => app.id === id)) {
        state.minapps.enabled.push(app)
      }
    }
  }
}

// add provider to state
function addProvider(state: RootState, id: string) {
  if (!state.llm.providers.find((p) => p.id === id)) {
    const _provider = SYSTEM_PROVIDERS.find((p) => p.id === id)
    if (_provider) {
      state.llm.providers.push(_provider)
    }
  }
}

// add ocr provider
function addOcrProvider(state: RootState, provider: BuiltinOcrProvider) {
  if (!state.ocr.providers.find((p) => p.id === provider.id)) {
    state.ocr.providers.push(provider)
  }
}

function updateProvider(state: RootState, id: string, provider: Partial<Provider>) {
  if (state.llm.providers) {
    const index = state.llm.providers.findIndex((p) => p.id === id)
    if (index !== -1) {
      state.llm.providers[index] = { ...state.llm.providers[index], ...provider }
    }
  }
}

function addWebSearchProvider(state: RootState, id: string) {
  if (state.websearch && state.websearch.providers) {
    if (!state.websearch.providers.find((p) => p.id === id)) {
      const provider = defaultWebSearchProviders.find((p) => p.id === id)
      if (provider) {
        // Prevent mutating read only property of object
        // Otherwise, it will cause the error: Cannot assign to read only property 'apiKey' of object '#<Object>'
        state.websearch.providers.push({ ...provider })
      }
    }
  }
}

function updateWebSearchProvider(state: RootState, provider: Partial<WebSearchProvider>) {
  if (state.websearch && state.websearch.providers) {
    const index = state.websearch.providers.findIndex((p) => p.id === provider.id)
    if (index !== -1) {
      state.websearch.providers[index] = {
        ...state.websearch.providers[index],
        ...provider
      }
    }
  }
}

function addSelectionAction(state: RootState, id: string) {
  if (state.selectionStore && state.selectionStore.actionItems) {
    if (!state.selectionStore.actionItems.some((item) => item.id === id)) {
      const action = defaultActionItems.find((item) => item.id === id)
      if (action) {
        state.selectionStore.actionItems.push(action)
      }
    }
  }
}

/**
 * Add shortcuts(ids from shortcutsInitialState) after the shortcut(afterId)
 * if afterId is 'first', add to the first
 * if afterId is 'last', add to the last
 */
function addShortcuts(state: RootState, ids: string[], afterId: string) {
  const defaultShortcuts = shortcutsInitialState.shortcuts

  // 确保 state.shortcuts 存在
  if (!state.shortcuts) {
    return
  }

  // 从 defaultShortcuts 中找到要添加的快捷键
  const shortcutsToAdd = defaultShortcuts.filter((shortcut) => ids.includes(shortcut.key))

  // 过滤掉已经存在的快捷键
  const existingKeys = state.shortcuts.shortcuts.map((s) => s.key)
  const newShortcuts = shortcutsToAdd.filter((shortcut) => !existingKeys.includes(shortcut.key))

  if (newShortcuts.length === 0) {
    return
  }

  if (afterId === 'first') {
    // 添加到最前面
    state.shortcuts.shortcuts.unshift(...newShortcuts)
  } else if (afterId === 'last') {
    // 添加到最后面
    state.shortcuts.shortcuts.push(...newShortcuts)
  } else {
    // 添加到指定快捷键后面
    const afterIndex = state.shortcuts.shortcuts.findIndex((shortcut) => shortcut.key === afterId)
    if (afterIndex !== -1) {
      state.shortcuts.shortcuts.splice(afterIndex + 1, 0, ...newShortcuts)
    } else {
      // 如果找不到指定的快捷键，则添加到最后
      state.shortcuts.shortcuts.push(...newShortcuts)
    }
  }
}

const migrateConfig = {
  '2': (state: RootState) => {
    try {
      addProvider(state, 'yi')
      return state
    } catch (error) {
      return state
    }
  },
  '3': (state: RootState) => {
    try {
      addProvider(state, 'zhipu')
      return state
    } catch (error) {
      return state
    }
  },
  '4': (state: RootState) => {
    try {
      addProvider(state, 'ollama')
      return state
    } catch (error) {
      return state
    }
  },
  '5': (state: RootState) => {
    try {
      addProvider(state, 'moonshot')
      return state
    } catch (error) {
      return state
    }
  },
  '6': (state: RootState) => {
    try {
      addProvider(state, 'openrouter')
      return state
    } catch (error) {
      return state
    }
  },
  '7': (state: RootState) => {
    try {
      return {
        ...state,
        settings: {
          ...state.settings,
          language: navigator.language
        }
      }
    } catch (error) {
      return state
    }
  },
  '8': (state: RootState) => {
    try {
      const fixAssistantName = (assistant: Assistant) => {
        // 2025/07/25 这俩键早没了，从远古版本迁移包出错的
        if (isEmpty(assistant.name)) {
          assistant.name = i18n.t('chat.default.name')
        }

        assistant.topics = assistant.topics.map((topic) => {
          if (isEmpty(topic.name)) {
            topic.name = i18n.t('chat.default.topic.name')
          }
          return topic
        })

        return assistant
      }

      return {
        ...state,
        assistants: {
          ...state.assistants,
          defaultAssistant: fixAssistantName(state.assistants.defaultAssistant),
          assistants: state.assistants.assistants.map((assistant) => fixAssistantName(assistant))
        }
      }
    } catch (error) {
      return state
    }
  },
  '9': (state: RootState) => {
    try {
      return {
        ...state,
        llm: {
          ...state.llm,
          providers: state.llm.providers.map((provider) => {
            if (provider.id === 'zhipu' && provider.models[0] && provider.models[0].id === 'llama3-70b-8192') {
              provider.models = SYSTEM_MODELS.zhipu
            }
            return provider
          })
        }
      }
    } catch (error) {
      return state
    }
  },
  '10': (state: RootState) => {
    try {
      addProvider(state, 'baichuan')
      return state
    } catch (error) {
      return state
    }
  },
  '11': (state: RootState) => {
    try {
      addProvider(state, 'dashscope')
      addProvider(state, 'anthropic')
      return state
    } catch (error) {
      return state
    }
  },
  '12': (state: RootState) => {
    try {
      addProvider(state, 'aihubmix')
      return state
    } catch (error) {
      return state
    }
  },
  '13': (state: RootState) => {
    try {
      return {
        ...state,
        assistants: {
          ...state.assistants,
          defaultAssistant: {
            ...state.assistants.defaultAssistant,
            name: ['Default Assistant', '默认助手'].includes(state.assistants.defaultAssistant.name)
              ? i18n.t('settings.assistant.label')
              : state.assistants.defaultAssistant.name
          }
        }
      }
    } catch (error) {
      return state
    }
  },
  '14': (state: RootState) => {
    try {
      return {
        ...state,
        settings: {
          ...state.settings,
          showAssistants: true,
          proxyUrl: undefined
        }
      }
    } catch (error) {
      return state
    }
  },
  '15': (state: RootState) => {
    try {
      return {
        ...state,
        settings: {
          ...state.settings,
          userName: '',
          showMessageDivider: true
        }
      }
    } catch (error) {
      return state
    }
  },
  '16': (state: RootState) => {
    try {
      return {
        ...state,
        settings: {
          ...state.settings,
          messageFont: 'system',
          showInputEstimatedTokens: false
        }
      }
    } catch (error) {
      return state
    }
  },
  '17': (state: RootState) => {
    try {
      return {
        ...state,
        settings: {
          ...state.settings,
          theme: 'auto'
        }
      }
    } catch (error) {
      return state
    }
  },
  '19': (state: RootState) => {
    try {
      return {
        ...state,
        agents: {
          agents: []
        },
        llm: {
          ...state.llm,
          settings: {
            ollama: {
              keepAliveTime: 5
            }
          }
        }
      }
    } catch (error) {
      return state
    }
  },
  '20': (state: RootState) => {
    try {
      return {
        ...state,
        settings: {
          ...state.settings,
          fontSize: 14
        }
      }
    } catch (error) {
      return state
    }
  },
  '21': (state: RootState) => {
    try {
      addProvider(state, 'gemini')
      addProvider(state, 'stepfun')
      addProvider(state, 'doubao')
      return state
    } catch (error) {
      return state
    }
  },
  '22': (state: RootState) => {
    try {
      addProvider(state, 'minimax')
      return state
    } catch (error) {
      return state
    }
  },
  '23': (state: RootState) => {
    try {
      return {
        ...state,
        settings: {
          ...state.settings,
          showTopics: true,
          windowStyle: 'transparent'
        }
      }
    } catch (error) {
      return state
    }
  },
  '24': (state: RootState) => {
    try {
      return {
        ...state,
        assistants: {
          ...state.assistants,
          assistants: state.assistants.assistants.map((assistant) => ({
            ...assistant,
            topics: assistant.topics.map((topic) => ({
              ...topic,
              createdAt: new Date().toISOString(),
              updatedAt: new Date().toISOString()
            }))
          }))
        },
        settings: {
          ...state.settings,
          topicPosition: 'right'
        }
      }
    } catch (error) {
      return state
    }
  },
  '25': (state: RootState) => {
    try {
      addProvider(state, 'github')
      return state
    } catch (error) {
      return state
    }
  },
  '26': (state: RootState) => {
    try {
      addProvider(state, 'ocoolai')
      return state
    } catch (error) {
      return state
    }
  },
  '27': (state: RootState) => {
    try {
      return {
        ...state,
        settings: {
          ...state.settings,
          renderInputMessageAsMarkdown: true
        }
      }
    } catch (error) {
      return state
    }
  },
  '28': (state: RootState) => {
    try {
      addProvider(state, 'together')
      addProvider(state, 'fireworks')
      addProvider(state, 'zhinao')
      addProvider(state, 'hunyuan')
      addProvider(state, 'nvidia')
      return state
    } catch (error) {
      return state
    }
  },
  '29': (state: RootState) => {
    try {
      return {
        ...state,
        assistants: {
          ...state.assistants,
          assistants: state.assistants.assistants.map((assistant) => {
            assistant.topics = assistant.topics.map((topic) => ({
              ...topic,
              assistantId: assistant.id
            }))
            return assistant
          })
        }
      }
    } catch (error) {
      return state
    }
  },
  '30': (state: RootState) => {
    try {
      addProvider(state, 'azure-openai')
      return state
    } catch (error) {
      return state
    }
  },
  '31': (state: RootState) => {
    try {
      return {
        ...state,
        llm: {
          ...state.llm,
          providers: state.llm.providers.map((provider) => {
            if (provider.id === 'azure-openai') {
              provider.models = provider.models.map((model) => ({ ...model, provider: 'azure-openai' }))
            }
            return provider
          })
        }
      }
    } catch (error) {
      return state
    }
  },
  '32': (state: RootState) => {
    try {
      addProvider(state, 'hunyuan')
      return state
    } catch (error) {
      return state
    }
  },
  '33': (state: RootState) => {
    try {
      state.assistants.defaultAssistant.type = 'assistant'

      state.agents.agents.forEach((agent) => {
        agent.type = 'agent'
        // @ts-ignore eslint-disable-next-line
        delete agent.group
      })

      return {
        ...state,
        assistants: {
          ...state.assistants,
          assistants: [...state.assistants.assistants].map((assistant) => {
            // @ts-ignore eslint-disable-next-line
            delete assistant.group
            return {
              ...assistant,
              id: assistant.id.length === 36 ? assistant.id : uuid(),
              type: assistant.type === 'system' ? assistant.type : 'assistant'
            }
          })
        }
      }
    } catch (error) {
      return state
    }
  },
  '34': (state: RootState) => {
    try {
      state.assistants.assistants.forEach((assistant) => {
        assistant.topics.forEach((topic) => {
          topic.assistantId = assistant.id
          runAsyncFunction(async () => {
            const _topic = await db.topics.get(topic.id)
            if (_topic) {
              const messages = (_topic?.messages || []).map((message) => ({ ...message, assistantId: assistant.id }))
              db.topics.put({ ..._topic, messages }, topic.id)
            }
          })
        })
      })
      return state
    } catch (error) {
      return state
    }
  },
  '35': (state: RootState) => {
    try {
      state.settings.mathEngine = 'KaTeX'
      return state
    } catch (error) {
      return state
    }
  },
  '36': (state: RootState) => {
    try {
      state.settings.topicPosition = 'left'
      return state
    } catch (error) {
      return state
    }
  },
  '37': (state: RootState) => {
    try {
      state.settings.messageStyle = 'plain'
      return state
    } catch (error) {
      return state
    }
  },
  '38': (state: RootState) => {
    try {
      addProvider(state, 'grok')
      addProvider(state, 'hyperbolic')
      addProvider(state, 'mistral')
      return state
    } catch (error) {
      return state
    }
  },
  '39': (state: RootState) => {
    try {
      // @ts-ignore eslint-disable-next-line
      state.settings.codeStyle = 'auto'
      return state
    } catch (error) {
      return state
    }
  },
  '40': (state: RootState) => {
    try {
      state.settings.tray = true
      return state
    } catch (error) {
      return state
    }
  },
  '41': (state: RootState) => {
    try {
      state.llm.providers.forEach((provider) => {
        if (provider.id === 'gemini') {
          provider.type = 'gemini'
        } else if (provider.id === 'anthropic') {
          provider.type = 'anthropic'
        } else {
          provider.type = 'openai'
        }
      })
      return state
    } catch (error) {
      return state
    }
  },
  '42': (state: RootState) => {
    try {
      state.settings.proxyMode = state.settings.proxyUrl ? 'custom' : 'none'
      return state
    } catch (error) {
      return state
    }
  },
  '43': (state: RootState) => {
    try {
      if (state.settings.proxyMode === 'none') {
        state.settings.proxyMode = 'system'
      }
      return state
    } catch (error) {
      return state
    }
  },
  '44': (state: RootState) => {
    try {
      state.settings.translateModelPrompt = TRANSLATE_PROMPT
      return state
    } catch (error) {
      return state
    }
  },
  '45': (state: RootState) => {
    state.settings.enableTopicNaming = true
    return state
  },
  '46': (state: RootState) => {
    try {
      if (
        state.settings?.translateModelPrompt?.includes(
          'If the target language is the same as the source language, do not translate'
        )
      ) {
        state.settings.translateModelPrompt = TRANSLATE_PROMPT
      }
      return state
    } catch (error) {
      return state
    }
  },
  '47': (state: RootState) => {
    try {
      state.llm.providers.forEach((provider) => {
        provider.models.forEach((model) => {
          model.group = getDefaultGroupName(model.id)
        })
      })
      return state
    } catch (error) {
      return state
    }
  },
  '48': (state: RootState) => {
    try {
      if (state.shortcuts) {
        state.shortcuts.shortcuts.forEach((shortcut) => {
          shortcut.system = shortcut.key !== 'new_topic'
        })
        state.shortcuts.shortcuts.push({
          key: 'toggle_show_assistants',
          shortcut: [isMac ? 'Command' : 'Ctrl', '['],
          editable: true,
          enabled: true,
          system: false
        })
        state.shortcuts.shortcuts.push({
          key: 'toggle_show_topics',
          shortcut: [isMac ? 'Command' : 'Ctrl', ']'],
          editable: true,
          enabled: true,
          system: false
        })
      }
      return state
    } catch (error) {
      return state
    }
  },
  '49': (state: RootState) => {
    try {
      state.settings.pasteLongTextThreshold = 1500
      if (state.shortcuts) {
        state.shortcuts.shortcuts = [
          ...state.shortcuts.shortcuts,
          {
            key: 'copy_last_message',
            shortcut: [isMac ? 'Command' : 'Ctrl', 'Shift', 'C'],
            editable: true,
            enabled: false,
            system: false
          }
        ]
      }
      return state
    } catch (error) {
      return state
    }
  },
  '50': (state: RootState) => {
    try {
      addProvider(state, 'jina')
      return state
    } catch (error) {
      return state
    }
  },
  '51': (state: RootState) => {
    state.settings.topicNamingPrompt = ''
    return state
  },
  '54': (state: RootState) => {
    try {
      if (state.shortcuts) {
        state.shortcuts.shortcuts.push({
          key: 'search_message',
          shortcut: [isMac ? 'Command' : 'Ctrl', 'F'],
          editable: true,
          enabled: true,
          system: false
        })
      }
      state.settings.sidebarIcons = {
        visible: DEFAULT_SIDEBAR_ICONS,
        disabled: []
      }
      return state
    } catch (error) {
      return state
    }
  },
  '55': (state: RootState) => {
    try {
      if (!state.settings.sidebarIcons) {
        state.settings.sidebarIcons = {
          visible: DEFAULT_SIDEBAR_ICONS,
          disabled: []
        }
      }
      return state
    } catch (error) {
      return state
    }
  },
  '57': (state: RootState) => {
    try {
      if (state.shortcuts) {
        state.shortcuts.shortcuts.push({
          key: 'mini_window',
          shortcut: [isMac ? 'Command' : 'Ctrl', 'E'],
          editable: true,
          enabled: false,
          system: true
        })
      }

      state.llm.providers.forEach((provider) => {
        if (provider.id === 'qwenlm') {
          // @ts-ignore eslint-disable-next-line
          provider.type = 'qwenlm'
        }
      })

      state.settings.enableQuickAssistant = false
      state.settings.clickTrayToShowQuickAssistant = true

      return state
    } catch (error) {
      return state
    }
  },
  '58': (state: RootState) => {
    try {
      if (state.shortcuts) {
        state.shortcuts.shortcuts.push(
          {
            key: 'clear_topic',
            shortcut: [isMac ? 'Command' : 'Ctrl', 'L'],
            editable: true,
            enabled: true,
            system: false
          },
          {
            key: 'toggle_new_context',
            shortcut: [isMac ? 'Command' : 'Ctrl', 'R'],
            editable: true,
            enabled: true,
            system: false
          }
        )
      }
      return state
    } catch (error) {
      return state
    }
  },
  '59': (state: RootState) => {
    try {
      addMiniApp(state, 'flowith')
      return state
    } catch (error) {
      return state
    }
  },
  '60': (state: RootState) => {
    try {
      state.settings.multiModelMessageStyle = 'fold'
      return state
    } catch (error) {
      return state
    }
  },
  '61': (state: RootState) => {
    try {
      state.llm.providers.forEach((provider) => {
        if (provider.id === 'qwenlm') {
          // @ts-ignore eslint-disable-next-line
          provider.type = 'qwenlm'
        }
      })
      return state
    } catch (error) {
      return state
    }
  },
  '62': (state: RootState) => {
    try {
      state.llm.providers.forEach((provider) => {
        if (provider.id === 'azure-openai') {
          provider.type = 'azure-openai'
        }
      })
      state.settings.translateModelPrompt = TRANSLATE_PROMPT
      return state
    } catch (error) {
      return state
    }
  },
  '63': (state: RootState) => {
    try {
      addMiniApp(state, '3mintop')
      return state
    } catch (error) {
      return state
    }
  },
  '64': (state: RootState) => {
    try {
      state.llm.providers = state.llm.providers.filter((provider) => provider.id !== 'qwenlm')
      addProvider(state, 'baidu-cloud')
      return state
    } catch (error) {
      return state
    }
  },
  '65': (state: RootState) => {
    try {
      // @ts-ignore expect error
      state.settings.targetLanguage = 'english'
      return state
    } catch (error) {
      return state
    }
  },
  '66': (state: RootState) => {
    try {
      addProvider(state, 'gitee-ai')
      addProvider(state, 'ppio')
      addMiniApp(state, 'aistudio')
      state.llm.providers = state.llm.providers.filter((provider) => provider.id !== 'graphrag-kylin-mountain')

      return state
    } catch (error) {
      return state
    }
  },
  '67': (state: RootState) => {
    try {
      addMiniApp(state, 'xiaoyi')
      addProvider(state, 'modelscope')
      addProvider(state, 'lmstudio')
      addProvider(state, 'perplexity')
      addProvider(state, 'infini')
      addProvider(state, 'dmxapi')

      state.llm.settings.lmstudio = {
        keepAliveTime: 5
      }

      return state
    } catch (error) {
      return state
    }
  },
  '68': (state: RootState) => {
    try {
      addMiniApp(state, 'notebooklm')
      addProvider(state, 'modelscope')
      addProvider(state, 'lmstudio')
      return state
    } catch (error) {
      return state
    }
  },
  '69': (state: RootState) => {
    try {
      addMiniApp(state, 'coze')
      state.settings.gridColumns = 2
      state.settings.gridPopoverTrigger = 'hover'
      return state
    } catch (error) {
      return state
    }
  },
  '70': (state: RootState) => {
    try {
      state.llm.providers.forEach((provider) => {
        if (provider.id === 'dmxapi') {
          provider.apiHost = 'https://www.dmxapi.cn'
        }
      })
      return state
    } catch (error) {
      return state
    }
  },
  '71': (state: RootState) => {
    try {
      const appIds = ['dify', 'wpslingxi', 'lechat', 'abacus', 'lambdachat', 'baidu-ai-search']

      if (state.minapps) {
        appIds.forEach((id) => {
          const app = DEFAULT_MIN_APPS.find((app) => app.id === id)
          if (app) {
            state.minapps.enabled.push(app)
          }
        })
        // remove zhihu-zhiada
        state.minapps.enabled = state.minapps.enabled.filter((app) => app.id !== 'zhihu-zhiada')
        state.minapps.disabled = state.minapps.disabled.filter((app) => app.id !== 'zhihu-zhiada')
      }

      state.settings.thoughtAutoCollapse = true

      return state
    } catch (error) {
      return state
    }
  },
  '72': (state: RootState) => {
    try {
      addMiniApp(state, 'monica')

      // remove duplicate lmstudio providers
      const emptyLmStudioProviderIndex = state.llm.providers.findLastIndex(
        (provider) => provider.id === 'lmstudio' && provider.models.length === 0
      )

      if (emptyLmStudioProviderIndex !== -1) {
        state.llm.providers.splice(emptyLmStudioProviderIndex, 1)
      }

      return state
    } catch (error) {
      return state
    }
  },
  '73': (state: RootState) => {
    try {
      if (state.websearch) {
        state.websearch.searchWithTime = true
        state.websearch.maxResults = 5
        state.websearch.excludeDomains = []
      }

      addProvider(state, 'lmstudio')
      addProvider(state, 'o3')
      state.llm.providers = moveProvider(state.llm.providers, 'o3', 2)

      state.assistants.assistants.forEach((assistant) => {
        const leadingEmoji = getLeadingEmoji(assistant.name)
        if (leadingEmoji) {
          assistant.emoji = leadingEmoji
          assistant.name = assistant.name.replace(leadingEmoji, '').trim()
        }
      })

      state.agents.agents.forEach((agent) => {
        const leadingEmoji = getLeadingEmoji(agent.name)
        if (leadingEmoji) {
          agent.emoji = leadingEmoji
          agent.name = agent.name.replace(leadingEmoji, '').trim()
        }
      })

      const defaultAssistantEmoji = getLeadingEmoji(state.assistants.defaultAssistant.name)

      if (defaultAssistantEmoji) {
        state.assistants.defaultAssistant.emoji = defaultAssistantEmoji
        state.assistants.defaultAssistant.name = state.assistants.defaultAssistant.name
          .replace(defaultAssistantEmoji, '')
          .trim()
      }

      return state
    } catch (error) {
      return state
    }
  },
  '74': (state: RootState) => {
    try {
      addProvider(state, 'xirang')
      return state
    } catch (error) {
      return state
    }
  },
  '75': (state: RootState) => {
    try {
      addMiniApp(state, 'you')
      addMiniApp(state, 'cici')
      addMiniApp(state, 'zhihu')
      return state
    } catch (error) {
      return state
    }
  },
  '76': (state: RootState) => {
    try {
      addProvider(state, 'tencent-cloud-ti')
      return state
    } catch (error) {
      return state
    }
  },
  '77': (state: RootState) => {
    try {
      addWebSearchProvider(state, 'searxng')
      addWebSearchProvider(state, 'exa')
      if (state.websearch) {
        state.websearch.providers.forEach((p) => {
          // @ts-ignore eslint-disable-next-line
          delete p.enabled
        })
      }
      return state
    } catch (error) {
      return state
    }
  },
  '78': (state: RootState) => {
    try {
      state.llm.providers = moveProvider(state.llm.providers, 'ppio', 9)
      state.llm.providers = moveProvider(state.llm.providers, 'infini', 10)
      removeMiniAppIconsFromState(state)
      return state
    } catch (error) {
      return state
    }
  },
  '79': (state: RootState) => {
    try {
      addProvider(state, 'gpustack')
      return state
    } catch (error) {
      return state
    }
  },
  '80': (state: RootState) => {
    try {
      addProvider(state, 'alayanew')
      state.llm.providers = moveProvider(state.llm.providers, 'alayanew', 10)
      return state
    } catch (error) {
      return state
    }
  },
  '81': (state: RootState) => {
    try {
      addProvider(state, 'copilot')
      return state
    } catch (error) {
      return state
    }
  },
  '82': (state: RootState) => {
    try {
      const runtimeState = state.runtime as any
      if (runtimeState?.webdavSync) {
        state.backup = state.backup || {}
        state.backup = {
          ...state.backup,
          webdavSync: {
            lastSyncTime: runtimeState.webdavSync.lastSyncTime || null,
            syncing: runtimeState.webdavSync.syncing || false,
            lastSyncError: runtimeState.webdavSync.lastSyncError || null
          }
        }
        delete runtimeState.webdavSync
      }
      return state
    } catch (error) {
      return state
    }
  },
  '83': (state: RootState) => {
    try {
      state.settings.messageNavigation = 'buttons'
      state.settings.launchOnBoot = false
      state.settings.launchToTray = false
      state.settings.trayOnClose = true
      return state
    } catch (error) {
      logger.error('migrate 83 error', error as Error)
      return state
    }
  },
  '84': (state: RootState) => {
    try {
      addProvider(state, 'voyageai')
      return state
    } catch (error) {
      logger.error('migrate 84 error', error as Error)
      return state
    }
  },
  '85': (state: RootState) => {
    try {
      // @ts-ignore eslint-disable-next-line
      state.settings.autoCheckUpdate = !state.settings.manualUpdateCheck
      // @ts-ignore eslint-disable-next-line
      delete state.settings.manualUpdateCheck
      state.settings.gridPopoverTrigger = 'click'
      return state
    } catch (error) {
      return state
    }
  },
  '86': (state: RootState) => {
    try {
      if (state?.mcp?.servers) {
        state.mcp.servers = state.mcp.servers.map((server) => ({
          ...server,
          id: nanoid()
        }))
      }
    } catch (error) {
      return state
    }
    return state
  },
  '87': (state: RootState) => {
    try {
      state.settings.maxKeepAliveMinapps = 3
      state.settings.showOpenedMinappsInSidebar = true
      return state
    } catch (error) {
      return state
    }
  },
  '88': (state: RootState) => {
    try {
      if (state?.mcp?.servers) {
        const hasAutoInstall = state.mcp.servers.some((server) => server.name === '@cherry/mcp-auto-install')
        if (!hasAutoInstall) {
          const defaultServer = mcpSlice.getInitialState().servers[0]
          state.mcp.servers = [{ ...defaultServer, id: nanoid() }, ...state.mcp.servers]
        }
      }
      return state
    } catch (error) {
      return state
    }
  },
  '89': (state: RootState) => {
    try {
      removeMiniAppFromState(state, 'aistudio')
      return state
    } catch (error) {
      return state
    }
  },
  '90': (state: RootState) => {
    try {
      state.settings.enableDataCollection = true
      return state
    } catch (error) {
      return state
    }
  },
  '91': (state: RootState) => {
    try {
      // @ts-ignore eslint-disable-next-line
      state.settings.codeCacheable = false
      // @ts-ignore eslint-disable-next-line
      state.settings.codeCacheMaxSize = 1000
      // @ts-ignore eslint-disable-next-line
      state.settings.codeCacheTTL = 15
      // @ts-ignore eslint-disable-next-line
      state.settings.codeCacheThreshold = 2
      addProvider(state, 'qiniu')
      return state
    } catch (error) {
      return state
    }
  },
  '92': (state: RootState) => {
    try {
      addMiniApp(state, 'dangbei')
      state.llm.providers = moveProvider(state.llm.providers, 'qiniu', 12)
      return state
    } catch (error) {
      return state
    }
  },
  '93': (state: RootState) => {
    try {
      if (!state?.settings?.exportMenuOptions) {
        state.settings.exportMenuOptions = settingsInitialState.exportMenuOptions
        return state
      }
      return state
    } catch (error) {
      return state
    }
  },
  '94': (state: RootState) => {
    try {
      state.settings.enableQuickPanelTriggers = false
      return state
    } catch (error) {
      return state
    }
  },
  '95': (state: RootState) => {
    try {
      addWebSearchProvider(state, 'local-google')
      addWebSearchProvider(state, 'local-bing')
      addWebSearchProvider(state, 'local-baidu')

      if (state.websearch) {
        if (isEmpty(state.websearch.subscribeSources)) {
          state.websearch.subscribeSources = []
        }
      }

      const qiniuProvider = state.llm.providers.find((provider) => provider.id === 'qiniu')
      if (qiniuProvider && isEmpty(qiniuProvider.models)) {
        qiniuProvider.models = SYSTEM_MODELS.qiniu
      }
      return state
    } catch (error) {
      return state
    }
  },
  '96': (state: RootState) => {
    try {
      // @ts-ignore eslint-disable-next-line
      state.settings.assistantIconType = state.settings?.showAssistantIcon ? 'model' : 'emoji'
      // @ts-ignore eslint-disable-next-line
      delete state.settings.showAssistantIcon
      return state
    } catch (error) {
      return state
    }
  },
  '97': (state: RootState) => {
    try {
      addMiniApp(state, 'zai')
      state.settings.webdavMaxBackups = 0
      if (state.websearch && state.websearch.providers) {
        state.websearch.providers.forEach((provider) => {
          provider.basicAuthUsername = ''
          provider.basicAuthPassword = ''
        })
      }
      return state
    } catch (error) {
      return state
    }
  },
  '98': (state: RootState) => {
    try {
      state.llm.providers.forEach((provider) => {
        if (provider.type === 'openai' && provider.id !== 'openai') {
          // @ts-ignore eslint-disable-next-line
          provider.type = 'openai-compatible'
        }
      })
      return state
    } catch (error) {
      return state
    }
  },
  '99': (state: RootState) => {
    try {
      state.settings.showPrompt = true

      addWebSearchProvider(state, 'bocha')

      updateWebSearchProvider(state, {
        id: 'exa',
        apiHost: 'https://api.exa.ai'
      })

      updateWebSearchProvider(state, {
        id: 'tavily',
        apiHost: 'https://api.tavily.com'
      })

      // Remove basic auth fields from exa and tavily
      if (state.websearch?.providers) {
        state.websearch.providers = state.websearch.providers.map((provider) => {
          if (provider.id === 'exa' || provider.id === 'tavily') {
            // eslint-disable-next-line @typescript-eslint/no-unused-vars
            const { basicAuthUsername, basicAuthPassword, ...rest } = provider
            return rest
          }
          return provider
        })
      }
      return state
    } catch (error) {
      return state
    }
  },
  '100': (state: RootState) => {
    try {
      state.llm.providers.forEach((provider) => {
        // @ts-ignore eslint-disable-next-line
        if (['openai-compatible', 'openai'].includes(provider.type)) {
          provider.type = 'openai'
        }
        if (provider.id === 'openai') {
          provider.type = 'openai-response'
        }
      })
      state.assistants.assistants.forEach((assistant) => {
        assistant.knowledgeRecognition = 'off'
      })
      return state
    } catch (error) {
      logger.error('migrate 100 error', error as Error)
      return state
    }
  },
  '101': (state: RootState) => {
    try {
      state.assistants.assistants.forEach((assistant) => {
        if (assistant.settings) {
          // @ts-ignore eslint-disable-next-line
          if (assistant.settings.enableToolUse) {
            // @ts-ignore eslint-disable-next-line
            assistant.settings.toolUseMode = assistant.settings.enableToolUse ? 'function' : 'prompt'
            // @ts-ignore eslint-disable-next-line
            delete assistant.settings.enableToolUse
          }
        }
      })
      if (state.shortcuts) {
        state.shortcuts.shortcuts.push({
          key: 'exit_fullscreen',
          shortcut: ['Escape'],
          editable: false,
          enabled: true,
          system: true
        })
      }
      return state
    } catch (error) {
      logger.error('migrate 101 error', error as Error)
      return state
    }
  },
  '102': (state: RootState) => {
    try {
      state.settings.openAI = {
        summaryText: 'off',
        serviceTier: 'auto',
        verbosity: 'medium'
      }

      state.settings.codeExecution = {
        enabled: false,
        timeoutMinutes: 1
      }
      state.settings.codeEditor = {
        enabled: false,
        themeLight: 'auto',
        themeDark: 'auto',
        highlightActiveLine: false,
        foldGutter: false,
        autocompletion: true,
        keymap: false
      }
      // @ts-ignore eslint-disable-next-line
      state.settings.codePreview = {
        themeLight: 'auto',
        themeDark: 'auto'
      }

      // @ts-ignore eslint-disable-next-line
      if (state.settings.codeStyle) {
        // @ts-ignore eslint-disable-next-line
        state.settings.codePreview.themeLight = state.settings.codeStyle
        // @ts-ignore eslint-disable-next-line
        state.settings.codePreview.themeDark = state.settings.codeStyle
      }

      // @ts-ignore eslint-disable-next-line
      delete state.settings.codeStyle
      // @ts-ignore eslint-disable-next-line
      delete state.settings.codeCacheable
      // @ts-ignore eslint-disable-next-line
      delete state.settings.codeCacheMaxSize
      // @ts-ignore eslint-disable-next-line
      delete state.settings.codeCacheTTL
      // @ts-ignore eslint-disable-next-line
      delete state.settings.codeCacheThreshold
      return state
    } catch (error) {
      logger.error('migrate 102 error', error as Error)
      return state
    }
  },
  '103': (state: RootState) => {
    try {
      if (state.shortcuts) {
        if (!state.shortcuts.shortcuts.find((shortcut) => shortcut.key === 'search_message_in_chat')) {
          state.shortcuts.shortcuts.push({
            key: 'search_message_in_chat',
            shortcut: [isMac ? 'Command' : 'Ctrl', 'F'],
            editable: true,
            enabled: true,
            system: false
          })
        }
        const searchMessageShortcut = state.shortcuts.shortcuts.find((shortcut) => shortcut.key === 'search_message')
        const targetShortcut = [isMac ? 'Command' : 'Ctrl', 'F']
        if (
          searchMessageShortcut &&
          Array.isArray(searchMessageShortcut.shortcut) &&
          searchMessageShortcut.shortcut.length === targetShortcut.length &&
          searchMessageShortcut.shortcut.every((v, i) => v === targetShortcut[i])
        ) {
          searchMessageShortcut.shortcut = [isMac ? 'Command' : 'Ctrl', 'Shift', 'F']
        }
      }
      return state
    } catch (error) {
      logger.error('migrate 103 error', error as Error)
      return state
    }
  },
  '104': (state: RootState) => {
    try {
      addProvider(state, 'burncloud')
      state.llm.providers = moveProvider(state.llm.providers, 'burncloud', 10)
      return state
    } catch (error) {
      logger.error('migrate 104 error', error as Error)
      return state
    }
  },
  '105': (state: RootState) => {
    try {
      state.settings.notification = settingsInitialState.notification
      addMiniApp(state, 'google')
      if (!state.settings.openAI) {
        state.settings.openAI = {
          summaryText: 'off',
          serviceTier: 'auto',
          verbosity: 'medium'
        }
      }
      return state
    } catch (error) {
      logger.error('migrate 105 error', error as Error)
      return state
    }
  },
  '106': (state: RootState) => {
    try {
      addProvider(state, 'tokenflux')
      state.llm.providers = moveProvider(state.llm.providers, 'tokenflux', 15)
      return state
    } catch (error) {
      logger.error('migrate 106 error', error as Error)
      return state
    }
  },
  '107': (state: RootState) => {
    try {
      if (state.paintings && !state.paintings.dmxapi_paintings) {
        state.paintings.dmxapi_paintings = []
      }
      return state
    } catch (error) {
      logger.error('migrate 107 error', error as Error)
      return state
    }
  },
  '108': (state: RootState) => {
    try {
      state.inputTools.toolOrder = DEFAULT_TOOL_ORDER
      state.inputTools.isCollapsed = false
      return state
    } catch (error) {
      logger.error('migrate 108 error', error as Error)
      return state
    }
  },
  '109': (state: RootState) => {
    try {
      state.settings.userTheme = settingsInitialState.userTheme
      return state
    } catch (error) {
      logger.error('migrate 109 error', error as Error)
      return state
    }
  },
  '110': (state: RootState) => {
    try {
      if (state.paintings && !state.paintings.tokenflux_paintings) {
        state.paintings.tokenflux_paintings = []
      }
      state.settings.testPlan = false
      return state
    } catch (error) {
      logger.error('migrate 110 error', error as Error)
      return state
    }
  },
  '111': (state: RootState) => {
    try {
      addSelectionAction(state, 'quote')
      if (
        state.llm.translateModel.provider === 'silicon' &&
        state.llm.translateModel.id === 'meta-llama/Llama-3.3-70B-Instruct'
      ) {
        state.llm.translateModel = SYSTEM_MODELS.defaultModel[2]
      }

      // add selection_assistant_toggle and selection_assistant_select_text shortcuts after mini_window
      addShortcuts(state, ['selection_assistant_toggle', 'selection_assistant_select_text'], 'mini_window')

      return state
    } catch (error) {
      logger.error('migrate 111 error', error as Error)
      return state
    }
  },
  '112': (state: RootState) => {
    try {
      addProvider(state, 'cephalon')
      addProvider(state, '302ai')
      addProvider(state, 'lanyun')
      state.llm.providers = moveProvider(state.llm.providers, 'cephalon', 13)
      state.llm.providers = moveProvider(state.llm.providers, '302ai', 14)
      state.llm.providers = moveProvider(state.llm.providers, 'lanyun', 15)
      return state
    } catch (error) {
      logger.error('migrate 112 error', error as Error)
      return state
    }
  },
  '113': (state: RootState) => {
    try {
      addProvider(state, 'vertexai')
      if (!state.llm.settings.vertexai) {
        state.llm.settings.vertexai = llmInitialState.settings.vertexai
      }
      updateProvider(state, 'gemini', {
        isVertex: false
      })
      updateProvider(state, 'vertexai', {
        isVertex: true
      })
      return state
    } catch (error) {
      logger.error('migrate 113 error', error as Error)
      return state
    }
  },
  '114': (state: RootState) => {
    try {
      if (state.settings && state.settings.exportMenuOptions) {
        if (typeof state.settings.exportMenuOptions.plain_text === 'undefined') {
          state.settings.exportMenuOptions.plain_text = true
        }
      }
      if (state.settings) {
        state.settings.enableSpellCheck = false
        state.settings.spellCheckLanguages = []
      }
      return state
    } catch (error) {
      logger.error('migrate 114 error', error as Error)
      return state
    }
  },
  '115': (state: RootState) => {
    try {
      state.assistants.assistants.forEach((assistant) => {
        if (!assistant.settings) {
          assistant.settings = {
            temperature: DEFAULT_TEMPERATURE,
            contextCount: DEFAULT_CONTEXTCOUNT,
            topP: 1,
            toolUseMode: 'prompt',
            customParameters: [],
            streamOutput: true,
            enableMaxTokens: false
          }
        }
      })
      return state
    } catch (error) {
      logger.error('migrate 115 error', error as Error)
      return state
    }
  },
  '116': (state: RootState) => {
    try {
      if (state.websearch) {
        // migrate contentLimit to cutoffLimit
        // @ts-ignore eslint-disable-next-line
        if (state.websearch.contentLimit) {
          state.websearch.compressionConfig = {
            method: 'cutoff',
            cutoffUnit: 'char',
            // @ts-ignore eslint-disable-next-line
            cutoffLimit: state.websearch.contentLimit
          }
        } else {
          state.websearch.compressionConfig = { method: 'none', cutoffUnit: 'char' }
        }

        // @ts-ignore eslint-disable-next-line
        delete state.websearch.contentLimit
      }
      if (state.settings) {
        state.settings.testChannel = UpgradeChannel.LATEST
      }

      return state
    } catch (error) {
      logger.error('migrate 116 error', error as Error)
      return state
    }
  },
  '117': (state: RootState) => {
    try {
      const ppioProvider = state.llm.providers.find((provider) => provider.id === 'ppio')
      const modelsToRemove = [
        'qwen/qwen-2.5-72b-instruct',
        'qwen/qwen2.5-32b-instruct',
        'meta-llama/llama-3.1-70b-instruct',
        'meta-llama/llama-3.1-8b-instruct',
        '01-ai/yi-1.5-34b-chat',
        '01-ai/yi-1.5-9b-chat',
        'thudm/glm-z1-32b-0414',
        'thudm/glm-z1-9b-0414'
      ]
      if (ppioProvider) {
        updateProvider(state, 'ppio', {
          models: [
            ...ppioProvider.models.filter((model) => !modelsToRemove.includes(model.id)),
            ...SYSTEM_MODELS.ppio.filter(
              (systemModel) => !ppioProvider.models.some((existingModel) => existingModel.id === systemModel.id)
            )
          ],
          apiHost: 'https://api.ppinfra.com/v3/openai/'
        })
      }
      state.assistants.assistants.forEach((assistant) => {
        if (assistant.settings && assistant.settings.streamOutput === undefined) {
          assistant.settings = {
            ...assistant.settings,
            streamOutput: true
          }
        }
      })
      return state
    } catch (error) {
      logger.error('migrate 117 error', error as Error)
      return state
    }
  },
  '118': (state: RootState) => {
    try {
      addProvider(state, 'ph8')
      state.llm.providers = moveProvider(state.llm.providers, 'ph8', 14)

      if (!state.settings.userId) {
        state.settings.userId = uuid()
      }

      state.llm.providers.forEach((provider) => {
        if (provider.id === 'mistral') {
          provider.type = 'mistral'
        }
      })

      return state
    } catch (error) {
      logger.error('migrate 118 error', error as Error)
      return state
    }
  },
  '119': (state: RootState) => {
    try {
      addProvider(state, 'new-api')
      state.llm.providers = moveProvider(state.llm.providers, 'new-api', 16)
      state.settings.disableHardwareAcceleration = false
      // migrate to enable memory feature on sidebar
      if (state.settings && state.settings.sidebarIcons) {
        // Check if 'memory' is not already in visible icons
        if (!state.settings.sidebarIcons.visible.includes('memory' as any)) {
          state.settings.sidebarIcons.visible = [...state.settings.sidebarIcons.visible, 'memory' as any]
        }
      }
      return state
    } catch (error) {
      logger.error('migrate 119 error', error as Error)
      return state
    }
  },
  '120': (state: RootState) => {
    try {
      // migrate to remove memory feature from sidebar (moved to settings)
      if (state.settings && state.settings.sidebarIcons) {
        // Remove 'memory' from visible icons if present
        state.settings.sidebarIcons.visible = state.settings.sidebarIcons.visible.filter(
          (icon) => icon !== ('memory' as any)
        )
        // Remove 'memory' from disabled icons if present
        state.settings.sidebarIcons.disabled = state.settings.sidebarIcons.disabled.filter(
          (icon) => icon !== ('memory' as any)
        )
      }

      if (!state.settings.s3) {
        state.settings.s3 = settingsInitialState.s3
      }

      const langMap: Record<string, TranslateLanguageCode> = {
        english: 'en-us',
        chinese: 'zh-cn',
        'chinese-traditional': 'zh-tw',
        japanese: 'ja-jp',
        russian: 'ru-ru'
      }

      const origin = state.settings.targetLanguage
      const newLang = langMap[origin]
      if (newLang) state.settings.targetLanguage = newLang
      else state.settings.targetLanguage = 'en-us'

      state.llm.providers.forEach((provider) => {
        if (provider.id === 'azure-openai') {
          provider.type = 'azure-openai'
        }
      })

      state.settings.localBackupMaxBackups = 0
      state.settings.localBackupSkipBackupFile = false
      state.settings.localBackupDir = ''
      state.settings.localBackupAutoSync = false
      state.settings.localBackupSyncInterval = 0
      return state
    } catch (error) {
      logger.error('migrate 120 error', error as Error)
      return state
    }
  },
  '121': (state: RootState) => {
    try {
      const { toolOrder } = state.inputTools
      const urlContextKey = 'url_context'
      if (!toolOrder.visible.includes(urlContextKey)) {
        const webSearchIndex = toolOrder.visible.indexOf('web_search')
        const knowledgeBaseIndex = toolOrder.visible.indexOf('knowledge_base')
        if (webSearchIndex !== -1) {
          toolOrder.visible.splice(webSearchIndex, 0, urlContextKey)
        } else if (knowledgeBaseIndex !== -1) {
          toolOrder.visible.splice(knowledgeBaseIndex, 0, urlContextKey)
        } else {
          toolOrder.visible.push(urlContextKey)
        }
      }

      for (const assistant of state.assistants.assistants) {
        if (assistant.settings?.toolUseMode === 'prompt' && isFunctionCallingModel(assistant.model)) {
          assistant.settings.toolUseMode = 'function'
        }
      }

      if (state.settings && typeof state.settings.webdavDisableStream === 'undefined') {
        state.settings.webdavDisableStream = false
      }

      return state
    } catch (error) {
      logger.error('migrate 121 error', error as Error)
      return state
    }
  },
  '122': (state: RootState) => {
    try {
      state.settings.navbarPosition = 'left'
      return state
    } catch (error) {
      logger.error('migrate 122 error', error as Error)
      return state
    }
  },

  '123': (state: RootState) => {
    try {
      state.llm.providers.forEach((provider) => {
        provider.models.forEach((model) => {
          if (model.type && Array.isArray(model.type)) {
            model.capabilities = model.type.map((t) => ({
              type: t,
              isUserSelected: true
            }))
            delete model.type
          }
        })
      })

      const lanyunProvider = state.llm.providers.find((provider) => provider.id === 'lanyun')
      if (lanyunProvider && lanyunProvider.models.length === 0) {
        updateProvider(state, 'lanyun', { models: SYSTEM_MODELS.lanyun })
      }

      return state
    } catch (error) {
      logger.error('migrate 123 error', error as Error)
      return state
    }
  }, // 1.5.4
  '124': (state: RootState) => {
    try {
      state.assistants.assistants.forEach((assistant) => {
        if (assistant.settings && !assistant.settings.toolUseMode) {
          assistant.settings.toolUseMode = 'prompt'
        }
      })

      const updateModelTextDelta = (model?: Model) => {
        if (model) {
          model.supported_text_delta = true
          if (isNotSupportedTextDelta(model)) {
            model.supported_text_delta = false
          }
        }
      }

      state.llm.providers.forEach((provider) => {
        provider.models.forEach((model) => {
          updateModelTextDelta(model)
        })
      })
      state.assistants.assistants.forEach((assistant) => {
        updateModelTextDelta(assistant.defaultModel)
        updateModelTextDelta(assistant.model)
      })

      updateModelTextDelta(state.llm.defaultModel)
      updateModelTextDelta(state.llm.topicNamingModel)
      updateModelTextDelta(state.llm.translateModel)

      if (state.assistants.defaultAssistant.model) {
        updateModelTextDelta(state.assistants.defaultAssistant.model)
        updateModelTextDelta(state.assistants.defaultAssistant.defaultModel)
      }

      addProvider(state, 'aws-bedrock')

      // 初始化 awsBedrock 设置
      if (!state.llm.settings.awsBedrock) {
        state.llm.settings.awsBedrock = llmInitialState.settings.awsBedrock
      }

      return state
    } catch (error) {
      logger.error('migrate 124 error', error as Error)
      return state
    }
  },
  '125': (state: RootState) => {
    try {
      // Initialize API server configuration if not present
      if (!state.settings.apiServer) {
        state.settings.apiServer = {
          enabled: false,
          host: 'localhost',
          port: 23333,
          apiKey: `cs-sk-${uuid()}`
        }
      }
      return state
    } catch (error) {
      logger.error('migrate 125 error', error as Error)
      return state
    }
  },
  '126': (state: RootState) => {
    try {
      state.knowledge.bases.forEach((base) => {
        // @ts-ignore eslint-disable-next-line
        if (base.preprocessOrOcrProvider) {
          // @ts-ignore eslint-disable-next-line
          base.preprocessProvider = base.preprocessOrOcrProvider
          // @ts-ignore eslint-disable-next-line
          delete base.preprocessOrOcrProvider
          // @ts-ignore eslint-disable-next-line
          if (base.preprocessProvider.type === 'ocr') {
            // @ts-ignore eslint-disable-next-line
            delete base.preprocessProvider
          }
        }
      })
      return state
    } catch (error) {
      logger.error('migrate 126 error', error as Error)
      return state
    }
  },
  '127': (state: RootState) => {
    try {
      addProvider(state, 'poe')

      // 迁移api选项设置
      state.llm.providers.forEach((provider) => {
        // 新字段默认支持
        const changes = {
          isNotSupportArrayContent: false,
          isNotSupportDeveloperRole: false,
          isNotSupportStreamOptions: false
        }
        if (!isSupportArrayContentProvider(provider) || provider.isNotSupportArrayContent) {
          // 原本开启了兼容模式的provider不受影响
          changes.isNotSupportArrayContent = true
        }
        if (!isSupportDeveloperRoleProvider(provider)) {
          changes.isNotSupportDeveloperRole = true
        }
        if (!isSupportStreamOptionsProvider(provider)) {
          changes.isNotSupportStreamOptions = true
        }
        updateProvider(state, provider.id, changes)
      })

      // 迁移以前删除掉的内置提供商
      for (const provider of state.llm.providers) {
        if (provider.isSystem && !isSystemProvider(provider)) {
          updateProvider(state, provider.id, { isSystem: false })
        }
      }

      if (!state.settings.proxyBypassRules) {
        state.settings.proxyBypassRules = defaultByPassRules
      }
      return state
    } catch (error) {
      logger.error('migrate 127 error', error as Error)
      return state
    }
  },
  '128': (state: RootState) => {
    try {
      // 迁移 service tier 设置
      const openai = state.llm.providers.find((provider) => provider.id === SystemProviderIds.openai)
      const serviceTier = state.settings.openAI.serviceTier
      if (openai) {
        openai.serviceTier = serviceTier
      }

      // @ts-ignore eslint-disable-next-line
      if (state.settings.codePreview) {
        // @ts-ignore eslint-disable-next-line
        state.settings.codeViewer = state.settings.codePreview
      } else {
        state.settings.codeViewer = {
          themeLight: 'auto',
          themeDark: 'auto'
        }
      }

      return state
    } catch (error) {
      logger.error('migrate 128 error', error as Error)
      return state
    }
  },
  '129': (state: RootState) => {
    try {
      // 聚合 api options
      state.llm.providers.forEach((p) => {
        if (isSystemProvider(p)) {
          updateProvider(state, p.id, { apiOptions: undefined })
        } else {
          const changes: ProviderApiOptions = {
            isNotSupportArrayContent: p.isNotSupportArrayContent,
            isNotSupportServiceTier: p.isNotSupportServiceTier,
            isNotSupportDeveloperRole: p.isNotSupportDeveloperRole,
            isNotSupportStreamOptions: p.isNotSupportStreamOptions
          }
          updateProvider(state, p.id, { apiOptions: changes })
        }
      })
      return state
    } catch (error) {
      logger.error('migrate 129 error', error as Error)
      return state
    }
  },
  '130': (state: RootState) => {
    try {
      if (state.settings && state.settings.openAI && !state.settings.openAI.verbosity) {
        state.settings.openAI.verbosity = 'medium'
      }
      // 为 nutstore 添加备份数量限制的默认值
      if (state.nutstore && state.nutstore.nutstoreMaxBackups === undefined) {
        state.nutstore.nutstoreMaxBackups = 0
      }
      return state
    } catch (error) {
      logger.error('migrate 130 error', error as Error)
      return state
    }
  },
  '131': (state: RootState) => {
    try {
      state.settings.mathEnableSingleDollar = true
      return state
    } catch (error) {
      logger.error('migrate 131 error', error as Error)
      return state
    }
  },
  '132': (state: RootState) => {
    try {
      state.llm.providers.forEach((p) => {
        // 如果原本是undefined则不做改动，静默从默认支持改为默认不支持
        if (p.apiOptions?.isNotSupportDeveloperRole) {
          p.apiOptions.isSupportDeveloperRole = !p.apiOptions.isNotSupportDeveloperRole
        }
        if (p.apiOptions?.isNotSupportServiceTier) {
          p.apiOptions.isSupportServiceTier = !p.apiOptions.isNotSupportServiceTier
        }
      })
      return state
    } catch (error) {
      logger.error('migrate 132 error', error as Error)
      return state
    }
  },
  '133': (state: RootState) => {
    try {
      state.settings.sidebarIcons.visible.push('code_tools')
      if (state.codeTools) {
        state.codeTools.environmentVariables = {
          'qwen-code': '',
          'claude-code': '',
          'gemini-cli': ''
        }
      }
      return state
    } catch (error) {
      logger.error('migrate 133 error', error as Error)
      return state
    }
  },
  '134': (state: RootState) => {
    try {
      state.llm.quickModel = state.llm.topicNamingModel

      return state
    } catch (error) {
      logger.error('migrate 134 error', error as Error)
      return state
    }
  },
  '135': (state: RootState) => {
    try {
      if (!state.assistants.defaultAssistant.settings) {
        state.assistants.defaultAssistant.settings = DEFAULT_ASSISTANT_SETTINGS
      } else if (!state.assistants.defaultAssistant.settings.toolUseMode) {
        state.assistants.defaultAssistant.settings.toolUseMode = 'prompt'
      }
      return state
    } catch (error) {
      logger.error('migrate 135 error', error as Error)
      return state
    }
  },
  '136': (state: RootState) => {
    try {
      state.settings.sidebarIcons.visible = [...new Set(state.settings.sidebarIcons.visible)].filter((icon) =>
        DEFAULT_SIDEBAR_ICONS.includes(icon)
      )
      state.settings.sidebarIcons.disabled = [...new Set(state.settings.sidebarIcons.disabled)].filter((icon) =>
        DEFAULT_SIDEBAR_ICONS.includes(icon)
      )
      return state
    } catch (error) {
      logger.error('migrate 136 error', error as Error)
      return state
    }
  },
  '137': (state: RootState) => {
    try {
      state.ocr = {
        providers: BUILTIN_OCR_PROVIDERS,
        imageProviderId: DEFAULT_OCR_PROVIDER.image.id
      }
      state.translate.translateInput = ''
      return state
    } catch (error) {
      logger.error('migrate 137 error', error as Error)
      return state
    }
  },
  '138': (state: RootState) => {
    try {
      addOcrProvider(state, BUILTIN_OCR_PROVIDERS_MAP.system)
      return state
    } catch (error) {
      logger.error('migrate 138 error', error as Error)
      return state
    }
  },
  '139': (state: RootState) => {
    try {
      addProvider(state, 'cherryin')
      state.llm.providers = moveProvider(state.llm.providers, 'cherryin', 1)

      const zhipuProvider = state.llm.providers.find((p) => p.id === 'zhipu')

      if (zhipuProvider) {
        // Update zhipu model list
        if (!zhipuProvider.enabled) {
          zhipuProvider.models = SYSTEM_MODELS.zhipu
        }

        // Update zhipu model list
        if (zhipuProvider.models.length === 0) {
          zhipuProvider.models = SYSTEM_MODELS.zhipu
        }

        // Add GLM-4.5-Flash model if not exists
        const hasGlm45FlashModel = zhipuProvider?.models.find((m) => m.id === 'glm-4.5-flash')

        if (!hasGlm45FlashModel) {
          zhipuProvider?.models.push(glm45FlashModel)
        }

        // Update default painting provider to zhipu
        state.settings.defaultPaintingProvider = 'zhipu'

        // Add zhipu web search provider
        addWebSearchProvider(state, 'zhipu')

        // Update zhipu web search provider api key
        if (zhipuProvider.apiKey) {
          state?.websearch?.providers.forEach((provider) => {
            if (provider.id === 'zhipu') {
              provider.apiKey = zhipuProvider.apiKey
            }
          })
        }
      }

      return state
    } catch (error) {
      logger.error('migrate 139 error', error as Error)
      return state
    }
  },
  '140': (state: RootState) => {
    try {
      state.paintings = {
        // @ts-ignore paintings
        siliconflow_paintings: state?.paintings?.paintings || [],
        // @ts-ignore DMXAPIPaintings
        dmxapi_paintings: state?.paintings?.DMXAPIPaintings || [],
        // @ts-ignore tokenFluxPaintings
        tokenflux_paintings: state?.paintings?.tokenFluxPaintings || [],
        zhipu_paintings: [],
        // @ts-ignore generate
        aihubmix_image_generate: state?.paintings?.generate || [],
        // @ts-ignore remix
        aihubmix_image_remix: state?.paintings?.remix || [],
        // @ts-ignore edit
        aihubmix_image_edit: state?.paintings?.edit || [],
        // @ts-ignore upscale
        aihubmix_image_upscale: state?.paintings?.upscale || [],
        openai_image_generate: state?.paintings?.openai_image_generate || [],
        openai_image_edit: state?.paintings?.openai_image_edit || []
      }

      return state
    } catch (error) {
      logger.error('migrate 140 error', error as Error)
      return state
    }
  },
  '141': (state: RootState) => {
    try {
      if (state.settings && state.settings.sidebarIcons) {
        // Check if 'notes' is not already in visible icons
        if (!state.settings.sidebarIcons.visible.includes('notes')) {
          state.settings.sidebarIcons.visible = [...state.settings.sidebarIcons.visible, 'notes']
        }
      }
      return state
    } catch (error) {
      logger.error('migrate 141 error', error as Error)
      return state
    }
  },
  '142': (state: RootState) => {
    try {
      // Initialize notes settings if not present
      if (!state.note) {
        state.note = notesInitialState
      }
      return state
    } catch (error) {
      logger.error('migrate 142 error', error as Error)
      return state
    }
  },
  '143': (state: RootState) => {
    try {
      addMiniApp(state, 'longcat')
      return state
    } catch (error) {
      return state
    }
  },
  '144': (state: RootState) => {
    try {
      if (state.settings) {
        state.settings.confirmDeleteMessage = settingsInitialState.confirmDeleteMessage
        state.settings.confirmRegenerateMessage = settingsInitialState.confirmRegenerateMessage
      }
      return state
    } catch (error) {
      logger.error('migrate 144 error', error as Error)
      return state
    }
  },
  '145': (state: RootState) => {
    try {
      if (state.settings) {
        if (state.settings.showMessageOutline === undefined || state.settings.showMessageOutline === null) {
          state.settings.showMessageOutline = false
        }
      }
      return state
    } catch (error) {
      logger.error('migrate 145 error', error as Error)
      return state
    }
  },
  '146': (state: RootState) => {
    try {
      // Migrate showWorkspace from settings to note store
      if (state.settings && state.note) {
        const showWorkspaceValue = (state.settings as any)?.showWorkspace
        if (showWorkspaceValue !== undefined) {
          // @ts-ignore eslint-disable-next-line
          state.note.settings.showWorkspace = showWorkspaceValue
          // Remove from settings
          delete (state.settings as any).showWorkspace
          // @ts-ignore eslint-disable-next-line
        } else if (state.note.settings.showWorkspace === undefined) {
          // Set default value if not exists
          // @ts-ignore eslint-disable-next-line
          state.note.settings.showWorkspace = true
        }
      }
      return state
    } catch (error) {
      logger.error('migrate 146 error', error as Error)
      return state
    }
  },
  '147': (state: RootState) => {
    try {
      state.knowledge.bases.forEach((base) => {
        if (!base.framework) {
          base.framework = 'embedjs'
        }
      })
      return state
    } catch (error) {
      logger.error('migrate 147 error', error as Error)
      return state
    }
  },
  '148': (state: RootState) => {
    try {
      addOcrProvider(state, BUILTIN_OCR_PROVIDERS_MAP.paddleocr)
      return state
    } catch (error) {
      logger.error('migrate 148 error', error as Error)
      return state
    }
  },
  '149': (state: RootState) => {
    try {
      state.knowledge.bases.forEach((base) => {
        if (!base.framework) {
          base.framework = 'embedjs'
        }
      })
      return state
    } catch (error) {
      logger.error('migrate 149 error', error as Error)
      return state
    }
  },
  '150': (state: RootState) => {
    try {
      addShortcuts(state, ['rename_topic'], 'new_topic')
      addShortcuts(state, ['edit_last_user_message'], 'copy_last_message')
      return state
    } catch (error) {
      logger.error('migrate 150 error', error as Error)
      return state
    }
  },
  '151': (state: RootState) => {
    try {
      if (state.settings) {
        state.settings.codeFancyBlock = true
      }
      return state
    } catch (error) {
      logger.error('migrate 151 error', error as Error)
      return state
    }
  },
  '152': (state: RootState) => {
    try {
<<<<<<< HEAD
      if (state.note.settings) {
        state.note.settings.fontSize = notesInitialState.settings.fontSize
        state.note.settings.showTableOfContents = notesInitialState.settings.showTableOfContents
      }
      return state
    } catch (error) {
      logger.error('migrate 151 error', error as Error)
=======
      state.translate.settings = {
        autoCopy: false
      }
      return state
    } catch (error) {
      logger.error('migrate 152 error', error as Error)
>>>>>>> 11502eda
      return state
    }
  }
}

// 注意：添加新迁移时，记得同时更新 persistReducer
// file://./index.ts

const migrate = createMigrate(migrateConfig as any)

export default migrate<|MERGE_RESOLUTION|>--- conflicted
+++ resolved
@@ -2431,22 +2431,24 @@
   },
   '152': (state: RootState) => {
     try {
-<<<<<<< HEAD
+      state.translate.settings = {
+        autoCopy: false
+      }
+      return state
+    } catch (error) {
+      logger.error('migrate 152 error', error as Error)
+      return state
+    }
+  },
+  '153': (state: RootState) => {
+    try {
       if (state.note.settings) {
         state.note.settings.fontSize = notesInitialState.settings.fontSize
         state.note.settings.showTableOfContents = notesInitialState.settings.showTableOfContents
       }
       return state
     } catch (error) {
-      logger.error('migrate 151 error', error as Error)
-=======
-      state.translate.settings = {
-        autoCopy: false
-      }
-      return state
-    } catch (error) {
-      logger.error('migrate 152 error', error as Error)
->>>>>>> 11502eda
+      logger.error('migrate 153 error', error as Error)
       return state
     }
   }

--- conflicted
+++ resolved
@@ -2708,13 +2708,73 @@
   },
   '165': (state: RootState) => {
     try {
-<<<<<<< HEAD
+      addMiniApp(state, 'huggingchat')
+      return state
+    } catch (error) {
+      logger.error('migrate 165 error', error as Error)
+      return state
+    }
+  },
+  '166': (state: RootState) => {
+    try {
+      if (state.assistants.presets === undefined) {
+        state.assistants.presets = []
+      }
+      state.assistants.presets.forEach((preset) => {
+        if (!preset.settings) {
+          preset.settings = DEFAULT_ASSISTANT_SETTINGS
+        } else if (!preset.settings.toolUseMode) {
+          preset.settings.toolUseMode = DEFAULT_ASSISTANT_SETTINGS.toolUseMode
+        }
+      })
+      // 更新阿里云百炼的 Anthropic API 地址
+      const dashscopeProvider = state.llm.providers.find((provider) => provider.id === 'dashscope')
+      if (dashscopeProvider) {
+        dashscopeProvider.anthropicApiHost = 'https://dashscope.aliyuncs.com/apps/anthropic'
+      }
+
+      state.llm.providers.forEach((provider) => {
+        if (provider.id === SystemProviderIds['new-api'] && provider.type !== 'new-api') {
+          provider.type = 'new-api'
+        }
+        if (provider.id === SystemProviderIds.longcat) {
+          // https://longcat.chat/platform/docs/zh/#anthropic-api-%E6%A0%BC%E5%BC%8F
+          if (!provider.anthropicApiHost) {
+            provider.anthropicApiHost = 'https://api.longcat.chat/anthropic'
+          }
+        }
+      })
+      return state
+    } catch (error) {
+      logger.error('migrate 166 error', error as Error)
+      return state
+    }
+  },
+  '167': (state: RootState) => {
+    try {
+      addProvider(state, 'huggingface')
+      return state
+    } catch (error) {
+      logger.error('migrate 167 error', error as Error)
+      return state
+    }
+  },
+  '168': (state: RootState) => {
+    try {
+      addPreprocessProviders(state, 'open-mineru')
+      return state
+    } catch (error) {
+      logger.error('migrate 168 error', error as Error)
+      return state
+    }
+  },
+  '169': (state: RootState) => {
+    try {
       // Ensure aws-bedrock provider exists
       addProvider(state, 'aws-bedrock')
 
       // Ensure awsBedrock settings exist and have all required fields
       if (!state.llm.settings.awsBedrock) {
-        // For users who skipped migration 124 (versions 130+)
         state.llm.settings.awsBedrock = llmInitialState.settings.awsBedrock
       } else {
         // For users who have awsBedrock but missing new fields (authType and apiKey)
@@ -2725,69 +2785,9 @@
           state.llm.settings.awsBedrock.apiKey = ''
         }
       }
-
-      return state
-    } catch (error) {
-      logger.error('migrate 163 error', error as Error)
-=======
-      addMiniApp(state, 'huggingchat')
-      return state
-    } catch (error) {
-      logger.error('migrate 165 error', error as Error)
-      return state
-    }
-  },
-  '166': (state: RootState) => {
-    try {
-      if (state.assistants.presets === undefined) {
-        state.assistants.presets = []
-      }
-      state.assistants.presets.forEach((preset) => {
-        if (!preset.settings) {
-          preset.settings = DEFAULT_ASSISTANT_SETTINGS
-        } else if (!preset.settings.toolUseMode) {
-          preset.settings.toolUseMode = DEFAULT_ASSISTANT_SETTINGS.toolUseMode
-        }
-      })
-      // 更新阿里云百炼的 Anthropic API 地址
-      const dashscopeProvider = state.llm.providers.find((provider) => provider.id === 'dashscope')
-      if (dashscopeProvider) {
-        dashscopeProvider.anthropicApiHost = 'https://dashscope.aliyuncs.com/apps/anthropic'
-      }
-
-      state.llm.providers.forEach((provider) => {
-        if (provider.id === SystemProviderIds['new-api'] && provider.type !== 'new-api') {
-          provider.type = 'new-api'
-        }
-        if (provider.id === SystemProviderIds.longcat) {
-          // https://longcat.chat/platform/docs/zh/#anthropic-api-%E6%A0%BC%E5%BC%8F
-          if (!provider.anthropicApiHost) {
-            provider.anthropicApiHost = 'https://api.longcat.chat/anthropic'
-          }
-        }
-      })
-      return state
-    } catch (error) {
-      logger.error('migrate 166 error', error as Error)
-      return state
-    }
-  },
-  '167': (state: RootState) => {
-    try {
-      addProvider(state, 'huggingface')
-      return state
-    } catch (error) {
-      logger.error('migrate 167 error', error as Error)
-      return state
-    }
-  },
-  '168': (state: RootState) => {
-    try {
-      addPreprocessProviders(state, 'open-mineru')
-      return state
-    } catch (error) {
-      logger.error('migrate 168 error', error as Error)
->>>>>>> 0767952a
+      return state
+    } catch (error) {
+      logger.error('migrate 169 error', error as Error)
       return state
     }
   }

--- conflicted
+++ resolved
@@ -1604,14 +1604,11 @@
           state.settings.exportMenuOptions.plain_text = true
         }
       }
-<<<<<<< HEAD
-      state.settings.upgradeChannel = UpgradeChannel.LATEST
-=======
       if (state.settings) {
         state.settings.enableSpellCheck = false
         state.settings.spellCheckLanguages = []
-      }
->>>>>>> f2c9bf43
+        state.settings.upgradeChannel = UpgradeChannel.LATEST
+      }
       return state
     } catch (error) {
       return state

--- conflicted
+++ resolved
@@ -1541,12 +1541,9 @@
       if (state.paintings && !state.paintings.tokenFluxPaintings) {
         state.paintings.tokenFluxPaintings = []
       }
-<<<<<<< HEAD
-      state.settings.earlyAccess = false
-=======
+      // @ts-ignore eslint-disable-next-line
       state.settings.showTokens = true
       state.settings.testPlan = false
->>>>>>> ba21a2c5
       return state
     } catch (error) {
       return state
@@ -1675,7 +1672,7 @@
       return state
     }
   },
-  '115': (state: RootState) => {
+  '118': (state: RootState) => {
     try {
       // Step 1: 把默认助手模板下面的话题合并到主页列表的默认助手Id下面，保持默认助手模板的纯粹性
 
@@ -1770,7 +1767,7 @@
       return state
     }
   },
-  '116': (state: RootState) => {
+  '119': (state: RootState) => {
     try {
       if (
         state.assistants &&

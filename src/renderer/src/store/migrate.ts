--- conflicted
+++ resolved
@@ -2178,7 +2178,6 @@
   },
   '137': (state: RootState) => {
     try {
-<<<<<<< HEAD
       // 1. 确保智谱供应商被启用
       const zhipuProvider = state.llm.providers.find((p) => p.id === 'zhipu')
       if (zhipuProvider) {
@@ -2391,13 +2390,15 @@
       // 7. 添加智谱网络搜索供应商
       addWebSearchProvider(state, 'zhipu')
 
-=======
+      // OCR
       state.ocr = {
         providers: BUILTIN_OCR_PROVIDERS,
         imageProvider: DEFAULT_OCR_PROVIDER.image
       }
+
+      // Translate
       state.translate.translateInput = ''
->>>>>>> f9869ef4
+
       return state
     } catch (error) {
       logger.error('migrate 137 error', error as Error)

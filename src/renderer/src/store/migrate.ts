import { nanoid } from '@reduxjs/toolkit'
import { DEFAULT_CONTEXTCOUNT, DEFAULT_TEMPERATURE, isMac } from '@renderer/config/constant'
import { DEFAULT_MIN_APPS } from '@renderer/config/minapps'
import { SYSTEM_MODELS } from '@renderer/config/models'
import { TRANSLATE_PROMPT } from '@renderer/config/prompts'
import db from '@renderer/databases'
import i18n from '@renderer/i18n'
import { Assistant, LanguageCode, Provider, WebSearchProvider } from '@renderer/types'
import { getDefaultGroupName, getLeadingEmoji, runAsyncFunction, uuid } from '@renderer/utils'
import { UpgradeChannel } from '@shared/config/constant'
import { isEmpty } from 'lodash'
import { createMigrate } from 'redux-persist'

import { RootState } from '.'
import { DEFAULT_TOOL_ORDER } from './inputTools'
import { INITIAL_PROVIDERS, initialState as llmInitialState, moveProvider } from './llm'
import { mcpSlice } from './mcp'
import { defaultActionItems } from './selectionStore'
import { DEFAULT_SIDEBAR_ICONS, initialState as settingsInitialState } from './settings'
import { initialState as shortcutsInitialState, selectShortcuts, shortcutsSlice } from './shortcuts'
import { defaultWebSearchProviders } from './websearch'

// remove logo base64 data to reduce the size of the state
function removeMiniAppIconsFromState(state: RootState) {
  if (state.minapps) {
    state.minapps.enabled = state.minapps.enabled.map((app) => ({ ...app, logo: undefined }))
    state.minapps.disabled = state.minapps.disabled.map((app) => ({ ...app, logo: undefined }))
    state.minapps.pinned = state.minapps.pinned.map((app) => ({ ...app, logo: undefined }))
  }
}

function removeMiniAppFromState(state: RootState, id: string) {
  if (state.minapps) {
    state.minapps.enabled = state.minapps.enabled.filter((app) => app.id !== id)
    state.minapps.disabled = state.minapps.disabled.filter((app) => app.id !== id)
  }
}

function addMiniApp(state: RootState, id: string) {
  if (state.minapps) {
    const app = DEFAULT_MIN_APPS.find((app) => app.id === id)
    if (app) {
      if (!state.minapps.enabled.find((app) => app.id === id)) {
        state.minapps.enabled.push(app)
      }
    }
  }
}

// add provider to state
function addProvider(state: RootState, id: string) {
  if (!state.llm.providers.find((p) => p.id === id)) {
    const _provider = INITIAL_PROVIDERS.find((p) => p.id === id)
    if (_provider) {
      state.llm.providers.push(_provider)
    }
  }
}

function updateProvider(state: RootState, id: string, provider: Partial<Provider>) {
  if (state.llm.providers) {
    const index = state.llm.providers.findIndex((p) => p.id === id)
    if (index !== -1) {
      state.llm.providers[index] = { ...state.llm.providers[index], ...provider }
    }
  }
}

function addWebSearchProvider(state: RootState, id: string) {
  if (state.websearch && state.websearch.providers) {
    if (!state.websearch.providers.find((p) => p.id === id)) {
      const provider = defaultWebSearchProviders.find((p) => p.id === id)
      if (provider) {
        state.websearch.providers.push(provider)
      }
    }
  }
}

function updateWebSearchProvider(state: RootState, provider: Partial<WebSearchProvider>) {
  if (state.websearch && state.websearch.providers) {
    const index = state.websearch.providers.findIndex((p) => p.id === provider.id)
    if (index !== -1) {
      state.websearch.providers[index] = {
        ...state.websearch.providers[index],
        ...provider
      }
    }
  }
}

function addSelectionAction(state: RootState, id: string) {
  if (state.selectionStore && state.selectionStore.actionItems) {
    if (!state.selectionStore.actionItems.some((item) => item.id === id)) {
      const action = defaultActionItems.find((item) => item.id === id)
      if (action) {
        state.selectionStore.actionItems.push(action)
      }
    }
  }
}

/**
 * Add shortcuts(ids from shortcutsInitialState) after the shortcut(afterId)
 * if afterId is 'first', add to the first
 * if afterId is 'last', add to the last
 */
function addShortcuts(state: RootState, ids: string[], afterId: string, legacy = false) {
  const defaultShortcuts = shortcutsSlice.getSelectors().selectShortcuts(shortcutsInitialState)

  // 确保 state.shortcuts 存在
  if (!state.shortcuts) {
    return
  }
  const shortcuts = legacy ? state.shortcuts.shortcuts! : selectShortcuts(state)

  // 从 defaultShortcuts 中找到要添加的快捷键
  const shortcutsToAdd = defaultShortcuts.filter((shortcut) => ids.includes(shortcut.key))

  // 过滤掉已经存在的快捷键
  const existingKeys = shortcuts.map((s) => s.key)
  const newShortcuts = shortcutsToAdd.filter((shortcut) => !existingKeys.includes(shortcut.key))

  if (newShortcuts.length === 0) {
    return
  }

  if (afterId === 'first') {
    // 添加到最前面
    shortcuts.unshift(...newShortcuts)
  } else if (afterId === 'last') {
    // 添加到最后面
    shortcuts.push(...newShortcuts)
  } else {
    // 添加到指定快捷键后面
    const afterIndex = shortcuts.findIndex((shortcut) => shortcut.key === afterId)
    if (afterIndex !== -1) {
      shortcuts.splice(afterIndex + 1, 0, ...newShortcuts)
    } else {
      // 如果找不到指定的快捷键，则添加到最后
      shortcuts.push(...newShortcuts)
    }
  }
}

const migrateConfig = {
  '2': (state: RootState) => {
    try {
      addProvider(state, 'yi')
      return state
    } catch (error) {
      return state
    }
  },
  '3': (state: RootState) => {
    try {
      addProvider(state, 'zhipu')
      return state
    } catch (error) {
      return state
    }
  },
  '4': (state: RootState) => {
    try {
      addProvider(state, 'ollama')
      return state
    } catch (error) {
      return state
    }
  },
  '5': (state: RootState) => {
    try {
      addProvider(state, 'moonshot')
      return state
    } catch (error) {
      return state
    }
  },
  '6': (state: RootState) => {
    try {
      addProvider(state, 'openrouter')
      return state
    } catch (error) {
      return state
    }
  },
  '7': (state: RootState) => {
    try {
      return {
        ...state,
        settings: {
          ...state.settings,
          language: navigator.language
        }
      }
    } catch (error) {
      return state
    }
  },
  '8': (state: RootState) => {
    try {
      const fixAssistantName = (assistant: Assistant) => {
        if (isEmpty(assistant.name)) {
          assistant.name = i18n.t(`assistant.${assistant.id}.name`)
        }

        assistant.topics = assistant.topics.map((topic) => {
          if (isEmpty(topic.name)) {
            topic.name = i18n.t(`assistant.${assistant.id}.topic.name`)
          }
          return topic
        })

        return assistant
      }

      return {
        ...state,
        assistants: {
          ...state.assistants,
          defaultAssistant: fixAssistantName(state.assistants.defaultAssistant),
          assistants: state.assistants.assistants.map((assistant) => fixAssistantName(assistant))
        }
      }
    } catch (error) {
      return state
    }
  },
  '9': (state: RootState) => {
    try {
      return {
        ...state,
        llm: {
          ...state.llm,
          providers: state.llm.providers.map((provider) => {
            if (provider.id === 'zhipu' && provider.models[0] && provider.models[0].id === 'llama3-70b-8192') {
              provider.models = SYSTEM_MODELS.zhipu
            }
            return provider
          })
        }
      }
    } catch (error) {
      return state
    }
  },
  '10': (state: RootState) => {
    try {
      addProvider(state, 'baichuan')
      return state
    } catch (error) {
      return state
    }
  },
  '11': (state: RootState) => {
    try {
      addProvider(state, 'dashscope')
      addProvider(state, 'anthropic')
      return state
    } catch (error) {
      return state
    }
  },
  '12': (state: RootState) => {
    try {
      addProvider(state, 'aihubmix')
      return state
    } catch (error) {
      return state
    }
  },
  '13': (state: RootState) => {
    try {
      return {
        ...state,
        assistants: {
          ...state.assistants,
          defaultAssistant: {
            ...state.assistants.defaultAssistant,
            name: ['Default Assistant', '默认助手'].includes(state.assistants.defaultAssistant.name)
              ? i18n.t(`assistant.default.name`)
              : state.assistants.defaultAssistant.name
          }
        }
      }
    } catch (error) {
      return state
    }
  },
  '14': (state: RootState) => {
    try {
      return {
        ...state,
        settings: {
          ...state.settings,
          showAssistants: true,
          proxyUrl: undefined
        }
      }
    } catch (error) {
      return state
    }
  },
  '15': (state: RootState) => {
    try {
      return {
        ...state,
        settings: {
          ...state.settings,
          userName: '',
          showMessageDivider: true
        }
      }
    } catch (error) {
      return state
    }
  },
  '16': (state: RootState) => {
    try {
      return {
        ...state,
        settings: {
          ...state.settings,
          messageFont: 'system',
          showInputEstimatedTokens: false
        }
      }
    } catch (error) {
      return state
    }
  },
  '17': (state: RootState) => {
    try {
      return {
        ...state,
        settings: {
          ...state.settings,
          theme: 'auto'
        }
      }
    } catch (error) {
      return state
    }
  },
  '19': (state: RootState) => {
    try {
      return {
        ...state,
        agents: {
          agents: []
        },
        llm: {
          ...state.llm,
          settings: {
            ollama: {
              keepAliveTime: 5
            }
          }
        }
      }
    } catch (error) {
      return state
    }
  },
  '20': (state: RootState) => {
    try {
      return {
        ...state,
        settings: {
          ...state.settings,
          fontSize: 14
        }
      }
    } catch (error) {
      return state
    }
  },
  '21': (state: RootState) => {
    try {
      addProvider(state, 'gemini')
      addProvider(state, 'stepfun')
      addProvider(state, 'doubao')
      return state
    } catch (error) {
      return state
    }
  },
  '22': (state: RootState) => {
    try {
      addProvider(state, 'minimax')
      return state
    } catch (error) {
      return state
    }
  },
  '23': (state: RootState) => {
    try {
      return {
        ...state,
        settings: {
          ...state.settings,
          showTopics: true,
          windowStyle: 'transparent'
        }
      }
    } catch (error) {
      return state
    }
  },
  '24': (state: RootState) => {
    try {
      return {
        ...state,
        assistants: {
          ...state.assistants,
          assistants: state.assistants.assistants.map((assistant) => ({
            ...assistant,
            topics: assistant.topics.map((topic) => ({
              ...topic,
              createdAt: new Date().toISOString(),
              updatedAt: new Date().toISOString()
            }))
          }))
        },
        settings: {
          ...state.settings,
          topicPosition: 'right'
        }
      }
    } catch (error) {
      return state
    }
  },
  '25': (state: RootState) => {
    try {
      addProvider(state, 'github')
      return state
    } catch (error) {
      return state
    }
  },
  '26': (state: RootState) => {
    try {
      addProvider(state, 'ocoolai')
      return state
    } catch (error) {
      return state
    }
  },
  '27': (state: RootState) => {
    try {
      return {
        ...state,
        settings: {
          ...state.settings,
          renderInputMessageAsMarkdown: true
        }
      }
    } catch (error) {
      return state
    }
  },
  '28': (state: RootState) => {
    try {
      addProvider(state, 'together')
      addProvider(state, 'fireworks')
      addProvider(state, 'zhinao')
      addProvider(state, 'hunyuan')
      addProvider(state, 'nvidia')
      return state
    } catch (error) {
      return state
    }
  },
  '29': (state: RootState) => {
    try {
      return {
        ...state,
        assistants: {
          ...state.assistants,
          assistants: state.assistants.assistants.map((assistant) => {
            assistant.topics = assistant.topics.map((topic) => ({
              ...topic,
              assistantId: assistant.id
            }))
            return assistant
          })
        }
      }
    } catch (error) {
      return state
    }
  },
  '30': (state: RootState) => {
    try {
      addProvider(state, 'azure-openai')
      return state
    } catch (error) {
      return state
    }
  },
  '31': (state: RootState) => {
    try {
      return {
        ...state,
        llm: {
          ...state.llm,
          providers: state.llm.providers.map((provider) => {
            if (provider.id === 'azure-openai') {
              provider.models = provider.models.map((model) => ({ ...model, provider: 'azure-openai' }))
            }
            return provider
          })
        }
      }
    } catch (error) {
      return state
    }
  },
  '32': (state: RootState) => {
    try {
      addProvider(state, 'hunyuan')
      return state
    } catch (error) {
      return state
    }
  },
  '33': (state: RootState) => {
    try {
      state.assistants.defaultAssistant.type = 'assistant'

      state.agents.agents.forEach((agent) => {
        agent.type = 'agent'
        // @ts-ignore eslint-disable-next-line
        delete agent.group
      })

      return {
        ...state,
        assistants: {
          ...state.assistants,
          assistants: [...state.assistants.assistants].map((assistant) => {
            // @ts-ignore eslint-disable-next-line
            delete assistant.group
            return {
              ...assistant,
              id: assistant.id.length === 36 ? assistant.id : uuid(),
              type: assistant.type === 'system' ? assistant.type : 'assistant'
            }
          })
        }
      }
    } catch (error) {
      return state
    }
  },
  '34': (state: RootState) => {
    try {
      state.assistants.assistants.forEach((assistant) => {
        assistant.topics.forEach((topic) => {
          topic.assistantId = assistant.id
          runAsyncFunction(async () => {
            const _topic = await db.topics.get(topic.id)
            if (_topic) {
              const messages = (_topic?.messages || []).map((message) => ({ ...message, assistantId: assistant.id }))
              db.topics.put({ ..._topic, messages }, topic.id)
            }
          })
        })
      })
      return state
    } catch (error) {
      return state
    }
  },
  '35': (state: RootState) => {
    try {
      state.settings.mathEngine = 'KaTeX'
      return state
    } catch (error) {
      return state
    }
  },
  '36': (state: RootState) => {
    try {
      state.settings.topicPosition = 'left'
      return state
    } catch (error) {
      return state
    }
  },
  '37': (state: RootState) => {
    try {
      state.settings.messageStyle = 'plain'
      return state
    } catch (error) {
      return state
    }
  },
  '38': (state: RootState) => {
    try {
      addProvider(state, 'grok')
      addProvider(state, 'hyperbolic')
      addProvider(state, 'mistral')
      return state
    } catch (error) {
      return state
    }
  },
  '39': (state: RootState) => {
    try {
      // @ts-ignore eslint-disable-next-line
      state.settings.codeStyle = 'auto'
      return state
    } catch (error) {
      return state
    }
  },
  '40': (state: RootState) => {
    try {
      state.settings.tray = true
      return state
    } catch (error) {
      return state
    }
  },
  '41': (state: RootState) => {
    try {
      state.llm.providers.forEach((provider) => {
        if (provider.id === 'gemini') {
          provider.type = 'gemini'
        } else if (provider.id === 'anthropic') {
          provider.type = 'anthropic'
        } else {
          provider.type = 'openai'
        }
      })
      return state
    } catch (error) {
      return state
    }
  },
  '42': (state: RootState) => {
    try {
      state.settings.proxyMode = state.settings.proxyUrl ? 'custom' : 'none'
      return state
    } catch (error) {
      return state
    }
  },
  '43': (state: RootState) => {
    try {
      if (state.settings.proxyMode === 'none') {
        state.settings.proxyMode = 'system'
      }
      return state
    } catch (error) {
      return state
    }
  },
  '44': (state: RootState) => {
    try {
      state.settings.translateModelPrompt = TRANSLATE_PROMPT
      return state
    } catch (error) {
      return state
    }
  },
  '45': (state: RootState) => {
    state.settings.enableTopicNaming = true
    return state
  },
  '46': (state: RootState) => {
    try {
      if (
        state.settings?.translateModelPrompt?.includes(
          'If the target language is the same as the source language, do not translate'
        )
      ) {
        state.settings.translateModelPrompt = TRANSLATE_PROMPT
      }
      return state
    } catch (error) {
      return state
    }
  },
  '47': (state: RootState) => {
    try {
      state.llm.providers.forEach((provider) => {
        provider.models.forEach((model) => {
          model.group = getDefaultGroupName(model.id)
        })
      })
      return state
    } catch (error) {
      return state
    }
  },
  '48': (state: RootState) => {
    try {
      if (state.shortcuts?.shortcuts) {
        state.shortcuts.shortcuts.forEach((shortcut) => {
          shortcut.system = shortcut.key !== 'new_topic'
        })
        state.shortcuts.shortcuts.push({
          key: 'toggle_show_assistants',
          shortcut: [isMac ? 'Command' : 'Ctrl', '['],
          editable: true,
          enabled: true,
          system: false
        })
        state.shortcuts.shortcuts.push({
          key: 'toggle_show_topics',
          shortcut: [isMac ? 'Command' : 'Ctrl', ']'],
          editable: true,
          enabled: true,
          system: false
        })
      }
      return state
    } catch (error) {
      return state
    }
  },
  '49': (state: RootState) => {
    try {
      state.settings.pasteLongTextThreshold = 1500
      if (state.shortcuts?.shortcuts) {
        state.shortcuts.shortcuts = [
          ...state.shortcuts.shortcuts,
          {
            key: 'copy_last_message',
            shortcut: [isMac ? 'Command' : 'Ctrl', 'Shift', 'C'],
            editable: true,
            enabled: false,
            system: false
          }
        ]
      }
      return state
    } catch (error) {
      return state
    }
  },
  '50': (state: RootState) => {
    try {
      addProvider(state, 'jina')
      return state
    } catch (error) {
      return state
    }
  },
  '51': (state: RootState) => {
    state.settings.topicNamingPrompt = ''
    return state
  },
  '54': (state: RootState) => {
    try {
      if (state.shortcuts?.shortcuts) {
        state.shortcuts.shortcuts.push({
          key: 'search_message',
          shortcut: [isMac ? 'Command' : 'Ctrl', 'F'],
          editable: true,
          enabled: true,
          system: false
        })
      }
      state.settings.sidebarIcons = {
        visible: DEFAULT_SIDEBAR_ICONS,
        disabled: []
      }
      return state
    } catch (error) {
      return state
    }
  },
  '55': (state: RootState) => {
    try {
      if (!state.settings.sidebarIcons) {
        state.settings.sidebarIcons = {
          visible: DEFAULT_SIDEBAR_ICONS,
          disabled: []
        }
      }
      return state
    } catch (error) {
      return state
    }
  },
  '57': (state: RootState) => {
    try {
      if (state.shortcuts?.shortcuts) {
        state.shortcuts.shortcuts.push({
          key: 'mini_window',
          shortcut: [isMac ? 'Command' : 'Ctrl', 'E'],
          editable: true,
          enabled: false,
          system: true
        })
      }

      state.llm.providers.forEach((provider) => {
        if (provider.id === 'qwenlm') {
          provider.type = 'qwenlm'
        }
      })

      state.settings.enableQuickAssistant = false
      state.settings.clickTrayToShowQuickAssistant = true

      return state
    } catch (error) {
      return state
    }
  },
  '58': (state: RootState) => {
    try {
      if (state.shortcuts?.shortcuts) {
        state.shortcuts.shortcuts.push(
          {
            key: 'clear_topic',
            shortcut: [isMac ? 'Command' : 'Ctrl', 'L'],
            editable: true,
            enabled: true,
            system: false
          },
          {
            key: 'toggle_new_context',
            shortcut: [isMac ? 'Command' : 'Ctrl', 'R'],
            editable: true,
            enabled: true,
            system: false
          }
        )
      }
      return state
    } catch (error) {
      return state
    }
  },
  '59': (state: RootState) => {
    try {
      addMiniApp(state, 'flowith')
      return state
    } catch (error) {
      return state
    }
  },
  '60': (state: RootState) => {
    try {
      state.settings.multiModelMessageStyle = 'fold'
      return state
    } catch (error) {
      return state
    }
  },
  '61': (state: RootState) => {
    try {
      state.llm.providers.forEach((provider) => {
        if (provider.id === 'qwenlm') {
          provider.type = 'qwenlm'
        }
      })
      return state
    } catch (error) {
      return state
    }
  },
  '62': (state: RootState) => {
    try {
      state.llm.providers.forEach((provider) => {
        if (provider.id === 'azure-openai') {
          provider.type = 'azure-openai'
        }
      })
      state.settings.translateModelPrompt = TRANSLATE_PROMPT
      return state
    } catch (error) {
      return state
    }
  },
  '63': (state: RootState) => {
    try {
      addMiniApp(state, '3mintop')
      return state
    } catch (error) {
      return state
    }
  },
  '64': (state: RootState) => {
    try {
      state.llm.providers = state.llm.providers.filter((provider) => provider.id !== 'qwenlm')
      addProvider(state, 'baidu-cloud')
      return state
    } catch (error) {
      return state
    }
  },
  '65': (state: RootState) => {
    try {
      // @ts-ignore expect error
      state.settings.targetLanguage = 'english'
      return state
    } catch (error) {
      return state
    }
  },
  '66': (state: RootState) => {
    try {
      addProvider(state, 'gitee-ai')
      addProvider(state, 'ppio')
      addMiniApp(state, 'aistudio')
      state.llm.providers = state.llm.providers.filter((provider) => provider.id !== 'graphrag-kylin-mountain')

      return state
    } catch (error) {
      return state
    }
  },
  '67': (state: RootState) => {
    try {
      addMiniApp(state, 'xiaoyi')
      addProvider(state, 'modelscope')
      addProvider(state, 'lmstudio')
      addProvider(state, 'perplexity')
      addProvider(state, 'infini')
      addProvider(state, 'dmxapi')

      state.llm.settings.lmstudio = {
        keepAliveTime: 5
      }

      return state
    } catch (error) {
      return state
    }
  },
  '68': (state: RootState) => {
    try {
      addMiniApp(state, 'notebooklm')
      addProvider(state, 'modelscope')
      addProvider(state, 'lmstudio')
      return state
    } catch (error) {
      return state
    }
  },
  '69': (state: RootState) => {
    try {
      addMiniApp(state, 'coze')
      state.settings.gridColumns = 2
      state.settings.gridPopoverTrigger = 'hover'
      return state
    } catch (error) {
      return state
    }
  },
  '70': (state: RootState) => {
    try {
      state.llm.providers.forEach((provider) => {
        if (provider.id === 'dmxapi') {
          provider.apiHost = 'https://www.dmxapi.cn'
        }
      })
      return state
    } catch (error) {
      return state
    }
  },
  '71': (state: RootState) => {
    try {
      const appIds = ['dify', 'wpslingxi', 'lechat', 'abacus', 'lambdachat', 'baidu-ai-search']

      if (state.minapps) {
        appIds.forEach((id) => {
          const app = DEFAULT_MIN_APPS.find((app) => app.id === id)
          if (app) {
            state.minapps.enabled.push(app)
          }
        })
        // remove zhihu-zhiada
        state.minapps.enabled = state.minapps.enabled.filter((app) => app.id !== 'zhihu-zhiada')
        state.minapps.disabled = state.minapps.disabled.filter((app) => app.id !== 'zhihu-zhiada')
      }

      state.settings.thoughtAutoCollapse = true

      return state
    } catch (error) {
      return state
    }
  },
  '72': (state: RootState) => {
    try {
      addMiniApp(state, 'monica')

      // remove duplicate lmstudio providers
      const emptyLmStudioProviderIndex = state.llm.providers.findLastIndex(
        (provider) => provider.id === 'lmstudio' && provider.models.length === 0
      )

      if (emptyLmStudioProviderIndex !== -1) {
        state.llm.providers.splice(emptyLmStudioProviderIndex, 1)
      }

      return state
    } catch (error) {
      return state
    }
  },
  '73': (state: RootState) => {
    try {
      if (state.websearch) {
        state.websearch.searchWithTime = true
        state.websearch.maxResults = 5
        state.websearch.excludeDomains = []
      }

      addProvider(state, 'lmstudio')
      addProvider(state, 'o3')
      state.llm.providers = moveProvider(state.llm.providers, 'o3', 2)

      state.assistants.assistants.forEach((assistant) => {
        const leadingEmoji = getLeadingEmoji(assistant.name)
        if (leadingEmoji) {
          assistant.emoji = leadingEmoji
          assistant.name = assistant.name.replace(leadingEmoji, '').trim()
        }
      })

      state.agents.agents.forEach((agent) => {
        const leadingEmoji = getLeadingEmoji(agent.name)
        if (leadingEmoji) {
          agent.emoji = leadingEmoji
          agent.name = agent.name.replace(leadingEmoji, '').trim()
        }
      })

      const defaultAssistantEmoji = getLeadingEmoji(state.assistants.defaultAssistant.name)

      if (defaultAssistantEmoji) {
        state.assistants.defaultAssistant.emoji = defaultAssistantEmoji
        state.assistants.defaultAssistant.name = state.assistants.defaultAssistant.name
          .replace(defaultAssistantEmoji, '')
          .trim()
      }

      return state
    } catch (error) {
      return state
    }
  },
  '74': (state: RootState) => {
    try {
      addProvider(state, 'xirang')
      return state
    } catch (error) {
      return state
    }
  },
  '75': (state: RootState) => {
    try {
      addMiniApp(state, 'you')
      addMiniApp(state, 'cici')
      addMiniApp(state, 'zhihu')
      return state
    } catch (error) {
      return state
    }
  },
  '76': (state: RootState) => {
    try {
      addProvider(state, 'tencent-cloud-ti')
      return state
    } catch (error) {
      return state
    }
  },
  '77': (state: RootState) => {
    try {
      addWebSearchProvider(state, 'searxng')
      addWebSearchProvider(state, 'exa')
      if (state.websearch) {
        state.websearch.providers.forEach((p) => {
          // @ts-ignore eslint-disable-next-line
          delete p.enabled
        })
      }
      return state
    } catch (error) {
      return state
    }
  },
  '78': (state: RootState) => {
    try {
      state.llm.providers = moveProvider(state.llm.providers, 'ppio', 9)
      state.llm.providers = moveProvider(state.llm.providers, 'infini', 10)
      removeMiniAppIconsFromState(state)
      return state
    } catch (error) {
      return state
    }
  },
  '79': (state: RootState) => {
    try {
      addProvider(state, 'gpustack')
      return state
    } catch (error) {
      return state
    }
  },
  '80': (state: RootState) => {
    try {
      addProvider(state, 'alayanew')
      state.llm.providers = moveProvider(state.llm.providers, 'alayanew', 10)
      return state
    } catch (error) {
      return state
    }
  },
  '81': (state: RootState) => {
    try {
      addProvider(state, 'copilot')
      return state
    } catch (error) {
      return state
    }
  },
  '82': (state: RootState) => {
    try {
      const runtimeState = state.runtime as any
      if (runtimeState?.webdavSync) {
        state.backup = state.backup || {}
        state.backup = {
          ...state.backup,
          webdavSync: {
            lastSyncTime: runtimeState.webdavSync.lastSyncTime || null,
            syncing: runtimeState.webdavSync.syncing || false,
            lastSyncError: runtimeState.webdavSync.lastSyncError || null
          }
        }
        delete runtimeState.webdavSync
      }
      return state
    } catch (error) {
      return state
    }
  },
  '83': (state: RootState) => {
    try {
      state.settings.messageNavigation = 'buttons'
      state.settings.launchOnBoot = false
      state.settings.launchToTray = false
      state.settings.trayOnClose = true
      return state
    } catch (error) {
      console.error(error)
      return state
    }
  },
  '84': (state: RootState) => {
    try {
      addProvider(state, 'voyageai')
      return state
    } catch (error) {
      console.error(error)
      return state
    }
  },
  '85': (state: RootState) => {
    try {
      // @ts-ignore eslint-disable-next-line
      state.settings.autoCheckUpdate = !state.settings.manualUpdateCheck
      // @ts-ignore eslint-disable-next-line
      delete state.settings.manualUpdateCheck
      state.settings.gridPopoverTrigger = 'click'
      return state
    } catch (error) {
      console.error(error)
      return state
    }
  },
  '86': (state: RootState) => {
    try {
      if (state?.mcp?.servers) {
        state.mcp.servers = state.mcp.servers.map((server) => ({
          ...server,
          id: nanoid()
        }))
      }
    } catch (error) {
      console.error(error)
      return state
    }
    return state
  },
  '87': (state: RootState) => {
    try {
      state.settings.maxKeepAliveMinapps = 3
      state.settings.showOpenedMinappsInSidebar = true
      return state
    } catch (error) {
      return state
    }
  },
  '88': (state: RootState) => {
    try {
      if (state?.mcp?.servers) {
        const hasAutoInstall = state.mcp.servers.some((server) => server.name === '@cherry/mcp-auto-install')
        if (!hasAutoInstall) {
          const defaultServer = mcpSlice.getInitialState().servers[0]
          state.mcp.servers = [{ ...defaultServer, id: nanoid() }, ...state.mcp.servers]
        }
      }
      return state
    } catch (error) {
      return state
    }
  },
  '89': (state: RootState) => {
    try {
      removeMiniAppFromState(state, 'aistudio')
      return state
    } catch (error) {
      return state
    }
  },
  '90': (state: RootState) => {
    try {
      state.settings.enableDataCollection = true
      return state
    } catch (error) {
      return state
    }
  },
  '91': (state: RootState) => {
    try {
      // @ts-ignore eslint-disable-next-line
      state.settings.codeCacheable = false
      // @ts-ignore eslint-disable-next-line
      state.settings.codeCacheMaxSize = 1000
      // @ts-ignore eslint-disable-next-line
      state.settings.codeCacheTTL = 15
      // @ts-ignore eslint-disable-next-line
      state.settings.codeCacheThreshold = 2
      addProvider(state, 'qiniu')
      return state
    } catch (error) {
      return state
    }
  },
  '92': (state: RootState) => {
    try {
      addMiniApp(state, 'dangbei')
      state.llm.providers = moveProvider(state.llm.providers, 'qiniu', 12)
      return state
    } catch (error) {
      return state
    }
  },
  '93': (state: RootState) => {
    try {
      if (!state?.settings?.exportMenuOptions) {
        state.settings.exportMenuOptions = settingsInitialState.exportMenuOptions
        return state
      }
      return state
    } catch (error) {
      return state
    }
  },
  '94': (state: RootState) => {
    try {
      state.settings.enableQuickPanelTriggers = false
      return state
    } catch (error) {
      return state
    }
  },
  '95': (state: RootState) => {
    try {
      addWebSearchProvider(state, 'local-google')
      addWebSearchProvider(state, 'local-bing')
      addWebSearchProvider(state, 'local-baidu')

      if (state.websearch) {
        if (isEmpty(state.websearch.subscribeSources)) {
          state.websearch.subscribeSources = []
        }
      }

      const qiniuProvider = state.llm.providers.find((provider) => provider.id === 'qiniu')
      if (qiniuProvider && isEmpty(qiniuProvider.models)) {
        qiniuProvider.models = SYSTEM_MODELS.qiniu
      }
      return state
    } catch (error) {
      return state
    }
  },
  '96': (state: RootState) => {
    try {
      // @ts-ignore eslint-disable-next-line
      state.settings.assistantIconType = state.settings?.showAssistantIcon ? 'model' : 'emoji'
      // @ts-ignore eslint-disable-next-line
      delete state.settings.showAssistantIcon
      state.settings.enableBackspaceDeleteModel = true
      return state
    } catch (error) {
      return state
    }
  },
  '97': (state: RootState) => {
    try {
      addMiniApp(state, 'zai')
      state.settings.webdavMaxBackups = 0
      if (state.websearch && state.websearch.providers) {
        state.websearch.providers.forEach((provider) => {
          provider.basicAuthUsername = ''
          provider.basicAuthPassword = ''
        })
      }
      return state
    } catch (error) {
      return state
    }
  },
  '98': (state: RootState) => {
    try {
      state.llm.providers.forEach((provider) => {
        if (provider.type === 'openai' && provider.id !== 'openai') {
          // @ts-ignore eslint-disable-next-line
          provider.type = 'openai-compatible'
        }
      })
      return state
    } catch (error) {
      return state
    }
  },
  '99': (state: RootState) => {
    try {
      state.settings.showPrompt = true

      addWebSearchProvider(state, 'bocha')

      updateWebSearchProvider(state, {
        id: 'exa',
        apiHost: 'https://api.exa.ai'
      })

      updateWebSearchProvider(state, {
        id: 'tavily',
        apiHost: 'https://api.tavily.com'
      })

      // Remove basic auth fields from exa and tavily
      if (state.websearch?.providers) {
        state.websearch.providers = state.websearch.providers.map((provider) => {
          if (provider.id === 'exa' || provider.id === 'tavily') {
            // eslint-disable-next-line @typescript-eslint/no-unused-vars
            const { basicAuthUsername, basicAuthPassword, ...rest } = provider
            return rest
          }
          return provider
        })
      }
      return state
    } catch (error) {
      return state
    }
  },
  '100': (state: RootState) => {
    try {
      state.llm.providers.forEach((provider) => {
        // @ts-ignore eslint-disable-next-line
        if (['openai-compatible', 'openai'].includes(provider.type)) {
          provider.type = 'openai'
        }
        if (provider.id === 'openai') {
          provider.type = 'openai-response'
        }
      })
      state.assistants.assistants.forEach((assistant) => {
        assistant.knowledgeRecognition = 'off'
      })
      return state
    } catch (error) {
      return state
    }
  },
  '101': (state: RootState) => {
    try {
      state.assistants.assistants.forEach((assistant) => {
        if (assistant.settings) {
          // @ts-ignore eslint-disable-next-line
          if (assistant.settings.enableToolUse) {
            // @ts-ignore eslint-disable-next-line
            assistant.settings.toolUseMode = assistant.settings.enableToolUse ? 'function' : 'prompt'
            // @ts-ignore eslint-disable-next-line
            delete assistant.settings.enableToolUse
          }
        }
      })
      if (state.shortcuts?.shortcuts) {
        state.shortcuts.shortcuts.push({
          key: 'exit_fullscreen',
          shortcut: ['Escape'],
          editable: false,
          enabled: true,
          system: true
        })
      }
      return state
    } catch (error) {
      return state
    }
  },
  '102': (state: RootState) => {
    try {
      state.settings.openAI = {
        summaryText: 'off',
        serviceTier: 'auto'
      }

      state.settings.codeExecution = settingsInitialState.codeExecution
      state.settings.codeEditor = settingsInitialState.codeEditor
      state.settings.codePreview = settingsInitialState.codePreview

      // @ts-ignore eslint-disable-next-line
      if (state.settings.codeStyle) {
        // @ts-ignore eslint-disable-next-line
        state.settings.codePreview.themeLight = state.settings.codeStyle
        // @ts-ignore eslint-disable-next-line
        state.settings.codePreview.themeDark = state.settings.codeStyle
      }

      // @ts-ignore eslint-disable-next-line
      delete state.settings.codeStyle
      // @ts-ignore eslint-disable-next-line
      delete state.settings.codeCacheable
      // @ts-ignore eslint-disable-next-line
      delete state.settings.codeCacheMaxSize
      // @ts-ignore eslint-disable-next-line
      delete state.settings.codeCacheTTL
      // @ts-ignore eslint-disable-next-line
      delete state.settings.codeCacheThreshold
      return state
    } catch (error) {
      return state
    }
  },
  '103': (state: RootState) => {
    try {
      if (state.shortcuts?.shortcuts) {
        if (!state.shortcuts.shortcuts.find((shortcut) => shortcut.key === 'search_message_in_chat')) {
          state.shortcuts.shortcuts.push({
            key: 'search_message_in_chat',
            shortcut: [isMac ? 'Command' : 'Ctrl', 'F'],
            editable: true,
            enabled: true,
            system: false
          })
        }
        const searchMessageShortcut = state.shortcuts.shortcuts.find((shortcut) => shortcut.key === 'search_message')
        const targetShortcut = [isMac ? 'Command' : 'Ctrl', 'F']
        if (
          searchMessageShortcut &&
          Array.isArray(searchMessageShortcut.shortcut) &&
          searchMessageShortcut.shortcut.length === targetShortcut.length &&
          searchMessageShortcut.shortcut.every((v, i) => v === targetShortcut[i])
        ) {
          searchMessageShortcut.shortcut = [isMac ? 'Command' : 'Ctrl', 'Shift', 'F']
        }
      }
      return state
    } catch (error) {
      return state
    }
  },
  '104': (state: RootState) => {
    try {
      addProvider(state, 'burncloud')
      state.llm.providers = moveProvider(state.llm.providers, 'burncloud', 10)
      return state
    } catch (error) {
      return state
    }
  },
  '105': (state: RootState) => {
    try {
      state.settings.notification = settingsInitialState.notification
      addMiniApp(state, 'google')
      if (!state.settings.openAI) {
        state.settings.openAI = {
          summaryText: 'off',
          serviceTier: 'auto'
        }
      }
      return state
    } catch (error) {
      return state
    }
  },
  '106': (state: RootState) => {
    try {
      addProvider(state, 'tokenflux')
      state.llm.providers = moveProvider(state.llm.providers, 'tokenflux', 15)
      return state
    } catch (error) {
      return state
    }
  },
  '107': (state: RootState) => {
    try {
      if (state.paintings && !state.paintings.DMXAPIPaintings) {
        state.paintings.DMXAPIPaintings = []
      }
      return state
    } catch (error) {
      return state
    }
  },
  '108': (state: RootState) => {
    try {
      state.inputTools.toolOrder = DEFAULT_TOOL_ORDER
      state.inputTools.isCollapsed = false
      return state
    } catch (error) {
      return state
    }
  },
  '109': (state: RootState) => {
    try {
      state.settings.userTheme = settingsInitialState.userTheme
      return state
    } catch (error) {
      return state
    }
  },
  '110': (state: RootState) => {
    try {
      if (state.paintings && !state.paintings.tokenFluxPaintings) {
        state.paintings.tokenFluxPaintings = []
      }
      state.settings.showTokens = true
      state.settings.testPlan = false
      return state
    } catch (error) {
      return state
    }
  },
  '111': (state: RootState) => {
    try {
      addSelectionAction(state, 'quote')
      if (
        state.llm.translateModel.provider === 'silicon' &&
        state.llm.translateModel.id === 'meta-llama/Llama-3.3-70B-Instruct'
      ) {
        state.llm.translateModel = SYSTEM_MODELS.defaultModel[2]
      }

      // add selection_assistant_toggle and selection_assistant_select_text shortcuts after mini_window
      addShortcuts(state, ['selection_assistant_toggle', 'selection_assistant_select_text'], 'mini_window', true)

      return state
    } catch (error) {
      return state
    }
  },
  '112': (state: RootState) => {
    try {
      addProvider(state, 'cephalon')
      addProvider(state, '302ai')
      addProvider(state, 'lanyun')
      state.llm.providers = moveProvider(state.llm.providers, 'cephalon', 13)
      state.llm.providers = moveProvider(state.llm.providers, '302ai', 14)
      state.llm.providers = moveProvider(state.llm.providers, 'lanyun', 15)
      return state
    } catch (error) {
      return state
    }
  },
  '113': (state: RootState) => {
    try {
      addProvider(state, 'vertexai')
      if (!state.llm.settings.vertexai) {
        state.llm.settings.vertexai = llmInitialState.settings.vertexai
      }
      updateProvider(state, 'gemini', {
        isVertex: false
      })
      updateProvider(state, 'vertexai', {
        isVertex: true
      })
      return state
    } catch (error) {
      return state
    }
  },
  '114': (state: RootState) => {
    try {
      if (state.settings && state.settings.exportMenuOptions) {
        if (typeof state.settings.exportMenuOptions.plain_text === 'undefined') {
          state.settings.exportMenuOptions.plain_text = true
        }
      }
      if (state.settings) {
        state.settings.enableSpellCheck = false
        state.settings.spellCheckLanguages = []
      }
      return state
    } catch (error) {
      return state
    }
  },
  '115': (state: RootState) => {
    try {
      state.assistants.assistants.forEach((assistant) => {
        if (!assistant.settings) {
          assistant.settings = {
            temperature: DEFAULT_TEMPERATURE,
            contextCount: DEFAULT_CONTEXTCOUNT,
            topP: 1,
            toolUseMode: 'prompt',
            customParameters: [],
            streamOutput: true,
            enableMaxTokens: false
          }
        }
      })
      return state
    } catch (error) {
      return state
    }
  },
  '116': (state: RootState) => {
    try {
      if (state.websearch) {
        // migrate contentLimit to cutoffLimit
        // @ts-ignore eslint-disable-next-line
        if (state.websearch.contentLimit) {
          state.websearch.compressionConfig = {
            method: 'cutoff',
            cutoffUnit: 'char',
            // @ts-ignore eslint-disable-next-line
            cutoffLimit: state.websearch.contentLimit
          }
        } else {
          state.websearch.compressionConfig = { method: 'none', cutoffUnit: 'char' }
        }

        // @ts-ignore eslint-disable-next-line
        delete state.websearch.contentLimit
      }
      if (state.settings) {
        state.settings.testChannel = UpgradeChannel.LATEST
      }

      return state
    } catch (error) {
      return state
    }
  },
  '117': (state: RootState) => {
    try {
      const ppioProvider = state.llm.providers.find((provider) => provider.id === 'ppio')
      const modelsToRemove = [
        'qwen/qwen-2.5-72b-instruct',
        'qwen/qwen2.5-32b-instruct',
        'meta-llama/llama-3.1-70b-instruct',
        'meta-llama/llama-3.1-8b-instruct',
        '01-ai/yi-1.5-34b-chat',
        '01-ai/yi-1.5-9b-chat',
        'thudm/glm-z1-32b-0414',
        'thudm/glm-z1-9b-0414'
      ]
      if (ppioProvider) {
        updateProvider(state, 'ppio', {
          models: [
            ...ppioProvider.models.filter((model) => !modelsToRemove.includes(model.id)),
            ...SYSTEM_MODELS.ppio.filter(
              (systemModel) => !ppioProvider.models.some((existingModel) => existingModel.id === systemModel.id)
            )
          ],
          apiHost: 'https://api.ppinfra.com/v3/openai/'
        })
      }
      state.assistants.assistants.forEach((assistant) => {
        if (assistant.settings && assistant.settings.streamOutput === undefined) {
          assistant.settings = {
            ...assistant.settings,
            streamOutput: true
          }
        }
      })
      return state
    } catch (error) {
      return state
    }
  },
  '118': (state: RootState) => {
    try {
      addProvider(state, 'ph8')
      state.llm.providers = moveProvider(state.llm.providers, 'ph8', 14)

      if (!state.settings.userId) {
        state.settings.userId = uuid()
      }

      state.llm.providers.forEach((provider) => {
        if (provider.id === 'mistral') {
          provider.type = 'mistral'
        }
      })

      return state
    } catch (error) {
      return state
    }
  },
  '119': (state: RootState) => {
    try {
      addProvider(state, 'new-api')
      state.llm.providers = moveProvider(state.llm.providers, 'new-api', 16)
      state.settings.disableHardwareAcceleration = false

      return state
    } catch (error) {
      return state
    }
  },
  '120': (state: RootState) => {
    try {
      if (!state.settings.s3) {
        state.settings.s3 = settingsInitialState.s3
      }

      const langMap: Record<string, LanguageCode> = {
        english: 'en-us',
        chinese: 'zh-cn',
        'chinese-traditional': 'zh-tw',
        japanese: 'ja-jp',
        russian: 'ru-ru'
      }

      const origin = state.settings.targetLanguage
      const newLang = langMap[origin]
      if (newLang) state.settings.targetLanguage = newLang
      else state.settings.targetLanguage = 'en-us'

      state.llm.providers.forEach((provider) => {
        if (provider.id === 'azure-openai') {
          provider.type = 'azure-openai'
        }
      })

      state.settings.localBackupMaxBackups = 0
      state.settings.localBackupSkipBackupFile = false
      state.settings.localBackupDir = ''
      state.settings.localBackupAutoSync = false
      state.settings.localBackupSyncInterval = 0
      return state
    } catch (error) {
      return state
    }
  },
  '121': (state: RootState) => {
    try {
<<<<<<< HEAD
      if (state.shortcuts?.shortcuts) {
        const shortcuts = selectShortcuts(state)
        shortcuts.splice(0, shortcuts.length, ...state.shortcuts.shortcuts)
        delete state.shortcuts.shortcuts
      }
    } catch {
      // ignore
    }
    return state
=======
      const { toolOrder } = state.inputTools
      const urlContextKey = 'url_context'
      const webSearchIndex = toolOrder.visible.indexOf('web_search')
      const knowledgeBaseIndex = toolOrder.visible.indexOf('knowledge_base')
      if (webSearchIndex !== -1) {
        toolOrder.visible.splice(webSearchIndex, 0, urlContextKey)
      } else if (knowledgeBaseIndex !== -1) {
        toolOrder.visible.splice(knowledgeBaseIndex, 0, urlContextKey)
      } else {
        toolOrder.visible.push(urlContextKey)
      }
      return state
    } catch (error) {
      return state
    }
>>>>>>> d4dde58e
  }
}

const migrate = createMigrate(migrateConfig as any)

export default migrate<|MERGE_RESOLUTION|>--- conflicted
+++ resolved
@@ -1767,17 +1767,6 @@
   },
   '121': (state: RootState) => {
     try {
-<<<<<<< HEAD
-      if (state.shortcuts?.shortcuts) {
-        const shortcuts = selectShortcuts(state)
-        shortcuts.splice(0, shortcuts.length, ...state.shortcuts.shortcuts)
-        delete state.shortcuts.shortcuts
-      }
-    } catch {
-      // ignore
-    }
-    return state
-=======
       const { toolOrder } = state.inputTools
       const urlContextKey = 'url_context'
       const webSearchIndex = toolOrder.visible.indexOf('web_search')
@@ -1793,7 +1782,18 @@
     } catch (error) {
       return state
     }
->>>>>>> d4dde58e
+  },
+  '122': (state: RootState) => {
+    try {
+      if (state.shortcuts?.shortcuts) {
+        const shortcuts = selectShortcuts(state)
+        shortcuts.splice(0, shortcuts.length, ...state.shortcuts.shortcuts)
+        delete state.shortcuts.shortcuts
+      }
+    } catch {
+      // ignore
+    }
+    return state
   }
 }
 

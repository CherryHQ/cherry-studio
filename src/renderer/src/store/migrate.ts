import { nanoid } from '@reduxjs/toolkit'
import { isMac } from '@renderer/config/constant'
import { DEFAULT_MIN_APPS } from '@renderer/config/minapps'
import { SYSTEM_MODELS } from '@renderer/config/models'
import { TRANSLATE_PROMPT } from '@renderer/config/prompts'
import db from '@renderer/databases'
import i18n from '@renderer/i18n'
import { Assistant, WebSearchProvider } from '@renderer/types'
import { getDefaultGroupName, getLeadingEmoji, runAsyncFunction, uuid } from '@renderer/utils'
import { isEmpty } from 'lodash'
import { createMigrate } from 'redux-persist'

import { RootState } from '.'
import { INITIAL_PROVIDERS, moveProvider } from './llm'
import { mcpSlice } from './mcp'
import { DEFAULT_SIDEBAR_ICONS, initialState as settingsInitialState } from './settings'
import { defaultWebSearchProviders } from './websearch'

// remove logo base64 data to reduce the size of the state
function removeMiniAppIconsFromState(state: RootState) {
  if (state.minapps) {
    state.minapps.enabled = state.minapps.enabled.map((app) => ({ ...app, logo: undefined }))
    state.minapps.disabled = state.minapps.disabled.map((app) => ({ ...app, logo: undefined }))
    state.minapps.pinned = state.minapps.pinned.map((app) => ({ ...app, logo: undefined }))
  }
}

function removeMiniAppFromState(state: RootState, id: string) {
  if (state.minapps) {
    state.minapps.enabled = state.minapps.enabled.filter((app) => app.id !== id)
    state.minapps.disabled = state.minapps.disabled.filter((app) => app.id !== id)
  }
}

function addMiniApp(state: RootState, id: string) {
  if (state.minapps) {
    const app = DEFAULT_MIN_APPS.find((app) => app.id === id)
    if (app) {
      if (!state.minapps.enabled.find((app) => app.id === id)) {
        state.minapps.enabled.push(app)
      }
    }
  }
}

// add provider to state
function addProvider(state: RootState, id: string) {
  if (!state.llm.providers.find((p) => p.id === id)) {
    const _provider = INITIAL_PROVIDERS.find((p) => p.id === id)
    if (_provider) {
      state.llm.providers.push(_provider)
    }
  }
}

function addWebSearchProvider(state: RootState, id: string) {
  if (state.websearch && state.websearch.providers) {
    if (!state.websearch.providers.find((p) => p.id === id)) {
      const provider = defaultWebSearchProviders.find((p) => p.id === id)
      if (provider) {
        state.websearch.providers.push(provider)
      }
    }
  }
}

function updateWebSearchProvider(state: RootState, provider: Partial<WebSearchProvider>) {
  if (state.websearch && state.websearch.providers) {
    const index = state.websearch.providers.findIndex((p) => p.id === provider.id)
    if (index !== -1) {
      state.websearch.providers[index] = {
        ...state.websearch.providers[index],
        ...provider
      }
    }
  }
}

const migrateConfig = {
  '2': (state: RootState) => {
    try {
      addProvider(state, 'yi')
      return state
    } catch (error) {
      return state
    }
  },
  '3': (state: RootState) => {
    try {
      addProvider(state, 'zhipu')
      return state
    } catch (error) {
      return state
    }
  },
  '4': (state: RootState) => {
    try {
      addProvider(state, 'ollama')
      return state
    } catch (error) {
      return state
    }
  },
  '5': (state: RootState) => {
    try {
      addProvider(state, 'moonshot')
      return state
    } catch (error) {
      return state
    }
  },
  '6': (state: RootState) => {
    try {
      addProvider(state, 'openrouter')
      return state
    } catch (error) {
      return state
    }
  },
  '7': (state: RootState) => {
    try {
      return {
        ...state,
        settings: {
          ...state.settings,
          language: navigator.language
        }
      }
    } catch (error) {
      return state
    }
  },
  '8': (state: RootState) => {
    try {
      const fixAssistantName = (assistant: Assistant) => {
        if (isEmpty(assistant.name)) {
          assistant.name = i18n.t(`assistant.${assistant.id}.name`)
        }

        assistant.topics = assistant.topics.map((topic) => {
          if (isEmpty(topic.name)) {
            topic.name = i18n.t(`assistant.${assistant.id}.topic.name`)
          }
          return topic
        })

        return assistant
      }

      return {
        ...state,
        assistants: {
          ...state.assistants,
          defaultAssistant: fixAssistantName(state.assistants.defaultAssistant),
          assistants: state.assistants.assistants.map((assistant) => fixAssistantName(assistant))
        }
      }
    } catch (error) {
      return state
    }
  },
  '9': (state: RootState) => {
    try {
      return {
        ...state,
        llm: {
          ...state.llm,
          providers: state.llm.providers.map((provider) => {
            if (provider.id === 'zhipu' && provider.models[0] && provider.models[0].id === 'llama3-70b-8192') {
              provider.models = SYSTEM_MODELS.zhipu
            }
            return provider
          })
        }
      }
    } catch (error) {
      return state
    }
  },
  '10': (state: RootState) => {
    try {
      addProvider(state, 'baichuan')
      return state
    } catch (error) {
      return state
    }
  },
  '11': (state: RootState) => {
    try {
      addProvider(state, 'dashscope')
      addProvider(state, 'anthropic')
      return state
    } catch (error) {
      return state
    }
  },
  '12': (state: RootState) => {
    try {
      addProvider(state, 'aihubmix')
      return state
    } catch (error) {
      return state
    }
  },
  '13': (state: RootState) => {
    try {
      return {
        ...state,
        assistants: {
          ...state.assistants,
          defaultAssistant: {
            ...state.assistants.defaultAssistant,
            name: ['Default Assistant', '默认助手'].includes(state.assistants.defaultAssistant.name)
              ? i18n.t(`assistant.default.name`)
              : state.assistants.defaultAssistant.name
          }
        }
      }
    } catch (error) {
      return state
    }
  },
  '14': (state: RootState) => {
    try {
      return {
        ...state,
        settings: {
          ...state.settings,
          showAssistants: true,
          proxyUrl: undefined
        }
      }
    } catch (error) {
      return state
    }
  },
  '15': (state: RootState) => {
    try {
      return {
        ...state,
        settings: {
          ...state.settings,
          userName: '',
          showMessageDivider: true
        }
      }
    } catch (error) {
      return state
    }
  },
  '16': (state: RootState) => {
    try {
      return {
        ...state,
        settings: {
          ...state.settings,
          messageFont: 'system',
          showInputEstimatedTokens: false
        }
      }
    } catch (error) {
      return state
    }
  },
  '17': (state: RootState) => {
    try {
      return {
        ...state,
        settings: {
          ...state.settings,
          theme: 'auto'
        }
      }
    } catch (error) {
      return state
    }
  },
  '19': (state: RootState) => {
    try {
      return {
        ...state,
        agents: {
          agents: []
        },
        llm: {
          ...state.llm,
          settings: {
            ollama: {
              keepAliveTime: 5
            }
          }
        }
      }
    } catch (error) {
      return state
    }
  },
  '20': (state: RootState) => {
    try {
      return {
        ...state,
        settings: {
          ...state.settings,
          fontSize: 14
        }
      }
    } catch (error) {
      return state
    }
  },
  '21': (state: RootState) => {
    try {
      addProvider(state, 'gemini')
      addProvider(state, 'stepfun')
      addProvider(state, 'doubao')
      return state
    } catch (error) {
      return state
    }
  },
  '22': (state: RootState) => {
    try {
      addProvider(state, 'minimax')
      return state
    } catch (error) {
      return state
    }
  },
  '23': (state: RootState) => {
    try {
      return {
        ...state,
        settings: {
          ...state.settings,
          showTopics: true,
          windowStyle: 'transparent'
        }
      }
    } catch (error) {
      return state
    }
  },
  '24': (state: RootState) => {
    try {
      return {
        ...state,
        assistants: {
          ...state.assistants,
          assistants: state.assistants.assistants.map((assistant) => ({
            ...assistant,
            topics: assistant.topics.map((topic) => ({
              ...topic,
              createdAt: new Date().toISOString(),
              updatedAt: new Date().toISOString()
            }))
          }))
        },
        settings: {
          ...state.settings,
          topicPosition: 'right'
        }
      }
    } catch (error) {
      return state
    }
  },
  '25': (state: RootState) => {
    try {
      addProvider(state, 'github')
      return state
    } catch (error) {
      return state
    }
  },
  '26': (state: RootState) => {
    try {
      addProvider(state, 'ocoolai')
      return state
    } catch (error) {
      return state
    }
  },
  '27': (state: RootState) => {
    try {
      return {
        ...state,
        settings: {
          ...state.settings,
          renderInputMessageAsMarkdown: true
        }
      }
    } catch (error) {
      return state
    }
  },
  '28': (state: RootState) => {
    try {
      addProvider(state, 'together')
      addProvider(state, 'fireworks')
      addProvider(state, 'zhinao')
      addProvider(state, 'hunyuan')
      addProvider(state, 'nvidia')
      return state
    } catch (error) {
      return state
    }
  },
  '29': (state: RootState) => {
    try {
      return {
        ...state,
        assistants: {
          ...state.assistants,
          assistants: state.assistants.assistants.map((assistant) => {
            assistant.topics = assistant.topics.map((topic) => ({
              ...topic,
              assistantId: assistant.id
            }))
            return assistant
          })
        }
      }
    } catch (error) {
      return state
    }
  },
  '30': (state: RootState) => {
    try {
      addProvider(state, 'azure-openai')
      return state
    } catch (error) {
      return state
    }
  },
  '31': (state: RootState) => {
    try {
      return {
        ...state,
        llm: {
          ...state.llm,
          providers: state.llm.providers.map((provider) => {
            if (provider.id === 'azure-openai') {
              provider.models = provider.models.map((model) => ({ ...model, provider: 'azure-openai' }))
            }
            return provider
          })
        }
      }
    } catch (error) {
      return state
    }
  },
  '32': (state: RootState) => {
    try {
      addProvider(state, 'hunyuan')
      return state
    } catch (error) {
      return state
    }
  },
  '33': (state: RootState) => {
    try {
      state.assistants.defaultAssistant.type = 'assistant'

      state.agents.agents.forEach((agent) => {
        agent.type = 'agent'
        // @ts-ignore eslint-disable-next-line
        delete agent.group
      })

      return {
        ...state,
        assistants: {
          ...state.assistants,
          assistants: [...state.assistants.assistants].map((assistant) => {
            // @ts-ignore eslint-disable-next-line
            delete assistant.group
            return {
              ...assistant,
              id: assistant.id.length === 36 ? assistant.id : uuid(),
              type: assistant.type === 'system' ? assistant.type : 'assistant'
            }
          })
        }
      }
    } catch (error) {
      return state
    }
  },
  '34': (state: RootState) => {
    try {
      state.assistants.assistants.forEach((assistant) => {
        assistant.topics.forEach((topic) => {
          topic.assistantId = assistant.id
          runAsyncFunction(async () => {
            const _topic = await db.topics.get(topic.id)
            if (_topic) {
              const messages = (_topic?.messages || []).map((message) => ({ ...message, assistantId: assistant.id }))
              db.topics.put({ ..._topic, messages }, topic.id)
            }
          })
        })
      })
      return state
    } catch (error) {
      return state
    }
  },
  '35': (state: RootState) => {
    try {
      state.settings.mathEngine = 'KaTeX'
      return state
    } catch (error) {
      return state
    }
  },
  '36': (state: RootState) => {
    try {
      state.settings.topicPosition = 'left'
      return state
    } catch (error) {
      return state
    }
  },
  '37': (state: RootState) => {
    try {
      state.settings.messageStyle = 'plain'
      return state
    } catch (error) {
      return state
    }
  },
  '38': (state: RootState) => {
    try {
      addProvider(state, 'grok')
      addProvider(state, 'hyperbolic')
      addProvider(state, 'mistral')
      return state
    } catch (error) {
      return state
    }
  },
  '39': (state: RootState) => {
    try {
      state.settings.codeStyle = 'auto'
      return state
    } catch (error) {
      return state
    }
  },
  '40': (state: RootState) => {
    try {
      state.settings.tray = true
      return state
    } catch (error) {
      return state
    }
  },
  '41': (state: RootState) => {
    try {
      state.llm.providers.forEach((provider) => {
        if (provider.id === 'gemini') {
          provider.type = 'gemini'
        } else if (provider.id === 'anthropic') {
          provider.type = 'anthropic'
        } else {
          provider.type = 'openai'
        }
      })
      return state
    } catch (error) {
      return state
    }
  },
  '42': (state: RootState) => {
    try {
      state.settings.proxyMode = state.settings.proxyUrl ? 'custom' : 'none'
      return state
    } catch (error) {
      return state
    }
  },
  '43': (state: RootState) => {
    try {
      if (state.settings.proxyMode === 'none') {
        state.settings.proxyMode = 'system'
      }
      return state
    } catch (error) {
      return state
    }
  },
  '44': (state: RootState) => {
    try {
      state.settings.translateModelPrompt = TRANSLATE_PROMPT
      return state
    } catch (error) {
      return state
    }
  },
  '45': (state: RootState) => {
    state.settings.enableTopicNaming = true
    return state
  },
  '46': (state: RootState) => {
    try {
      if (
        state.settings?.translateModelPrompt?.includes(
          'If the target language is the same as the source language, do not translate'
        )
      ) {
        state.settings.translateModelPrompt = TRANSLATE_PROMPT
      }
      return state
    } catch (error) {
      return state
    }
  },
  '47': (state: RootState) => {
    try {
      state.llm.providers.forEach((provider) => {
        provider.models.forEach((model) => {
          model.group = getDefaultGroupName(model.id)
        })
      })
      return state
    } catch (error) {
      return state
    }
  },
  '48': (state: RootState) => {
    try {
      if (state.shortcuts) {
        state.shortcuts.shortcuts.forEach((shortcut) => {
          shortcut.system = shortcut.key !== 'new_topic'
        })
        state.shortcuts.shortcuts.push({
          key: 'toggle_show_assistants',
          shortcut: [isMac ? 'Command' : 'Ctrl', '['],
          editable: true,
          enabled: true,
          system: false
        })
        state.shortcuts.shortcuts.push({
          key: 'toggle_show_topics',
          shortcut: [isMac ? 'Command' : 'Ctrl', ']'],
          editable: true,
          enabled: true,
          system: false
        })
      }
      return state
    } catch (error) {
      return state
    }
  },
  '49': (state: RootState) => {
    try {
      state.settings.pasteLongTextThreshold = 1500
      if (state.shortcuts) {
        state.shortcuts.shortcuts = [
          ...state.shortcuts.shortcuts,
          {
            key: 'copy_last_message',
            shortcut: [isMac ? 'Command' : 'Ctrl', 'Shift', 'C'],
            editable: true,
            enabled: false,
            system: false
          }
        ]
      }
      return state
    } catch (error) {
      return state
    }
  },
  '50': (state: RootState) => {
    try {
      addProvider(state, 'jina')
      return state
    } catch (error) {
      return state
    }
  },
  '51': (state: RootState) => {
    state.settings.topicNamingPrompt = ''
    return state
  },
  '54': (state: RootState) => {
    try {
      if (state.shortcuts) {
        state.shortcuts.shortcuts.push({
          key: 'search_message',
          shortcut: [isMac ? 'Command' : 'Ctrl', 'F'],
          editable: true,
          enabled: true,
          system: false
        })
      }
      state.settings.sidebarIcons = {
        visible: DEFAULT_SIDEBAR_ICONS,
        disabled: []
      }
      return state
    } catch (error) {
      return state
    }
  },
  '55': (state: RootState) => {
    try {
      if (!state.settings.sidebarIcons) {
        state.settings.sidebarIcons = {
          visible: DEFAULT_SIDEBAR_ICONS,
          disabled: []
        }
      }
      return state
    } catch (error) {
      return state
    }
  },
  '57': (state: RootState) => {
    try {
      if (state.shortcuts) {
        state.shortcuts.shortcuts.push({
          key: 'mini_window',
          shortcut: [isMac ? 'Command' : 'Ctrl', 'E'],
          editable: true,
          enabled: false,
          system: true
        })
      }

      state.llm.providers.forEach((provider) => {
        if (provider.id === 'qwenlm') {
          provider.type = 'qwenlm'
        }
      })

      state.settings.enableQuickAssistant = false
      state.settings.clickTrayToShowQuickAssistant = true

      return state
    } catch (error) {
      return state
    }
  },
  '58': (state: RootState) => {
    try {
      if (state.shortcuts) {
        state.shortcuts.shortcuts.push(
          {
            key: 'clear_topic',
            shortcut: [isMac ? 'Command' : 'Ctrl', 'L'],
            editable: true,
            enabled: true,
            system: false
          },
          {
            key: 'toggle_new_context',
            shortcut: [isMac ? 'Command' : 'Ctrl', 'R'],
            editable: true,
            enabled: true,
            system: false
          }
        )
      }
      return state
    } catch (error) {
      return state
    }
  },
  '59': (state: RootState) => {
    try {
      addMiniApp(state, 'flowith')
      return state
    } catch (error) {
      return state
    }
  },
  '60': (state: RootState) => {
    try {
      state.settings.multiModelMessageStyle = 'fold'
      return state
    } catch (error) {
      return state
    }
  },
  '61': (state: RootState) => {
    try {
      state.llm.providers.forEach((provider) => {
        if (provider.id === 'qwenlm') {
          provider.type = 'qwenlm'
        }
      })
      return state
    } catch (error) {
      return state
    }
  },
  '62': (state: RootState) => {
    try {
      state.llm.providers.forEach((provider) => {
        if (provider.id === 'azure-openai') {
          provider.type = 'azure-openai'
        }
      })
      state.settings.translateModelPrompt = TRANSLATE_PROMPT
      return state
    } catch (error) {
      return state
    }
  },
  '63': (state: RootState) => {
    try {
      addMiniApp(state, '3mintop')
      return state
    } catch (error) {
      return state
    }
  },
  '64': (state: RootState) => {
    try {
      state.llm.providers = state.llm.providers.filter((provider) => provider.id !== 'qwenlm')
      addProvider(state, 'baidu-cloud')
      return state
    } catch (error) {
      return state
    }
  },
  '65': (state: RootState) => {
    try {
      state.settings.targetLanguage = 'english'
      return state
    } catch (error) {
      return state
    }
  },
  '66': (state: RootState) => {
    try {
      addProvider(state, 'gitee-ai')
      addProvider(state, 'ppio')
      addMiniApp(state, 'aistudio')
      state.llm.providers = state.llm.providers.filter((provider) => provider.id !== 'graphrag-kylin-mountain')

      return state
    } catch (error) {
      return state
    }
  },
  '67': (state: RootState) => {
    try {
      addMiniApp(state, 'xiaoyi')
      addProvider(state, 'modelscope')
      addProvider(state, 'lmstudio')
      addProvider(state, 'perplexity')
      addProvider(state, 'infini')
      addProvider(state, 'dmxapi')

      state.llm.settings.lmstudio = {
        keepAliveTime: 5
      }

      return state
    } catch (error) {
      return state
    }
  },
  '68': (state: RootState) => {
    try {
      addMiniApp(state, 'notebooklm')
      addProvider(state, 'modelscope')
      addProvider(state, 'lmstudio')
      return state
    } catch (error) {
      return state
    }
  },
  '69': (state: RootState) => {
    try {
      addMiniApp(state, 'coze')
      state.settings.gridColumns = 2
      state.settings.gridPopoverTrigger = 'hover'
      return state
    } catch (error) {
      return state
    }
  },
  '70': (state: RootState) => {
    try {
      state.llm.providers.forEach((provider) => {
        if (provider.id === 'dmxapi') {
          provider.apiHost = 'https://www.dmxapi.cn'
        }
      })
      return state
    } catch (error) {
      return state
    }
  },
  '71': (state: RootState) => {
    try {
      const appIds = ['dify', 'wpslingxi', 'lechat', 'abacus', 'lambdachat', 'baidu-ai-search']

      if (state.minapps) {
        appIds.forEach((id) => {
          const app = DEFAULT_MIN_APPS.find((app) => app.id === id)
          if (app) {
            state.minapps.enabled.push(app)
          }
        })
        // remove zhihu-zhiada
        state.minapps.enabled = state.minapps.enabled.filter((app) => app.id !== 'zhihu-zhiada')
        state.minapps.disabled = state.minapps.disabled.filter((app) => app.id !== 'zhihu-zhiada')
      }

      state.settings.thoughtAutoCollapse = true

      return state
    } catch (error) {
      return state
    }
  },
  '72': (state: RootState) => {
    try {
      addMiniApp(state, 'monica')

      // remove duplicate lmstudio providers
      const emptyLmStudioProviderIndex = state.llm.providers.findLastIndex(
        (provider) => provider.id === 'lmstudio' && provider.models.length === 0
      )

      if (emptyLmStudioProviderIndex !== -1) {
        state.llm.providers.splice(emptyLmStudioProviderIndex, 1)
      }

      return state
    } catch (error) {
      return state
    }
  },
  '73': (state: RootState) => {
    try {
      if (state.websearch) {
        state.websearch.searchWithTime = true
        state.websearch.maxResults = 5
        state.websearch.excludeDomains = []
      }

      addProvider(state, 'lmstudio')
      addProvider(state, 'o3')
      state.llm.providers = moveProvider(state.llm.providers, 'o3', 2)

      state.assistants.assistants.forEach((assistant) => {
        const leadingEmoji = getLeadingEmoji(assistant.name)
        if (leadingEmoji) {
          assistant.emoji = leadingEmoji
          assistant.name = assistant.name.replace(leadingEmoji, '').trim()
        }
      })

      state.agents.agents.forEach((agent) => {
        const leadingEmoji = getLeadingEmoji(agent.name)
        if (leadingEmoji) {
          agent.emoji = leadingEmoji
          agent.name = agent.name.replace(leadingEmoji, '').trim()
        }
      })

      const defaultAssistantEmoji = getLeadingEmoji(state.assistants.defaultAssistant.name)

      if (defaultAssistantEmoji) {
        state.assistants.defaultAssistant.emoji = defaultAssistantEmoji
        state.assistants.defaultAssistant.name = state.assistants.defaultAssistant.name
          .replace(defaultAssistantEmoji, '')
          .trim()
      }

      return state
    } catch (error) {
      return state
    }
  },
  '74': (state: RootState) => {
    try {
      addProvider(state, 'xirang')
      return state
    } catch (error) {
      return state
    }
  },
  '75': (state: RootState) => {
    try {
      addMiniApp(state, 'you')
      addMiniApp(state, 'cici')
      addMiniApp(state, 'zhihu')
      return state
    } catch (error) {
      return state
    }
  },
  '76': (state: RootState) => {
    try {
      addProvider(state, 'tencent-cloud-ti')
      return state
    } catch (error) {
      return state
    }
  },
  '77': (state: RootState) => {
    try {
      addWebSearchProvider(state, 'searxng')
      addWebSearchProvider(state, 'exa')
      if (state.websearch) {
        state.websearch.providers.forEach((p) => {
          // @ts-ignore eslint-disable-next-line
          delete p.enabled
        })
      }
      return state
    } catch (error) {
      return state
    }
  },
  '78': (state: RootState) => {
    try {
      state.llm.providers = moveProvider(state.llm.providers, 'ppio', 9)
      state.llm.providers = moveProvider(state.llm.providers, 'infini', 10)
      removeMiniAppIconsFromState(state)
      return state
    } catch (error) {
      return state
    }
  },
  '79': (state: RootState) => {
    try {
      addProvider(state, 'gpustack')
      return state
    } catch (error) {
      return state
    }
  },
  '80': (state: RootState) => {
    try {
      addProvider(state, 'alayanew')
      state.llm.providers = moveProvider(state.llm.providers, 'alayanew', 10)
      return state
    } catch (error) {
      return state
    }
  },
  '81': (state: RootState) => {
    try {
      addProvider(state, 'copilot')
      return state
    } catch (error) {
      return state
    }
  },
  '82': (state: RootState) => {
    try {
      const runtimeState = state.runtime as any
      if (runtimeState?.webdavSync) {
        state.backup = state.backup || {}
        state.backup = {
          ...state.backup,
          webdavSync: {
            lastSyncTime: runtimeState.webdavSync.lastSyncTime || null,
            syncing: runtimeState.webdavSync.syncing || false,
            lastSyncError: runtimeState.webdavSync.lastSyncError || null
          }
        }
        delete runtimeState.webdavSync
      }
      return state
    } catch (error) {
      return state
    }
  },
  '83': (state: RootState) => {
    try {
      state.settings.messageNavigation = 'buttons'
      state.settings.launchOnBoot = false
      state.settings.launchToTray = false
      state.settings.trayOnClose = true
      return state
    } catch (error) {
      console.error(error)
      return state
    }
  },
  '84': (state: RootState) => {
    try {
      addProvider(state, 'voyageai')
      return state
    } catch (error) {
      console.error(error)
      return state
    }
  },
  '85': (state: RootState) => {
    try {
      // @ts-ignore eslint-disable-next-line
      state.settings.autoCheckUpdate = !state.settings.manualUpdateCheck
      // @ts-ignore eslint-disable-next-line
      delete state.settings.manualUpdateCheck
      state.settings.gridPopoverTrigger = 'click'
      return state
    } catch (error) {
      console.error(error)
      return state
    }
  },
  '86': (state: RootState) => {
    try {
      if (state?.mcp?.servers) {
        state.mcp.servers = state.mcp.servers.map((server) => ({
          ...server,
          id: nanoid()
        }))
      }
    } catch (error) {
      console.error(error)
      return state
    }

    return state
  },
  '87': (state: RootState) => {
    try {
      state.settings.maxKeepAliveMinapps = 3
      state.settings.showOpenedMinappsInSidebar = true
      return state
    } catch (error) {
      return state
    }
  },
  '88': (state: RootState) => {
    try {
      if (state?.mcp?.servers) {
        const hasAutoInstall = state.mcp.servers.some((server) => server.name === '@cherry/mcp-auto-install')
        if (!hasAutoInstall) {
          const defaultServer = mcpSlice.getInitialState().servers[0]
          state.mcp.servers = [{ ...defaultServer, id: nanoid() }, ...state.mcp.servers]
        }
      }
      return state
    } catch (error) {
      return state
    }
  },
  '89': (state: RootState) => {
    try {
      removeMiniAppFromState(state, 'aistudio')
      return state
    } catch (error) {
      return state
    }
  },
  '90': (state: RootState) => {
    try {
      state.settings.enableDataCollection = true
      return state
    } catch (error) {
      return state
    }
  },
  '91': (state: RootState) => {
    try {
      state.settings.codeCacheable = false
      state.settings.codeCacheMaxSize = 1000
      state.settings.codeCacheTTL = 15
      state.settings.codeCacheThreshold = 2
      addProvider(state, 'qiniu')
      return state
    } catch (error) {
      return state
    }
  },
  '92': (state: RootState) => {
    try {
      addMiniApp(state, 'dangbei')
      state.llm.providers = moveProvider(state.llm.providers, 'qiniu', 12)
      return state
    } catch (error) {
      return state
    }
  },
  '93': (state: RootState) => {
    try {
      if (!state?.settings?.exportMenuOptions) {
        state.settings.exportMenuOptions = settingsInitialState.exportMenuOptions
        return state
      }
      return state
    } catch (error) {
      return state
    }
  },
  '94': (state: RootState) => {
    try {
      state.settings.enableQuickPanelTriggers = false
      return state
    } catch (error) {
      return state
    }
  },
  '95': (state: RootState) => {
    try {
      addWebSearchProvider(state, 'local-google')
      addWebSearchProvider(state, 'local-bing')
      addWebSearchProvider(state, 'local-baidu')

      if (state.websearch) {
        if (isEmpty(state.websearch.subscribeSources)) {
          state.websearch.subscribeSources = []
        }
      }

      const qiniuProvider = state.llm.providers.find((provider) => provider.id === 'qiniu')
      if (qiniuProvider && isEmpty(qiniuProvider.models)) {
        qiniuProvider.models = SYSTEM_MODELS.qiniu
      }
      return state
    } catch (error) {
      return state
    }
  },
  '96': (state: RootState) => {
    try {
      // @ts-ignore eslint-disable-next-line
      state.settings.assistantIconType = state.settings?.showAssistantIcon ? 'model' : 'emoji'
      // @ts-ignore eslint-disable-next-line
      delete state.settings.showAssistantIcon
      state.settings.enableBackspaceDeleteModel = true
      return state
    } catch (error) {
      return state
    }
  },
  '97': (state: RootState) => {
    try {
      addMiniApp(state, 'zai')
      state.settings.webdavMaxBackups = 0
      if (state.websearch && state.websearch.providers) {
        state.websearch.providers.forEach((provider) => {
          provider.basicAuthUsername = ''
          provider.basicAuthPassword = ''
        })
      }
      return state
    } catch (error) {
      return state
    }
  },
  '98': (state: RootState) => {
    try {
      state.llm.providers.forEach((provider) => {
        if (provider.type === 'openai' && provider.id !== 'openai') {
          provider.type = 'openai-compatible'
        }
      })
      return state
    } catch (error) {
      return state
    }
  },
  '99': (state: RootState) => {
    try {
<<<<<<< HEAD
      state.settings.showPrompt = true
=======
      addWebSearchProvider(state, 'bocha')
      updateWebSearchProvider(state, {
        id: 'exa',
        apiHost: 'https://api.exa.ai'
      })
      updateWebSearchProvider(state, {
        id: 'tavily',
        apiHost: 'https://api.tavily.com'
      })

      // Remove basic auth fields from exa and tavily
      if (state.websearch?.providers) {
        state.websearch.providers = state.websearch.providers.map((provider) => {
          if (provider.id === 'exa' || provider.id === 'tavily') {
            // eslint-disable-next-line @typescript-eslint/no-unused-vars
            const { basicAuthUsername, basicAuthPassword, ...rest } = provider
            return rest
          }
          return provider
        })
      }
>>>>>>> b962126d
      return state
    } catch (error) {
      return state
    }
  }
}

const migrate = createMigrate(migrateConfig as any)

export default migrate<|MERGE_RESOLUTION|>--- conflicted
+++ resolved
@@ -1267,14 +1267,15 @@
   },
   '99': (state: RootState) => {
     try {
-<<<<<<< HEAD
       state.settings.showPrompt = true
-=======
+
       addWebSearchProvider(state, 'bocha')
+
       updateWebSearchProvider(state, {
         id: 'exa',
         apiHost: 'https://api.exa.ai'
       })
+
       updateWebSearchProvider(state, {
         id: 'tavily',
         apiHost: 'https://api.tavily.com'
@@ -1291,7 +1292,6 @@
           return provider
         })
       }
->>>>>>> b962126d
       return state
     } catch (error) {
       return state

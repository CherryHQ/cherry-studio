/**
 * @deprecated Scheduled for removal in v2.0.0
 * --------------------------------------------------------------------------
 * ⚠️ NOTICE: V2 DATA&UI REFACTORING (by 0xfullex)
 * --------------------------------------------------------------------------
 * STOP: Feature PRs affecting this file are currently BLOCKED.
 * Only critical bug fixes are accepted during this migration phase.
 *
 * This file is being refactored to v2 standards.
 * Any non-critical changes will conflict with the ongoing work.
 *
 * 🔗 Context & Status:
 * - Contribution Hold: https://github.com/CherryHQ/cherry-studio/issues/10954
 * - v2 Refactor PR   : https://github.com/CherryHQ/cherry-studio/pull/10162
 * --------------------------------------------------------------------------
 */
import { loggerService } from '@logger'
import { nanoid } from '@reduxjs/toolkit'
import {
  DEFAULT_CONTEXTCOUNT,
  DEFAULT_STREAM_OPTIONS_INCLUDE_USAGE,
  DEFAULT_TEMPERATURE,
  isMac
} from '@renderer/config/constant'
import { DEFAULT_MIN_APPS } from '@renderer/config/minapps'
import {
  glm45FlashModel,
  isFunctionCallingModel,
  isNotSupportTextDeltaModel,
  SYSTEM_MODELS
} from '@renderer/config/models'
import { BUILTIN_OCR_PROVIDERS, BUILTIN_OCR_PROVIDERS_MAP, DEFAULT_OCR_PROVIDER } from '@renderer/config/ocr'
import { TRANSLATE_PROMPT } from '@renderer/config/prompts'
import { SYSTEM_PROVIDERS } from '@renderer/config/providers'
import { DEFAULT_SIDEBAR_ICONS } from '@renderer/config/sidebar'
import db from '@renderer/databases'
import { getModel } from '@renderer/hooks/useModel'
import i18n from '@renderer/i18n'
import { DEFAULT_ASSISTANT_SETTINGS } from '@renderer/services/AssistantService'
import { defaultPreprocessProviders } from '@renderer/store/preprocess'
import type {
  Assistant,
  BuiltinOcrProvider,
  Model,
  Provider,
  ProviderApiOptions,
  TranslateLanguageCode,
  WebSearchProvider
} from '@renderer/types'
import { isBuiltinMCPServer, isSystemProvider, SystemProviderIds } from '@renderer/types'
import { getDefaultGroupName, getLeadingEmoji, runAsyncFunction, uuid } from '@renderer/utils'
import {
  isSupportArrayContentProvider,
  isSupportDeveloperRoleProvider,
  isSupportStreamOptionsProvider
} from '@renderer/utils/provider'
import { API_SERVER_DEFAULTS } from '@shared/config/constant'
import { defaultByPassRules, UpgradeChannel } from '@shared/config/constant'
import { isEmpty } from 'lodash'
import { createMigrate } from 'redux-persist'

import type { RootState } from '.'
import { DEFAULT_TOOL_ORDER, DEFAULT_TOOL_ORDER_BY_SCOPE } from './inputTools'
import { initialState as llmInitialState, moveProvider } from './llm'
import { mcpSlice } from './mcp'
import { initialState as notesInitialState } from './note'
import { defaultActionItems } from './selectionStore'
import { initialState as settingsInitialState } from './settings'
import { initialState as shortcutsInitialState } from './shortcuts'
import { defaultWebSearchProviders } from './websearch'

const logger = loggerService.withContext('Migrate')

// remove logo base64 data to reduce the size of the state
function removeMiniAppIconsFromState(state: RootState) {
  if (state.minapps) {
    state.minapps.enabled = state.minapps.enabled.map((app) => ({
      ...app,
      logo: undefined
    }))
    state.minapps.disabled = state.minapps.disabled.map((app) => ({
      ...app,
      logo: undefined
    }))
    state.minapps.pinned = state.minapps.pinned.map((app) => ({
      ...app,
      logo: undefined
    }))
  }
}

function removeMiniAppFromState(state: RootState, id: string) {
  if (state.minapps) {
    state.minapps.pinned = state.minapps.pinned.filter((app) => app.id !== id)
    state.minapps.enabled = state.minapps.enabled.filter((app) => app.id !== id)
    state.minapps.disabled = state.minapps.disabled.filter((app) => app.id !== id)
  }
}

function addMiniApp(state: RootState, id: string) {
  if (state.minapps) {
    const app = DEFAULT_MIN_APPS.find((app) => app.id === id)
    if (app) {
      if (!state.minapps.enabled.find((app) => app.id === id)) {
        state.minapps.enabled.push(app)
      }
    }
  }
}

// add provider to state
function addProvider(state: RootState, id: string) {
  if (!state.llm.providers.find((p) => p.id === id)) {
    const _provider = SYSTEM_PROVIDERS.find((p) => p.id === id)
    if (_provider) {
      state.llm.providers.push(_provider)
    }
  }
}

// Fix missing provider
function fixMissingProvider(state: RootState) {
  SYSTEM_PROVIDERS.forEach((p) => {
    if (!state.llm.providers.find((provider) => provider.id === p.id)) {
      state.llm.providers.push(p)
    }
  })
}

// add ocr provider
function addOcrProvider(state: RootState, provider: BuiltinOcrProvider) {
  if (!state.ocr.providers.find((p) => p.id === provider.id)) {
    state.ocr.providers.push(provider)
  }
}

function updateProvider(state: RootState, id: string, provider: Partial<Provider>) {
  if (state.llm.providers) {
    const index = state.llm.providers.findIndex((p) => p.id === id)
    if (index !== -1) {
      state.llm.providers[index] = {
        ...state.llm.providers[index],
        ...provider
      }
    }
  }
}

function addWebSearchProvider(state: RootState, id: string) {
  if (state.websearch && state.websearch.providers) {
    if (!state.websearch.providers.find((p) => p.id === id)) {
      const provider = defaultWebSearchProviders.find((p) => p.id === id)
      if (provider) {
        // Prevent mutating read only property of object
        // Otherwise, it will cause the error: Cannot assign to read only property 'apiKey' of object '#<Object>'
        state.websearch.providers.push({ ...provider })
      }
    }
  }
}

function updateWebSearchProvider(state: RootState, provider: Partial<WebSearchProvider>) {
  if (state.websearch && state.websearch.providers) {
    const index = state.websearch.providers.findIndex((p) => p.id === provider.id)
    if (index !== -1) {
      state.websearch.providers[index] = {
        ...state.websearch.providers[index],
        ...provider
      }
    }
  }
}

function addSelectionAction(state: RootState, id: string) {
  if (state.selectionStore && state.selectionStore.actionItems) {
    if (!state.selectionStore.actionItems.some((item) => item.id === id)) {
      const action = defaultActionItems.find((item) => item.id === id)
      if (action) {
        state.selectionStore.actionItems.push(action)
      }
    }
  }
}

/**
 * Add shortcuts(ids from shortcutsInitialState) after the shortcut(afterId)
 * if afterId is 'first', add to the first
 * if afterId is 'last', add to the last
 */
function addShortcuts(state: RootState, ids: string[], afterId: string) {
  const defaultShortcuts = shortcutsInitialState.shortcuts

  // 确保 state.shortcuts 存在
  if (!state.shortcuts) {
    return
  }

  // 从 defaultShortcuts 中找到要添加的快捷键
  const shortcutsToAdd = defaultShortcuts.filter((shortcut) => ids.includes(shortcut.key))

  // 过滤掉已经存在的快捷键
  const existingKeys = state.shortcuts.shortcuts.map((s) => s.key)
  const newShortcuts = shortcutsToAdd.filter((shortcut) => !existingKeys.includes(shortcut.key))

  if (newShortcuts.length === 0) {
    return
  }

  if (afterId === 'first') {
    // 添加到最前面
    state.shortcuts.shortcuts.unshift(...newShortcuts)
  } else if (afterId === 'last') {
    // 添加到最后面
    state.shortcuts.shortcuts.push(...newShortcuts)
  } else {
    // 添加到指定快捷键后面
    const afterIndex = state.shortcuts.shortcuts.findIndex((shortcut) => shortcut.key === afterId)
    if (afterIndex !== -1) {
      state.shortcuts.shortcuts.splice(afterIndex + 1, 0, ...newShortcuts)
    } else {
      // 如果找不到指定的快捷键，则添加到最后
      state.shortcuts.shortcuts.push(...newShortcuts)
    }
  }
}

// add preprocess provider
function addPreprocessProviders(state: RootState, id: string) {
  if (state.preprocess && state.preprocess.providers) {
    if (!state.preprocess.providers.find((p) => p.id === id)) {
      const provider = defaultPreprocessProviders.find((p) => p.id === id)
      if (provider) {
        state.preprocess.providers.push({ ...provider })
      }
    }
  }
}

const migrateConfig = {
  '2': (state: RootState) => {
    try {
      addProvider(state, 'yi')
      return state
    } catch (error) {
      return state
    }
  },
  '3': (state: RootState) => {
    try {
      addProvider(state, 'zhipu')
      return state
    } catch (error) {
      return state
    }
  },
  '4': (state: RootState) => {
    try {
      addProvider(state, 'ollama')
      return state
    } catch (error) {
      return state
    }
  },
  '5': (state: RootState) => {
    try {
      addProvider(state, 'moonshot')
      return state
    } catch (error) {
      return state
    }
  },
  '6': (state: RootState) => {
    try {
      addProvider(state, 'openrouter')
      return state
    } catch (error) {
      return state
    }
  },
  '7': (state: RootState) => {
    try {
      return {
        ...state,
        settings: {
          ...state.settings,
          language: navigator.language
        }
      }
    } catch (error) {
      return state
    }
  },
  '8': (state: RootState) => {
    try {
      const fixAssistantName = (assistant: Assistant) => {
        // 2025/07/25 这俩键早没了，从远古版本迁移包出错的
        if (isEmpty(assistant.name)) {
          assistant.name = i18n.t('chat.default.name')
        }

        assistant.topics = assistant.topics.map((topic) => {
          if (isEmpty(topic.name)) {
            topic.name = i18n.t('chat.default.topic.name')
          }
          return topic
        })

        return assistant
      }

      return {
        ...state,
        assistants: {
          ...state.assistants,
          defaultAssistant: fixAssistantName(state.assistants.defaultAssistant),
          assistants: state.assistants.assistants.map((assistant) => fixAssistantName(assistant))
        }
      }
    } catch (error) {
      return state
    }
  },
  '9': (state: RootState) => {
    try {
      return {
        ...state,
        llm: {
          ...state.llm,
          providers: state.llm.providers.map((provider) => {
            if (provider.id === 'zhipu' && provider.models[0] && provider.models[0].id === 'llama3-70b-8192') {
              provider.models = SYSTEM_MODELS.zhipu
            }
            return provider
          })
        }
      }
    } catch (error) {
      return state
    }
  },
  '10': (state: RootState) => {
    try {
      addProvider(state, 'baichuan')
      return state
    } catch (error) {
      return state
    }
  },
  '11': (state: RootState) => {
    try {
      addProvider(state, 'dashscope')
      addProvider(state, 'anthropic')
      return state
    } catch (error) {
      return state
    }
  },
  '12': (state: RootState) => {
    try {
      addProvider(state, 'aihubmix')
      return state
    } catch (error) {
      return state
    }
  },
  '13': (state: RootState) => {
    try {
      return {
        ...state,
        assistants: {
          ...state.assistants,
          defaultAssistant: {
            ...state.assistants.defaultAssistant,
            name: ['Default Assistant', '默认助手'].includes(state.assistants.defaultAssistant.name)
              ? i18n.t('settings.assistant.label')
              : state.assistants.defaultAssistant.name
          }
        }
      }
    } catch (error) {
      return state
    }
  },
  '14': (state: RootState) => {
    try {
      return {
        ...state,
        settings: {
          ...state.settings,
          showAssistants: true,
          proxyUrl: undefined
        }
      }
    } catch (error) {
      return state
    }
  },
  '15': (state: RootState) => {
    try {
      return {
        ...state,
        settings: {
          ...state.settings,
          userName: '',
          showMessageDivider: true
        }
      }
    } catch (error) {
      return state
    }
  },
  '16': (state: RootState) => {
    try {
      return {
        ...state,
        settings: {
          ...state.settings,
          messageFont: 'system',
          showInputEstimatedTokens: false
        }
      }
    } catch (error) {
      return state
    }
  },
  '17': (state: RootState) => {
    try {
      return {
        ...state,
        settings: {
          ...state.settings,
          theme: 'auto'
        }
      }
    } catch (error) {
      return state
    }
  },
  '19': (state: RootState) => {
    try {
      return {
        ...state,
        agents: {
          agents: []
        },
        llm: {
          ...state.llm,
          settings: {
            ollama: {
              keepAliveTime: 5
            }
          }
        }
      }
    } catch (error) {
      return state
    }
  },
  '20': (state: RootState) => {
    try {
      return {
        ...state,
        settings: {
          ...state.settings,
          fontSize: 14
        }
      }
    } catch (error) {
      return state
    }
  },
  '21': (state: RootState) => {
    try {
      addProvider(state, 'gemini')
      addProvider(state, 'stepfun')
      addProvider(state, 'doubao')
      return state
    } catch (error) {
      return state
    }
  },
  '22': (state: RootState) => {
    try {
      addProvider(state, 'minimax')
      return state
    } catch (error) {
      return state
    }
  },
  '23': (state: RootState) => {
    try {
      return {
        ...state,
        settings: {
          ...state.settings,
          showTopics: true,
          windowStyle: 'transparent'
        }
      }
    } catch (error) {
      return state
    }
  },
  '24': (state: RootState) => {
    try {
      return {
        ...state,
        assistants: {
          ...state.assistants,
          assistants: state.assistants.assistants.map((assistant) => ({
            ...assistant,
            topics: assistant.topics.map((topic) => ({
              ...topic,
              createdAt: new Date().toISOString(),
              updatedAt: new Date().toISOString()
            }))
          }))
        },
        settings: {
          ...state.settings,
          topicPosition: 'right'
        }
      }
    } catch (error) {
      return state
    }
  },
  '25': (state: RootState) => {
    try {
      addProvider(state, 'github')
      return state
    } catch (error) {
      return state
    }
  },
  '26': (state: RootState) => {
    try {
      addProvider(state, 'ocoolai')
      return state
    } catch (error) {
      return state
    }
  },
  '27': (state: RootState) => {
    try {
      return {
        ...state,
        settings: {
          ...state.settings,
          renderInputMessageAsMarkdown: true
        }
      }
    } catch (error) {
      return state
    }
  },
  '28': (state: RootState) => {
    try {
      addProvider(state, 'together')
      addProvider(state, 'fireworks')
      addProvider(state, 'zhinao')
      addProvider(state, 'hunyuan')
      addProvider(state, 'nvidia')
      return state
    } catch (error) {
      return state
    }
  },
  '29': (state: RootState) => {
    try {
      return {
        ...state,
        assistants: {
          ...state.assistants,
          assistants: state.assistants.assistants.map((assistant) => {
            assistant.topics = assistant.topics.map((topic) => ({
              ...topic,
              assistantId: assistant.id
            }))
            return assistant
          })
        }
      }
    } catch (error) {
      return state
    }
  },
  '30': (state: RootState) => {
    try {
      addProvider(state, 'azure-openai')
      return state
    } catch (error) {
      return state
    }
  },
  '31': (state: RootState) => {
    try {
      return {
        ...state,
        llm: {
          ...state.llm,
          providers: state.llm.providers.map((provider) => {
            if (provider.id === 'azure-openai') {
              provider.models = provider.models.map((model) => ({
                ...model,
                provider: 'azure-openai'
              }))
            }
            return provider
          })
        }
      }
    } catch (error) {
      return state
    }
  },
  '32': (state: RootState) => {
    try {
      addProvider(state, 'hunyuan')
      return state
    } catch (error) {
      return state
    }
  },
  '33': (state: RootState) => {
    try {
      state.assistants.defaultAssistant.type = 'assistant'

      // @ts-ignore
      state.agents.agents.forEach((agent) => {
        agent.type = 'agent'
        // @ts-ignore eslint-disable-next-line
        delete agent.group
      })

      return {
        ...state,
        assistants: {
          ...state.assistants,
          assistants: [...state.assistants.assistants].map((assistant) => {
            // @ts-ignore eslint-disable-next-line
            delete assistant.group
            return {
              ...assistant,
              id: assistant.id.length === 36 ? assistant.id : uuid(),
              type: assistant.type === 'system' ? assistant.type : 'assistant'
            }
          })
        }
      }
    } catch (error) {
      return state
    }
  },
  '34': (state: RootState) => {
    try {
      state.assistants.assistants.forEach((assistant) => {
        assistant.topics.forEach((topic) => {
          topic.assistantId = assistant.id
          runAsyncFunction(async () => {
            const _topic = await db.topics.get(topic.id)
            if (_topic) {
              const messages = (_topic?.messages || []).map((message) => ({
                ...message,
                assistantId: assistant.id
              }))
              db.topics.put({ ..._topic, messages }, topic.id)
            }
          })
        })
      })
      return state
    } catch (error) {
      return state
    }
  },
  '35': (state: RootState) => {
    try {
      state.settings.mathEngine = 'KaTeX'
      return state
    } catch (error) {
      return state
    }
  },
  '36': (state: RootState) => {
    try {
      state.settings.topicPosition = 'left'
      return state
    } catch (error) {
      return state
    }
  },
  '37': (state: RootState) => {
    try {
      state.settings.messageStyle = 'plain'
      return state
    } catch (error) {
      return state
    }
  },
  '38': (state: RootState) => {
    try {
      addProvider(state, 'grok')
      addProvider(state, 'hyperbolic')
      addProvider(state, 'mistral')
      return state
    } catch (error) {
      return state
    }
  },
  '39': (state: RootState) => {
    try {
      // @ts-ignore eslint-disable-next-line
      state.settings.codeStyle = 'auto'
      return state
    } catch (error) {
      return state
    }
  },
  '40': (state: RootState) => {
    try {
      state.settings.tray = true
      return state
    } catch (error) {
      return state
    }
  },
  '41': (state: RootState) => {
    try {
      state.llm.providers.forEach((provider) => {
        if (provider.id === 'gemini') {
          provider.type = 'gemini'
        } else if (provider.id === 'anthropic') {
          provider.type = 'anthropic'
        } else {
          provider.type = 'openai'
        }
      })
      return state
    } catch (error) {
      return state
    }
  },
  '42': (state: RootState) => {
    try {
      state.settings.proxyMode = state.settings.proxyUrl ? 'custom' : 'none'
      return state
    } catch (error) {
      return state
    }
  },
  '43': (state: RootState) => {
    try {
      if (state.settings.proxyMode === 'none') {
        state.settings.proxyMode = 'system'
      }
      return state
    } catch (error) {
      return state
    }
  },
  '44': (state: RootState) => {
    try {
      state.settings.translateModelPrompt = TRANSLATE_PROMPT
      return state
    } catch (error) {
      return state
    }
  },
  '45': (state: RootState) => {
    state.settings.enableTopicNaming = true
    return state
  },
  '46': (state: RootState) => {
    try {
      if (
        state.settings?.translateModelPrompt?.includes(
          'If the target language is the same as the source language, do not translate'
        )
      ) {
        state.settings.translateModelPrompt = TRANSLATE_PROMPT
      }
      return state
    } catch (error) {
      return state
    }
  },
  '47': (state: RootState) => {
    try {
      state.llm.providers.forEach((provider) => {
        provider.models.forEach((model) => {
          model.group = getDefaultGroupName(model.id)
        })
      })
      return state
    } catch (error) {
      return state
    }
  },
  '48': (state: RootState) => {
    try {
      if (state.shortcuts) {
        state.shortcuts.shortcuts.forEach((shortcut) => {
          shortcut.system = shortcut.key !== 'new_topic'
        })
        state.shortcuts.shortcuts.push({
          key: 'toggle_show_assistants',
          shortcut: [isMac ? 'Command' : 'Ctrl', '['],
          editable: true,
          enabled: true,
          system: false
        })
        state.shortcuts.shortcuts.push({
          key: 'toggle_show_topics',
          shortcut: [isMac ? 'Command' : 'Ctrl', ']'],
          editable: true,
          enabled: true,
          system: false
        })
      }
      return state
    } catch (error) {
      return state
    }
  },
  '49': (state: RootState) => {
    try {
      state.settings.pasteLongTextThreshold = 1500
      if (state.shortcuts) {
        state.shortcuts.shortcuts = [
          ...state.shortcuts.shortcuts,
          {
            key: 'copy_last_message',
            shortcut: [isMac ? 'Command' : 'Ctrl', 'Shift', 'C'],
            editable: true,
            enabled: false,
            system: false
          }
        ]
      }
      return state
    } catch (error) {
      return state
    }
  },
  '50': (state: RootState) => {
    try {
      addProvider(state, 'jina')
      return state
    } catch (error) {
      return state
    }
  },
  '51': (state: RootState) => {
    state.settings.topicNamingPrompt = ''
    return state
  },
  '54': (state: RootState) => {
    try {
      if (state.shortcuts) {
        state.shortcuts.shortcuts.push({
          key: 'search_message',
          shortcut: [isMac ? 'Command' : 'Ctrl', 'F'],
          editable: true,
          enabled: true,
          system: false
        })
      }
      state.settings.sidebarIcons = {
        visible: DEFAULT_SIDEBAR_ICONS,
        disabled: []
      }
      return state
    } catch (error) {
      return state
    }
  },
  '55': (state: RootState) => {
    try {
      if (!state.settings.sidebarIcons) {
        state.settings.sidebarIcons = {
          visible: DEFAULT_SIDEBAR_ICONS,
          disabled: []
        }
      }
      return state
    } catch (error) {
      return state
    }
  },
  '57': (state: RootState) => {
    try {
      if (state.shortcuts) {
        state.shortcuts.shortcuts.push({
          key: 'mini_window',
          shortcut: [isMac ? 'Command' : 'Ctrl', 'E'],
          editable: true,
          enabled: false,
          system: true
        })
      }

      state.llm.providers.forEach((provider) => {
        if (provider.id === 'qwenlm') {
          // @ts-ignore eslint-disable-next-line
          provider.type = 'qwenlm'
        }
      })

      state.settings.enableQuickAssistant = false
      state.settings.clickTrayToShowQuickAssistant = true

      return state
    } catch (error) {
      return state
    }
  },
  '58': (state: RootState) => {
    try {
      if (state.shortcuts) {
        state.shortcuts.shortcuts.push(
          {
            key: 'clear_topic',
            shortcut: [isMac ? 'Command' : 'Ctrl', 'L'],
            editable: true,
            enabled: true,
            system: false
          },
          {
            key: 'toggle_new_context',
            shortcut: [isMac ? 'Command' : 'Ctrl', 'R'],
            editable: true,
            enabled: true,
            system: false
          }
        )
      }
      return state
    } catch (error) {
      return state
    }
  },
  '59': (state: RootState) => {
    try {
      addMiniApp(state, 'flowith')
      return state
    } catch (error) {
      return state
    }
  },
  '60': (state: RootState) => {
    try {
      state.settings.multiModelMessageStyle = 'fold'
      return state
    } catch (error) {
      return state
    }
  },
  '61': (state: RootState) => {
    try {
      state.llm.providers.forEach((provider) => {
        if (provider.id === 'qwenlm') {
          // @ts-ignore eslint-disable-next-line
          provider.type = 'qwenlm'
        }
      })
      return state
    } catch (error) {
      return state
    }
  },
  '62': (state: RootState) => {
    try {
      state.llm.providers.forEach((provider) => {
        if (provider.id === 'azure-openai') {
          provider.type = 'azure-openai'
        }
      })
      state.settings.translateModelPrompt = TRANSLATE_PROMPT
      return state
    } catch (error) {
      return state
    }
  },
  '63': (state: RootState) => {
    try {
      addMiniApp(state, '3mintop')
      return state
    } catch (error) {
      return state
    }
  },
  '64': (state: RootState) => {
    try {
      state.llm.providers = state.llm.providers.filter((provider) => provider.id !== 'qwenlm')
      addProvider(state, 'baidu-cloud')
      return state
    } catch (error) {
      return state
    }
  },
  '65': (state: RootState) => {
    try {
      // @ts-ignore expect error
      state.settings.targetLanguage = 'english'
      return state
    } catch (error) {
      return state
    }
  },
  '66': (state: RootState) => {
    try {
      addProvider(state, 'gitee-ai')
      addProvider(state, 'ppio')
      addMiniApp(state, 'aistudio')
      state.llm.providers = state.llm.providers.filter((provider) => provider.id !== 'graphrag-kylin-mountain')

      return state
    } catch (error) {
      return state
    }
  },
  '67': (state: RootState) => {
    try {
      addMiniApp(state, 'xiaoyi')
      addProvider(state, 'modelscope')
      addProvider(state, 'lmstudio')
      addProvider(state, 'perplexity')
      addProvider(state, 'infini')
      addProvider(state, 'dmxapi')

      state.llm.settings.lmstudio = {
        keepAliveTime: 5
      }

      return state
    } catch (error) {
      return state
    }
  },
  '68': (state: RootState) => {
    try {
      addMiniApp(state, 'notebooklm')
      addProvider(state, 'modelscope')
      addProvider(state, 'lmstudio')
      return state
    } catch (error) {
      return state
    }
  },
  '69': (state: RootState) => {
    try {
      addMiniApp(state, 'coze')
      state.settings.gridColumns = 2
      state.settings.gridPopoverTrigger = 'hover'
      return state
    } catch (error) {
      return state
    }
  },
  '70': (state: RootState) => {
    try {
      state.llm.providers.forEach((provider) => {
        if (provider.id === 'dmxapi') {
          provider.apiHost = 'https://www.dmxapi.cn'
        }
      })
      return state
    } catch (error) {
      return state
    }
  },
  '71': (state: RootState) => {
    try {
      const appIds = ['dify', 'wpslingxi', 'lechat', 'abacus', 'lambdachat', 'baidu-ai-search']

      if (state.minapps) {
        appIds.forEach((id) => {
          const app = DEFAULT_MIN_APPS.find((app) => app.id === id)
          if (app) {
            state.minapps.enabled.push(app)
          }
        })
        // remove zhihu-zhiada
        state.minapps.enabled = state.minapps.enabled.filter((app) => app.id !== 'zhihu-zhiada')
        state.minapps.disabled = state.minapps.disabled.filter((app) => app.id !== 'zhihu-zhiada')
      }

      state.settings.thoughtAutoCollapse = true

      return state
    } catch (error) {
      return state
    }
  },
  '72': (state: RootState) => {
    try {
      addMiniApp(state, 'monica')

      // remove duplicate lmstudio providers
      const emptyLmStudioProviderIndex = state.llm.providers.findLastIndex(
        (provider) => provider.id === 'lmstudio' && provider.models.length === 0
      )

      if (emptyLmStudioProviderIndex !== -1) {
        state.llm.providers.splice(emptyLmStudioProviderIndex, 1)
      }

      return state
    } catch (error) {
      return state
    }
  },
  '73': (state: RootState) => {
    try {
      if (state.websearch) {
        state.websearch.searchWithTime = true
        state.websearch.maxResults = 5
        state.websearch.excludeDomains = []
      }

      addProvider(state, 'lmstudio')
      addProvider(state, 'o3')
      state.llm.providers = moveProvider(state.llm.providers, 'o3', 2)

      state.assistants.assistants.forEach((assistant) => {
        const leadingEmoji = getLeadingEmoji(assistant.name)
        if (leadingEmoji) {
          assistant.emoji = leadingEmoji
          assistant.name = assistant.name.replace(leadingEmoji, '').trim()
        }
      })

      // @ts-ignore
      state.agents.agents.forEach((agent) => {
        const leadingEmoji = getLeadingEmoji(agent.name)
        if (leadingEmoji) {
          agent.emoji = leadingEmoji
          agent.name = agent.name.replace(leadingEmoji, '').trim()
        }
      })

      const defaultAssistantEmoji = getLeadingEmoji(state.assistants.defaultAssistant.name)

      if (defaultAssistantEmoji) {
        state.assistants.defaultAssistant.emoji = defaultAssistantEmoji
        state.assistants.defaultAssistant.name = state.assistants.defaultAssistant.name
          .replace(defaultAssistantEmoji, '')
          .trim()
      }

      return state
    } catch (error) {
      return state
    }
  },
  '74': (state: RootState) => {
    try {
      addProvider(state, 'xirang')
      return state
    } catch (error) {
      return state
    }
  },
  '75': (state: RootState) => {
    try {
      addMiniApp(state, 'you')
      addMiniApp(state, 'cici')
      addMiniApp(state, 'zhihu')
      return state
    } catch (error) {
      return state
    }
  },
  '76': (state: RootState) => {
    try {
      addProvider(state, 'tencent-cloud-ti')
      return state
    } catch (error) {
      return state
    }
  },
  '77': (state: RootState) => {
    try {
      addWebSearchProvider(state, 'searxng')
      addWebSearchProvider(state, 'exa')
      if (state.websearch) {
        state.websearch.providers.forEach((p) => {
          // @ts-ignore eslint-disable-next-line
          delete p.enabled
        })
      }
      return state
    } catch (error) {
      return state
    }
  },
  '78': (state: RootState) => {
    try {
      state.llm.providers = moveProvider(state.llm.providers, 'ppio', 9)
      state.llm.providers = moveProvider(state.llm.providers, 'infini', 10)
      removeMiniAppIconsFromState(state)
      return state
    } catch (error) {
      return state
    }
  },
  '79': (state: RootState) => {
    try {
      addProvider(state, 'gpustack')
      return state
    } catch (error) {
      return state
    }
  },
  '80': (state: RootState) => {
    try {
      addProvider(state, 'alayanew')
      state.llm.providers = moveProvider(state.llm.providers, 'alayanew', 10)
      return state
    } catch (error) {
      return state
    }
  },
  '81': (state: RootState) => {
    try {
      addProvider(state, 'copilot')
      return state
    } catch (error) {
      return state
    }
  },
  '82': (state: RootState) => {
    try {
      const runtimeState = state.runtime as any
      if (runtimeState?.webdavSync) {
        state.backup = state.backup || {}
        state.backup = {
          ...state.backup,
          webdavSync: {
            lastSyncTime: runtimeState.webdavSync.lastSyncTime || null,
            syncing: runtimeState.webdavSync.syncing || false,
            lastSyncError: runtimeState.webdavSync.lastSyncError || null
          }
        }
        delete runtimeState.webdavSync
      }
      return state
    } catch (error) {
      return state
    }
  },
  '83': (state: RootState) => {
    try {
      state.settings.messageNavigation = 'buttons'
      state.settings.launchOnBoot = false
      state.settings.launchToTray = false
      state.settings.trayOnClose = true
      return state
    } catch (error) {
      logger.error('migrate 83 error', error as Error)
      return state
    }
  },
  '84': (state: RootState) => {
    try {
      addProvider(state, 'voyageai')
      return state
    } catch (error) {
      logger.error('migrate 84 error', error as Error)
      return state
    }
  },
  '85': (state: RootState) => {
    try {
      // @ts-ignore eslint-disable-next-line
      state.settings.autoCheckUpdate = !state.settings.manualUpdateCheck
      // @ts-ignore eslint-disable-next-line
      delete state.settings.manualUpdateCheck
      state.settings.gridPopoverTrigger = 'click'
      return state
    } catch (error) {
      return state
    }
  },
  '86': (state: RootState) => {
    try {
      if (state?.mcp?.servers) {
        state.mcp.servers = state.mcp.servers.map((server) => ({
          ...server,
          id: nanoid()
        }))
      }
    } catch (error) {
      return state
    }
    return state
  },
  '87': (state: RootState) => {
    try {
      state.settings.maxKeepAliveMinapps = 3
      state.settings.showOpenedMinappsInSidebar = true
      return state
    } catch (error) {
      return state
    }
  },
  '88': (state: RootState) => {
    try {
      if (state?.mcp?.servers) {
        const hasAutoInstall = state.mcp.servers.some((server) => server.name === '@cherry/mcp-auto-install')
        if (!hasAutoInstall) {
          const defaultServer = mcpSlice.getInitialState().servers[0]
          state.mcp.servers = [{ ...defaultServer, id: nanoid() }, ...state.mcp.servers]
        }
      }
      return state
    } catch (error) {
      return state
    }
  },
  '89': (state: RootState) => {
    try {
      removeMiniAppFromState(state, 'aistudio')
      return state
    } catch (error) {
      return state
    }
  },
  '90': (state: RootState) => {
    try {
      state.settings.enableDataCollection = true
      return state
    } catch (error) {
      return state
    }
  },
  '91': (state: RootState) => {
    try {
      // @ts-ignore eslint-disable-next-line
      state.settings.codeCacheable = false
      // @ts-ignore eslint-disable-next-line
      state.settings.codeCacheMaxSize = 1000
      // @ts-ignore eslint-disable-next-line
      state.settings.codeCacheTTL = 15
      // @ts-ignore eslint-disable-next-line
      state.settings.codeCacheThreshold = 2
      addProvider(state, 'qiniu')
      return state
    } catch (error) {
      return state
    }
  },
  '92': (state: RootState) => {
    try {
      addMiniApp(state, 'dangbei')
      state.llm.providers = moveProvider(state.llm.providers, 'qiniu', 12)
      return state
    } catch (error) {
      return state
    }
  },
  '93': (state: RootState) => {
    try {
      if (!state?.settings?.exportMenuOptions) {
        state.settings.exportMenuOptions = settingsInitialState.exportMenuOptions
        return state
      }
      return state
    } catch (error) {
      return state
    }
  },
  '94': (state: RootState) => {
    try {
      state.settings.enableQuickPanelTriggers = false
      return state
    } catch (error) {
      return state
    }
  },
  '95': (state: RootState) => {
    try {
      addWebSearchProvider(state, 'local-google')
      addWebSearchProvider(state, 'local-bing')
      addWebSearchProvider(state, 'local-baidu')

      if (state.websearch) {
        if (isEmpty(state.websearch.subscribeSources)) {
          state.websearch.subscribeSources = []
        }
      }

      const qiniuProvider = state.llm.providers.find((provider) => provider.id === 'qiniu')
      if (qiniuProvider && isEmpty(qiniuProvider.models)) {
        qiniuProvider.models = SYSTEM_MODELS.qiniu
      }
      return state
    } catch (error) {
      return state
    }
  },
  '96': (state: RootState) => {
    try {
      // @ts-ignore eslint-disable-next-line
      state.settings.assistantIconType = state.settings?.showAssistantIcon ? 'model' : 'emoji'
      // @ts-ignore eslint-disable-next-line
      delete state.settings.showAssistantIcon
      return state
    } catch (error) {
      return state
    }
  },
  '97': (state: RootState) => {
    try {
      addMiniApp(state, 'zai')
      state.settings.webdavMaxBackups = 0
      if (state.websearch && state.websearch.providers) {
        state.websearch.providers.forEach((provider) => {
          provider.basicAuthUsername = ''
          provider.basicAuthPassword = ''
        })
      }
      return state
    } catch (error) {
      return state
    }
  },
  '98': (state: RootState) => {
    try {
      state.llm.providers.forEach((provider) => {
        if (provider.type === 'openai' && provider.id !== 'openai') {
          // @ts-ignore eslint-disable-next-line
          provider.type = 'openai-compatible'
        }
      })
      return state
    } catch (error) {
      return state
    }
  },
  '99': (state: RootState) => {
    try {
      state.settings.showPrompt = true

      addWebSearchProvider(state, 'bocha')

      updateWebSearchProvider(state, {
        id: 'exa',
        apiHost: 'https://api.exa.ai'
      })

      updateWebSearchProvider(state, {
        id: 'tavily',
        apiHost: 'https://api.tavily.com'
      })

      // Remove basic auth fields from exa and tavily
      if (state.websearch?.providers) {
        state.websearch.providers = state.websearch.providers.map((provider) => {
          if (provider.id === 'exa' || provider.id === 'tavily') {
            // oxlint-disable-next-line @typescript-eslint/no-unused-vars
            const { basicAuthUsername, basicAuthPassword, ...rest } = provider
            return rest
          }
          return provider
        })
      }
      return state
    } catch (error) {
      return state
    }
  },
  '100': (state: RootState) => {
    try {
      state.llm.providers.forEach((provider) => {
        // @ts-ignore eslint-disable-next-line
        if (['openai-compatible', 'openai'].includes(provider.type)) {
          provider.type = 'openai'
        }
        if (provider.id === 'openai') {
          provider.type = 'openai-response'
        }
      })
      state.assistants.assistants.forEach((assistant) => {
        assistant.knowledgeRecognition = 'off'
      })
      return state
    } catch (error) {
      logger.error('migrate 100 error', error as Error)
      return state
    }
  },
  '101': (state: RootState) => {
    try {
      state.assistants.assistants.forEach((assistant) => {
        if (assistant.settings) {
          // @ts-ignore eslint-disable-next-line
          if (assistant.settings.enableToolUse) {
            // @ts-ignore eslint-disable-next-line
            assistant.settings.toolUseMode = assistant.settings.enableToolUse ? 'function' : 'prompt'
            // @ts-ignore eslint-disable-next-line
            delete assistant.settings.enableToolUse
          }
        }
      })
      if (state.shortcuts) {
        state.shortcuts.shortcuts.push({
          key: 'exit_fullscreen',
          shortcut: ['Escape'],
          editable: false,
          enabled: true,
          system: true
        })
      }
      return state
    } catch (error) {
      logger.error('migrate 101 error', error as Error)
      return state
    }
  },
  '102': (state: RootState) => {
    try {
      state.settings.openAI = {
        // @ts-expect-error it's a removed type. migrated on 177
        summaryText: 'off',
        serviceTier: 'auto',
        verbosity: 'medium'
      }

      state.settings.codeExecution = {
        enabled: false,
        timeoutMinutes: 1
      }
      state.settings.codeEditor = {
        enabled: false,
        themeLight: 'auto',
        themeDark: 'auto',
        highlightActiveLine: false,
        foldGutter: false,
        autocompletion: true,
        keymap: false
      }
      // @ts-ignore eslint-disable-next-line
      state.settings.codePreview = {
        themeLight: 'auto',
        themeDark: 'auto'
      }

      // @ts-ignore eslint-disable-next-line
      if (state.settings.codeStyle) {
        // @ts-ignore eslint-disable-next-line
        state.settings.codePreview.themeLight = state.settings.codeStyle
        // @ts-ignore eslint-disable-next-line
        state.settings.codePreview.themeDark = state.settings.codeStyle
      }

      // @ts-ignore eslint-disable-next-line
      delete state.settings.codeStyle
      // @ts-ignore eslint-disable-next-line
      delete state.settings.codeCacheable
      // @ts-ignore eslint-disable-next-line
      delete state.settings.codeCacheMaxSize
      // @ts-ignore eslint-disable-next-line
      delete state.settings.codeCacheTTL
      // @ts-ignore eslint-disable-next-line
      delete state.settings.codeCacheThreshold
      return state
    } catch (error) {
      logger.error('migrate 102 error', error as Error)
      return state
    }
  },
  '103': (state: RootState) => {
    try {
      if (state.shortcuts) {
        if (!state.shortcuts.shortcuts.find((shortcut) => shortcut.key === 'search_message_in_chat')) {
          state.shortcuts.shortcuts.push({
            key: 'search_message_in_chat',
            shortcut: [isMac ? 'Command' : 'Ctrl', 'F'],
            editable: true,
            enabled: true,
            system: false
          })
        }
        const searchMessageShortcut = state.shortcuts.shortcuts.find((shortcut) => shortcut.key === 'search_message')
        const targetShortcut = [isMac ? 'Command' : 'Ctrl', 'F']
        if (
          searchMessageShortcut &&
          Array.isArray(searchMessageShortcut.shortcut) &&
          searchMessageShortcut.shortcut.length === targetShortcut.length &&
          searchMessageShortcut.shortcut.every((v, i) => v === targetShortcut[i])
        ) {
          searchMessageShortcut.shortcut = [isMac ? 'Command' : 'Ctrl', 'Shift', 'F']
        }
      }
      return state
    } catch (error) {
      logger.error('migrate 103 error', error as Error)
      return state
    }
  },
  '104': (state: RootState) => {
    try {
      addProvider(state, 'burncloud')
      state.llm.providers = moveProvider(state.llm.providers, 'burncloud', 10)
      return state
    } catch (error) {
      logger.error('migrate 104 error', error as Error)
      return state
    }
  },
  '105': (state: RootState) => {
    try {
      state.settings.notification = settingsInitialState.notification
      addMiniApp(state, 'google')
      if (!state.settings.openAI) {
        state.settings.openAI = {
          // @ts-expect-error it's a removed type. migrated on 177
          summaryText: 'off',
          serviceTier: 'auto',
          verbosity: 'medium'
        }
      }
      return state
    } catch (error) {
      logger.error('migrate 105 error', error as Error)
      return state
    }
  },
  '106': (state: RootState) => {
    try {
      addProvider(state, 'tokenflux')
      state.llm.providers = moveProvider(state.llm.providers, 'tokenflux', 15)
      return state
    } catch (error) {
      logger.error('migrate 106 error', error as Error)
      return state
    }
  },
  '107': (state: RootState) => {
    try {
      if (state.paintings && !state.paintings.dmxapi_paintings) {
        state.paintings.dmxapi_paintings = []
      }
      return state
    } catch (error) {
      logger.error('migrate 107 error', error as Error)
      return state
    }
  },
  '108': (state: RootState) => {
    try {
      // @ts-ignore
      state.inputTools.toolOrder = DEFAULT_TOOL_ORDER
      state.inputTools.isCollapsed = false
      return state
    } catch (error) {
      logger.error('migrate 108 error', error as Error)
      return state
    }
  },
  '109': (state: RootState) => {
    try {
      state.settings.userTheme = settingsInitialState.userTheme
      return state
    } catch (error) {
      logger.error('migrate 109 error', error as Error)
      return state
    }
  },
  '110': (state: RootState) => {
    try {
      if (state.paintings && !state.paintings.tokenflux_paintings) {
        state.paintings.tokenflux_paintings = []
      }
      state.settings.testPlan = false
      return state
    } catch (error) {
      logger.error('migrate 110 error', error as Error)
      return state
    }
  },
  '111': (state: RootState) => {
    try {
      addSelectionAction(state, 'quote')
      if (
        state.llm.translateModel.provider === 'silicon' &&
        state.llm.translateModel.id === 'meta-llama/Llama-3.3-70B-Instruct'
      ) {
        state.llm.translateModel = SYSTEM_MODELS.defaultModel[2]
      }

      // add selection_assistant_toggle and selection_assistant_select_text shortcuts after mini_window
      addShortcuts(state, ['selection_assistant_toggle', 'selection_assistant_select_text'], 'mini_window')

      return state
    } catch (error) {
      logger.error('migrate 111 error', error as Error)
      return state
    }
  },
  '112': (state: RootState) => {
    try {
      addProvider(state, 'cephalon')
      addProvider(state, '302ai')
      addProvider(state, 'lanyun')
      state.llm.providers = moveProvider(state.llm.providers, 'cephalon', 13)
      state.llm.providers = moveProvider(state.llm.providers, '302ai', 14)
      state.llm.providers = moveProvider(state.llm.providers, 'lanyun', 15)
      return state
    } catch (error) {
      logger.error('migrate 112 error', error as Error)
      return state
    }
  },
  '113': (state: RootState) => {
    try {
      addProvider(state, 'vertexai')
      if (!state.llm.settings.vertexai) {
        state.llm.settings.vertexai = llmInitialState.settings.vertexai
      }
      updateProvider(state, 'gemini', {
        isVertex: false
      })
      updateProvider(state, 'vertexai', {
        isVertex: true
      })
      return state
    } catch (error) {
      logger.error('migrate 113 error', error as Error)
      return state
    }
  },
  '114': (state: RootState) => {
    try {
      if (state.settings && state.settings.exportMenuOptions) {
        if (typeof state.settings.exportMenuOptions.plain_text === 'undefined') {
          state.settings.exportMenuOptions.plain_text = true
        }
      }
      if (state.settings) {
        state.settings.enableSpellCheck = false
        state.settings.spellCheckLanguages = []
      }
      return state
    } catch (error) {
      logger.error('migrate 114 error', error as Error)
      return state
    }
  },
  '115': (state: RootState) => {
    try {
      state.assistants.assistants.forEach((assistant) => {
        if (!assistant.settings) {
          assistant.settings = {
            temperature: DEFAULT_TEMPERATURE,
            contextCount: DEFAULT_CONTEXTCOUNT,
            topP: 1,
            toolUseMode: 'prompt',
            customParameters: [],
            streamOutput: true,
            enableMaxTokens: false
          }
        }
      })
      return state
    } catch (error) {
      logger.error('migrate 115 error', error as Error)
      return state
    }
  },
  '116': (state: RootState) => {
    try {
      if (state.websearch) {
        // migrate contentLimit to cutoffLimit
        // @ts-ignore eslint-disable-next-line
        if (state.websearch.contentLimit) {
          state.websearch.compressionConfig = {
            method: 'cutoff',
            cutoffUnit: 'char',
            // @ts-ignore eslint-disable-next-line
            cutoffLimit: state.websearch.contentLimit
          }
        } else {
          state.websearch.compressionConfig = {
            method: 'none',
            cutoffUnit: 'char'
          }
        }

        // @ts-ignore eslint-disable-next-line
        delete state.websearch.contentLimit
      }
      if (state.settings) {
        state.settings.testChannel = UpgradeChannel.LATEST
      }

      return state
    } catch (error) {
      logger.error('migrate 116 error', error as Error)
      return state
    }
  },
  '117': (state: RootState) => {
    try {
      const ppioProvider = state.llm.providers.find((provider) => provider.id === 'ppio')
      const modelsToRemove = [
        'qwen/qwen-2.5-72b-instruct',
        'qwen/qwen2.5-32b-instruct',
        'meta-llama/llama-3.1-70b-instruct',
        'meta-llama/llama-3.1-8b-instruct',
        '01-ai/yi-1.5-34b-chat',
        '01-ai/yi-1.5-9b-chat',
        'thudm/glm-z1-32b-0414',
        'thudm/glm-z1-9b-0414'
      ]
      if (ppioProvider) {
        updateProvider(state, 'ppio', {
          models: [
            ...ppioProvider.models.filter((model) => !modelsToRemove.includes(model.id)),
            ...SYSTEM_MODELS.ppio.filter(
              (systemModel) => !ppioProvider.models.some((existingModel) => existingModel.id === systemModel.id)
            )
          ],
          apiHost: 'https://api.ppinfra.com/v3/openai/'
        })
      }
      state.assistants.assistants.forEach((assistant) => {
        if (assistant.settings && assistant.settings.streamOutput === undefined) {
          assistant.settings = {
            ...assistant.settings,
            streamOutput: true
          }
        }
      })
      return state
    } catch (error) {
      logger.error('migrate 117 error', error as Error)
      return state
    }
  },
  '118': (state: RootState) => {
    try {
      addProvider(state, 'ph8')
      state.llm.providers = moveProvider(state.llm.providers, 'ph8', 14)

      if (!state.settings.userId) {
        state.settings.userId = uuid()
      }

      state.llm.providers.forEach((provider) => {
        if (provider.id === 'mistral') {
          provider.type = 'mistral'
        }
      })

      return state
    } catch (error) {
      logger.error('migrate 118 error', error as Error)
      return state
    }
  },
  '119': (state: RootState) => {
    try {
      addProvider(state, 'new-api')
      state.llm.providers = moveProvider(state.llm.providers, 'new-api', 16)
      state.settings.disableHardwareAcceleration = false
      // migrate to enable memory feature on sidebar
      if (state.settings && state.settings.sidebarIcons) {
        // Check if 'memory' is not already in visible icons
        if (!state.settings.sidebarIcons.visible.includes('memory' as any)) {
          state.settings.sidebarIcons.visible = [...state.settings.sidebarIcons.visible, 'memory' as any]
        }
      }
      return state
    } catch (error) {
      logger.error('migrate 119 error', error as Error)
      return state
    }
  },
  '120': (state: RootState) => {
    try {
      // migrate to remove memory feature from sidebar (moved to settings)
      if (state.settings && state.settings.sidebarIcons) {
        // Remove 'memory' from visible icons if present
        state.settings.sidebarIcons.visible = state.settings.sidebarIcons.visible.filter(
          (icon) => icon !== ('memory' as any)
        )
        // Remove 'memory' from disabled icons if present
        state.settings.sidebarIcons.disabled = state.settings.sidebarIcons.disabled.filter(
          (icon) => icon !== ('memory' as any)
        )
      }

      if (!state.settings.s3) {
        state.settings.s3 = settingsInitialState.s3
      }

      const langMap: Record<string, TranslateLanguageCode> = {
        english: 'en-us',
        chinese: 'zh-cn',
        'chinese-traditional': 'zh-tw',
        japanese: 'ja-jp',
        russian: 'ru-ru'
      }

      const origin = state.settings.targetLanguage
      const newLang = langMap[origin]
      if (newLang) state.settings.targetLanguage = newLang
      else state.settings.targetLanguage = 'en-us'

      state.llm.providers.forEach((provider) => {
        if (provider.id === 'azure-openai') {
          provider.type = 'azure-openai'
        }
      })

      state.settings.localBackupMaxBackups = 0
      state.settings.localBackupSkipBackupFile = false
      state.settings.localBackupDir = ''
      state.settings.localBackupAutoSync = false
      state.settings.localBackupSyncInterval = 0
      return state
    } catch (error) {
      logger.error('migrate 120 error', error as Error)
      return state
    }
  },
  '121': (state: RootState) => {
    try {
      const { toolOrder } = state.inputTools
      const urlContextKey = 'url_context'
      // @ts-ignore
      if (!toolOrder.visible.includes(urlContextKey)) {
        // @ts-ignore
        const webSearchIndex = toolOrder.visible.indexOf('web_search')
        // @ts-ignore
        const knowledgeBaseIndex = toolOrder.visible.indexOf('knowledge_base')
        if (webSearchIndex !== -1) {
          // @ts-ignore
          toolOrder.visible.splice(webSearchIndex, 0, urlContextKey)
        } else if (knowledgeBaseIndex !== -1) {
          // @ts-ignore
          toolOrder.visible.splice(knowledgeBaseIndex, 0, urlContextKey)
        } else {
          // @ts-ignore
          toolOrder.visible.push(urlContextKey)
        }
      }

      for (const assistant of state.assistants.assistants) {
        if (assistant.settings?.toolUseMode === 'prompt' && isFunctionCallingModel(assistant.model)) {
          assistant.settings.toolUseMode = 'function'
        }
      }

      if (state.settings && typeof state.settings.webdavDisableStream === 'undefined') {
        state.settings.webdavDisableStream = false
      }

      return state
    } catch (error) {
      logger.error('migrate 121 error', error as Error)
      return state
    }
  },
  '122': (state: RootState) => {
    try {
      state.settings.navbarPosition = 'left'
      return state
    } catch (error) {
      logger.error('migrate 122 error', error as Error)
      return state
    }
  },

  '123': (state: RootState) => {
    try {
      state.llm.providers.forEach((provider) => {
        provider.models.forEach((model) => {
          if (model.type && Array.isArray(model.type)) {
            model.capabilities = model.type.map((t) => ({
              type: t,
              isUserSelected: true
            }))
            delete model.type
          }
        })
      })

      const lanyunProvider = state.llm.providers.find((provider) => provider.id === 'lanyun')
      if (lanyunProvider && lanyunProvider.models.length === 0) {
        updateProvider(state, 'lanyun', { models: SYSTEM_MODELS.lanyun })
      }

      return state
    } catch (error) {
      logger.error('migrate 123 error', error as Error)
      return state
    }
  }, // 1.5.4
  '124': (state: RootState) => {
    try {
      state.assistants.assistants.forEach((assistant) => {
        if (assistant.settings && !assistant.settings.toolUseMode) {
          assistant.settings.toolUseMode = 'prompt'
        }
      })

      const updateModelTextDelta = (model?: Model) => {
        if (model) {
          model.supported_text_delta = true
          if (isNotSupportTextDeltaModel(model)) {
            model.supported_text_delta = false
          }
        }
      }

      state.llm.providers.forEach((provider) => {
        provider.models.forEach((model) => {
          updateModelTextDelta(model)
        })
      })
      state.assistants.assistants.forEach((assistant) => {
        updateModelTextDelta(assistant.defaultModel)
        updateModelTextDelta(assistant.model)
      })

      updateModelTextDelta(state.llm.defaultModel)
      updateModelTextDelta(state.llm.topicNamingModel)
      updateModelTextDelta(state.llm.translateModel)

      if (state.assistants.defaultAssistant.model) {
        updateModelTextDelta(state.assistants.defaultAssistant.model)
        updateModelTextDelta(state.assistants.defaultAssistant.defaultModel)
      }

      addProvider(state, 'aws-bedrock')

      // 初始化 awsBedrock 设置
      if (!state.llm.settings.awsBedrock) {
        state.llm.settings.awsBedrock = llmInitialState.settings.awsBedrock
      }

      return state
    } catch (error) {
      logger.error('migrate 124 error', error as Error)
      return state
    }
  },
  '125': (state: RootState) => {
    try {
      // Initialize API server configuration if not present
      if (!state.settings.apiServer) {
        state.settings.apiServer = {
          enabled: false,
          host: API_SERVER_DEFAULTS.HOST,
          port: API_SERVER_DEFAULTS.PORT,
          apiKey: `cs-sk-${uuid()}`
        }
      }
      return state
    } catch (error) {
      logger.error('migrate 125 error', error as Error)
      return state
    }
  },
  '126': (state: RootState) => {
    try {
      state.knowledge.bases.forEach((base) => {
        // @ts-ignore eslint-disable-next-line
        if (base.preprocessOrOcrProvider) {
          // @ts-ignore eslint-disable-next-line
          base.preprocessProvider = base.preprocessOrOcrProvider
          // @ts-ignore eslint-disable-next-line
          delete base.preprocessOrOcrProvider
          // @ts-ignore eslint-disable-next-line
          if (base.preprocessProvider.type === 'ocr') {
            // @ts-ignore eslint-disable-next-line
            delete base.preprocessProvider
          }
        }
      })
      return state
    } catch (error) {
      logger.error('migrate 126 error', error as Error)
      return state
    }
  },
  '127': (state: RootState) => {
    try {
      addProvider(state, 'poe')

      // 迁移api选项设置
      state.llm.providers.forEach((provider) => {
        // 新字段默认支持
        const changes = {
          isNotSupportArrayContent: false,
          isNotSupportDeveloperRole: false,
          isNotSupportStreamOptions: false
        }
        if (!isSupportArrayContentProvider(provider) || provider.isNotSupportArrayContent) {
          // 原本开启了兼容模式的provider不受影响
          changes.isNotSupportArrayContent = true
        }
        if (!isSupportDeveloperRoleProvider(provider)) {
          changes.isNotSupportDeveloperRole = true
        }
        if (!isSupportStreamOptionsProvider(provider)) {
          changes.isNotSupportStreamOptions = true
        }
        updateProvider(state, provider.id, changes)
      })

      // 迁移以前删除掉的内置提供商
      for (const provider of state.llm.providers) {
        if (provider.isSystem && !isSystemProvider(provider)) {
          updateProvider(state, provider.id, { isSystem: false })
        }
      }

      if (!state.settings.proxyBypassRules) {
        state.settings.proxyBypassRules = defaultByPassRules
      }
      return state
    } catch (error) {
      logger.error('migrate 127 error', error as Error)
      return state
    }
  },
  '128': (state: RootState) => {
    try {
      // 迁移 service tier 设置
      const openai = state.llm.providers.find((provider) => provider.id === SystemProviderIds.openai)
      const serviceTier = state.settings.openAI.serviceTier
      if (openai) {
        openai.serviceTier = serviceTier
      }

      // @ts-ignore eslint-disable-next-line
      if (state.settings.codePreview) {
        // @ts-ignore eslint-disable-next-line
        state.settings.codeViewer = state.settings.codePreview
      } else {
        state.settings.codeViewer = {
          themeLight: 'auto',
          themeDark: 'auto'
        }
      }

      return state
    } catch (error) {
      logger.error('migrate 128 error', error as Error)
      return state
    }
  },
  '129': (state: RootState) => {
    try {
      // 聚合 api options
      state.llm.providers.forEach((p) => {
        if (isSystemProvider(p)) {
          updateProvider(state, p.id, { apiOptions: undefined })
        } else {
          const changes: ProviderApiOptions = {
            isNotSupportArrayContent: p.isNotSupportArrayContent,
            isNotSupportServiceTier: p.isNotSupportServiceTier,
            isNotSupportDeveloperRole: p.isNotSupportDeveloperRole,
            isNotSupportStreamOptions: p.isNotSupportStreamOptions
          }
          updateProvider(state, p.id, { apiOptions: changes })
        }
      })
      return state
    } catch (error) {
      logger.error('migrate 129 error', error as Error)
      return state
    }
  },
  '130': (state: RootState) => {
    try {
      if (state.settings && state.settings.openAI && !state.settings.openAI.verbosity) {
        state.settings.openAI.verbosity = 'medium'
      }
      // 为 nutstore 添加备份数量限制的默认值
      if (state.nutstore && state.nutstore.nutstoreMaxBackups === undefined) {
        state.nutstore.nutstoreMaxBackups = 0
      }
      return state
    } catch (error) {
      logger.error('migrate 130 error', error as Error)
      return state
    }
  },
  '131': (state: RootState) => {
    try {
      state.settings.mathEnableSingleDollar = true
      return state
    } catch (error) {
      logger.error('migrate 131 error', error as Error)
      return state
    }
  },
  '132': (state: RootState) => {
    try {
      state.llm.providers.forEach((p) => {
        // 如果原本是undefined则不做改动，静默从默认支持改为默认不支持
        if (p.apiOptions?.isNotSupportDeveloperRole) {
          p.apiOptions.isSupportDeveloperRole = !p.apiOptions.isNotSupportDeveloperRole
        }
        if (p.apiOptions?.isNotSupportServiceTier) {
          p.apiOptions.isSupportServiceTier = !p.apiOptions.isNotSupportServiceTier
        }
      })
      return state
    } catch (error) {
      logger.error('migrate 132 error', error as Error)
      return state
    }
  },
  '133': (state: RootState) => {
    try {
      state.settings.sidebarIcons.visible.push('code_tools')
      if (state.codeTools) {
        state.codeTools.environmentVariables = {
          'qwen-code': '',
          'claude-code': '',
          'gemini-cli': ''
        }
      }
      return state
    } catch (error) {
      logger.error('migrate 133 error', error as Error)
      return state
    }
  },
  '134': (state: RootState) => {
    try {
      state.llm.quickModel = state.llm.topicNamingModel

      return state
    } catch (error) {
      logger.error('migrate 134 error', error as Error)
      return state
    }
  },
  '135': (state: RootState) => {
    try {
      if (!state.assistants.defaultAssistant.settings) {
        state.assistants.defaultAssistant.settings = DEFAULT_ASSISTANT_SETTINGS
      } else if (!state.assistants.defaultAssistant.settings.toolUseMode) {
        state.assistants.defaultAssistant.settings.toolUseMode = 'prompt'
      }
      return state
    } catch (error) {
      logger.error('migrate 135 error', error as Error)
      return state
    }
  },
  '136': (state: RootState) => {
    try {
      state.settings.sidebarIcons.visible = [...new Set(state.settings.sidebarIcons.visible)].filter((icon) =>
        DEFAULT_SIDEBAR_ICONS.includes(icon)
      )
      state.settings.sidebarIcons.disabled = [...new Set(state.settings.sidebarIcons.disabled)].filter((icon) =>
        DEFAULT_SIDEBAR_ICONS.includes(icon)
      )
      return state
    } catch (error) {
      logger.error('migrate 136 error', error as Error)
      return state
    }
  },
  '137': (state: RootState) => {
    try {
      state.ocr = {
        providers: BUILTIN_OCR_PROVIDERS,
        imageProviderId: DEFAULT_OCR_PROVIDER.image.id
      }
      state.translate.translateInput = ''
      return state
    } catch (error) {
      logger.error('migrate 137 error', error as Error)
      return state
    }
  },
  '138': (state: RootState) => {
    try {
      addOcrProvider(state, BUILTIN_OCR_PROVIDERS_MAP.system)
      return state
    } catch (error) {
      logger.error('migrate 138 error', error as Error)
      return state
    }
  },
  '139': (state: RootState) => {
    try {
      addProvider(state, 'cherryin')
      state.llm.providers = moveProvider(state.llm.providers, 'cherryin', 1)

      const zhipuProvider = state.llm.providers.find((p) => p.id === 'zhipu')

      if (zhipuProvider) {
        // Update zhipu model list
        if (!zhipuProvider.enabled) {
          zhipuProvider.models = SYSTEM_MODELS.zhipu
        }

        // Update zhipu model list
        if (zhipuProvider.models.length === 0) {
          zhipuProvider.models = SYSTEM_MODELS.zhipu
        }

        // Add GLM-4.5-Flash model if not exists
        const hasGlm45FlashModel = zhipuProvider?.models.find((m) => m.id === 'glm-4.5-flash')

        if (!hasGlm45FlashModel) {
          zhipuProvider?.models.push(glm45FlashModel)
        }

        // Update default painting provider to zhipu
        state.settings.defaultPaintingProvider = 'zhipu'

        // Add zhipu web search provider
        addWebSearchProvider(state, 'zhipu')

        // Update zhipu web search provider api key
        if (zhipuProvider.apiKey) {
          state?.websearch?.providers.forEach((provider) => {
            if (provider.id === 'zhipu') {
              provider.apiKey = zhipuProvider.apiKey
            }
          })
        }
      }

      return state
    } catch (error) {
      logger.error('migrate 139 error', error as Error)
      return state
    }
  },
  '140': (state: RootState) => {
    try {
      state.paintings = {
        // @ts-ignore paintings
        siliconflow_paintings: state?.paintings?.paintings || [],
        // @ts-ignore DMXAPIPaintings
        dmxapi_paintings: state?.paintings?.DMXAPIPaintings || [],
        // @ts-ignore tokenFluxPaintings
        tokenflux_paintings: state?.paintings?.tokenFluxPaintings || [],
        zhipu_paintings: [],
        // @ts-ignore generate
        aihubmix_image_generate: state?.paintings?.generate || [],
        // @ts-ignore remix
        aihubmix_image_remix: state?.paintings?.remix || [],
        // @ts-ignore edit
        aihubmix_image_edit: state?.paintings?.edit || [],
        // @ts-ignore upscale
        aihubmix_image_upscale: state?.paintings?.upscale || [],
        openai_image_generate: state?.paintings?.openai_image_generate || [],
        openai_image_edit: state?.paintings?.openai_image_edit || [],
        ovms_paintings: []
      }

      return state
    } catch (error) {
      logger.error('migrate 140 error', error as Error)
      return state
    }
  },
  '141': (state: RootState) => {
    try {
      if (state.settings && state.settings.sidebarIcons) {
        // Check if 'notes' is not already in visible icons
        if (!state.settings.sidebarIcons.visible.includes('notes')) {
          state.settings.sidebarIcons.visible = [...state.settings.sidebarIcons.visible, 'notes']
        }
      }
      return state
    } catch (error) {
      logger.error('migrate 141 error', error as Error)
      return state
    }
  },
  '142': (state: RootState) => {
    try {
      // Initialize notes settings if not present
      if (!state.note) {
        state.note = notesInitialState
      }
      return state
    } catch (error) {
      logger.error('migrate 142 error', error as Error)
      return state
    }
  },
  '143': (state: RootState) => {
    try {
      addMiniApp(state, 'longcat')
      return state
    } catch (error) {
      return state
    }
  },
  '144': (state: RootState) => {
    try {
      if (state.settings) {
        state.settings.confirmDeleteMessage = settingsInitialState.confirmDeleteMessage
        state.settings.confirmRegenerateMessage = settingsInitialState.confirmRegenerateMessage
      }
      return state
    } catch (error) {
      logger.error('migrate 144 error', error as Error)
      return state
    }
  },
  '145': (state: RootState) => {
    try {
      if (state.settings) {
        if (state.settings.showMessageOutline === undefined || state.settings.showMessageOutline === null) {
          state.settings.showMessageOutline = false
        }
      }
      return state
    } catch (error) {
      logger.error('migrate 145 error', error as Error)
      return state
    }
  },
  '146': (state: RootState) => {
    try {
      // Migrate showWorkspace from settings to note store
      if (state.settings && state.note) {
        const showWorkspaceValue = (state.settings as any)?.showWorkspace
        if (showWorkspaceValue !== undefined) {
          // @ts-ignore eslint-disable-next-line
          state.note.settings.showWorkspace = showWorkspaceValue
          // Remove from settings
          delete (state.settings as any).showWorkspace
          // @ts-ignore eslint-disable-next-line
        } else if (state.note.settings.showWorkspace === undefined) {
          // Set default value if not exists
          // @ts-ignore eslint-disable-next-line
          state.note.settings.showWorkspace = true
        }
      }
      return state
    } catch (error) {
      logger.error('migrate 146 error', error as Error)
      return state
    }
  },
  '147': (state: RootState) => {
    try {
      state.knowledge.bases.forEach((base) => {
        if ((base as any).framework) {
          delete (base as any).framework
        }
      })
      return state
    } catch (error) {
      logger.error('migrate 147 error', error as Error)
      return state
    }
  },
  '148': (state: RootState) => {
    try {
      addOcrProvider(state, BUILTIN_OCR_PROVIDERS_MAP.paddleocr)
      return state
    } catch (error) {
      logger.error('migrate 148 error', error as Error)
      return state
    }
  },
  '149': (state: RootState) => {
    try {
      state.knowledge.bases.forEach((base) => {
        if ((base as any).framework) {
          delete (base as any).framework
        }
      })
      return state
    } catch (error) {
      logger.error('migrate 149 error', error as Error)
      return state
    }
  },
  '150': (state: RootState) => {
    try {
      addShortcuts(state, ['rename_topic'], 'new_topic')
      addShortcuts(state, ['edit_last_user_message'], 'copy_last_message')
      return state
    } catch (error) {
      logger.error('migrate 150 error', error as Error)
      return state
    }
  },
  '151': (state: RootState) => {
    try {
      if (state.settings) {
        state.settings.codeFancyBlock = true
      }
      return state
    } catch (error) {
      logger.error('migrate 151 error', error as Error)
      return state
    }
  },
  '152': (state: RootState) => {
    try {
      state.translate.settings = {
        autoCopy: false
      }
      return state
    } catch (error) {
      logger.error('migrate 152 error', error as Error)
      return state
    }
  },
  '153': (state: RootState) => {
    try {
      if (state.note.settings) {
        state.note.settings.fontSize = notesInitialState.settings.fontSize
        state.note.settings.showTableOfContents = notesInitialState.settings.showTableOfContents
      }
      return state
    } catch (error) {
      logger.error('migrate 153 error', error as Error)
      return state
    }
  },
  '154': (state: RootState) => {
    try {
      if (state.settings.userTheme) {
        state.settings.userTheme.userFontFamily = settingsInitialState.userTheme.userFontFamily
        state.settings.userTheme.userCodeFontFamily = settingsInitialState.userTheme.userCodeFontFamily
      }
      return state
    } catch (error) {
      logger.error('migrate 154 error', error as Error)
      return state
    }
  },
  '155': (state: RootState) => {
    try {
      state.knowledge.bases.forEach((base) => {
        if ((base as any).framework) {
          delete (base as any).framework
        }
      })
      return state
    } catch (error) {
      logger.error('migrate 155 error', error as Error)
      return state
    }
  },
  '156': (state: RootState) => {
    try {
      state.llm.providers.forEach((provider) => {
        if (provider.id === SystemProviderIds.anthropic) {
          if (provider.apiHost.endsWith('/')) {
            provider.apiHost = provider.apiHost.slice(0, -1)
          }
        }
      })
      return state
    } catch (error) {
      logger.error('migrate 156 error', error as Error)
      return state
    }
  },
  '157': (state: RootState) => {
    try {
      addProvider(state, 'aionly')
      state.llm.providers = moveProvider(state.llm.providers, 'aionly', 10)

      const cherryinProvider = state.llm.providers.find((provider) => provider.id === 'cherryin')

      if (cherryinProvider) {
        updateProvider(state, 'cherryin', {
          apiHost: 'https://open.cherryin.ai',
          models: []
        })
      }

      if (state.llm.defaultModel?.provider === 'cherryin') {
        state.llm.defaultModel.provider = 'cherryai'
      }

      if (state.llm.quickModel?.provider === 'cherryin') {
        state.llm.quickModel.provider = 'cherryai'
      }

      if (state.llm.translateModel?.provider === 'cherryin') {
        state.llm.translateModel.provider = 'cherryai'
      }

      state.assistants.assistants.forEach((assistant) => {
        if (assistant.model?.provider === 'cherryin') {
          assistant.model.provider = 'cherryai'
        }
        if (assistant.defaultModel?.provider === 'cherryin') {
          assistant.defaultModel.provider = 'cherryai'
        }
      })

      // @ts-ignore
      state.agents.agents.forEach((agent) => {
        // @ts-ignore model is not defined in Agent
        if (agent.model?.provider === 'cherryin') {
          // @ts-ignore model is not defined in Agent
          agent.model.provider = 'cherryai'
        }
        if (agent.defaultModel?.provider === 'cherryin') {
          agent.defaultModel.provider = 'cherryai'
        }
      })
      return state
    } catch (error) {
      logger.error('migrate 157 error', error as Error)
      return state
    }
  },
  '158': (state: RootState) => {
    try {
      state.llm.providers = state.llm.providers.filter((provider) => provider.id !== 'cherryin')
      addProvider(state, 'longcat')
      return state
    } catch (error) {
      logger.error('migrate 158 error', error as Error)
      return state
    }
  },
  '159': (state: RootState) => {
    try {
      addProvider(state, 'ovms')
      fixMissingProvider(state)
      return state
    } catch (error) {
      logger.error('migrate 158 error', error as Error)
      return state
    }
  },
  '161': (state: RootState) => {
    try {
      removeMiniAppFromState(state, 'nm-search')
      removeMiniAppFromState(state, 'hika')
      removeMiniAppFromState(state, 'hugging-chat')
      addProvider(state, 'cherryin')
      state.llm.providers = moveProvider(state.llm.providers, 'cherryin', 1)
      return state
    } catch (error) {
      logger.error('migrate 161 error', error as Error)
      return state
    }
  },
  '167': (state: RootState) => {
    try {
      addProvider(state, 'huggingface')
      return state
    } catch (error) {
      logger.error('migrate 167 error', error as Error)
      return state
    }
  },
  '168': (state: RootState) => {
    try {
      addPreprocessProviders(state, 'open-mineru')
      return state
    } catch (error) {
      logger.error('migrate 168 error', error as Error)
      return state
    }
  },
  '169': (state: RootState) => {
    try {
      if (state?.mcp?.servers) {
        state.mcp.servers = state.mcp.servers.map((server) => {
          const inferredSource = isBuiltinMCPServer(server) ? 'builtin' : 'unknown'
          return {
            ...server,
            installSource: inferredSource
          }
        })
      }
      return state
    } catch (error) {
      logger.error('migrate 169 error', error as Error)
      return state
    }
  },
  '170': (state: RootState) => {
    try {
      addProvider(state, 'sophnet')
      state.llm.providers = moveProvider(state.llm.providers, 'sophnet', 17)
      state.settings.defaultPaintingProvider = 'cherryin'
      return state
    } catch (error) {
      logger.error('migrate 170 error', error as Error)
      return state
    }
  },
  '171': (state: RootState) => {
    try {
      // Ensure aws-bedrock provider exists
      addProvider(state, 'aws-bedrock')

      // Ensure awsBedrock settings exist and have all required fields
      if (!state.llm.settings.awsBedrock) {
        state.llm.settings.awsBedrock = llmInitialState.settings.awsBedrock
      } else {
        // For users who have awsBedrock but missing new fields (authType and apiKey)
        if (!state.llm.settings.awsBedrock.authType) {
          state.llm.settings.awsBedrock.authType = 'iam'
        }
        if (state.llm.settings.awsBedrock.apiKey === undefined) {
          state.llm.settings.awsBedrock.apiKey = ''
        }
      }
      return state
    } catch (error) {
      logger.error('migrate 171 error', error as Error)
      return state
    }
  },
  '172': (state: RootState) => {
    try {
      // Add ling and huggingchat mini apps
      addMiniApp(state, 'ling')
      addMiniApp(state, 'huggingchat')

      // Add ovocr provider and clear ovms paintings
      addOcrProvider(state, BUILTIN_OCR_PROVIDERS_MAP.ovocr)
      if (isEmpty(state.paintings.ovms_paintings)) {
        state.paintings.ovms_paintings = []
      }

      // Migrate agents to assistants presets
      // @ts-ignore
      if (state?.agents?.agents) {
        // @ts-ignore
        state.assistants.presets = [...state.agents.agents]
        // @ts-ignore
        delete state.agents.agents
      }

      // Initialize assistants presets
      if (state.assistants.presets === undefined) {
        state.assistants.presets = []
      }

      // Migrate assistants presets
      state.assistants.presets.forEach((preset) => {
        if (!preset.settings) {
          preset.settings = DEFAULT_ASSISTANT_SETTINGS
        } else if (!preset.settings.toolUseMode) {
          preset.settings.toolUseMode = DEFAULT_ASSISTANT_SETTINGS.toolUseMode
        }
      })

      // Migrate sidebar icons
      if (state.settings.sidebarIcons) {
        state.settings.sidebarIcons.visible = state.settings.sidebarIcons.visible.map((icon) => {
          // @ts-ignore
          return icon === 'agents' ? 'store' : icon
        })
        state.settings.sidebarIcons.disabled = state.settings.sidebarIcons.disabled.map((icon) => {
          // @ts-ignore
          return icon === 'agents' ? 'store' : icon
        })
      }

      // Migrate llm providers
      state.llm.providers.forEach((provider) => {
        if (provider.id === SystemProviderIds['new-api'] && provider.type !== 'new-api') {
          provider.type = 'new-api'
        }

        switch (provider.id) {
          case 'deepseek':
            provider.anthropicApiHost = 'https://api.deepseek.com/anthropic'
            break
          case 'moonshot':
            provider.anthropicApiHost = 'https://api.moonshot.cn/anthropic'
            break
          case 'zhipu':
            provider.anthropicApiHost = 'https://open.bigmodel.cn/api/anthropic'
            break
          case 'dashscope':
            provider.anthropicApiHost = 'https://dashscope.aliyuncs.com/apps/anthropic'
            break
          case 'modelscope':
            provider.anthropicApiHost = 'https://api-inference.modelscope.cn'
            break
          case 'aihubmix':
            provider.anthropicApiHost = 'https://aihubmix.com'
            break
          case 'new-api':
            provider.anthropicApiHost = provider.apiHost
            break
          case 'grok':
            provider.anthropicApiHost = 'https://api.x.ai'
            break
          case 'cherryin':
            provider.anthropicApiHost = 'https://open.cherryin.net'
            break
          case 'longcat':
            provider.anthropicApiHost = 'https://api.longcat.chat/anthropic'
            break
        }
      })
      return state
    } catch (error) {
      logger.error('migrate 172 error', error as Error)
      return state
    }
  },
  '173': (state: RootState) => {
    try {
      // Migrate toolOrder from global state to scope-based state
      if (state.inputTools && !state.inputTools.sessionToolOrder) {
        state.inputTools.sessionToolOrder = DEFAULT_TOOL_ORDER_BY_SCOPE.session
      }
      return state
    } catch (error) {
      logger.error('migrate 173 error', error as Error)
      return state
    }
  },
  '174': (state: RootState) => {
    try {
      addProvider(state, SystemProviderIds.longcat)

      addProvider(state, 'gateway')
      addProvider(state, 'cerebras')
      state.llm.providers.forEach((provider) => {
        if (provider.id === SystemProviderIds.minimax) {
          provider.anthropicApiHost = 'https://api.minimaxi.com/anthropic'
        }
      })
      return state
    } catch (error) {
      logger.error('migrate 174 error', error as Error)
      return state
    }
  },
  '175': (state: RootState) => {
    try {
      state.assistants.assistants.forEach((assistant) => {
        // @ts-ignore
        if (assistant.settings?.reasoning_effort === 'off') {
          // @ts-ignore
          assistant.settings.reasoning_effort = 'none'
        }
        // @ts-ignore
        if (assistant.settings?.reasoning_effort_cache === 'off') {
          // @ts-ignore
          assistant.settings.reasoning_effort_cache = 'none'
        }
      })
      logger.info('migrate 175 success')
      return state
    } catch (error) {
      logger.error('migrate 175 error', error as Error)
      return state
    }
  },
  '176': (state: RootState) => {
    try {
      state.llm.providers.forEach((provider) => {
        if (provider.id === SystemProviderIds.qiniu) {
          provider.anthropicApiHost = 'https://api.qnaigc.com'
        }
        if (provider.id === SystemProviderIds.longcat) {
          provider.anthropicApiHost = 'https://api.longcat.chat/anthropic'
        }
      })
      return state
    } catch (error) {
      logger.error('migrate 176 error', error as Error)
      return state
    }
  },
  '177': (state: RootState) => {
    try {
      // @ts-expect-error it's a removed type
      if (state.settings.openAI.summaryText === 'off') {
        state.settings.openAI.summaryText = 'auto'
      }
      logger.info('migrate 177 success')
      return state
    } catch (error) {
      logger.error('migrate 177 error', error as Error)
      return state
    }
  },
  '178': (state: RootState) => {
    try {
      const groq = state.llm.providers.find((p) => p.id === SystemProviderIds.groq)
      if (groq) {
        groq.verbosity = undefined
      }
      logger.info('migrate 178 success')
      return state
    } catch (error) {
      logger.error('migrate 178 error', error as Error)
      return state
    }
  },
  '179': (state: RootState) => {
    try {
      state.llm.providers.forEach((provider) => {
        switch (provider.id) {
          case SystemProviderIds.silicon:
            provider.anthropicApiHost = 'https://api.siliconflow.cn'
            break
          case SystemProviderIds.qiniu:
            provider.anthropicApiHost = 'https://api.qnaigc.com'
            break
          case SystemProviderIds.dmxapi:
            provider.anthropicApiHost = provider.apiHost
            break
        }
      })
      logger.info('migrate 179 success')
      return state
    } catch (error) {
      logger.error('migrate 179 error', error as Error)
      return state
    }
  },
  '181': (state: RootState) => {
    try {
      state.llm.providers.forEach((provider) => {
        if (provider.id === 'ai-gateway') {
          provider.id = SystemProviderIds.gateway
        }
        // Also update model.provider references to avoid orphaned models
        provider.models?.forEach((model) => {
          if (model.provider === 'ai-gateway') {
            model.provider = SystemProviderIds.gateway
          }
        })
        // @ts-ignore
        if (provider.type === 'ai-gateway') {
          provider.type = 'gateway'
        }
      })
      logger.info('migrate 181 success')
      return state
    } catch (error) {
      logger.error('migrate 181 error', error as Error)
      return state
    }
  },
  '182': (state: RootState) => {
    try {
      // Initialize streamOptions in settings.openAI if not exists
      if (!state.settings.openAI.streamOptions) {
        state.settings.openAI.streamOptions = {
          includeUsage: DEFAULT_STREAM_OPTIONS_INCLUDE_USAGE
        }
      }
      logger.info('migrate 182 success')
      return state
    } catch (error) {
      logger.error('migrate 182 error', error as Error)
      return state
    }
  },
  '183': (state: RootState) => {
    try {
      state.llm.providers.forEach((provider) => {
        if (provider.id === SystemProviderIds.cherryin) {
          provider.apiHost = 'https://open.cherryin.cc'
          provider.anthropicApiHost = 'https://open.cherryin.cc'
        }
      })
      state.llm.providers = moveProvider(state.llm.providers, SystemProviderIds.poe, 10)
      logger.info('migrate 183 success')
      return state
    } catch (error) {
      logger.error('migrate 183 error', error as Error)
      return state
    }
  },
  '184': (state: RootState) => {
    try {
      // Add exa-mcp (free) web search provider if not exists
      const exaMcpExists = state.websearch.providers.some((p) => p.id === 'exa-mcp')
      if (!exaMcpExists) {
        // Find the index of 'exa' provider to insert after it
        const exaIndex = state.websearch.providers.findIndex((p) => p.id === 'exa')
        const newProvider = {
          id: 'exa-mcp' as const,
          name: 'ExaMCP',
          apiHost: 'https://mcp.exa.ai/mcp'
        }
        if (exaIndex !== -1) {
          state.websearch.providers.splice(exaIndex + 1, 0, newProvider)
        } else {
          state.websearch.providers.push(newProvider)
        }
      }
      logger.info('migrate 184 success')
      return state
    } catch (error) {
      logger.error('migrate 184 error', error as Error)
      return state
    }
  },
  '185': (state: RootState) => {
    try {
      // Reset toolUseMode to function for default assistant
      if (state.assistants.defaultAssistant.settings?.toolUseMode) {
        state.assistants.defaultAssistant.settings.toolUseMode = 'function'
      }
      // Reset toolUseMode to function for assistants
      state.assistants.assistants.forEach((assistant) => {
        if (assistant.settings?.toolUseMode === 'prompt') {
          if (assistant.model && isFunctionCallingModel(assistant.model)) {
            assistant.settings.toolUseMode = 'function'
          }
        }
      })
      logger.info('migrate 185 success')
      return state
    } catch (error) {
      logger.error('migrate 185 error', error as Error)
      return state
    }
  },
  '186': (state: RootState) => {
    try {
      if (state.settings.apiServer) {
        state.settings.apiServer.host = API_SERVER_DEFAULTS.HOST
      }
      // @ts-expect-error
      if (state.settings.openAI.summaryText === 'undefined') {
        state.settings.openAI.summaryText = undefined
      }
      // @ts-expect-error
      if (state.settings.openAI.verbosity === 'undefined') {
        state.settings.openAI.verbosity = undefined
      }
      state.llm.providers.forEach((provider) => {
        if (provider.id === SystemProviderIds.ollama) {
          provider.type = 'ollama'
        }
      })
      logger.info('migrate 186 success')
      return state
    } catch (error) {
      logger.error('migrate 186 error', error as Error)
      return state
    }
  },
  '187': (state: RootState) => {
    try {
      state.assistants.assistants.forEach((assistant) => {
        if (assistant.settings && assistant.settings.reasoning_effort === undefined) {
          assistant.settings.reasoning_effort = 'default'
        }
      })
      addProvider(state, 'mimo')
      logger.info('migrate 187 success')
      return state
    } catch (error) {
      logger.error('migrate 187 error', error as Error)
      return state
    }
  },
  // 1.7.7
  '188': (state: RootState) => {
    try {
      state.llm.providers.forEach((provider) => {
        if (provider.id === SystemProviderIds.openrouter) {
          provider.anthropicApiHost = 'https://openrouter.ai/api'
        }
      })
      logger.info('migrate 188 success')
      return state
    } catch (error) {
      logger.error('migrate 188 error', error as Error)
      return state
    }
  },
  // 1.7.7
  '189': (state: RootState) => {
    try {
      window.api.memory.migrateMemoryDb()
      // @ts-ignore
      const memoryLlmApiClient = state?.memory?.memoryConfig?.llmApiClient
      // @ts-ignore
      const memoryEmbeddingApiClient = state?.memory?.memoryConfig?.embedderApiClient

      if (memoryLlmApiClient) {
        state.memory.memoryConfig.llmModel = getModel(memoryLlmApiClient.model, memoryLlmApiClient.provider)
        // @ts-ignore
        delete state.memory.memoryConfig.llmApiClient
      }

      if (memoryEmbeddingApiClient) {
        state.memory.memoryConfig.embeddingModel = getModel(
          memoryEmbeddingApiClient.model,
          memoryEmbeddingApiClient.provider
        )
        // @ts-ignore
        delete state.memory.memoryConfig.embedderApiClient
      }
      return state
    } catch (error) {
      logger.error('migrate 189 error', error as Error)
      return state
    }
  },
  // 1.7.8
  '190': (state: RootState) => {
<<<<<<< HEAD
=======
    try {
      state.llm.providers.forEach((provider) => {
        if (provider.id === SystemProviderIds.ollama) {
          provider.type = 'ollama'
        }
      })
      logger.info('migrate 190 success')
      return state
    } catch (error) {
      logger.error('migrate 190 error', error as Error)
      return state
    }
  },
  '191': (state: RootState) => {
>>>>>>> 8605d8c6
    try {
      state.llm.providers.forEach((provider) => {
        if (provider.id === 'tokenflux') {
          provider.apiHost = 'https://api.tokenflux.ai/openai/v1'
          provider.anthropicApiHost = 'https://api.tokenflux.ai/anthropic'
        }
      })
      logger.info('migrate 191 success')
      return state
    } catch (error) {
      logger.error('migrate 191 error', error as Error)
      return state
    }
  },
  '192': (state: RootState) => {
    try {
      addPreprocessProviders(state, 'paddleocr')
      logger.info('migrate 192 success')
      return state
    } catch (error) {
      logger.error('migrate 192 error', error as Error)
      return state
    }
  },
  '191': (state: RootState) => {
    try {
      addPreprocessProviders(state, 'paddleocr')
      return state
    } catch (error) {
      logger.error('migrate 191 error', error as Error)
    }
  }
}

// 注意：添加新迁移时，记得同时更新 persistReducer
// file://./index.ts

const migrate = createMigrate(migrateConfig as any)

export default migrate<|MERGE_RESOLUTION|>--- conflicted
+++ resolved
@@ -3117,8 +3117,6 @@
   },
   // 1.7.8
   '190': (state: RootState) => {
-<<<<<<< HEAD
-=======
     try {
       state.llm.providers.forEach((provider) => {
         if (provider.id === SystemProviderIds.ollama) {
@@ -3133,7 +3131,6 @@
     }
   },
   '191': (state: RootState) => {
->>>>>>> 8605d8c6
     try {
       state.llm.providers.forEach((provider) => {
         if (provider.id === 'tokenflux') {
@@ -3158,7 +3155,7 @@
       return state
     }
   },
-  '191': (state: RootState) => {
+  '193': (state: RootState) => {
     try {
       addPreprocessProviders(state, 'paddleocr')
       return state

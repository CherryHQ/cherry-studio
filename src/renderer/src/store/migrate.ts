--- conflicted
+++ resolved
@@ -1847,13 +1847,6 @@
   },
   '123': (state: RootState) => {
     try {
-<<<<<<< HEAD
-      addProvider(state, 'aws-bedrock')
-
-      // 初始化 awsBedrock 设置
-      if (!state.llm.settings.awsBedrock) {
-        state.llm.settings.awsBedrock = llmInitialState.settings.awsBedrock
-=======
       state.llm.providers.forEach((provider) => {
         provider.models.forEach((model) => {
           if (model.type && Array.isArray(model.type)) {
@@ -1869,7 +1862,21 @@
       const lanyunProvider = state.llm.providers.find((provider) => provider.id === 'lanyun')
       if (lanyunProvider && lanyunProvider.models.length === 0) {
         updateProvider(state, 'lanyun', { models: SYSTEM_MODELS.lanyun })
->>>>>>> 1a4d6459
+      }
+
+      return state
+    } catch (error) {
+      logger.error('migrate 123 error', error as Error)
+      return state
+    }
+  },
+  '124': (state: RootState) => {
+    try {
+      addProvider(state, 'aws-bedrock')
+
+      // 初始化 awsBedrock 设置
+      if (!state.llm.settings.awsBedrock) {
+        state.llm.settings.awsBedrock = llmInitialState.settings.awsBedrock
       }
 
       return state

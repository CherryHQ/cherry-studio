--- conflicted
+++ resolved
@@ -3115,16 +3115,14 @@
       return state
     }
   },
-<<<<<<< HEAD
   '190': (state: RootState) => {
     try {
       addPreprocessProviders(state, 'paddleocr')
       return state
     } catch (error) {
-      logger.error('migrate 185 error', error as Error)
-=======
+      logger.error('migrate 190 error', error as Error)
   // 1.7.8
-  '190': (state: RootState) => {
+  '191': (state: RootState) => {
     try {
       state.llm.providers.forEach((provider) => {
         if (provider.id === SystemProviderIds.ollama) {
@@ -3135,7 +3133,6 @@
       return state
     } catch (error) {
       logger.error('migrate 190 error', error as Error)
->>>>>>> cccf9bb7
       return state
     }
   }

import { loggerService } from '@logger'
import { nanoid } from '@reduxjs/toolkit'
import { DEFAULT_CONTEXTCOUNT, DEFAULT_TEMPERATURE, isMac } from '@renderer/config/constant'
import { DEFAULT_MIN_APPS } from '@renderer/config/minapps'
import {
  glm45FlashModel,
  isFunctionCallingModel,
  isNotSupportedTextDelta,
  SYSTEM_MODELS
} from '@renderer/config/models'
import { BUILTIN_OCR_PROVIDERS, BUILTIN_OCR_PROVIDERS_MAP, DEFAULT_OCR_PROVIDER } from '@renderer/config/ocr'
import { TRANSLATE_PROMPT } from '@renderer/config/prompts'
import {
  isSupportArrayContentProvider,
  isSupportDeveloperRoleProvider,
  isSupportStreamOptionsProvider,
  SYSTEM_PROVIDERS
} from '@renderer/config/providers'
import { DEFAULT_SIDEBAR_ICONS } from '@renderer/config/sidebar'
import db from '@renderer/databases'
import i18n from '@renderer/i18n'
import { DEFAULT_ASSISTANT_SETTINGS } from '@renderer/services/AssistantService'
import { defaultPreprocessProviders } from '@renderer/store/preprocess'
import type {
  Assistant,
  BuiltinOcrProvider,
  Model,
  Provider,
  ProviderApiOptions,
  TranslateLanguageCode,
  WebSearchProvider
} from '@renderer/types'
import { isBuiltinMCPServer, isSystemProvider, SystemProviderIds } from '@renderer/types'
import { getDefaultGroupName, getLeadingEmoji, runAsyncFunction, uuid } from '@renderer/utils'
import { defaultByPassRules, UpgradeChannel } from '@shared/config/constant'
import { isEmpty } from 'lodash'
import { createMigrate } from 'redux-persist'

import type { RootState } from '.'
import { DEFAULT_TOOL_ORDER, DEFAULT_TOOL_ORDER_BY_SCOPE } from './inputTools'
import { initialState as llmInitialState, moveProvider } from './llm'
import { mcpSlice } from './mcp'
import { initialState as notesInitialState } from './note'
import { defaultActionItems } from './selectionStore'
import { initialState as settingsInitialState } from './settings'
import { initialState as shortcutsInitialState } from './shortcuts'
import { defaultWebSearchProviders } from './websearch'

const logger = loggerService.withContext('Migrate')

// remove logo base64 data to reduce the size of the state
function removeMiniAppIconsFromState(state: RootState) {
  if (state.minapps) {
    state.minapps.enabled = state.minapps.enabled.map((app) => ({
      ...app,
      logo: undefined
    }))
    state.minapps.disabled = state.minapps.disabled.map((app) => ({
      ...app,
      logo: undefined
    }))
    state.minapps.pinned = state.minapps.pinned.map((app) => ({
      ...app,
      logo: undefined
    }))
  }
}

function removeMiniAppFromState(state: RootState, id: string) {
  if (state.minapps) {
    state.minapps.pinned = state.minapps.pinned.filter((app) => app.id !== id)
    state.minapps.enabled = state.minapps.enabled.filter((app) => app.id !== id)
    state.minapps.disabled = state.minapps.disabled.filter((app) => app.id !== id)
  }
}

function addMiniApp(state: RootState, id: string) {
  if (state.minapps) {
    const app = DEFAULT_MIN_APPS.find((app) => app.id === id)
    if (app) {
      if (!state.minapps.enabled.find((app) => app.id === id)) {
        state.minapps.enabled.push(app)
      }
    }
  }
}

// add provider to state
function addProvider(state: RootState, id: string) {
  if (!state.llm.providers.find((p) => p.id === id)) {
    const _provider = SYSTEM_PROVIDERS.find((p) => p.id === id)
    if (_provider) {
      state.llm.providers.push(_provider)
    }
  }
}

// Fix missing provider
function fixMissingProvider(state: RootState) {
  SYSTEM_PROVIDERS.forEach((p) => {
    if (!state.llm.providers.find((provider) => provider.id === p.id)) {
      state.llm.providers.push(p)
    }
  })
}

// add ocr provider
function addOcrProvider(state: RootState, provider: BuiltinOcrProvider) {
  if (!state.ocr.providers.find((p) => p.id === provider.id)) {
    state.ocr.providers.push(provider)
  }
}

function updateProvider(state: RootState, id: string, provider: Partial<Provider>) {
  if (state.llm.providers) {
    const index = state.llm.providers.findIndex((p) => p.id === id)
    if (index !== -1) {
      state.llm.providers[index] = {
        ...state.llm.providers[index],
        ...provider
      }
    }
  }
}

function addWebSearchProvider(state: RootState, id: string) {
  if (state.websearch && state.websearch.providers) {
    if (!state.websearch.providers.find((p) => p.id === id)) {
      const provider = defaultWebSearchProviders.find((p) => p.id === id)
      if (provider) {
        // Prevent mutating read only property of object
        // Otherwise, it will cause the error: Cannot assign to read only property 'apiKey' of object '#<Object>'
        state.websearch.providers.push({ ...provider })
      }
    }
  }
}

function updateWebSearchProvider(state: RootState, provider: Partial<WebSearchProvider>) {
  if (state.websearch && state.websearch.providers) {
    const index = state.websearch.providers.findIndex((p) => p.id === provider.id)
    if (index !== -1) {
      state.websearch.providers[index] = {
        ...state.websearch.providers[index],
        ...provider
      }
    }
  }
}

function addSelectionAction(state: RootState, id: string) {
  if (state.selectionStore && state.selectionStore.actionItems) {
    if (!state.selectionStore.actionItems.some((item) => item.id === id)) {
      const action = defaultActionItems.find((item) => item.id === id)
      if (action) {
        state.selectionStore.actionItems.push(action)
      }
    }
  }
}

/**
 * Add shortcuts(ids from shortcutsInitialState) after the shortcut(afterId)
 * if afterId is 'first', add to the first
 * if afterId is 'last', add to the last
 */
function addShortcuts(state: RootState, ids: string[], afterId: string) {
  const defaultShortcuts = shortcutsInitialState.shortcuts

  // 确保 state.shortcuts 存在
  if (!state.shortcuts) {
    return
  }

  // 从 defaultShortcuts 中找到要添加的快捷键
  const shortcutsToAdd = defaultShortcuts.filter((shortcut) => ids.includes(shortcut.key))

  // 过滤掉已经存在的快捷键
  const existingKeys = state.shortcuts.shortcuts.map((s) => s.key)
  const newShortcuts = shortcutsToAdd.filter((shortcut) => !existingKeys.includes(shortcut.key))

  if (newShortcuts.length === 0) {
    return
  }

  if (afterId === 'first') {
    // 添加到最前面
    state.shortcuts.shortcuts.unshift(...newShortcuts)
  } else if (afterId === 'last') {
    // 添加到最后面
    state.shortcuts.shortcuts.push(...newShortcuts)
  } else {
    // 添加到指定快捷键后面
    const afterIndex = state.shortcuts.shortcuts.findIndex((shortcut) => shortcut.key === afterId)
    if (afterIndex !== -1) {
      state.shortcuts.shortcuts.splice(afterIndex + 1, 0, ...newShortcuts)
    } else {
      // 如果找不到指定的快捷键，则添加到最后
      state.shortcuts.shortcuts.push(...newShortcuts)
    }
  }
}

// add preprocess provider
function addPreprocessProviders(state: RootState, id: string) {
  if (state.preprocess && state.preprocess.providers) {
    if (!state.preprocess.providers.find((p) => p.id === id)) {
      const provider = defaultPreprocessProviders.find((p) => p.id === id)
      if (provider) {
        state.preprocess.providers.push({ ...provider })
      }
    }
  }
}

const migrateConfig = {
  '2': (state: RootState) => {
    try {
      addProvider(state, 'yi')
      return state
    } catch (error) {
      return state
    }
  },
  '3': (state: RootState) => {
    try {
      addProvider(state, 'zhipu')
      return state
    } catch (error) {
      return state
    }
  },
  '4': (state: RootState) => {
    try {
      addProvider(state, 'ollama')
      return state
    } catch (error) {
      return state
    }
  },
  '5': (state: RootState) => {
    try {
      addProvider(state, 'moonshot')
      return state
    } catch (error) {
      return state
    }
  },
  '6': (state: RootState) => {
    try {
      addProvider(state, 'openrouter')
      return state
    } catch (error) {
      return state
    }
  },
  '7': (state: RootState) => {
    try {
      return {
        ...state,
        settings: {
          ...state.settings,
          language: navigator.language
        }
      }
    } catch (error) {
      return state
    }
  },
  '8': (state: RootState) => {
    try {
      const fixAssistantName = (assistant: Assistant) => {
        // 2025/07/25 这俩键早没了，从远古版本迁移包出错的
        if (isEmpty(assistant.name)) {
          assistant.name = i18n.t('chat.default.name')
        }

        assistant.topics = assistant.topics.map((topic) => {
          if (isEmpty(topic.name)) {
            topic.name = i18n.t('chat.default.topic.name')
          }
          return topic
        })

        return assistant
      }

      return {
        ...state,
        assistants: {
          ...state.assistants,
          defaultAssistant: fixAssistantName(state.assistants.defaultAssistant),
          assistants: state.assistants.assistants.map((assistant) => fixAssistantName(assistant))
        }
      }
    } catch (error) {
      return state
    }
  },
  '9': (state: RootState) => {
    try {
      return {
        ...state,
        llm: {
          ...state.llm,
          providers: state.llm.providers.map((provider) => {
            if (provider.id === 'zhipu' && provider.models[0] && provider.models[0].id === 'llama3-70b-8192') {
              provider.models = SYSTEM_MODELS.zhipu
            }
            return provider
          })
        }
      }
    } catch (error) {
      return state
    }
  },
  '10': (state: RootState) => {
    try {
      addProvider(state, 'baichuan')
      return state
    } catch (error) {
      return state
    }
  },
  '11': (state: RootState) => {
    try {
      addProvider(state, 'dashscope')
      addProvider(state, 'anthropic')
      return state
    } catch (error) {
      return state
    }
  },
  '12': (state: RootState) => {
    try {
      addProvider(state, 'aihubmix')
      return state
    } catch (error) {
      return state
    }
  },
  '13': (state: RootState) => {
    try {
      return {
        ...state,
        assistants: {
          ...state.assistants,
          defaultAssistant: {
            ...state.assistants.defaultAssistant,
            name: ['Default Assistant', '默认助手'].includes(state.assistants.defaultAssistant.name)
              ? i18n.t('settings.assistant.label')
              : state.assistants.defaultAssistant.name
          }
        }
      }
    } catch (error) {
      return state
    }
  },
  '14': (state: RootState) => {
    try {
      return {
        ...state,
        settings: {
          ...state.settings,
          showAssistants: true,
          proxyUrl: undefined
        }
      }
    } catch (error) {
      return state
    }
  },
  '15': (state: RootState) => {
    try {
      return {
        ...state,
        settings: {
          ...state.settings,
          userName: '',
          showMessageDivider: true
        }
      }
    } catch (error) {
      return state
    }
  },
  '16': (state: RootState) => {
    try {
      return {
        ...state,
        settings: {
          ...state.settings,
          messageFont: 'system',
          showInputEstimatedTokens: false
        }
      }
    } catch (error) {
      return state
    }
  },
  '17': (state: RootState) => {
    try {
      return {
        ...state,
        settings: {
          ...state.settings,
          theme: 'auto'
        }
      }
    } catch (error) {
      return state
    }
  },
  '19': (state: RootState) => {
    try {
      return {
        ...state,
        agents: {
          agents: []
        },
        llm: {
          ...state.llm,
          settings: {
            ollama: {
              keepAliveTime: 5
            }
          }
        }
      }
    } catch (error) {
      return state
    }
  },
  '20': (state: RootState) => {
    try {
      return {
        ...state,
        settings: {
          ...state.settings,
          fontSize: 14
        }
      }
    } catch (error) {
      return state
    }
  },
  '21': (state: RootState) => {
    try {
      addProvider(state, 'gemini')
      addProvider(state, 'stepfun')
      addProvider(state, 'doubao')
      return state
    } catch (error) {
      return state
    }
  },
  '22': (state: RootState) => {
    try {
      addProvider(state, 'minimax')
      return state
    } catch (error) {
      return state
    }
  },
  '23': (state: RootState) => {
    try {
      return {
        ...state,
        settings: {
          ...state.settings,
          showTopics: true,
          windowStyle: 'transparent'
        }
      }
    } catch (error) {
      return state
    }
  },
  '24': (state: RootState) => {
    try {
      return {
        ...state,
        assistants: {
          ...state.assistants,
          assistants: state.assistants.assistants.map((assistant) => ({
            ...assistant,
            topics: assistant.topics.map((topic) => ({
              ...topic,
              createdAt: new Date().toISOString(),
              updatedAt: new Date().toISOString()
            }))
          }))
        },
        settings: {
          ...state.settings,
          topicPosition: 'right'
        }
      }
    } catch (error) {
      return state
    }
  },
  '25': (state: RootState) => {
    try {
      addProvider(state, 'github')
      return state
    } catch (error) {
      return state
    }
  },
  '26': (state: RootState) => {
    try {
      addProvider(state, 'ocoolai')
      return state
    } catch (error) {
      return state
    }
  },
  '27': (state: RootState) => {
    try {
      return {
        ...state,
        settings: {
          ...state.settings,
          renderInputMessageAsMarkdown: true
        }
      }
    } catch (error) {
      return state
    }
  },
  '28': (state: RootState) => {
    try {
      addProvider(state, 'together')
      addProvider(state, 'fireworks')
      addProvider(state, 'zhinao')
      addProvider(state, 'hunyuan')
      addProvider(state, 'nvidia')
      return state
    } catch (error) {
      return state
    }
  },
  '29': (state: RootState) => {
    try {
      return {
        ...state,
        assistants: {
          ...state.assistants,
          assistants: state.assistants.assistants.map((assistant) => {
            assistant.topics = assistant.topics.map((topic) => ({
              ...topic,
              assistantId: assistant.id
            }))
            return assistant
          })
        }
      }
    } catch (error) {
      return state
    }
  },
  '30': (state: RootState) => {
    try {
      addProvider(state, 'azure-openai')
      return state
    } catch (error) {
      return state
    }
  },
  '31': (state: RootState) => {
    try {
      return {
        ...state,
        llm: {
          ...state.llm,
          providers: state.llm.providers.map((provider) => {
            if (provider.id === 'azure-openai') {
              provider.models = provider.models.map((model) => ({
                ...model,
                provider: 'azure-openai'
              }))
            }
            return provider
          })
        }
      }
    } catch (error) {
      return state
    }
  },
  '32': (state: RootState) => {
    try {
      addProvider(state, 'hunyuan')
      return state
    } catch (error) {
      return state
    }
  },
  '33': (state: RootState) => {
    try {
      state.assistants.defaultAssistant.type = 'assistant'

      // @ts-ignore
      state.agents.agents.forEach((agent) => {
        agent.type = 'agent'
        // @ts-ignore eslint-disable-next-line
        delete agent.group
      })

      return {
        ...state,
        assistants: {
          ...state.assistants,
          assistants: [...state.assistants.assistants].map((assistant) => {
            // @ts-ignore eslint-disable-next-line
            delete assistant.group
            return {
              ...assistant,
              id: assistant.id.length === 36 ? assistant.id : uuid(),
              type: assistant.type === 'system' ? assistant.type : 'assistant'
            }
          })
        }
      }
    } catch (error) {
      return state
    }
  },
  '34': (state: RootState) => {
    try {
      state.assistants.assistants.forEach((assistant) => {
        assistant.topics.forEach((topic) => {
          topic.assistantId = assistant.id
          runAsyncFunction(async () => {
            const _topic = await db.topics.get(topic.id)
            if (_topic) {
              const messages = (_topic?.messages || []).map((message) => ({
                ...message,
                assistantId: assistant.id
              }))
              db.topics.put({ ..._topic, messages }, topic.id)
            }
          })
        })
      })
      return state
    } catch (error) {
      return state
    }
  },
  '35': (state: RootState) => {
    try {
      state.settings.mathEngine = 'KaTeX'
      return state
    } catch (error) {
      return state
    }
  },
  '36': (state: RootState) => {
    try {
      state.settings.topicPosition = 'left'
      return state
    } catch (error) {
      return state
    }
  },
  '37': (state: RootState) => {
    try {
      state.settings.messageStyle = 'plain'
      return state
    } catch (error) {
      return state
    }
  },
  '38': (state: RootState) => {
    try {
      addProvider(state, 'grok')
      addProvider(state, 'hyperbolic')
      addProvider(state, 'mistral')
      return state
    } catch (error) {
      return state
    }
  },
  '39': (state: RootState) => {
    try {
      // @ts-ignore eslint-disable-next-line
      state.settings.codeStyle = 'auto'
      return state
    } catch (error) {
      return state
    }
  },
  '40': (state: RootState) => {
    try {
      state.settings.tray = true
      return state
    } catch (error) {
      return state
    }
  },
  '41': (state: RootState) => {
    try {
      state.llm.providers.forEach((provider) => {
        if (provider.id === 'gemini') {
          provider.type = 'gemini'
        } else if (provider.id === 'anthropic') {
          provider.type = 'anthropic'
        } else {
          provider.type = 'openai'
        }
      })
      return state
    } catch (error) {
      return state
    }
  },
  '42': (state: RootState) => {
    try {
      state.settings.proxyMode = state.settings.proxyUrl ? 'custom' : 'none'
      return state
    } catch (error) {
      return state
    }
  },
  '43': (state: RootState) => {
    try {
      if (state.settings.proxyMode === 'none') {
        state.settings.proxyMode = 'system'
      }
      return state
    } catch (error) {
      return state
    }
  },
  '44': (state: RootState) => {
    try {
      state.settings.translateModelPrompt = TRANSLATE_PROMPT
      return state
    } catch (error) {
      return state
    }
  },
  '45': (state: RootState) => {
    state.settings.enableTopicNaming = true
    return state
  },
  '46': (state: RootState) => {
    try {
      if (
        state.settings?.translateModelPrompt?.includes(
          'If the target language is the same as the source language, do not translate'
        )
      ) {
        state.settings.translateModelPrompt = TRANSLATE_PROMPT
      }
      return state
    } catch (error) {
      return state
    }
  },
  '47': (state: RootState) => {
    try {
      state.llm.providers.forEach((provider) => {
        provider.models.forEach((model) => {
          model.group = getDefaultGroupName(model.id)
        })
      })
      return state
    } catch (error) {
      return state
    }
  },
  '48': (state: RootState) => {
    try {
      if (state.shortcuts) {
        state.shortcuts.shortcuts.forEach((shortcut) => {
          shortcut.system = shortcut.key !== 'new_topic'
        })
        state.shortcuts.shortcuts.push({
          key: 'toggle_show_assistants',
          shortcut: [isMac ? 'Command' : 'Ctrl', '['],
          editable: true,
          enabled: true,
          system: false
        })
        state.shortcuts.shortcuts.push({
          key: 'toggle_show_topics',
          shortcut: [isMac ? 'Command' : 'Ctrl', ']'],
          editable: true,
          enabled: true,
          system: false
        })
      }
      return state
    } catch (error) {
      return state
    }
  },
  '49': (state: RootState) => {
    try {
      state.settings.pasteLongTextThreshold = 1500
      if (state.shortcuts) {
        state.shortcuts.shortcuts = [
          ...state.shortcuts.shortcuts,
          {
            key: 'copy_last_message',
            shortcut: [isMac ? 'Command' : 'Ctrl', 'Shift', 'C'],
            editable: true,
            enabled: false,
            system: false
          }
        ]
      }
      return state
    } catch (error) {
      return state
    }
  },
  '50': (state: RootState) => {
    try {
      addProvider(state, 'jina')
      return state
    } catch (error) {
      return state
    }
  },
  '51': (state: RootState) => {
    state.settings.topicNamingPrompt = ''
    return state
  },
  '54': (state: RootState) => {
    try {
      if (state.shortcuts) {
        state.shortcuts.shortcuts.push({
          key: 'search_message',
          shortcut: [isMac ? 'Command' : 'Ctrl', 'F'],
          editable: true,
          enabled: true,
          system: false
        })
      }
      state.settings.sidebarIcons = {
        visible: DEFAULT_SIDEBAR_ICONS,
        disabled: []
      }
      return state
    } catch (error) {
      return state
    }
  },
  '55': (state: RootState) => {
    try {
      if (!state.settings.sidebarIcons) {
        state.settings.sidebarIcons = {
          visible: DEFAULT_SIDEBAR_ICONS,
          disabled: []
        }
      }
      return state
    } catch (error) {
      return state
    }
  },
  '57': (state: RootState) => {
    try {
      if (state.shortcuts) {
        state.shortcuts.shortcuts.push({
          key: 'mini_window',
          shortcut: [isMac ? 'Command' : 'Ctrl', 'E'],
          editable: true,
          enabled: false,
          system: true
        })
      }

      state.llm.providers.forEach((provider) => {
        if (provider.id === 'qwenlm') {
          // @ts-ignore eslint-disable-next-line
          provider.type = 'qwenlm'
        }
      })

      state.settings.enableQuickAssistant = false
      state.settings.clickTrayToShowQuickAssistant = true

      return state
    } catch (error) {
      return state
    }
  },
  '58': (state: RootState) => {
    try {
      if (state.shortcuts) {
        state.shortcuts.shortcuts.push(
          {
            key: 'clear_topic',
            shortcut: [isMac ? 'Command' : 'Ctrl', 'L'],
            editable: true,
            enabled: true,
            system: false
          },
          {
            key: 'toggle_new_context',
            shortcut: [isMac ? 'Command' : 'Ctrl', 'R'],
            editable: true,
            enabled: true,
            system: false
          }
        )
      }
      return state
    } catch (error) {
      return state
    }
  },
  '59': (state: RootState) => {
    try {
      addMiniApp(state, 'flowith')
      return state
    } catch (error) {
      return state
    }
  },
  '60': (state: RootState) => {
    try {
      state.settings.multiModelMessageStyle = 'fold'
      return state
    } catch (error) {
      return state
    }
  },
  '61': (state: RootState) => {
    try {
      state.llm.providers.forEach((provider) => {
        if (provider.id === 'qwenlm') {
          // @ts-ignore eslint-disable-next-line
          provider.type = 'qwenlm'
        }
      })
      return state
    } catch (error) {
      return state
    }
  },
  '62': (state: RootState) => {
    try {
      state.llm.providers.forEach((provider) => {
        if (provider.id === 'azure-openai') {
          provider.type = 'azure-openai'
        }
      })
      state.settings.translateModelPrompt = TRANSLATE_PROMPT
      return state
    } catch (error) {
      return state
    }
  },
  '63': (state: RootState) => {
    try {
      addMiniApp(state, '3mintop')
      return state
    } catch (error) {
      return state
    }
  },
  '64': (state: RootState) => {
    try {
      state.llm.providers = state.llm.providers.filter((provider) => provider.id !== 'qwenlm')
      addProvider(state, 'baidu-cloud')
      return state
    } catch (error) {
      return state
    }
  },
  '65': (state: RootState) => {
    try {
      // @ts-ignore expect error
      state.settings.targetLanguage = 'english'
      return state
    } catch (error) {
      return state
    }
  },
  '66': (state: RootState) => {
    try {
      addProvider(state, 'gitee-ai')
      addProvider(state, 'ppio')
      addMiniApp(state, 'aistudio')
      state.llm.providers = state.llm.providers.filter((provider) => provider.id !== 'graphrag-kylin-mountain')

      return state
    } catch (error) {
      return state
    }
  },
  '67': (state: RootState) => {
    try {
      addMiniApp(state, 'xiaoyi')
      addProvider(state, 'modelscope')
      addProvider(state, 'lmstudio')
      addProvider(state, 'perplexity')
      addProvider(state, 'infini')
      addProvider(state, 'dmxapi')

      state.llm.settings.lmstudio = {
        keepAliveTime: 5
      }

      return state
    } catch (error) {
      return state
    }
  },
  '68': (state: RootState) => {
    try {
      addMiniApp(state, 'notebooklm')
      addProvider(state, 'modelscope')
      addProvider(state, 'lmstudio')
      return state
    } catch (error) {
      return state
    }
  },
  '69': (state: RootState) => {
    try {
      addMiniApp(state, 'coze')
      state.settings.gridColumns = 2
      state.settings.gridPopoverTrigger = 'hover'
      return state
    } catch (error) {
      return state
    }
  },
  '70': (state: RootState) => {
    try {
      state.llm.providers.forEach((provider) => {
        if (provider.id === 'dmxapi') {
          provider.apiHost = 'https://www.dmxapi.cn'
        }
      })
      return state
    } catch (error) {
      return state
    }
  },
  '71': (state: RootState) => {
    try {
      const appIds = ['dify', 'wpslingxi', 'lechat', 'abacus', 'lambdachat', 'baidu-ai-search']

      if (state.minapps) {
        appIds.forEach((id) => {
          const app = DEFAULT_MIN_APPS.find((app) => app.id === id)
          if (app) {
            state.minapps.enabled.push(app)
          }
        })
        // remove zhihu-zhiada
        state.minapps.enabled = state.minapps.enabled.filter((app) => app.id !== 'zhihu-zhiada')
        state.minapps.disabled = state.minapps.disabled.filter((app) => app.id !== 'zhihu-zhiada')
      }

      state.settings.thoughtAutoCollapse = true

      return state
    } catch (error) {
      return state
    }
  },
  '72': (state: RootState) => {
    try {
      addMiniApp(state, 'monica')

      // remove duplicate lmstudio providers
      const emptyLmStudioProviderIndex = state.llm.providers.findLastIndex(
        (provider) => provider.id === 'lmstudio' && provider.models.length === 0
      )

      if (emptyLmStudioProviderIndex !== -1) {
        state.llm.providers.splice(emptyLmStudioProviderIndex, 1)
      }

      return state
    } catch (error) {
      return state
    }
  },
  '73': (state: RootState) => {
    try {
      if (state.websearch) {
        state.websearch.searchWithTime = true
        state.websearch.maxResults = 5
        state.websearch.excludeDomains = []
      }

      addProvider(state, 'lmstudio')
      addProvider(state, 'o3')
      state.llm.providers = moveProvider(state.llm.providers, 'o3', 2)

      state.assistants.assistants.forEach((assistant) => {
        const leadingEmoji = getLeadingEmoji(assistant.name)
        if (leadingEmoji) {
          assistant.emoji = leadingEmoji
          assistant.name = assistant.name.replace(leadingEmoji, '').trim()
        }
      })

      // @ts-ignore
      state.agents.agents.forEach((agent) => {
        const leadingEmoji = getLeadingEmoji(agent.name)
        if (leadingEmoji) {
          agent.emoji = leadingEmoji
          agent.name = agent.name.replace(leadingEmoji, '').trim()
        }
      })

      const defaultAssistantEmoji = getLeadingEmoji(state.assistants.defaultAssistant.name)

      if (defaultAssistantEmoji) {
        state.assistants.defaultAssistant.emoji = defaultAssistantEmoji
        state.assistants.defaultAssistant.name = state.assistants.defaultAssistant.name
          .replace(defaultAssistantEmoji, '')
          .trim()
      }

      return state
    } catch (error) {
      return state
    }
  },
  '74': (state: RootState) => {
    try {
      addProvider(state, 'xirang')
      return state
    } catch (error) {
      return state
    }
  },
  '75': (state: RootState) => {
    try {
      addMiniApp(state, 'you')
      addMiniApp(state, 'cici')
      addMiniApp(state, 'zhihu')
      return state
    } catch (error) {
      return state
    }
  },
  '76': (state: RootState) => {
    try {
      addProvider(state, 'tencent-cloud-ti')
      return state
    } catch (error) {
      return state
    }
  },
  '77': (state: RootState) => {
    try {
      addWebSearchProvider(state, 'searxng')
      addWebSearchProvider(state, 'exa')
      if (state.websearch) {
        state.websearch.providers.forEach((p) => {
          // @ts-ignore eslint-disable-next-line
          delete p.enabled
        })
      }
      return state
    } catch (error) {
      return state
    }
  },
  '78': (state: RootState) => {
    try {
      state.llm.providers = moveProvider(state.llm.providers, 'ppio', 9)
      state.llm.providers = moveProvider(state.llm.providers, 'infini', 10)
      removeMiniAppIconsFromState(state)
      return state
    } catch (error) {
      return state
    }
  },
  '79': (state: RootState) => {
    try {
      addProvider(state, 'gpustack')
      return state
    } catch (error) {
      return state
    }
  },
  '80': (state: RootState) => {
    try {
      addProvider(state, 'alayanew')
      state.llm.providers = moveProvider(state.llm.providers, 'alayanew', 10)
      return state
    } catch (error) {
      return state
    }
  },
  '81': (state: RootState) => {
    try {
      addProvider(state, 'copilot')
      return state
    } catch (error) {
      return state
    }
  },
  '82': (state: RootState) => {
    try {
      const runtimeState = state.runtime as any
      if (runtimeState?.webdavSync) {
        state.backup = state.backup || {}
        state.backup = {
          ...state.backup,
          webdavSync: {
            lastSyncTime: runtimeState.webdavSync.lastSyncTime || null,
            syncing: runtimeState.webdavSync.syncing || false,
            lastSyncError: runtimeState.webdavSync.lastSyncError || null
          }
        }
        delete runtimeState.webdavSync
      }
      return state
    } catch (error) {
      return state
    }
  },
  '83': (state: RootState) => {
    try {
      state.settings.messageNavigation = 'buttons'
      state.settings.launchOnBoot = false
      state.settings.launchToTray = false
      state.settings.trayOnClose = true
      return state
    } catch (error) {
      logger.error('migrate 83 error', error as Error)
      return state
    }
  },
  '84': (state: RootState) => {
    try {
      addProvider(state, 'voyageai')
      return state
    } catch (error) {
      logger.error('migrate 84 error', error as Error)
      return state
    }
  },
  '85': (state: RootState) => {
    try {
      // @ts-ignore eslint-disable-next-line
      state.settings.autoCheckUpdate = !state.settings.manualUpdateCheck
      // @ts-ignore eslint-disable-next-line
      delete state.settings.manualUpdateCheck
      state.settings.gridPopoverTrigger = 'click'
      return state
    } catch (error) {
      return state
    }
  },
  '86': (state: RootState) => {
    try {
      if (state?.mcp?.servers) {
        state.mcp.servers = state.mcp.servers.map((server) => ({
          ...server,
          id: nanoid()
        }))
      }
    } catch (error) {
      return state
    }
    return state
  },
  '87': (state: RootState) => {
    try {
      state.settings.maxKeepAliveMinapps = 3
      state.settings.showOpenedMinappsInSidebar = true
      return state
    } catch (error) {
      return state
    }
  },
  '88': (state: RootState) => {
    try {
      if (state?.mcp?.servers) {
        const hasAutoInstall = state.mcp.servers.some((server) => server.name === '@cherry/mcp-auto-install')
        if (!hasAutoInstall) {
          const defaultServer = mcpSlice.getInitialState().servers[0]
          state.mcp.servers = [{ ...defaultServer, id: nanoid() }, ...state.mcp.servers]
        }
      }
      return state
    } catch (error) {
      return state
    }
  },
  '89': (state: RootState) => {
    try {
      removeMiniAppFromState(state, 'aistudio')
      return state
    } catch (error) {
      return state
    }
  },
  '90': (state: RootState) => {
    try {
      state.settings.enableDataCollection = true
      return state
    } catch (error) {
      return state
    }
  },
  '91': (state: RootState) => {
    try {
      // @ts-ignore eslint-disable-next-line
      state.settings.codeCacheable = false
      // @ts-ignore eslint-disable-next-line
      state.settings.codeCacheMaxSize = 1000
      // @ts-ignore eslint-disable-next-line
      state.settings.codeCacheTTL = 15
      // @ts-ignore eslint-disable-next-line
      state.settings.codeCacheThreshold = 2
      addProvider(state, 'qiniu')
      return state
    } catch (error) {
      return state
    }
  },
  '92': (state: RootState) => {
    try {
      addMiniApp(state, 'dangbei')
      state.llm.providers = moveProvider(state.llm.providers, 'qiniu', 12)
      return state
    } catch (error) {
      return state
    }
  },
  '93': (state: RootState) => {
    try {
      if (!state?.settings?.exportMenuOptions) {
        state.settings.exportMenuOptions = settingsInitialState.exportMenuOptions
        return state
      }
      return state
    } catch (error) {
      return state
    }
  },
  '94': (state: RootState) => {
    try {
      state.settings.enableQuickPanelTriggers = false
      return state
    } catch (error) {
      return state
    }
  },
  '95': (state: RootState) => {
    try {
      addWebSearchProvider(state, 'local-google')
      addWebSearchProvider(state, 'local-bing')
      addWebSearchProvider(state, 'local-baidu')

      if (state.websearch) {
        if (isEmpty(state.websearch.subscribeSources)) {
          state.websearch.subscribeSources = []
        }
      }

      const qiniuProvider = state.llm.providers.find((provider) => provider.id === 'qiniu')
      if (qiniuProvider && isEmpty(qiniuProvider.models)) {
        qiniuProvider.models = SYSTEM_MODELS.qiniu
      }
      return state
    } catch (error) {
      return state
    }
  },
  '96': (state: RootState) => {
    try {
      // @ts-ignore eslint-disable-next-line
      state.settings.assistantIconType = state.settings?.showAssistantIcon ? 'model' : 'emoji'
      // @ts-ignore eslint-disable-next-line
      delete state.settings.showAssistantIcon
      return state
    } catch (error) {
      return state
    }
  },
  '97': (state: RootState) => {
    try {
      addMiniApp(state, 'zai')
      state.settings.webdavMaxBackups = 0
      if (state.websearch && state.websearch.providers) {
        state.websearch.providers.forEach((provider) => {
          provider.basicAuthUsername = ''
          provider.basicAuthPassword = ''
        })
      }
      return state
    } catch (error) {
      return state
    }
  },
  '98': (state: RootState) => {
    try {
      state.llm.providers.forEach((provider) => {
        if (provider.type === 'openai' && provider.id !== 'openai') {
          // @ts-ignore eslint-disable-next-line
          provider.type = 'openai-compatible'
        }
      })
      return state
    } catch (error) {
      return state
    }
  },
  '99': (state: RootState) => {
    try {
      state.settings.showPrompt = true

      addWebSearchProvider(state, 'bocha')

      updateWebSearchProvider(state, {
        id: 'exa',
        apiHost: 'https://api.exa.ai'
      })

      updateWebSearchProvider(state, {
        id: 'tavily',
        apiHost: 'https://api.tavily.com'
      })

      // Remove basic auth fields from exa and tavily
      if (state.websearch?.providers) {
        state.websearch.providers = state.websearch.providers.map((provider) => {
          if (provider.id === 'exa' || provider.id === 'tavily') {
            // oxlint-disable-next-line @typescript-eslint/no-unused-vars
            const { basicAuthUsername, basicAuthPassword, ...rest } = provider
            return rest
          }
          return provider
        })
      }
      return state
    } catch (error) {
      return state
    }
  },
  '100': (state: RootState) => {
    try {
      state.llm.providers.forEach((provider) => {
        // @ts-ignore eslint-disable-next-line
        if (['openai-compatible', 'openai'].includes(provider.type)) {
          provider.type = 'openai'
        }
        if (provider.id === 'openai') {
          provider.type = 'openai-response'
        }
      })
      state.assistants.assistants.forEach((assistant) => {
        assistant.knowledgeRecognition = 'off'
      })
      return state
    } catch (error) {
      logger.error('migrate 100 error', error as Error)
      return state
    }
  },
  '101': (state: RootState) => {
    try {
      state.assistants.assistants.forEach((assistant) => {
        if (assistant.settings) {
          // @ts-ignore eslint-disable-next-line
          if (assistant.settings.enableToolUse) {
            // @ts-ignore eslint-disable-next-line
            assistant.settings.toolUseMode = assistant.settings.enableToolUse ? 'function' : 'prompt'
            // @ts-ignore eslint-disable-next-line
            delete assistant.settings.enableToolUse
          }
        }
      })
      if (state.shortcuts) {
        state.shortcuts.shortcuts.push({
          key: 'exit_fullscreen',
          shortcut: ['Escape'],
          editable: false,
          enabled: true,
          system: true
        })
      }
      return state
    } catch (error) {
      logger.error('migrate 101 error', error as Error)
      return state
    }
  },
  '102': (state: RootState) => {
    try {
      state.settings.openAI = {
        summaryText: 'off',
        serviceTier: 'auto',
        verbosity: 'medium'
      }

      state.settings.codeExecution = {
        enabled: false,
        timeoutMinutes: 1
      }
      state.settings.codeEditor = {
        enabled: false,
        themeLight: 'auto',
        themeDark: 'auto',
        highlightActiveLine: false,
        foldGutter: false,
        autocompletion: true,
        keymap: false
      }
      // @ts-ignore eslint-disable-next-line
      state.settings.codePreview = {
        themeLight: 'auto',
        themeDark: 'auto'
      }

      // @ts-ignore eslint-disable-next-line
      if (state.settings.codeStyle) {
        // @ts-ignore eslint-disable-next-line
        state.settings.codePreview.themeLight = state.settings.codeStyle
        // @ts-ignore eslint-disable-next-line
        state.settings.codePreview.themeDark = state.settings.codeStyle
      }

      // @ts-ignore eslint-disable-next-line
      delete state.settings.codeStyle
      // @ts-ignore eslint-disable-next-line
      delete state.settings.codeCacheable
      // @ts-ignore eslint-disable-next-line
      delete state.settings.codeCacheMaxSize
      // @ts-ignore eslint-disable-next-line
      delete state.settings.codeCacheTTL
      // @ts-ignore eslint-disable-next-line
      delete state.settings.codeCacheThreshold
      return state
    } catch (error) {
      logger.error('migrate 102 error', error as Error)
      return state
    }
  },
  '103': (state: RootState) => {
    try {
      if (state.shortcuts) {
        if (!state.shortcuts.shortcuts.find((shortcut) => shortcut.key === 'search_message_in_chat')) {
          state.shortcuts.shortcuts.push({
            key: 'search_message_in_chat',
            shortcut: [isMac ? 'Command' : 'Ctrl', 'F'],
            editable: true,
            enabled: true,
            system: false
          })
        }
        const searchMessageShortcut = state.shortcuts.shortcuts.find((shortcut) => shortcut.key === 'search_message')
        const targetShortcut = [isMac ? 'Command' : 'Ctrl', 'F']
        if (
          searchMessageShortcut &&
          Array.isArray(searchMessageShortcut.shortcut) &&
          searchMessageShortcut.shortcut.length === targetShortcut.length &&
          searchMessageShortcut.shortcut.every((v, i) => v === targetShortcut[i])
        ) {
          searchMessageShortcut.shortcut = [isMac ? 'Command' : 'Ctrl', 'Shift', 'F']
        }
      }
      return state
    } catch (error) {
      logger.error('migrate 103 error', error as Error)
      return state
    }
  },
  '104': (state: RootState) => {
    try {
      addProvider(state, 'burncloud')
      state.llm.providers = moveProvider(state.llm.providers, 'burncloud', 10)
      return state
    } catch (error) {
      logger.error('migrate 104 error', error as Error)
      return state
    }
  },
  '105': (state: RootState) => {
    try {
      state.settings.notification = settingsInitialState.notification
      addMiniApp(state, 'google')
      if (!state.settings.openAI) {
        state.settings.openAI = {
          summaryText: 'off',
          serviceTier: 'auto',
          verbosity: 'medium'
        }
      }
      return state
    } catch (error) {
      logger.error('migrate 105 error', error as Error)
      return state
    }
  },
  '106': (state: RootState) => {
    try {
      addProvider(state, 'tokenflux')
      state.llm.providers = moveProvider(state.llm.providers, 'tokenflux', 15)
      return state
    } catch (error) {
      logger.error('migrate 106 error', error as Error)
      return state
    }
  },
  '107': (state: RootState) => {
    try {
      if (state.paintings && !state.paintings.dmxapi_paintings) {
        state.paintings.dmxapi_paintings = []
      }
      return state
    } catch (error) {
      logger.error('migrate 107 error', error as Error)
      return state
    }
  },
  '108': (state: RootState) => {
    try {
      // @ts-ignore
      state.inputTools.toolOrder = DEFAULT_TOOL_ORDER
      state.inputTools.isCollapsed = false
      return state
    } catch (error) {
      logger.error('migrate 108 error', error as Error)
      return state
    }
  },
  '109': (state: RootState) => {
    try {
      state.settings.userTheme = settingsInitialState.userTheme
      return state
    } catch (error) {
      logger.error('migrate 109 error', error as Error)
      return state
    }
  },
  '110': (state: RootState) => {
    try {
      if (state.paintings && !state.paintings.tokenflux_paintings) {
        state.paintings.tokenflux_paintings = []
      }
      state.settings.testPlan = false
      return state
    } catch (error) {
      logger.error('migrate 110 error', error as Error)
      return state
    }
  },
  '111': (state: RootState) => {
    try {
      addSelectionAction(state, 'quote')
      if (
        state.llm.translateModel.provider === 'silicon' &&
        state.llm.translateModel.id === 'meta-llama/Llama-3.3-70B-Instruct'
      ) {
        state.llm.translateModel = SYSTEM_MODELS.defaultModel[2]
      }

      // add selection_assistant_toggle and selection_assistant_select_text shortcuts after mini_window
      addShortcuts(state, ['selection_assistant_toggle', 'selection_assistant_select_text'], 'mini_window')

      return state
    } catch (error) {
      logger.error('migrate 111 error', error as Error)
      return state
    }
  },
  '112': (state: RootState) => {
    try {
      addProvider(state, 'cephalon')
      addProvider(state, '302ai')
      addProvider(state, 'lanyun')
      state.llm.providers = moveProvider(state.llm.providers, 'cephalon', 13)
      state.llm.providers = moveProvider(state.llm.providers, '302ai', 14)
      state.llm.providers = moveProvider(state.llm.providers, 'lanyun', 15)
      return state
    } catch (error) {
      logger.error('migrate 112 error', error as Error)
      return state
    }
  },
  '113': (state: RootState) => {
    try {
      addProvider(state, 'vertexai')
      if (!state.llm.settings.vertexai) {
        state.llm.settings.vertexai = llmInitialState.settings.vertexai
      }
      updateProvider(state, 'gemini', {
        isVertex: false
      })
      updateProvider(state, 'vertexai', {
        isVertex: true
      })
      return state
    } catch (error) {
      logger.error('migrate 113 error', error as Error)
      return state
    }
  },
  '114': (state: RootState) => {
    try {
      if (state.settings && state.settings.exportMenuOptions) {
        if (typeof state.settings.exportMenuOptions.plain_text === 'undefined') {
          state.settings.exportMenuOptions.plain_text = true
        }
      }
      if (state.settings) {
        state.settings.enableSpellCheck = false
        state.settings.spellCheckLanguages = []
      }
      return state
    } catch (error) {
      logger.error('migrate 114 error', error as Error)
      return state
    }
  },
  '115': (state: RootState) => {
    try {
      state.assistants.assistants.forEach((assistant) => {
        if (!assistant.settings) {
          assistant.settings = {
            temperature: DEFAULT_TEMPERATURE,
            contextCount: DEFAULT_CONTEXTCOUNT,
            topP: 1,
            toolUseMode: 'prompt',
            customParameters: [],
            streamOutput: true,
            enableMaxTokens: false
          }
        }
      })
      return state
    } catch (error) {
      logger.error('migrate 115 error', error as Error)
      return state
    }
  },
  '116': (state: RootState) => {
    try {
      if (state.websearch) {
        // migrate contentLimit to cutoffLimit
        // @ts-ignore eslint-disable-next-line
        if (state.websearch.contentLimit) {
          state.websearch.compressionConfig = {
            method: 'cutoff',
            cutoffUnit: 'char',
            // @ts-ignore eslint-disable-next-line
            cutoffLimit: state.websearch.contentLimit
          }
        } else {
          state.websearch.compressionConfig = {
            method: 'none',
            cutoffUnit: 'char'
          }
        }

        // @ts-ignore eslint-disable-next-line
        delete state.websearch.contentLimit
      }
      if (state.settings) {
        state.settings.testChannel = UpgradeChannel.LATEST
      }

      return state
    } catch (error) {
      logger.error('migrate 116 error', error as Error)
      return state
    }
  },
  '117': (state: RootState) => {
    try {
      const ppioProvider = state.llm.providers.find((provider) => provider.id === 'ppio')
      const modelsToRemove = [
        'qwen/qwen-2.5-72b-instruct',
        'qwen/qwen2.5-32b-instruct',
        'meta-llama/llama-3.1-70b-instruct',
        'meta-llama/llama-3.1-8b-instruct',
        '01-ai/yi-1.5-34b-chat',
        '01-ai/yi-1.5-9b-chat',
        'thudm/glm-z1-32b-0414',
        'thudm/glm-z1-9b-0414'
      ]
      if (ppioProvider) {
        updateProvider(state, 'ppio', {
          models: [
            ...ppioProvider.models.filter((model) => !modelsToRemove.includes(model.id)),
            ...SYSTEM_MODELS.ppio.filter(
              (systemModel) => !ppioProvider.models.some((existingModel) => existingModel.id === systemModel.id)
            )
          ],
          apiHost: 'https://api.ppinfra.com/v3/openai/'
        })
      }
      state.assistants.assistants.forEach((assistant) => {
        if (assistant.settings && assistant.settings.streamOutput === undefined) {
          assistant.settings = {
            ...assistant.settings,
            streamOutput: true
          }
        }
      })
      return state
    } catch (error) {
      logger.error('migrate 117 error', error as Error)
      return state
    }
  },
  '118': (state: RootState) => {
    try {
      addProvider(state, 'ph8')
      state.llm.providers = moveProvider(state.llm.providers, 'ph8', 14)

      if (!state.settings.userId) {
        state.settings.userId = uuid()
      }

      state.llm.providers.forEach((provider) => {
        if (provider.id === 'mistral') {
          provider.type = 'mistral'
        }
      })

      return state
    } catch (error) {
      logger.error('migrate 118 error', error as Error)
      return state
    }
  },
  '119': (state: RootState) => {
    try {
      addProvider(state, 'new-api')
      state.llm.providers = moveProvider(state.llm.providers, 'new-api', 16)
      state.settings.disableHardwareAcceleration = false
      // migrate to enable memory feature on sidebar
      if (state.settings && state.settings.sidebarIcons) {
        // Check if 'memory' is not already in visible icons
        if (!state.settings.sidebarIcons.visible.includes('memory' as any)) {
          state.settings.sidebarIcons.visible = [...state.settings.sidebarIcons.visible, 'memory' as any]
        }
      }
      return state
    } catch (error) {
      logger.error('migrate 119 error', error as Error)
      return state
    }
  },
  '120': (state: RootState) => {
    try {
      // migrate to remove memory feature from sidebar (moved to settings)
      if (state.settings && state.settings.sidebarIcons) {
        // Remove 'memory' from visible icons if present
        state.settings.sidebarIcons.visible = state.settings.sidebarIcons.visible.filter(
          (icon) => icon !== ('memory' as any)
        )
        // Remove 'memory' from disabled icons if present
        state.settings.sidebarIcons.disabled = state.settings.sidebarIcons.disabled.filter(
          (icon) => icon !== ('memory' as any)
        )
      }

      if (!state.settings.s3) {
        state.settings.s3 = settingsInitialState.s3
      }

      const langMap: Record<string, TranslateLanguageCode> = {
        english: 'en-us',
        chinese: 'zh-cn',
        'chinese-traditional': 'zh-tw',
        japanese: 'ja-jp',
        russian: 'ru-ru'
      }

      const origin = state.settings.targetLanguage
      const newLang = langMap[origin]
      if (newLang) state.settings.targetLanguage = newLang
      else state.settings.targetLanguage = 'en-us'

      state.llm.providers.forEach((provider) => {
        if (provider.id === 'azure-openai') {
          provider.type = 'azure-openai'
        }
      })

      state.settings.localBackupMaxBackups = 0
      state.settings.localBackupSkipBackupFile = false
      state.settings.localBackupDir = ''
      state.settings.localBackupAutoSync = false
      state.settings.localBackupSyncInterval = 0
      return state
    } catch (error) {
      logger.error('migrate 120 error', error as Error)
      return state
    }
  },
  '121': (state: RootState) => {
    try {
      const { toolOrder } = state.inputTools
      const urlContextKey = 'url_context'
      // @ts-ignore
      if (!toolOrder.visible.includes(urlContextKey)) {
        // @ts-ignore
        const webSearchIndex = toolOrder.visible.indexOf('web_search')
        // @ts-ignore
        const knowledgeBaseIndex = toolOrder.visible.indexOf('knowledge_base')
        if (webSearchIndex !== -1) {
          // @ts-ignore
          toolOrder.visible.splice(webSearchIndex, 0, urlContextKey)
        } else if (knowledgeBaseIndex !== -1) {
          // @ts-ignore
          toolOrder.visible.splice(knowledgeBaseIndex, 0, urlContextKey)
        } else {
          // @ts-ignore
          toolOrder.visible.push(urlContextKey)
        }
      }

      for (const assistant of state.assistants.assistants) {
        if (assistant.settings?.toolUseMode === 'prompt' && isFunctionCallingModel(assistant.model)) {
          assistant.settings.toolUseMode = 'function'
        }
      }

      if (state.settings && typeof state.settings.webdavDisableStream === 'undefined') {
        state.settings.webdavDisableStream = false
      }

      return state
    } catch (error) {
      logger.error('migrate 121 error', error as Error)
      return state
    }
  },
  '122': (state: RootState) => {
    try {
      state.settings.navbarPosition = 'left'
      return state
    } catch (error) {
      logger.error('migrate 122 error', error as Error)
      return state
    }
  },

  '123': (state: RootState) => {
    try {
      state.llm.providers.forEach((provider) => {
        provider.models.forEach((model) => {
          if (model.type && Array.isArray(model.type)) {
            model.capabilities = model.type.map((t) => ({
              type: t,
              isUserSelected: true
            }))
            delete model.type
          }
        })
      })

      const lanyunProvider = state.llm.providers.find((provider) => provider.id === 'lanyun')
      if (lanyunProvider && lanyunProvider.models.length === 0) {
        updateProvider(state, 'lanyun', { models: SYSTEM_MODELS.lanyun })
      }

      return state
    } catch (error) {
      logger.error('migrate 123 error', error as Error)
      return state
    }
  }, // 1.5.4
  '124': (state: RootState) => {
    try {
      state.assistants.assistants.forEach((assistant) => {
        if (assistant.settings && !assistant.settings.toolUseMode) {
          assistant.settings.toolUseMode = 'prompt'
        }
      })

      const updateModelTextDelta = (model?: Model) => {
        if (model) {
          model.supported_text_delta = true
          if (isNotSupportedTextDelta(model)) {
            model.supported_text_delta = false
          }
        }
      }

      state.llm.providers.forEach((provider) => {
        provider.models.forEach((model) => {
          updateModelTextDelta(model)
        })
      })
      state.assistants.assistants.forEach((assistant) => {
        updateModelTextDelta(assistant.defaultModel)
        updateModelTextDelta(assistant.model)
      })

      updateModelTextDelta(state.llm.defaultModel)
      updateModelTextDelta(state.llm.topicNamingModel)
      updateModelTextDelta(state.llm.translateModel)

      if (state.assistants.defaultAssistant.model) {
        updateModelTextDelta(state.assistants.defaultAssistant.model)
        updateModelTextDelta(state.assistants.defaultAssistant.defaultModel)
      }

      addProvider(state, 'aws-bedrock')

      // 初始化 awsBedrock 设置
      if (!state.llm.settings.awsBedrock) {
        state.llm.settings.awsBedrock = llmInitialState.settings.awsBedrock
      }

      return state
    } catch (error) {
      logger.error('migrate 124 error', error as Error)
      return state
    }
  },
  '125': (state: RootState) => {
    try {
      // Initialize API server configuration if not present
      if (!state.settings.apiServer) {
        state.settings.apiServer = {
          enabled: false,
          host: 'localhost',
          port: 23333,
          apiKey: `cs-sk-${uuid()}`
        }
      }
      return state
    } catch (error) {
      logger.error('migrate 125 error', error as Error)
      return state
    }
  },
  '126': (state: RootState) => {
    try {
      state.knowledge.bases.forEach((base) => {
        // @ts-ignore eslint-disable-next-line
        if (base.preprocessOrOcrProvider) {
          // @ts-ignore eslint-disable-next-line
          base.preprocessProvider = base.preprocessOrOcrProvider
          // @ts-ignore eslint-disable-next-line
          delete base.preprocessOrOcrProvider
          // @ts-ignore eslint-disable-next-line
          if (base.preprocessProvider.type === 'ocr') {
            // @ts-ignore eslint-disable-next-line
            delete base.preprocessProvider
          }
        }
      })
      return state
    } catch (error) {
      logger.error('migrate 126 error', error as Error)
      return state
    }
  },
  '127': (state: RootState) => {
    try {
      addProvider(state, 'poe')

      // 迁移api选项设置
      state.llm.providers.forEach((provider) => {
        // 新字段默认支持
        const changes = {
          isNotSupportArrayContent: false,
          isNotSupportDeveloperRole: false,
          isNotSupportStreamOptions: false
        }
        if (!isSupportArrayContentProvider(provider) || provider.isNotSupportArrayContent) {
          // 原本开启了兼容模式的provider不受影响
          changes.isNotSupportArrayContent = true
        }
        if (!isSupportDeveloperRoleProvider(provider)) {
          changes.isNotSupportDeveloperRole = true
        }
        if (!isSupportStreamOptionsProvider(provider)) {
          changes.isNotSupportStreamOptions = true
        }
        updateProvider(state, provider.id, changes)
      })

      // 迁移以前删除掉的内置提供商
      for (const provider of state.llm.providers) {
        if (provider.isSystem && !isSystemProvider(provider)) {
          updateProvider(state, provider.id, { isSystem: false })
        }
      }

      if (!state.settings.proxyBypassRules) {
        state.settings.proxyBypassRules = defaultByPassRules
      }
      return state
    } catch (error) {
      logger.error('migrate 127 error', error as Error)
      return state
    }
  },
  '128': (state: RootState) => {
    try {
      // 迁移 service tier 设置
      const openai = state.llm.providers.find((provider) => provider.id === SystemProviderIds.openai)
      const serviceTier = state.settings.openAI.serviceTier
      if (openai) {
        openai.serviceTier = serviceTier
      }

      // @ts-ignore eslint-disable-next-line
      if (state.settings.codePreview) {
        // @ts-ignore eslint-disable-next-line
        state.settings.codeViewer = state.settings.codePreview
      } else {
        state.settings.codeViewer = {
          themeLight: 'auto',
          themeDark: 'auto'
        }
      }

      return state
    } catch (error) {
      logger.error('migrate 128 error', error as Error)
      return state
    }
  },
  '129': (state: RootState) => {
    try {
      // 聚合 api options
      state.llm.providers.forEach((p) => {
        if (isSystemProvider(p)) {
          updateProvider(state, p.id, { apiOptions: undefined })
        } else {
          const changes: ProviderApiOptions = {
            isNotSupportArrayContent: p.isNotSupportArrayContent,
            isNotSupportServiceTier: p.isNotSupportServiceTier,
            isNotSupportDeveloperRole: p.isNotSupportDeveloperRole,
            isNotSupportStreamOptions: p.isNotSupportStreamOptions
          }
          updateProvider(state, p.id, { apiOptions: changes })
        }
      })
      return state
    } catch (error) {
      logger.error('migrate 129 error', error as Error)
      return state
    }
  },
  '130': (state: RootState) => {
    try {
      if (state.settings && state.settings.openAI && !state.settings.openAI.verbosity) {
        state.settings.openAI.verbosity = 'medium'
      }
      // 为 nutstore 添加备份数量限制的默认值
      if (state.nutstore && state.nutstore.nutstoreMaxBackups === undefined) {
        state.nutstore.nutstoreMaxBackups = 0
      }
      return state
    } catch (error) {
      logger.error('migrate 130 error', error as Error)
      return state
    }
  },
  '131': (state: RootState) => {
    try {
      state.settings.mathEnableSingleDollar = true
      return state
    } catch (error) {
      logger.error('migrate 131 error', error as Error)
      return state
    }
  },
  '132': (state: RootState) => {
    try {
      state.llm.providers.forEach((p) => {
        // 如果原本是undefined则不做改动，静默从默认支持改为默认不支持
        if (p.apiOptions?.isNotSupportDeveloperRole) {
          p.apiOptions.isSupportDeveloperRole = !p.apiOptions.isNotSupportDeveloperRole
        }
        if (p.apiOptions?.isNotSupportServiceTier) {
          p.apiOptions.isSupportServiceTier = !p.apiOptions.isNotSupportServiceTier
        }
      })
      return state
    } catch (error) {
      logger.error('migrate 132 error', error as Error)
      return state
    }
  },
  '133': (state: RootState) => {
    try {
      state.settings.sidebarIcons.visible.push('code_tools')
      if (state.codeTools) {
        state.codeTools.environmentVariables = {
          'qwen-code': '',
          'claude-code': '',
          'gemini-cli': ''
        }
      }
      return state
    } catch (error) {
      logger.error('migrate 133 error', error as Error)
      return state
    }
  },
  '134': (state: RootState) => {
    try {
      state.llm.quickModel = state.llm.topicNamingModel

      return state
    } catch (error) {
      logger.error('migrate 134 error', error as Error)
      return state
    }
  },
  '135': (state: RootState) => {
    try {
      if (!state.assistants.defaultAssistant.settings) {
        state.assistants.defaultAssistant.settings = DEFAULT_ASSISTANT_SETTINGS
      } else if (!state.assistants.defaultAssistant.settings.toolUseMode) {
        state.assistants.defaultAssistant.settings.toolUseMode = 'prompt'
      }
      return state
    } catch (error) {
      logger.error('migrate 135 error', error as Error)
      return state
    }
  },
  '136': (state: RootState) => {
    try {
      state.settings.sidebarIcons.visible = [...new Set(state.settings.sidebarIcons.visible)].filter((icon) =>
        DEFAULT_SIDEBAR_ICONS.includes(icon)
      )
      state.settings.sidebarIcons.disabled = [...new Set(state.settings.sidebarIcons.disabled)].filter((icon) =>
        DEFAULT_SIDEBAR_ICONS.includes(icon)
      )
      return state
    } catch (error) {
      logger.error('migrate 136 error', error as Error)
      return state
    }
  },
  '137': (state: RootState) => {
    try {
      state.ocr = {
        providers: BUILTIN_OCR_PROVIDERS,
        imageProviderId: DEFAULT_OCR_PROVIDER.image.id
      }
      state.translate.translateInput = ''
      return state
    } catch (error) {
      logger.error('migrate 137 error', error as Error)
      return state
    }
  },
  '138': (state: RootState) => {
    try {
      addOcrProvider(state, BUILTIN_OCR_PROVIDERS_MAP.system)
      return state
    } catch (error) {
      logger.error('migrate 138 error', error as Error)
      return state
    }
  },
  '139': (state: RootState) => {
    try {
      addProvider(state, 'cherryin')
      state.llm.providers = moveProvider(state.llm.providers, 'cherryin', 1)

      const zhipuProvider = state.llm.providers.find((p) => p.id === 'zhipu')

      if (zhipuProvider) {
        // Update zhipu model list
        if (!zhipuProvider.enabled) {
          zhipuProvider.models = SYSTEM_MODELS.zhipu
        }

        // Update zhipu model list
        if (zhipuProvider.models.length === 0) {
          zhipuProvider.models = SYSTEM_MODELS.zhipu
        }

        // Add GLM-4.5-Flash model if not exists
        const hasGlm45FlashModel = zhipuProvider?.models.find((m) => m.id === 'glm-4.5-flash')

        if (!hasGlm45FlashModel) {
          zhipuProvider?.models.push(glm45FlashModel)
        }

        // Update default painting provider to zhipu
        state.settings.defaultPaintingProvider = 'zhipu'

        // Add zhipu web search provider
        addWebSearchProvider(state, 'zhipu')

        // Update zhipu web search provider api key
        if (zhipuProvider.apiKey) {
          state?.websearch?.providers.forEach((provider) => {
            if (provider.id === 'zhipu') {
              provider.apiKey = zhipuProvider.apiKey
            }
          })
        }
      }

      return state
    } catch (error) {
      logger.error('migrate 139 error', error as Error)
      return state
    }
  },
  '140': (state: RootState) => {
    try {
      state.paintings = {
        // @ts-ignore paintings
        siliconflow_paintings: state?.paintings?.paintings || [],
        // @ts-ignore DMXAPIPaintings
        dmxapi_paintings: state?.paintings?.DMXAPIPaintings || [],
        // @ts-ignore tokenFluxPaintings
        tokenflux_paintings: state?.paintings?.tokenFluxPaintings || [],
        zhipu_paintings: [],
        // @ts-ignore generate
        aihubmix_image_generate: state?.paintings?.generate || [],
        // @ts-ignore remix
        aihubmix_image_remix: state?.paintings?.remix || [],
        // @ts-ignore edit
        aihubmix_image_edit: state?.paintings?.edit || [],
        // @ts-ignore upscale
        aihubmix_image_upscale: state?.paintings?.upscale || [],
        openai_image_generate: state?.paintings?.openai_image_generate || [],
        openai_image_edit: state?.paintings?.openai_image_edit || [],
        ovms_paintings: []
      }

      return state
    } catch (error) {
      logger.error('migrate 140 error', error as Error)
      return state
    }
  },
  '141': (state: RootState) => {
    try {
      if (state.settings && state.settings.sidebarIcons) {
        // Check if 'notes' is not already in visible icons
        if (!state.settings.sidebarIcons.visible.includes('notes')) {
          state.settings.sidebarIcons.visible = [...state.settings.sidebarIcons.visible, 'notes']
        }
      }
      return state
    } catch (error) {
      logger.error('migrate 141 error', error as Error)
      return state
    }
  },
  '142': (state: RootState) => {
    try {
      // Initialize notes settings if not present
      if (!state.note) {
        state.note = notesInitialState
      }
      return state
    } catch (error) {
      logger.error('migrate 142 error', error as Error)
      return state
    }
  },
  '143': (state: RootState) => {
    try {
      addMiniApp(state, 'longcat')
      return state
    } catch (error) {
      return state
    }
  },
  '144': (state: RootState) => {
    try {
      if (state.settings) {
        state.settings.confirmDeleteMessage = settingsInitialState.confirmDeleteMessage
        state.settings.confirmRegenerateMessage = settingsInitialState.confirmRegenerateMessage
      }
      return state
    } catch (error) {
      logger.error('migrate 144 error', error as Error)
      return state
    }
  },
  '145': (state: RootState) => {
    try {
      if (state.settings) {
        if (state.settings.showMessageOutline === undefined || state.settings.showMessageOutline === null) {
          state.settings.showMessageOutline = false
        }
      }
      return state
    } catch (error) {
      logger.error('migrate 145 error', error as Error)
      return state
    }
  },
  '146': (state: RootState) => {
    try {
      // Migrate showWorkspace from settings to note store
      if (state.settings && state.note) {
        const showWorkspaceValue = (state.settings as any)?.showWorkspace
        if (showWorkspaceValue !== undefined) {
          // @ts-ignore eslint-disable-next-line
          state.note.settings.showWorkspace = showWorkspaceValue
          // Remove from settings
          delete (state.settings as any).showWorkspace
          // @ts-ignore eslint-disable-next-line
        } else if (state.note.settings.showWorkspace === undefined) {
          // Set default value if not exists
          // @ts-ignore eslint-disable-next-line
          state.note.settings.showWorkspace = true
        }
      }
      return state
    } catch (error) {
      logger.error('migrate 146 error', error as Error)
      return state
    }
  },
  '147': (state: RootState) => {
    try {
      state.knowledge.bases.forEach((base) => {
        if ((base as any).framework) {
          delete (base as any).framework
        }
      })
      return state
    } catch (error) {
      logger.error('migrate 147 error', error as Error)
      return state
    }
  },
  '148': (state: RootState) => {
    try {
      addOcrProvider(state, BUILTIN_OCR_PROVIDERS_MAP.paddleocr)
      return state
    } catch (error) {
      logger.error('migrate 148 error', error as Error)
      return state
    }
  },
  '149': (state: RootState) => {
    try {
      state.knowledge.bases.forEach((base) => {
        if ((base as any).framework) {
          delete (base as any).framework
        }
      })
      return state
    } catch (error) {
      logger.error('migrate 149 error', error as Error)
      return state
    }
  },
  '150': (state: RootState) => {
    try {
      addShortcuts(state, ['rename_topic'], 'new_topic')
      addShortcuts(state, ['edit_last_user_message'], 'copy_last_message')
      return state
    } catch (error) {
      logger.error('migrate 150 error', error as Error)
      return state
    }
  },
  '151': (state: RootState) => {
    try {
      if (state.settings) {
        state.settings.codeFancyBlock = true
      }
      return state
    } catch (error) {
      logger.error('migrate 151 error', error as Error)
      return state
    }
  },
  '152': (state: RootState) => {
    try {
      state.translate.settings = {
        autoCopy: false
      }
      return state
    } catch (error) {
      logger.error('migrate 152 error', error as Error)
      return state
    }
  },
  '153': (state: RootState) => {
    try {
      if (state.note.settings) {
        state.note.settings.fontSize = notesInitialState.settings.fontSize
        state.note.settings.showTableOfContents = notesInitialState.settings.showTableOfContents
      }
      return state
    } catch (error) {
      logger.error('migrate 153 error', error as Error)
      return state
    }
  },
  '154': (state: RootState) => {
    try {
      if (state.settings.userTheme) {
        state.settings.userTheme.userFontFamily = settingsInitialState.userTheme.userFontFamily
        state.settings.userTheme.userCodeFontFamily = settingsInitialState.userTheme.userCodeFontFamily
      }
      return state
    } catch (error) {
      logger.error('migrate 154 error', error as Error)
      return state
    }
  },
  '155': (state: RootState) => {
    try {
      state.knowledge.bases.forEach((base) => {
        if ((base as any).framework) {
          delete (base as any).framework
        }
      })
      return state
    } catch (error) {
      logger.error('migrate 155 error', error as Error)
      return state
    }
  },
  '156': (state: RootState) => {
    try {
      state.llm.providers.forEach((provider) => {
        if (provider.id === SystemProviderIds.anthropic) {
          if (provider.apiHost.endsWith('/')) {
            provider.apiHost = provider.apiHost.slice(0, -1)
          }
        }
      })
      return state
    } catch (error) {
      logger.error('migrate 156 error', error as Error)
      return state
    }
  },
  '157': (state: RootState) => {
    try {
      addProvider(state, 'aionly')
      state.llm.providers = moveProvider(state.llm.providers, 'aionly', 10)

      const cherryinProvider = state.llm.providers.find((provider) => provider.id === 'cherryin')

      if (cherryinProvider) {
        updateProvider(state, 'cherryin', {
          apiHost: 'https://open.cherryin.ai',
          models: []
        })
      }

      if (state.llm.defaultModel?.provider === 'cherryin') {
        state.llm.defaultModel.provider = 'cherryai'
      }

      if (state.llm.quickModel?.provider === 'cherryin') {
        state.llm.quickModel.provider = 'cherryai'
      }

      if (state.llm.translateModel?.provider === 'cherryin') {
        state.llm.translateModel.provider = 'cherryai'
      }

      state.assistants.assistants.forEach((assistant) => {
        if (assistant.model?.provider === 'cherryin') {
          assistant.model.provider = 'cherryai'
        }
        if (assistant.defaultModel?.provider === 'cherryin') {
          assistant.defaultModel.provider = 'cherryai'
        }
      })

      // @ts-ignore
      state.agents.agents.forEach((agent) => {
        // @ts-ignore model is not defined in Agent
        if (agent.model?.provider === 'cherryin') {
          // @ts-ignore model is not defined in Agent
          agent.model.provider = 'cherryai'
        }
        if (agent.defaultModel?.provider === 'cherryin') {
          agent.defaultModel.provider = 'cherryai'
        }
      })
      return state
    } catch (error) {
      logger.error('migrate 157 error', error as Error)
      return state
    }
  },
  '158': (state: RootState) => {
    try {
      state.llm.providers = state.llm.providers.filter((provider) => provider.id !== 'cherryin')
      addProvider(state, 'longcat')
      return state
    } catch (error) {
      logger.error('migrate 158 error', error as Error)
      return state
    }
  },
  '159': (state: RootState) => {
    try {
      addProvider(state, 'ovms')
      fixMissingProvider(state)
      return state
    } catch (error) {
      logger.error('migrate 158 error', error as Error)
      return state
    }
  },
  '161': (state: RootState) => {
    try {
      removeMiniAppFromState(state, 'nm-search')
      removeMiniAppFromState(state, 'hika')
      removeMiniAppFromState(state, 'hugging-chat')
      addProvider(state, 'cherryin')
      state.llm.providers = moveProvider(state.llm.providers, 'cherryin', 1)
      return state
    } catch (error) {
      logger.error('migrate 161 error', error as Error)
      return state
    }
  },
  '167': (state: RootState) => {
    try {
      addProvider(state, 'huggingface')
      return state
    } catch (error) {
      logger.error('migrate 167 error', error as Error)
      return state
    }
  },
  '168': (state: RootState) => {
    try {
      addPreprocessProviders(state, 'open-mineru')
      return state
    } catch (error) {
      logger.error('migrate 168 error', error as Error)
      return state
    }
  },
  '169': (state: RootState) => {
    try {
      if (state?.mcp?.servers) {
        state.mcp.servers = state.mcp.servers.map((server) => {
          const inferredSource = isBuiltinMCPServer(server) ? 'builtin' : 'unknown'
          return {
            ...server,
            installSource: inferredSource
          }
        })
      }
      return state
    } catch (error) {
      logger.error('migrate 169 error', error as Error)
      return state
    }
  },
  '170': (state: RootState) => {
    try {
      addProvider(state, 'sophnet')
      state.llm.providers = moveProvider(state.llm.providers, 'sophnet', 17)
      state.settings.defaultPaintingProvider = 'cherryin'
      return state
    } catch (error) {
      logger.error('migrate 170 error', error as Error)
      return state
    }
  },
  '171': (state: RootState) => {
    try {
      // Ensure aws-bedrock provider exists
      addProvider(state, 'aws-bedrock')

      // Ensure awsBedrock settings exist and have all required fields
      if (!state.llm.settings.awsBedrock) {
        state.llm.settings.awsBedrock = llmInitialState.settings.awsBedrock
      } else {
        // For users who have awsBedrock but missing new fields (authType and apiKey)
        if (!state.llm.settings.awsBedrock.authType) {
          state.llm.settings.awsBedrock.authType = 'iam'
        }
        if (state.llm.settings.awsBedrock.apiKey === undefined) {
          state.llm.settings.awsBedrock.apiKey = ''
        }
      }
      return state
    } catch (error) {
      logger.error('migrate 171 error', error as Error)
      return state
    }
  },
  '172': (state: RootState) => {
    try {
<<<<<<< HEAD
      // Migrate toolOrder from global state to scope-based state
      if (state.inputTools && state.inputTools.toolOrder) {
        const oldToolOrder = state.inputTools.toolOrder as any

        // Check if it's the old structure (has 'visible' and 'hidden' arrays directly)
        if (oldToolOrder.visible && Array.isArray(oldToolOrder.visible)) {
          // Old structure detected, migrate to new scope-based structure
          state.inputTools.toolOrder = {
            // Assign the old global tool order to Chat scope (the default)
            chat: {
              visible: oldToolOrder.visible,
              hidden: oldToolOrder.hidden || []
            }
          }
        }
        // If it's already an object with scope keys, no migration needed
        if (!state.inputTools.toolOrder.session) {
          state.inputTools.toolOrder.session = DEFAULT_TOOL_ORDER_BY_SCOPE.session
        }
      }
=======
      // Add ling and huggingchat mini apps
      addMiniApp(state, 'ling')
      addMiniApp(state, 'huggingchat')

      // Add ovocr provider and clear ovms paintings
      addOcrProvider(state, BUILTIN_OCR_PROVIDERS_MAP.ovocr)
      if (isEmpty(state.paintings.ovms_paintings)) {
        state.paintings.ovms_paintings = []
      }

      // Migrate agents to assistants presets
      // @ts-ignore
      if (state?.agents?.agents) {
        // @ts-ignore
        state.assistants.presets = [...state.agents.agents]
        // @ts-ignore
        delete state.agents.agents
      }

      // Initialize assistants presets
      if (state.assistants.presets === undefined) {
        state.assistants.presets = []
      }

      // Migrate assistants presets
      state.assistants.presets.forEach((preset) => {
        if (!preset.settings) {
          preset.settings = DEFAULT_ASSISTANT_SETTINGS
        } else if (!preset.settings.toolUseMode) {
          preset.settings.toolUseMode = DEFAULT_ASSISTANT_SETTINGS.toolUseMode
        }
      })

      // Migrate sidebar icons
      if (state.settings.sidebarIcons) {
        state.settings.sidebarIcons.visible = state.settings.sidebarIcons.visible.map((icon) => {
          // @ts-ignore
          return icon === 'agents' ? 'store' : icon
        })
        state.settings.sidebarIcons.disabled = state.settings.sidebarIcons.disabled.map((icon) => {
          // @ts-ignore
          return icon === 'agents' ? 'store' : icon
        })
      }

      // Migrate llm providers
      state.llm.providers.forEach((provider) => {
        if (provider.id === SystemProviderIds['new-api'] && provider.type !== 'new-api') {
          provider.type = 'new-api'
        }

        switch (provider.id) {
          case 'deepseek':
            provider.anthropicApiHost = 'https://api.deepseek.com/anthropic'
            break
          case 'moonshot':
            provider.anthropicApiHost = 'https://api.moonshot.cn/anthropic'
            break
          case 'zhipu':
            provider.anthropicApiHost = 'https://open.bigmodel.cn/api/anthropic'
            break
          case 'dashscope':
            provider.anthropicApiHost = 'https://dashscope.aliyuncs.com/apps/anthropic'
            break
          case 'modelscope':
            provider.anthropicApiHost = 'https://api-inference.modelscope.cn'
            break
          case 'aihubmix':
            provider.anthropicApiHost = 'https://aihubmix.com'
            break
          case 'new-api':
            provider.anthropicApiHost = 'http://localhost:3000'
            break
          case 'grok':
            provider.anthropicApiHost = 'https://api.x.ai'
            break
          case 'cherryin':
            provider.anthropicApiHost = 'https://open.cherryin.net'
            break
          case 'longcat':
            provider.anthropicApiHost = 'https://api.longcat.chat/anthropic'
            break
        }
      })
>>>>>>> ed453750
      return state
    } catch (error) {
      logger.error('migrate 172 error', error as Error)
      return state
    }
  }
}

// 注意：添加新迁移时，记得同时更新 persistReducer
// file://./index.ts

const migrate = createMigrate(migrateConfig as any)

export default migrate<|MERGE_RESOLUTION|>--- conflicted
+++ resolved
@@ -2701,28 +2701,6 @@
   },
   '172': (state: RootState) => {
     try {
-<<<<<<< HEAD
-      // Migrate toolOrder from global state to scope-based state
-      if (state.inputTools && state.inputTools.toolOrder) {
-        const oldToolOrder = state.inputTools.toolOrder as any
-
-        // Check if it's the old structure (has 'visible' and 'hidden' arrays directly)
-        if (oldToolOrder.visible && Array.isArray(oldToolOrder.visible)) {
-          // Old structure detected, migrate to new scope-based structure
-          state.inputTools.toolOrder = {
-            // Assign the old global tool order to Chat scope (the default)
-            chat: {
-              visible: oldToolOrder.visible,
-              hidden: oldToolOrder.hidden || []
-            }
-          }
-        }
-        // If it's already an object with scope keys, no migration needed
-        if (!state.inputTools.toolOrder.session) {
-          state.inputTools.toolOrder.session = DEFAULT_TOOL_ORDER_BY_SCOPE.session
-        }
-      }
-=======
       // Add ling and huggingchat mini apps
       addMiniApp(state, 'ling')
       addMiniApp(state, 'huggingchat')
@@ -2807,10 +2785,37 @@
             break
         }
       })
->>>>>>> ed453750
       return state
     } catch (error) {
       logger.error('migrate 172 error', error as Error)
+      return state
+    }
+  },
+  '173': (state: RootState) => {
+    try {
+      // Migrate toolOrder from global state to scope-based state
+      if (state.inputTools && state.inputTools.toolOrder) {
+        const oldToolOrder = state.inputTools.toolOrder as any
+
+        // Check if it's the old structure (has 'visible' and 'hidden' arrays directly)
+        if (oldToolOrder.visible && Array.isArray(oldToolOrder.visible)) {
+          // Old structure detected, migrate to new scope-based structure
+          state.inputTools.toolOrder = {
+            // Assign the old global tool order to Chat scope (the default)
+            chat: {
+              visible: oldToolOrder.visible,
+              hidden: oldToolOrder.hidden || []
+            }
+          }
+        }
+        // If it's already an object with scope keys, no migration needed
+        if (!state.inputTools.toolOrder.session) {
+          state.inputTools.toolOrder.session = DEFAULT_TOOL_ORDER_BY_SCOPE.session
+        }
+      }
+      return state
+    } catch (error) {
+      logger.error('migrate 173 error', error as Error)
       return state
     }
   }

import { nanoid } from '@reduxjs/toolkit'
import { isMac } from '@renderer/config/constant'
import { DEFAULT_MIN_APPS } from '@renderer/config/minapps'
import { SYSTEM_MODELS } from '@renderer/config/models'
import { TRANSLATE_PROMPT } from '@renderer/config/prompts'
import db from '@renderer/databases'
import i18n from '@renderer/i18n'
import { Assistant, WebSearchProvider } from '@renderer/types'
import { getDefaultGroupName, getLeadingEmoji, runAsyncFunction, uuid } from '@renderer/utils'
import { isEmpty } from 'lodash'
import { createMigrate } from 'redux-persist'

import { RootState } from '.'
import { INITIAL_PROVIDERS, moveProvider } from './llm'
import { mcpSlice } from './mcp'
import { DEFAULT_SIDEBAR_ICONS, initialState as settingsInitialState } from './settings'
import { defaultWebSearchProviders } from './websearch'

// remove logo base64 data to reduce the size of the state
function removeMiniAppIconsFromState(state: RootState) {
  if (state.minapps) {
    state.minapps.enabled = state.minapps.enabled.map((app) => ({ ...app, logo: undefined }))
    state.minapps.disabled = state.minapps.disabled.map((app) => ({ ...app, logo: undefined }))
    state.minapps.pinned = state.minapps.pinned.map((app) => ({ ...app, logo: undefined }))
  }
}

function removeMiniAppFromState(state: RootState, id: string) {
  if (state.minapps) {
    state.minapps.enabled = state.minapps.enabled.filter((app) => app.id !== id)
    state.minapps.disabled = state.minapps.disabled.filter((app) => app.id !== id)
  }
}

function addMiniApp(state: RootState, id: string) {
  if (state.minapps) {
    const app = DEFAULT_MIN_APPS.find((app) => app.id === id)
    if (app) {
      if (!state.minapps.enabled.find((app) => app.id === id)) {
        state.minapps.enabled.push(app)
      }
    }
  }
}

// add provider to state
function addProvider(state: RootState, id: string) {
  if (!state.llm.providers.find((p) => p.id === id)) {
    const _provider = INITIAL_PROVIDERS.find((p) => p.id === id)
    if (_provider) {
      state.llm.providers.push(_provider)
    }
  }
}

function addWebSearchProvider(state: RootState, id: string) {
  if (state.websearch && state.websearch.providers) {
    if (!state.websearch.providers.find((p) => p.id === id)) {
      const provider = defaultWebSearchProviders.find((p) => p.id === id)
      if (provider) {
        state.websearch.providers.push(provider)
      }
    }
  }
}

function updateWebSearchProvider(state: RootState, provider: Partial<WebSearchProvider>) {
  if (state.websearch && state.websearch.providers) {
    const index = state.websearch.providers.findIndex((p) => p.id === provider.id)
    if (index !== -1) {
      state.websearch.providers[index] = {
        ...state.websearch.providers[index],
        ...provider
      }
    }
  }
}

const migrateConfig = {
  '2': (state: RootState) => {
    try {
      addProvider(state, 'yi')
      return state
    } catch (error) {
      return state
    }
  },
  '3': (state: RootState) => {
    try {
      addProvider(state, 'zhipu')
      return state
    } catch (error) {
      return state
    }
  },
  '4': (state: RootState) => {
    try {
      addProvider(state, 'ollama')
      return state
    } catch (error) {
      return state
    }
  },
  '5': (state: RootState) => {
    try {
      addProvider(state, 'moonshot')
      return state
    } catch (error) {
      return state
    }
  },
  '6': (state: RootState) => {
    try {
      addProvider(state, 'openrouter')
      return state
    } catch (error) {
      return state
    }
  },
  '7': (state: RootState) => {
    try {
      return {
        ...state,
        settings: {
          ...state.settings,
          language: navigator.language
        }
      }
    } catch (error) {
      return state
    }
  },
  '8': (state: RootState) => {
    try {
      const fixAssistantName = (assistant: Assistant) => {
        if (isEmpty(assistant.name)) {
          assistant.name = i18n.t(`assistant.${assistant.id}.name`)
        }

        assistant.topics = assistant.topics.map((topic) => {
          if (isEmpty(topic.name)) {
            topic.name = i18n.t(`assistant.${assistant.id}.topic.name`)
          }
          return topic
        })

        return assistant
      }

      return {
        ...state,
        assistants: {
          ...state.assistants,
          defaultAssistant: fixAssistantName(state.assistants.defaultAssistant),
          assistants: state.assistants.assistants.map((assistant) => fixAssistantName(assistant))
        }
      }
    } catch (error) {
      return state
    }
  },
  '9': (state: RootState) => {
    try {
      return {
        ...state,
        llm: {
          ...state.llm,
          providers: state.llm.providers.map((provider) => {
            if (provider.id === 'zhipu' && provider.models[0] && provider.models[0].id === 'llama3-70b-8192') {
              provider.models = SYSTEM_MODELS.zhipu
            }
            return provider
          })
        }
      }
    } catch (error) {
      return state
    }
  },
  '10': (state: RootState) => {
    try {
      addProvider(state, 'baichuan')
      return state
    } catch (error) {
      return state
    }
  },
  '11': (state: RootState) => {
    try {
      addProvider(state, 'dashscope')
      addProvider(state, 'anthropic')
      return state
    } catch (error) {
      return state
    }
  },
  '12': (state: RootState) => {
    try {
      addProvider(state, 'aihubmix')
      return state
    } catch (error) {
      return state
    }
  },
  '13': (state: RootState) => {
    try {
      return {
        ...state,
        assistants: {
          ...state.assistants,
          defaultAssistant: {
            ...state.assistants.defaultAssistant,
            name: ['Default Assistant', '默认助手'].includes(state.assistants.defaultAssistant.name)
              ? i18n.t(`assistant.default.name`)
              : state.assistants.defaultAssistant.name
          }
        }
      }
    } catch (error) {
      return state
    }
  },
  '14': (state: RootState) => {
    try {
      return {
        ...state,
        settings: {
          ...state.settings,
          showAssistants: true,
          proxyUrl: undefined
        }
      }
    } catch (error) {
      return state
    }
  },
  '15': (state: RootState) => {
    try {
      return {
        ...state,
        settings: {
          ...state.settings,
          userName: '',
          showMessageDivider: true
        }
      }
    } catch (error) {
      return state
    }
  },
  '16': (state: RootState) => {
    try {
      return {
        ...state,
        settings: {
          ...state.settings,
          messageFont: 'system',
          showInputEstimatedTokens: false
        }
      }
    } catch (error) {
      return state
    }
  },
  '17': (state: RootState) => {
    try {
      return {
        ...state,
        settings: {
          ...state.settings,
          theme: 'auto'
        }
      }
    } catch (error) {
      return state
    }
  },
  '19': (state: RootState) => {
    try {
      return {
        ...state,
        agents: {
          agents: []
        },
        llm: {
          ...state.llm,
          settings: {
            ollama: {
              keepAliveTime: 5
            }
          }
        }
      }
    } catch (error) {
      return state
    }
  },
  '20': (state: RootState) => {
    try {
      return {
        ...state,
        settings: {
          ...state.settings,
          fontSize: 14
        }
      }
    } catch (error) {
      return state
    }
  },
  '21': (state: RootState) => {
    try {
      addProvider(state, 'gemini')
      addProvider(state, 'stepfun')
      addProvider(state, 'doubao')
      return state
    } catch (error) {
      return state
    }
  },
  '22': (state: RootState) => {
    try {
      addProvider(state, 'minimax')
      return state
    } catch (error) {
      return state
    }
  },
  '23': (state: RootState) => {
    try {
      return {
        ...state,
        settings: {
          ...state.settings,
          showTopics: true,
          windowStyle: 'transparent'
        }
      }
    } catch (error) {
      return state
    }
  },
  '24': (state: RootState) => {
    try {
      return {
        ...state,
        assistants: {
          ...state.assistants,
          assistants: state.assistants.assistants.map((assistant) => ({
            ...assistant,
            topics: assistant.topics.map((topic) => ({
              ...topic,
              createdAt: new Date().toISOString(),
              updatedAt: new Date().toISOString()
            }))
          }))
        },
        settings: {
          ...state.settings,
          topicPosition: 'right'
        }
      }
    } catch (error) {
      return state
    }
  },
  '25': (state: RootState) => {
    try {
      addProvider(state, 'github')
      return state
    } catch (error) {
      return state
    }
  },
  '26': (state: RootState) => {
    try {
      addProvider(state, 'ocoolai')
      return state
    } catch (error) {
      return state
    }
  },
  '27': (state: RootState) => {
    try {
      return {
        ...state,
        settings: {
          ...state.settings,
          renderInputMessageAsMarkdown: true
        }
      }
    } catch (error) {
      return state
    }
  },
  '28': (state: RootState) => {
    try {
      addProvider(state, 'together')
      addProvider(state, 'fireworks')
      addProvider(state, 'zhinao')
      addProvider(state, 'hunyuan')
      addProvider(state, 'nvidia')
      return state
    } catch (error) {
      return state
    }
  },
  '29': (state: RootState) => {
    try {
      return {
        ...state,
        assistants: {
          ...state.assistants,
          assistants: state.assistants.assistants.map((assistant) => {
            assistant.topics = assistant.topics.map((topic) => ({
              ...topic,
              assistantId: assistant.id
            }))
            return assistant
          })
        }
      }
    } catch (error) {
      return state
    }
  },
  '30': (state: RootState) => {
    try {
      addProvider(state, 'azure-openai')
      return state
    } catch (error) {
      return state
    }
  },
  '31': (state: RootState) => {
    try {
      return {
        ...state,
        llm: {
          ...state.llm,
          providers: state.llm.providers.map((provider) => {
            if (provider.id === 'azure-openai') {
              provider.models = provider.models.map((model) => ({ ...model, provider: 'azure-openai' }))
            }
            return provider
          })
        }
      }
    } catch (error) {
      return state
    }
  },
  '32': (state: RootState) => {
    try {
      addProvider(state, 'hunyuan')
      return state
    } catch (error) {
      return state
    }
  },
  '33': (state: RootState) => {
    try {
      state.assistants.defaultAssistant.type = 'assistant'

      state.agents.agents.forEach((agent) => {
        agent.type = 'agent'
        // @ts-ignore eslint-disable-next-line
        delete agent.group
      })

      return {
        ...state,
        assistants: {
          ...state.assistants,
          assistants: [...state.assistants.assistants].map((assistant) => {
            // @ts-ignore eslint-disable-next-line
            delete assistant.group
            return {
              ...assistant,
              id: assistant.id.length === 36 ? assistant.id : uuid(),
              type: assistant.type === 'system' ? assistant.type : 'assistant'
            }
          })
        }
      }
    } catch (error) {
      return state
    }
  },
  '34': (state: RootState) => {
    try {
      state.assistants.assistants.forEach((assistant) => {
        assistant.topics.forEach((topic) => {
          topic.assistantId = assistant.id
          runAsyncFunction(async () => {
            const _topic = await db.topics.get(topic.id)
            if (_topic) {
              const messages = (_topic?.messages || []).map((message) => ({ ...message, assistantId: assistant.id }))
              db.topics.put({ ..._topic, messages }, topic.id)
            }
          })
        })
      })
      return state
    } catch (error) {
      return state
    }
  },
  '35': (state: RootState) => {
    try {
      state.settings.mathEngine = 'KaTeX'
      return state
    } catch (error) {
      return state
    }
  },
  '36': (state: RootState) => {
    try {
      state.settings.topicPosition = 'left'
      return state
    } catch (error) {
      return state
    }
  },
  '37': (state: RootState) => {
    try {
      state.settings.messageStyle = 'plain'
      return state
    } catch (error) {
      return state
    }
  },
  '38': (state: RootState) => {
    try {
      addProvider(state, 'grok')
      addProvider(state, 'hyperbolic')
      addProvider(state, 'mistral')
      return state
    } catch (error) {
      return state
    }
  },
  '39': (state: RootState) => {
    try {
      // @ts-ignore eslint-disable-next-line
      state.settings.codeStyle = 'auto'
      return state
    } catch (error) {
      return state
    }
  },
  '40': (state: RootState) => {
    try {
      state.settings.tray = true
      return state
    } catch (error) {
      return state
    }
  },
  '41': (state: RootState) => {
    try {
      state.llm.providers.forEach((provider) => {
        if (provider.id === 'gemini') {
          provider.type = 'gemini'
        } else if (provider.id === 'anthropic') {
          provider.type = 'anthropic'
        } else {
          provider.type = 'openai'
        }
      })
      return state
    } catch (error) {
      return state
    }
  },
  '42': (state: RootState) => {
    try {
      state.settings.proxyMode = state.settings.proxyUrl ? 'custom' : 'none'
      return state
    } catch (error) {
      return state
    }
  },
  '43': (state: RootState) => {
    try {
      if (state.settings.proxyMode === 'none') {
        state.settings.proxyMode = 'system'
      }
      return state
    } catch (error) {
      return state
    }
  },
  '44': (state: RootState) => {
    try {
      state.settings.translateModelPrompt = TRANSLATE_PROMPT
      return state
    } catch (error) {
      return state
    }
  },
  '45': (state: RootState) => {
    state.settings.enableTopicNaming = true
    return state
  },
  '46': (state: RootState) => {
    try {
      if (
        state.settings?.translateModelPrompt?.includes(
          'If the target language is the same as the source language, do not translate'
        )
      ) {
        state.settings.translateModelPrompt = TRANSLATE_PROMPT
      }
      return state
    } catch (error) {
      return state
    }
  },
  '47': (state: RootState) => {
    try {
      state.llm.providers.forEach((provider) => {
        provider.models.forEach((model) => {
          model.group = getDefaultGroupName(model.id)
        })
      })
      return state
    } catch (error) {
      return state
    }
  },
  '48': (state: RootState) => {
    try {
      if (state.shortcuts) {
        state.shortcuts.shortcuts.forEach((shortcut) => {
          shortcut.system = shortcut.key !== 'new_topic'
        })
        state.shortcuts.shortcuts.push({
          key: 'toggle_show_assistants',
          shortcut: [isMac ? 'Command' : 'Ctrl', '['],
          editable: true,
          enabled: true,
          system: false
        })
        state.shortcuts.shortcuts.push({
          key: 'toggle_show_topics',
          shortcut: [isMac ? 'Command' : 'Ctrl', ']'],
          editable: true,
          enabled: true,
          system: false
        })
      }
      return state
    } catch (error) {
      return state
    }
  },
  '49': (state: RootState) => {
    try {
      state.settings.pasteLongTextThreshold = 1500
      if (state.shortcuts) {
        state.shortcuts.shortcuts = [
          ...state.shortcuts.shortcuts,
          {
            key: 'copy_last_message',
            shortcut: [isMac ? 'Command' : 'Ctrl', 'Shift', 'C'],
            editable: true,
            enabled: false,
            system: false
          }
        ]
      }
      return state
    } catch (error) {
      return state
    }
  },
  '50': (state: RootState) => {
    try {
      addProvider(state, 'jina')
      return state
    } catch (error) {
      return state
    }
  },
  '51': (state: RootState) => {
    state.settings.topicNamingPrompt = ''
    return state
  },
  '54': (state: RootState) => {
    try {
      if (state.shortcuts) {
        state.shortcuts.shortcuts.push({
          key: 'search_message',
          shortcut: [isMac ? 'Command' : 'Ctrl', 'F'],
          editable: true,
          enabled: true,
          system: false
        })
      }
      state.settings.sidebarIcons = {
        visible: DEFAULT_SIDEBAR_ICONS,
        disabled: []
      }
      return state
    } catch (error) {
      return state
    }
  },
  '55': (state: RootState) => {
    try {
      if (!state.settings.sidebarIcons) {
        state.settings.sidebarIcons = {
          visible: DEFAULT_SIDEBAR_ICONS,
          disabled: []
        }
      }
      return state
    } catch (error) {
      return state
    }
  },
  '57': (state: RootState) => {
    try {
      if (state.shortcuts) {
        state.shortcuts.shortcuts.push({
          key: 'mini_window',
          shortcut: [isMac ? 'Command' : 'Ctrl', 'E'],
          editable: true,
          enabled: false,
          system: true
        })
      }

      state.llm.providers.forEach((provider) => {
        if (provider.id === 'qwenlm') {
          provider.type = 'qwenlm'
        }
      })

      state.settings.enableQuickAssistant = false
      state.settings.clickTrayToShowQuickAssistant = true

      return state
    } catch (error) {
      return state
    }
  },
  '58': (state: RootState) => {
    try {
      if (state.shortcuts) {
        state.shortcuts.shortcuts.push(
          {
            key: 'clear_topic',
            shortcut: [isMac ? 'Command' : 'Ctrl', 'L'],
            editable: true,
            enabled: true,
            system: false
          },
          {
            key: 'toggle_new_context',
            shortcut: [isMac ? 'Command' : 'Ctrl', 'R'],
            editable: true,
            enabled: true,
            system: false
          }
        )
      }
      return state
    } catch (error) {
      return state
    }
  },
  '59': (state: RootState) => {
    try {
      addMiniApp(state, 'flowith')
      return state
    } catch (error) {
      return state
    }
  },
  '60': (state: RootState) => {
    try {
      state.settings.multiModelMessageStyle = 'fold'
      return state
    } catch (error) {
      return state
    }
  },
  '61': (state: RootState) => {
    try {
      state.llm.providers.forEach((provider) => {
        if (provider.id === 'qwenlm') {
          provider.type = 'qwenlm'
        }
      })
      return state
    } catch (error) {
      return state
    }
  },
  '62': (state: RootState) => {
    try {
      state.llm.providers.forEach((provider) => {
        if (provider.id === 'azure-openai') {
          provider.type = 'azure-openai'
        }
      })
      state.settings.translateModelPrompt = TRANSLATE_PROMPT
      return state
    } catch (error) {
      return state
    }
  },
  '63': (state: RootState) => {
    try {
      addMiniApp(state, '3mintop')
      return state
    } catch (error) {
      return state
    }
  },
  '64': (state: RootState) => {
    try {
      state.llm.providers = state.llm.providers.filter((provider) => provider.id !== 'qwenlm')
      addProvider(state, 'baidu-cloud')
      return state
    } catch (error) {
      return state
    }
  },
  '65': (state: RootState) => {
    try {
      state.settings.targetLanguage = 'english'
      return state
    } catch (error) {
      return state
    }
  },
  '66': (state: RootState) => {
    try {
      addProvider(state, 'gitee-ai')
      addProvider(state, 'ppio')
      addMiniApp(state, 'aistudio')
      state.llm.providers = state.llm.providers.filter((provider) => provider.id !== 'graphrag-kylin-mountain')

      return state
    } catch (error) {
      return state
    }
  },
  '67': (state: RootState) => {
    try {
      addMiniApp(state, 'xiaoyi')
      addProvider(state, 'modelscope')
      addProvider(state, 'lmstudio')
      addProvider(state, 'perplexity')
      addProvider(state, 'infini')
      addProvider(state, 'dmxapi')

      state.llm.settings.lmstudio = {
        keepAliveTime: 5
      }

      return state
    } catch (error) {
      return state
    }
  },
  '68': (state: RootState) => {
    try {
      addMiniApp(state, 'notebooklm')
      addProvider(state, 'modelscope')
      addProvider(state, 'lmstudio')
      return state
    } catch (error) {
      return state
    }
  },
  '69': (state: RootState) => {
    try {
      addMiniApp(state, 'coze')
      state.settings.gridColumns = 2
      state.settings.gridPopoverTrigger = 'hover'
      return state
    } catch (error) {
      return state
    }
  },
  '70': (state: RootState) => {
    try {
      state.llm.providers.forEach((provider) => {
        if (provider.id === 'dmxapi') {
          provider.apiHost = 'https://www.dmxapi.cn'
        }
      })
      return state
    } catch (error) {
      return state
    }
  },
  '71': (state: RootState) => {
    try {
      const appIds = ['dify', 'wpslingxi', 'lechat', 'abacus', 'lambdachat', 'baidu-ai-search']

      if (state.minapps) {
        appIds.forEach((id) => {
          const app = DEFAULT_MIN_APPS.find((app) => app.id === id)
          if (app) {
            state.minapps.enabled.push(app)
          }
        })
        // remove zhihu-zhiada
        state.minapps.enabled = state.minapps.enabled.filter((app) => app.id !== 'zhihu-zhiada')
        state.minapps.disabled = state.minapps.disabled.filter((app) => app.id !== 'zhihu-zhiada')
      }

      state.settings.thoughtAutoCollapse = true

      return state
    } catch (error) {
      return state
    }
  },
  '72': (state: RootState) => {
    try {
      addMiniApp(state, 'monica')

      // remove duplicate lmstudio providers
      const emptyLmStudioProviderIndex = state.llm.providers.findLastIndex(
        (provider) => provider.id === 'lmstudio' && provider.models.length === 0
      )

      if (emptyLmStudioProviderIndex !== -1) {
        state.llm.providers.splice(emptyLmStudioProviderIndex, 1)
      }

      return state
    } catch (error) {
      return state
    }
  },
  '73': (state: RootState) => {
    try {
      if (state.websearch) {
        state.websearch.searchWithTime = true
        state.websearch.maxResults = 5
        state.websearch.excludeDomains = []
      }

      addProvider(state, 'lmstudio')
      addProvider(state, 'o3')
      state.llm.providers = moveProvider(state.llm.providers, 'o3', 2)

      state.assistants.assistants.forEach((assistant) => {
        const leadingEmoji = getLeadingEmoji(assistant.name)
        if (leadingEmoji) {
          assistant.emoji = leadingEmoji
          assistant.name = assistant.name.replace(leadingEmoji, '').trim()
        }
      })

      state.agents.agents.forEach((agent) => {
        const leadingEmoji = getLeadingEmoji(agent.name)
        if (leadingEmoji) {
          agent.emoji = leadingEmoji
          agent.name = agent.name.replace(leadingEmoji, '').trim()
        }
      })

      const defaultAssistantEmoji = getLeadingEmoji(state.assistants.defaultAssistant.name)

      if (defaultAssistantEmoji) {
        state.assistants.defaultAssistant.emoji = defaultAssistantEmoji
        state.assistants.defaultAssistant.name = state.assistants.defaultAssistant.name
          .replace(defaultAssistantEmoji, '')
          .trim()
      }

      return state
    } catch (error) {
      return state
    }
  },
  '74': (state: RootState) => {
    try {
      addProvider(state, 'xirang')
      return state
    } catch (error) {
      return state
    }
  },
  '75': (state: RootState) => {
    try {
      addMiniApp(state, 'you')
      addMiniApp(state, 'cici')
      addMiniApp(state, 'zhihu')
      return state
    } catch (error) {
      return state
    }
  },
  '76': (state: RootState) => {
    try {
      addProvider(state, 'tencent-cloud-ti')
      return state
    } catch (error) {
      return state
    }
  },
  '77': (state: RootState) => {
    try {
      addWebSearchProvider(state, 'searxng')
      addWebSearchProvider(state, 'exa')
      if (state.websearch) {
        state.websearch.providers.forEach((p) => {
          // @ts-ignore eslint-disable-next-line
          delete p.enabled
        })
      }
      return state
    } catch (error) {
      return state
    }
  },
  '78': (state: RootState) => {
    try {
      state.llm.providers = moveProvider(state.llm.providers, 'ppio', 9)
      state.llm.providers = moveProvider(state.llm.providers, 'infini', 10)
      removeMiniAppIconsFromState(state)
      return state
    } catch (error) {
      return state
    }
  },
  '79': (state: RootState) => {
    try {
      addProvider(state, 'gpustack')
      return state
    } catch (error) {
      return state
    }
  },
  '80': (state: RootState) => {
    try {
      addProvider(state, 'alayanew')
      state.llm.providers = moveProvider(state.llm.providers, 'alayanew', 10)
      return state
    } catch (error) {
      return state
    }
  },
  '81': (state: RootState) => {
    try {
      addProvider(state, 'copilot')
      return state
    } catch (error) {
      return state
    }
  },
  '82': (state: RootState) => {
    try {
      const runtimeState = state.runtime as any
      if (runtimeState?.webdavSync) {
        state.backup = state.backup || {}
        state.backup = {
          ...state.backup,
          webdavSync: {
            lastSyncTime: runtimeState.webdavSync.lastSyncTime || null,
            syncing: runtimeState.webdavSync.syncing || false,
            lastSyncError: runtimeState.webdavSync.lastSyncError || null
          }
        }
        delete runtimeState.webdavSync
      }
      return state
    } catch (error) {
      return state
    }
  },
  '83': (state: RootState) => {
    try {
      state.settings.messageNavigation = 'buttons'
      state.settings.launchOnBoot = false
      state.settings.launchToTray = false
      state.settings.trayOnClose = true
      return state
    } catch (error) {
      console.error(error)
      return state
    }
  },
  '84': (state: RootState) => {
    try {
      addProvider(state, 'voyageai')
      return state
    } catch (error) {
      console.error(error)
      return state
    }
  },
  '85': (state: RootState) => {
    try {
      // @ts-ignore eslint-disable-next-line
      state.settings.autoCheckUpdate = !state.settings.manualUpdateCheck
      // @ts-ignore eslint-disable-next-line
      delete state.settings.manualUpdateCheck
      state.settings.gridPopoverTrigger = 'click'
      return state
    } catch (error) {
      console.error(error)
      return state
    }
  },
  '86': (state: RootState) => {
    try {
      if (state?.mcp?.servers) {
        state.mcp.servers = state.mcp.servers.map((server) => ({
          ...server,
          id: nanoid()
        }))
      }
    } catch (error) {
      console.error(error)
      return state
    }

    return state
  },
  '87': (state: RootState) => {
    try {
      state.settings.maxKeepAliveMinapps = 3
      state.settings.showOpenedMinappsInSidebar = true
      return state
    } catch (error) {
      return state
    }
  },
  '88': (state: RootState) => {
    try {
      if (state?.mcp?.servers) {
        const hasAutoInstall = state.mcp.servers.some((server) => server.name === '@cherry/mcp-auto-install')
        if (!hasAutoInstall) {
          const defaultServer = mcpSlice.getInitialState().servers[0]
          state.mcp.servers = [{ ...defaultServer, id: nanoid() }, ...state.mcp.servers]
        }
      }
      return state
    } catch (error) {
      return state
    }
  },
  '89': (state: RootState) => {
    try {
      removeMiniAppFromState(state, 'aistudio')
      return state
    } catch (error) {
      return state
    }
  },
  '90': (state: RootState) => {
    try {
      state.settings.enableDataCollection = true
      return state
    } catch (error) {
      return state
    }
  },
  '91': (state: RootState) => {
    try {
      // @ts-ignore eslint-disable-next-line
      state.settings.codeCacheable = false
      // @ts-ignore eslint-disable-next-line
      state.settings.codeCacheMaxSize = 1000
      // @ts-ignore eslint-disable-next-line
      state.settings.codeCacheTTL = 15
      // @ts-ignore eslint-disable-next-line
      state.settings.codeCacheThreshold = 2
      addProvider(state, 'qiniu')
      return state
    } catch (error) {
      return state
    }
  },
  '92': (state: RootState) => {
    try {
      addMiniApp(state, 'dangbei')
      state.llm.providers = moveProvider(state.llm.providers, 'qiniu', 12)
      return state
    } catch (error) {
      return state
    }
  },
  '93': (state: RootState) => {
    try {
      if (!state?.settings?.exportMenuOptions) {
        state.settings.exportMenuOptions = settingsInitialState.exportMenuOptions
        return state
      }
      return state
    } catch (error) {
      return state
    }
  },
  '94': (state: RootState) => {
    try {
      state.settings.enableQuickPanelTriggers = false
      return state
    } catch (error) {
      return state
    }
  },
  '95': (state: RootState) => {
    try {
      addWebSearchProvider(state, 'local-google')
      addWebSearchProvider(state, 'local-bing')
      addWebSearchProvider(state, 'local-baidu')

      if (state.websearch) {
        if (isEmpty(state.websearch.subscribeSources)) {
          state.websearch.subscribeSources = []
        }
      }

      const qiniuProvider = state.llm.providers.find((provider) => provider.id === 'qiniu')
      if (qiniuProvider && isEmpty(qiniuProvider.models)) {
        qiniuProvider.models = SYSTEM_MODELS.qiniu
      }
      return state
    } catch (error) {
      return state
    }
  },
  '96': (state: RootState) => {
    try {
      // @ts-ignore eslint-disable-next-line
      state.settings.assistantIconType = state.settings?.showAssistantIcon ? 'model' : 'emoji'
      // @ts-ignore eslint-disable-next-line
      delete state.settings.showAssistantIcon
      state.settings.enableBackspaceDeleteModel = true
      return state
    } catch (error) {
      return state
    }
  },
  '97': (state: RootState) => {
    try {
      addMiniApp(state, 'zai')
      state.settings.webdavMaxBackups = 0
      if (state.websearch && state.websearch.providers) {
        state.websearch.providers.forEach((provider) => {
          provider.basicAuthUsername = ''
          provider.basicAuthPassword = ''
        })
      }
      return state
    } catch (error) {
      return state
    }
  },
  '98': (state: RootState) => {
    try {
      state.llm.providers.forEach((provider) => {
        if (provider.type === 'openai' && provider.id !== 'openai') {
          // @ts-ignore eslint-disable-next-line
          provider.type = 'openai-compatible'
        }
      })
      return state
    } catch (error) {
      return state
    }
  },
  '99': (state: RootState) => {
    try {
      state.settings.showPrompt = true

      addWebSearchProvider(state, 'bocha')

      updateWebSearchProvider(state, {
        id: 'exa',
        apiHost: 'https://api.exa.ai'
      })

      updateWebSearchProvider(state, {
        id: 'tavily',
        apiHost: 'https://api.tavily.com'
      })

      // Remove basic auth fields from exa and tavily
      if (state.websearch?.providers) {
        state.websearch.providers = state.websearch.providers.map((provider) => {
          if (provider.id === 'exa' || provider.id === 'tavily') {
            // eslint-disable-next-line @typescript-eslint/no-unused-vars
            const { basicAuthUsername, basicAuthPassword, ...rest } = provider
            return rest
          }
          return provider
        })
      }
      return state
    } catch (error) {
      return state
    }
  },
  '100': (state: RootState) => {
    try {
      state.llm.providers.forEach((provider) => {
        // @ts-ignore eslint-disable-next-line
        if (['openai-compatible', 'openai'].includes(provider.type)) {
          provider.type = 'openai'
        }
        if (provider.id === 'openai') {
          provider.type = 'openai-response'
        }
      })
      state.assistants.assistants.forEach((assistant) => {
        assistant.knowledgeRecognition = 'off'
      })
      return state
    } catch (error) {
      return state
    }
  },
  '101': (state: RootState) => {
    try {
<<<<<<< HEAD
      state.settings.codeExecution = settingsInitialState.codeExecution
      state.settings.codeEditor = settingsInitialState.codeEditor
      state.settings.codePreview = settingsInitialState.codePreview

      // @ts-ignore eslint-disable-next-line
      if (state.settings.codeStyle) {
        // @ts-ignore eslint-disable-next-line
        state.settings.codePreview.themeLight = state.settings.codeStyle
        // @ts-ignore eslint-disable-next-line
        state.settings.codePreview.themeDark = state.settings.codeStyle
      }

      // @ts-ignore eslint-disable-next-line
      delete state.settings.codeStyle
      // @ts-ignore eslint-disable-next-line
      delete state.settings.codeCacheable
      // @ts-ignore eslint-disable-next-line
      delete state.settings.codeCacheMaxSize
      // @ts-ignore eslint-disable-next-line
      delete state.settings.codeCacheTTL
      // @ts-ignore eslint-disable-next-line
      delete state.settings.codeCacheThreshold
=======
      if (state.shortcuts) {
        state.shortcuts.shortcuts.push({
          key: 'exit_fullscreen',
          shortcut: ['Escape'],
          editable: false,
          enabled: true,
          system: true
        })
      }
>>>>>>> 7332763d
      return state
    } catch (error) {
      return state
    }
  }
}

const migrate = createMigrate(migrateConfig as any)

export default migrate<|MERGE_RESOLUTION|>--- conflicted
+++ resolved
@@ -1324,30 +1324,6 @@
   },
   '101': (state: RootState) => {
     try {
-<<<<<<< HEAD
-      state.settings.codeExecution = settingsInitialState.codeExecution
-      state.settings.codeEditor = settingsInitialState.codeEditor
-      state.settings.codePreview = settingsInitialState.codePreview
-
-      // @ts-ignore eslint-disable-next-line
-      if (state.settings.codeStyle) {
-        // @ts-ignore eslint-disable-next-line
-        state.settings.codePreview.themeLight = state.settings.codeStyle
-        // @ts-ignore eslint-disable-next-line
-        state.settings.codePreview.themeDark = state.settings.codeStyle
-      }
-
-      // @ts-ignore eslint-disable-next-line
-      delete state.settings.codeStyle
-      // @ts-ignore eslint-disable-next-line
-      delete state.settings.codeCacheable
-      // @ts-ignore eslint-disable-next-line
-      delete state.settings.codeCacheMaxSize
-      // @ts-ignore eslint-disable-next-line
-      delete state.settings.codeCacheTTL
-      // @ts-ignore eslint-disable-next-line
-      delete state.settings.codeCacheThreshold
-=======
       if (state.shortcuts) {
         state.shortcuts.shortcuts.push({
           key: 'exit_fullscreen',
@@ -1357,7 +1333,35 @@
           system: true
         })
       }
->>>>>>> 7332763d
+      return state
+    } catch (error) {
+      return state
+    }
+  },
+  '102': (state: RootState) => {
+    try {
+      state.settings.codeExecution = settingsInitialState.codeExecution
+      state.settings.codeEditor = settingsInitialState.codeEditor
+      state.settings.codePreview = settingsInitialState.codePreview
+
+      // @ts-ignore eslint-disable-next-line
+      if (state.settings.codeStyle) {
+        // @ts-ignore eslint-disable-next-line
+        state.settings.codePreview.themeLight = state.settings.codeStyle
+        // @ts-ignore eslint-disable-next-line
+        state.settings.codePreview.themeDark = state.settings.codeStyle
+      }
+
+      // @ts-ignore eslint-disable-next-line
+      delete state.settings.codeStyle
+      // @ts-ignore eslint-disable-next-line
+      delete state.settings.codeCacheable
+      // @ts-ignore eslint-disable-next-line
+      delete state.settings.codeCacheMaxSize
+      // @ts-ignore eslint-disable-next-line
+      delete state.settings.codeCacheTTL
+      // @ts-ignore eslint-disable-next-line
+      delete state.settings.codeCacheThreshold
       return state
     } catch (error) {
       return state

--- conflicted
+++ resolved
@@ -1628,12 +1628,6 @@
           }
         }
       })
-<<<<<<< HEAD
-=======
-      if (state.settings) {
-        state.settings.testChannel = UpgradeChannel.LATEST
-      }
->>>>>>> 780373d5
       return state
     } catch (error) {
       return state
@@ -1659,7 +1653,7 @@
         delete state.websearch.contentLimit
       }
       if (state.settings) {
-        state.settings.upgradeChannel = UpgradeChannel.LATEST
+        state.settings.testChannel = UpgradeChannel.LATEST
       }
 
       return state

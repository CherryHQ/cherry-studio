--- conflicted
+++ resolved
@@ -1217,9 +1217,6 @@
     return state
   },
   '77': (state: RootState) => {
-<<<<<<< HEAD
-    state.settings.searchSummaryPrompt = SEARCH_SUMMARY_PROMPT
-=======
     if (state.websearch) {
       if (!state.websearch.providers.find((p) => p.id === 'searxng')) {
         state.websearch.providers.push(
@@ -1241,7 +1238,10 @@
       })
     }
 
->>>>>>> 70256850
+    return state
+  },
+  '78': (state: RootState) => {
+    state.settings.searchSummaryPrompt = SEARCH_SUMMARY_PROMPT
     return state
   }
 }

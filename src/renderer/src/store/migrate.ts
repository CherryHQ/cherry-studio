import { loggerService } from '@logger'
import { nanoid } from '@reduxjs/toolkit'
import {
  DEFAULT_CONTEXTCOUNT,
  DEFAULT_STREAM_OPTIONS_INCLUDE_USAGE,
  DEFAULT_TEMPERATURE,
  isMac
} from '@renderer/config/constant'
import { DEFAULT_MIN_APPS } from '@renderer/config/minapps'
import {
  glm45FlashModel,
  isFunctionCallingModel,
  isNotSupportTextDeltaModel,
  SYSTEM_MODELS
} from '@renderer/config/models'
import { BUILTIN_OCR_PROVIDERS, BUILTIN_OCR_PROVIDERS_MAP, DEFAULT_OCR_PROVIDER } from '@renderer/config/ocr'
import { TRANSLATE_PROMPT } from '@renderer/config/prompts'
import { SYSTEM_PROVIDERS } from '@renderer/config/providers'
import { DEFAULT_SIDEBAR_ICONS } from '@renderer/config/sidebar'
import db from '@renderer/databases'
import i18n from '@renderer/i18n'
import { DEFAULT_ASSISTANT_SETTINGS } from '@renderer/services/AssistantService'
import { defaultPreprocessProviders } from '@renderer/store/preprocess'
import type {
  Assistant,
  BuiltinOcrProvider,
  Model,
  Provider,
  ProviderApiOptions,
  TranslateLanguageCode,
  WebSearchProvider
} from '@renderer/types'
import { isBuiltinMCPServer, isSystemProvider, SystemProviderIds } from '@renderer/types'
import { getDefaultGroupName, getLeadingEmoji, runAsyncFunction, uuid } from '@renderer/utils'
import {
  isSupportArrayContentProvider,
  isSupportDeveloperRoleProvider,
  isSupportStreamOptionsProvider
} from '@renderer/utils/provider'
import { API_SERVER_DEFAULTS } from '@shared/config/constant'
import { defaultByPassRules, UpgradeChannel } from '@shared/config/constant'
import { isEmpty } from 'lodash'
import { createMigrate } from 'redux-persist'

import type { RootState } from '.'
import { DEFAULT_TOOL_ORDER, DEFAULT_TOOL_ORDER_BY_SCOPE } from './inputTools'
import { initialState as llmInitialState, moveProvider } from './llm'
import { mcpSlice } from './mcp'
import { initialState as notesInitialState } from './note'
import { defaultActionItems } from './selectionStore'
import { initialState as settingsInitialState } from './settings'
import { initialState as shortcutsInitialState } from './shortcuts'
import { defaultWebSearchProviders } from './websearch'

const logger = loggerService.withContext('Migrate')

// remove logo base64 data to reduce the size of the state
function removeMiniAppIconsFromState(state: RootState) {
  if (state.minapps) {
    state.minapps.enabled = state.minapps.enabled.map((app) => ({
      ...app,
      logo: undefined
    }))
    state.minapps.disabled = state.minapps.disabled.map((app) => ({
      ...app,
      logo: undefined
    }))
    state.minapps.pinned = state.minapps.pinned.map((app) => ({
      ...app,
      logo: undefined
    }))
  }
}

function removeMiniAppFromState(state: RootState, id: string) {
  if (state.minapps) {
    state.minapps.pinned = state.minapps.pinned.filter((app) => app.id !== id)
    state.minapps.enabled = state.minapps.enabled.filter((app) => app.id !== id)
    state.minapps.disabled = state.minapps.disabled.filter((app) => app.id !== id)
  }
}

function addMiniApp(state: RootState, id: string) {
  if (state.minapps) {
    const app = DEFAULT_MIN_APPS.find((app) => app.id === id)
    if (app) {
      if (!state.minapps.enabled.find((app) => app.id === id)) {
        state.minapps.enabled.push(app)
      }
    }
  }
}

// add provider to state
function addProvider(state: RootState, id: string) {
  if (!state.llm.providers.find((p) => p.id === id)) {
    const _provider = SYSTEM_PROVIDERS.find((p) => p.id === id)
    if (_provider) {
      state.llm.providers.push(_provider)
    }
  }
}

// Fix missing provider
function fixMissingProvider(state: RootState) {
  SYSTEM_PROVIDERS.forEach((p) => {
    if (!state.llm.providers.find((provider) => provider.id === p.id)) {
      state.llm.providers.push(p)
    }
  })
}

// add ocr provider
function addOcrProvider(state: RootState, provider: BuiltinOcrProvider) {
  if (!state.ocr.providers.find((p) => p.id === provider.id)) {
    state.ocr.providers.push(provider)
  }
}

function updateProvider(state: RootState, id: string, provider: Partial<Provider>) {
  if (state.llm.providers) {
    const index = state.llm.providers.findIndex((p) => p.id === id)
    if (index !== -1) {
      state.llm.providers[index] = {
        ...state.llm.providers[index],
        ...provider
      }
    }
  }
}

function addWebSearchProvider(state: RootState, id: string) {
  if (state.websearch && state.websearch.providers) {
    if (!state.websearch.providers.find((p) => p.id === id)) {
      const provider = defaultWebSearchProviders.find((p) => p.id === id)
      if (provider) {
        // Prevent mutating read only property of object
        // Otherwise, it will cause the error: Cannot assign to read only property 'apiKey' of object '#<Object>'
        state.websearch.providers.push({ ...provider })
      }
    }
  }
}

function updateWebSearchProvider(state: RootState, provider: Partial<WebSearchProvider>) {
  if (state.websearch && state.websearch.providers) {
    const index = state.websearch.providers.findIndex((p) => p.id === provider.id)
    if (index !== -1) {
      state.websearch.providers[index] = {
        ...state.websearch.providers[index],
        ...provider
      }
    }
  }
}

function addSelectionAction(state: RootState, id: string) {
  if (state.selectionStore && state.selectionStore.actionItems) {
    if (!state.selectionStore.actionItems.some((item) => item.id === id)) {
      const action = defaultActionItems.find((item) => item.id === id)
      if (action) {
        state.selectionStore.actionItems.push(action)
      }
    }
  }
}

/**
 * Add shortcuts(ids from shortcutsInitialState) after the shortcut(afterId)
 * if afterId is 'first', add to the first
 * if afterId is 'last', add to the last
 */
function addShortcuts(state: RootState, ids: string[], afterId: string) {
  const defaultShortcuts = shortcutsInitialState.shortcuts

  // 确保 state.shortcuts 存在
  if (!state.shortcuts) {
    return
  }

  // 从 defaultShortcuts 中找到要添加的快捷键
  const shortcutsToAdd = defaultShortcuts.filter((shortcut) => ids.includes(shortcut.key))

  // 过滤掉已经存在的快捷键
  const existingKeys = state.shortcuts.shortcuts.map((s) => s.key)
  const newShortcuts = shortcutsToAdd.filter((shortcut) => !existingKeys.includes(shortcut.key))

  if (newShortcuts.length === 0) {
    return
  }

  if (afterId === 'first') {
    // 添加到最前面
    state.shortcuts.shortcuts.unshift(...newShortcuts)
  } else if (afterId === 'last') {
    // 添加到最后面
    state.shortcuts.shortcuts.push(...newShortcuts)
  } else {
    // 添加到指定快捷键后面
    const afterIndex = state.shortcuts.shortcuts.findIndex((shortcut) => shortcut.key === afterId)
    if (afterIndex !== -1) {
      state.shortcuts.shortcuts.splice(afterIndex + 1, 0, ...newShortcuts)
    } else {
      // 如果找不到指定的快捷键，则添加到最后
      state.shortcuts.shortcuts.push(...newShortcuts)
    }
  }
}

// add preprocess provider
function addPreprocessProviders(state: RootState, id: string) {
  if (state.preprocess && state.preprocess.providers) {
    if (!state.preprocess.providers.find((p) => p.id === id)) {
      const provider = defaultPreprocessProviders.find((p) => p.id === id)
      if (provider) {
        state.preprocess.providers.push({ ...provider })
      }
    }
  }
}

const migrateConfig = {
  '2': (state: RootState) => {
    try {
      addProvider(state, 'yi')
      return state
    } catch (error) {
      return state
    }
  },
  '3': (state: RootState) => {
    try {
      addProvider(state, 'zhipu')
      return state
    } catch (error) {
      return state
    }
  },
  '4': (state: RootState) => {
    try {
      addProvider(state, 'ollama')
      return state
    } catch (error) {
      return state
    }
  },
  '5': (state: RootState) => {
    try {
      addProvider(state, 'moonshot')
      return state
    } catch (error) {
      return state
    }
  },
  '6': (state: RootState) => {
    try {
      addProvider(state, 'openrouter')
      return state
    } catch (error) {
      return state
    }
  },
  '7': (state: RootState) => {
    try {
      return {
        ...state,
        settings: {
          ...state.settings,
          language: navigator.language
        }
      }
    } catch (error) {
      return state
    }
  },
  '8': (state: RootState) => {
    try {
      const fixAssistantName = (assistant: Assistant) => {
        // 2025/07/25 这俩键早没了，从远古版本迁移包出错的
        if (isEmpty(assistant.name)) {
          assistant.name = i18n.t('chat.default.name')
        }

        assistant.topics = assistant.topics.map((topic) => {
          if (isEmpty(topic.name)) {
            topic.name = i18n.t('chat.default.topic.name')
          }
          return topic
        })

        return assistant
      }

      return {
        ...state,
        assistants: {
          ...state.assistants,
          defaultAssistant: fixAssistantName(state.assistants.defaultAssistant),
          assistants: state.assistants.assistants.map((assistant) => fixAssistantName(assistant))
        }
      }
    } catch (error) {
      return state
    }
  },
  '9': (state: RootState) => {
    try {
      return {
        ...state,
        llm: {
          ...state.llm,
          providers: state.llm.providers.map((provider) => {
            if (provider.id === 'zhipu' && provider.models[0] && provider.models[0].id === 'llama3-70b-8192') {
              provider.models = SYSTEM_MODELS.zhipu
            }
            return provider
          })
        }
      }
    } catch (error) {
      return state
    }
  },
  '10': (state: RootState) => {
    try {
      addProvider(state, 'baichuan')
      return state
    } catch (error) {
      return state
    }
  },
  '11': (state: RootState) => {
    try {
      addProvider(state, 'dashscope')
      addProvider(state, 'anthropic')
      return state
    } catch (error) {
      return state
    }
  },
  '12': (state: RootState) => {
    try {
      addProvider(state, 'aihubmix')
      return state
    } catch (error) {
      return state
    }
  },
  '13': (state: RootState) => {
    try {
      return {
        ...state,
        assistants: {
          ...state.assistants,
          defaultAssistant: {
            ...state.assistants.defaultAssistant,
            name: ['Default Assistant', '默认助手'].includes(state.assistants.defaultAssistant.name)
              ? i18n.t('settings.assistant.label')
              : state.assistants.defaultAssistant.name
          }
        }
      }
    } catch (error) {
      return state
    }
  },
  '14': (state: RootState) => {
    try {
      return {
        ...state,
        settings: {
          ...state.settings,
          showAssistants: true,
          proxyUrl: undefined
        }
      }
    } catch (error) {
      return state
    }
  },
  '15': (state: RootState) => {
    try {
      return {
        ...state,
        settings: {
          ...state.settings,
          userName: '',
          showMessageDivider: true
        }
      }
    } catch (error) {
      return state
    }
  },
  '16': (state: RootState) => {
    try {
      return {
        ...state,
        settings: {
          ...state.settings,
          messageFont: 'system',
          showInputEstimatedTokens: false
        }
      }
    } catch (error) {
      return state
    }
  },
  '17': (state: RootState) => {
    try {
      return {
        ...state,
        settings: {
          ...state.settings,
          theme: 'auto'
        }
      }
    } catch (error) {
      return state
    }
  },
  '19': (state: RootState) => {
    try {
      return {
        ...state,
        agents: {
          agents: []
        },
        llm: {
          ...state.llm,
          settings: {
            ollama: {
              keepAliveTime: 5
            }
          }
        }
      }
    } catch (error) {
      return state
    }
  },
  '20': (state: RootState) => {
    try {
      return {
        ...state,
        settings: {
          ...state.settings,
          fontSize: 14
        }
      }
    } catch (error) {
      return state
    }
  },
  '21': (state: RootState) => {
    try {
      addProvider(state, 'gemini')
      addProvider(state, 'stepfun')
      addProvider(state, 'doubao')
      return state
    } catch (error) {
      return state
    }
  },
  '22': (state: RootState) => {
    try {
      addProvider(state, 'minimax')
      return state
    } catch (error) {
      return state
    }
  },
  '23': (state: RootState) => {
    try {
      return {
        ...state,
        settings: {
          ...state.settings,
          showTopics: true,
          windowStyle: 'transparent'
        }
      }
    } catch (error) {
      return state
    }
  },
  '24': (state: RootState) => {
    try {
      return {
        ...state,
        assistants: {
          ...state.assistants,
          assistants: state.assistants.assistants.map((assistant) => ({
            ...assistant,
            topics: assistant.topics.map((topic) => ({
              ...topic,
              createdAt: new Date().toISOString(),
              updatedAt: new Date().toISOString()
            }))
          }))
        },
        settings: {
          ...state.settings,
          topicPosition: 'right'
        }
      }
    } catch (error) {
      return state
    }
  },
  '25': (state: RootState) => {
    try {
      addProvider(state, 'github')
      return state
    } catch (error) {
      return state
    }
  },
  '26': (state: RootState) => {
    try {
      addProvider(state, 'ocoolai')
      return state
    } catch (error) {
      return state
    }
  },
  '27': (state: RootState) => {
    try {
      return {
        ...state,
        settings: {
          ...state.settings,
          renderInputMessageAsMarkdown: true
        }
      }
    } catch (error) {
      return state
    }
  },
  '28': (state: RootState) => {
    try {
      addProvider(state, 'together')
      addProvider(state, 'fireworks')
      addProvider(state, 'zhinao')
      addProvider(state, 'hunyuan')
      addProvider(state, 'nvidia')
      return state
    } catch (error) {
      return state
    }
  },
  '29': (state: RootState) => {
    try {
      return {
        ...state,
        assistants: {
          ...state.assistants,
          assistants: state.assistants.assistants.map((assistant) => {
            assistant.topics = assistant.topics.map((topic) => ({
              ...topic,
              assistantId: assistant.id
            }))
            return assistant
          })
        }
      }
    } catch (error) {
      return state
    }
  },
  '30': (state: RootState) => {
    try {
      addProvider(state, 'azure-openai')
      return state
    } catch (error) {
      return state
    }
  },
  '31': (state: RootState) => {
    try {
      return {
        ...state,
        llm: {
          ...state.llm,
          providers: state.llm.providers.map((provider) => {
            if (provider.id === 'azure-openai') {
              provider.models = provider.models.map((model) => ({
                ...model,
                provider: 'azure-openai'
              }))
            }
            return provider
          })
        }
      }
    } catch (error) {
      return state
    }
  },
  '32': (state: RootState) => {
    try {
      addProvider(state, 'hunyuan')
      return state
    } catch (error) {
      return state
    }
  },
  '33': (state: RootState) => {
    try {
      state.assistants.defaultAssistant.type = 'assistant'

      // @ts-ignore
      state.agents.agents.forEach((agent) => {
        agent.type = 'agent'
        // @ts-ignore eslint-disable-next-line
        delete agent.group
      })

      return {
        ...state,
        assistants: {
          ...state.assistants,
          assistants: [...state.assistants.assistants].map((assistant) => {
            // @ts-ignore eslint-disable-next-line
            delete assistant.group
            return {
              ...assistant,
              id: assistant.id.length === 36 ? assistant.id : uuid(),
              type: assistant.type === 'system' ? assistant.type : 'assistant'
            }
          })
        }
      }
    } catch (error) {
      return state
    }
  },
  '34': (state: RootState) => {
    try {
      state.assistants.assistants.forEach((assistant) => {
        assistant.topics.forEach((topic) => {
          topic.assistantId = assistant.id
          runAsyncFunction(async () => {
            const _topic = await db.topics.get(topic.id)
            if (_topic) {
              const messages = (_topic?.messages || []).map((message) => ({
                ...message,
                assistantId: assistant.id
              }))
              db.topics.put({ ..._topic, messages }, topic.id)
            }
          })
        })
      })
      return state
    } catch (error) {
      return state
    }
  },
  '35': (state: RootState) => {
    try {
      state.settings.mathEngine = 'KaTeX'
      return state
    } catch (error) {
      return state
    }
  },
  '36': (state: RootState) => {
    try {
      state.settings.topicPosition = 'left'
      return state
    } catch (error) {
      return state
    }
  },
  '37': (state: RootState) => {
    try {
      state.settings.messageStyle = 'plain'
      return state
    } catch (error) {
      return state
    }
  },
  '38': (state: RootState) => {
    try {
      addProvider(state, 'grok')
      addProvider(state, 'hyperbolic')
      addProvider(state, 'mistral')
      return state
    } catch (error) {
      return state
    }
  },
  '39': (state: RootState) => {
    try {
      // @ts-ignore eslint-disable-next-line
      state.settings.codeStyle = 'auto'
      return state
    } catch (error) {
      return state
    }
  },
  '40': (state: RootState) => {
    try {
      state.settings.tray = true
      return state
    } catch (error) {
      return state
    }
  },
  '41': (state: RootState) => {
    try {
      state.llm.providers.forEach((provider) => {
        if (provider.id === 'gemini') {
          provider.type = 'gemini'
        } else if (provider.id === 'anthropic') {
          provider.type = 'anthropic'
        } else {
          provider.type = 'openai'
        }
      })
      return state
    } catch (error) {
      return state
    }
  },
  '42': (state: RootState) => {
    try {
      state.settings.proxyMode = state.settings.proxyUrl ? 'custom' : 'none'
      return state
    } catch (error) {
      return state
    }
  },
  '43': (state: RootState) => {
    try {
      if (state.settings.proxyMode === 'none') {
        state.settings.proxyMode = 'system'
      }
      return state
    } catch (error) {
      return state
    }
  },
  '44': (state: RootState) => {
    try {
      state.settings.translateModelPrompt = TRANSLATE_PROMPT
      return state
    } catch (error) {
      return state
    }
  },
  '45': (state: RootState) => {
    state.settings.enableTopicNaming = true
    return state
  },
  '46': (state: RootState) => {
    try {
      if (
        state.settings?.translateModelPrompt?.includes(
          'If the target language is the same as the source language, do not translate'
        )
      ) {
        state.settings.translateModelPrompt = TRANSLATE_PROMPT
      }
      return state
    } catch (error) {
      return state
    }
  },
  '47': (state: RootState) => {
    try {
      state.llm.providers.forEach((provider) => {
        provider.models.forEach((model) => {
          model.group = getDefaultGroupName(model.id)
        })
      })
      return state
    } catch (error) {
      return state
    }
  },
  '48': (state: RootState) => {
    try {
      if (state.shortcuts) {
        state.shortcuts.shortcuts.forEach((shortcut) => {
          shortcut.system = shortcut.key !== 'new_topic'
        })
        state.shortcuts.shortcuts.push({
          key: 'toggle_show_assistants',
          shortcut: [isMac ? 'Command' : 'Ctrl', '['],
          editable: true,
          enabled: true,
          system: false
        })
        state.shortcuts.shortcuts.push({
          key: 'toggle_show_topics',
          shortcut: [isMac ? 'Command' : 'Ctrl', ']'],
          editable: true,
          enabled: true,
          system: false
        })
      }
      return state
    } catch (error) {
      return state
    }
  },
  '49': (state: RootState) => {
    try {
      state.settings.pasteLongTextThreshold = 1500
      if (state.shortcuts) {
        state.shortcuts.shortcuts = [
          ...state.shortcuts.shortcuts,
          {
            key: 'copy_last_message',
            shortcut: [isMac ? 'Command' : 'Ctrl', 'Shift', 'C'],
            editable: true,
            enabled: false,
            system: false
          }
        ]
      }
      return state
    } catch (error) {
      return state
    }
  },
  '50': (state: RootState) => {
    try {
      addProvider(state, 'jina')
      return state
    } catch (error) {
      return state
    }
  },
  '51': (state: RootState) => {
    state.settings.topicNamingPrompt = ''
    return state
  },
  '54': (state: RootState) => {
    try {
      if (state.shortcuts) {
        state.shortcuts.shortcuts.push({
          key: 'search_message',
          shortcut: [isMac ? 'Command' : 'Ctrl', 'F'],
          editable: true,
          enabled: true,
          system: false
        })
      }
      state.settings.sidebarIcons = {
        visible: DEFAULT_SIDEBAR_ICONS,
        disabled: []
      }
      return state
    } catch (error) {
      return state
    }
  },
  '55': (state: RootState) => {
    try {
      if (!state.settings.sidebarIcons) {
        state.settings.sidebarIcons = {
          visible: DEFAULT_SIDEBAR_ICONS,
          disabled: []
        }
      }
      return state
    } catch (error) {
      return state
    }
  },
  '57': (state: RootState) => {
    try {
      if (state.shortcuts) {
        state.shortcuts.shortcuts.push({
          key: 'mini_window',
          shortcut: [isMac ? 'Command' : 'Ctrl', 'E'],
          editable: true,
          enabled: false,
          system: true
        })
      }

      state.llm.providers.forEach((provider) => {
        if (provider.id === 'qwenlm') {
          // @ts-ignore eslint-disable-next-line
          provider.type = 'qwenlm'
        }
      })

      state.settings.enableQuickAssistant = false
      state.settings.clickTrayToShowQuickAssistant = true

      return state
    } catch (error) {
      return state
    }
  },
  '58': (state: RootState) => {
    try {
      if (state.shortcuts) {
        state.shortcuts.shortcuts.push(
          {
            key: 'clear_topic',
            shortcut: [isMac ? 'Command' : 'Ctrl', 'L'],
            editable: true,
            enabled: true,
            system: false
          },
          {
            key: 'toggle_new_context',
            shortcut: [isMac ? 'Command' : 'Ctrl', 'R'],
            editable: true,
            enabled: true,
            system: false
          }
        )
      }
      return state
    } catch (error) {
      return state
    }
  },
  '59': (state: RootState) => {
    try {
      addMiniApp(state, 'flowith')
      return state
    } catch (error) {
      return state
    }
  },
  '60': (state: RootState) => {
    try {
      state.settings.multiModelMessageStyle = 'fold'
      return state
    } catch (error) {
      return state
    }
  },
  '61': (state: RootState) => {
    try {
      state.llm.providers.forEach((provider) => {
        if (provider.id === 'qwenlm') {
          // @ts-ignore eslint-disable-next-line
          provider.type = 'qwenlm'
        }
      })
      return state
    } catch (error) {
      return state
    }
  },
  '62': (state: RootState) => {
    try {
      state.llm.providers.forEach((provider) => {
        if (provider.id === 'azure-openai') {
          provider.type = 'azure-openai'
        }
      })
      state.settings.translateModelPrompt = TRANSLATE_PROMPT
      return state
    } catch (error) {
      return state
    }
  },
  '63': (state: RootState) => {
    try {
      addMiniApp(state, '3mintop')
      return state
    } catch (error) {
      return state
    }
  },
  '64': (state: RootState) => {
    try {
      state.llm.providers = state.llm.providers.filter((provider) => provider.id !== 'qwenlm')
      addProvider(state, 'baidu-cloud')
      return state
    } catch (error) {
      return state
    }
  },
  '65': (state: RootState) => {
    try {
      // @ts-ignore expect error
      state.settings.targetLanguage = 'english'
      return state
    } catch (error) {
      return state
    }
  },
  '66': (state: RootState) => {
    try {
      addProvider(state, 'gitee-ai')
      addProvider(state, 'ppio')
      addMiniApp(state, 'aistudio')
      state.llm.providers = state.llm.providers.filter((provider) => provider.id !== 'graphrag-kylin-mountain')

      return state
    } catch (error) {
      return state
    }
  },
  '67': (state: RootState) => {
    try {
      addMiniApp(state, 'xiaoyi')
      addProvider(state, 'modelscope')
      addProvider(state, 'lmstudio')
      addProvider(state, 'perplexity')
      addProvider(state, 'infini')
      addProvider(state, 'dmxapi')

      state.llm.settings.lmstudio = {
        keepAliveTime: 5
      }

      return state
    } catch (error) {
      return state
    }
  },
  '68': (state: RootState) => {
    try {
      addMiniApp(state, 'notebooklm')
      addProvider(state, 'modelscope')
      addProvider(state, 'lmstudio')
      return state
    } catch (error) {
      return state
    }
  },
  '69': (state: RootState) => {
    try {
      addMiniApp(state, 'coze')
      state.settings.gridColumns = 2
      state.settings.gridPopoverTrigger = 'hover'
      return state
    } catch (error) {
      return state
    }
  },
  '70': (state: RootState) => {
    try {
      state.llm.providers.forEach((provider) => {
        if (provider.id === 'dmxapi') {
          provider.apiHost = 'https://www.dmxapi.cn'
        }
      })
      return state
    } catch (error) {
      return state
    }
  },
  '71': (state: RootState) => {
    try {
      const appIds = ['dify', 'wpslingxi', 'lechat', 'abacus', 'lambdachat', 'baidu-ai-search']

      if (state.minapps) {
        appIds.forEach((id) => {
          const app = DEFAULT_MIN_APPS.find((app) => app.id === id)
          if (app) {
            state.minapps.enabled.push(app)
          }
        })
        // remove zhihu-zhiada
        state.minapps.enabled = state.minapps.enabled.filter((app) => app.id !== 'zhihu-zhiada')
        state.minapps.disabled = state.minapps.disabled.filter((app) => app.id !== 'zhihu-zhiada')
      }

      state.settings.thoughtAutoCollapse = true

      return state
    } catch (error) {
      return state
    }
  },
  '72': (state: RootState) => {
    try {
      addMiniApp(state, 'monica')

      // remove duplicate lmstudio providers
      const emptyLmStudioProviderIndex = state.llm.providers.findLastIndex(
        (provider) => provider.id === 'lmstudio' && provider.models.length === 0
      )

      if (emptyLmStudioProviderIndex !== -1) {
        state.llm.providers.splice(emptyLmStudioProviderIndex, 1)
      }

      return state
    } catch (error) {
      return state
    }
  },
  '73': (state: RootState) => {
    try {
      if (state.websearch) {
        state.websearch.searchWithTime = true
        state.websearch.maxResults = 5
        state.websearch.excludeDomains = []
      }

      addProvider(state, 'lmstudio')
      addProvider(state, 'o3')
      state.llm.providers = moveProvider(state.llm.providers, 'o3', 2)

      state.assistants.assistants.forEach((assistant) => {
        const leadingEmoji = getLeadingEmoji(assistant.name)
        if (leadingEmoji) {
          assistant.emoji = leadingEmoji
          assistant.name = assistant.name.replace(leadingEmoji, '').trim()
        }
      })

      // @ts-ignore
      state.agents.agents.forEach((agent) => {
        const leadingEmoji = getLeadingEmoji(agent.name)
        if (leadingEmoji) {
          agent.emoji = leadingEmoji
          agent.name = agent.name.replace(leadingEmoji, '').trim()
        }
      })

      const defaultAssistantEmoji = getLeadingEmoji(state.assistants.defaultAssistant.name)

      if (defaultAssistantEmoji) {
        state.assistants.defaultAssistant.emoji = defaultAssistantEmoji
        state.assistants.defaultAssistant.name = state.assistants.defaultAssistant.name
          .replace(defaultAssistantEmoji, '')
          .trim()
      }

      return state
    } catch (error) {
      return state
    }
  },
  '74': (state: RootState) => {
    try {
      addProvider(state, 'xirang')
      return state
    } catch (error) {
      return state
    }
  },
  '75': (state: RootState) => {
    try {
      addMiniApp(state, 'you')
      addMiniApp(state, 'cici')
      addMiniApp(state, 'zhihu')
      return state
    } catch (error) {
      return state
    }
  },
  '76': (state: RootState) => {
    try {
      addProvider(state, 'tencent-cloud-ti')
      return state
    } catch (error) {
      return state
    }
  },
  '77': (state: RootState) => {
    try {
      addWebSearchProvider(state, 'searxng')
      addWebSearchProvider(state, 'exa')
      if (state.websearch) {
        state.websearch.providers.forEach((p) => {
          // @ts-ignore eslint-disable-next-line
          delete p.enabled
        })
      }
      return state
    } catch (error) {
      return state
    }
  },
  '78': (state: RootState) => {
    try {
      state.llm.providers = moveProvider(state.llm.providers, 'ppio', 9)
      state.llm.providers = moveProvider(state.llm.providers, 'infini', 10)
      removeMiniAppIconsFromState(state)
      return state
    } catch (error) {
      return state
    }
  },
  '79': (state: RootState) => {
    try {
      addProvider(state, 'gpustack')
      return state
    } catch (error) {
      return state
    }
  },
  '80': (state: RootState) => {
    try {
      addProvider(state, 'alayanew')
      state.llm.providers = moveProvider(state.llm.providers, 'alayanew', 10)
      return state
    } catch (error) {
      return state
    }
  },
  '81': (state: RootState) => {
    try {
      addProvider(state, 'copilot')
      return state
    } catch (error) {
      return state
    }
  },
  '82': (state: RootState) => {
    try {
      const runtimeState = state.runtime as any
      if (runtimeState?.webdavSync) {
        state.backup = state.backup || {}
        state.backup = {
          ...state.backup,
          webdavSync: {
            lastSyncTime: runtimeState.webdavSync.lastSyncTime || null,
            syncing: runtimeState.webdavSync.syncing || false,
            lastSyncError: runtimeState.webdavSync.lastSyncError || null
          }
        }
        delete runtimeState.webdavSync
      }
      return state
    } catch (error) {
      return state
    }
  },
  '83': (state: RootState) => {
    try {
      state.settings.messageNavigation = 'buttons'
      state.settings.launchOnBoot = false
      state.settings.launchToTray = false
      state.settings.trayOnClose = true
      return state
    } catch (error) {
      logger.error('migrate 83 error', error as Error)
      return state
    }
  },
  '84': (state: RootState) => {
    try {
      addProvider(state, 'voyageai')
      return state
    } catch (error) {
      logger.error('migrate 84 error', error as Error)
      return state
    }
  },
  '85': (state: RootState) => {
    try {
      // @ts-ignore eslint-disable-next-line
      state.settings.autoCheckUpdate = !state.settings.manualUpdateCheck
      // @ts-ignore eslint-disable-next-line
      delete state.settings.manualUpdateCheck
      state.settings.gridPopoverTrigger = 'click'
      return state
    } catch (error) {
      return state
    }
  },
  '86': (state: RootState) => {
    try {
      if (state?.mcp?.servers) {
        state.mcp.servers = state.mcp.servers.map((server) => ({
          ...server,
          id: nanoid()
        }))
      }
    } catch (error) {
      return state
    }
    return state
  },
  '87': (state: RootState) => {
    try {
      state.settings.maxKeepAliveMinapps = 3
      state.settings.showOpenedMinappsInSidebar = true
      return state
    } catch (error) {
      return state
    }
  },
  '88': (state: RootState) => {
    try {
      if (state?.mcp?.servers) {
        const hasAutoInstall = state.mcp.servers.some((server) => server.name === '@cherry/mcp-auto-install')
        if (!hasAutoInstall) {
          const defaultServer = mcpSlice.getInitialState().servers[0]
          state.mcp.servers = [{ ...defaultServer, id: nanoid() }, ...state.mcp.servers]
        }
      }
      return state
    } catch (error) {
      return state
    }
  },
  '89': (state: RootState) => {
    try {
      removeMiniAppFromState(state, 'aistudio')
      return state
    } catch (error) {
      return state
    }
  },
  '90': (state: RootState) => {
    try {
      state.settings.enableDataCollection = true
      return state
    } catch (error) {
      return state
    }
  },
  '91': (state: RootState) => {
    try {
      // @ts-ignore eslint-disable-next-line
      state.settings.codeCacheable = false
      // @ts-ignore eslint-disable-next-line
      state.settings.codeCacheMaxSize = 1000
      // @ts-ignore eslint-disable-next-line
      state.settings.codeCacheTTL = 15
      // @ts-ignore eslint-disable-next-line
      state.settings.codeCacheThreshold = 2
      addProvider(state, 'qiniu')
      return state
    } catch (error) {
      return state
    }
  },
  '92': (state: RootState) => {
    try {
      addMiniApp(state, 'dangbei')
      state.llm.providers = moveProvider(state.llm.providers, 'qiniu', 12)
      return state
    } catch (error) {
      return state
    }
  },
  '93': (state: RootState) => {
    try {
      if (!state?.settings?.exportMenuOptions) {
        state.settings.exportMenuOptions = settingsInitialState.exportMenuOptions
        return state
      }
      return state
    } catch (error) {
      return state
    }
  },
  '94': (state: RootState) => {
    try {
      state.settings.enableQuickPanelTriggers = false
      return state
    } catch (error) {
      return state
    }
  },
  '95': (state: RootState) => {
    try {
      addWebSearchProvider(state, 'local-google')
      addWebSearchProvider(state, 'local-bing')
      addWebSearchProvider(state, 'local-baidu')

      if (state.websearch) {
        if (isEmpty(state.websearch.subscribeSources)) {
          state.websearch.subscribeSources = []
        }
      }

      const qiniuProvider = state.llm.providers.find((provider) => provider.id === 'qiniu')
      if (qiniuProvider && isEmpty(qiniuProvider.models)) {
        qiniuProvider.models = SYSTEM_MODELS.qiniu
      }
      return state
    } catch (error) {
      return state
    }
  },
  '96': (state: RootState) => {
    try {
      // @ts-ignore eslint-disable-next-line
      state.settings.assistantIconType = state.settings?.showAssistantIcon ? 'model' : 'emoji'
      // @ts-ignore eslint-disable-next-line
      delete state.settings.showAssistantIcon
      return state
    } catch (error) {
      return state
    }
  },
  '97': (state: RootState) => {
    try {
      addMiniApp(state, 'zai')
      state.settings.webdavMaxBackups = 0
      if (state.websearch && state.websearch.providers) {
        state.websearch.providers.forEach((provider) => {
          provider.basicAuthUsername = ''
          provider.basicAuthPassword = ''
        })
      }
      return state
    } catch (error) {
      return state
    }
  },
  '98': (state: RootState) => {
    try {
      state.llm.providers.forEach((provider) => {
        if (provider.type === 'openai' && provider.id !== 'openai') {
          // @ts-ignore eslint-disable-next-line
          provider.type = 'openai-compatible'
        }
      })
      return state
    } catch (error) {
      return state
    }
  },
  '99': (state: RootState) => {
    try {
      state.settings.showPrompt = true

      addWebSearchProvider(state, 'bocha')

      updateWebSearchProvider(state, {
        id: 'exa',
        apiHost: 'https://api.exa.ai'
      })

      updateWebSearchProvider(state, {
        id: 'tavily',
        apiHost: 'https://api.tavily.com'
      })

      // Remove basic auth fields from exa and tavily
      if (state.websearch?.providers) {
        state.websearch.providers = state.websearch.providers.map((provider) => {
          if (provider.id === 'exa' || provider.id === 'tavily') {
            // oxlint-disable-next-line @typescript-eslint/no-unused-vars
            const { basicAuthUsername, basicAuthPassword, ...rest } = provider
            return rest
          }
          return provider
        })
      }
      return state
    } catch (error) {
      return state
    }
  },
  '100': (state: RootState) => {
    try {
      state.llm.providers.forEach((provider) => {
        // @ts-ignore eslint-disable-next-line
        if (['openai-compatible', 'openai'].includes(provider.type)) {
          provider.type = 'openai'
        }
        if (provider.id === 'openai') {
          provider.type = 'openai-response'
        }
      })
      state.assistants.assistants.forEach((assistant) => {
        assistant.knowledgeRecognition = 'off'
      })
      return state
    } catch (error) {
      logger.error('migrate 100 error', error as Error)
      return state
    }
  },
  '101': (state: RootState) => {
    try {
      state.assistants.assistants.forEach((assistant) => {
        if (assistant.settings) {
          // @ts-ignore eslint-disable-next-line
          if (assistant.settings.enableToolUse) {
            // @ts-ignore eslint-disable-next-line
            assistant.settings.toolUseMode = assistant.settings.enableToolUse ? 'function' : 'prompt'
            // @ts-ignore eslint-disable-next-line
            delete assistant.settings.enableToolUse
          }
        }
      })
      if (state.shortcuts) {
        state.shortcuts.shortcuts.push({
          key: 'exit_fullscreen',
          shortcut: ['Escape'],
          editable: false,
          enabled: true,
          system: true
        })
      }
      return state
    } catch (error) {
      logger.error('migrate 101 error', error as Error)
      return state
    }
  },
  '102': (state: RootState) => {
    try {
      state.settings.openAI = {
        // @ts-expect-error it's a removed type. migrated on 177
        summaryText: 'off',
        serviceTier: 'auto',
        verbosity: 'medium'
      }

      state.settings.codeExecution = {
        enabled: false,
        timeoutMinutes: 1
      }
      state.settings.codeEditor = {
        enabled: false,
        themeLight: 'auto',
        themeDark: 'auto',
        highlightActiveLine: false,
        foldGutter: false,
        autocompletion: true,
        keymap: false
      }
      // @ts-ignore eslint-disable-next-line
      state.settings.codePreview = {
        themeLight: 'auto',
        themeDark: 'auto'
      }

      // @ts-ignore eslint-disable-next-line
      if (state.settings.codeStyle) {
        // @ts-ignore eslint-disable-next-line
        state.settings.codePreview.themeLight = state.settings.codeStyle
        // @ts-ignore eslint-disable-next-line
        state.settings.codePreview.themeDark = state.settings.codeStyle
      }

      // @ts-ignore eslint-disable-next-line
      delete state.settings.codeStyle
      // @ts-ignore eslint-disable-next-line
      delete state.settings.codeCacheable
      // @ts-ignore eslint-disable-next-line
      delete state.settings.codeCacheMaxSize
      // @ts-ignore eslint-disable-next-line
      delete state.settings.codeCacheTTL
      // @ts-ignore eslint-disable-next-line
      delete state.settings.codeCacheThreshold
      return state
    } catch (error) {
      logger.error('migrate 102 error', error as Error)
      return state
    }
  },
  '103': (state: RootState) => {
    try {
      if (state.shortcuts) {
        if (!state.shortcuts.shortcuts.find((shortcut) => shortcut.key === 'search_message_in_chat')) {
          state.shortcuts.shortcuts.push({
            key: 'search_message_in_chat',
            shortcut: [isMac ? 'Command' : 'Ctrl', 'F'],
            editable: true,
            enabled: true,
            system: false
          })
        }
        const searchMessageShortcut = state.shortcuts.shortcuts.find((shortcut) => shortcut.key === 'search_message')
        const targetShortcut = [isMac ? 'Command' : 'Ctrl', 'F']
        if (
          searchMessageShortcut &&
          Array.isArray(searchMessageShortcut.shortcut) &&
          searchMessageShortcut.shortcut.length === targetShortcut.length &&
          searchMessageShortcut.shortcut.every((v, i) => v === targetShortcut[i])
        ) {
          searchMessageShortcut.shortcut = [isMac ? 'Command' : 'Ctrl', 'Shift', 'F']
        }
      }
      return state
    } catch (error) {
      logger.error('migrate 103 error', error as Error)
      return state
    }
  },
  '104': (state: RootState) => {
    try {
      addProvider(state, 'burncloud')
      state.llm.providers = moveProvider(state.llm.providers, 'burncloud', 10)
      return state
    } catch (error) {
      logger.error('migrate 104 error', error as Error)
      return state
    }
  },
  '105': (state: RootState) => {
    try {
      state.settings.notification = settingsInitialState.notification
      addMiniApp(state, 'google')
      if (!state.settings.openAI) {
        state.settings.openAI = {
          // @ts-expect-error it's a removed type. migrated on 177
          summaryText: 'off',
          serviceTier: 'auto',
          verbosity: 'medium'
        }
      }
      return state
    } catch (error) {
      logger.error('migrate 105 error', error as Error)
      return state
    }
  },
  '106': (state: RootState) => {
    try {
      addProvider(state, 'tokenflux')
      state.llm.providers = moveProvider(state.llm.providers, 'tokenflux', 15)
      return state
    } catch (error) {
      logger.error('migrate 106 error', error as Error)
      return state
    }
  },
  '107': (state: RootState) => {
    try {
      if (state.paintings && !state.paintings.dmxapi_paintings) {
        state.paintings.dmxapi_paintings = []
      }
      return state
    } catch (error) {
      logger.error('migrate 107 error', error as Error)
      return state
    }
  },
  '108': (state: RootState) => {
    try {
      // @ts-ignore
      state.inputTools.toolOrder = DEFAULT_TOOL_ORDER
      state.inputTools.isCollapsed = false
      return state
    } catch (error) {
      logger.error('migrate 108 error', error as Error)
      return state
    }
  },
  '109': (state: RootState) => {
    try {
      state.settings.userTheme = settingsInitialState.userTheme
      return state
    } catch (error) {
      logger.error('migrate 109 error', error as Error)
      return state
    }
  },
  '110': (state: RootState) => {
    try {
      if (state.paintings && !state.paintings.tokenflux_paintings) {
        state.paintings.tokenflux_paintings = []
      }
      state.settings.testPlan = false
      return state
    } catch (error) {
      logger.error('migrate 110 error', error as Error)
      return state
    }
  },
  '111': (state: RootState) => {
    try {
      addSelectionAction(state, 'quote')
      if (
        state.llm.translateModel.provider === 'silicon' &&
        state.llm.translateModel.id === 'meta-llama/Llama-3.3-70B-Instruct'
      ) {
        state.llm.translateModel = SYSTEM_MODELS.defaultModel[2]
      }

      // add selection_assistant_toggle and selection_assistant_select_text shortcuts after mini_window
      addShortcuts(state, ['selection_assistant_toggle', 'selection_assistant_select_text'], 'mini_window')

      return state
    } catch (error) {
      logger.error('migrate 111 error', error as Error)
      return state
    }
  },
  '112': (state: RootState) => {
    try {
      addProvider(state, 'cephalon')
      addProvider(state, '302ai')
      addProvider(state, 'lanyun')
      state.llm.providers = moveProvider(state.llm.providers, 'cephalon', 13)
      state.llm.providers = moveProvider(state.llm.providers, '302ai', 14)
      state.llm.providers = moveProvider(state.llm.providers, 'lanyun', 15)
      return state
    } catch (error) {
      logger.error('migrate 112 error', error as Error)
      return state
    }
  },
  '113': (state: RootState) => {
    try {
      addProvider(state, 'vertexai')
      if (!state.llm.settings.vertexai) {
        state.llm.settings.vertexai = llmInitialState.settings.vertexai
      }
      updateProvider(state, 'gemini', {
        isVertex: false
      })
      updateProvider(state, 'vertexai', {
        isVertex: true
      })
      return state
    } catch (error) {
      logger.error('migrate 113 error', error as Error)
      return state
    }
  },
  '114': (state: RootState) => {
    try {
      if (state.settings && state.settings.exportMenuOptions) {
        if (typeof state.settings.exportMenuOptions.plain_text === 'undefined') {
          state.settings.exportMenuOptions.plain_text = true
        }
      }
      if (state.settings) {
        state.settings.enableSpellCheck = false
        state.settings.spellCheckLanguages = []
      }
      return state
    } catch (error) {
      logger.error('migrate 114 error', error as Error)
      return state
    }
  },
  '115': (state: RootState) => {
    try {
      state.assistants.assistants.forEach((assistant) => {
        if (!assistant.settings) {
          assistant.settings = {
            temperature: DEFAULT_TEMPERATURE,
            contextCount: DEFAULT_CONTEXTCOUNT,
            topP: 1,
            toolUseMode: 'prompt',
            customParameters: [],
            streamOutput: true,
            enableMaxTokens: false
          }
        }
      })
      return state
    } catch (error) {
      logger.error('migrate 115 error', error as Error)
      return state
    }
  },
  '116': (state: RootState) => {
    try {
      if (state.websearch) {
        // migrate contentLimit to cutoffLimit
        // @ts-ignore eslint-disable-next-line
        if (state.websearch.contentLimit) {
          state.websearch.compressionConfig = {
            method: 'cutoff',
            cutoffUnit: 'char',
            // @ts-ignore eslint-disable-next-line
            cutoffLimit: state.websearch.contentLimit
          }
        } else {
          state.websearch.compressionConfig = {
            method: 'none',
            cutoffUnit: 'char'
          }
        }

        // @ts-ignore eslint-disable-next-line
        delete state.websearch.contentLimit
      }
      if (state.settings) {
        state.settings.testChannel = UpgradeChannel.LATEST
      }

      return state
    } catch (error) {
      logger.error('migrate 116 error', error as Error)
      return state
    }
  },
  '117': (state: RootState) => {
    try {
      const ppioProvider = state.llm.providers.find((provider) => provider.id === 'ppio')
      const modelsToRemove = [
        'qwen/qwen-2.5-72b-instruct',
        'qwen/qwen2.5-32b-instruct',
        'meta-llama/llama-3.1-70b-instruct',
        'meta-llama/llama-3.1-8b-instruct',
        '01-ai/yi-1.5-34b-chat',
        '01-ai/yi-1.5-9b-chat',
        'thudm/glm-z1-32b-0414',
        'thudm/glm-z1-9b-0414'
      ]
      if (ppioProvider) {
        updateProvider(state, 'ppio', {
          models: [
            ...ppioProvider.models.filter((model) => !modelsToRemove.includes(model.id)),
            ...SYSTEM_MODELS.ppio.filter(
              (systemModel) => !ppioProvider.models.some((existingModel) => existingModel.id === systemModel.id)
            )
          ],
          apiHost: 'https://api.ppinfra.com/v3/openai/'
        })
      }
      state.assistants.assistants.forEach((assistant) => {
        if (assistant.settings && assistant.settings.streamOutput === undefined) {
          assistant.settings = {
            ...assistant.settings,
            streamOutput: true
          }
        }
      })
      return state
    } catch (error) {
      logger.error('migrate 117 error', error as Error)
      return state
    }
  },
  '118': (state: RootState) => {
    try {
      addProvider(state, 'ph8')
      state.llm.providers = moveProvider(state.llm.providers, 'ph8', 14)

      if (!state.settings.userId) {
        state.settings.userId = uuid()
      }

      state.llm.providers.forEach((provider) => {
        if (provider.id === 'mistral') {
          provider.type = 'mistral'
        }
      })

      return state
    } catch (error) {
      logger.error('migrate 118 error', error as Error)
      return state
    }
  },
  '119': (state: RootState) => {
    try {
      addProvider(state, 'new-api')
      state.llm.providers = moveProvider(state.llm.providers, 'new-api', 16)
      state.settings.disableHardwareAcceleration = false
      // migrate to enable memory feature on sidebar
      if (state.settings && state.settings.sidebarIcons) {
        // Check if 'memory' is not already in visible icons
        if (!state.settings.sidebarIcons.visible.includes('memory' as any)) {
          state.settings.sidebarIcons.visible = [...state.settings.sidebarIcons.visible, 'memory' as any]
        }
      }
      return state
    } catch (error) {
      logger.error('migrate 119 error', error as Error)
      return state
    }
  },
  '120': (state: RootState) => {
    try {
      // migrate to remove memory feature from sidebar (moved to settings)
      if (state.settings && state.settings.sidebarIcons) {
        // Remove 'memory' from visible icons if present
        state.settings.sidebarIcons.visible = state.settings.sidebarIcons.visible.filter(
          (icon) => icon !== ('memory' as any)
        )
        // Remove 'memory' from disabled icons if present
        state.settings.sidebarIcons.disabled = state.settings.sidebarIcons.disabled.filter(
          (icon) => icon !== ('memory' as any)
        )
      }

      if (!state.settings.s3) {
        state.settings.s3 = settingsInitialState.s3
      }

      const langMap: Record<string, TranslateLanguageCode> = {
        english: 'en-us',
        chinese: 'zh-cn',
        'chinese-traditional': 'zh-tw',
        japanese: 'ja-jp',
        russian: 'ru-ru'
      }

      const origin = state.settings.targetLanguage
      const newLang = langMap[origin]
      if (newLang) state.settings.targetLanguage = newLang
      else state.settings.targetLanguage = 'en-us'

      state.llm.providers.forEach((provider) => {
        if (provider.id === 'azure-openai') {
          provider.type = 'azure-openai'
        }
      })

      state.settings.localBackupMaxBackups = 0
      state.settings.localBackupSkipBackupFile = false
      state.settings.localBackupDir = ''
      state.settings.localBackupAutoSync = false
      state.settings.localBackupSyncInterval = 0
      return state
    } catch (error) {
      logger.error('migrate 120 error', error as Error)
      return state
    }
  },
  '121': (state: RootState) => {
    try {
      const { toolOrder } = state.inputTools
      const urlContextKey = 'url_context'
      // @ts-ignore
      if (!toolOrder.visible.includes(urlContextKey)) {
        // @ts-ignore
        const webSearchIndex = toolOrder.visible.indexOf('web_search')
        // @ts-ignore
        const knowledgeBaseIndex = toolOrder.visible.indexOf('knowledge_base')
        if (webSearchIndex !== -1) {
          // @ts-ignore
          toolOrder.visible.splice(webSearchIndex, 0, urlContextKey)
        } else if (knowledgeBaseIndex !== -1) {
          // @ts-ignore
          toolOrder.visible.splice(knowledgeBaseIndex, 0, urlContextKey)
        } else {
          // @ts-ignore
          toolOrder.visible.push(urlContextKey)
        }
      }

      for (const assistant of state.assistants.assistants) {
        if (assistant.settings?.toolUseMode === 'prompt' && isFunctionCallingModel(assistant.model)) {
          assistant.settings.toolUseMode = 'function'
        }
      }

      if (state.settings && typeof state.settings.webdavDisableStream === 'undefined') {
        state.settings.webdavDisableStream = false
      }

      return state
    } catch (error) {
      logger.error('migrate 121 error', error as Error)
      return state
    }
  },
  '122': (state: RootState) => {
    try {
      state.settings.navbarPosition = 'left'
      return state
    } catch (error) {
      logger.error('migrate 122 error', error as Error)
      return state
    }
  },

  '123': (state: RootState) => {
    try {
      state.llm.providers.forEach((provider) => {
        provider.models.forEach((model) => {
          if (model.type && Array.isArray(model.type)) {
            model.capabilities = model.type.map((t) => ({
              type: t,
              isUserSelected: true
            }))
            delete model.type
          }
        })
      })

      const lanyunProvider = state.llm.providers.find((provider) => provider.id === 'lanyun')
      if (lanyunProvider && lanyunProvider.models.length === 0) {
        updateProvider(state, 'lanyun', { models: SYSTEM_MODELS.lanyun })
      }

      return state
    } catch (error) {
      logger.error('migrate 123 error', error as Error)
      return state
    }
  }, // 1.5.4
  '124': (state: RootState) => {
    try {
      state.assistants.assistants.forEach((assistant) => {
        if (assistant.settings && !assistant.settings.toolUseMode) {
          assistant.settings.toolUseMode = 'prompt'
        }
      })

      const updateModelTextDelta = (model?: Model) => {
        if (model) {
          model.supported_text_delta = true
          if (isNotSupportTextDeltaModel(model)) {
            model.supported_text_delta = false
          }
        }
      }

      state.llm.providers.forEach((provider) => {
        provider.models.forEach((model) => {
          updateModelTextDelta(model)
        })
      })
      state.assistants.assistants.forEach((assistant) => {
        updateModelTextDelta(assistant.defaultModel)
        updateModelTextDelta(assistant.model)
      })

      updateModelTextDelta(state.llm.defaultModel)
      updateModelTextDelta(state.llm.topicNamingModel)
      updateModelTextDelta(state.llm.translateModel)

      if (state.assistants.defaultAssistant.model) {
        updateModelTextDelta(state.assistants.defaultAssistant.model)
        updateModelTextDelta(state.assistants.defaultAssistant.defaultModel)
      }

      addProvider(state, 'aws-bedrock')

      // 初始化 awsBedrock 设置
      if (!state.llm.settings.awsBedrock) {
        state.llm.settings.awsBedrock = llmInitialState.settings.awsBedrock
      }

      return state
    } catch (error) {
      logger.error('migrate 124 error', error as Error)
      return state
    }
  },
  '125': (state: RootState) => {
    try {
      // Initialize API server configuration if not present
      if (!state.settings.apiServer) {
        state.settings.apiServer = {
          enabled: false,
          host: API_SERVER_DEFAULTS.HOST,
          port: API_SERVER_DEFAULTS.PORT,
          apiKey: `cs-sk-${uuid()}`
        }
      }
      return state
    } catch (error) {
      logger.error('migrate 125 error', error as Error)
      return state
    }
  },
  '126': (state: RootState) => {
    try {
      state.knowledge.bases.forEach((base) => {
        // @ts-ignore eslint-disable-next-line
        if (base.preprocessOrOcrProvider) {
          // @ts-ignore eslint-disable-next-line
          base.preprocessProvider = base.preprocessOrOcrProvider
          // @ts-ignore eslint-disable-next-line
          delete base.preprocessOrOcrProvider
          // @ts-ignore eslint-disable-next-line
          if (base.preprocessProvider.type === 'ocr') {
            // @ts-ignore eslint-disable-next-line
            delete base.preprocessProvider
          }
        }
      })
      return state
    } catch (error) {
      logger.error('migrate 126 error', error as Error)
      return state
    }
  },
  '127': (state: RootState) => {
    try {
      addProvider(state, 'poe')

      // 迁移api选项设置
      state.llm.providers.forEach((provider) => {
        // 新字段默认支持
        const changes = {
          isNotSupportArrayContent: false,
          isNotSupportDeveloperRole: false,
          isNotSupportStreamOptions: false
        }
        if (!isSupportArrayContentProvider(provider) || provider.isNotSupportArrayContent) {
          // 原本开启了兼容模式的provider不受影响
          changes.isNotSupportArrayContent = true
        }
        if (!isSupportDeveloperRoleProvider(provider)) {
          changes.isNotSupportDeveloperRole = true
        }
        if (!isSupportStreamOptionsProvider(provider)) {
          changes.isNotSupportStreamOptions = true
        }
        updateProvider(state, provider.id, changes)
      })

      // 迁移以前删除掉的内置提供商
      for (const provider of state.llm.providers) {
        if (provider.isSystem && !isSystemProvider(provider)) {
          updateProvider(state, provider.id, { isSystem: false })
        }
      }

      if (!state.settings.proxyBypassRules) {
        state.settings.proxyBypassRules = defaultByPassRules
      }
      return state
    } catch (error) {
      logger.error('migrate 127 error', error as Error)
      return state
    }
  },
  '128': (state: RootState) => {
    try {
      // 迁移 service tier 设置
      const openai = state.llm.providers.find((provider) => provider.id === SystemProviderIds.openai)
      const serviceTier = state.settings.openAI.serviceTier
      if (openai) {
        openai.serviceTier = serviceTier
      }

      // @ts-ignore eslint-disable-next-line
      if (state.settings.codePreview) {
        // @ts-ignore eslint-disable-next-line
        state.settings.codeViewer = state.settings.codePreview
      } else {
        state.settings.codeViewer = {
          themeLight: 'auto',
          themeDark: 'auto'
        }
      }

      return state
    } catch (error) {
      logger.error('migrate 128 error', error as Error)
      return state
    }
  },
  '129': (state: RootState) => {
    try {
      // 聚合 api options
      state.llm.providers.forEach((p) => {
        if (isSystemProvider(p)) {
          updateProvider(state, p.id, { apiOptions: undefined })
        } else {
          const changes: ProviderApiOptions = {
            isNotSupportArrayContent: p.isNotSupportArrayContent,
            isNotSupportServiceTier: p.isNotSupportServiceTier,
            isNotSupportDeveloperRole: p.isNotSupportDeveloperRole,
            isNotSupportStreamOptions: p.isNotSupportStreamOptions
          }
          updateProvider(state, p.id, { apiOptions: changes })
        }
      })
      return state
    } catch (error) {
      logger.error('migrate 129 error', error as Error)
      return state
    }
  },
  '130': (state: RootState) => {
    try {
      if (state.settings && state.settings.openAI && !state.settings.openAI.verbosity) {
        state.settings.openAI.verbosity = 'medium'
      }
      // 为 nutstore 添加备份数量限制的默认值
      if (state.nutstore && state.nutstore.nutstoreMaxBackups === undefined) {
        state.nutstore.nutstoreMaxBackups = 0
      }
      return state
    } catch (error) {
      logger.error('migrate 130 error', error as Error)
      return state
    }
  },
  '131': (state: RootState) => {
    try {
      state.settings.mathEnableSingleDollar = true
      return state
    } catch (error) {
      logger.error('migrate 131 error', error as Error)
      return state
    }
  },
  '132': (state: RootState) => {
    try {
      state.llm.providers.forEach((p) => {
        // 如果原本是undefined则不做改动，静默从默认支持改为默认不支持
        if (p.apiOptions?.isNotSupportDeveloperRole) {
          p.apiOptions.isSupportDeveloperRole = !p.apiOptions.isNotSupportDeveloperRole
        }
        if (p.apiOptions?.isNotSupportServiceTier) {
          p.apiOptions.isSupportServiceTier = !p.apiOptions.isNotSupportServiceTier
        }
      })
      return state
    } catch (error) {
      logger.error('migrate 132 error', error as Error)
      return state
    }
  },
  '133': (state: RootState) => {
    try {
      state.settings.sidebarIcons.visible.push('code_tools')
      if (state.codeTools) {
        state.codeTools.environmentVariables = {
          'qwen-code': '',
          'claude-code': '',
          'gemini-cli': ''
        }
      }
      return state
    } catch (error) {
      logger.error('migrate 133 error', error as Error)
      return state
    }
  },
  '134': (state: RootState) => {
    try {
      state.llm.quickModel = state.llm.topicNamingModel

      return state
    } catch (error) {
      logger.error('migrate 134 error', error as Error)
      return state
    }
  },
  '135': (state: RootState) => {
    try {
      if (!state.assistants.defaultAssistant.settings) {
        state.assistants.defaultAssistant.settings = DEFAULT_ASSISTANT_SETTINGS
      } else if (!state.assistants.defaultAssistant.settings.toolUseMode) {
        state.assistants.defaultAssistant.settings.toolUseMode = 'prompt'
      }
      return state
    } catch (error) {
      logger.error('migrate 135 error', error as Error)
      return state
    }
  },
  '136': (state: RootState) => {
    try {
      state.settings.sidebarIcons.visible = [...new Set(state.settings.sidebarIcons.visible)].filter((icon) =>
        DEFAULT_SIDEBAR_ICONS.includes(icon)
      )
      state.settings.sidebarIcons.disabled = [...new Set(state.settings.sidebarIcons.disabled)].filter((icon) =>
        DEFAULT_SIDEBAR_ICONS.includes(icon)
      )
      return state
    } catch (error) {
      logger.error('migrate 136 error', error as Error)
      return state
    }
  },
  '137': (state: RootState) => {
    try {
      state.ocr = {
        providers: BUILTIN_OCR_PROVIDERS,
        imageProviderId: DEFAULT_OCR_PROVIDER.image.id
      }
      state.translate.translateInput = ''
      return state
    } catch (error) {
      logger.error('migrate 137 error', error as Error)
      return state
    }
  },
  '138': (state: RootState) => {
    try {
      addOcrProvider(state, BUILTIN_OCR_PROVIDERS_MAP.system)
      return state
    } catch (error) {
      logger.error('migrate 138 error', error as Error)
      return state
    }
  },
  '139': (state: RootState) => {
    try {
      addProvider(state, 'cherryin')
      state.llm.providers = moveProvider(state.llm.providers, 'cherryin', 1)

      const zhipuProvider = state.llm.providers.find((p) => p.id === 'zhipu')

      if (zhipuProvider) {
        // Update zhipu model list
        if (!zhipuProvider.enabled) {
          zhipuProvider.models = SYSTEM_MODELS.zhipu
        }

        // Update zhipu model list
        if (zhipuProvider.models.length === 0) {
          zhipuProvider.models = SYSTEM_MODELS.zhipu
        }

        // Add GLM-4.5-Flash model if not exists
        const hasGlm45FlashModel = zhipuProvider?.models.find((m) => m.id === 'glm-4.5-flash')

        if (!hasGlm45FlashModel) {
          zhipuProvider?.models.push(glm45FlashModel)
        }

        // Update default painting provider to zhipu
        state.settings.defaultPaintingProvider = 'zhipu'

        // Add zhipu web search provider
        addWebSearchProvider(state, 'zhipu')

        // Update zhipu web search provider api key
        if (zhipuProvider.apiKey) {
          state?.websearch?.providers.forEach((provider) => {
            if (provider.id === 'zhipu') {
              provider.apiKey = zhipuProvider.apiKey
            }
          })
        }
      }

      return state
    } catch (error) {
      logger.error('migrate 139 error', error as Error)
      return state
    }
  },
  '140': (state: RootState) => {
    try {
      state.paintings = {
        // @ts-ignore paintings
        siliconflow_paintings: state?.paintings?.paintings || [],
        // @ts-ignore DMXAPIPaintings
        dmxapi_paintings: state?.paintings?.DMXAPIPaintings || [],
        // @ts-ignore tokenFluxPaintings
        tokenflux_paintings: state?.paintings?.tokenFluxPaintings || [],
        zhipu_paintings: [],
        // @ts-ignore generate
        aihubmix_image_generate: state?.paintings?.generate || [],
        // @ts-ignore remix
        aihubmix_image_remix: state?.paintings?.remix || [],
        // @ts-ignore edit
        aihubmix_image_edit: state?.paintings?.edit || [],
        // @ts-ignore upscale
        aihubmix_image_upscale: state?.paintings?.upscale || [],
        openai_image_generate: state?.paintings?.openai_image_generate || [],
        openai_image_edit: state?.paintings?.openai_image_edit || [],
        ovms_paintings: []
      }

      return state
    } catch (error) {
      logger.error('migrate 140 error', error as Error)
      return state
    }
  },
  '141': (state: RootState) => {
    try {
      if (state.settings && state.settings.sidebarIcons) {
        // Check if 'notes' is not already in visible icons
        if (!state.settings.sidebarIcons.visible.includes('notes')) {
          state.settings.sidebarIcons.visible = [...state.settings.sidebarIcons.visible, 'notes']
        }
      }
      return state
    } catch (error) {
      logger.error('migrate 141 error', error as Error)
      return state
    }
  },
  '142': (state: RootState) => {
    try {
      // Initialize notes settings if not present
      if (!state.note) {
        state.note = notesInitialState
      }
      return state
    } catch (error) {
      logger.error('migrate 142 error', error as Error)
      return state
    }
  },
  '143': (state: RootState) => {
    try {
      addMiniApp(state, 'longcat')
      return state
    } catch (error) {
      return state
    }
  },
  '144': (state: RootState) => {
    try {
      if (state.settings) {
        state.settings.confirmDeleteMessage = settingsInitialState.confirmDeleteMessage
        state.settings.confirmRegenerateMessage = settingsInitialState.confirmRegenerateMessage
      }
      return state
    } catch (error) {
      logger.error('migrate 144 error', error as Error)
      return state
    }
  },
  '145': (state: RootState) => {
    try {
      if (state.settings) {
        if (state.settings.showMessageOutline === undefined || state.settings.showMessageOutline === null) {
          state.settings.showMessageOutline = false
        }
      }
      return state
    } catch (error) {
      logger.error('migrate 145 error', error as Error)
      return state
    }
  },
  '146': (state: RootState) => {
    try {
      // Migrate showWorkspace from settings to note store
      if (state.settings && state.note) {
        const showWorkspaceValue = (state.settings as any)?.showWorkspace
        if (showWorkspaceValue !== undefined) {
          // @ts-ignore eslint-disable-next-line
          state.note.settings.showWorkspace = showWorkspaceValue
          // Remove from settings
          delete (state.settings as any).showWorkspace
          // @ts-ignore eslint-disable-next-line
        } else if (state.note.settings.showWorkspace === undefined) {
          // Set default value if not exists
          // @ts-ignore eslint-disable-next-line
          state.note.settings.showWorkspace = true
        }
      }
      return state
    } catch (error) {
      logger.error('migrate 146 error', error as Error)
      return state
    }
  },
  '147': (state: RootState) => {
    try {
      state.knowledge.bases.forEach((base) => {
        if ((base as any).framework) {
          delete (base as any).framework
        }
      })
      return state
    } catch (error) {
      logger.error('migrate 147 error', error as Error)
      return state
    }
  },
  '148': (state: RootState) => {
    try {
      addOcrProvider(state, BUILTIN_OCR_PROVIDERS_MAP.paddleocr)
      return state
    } catch (error) {
      logger.error('migrate 148 error', error as Error)
      return state
    }
  },
  '149': (state: RootState) => {
    try {
      state.knowledge.bases.forEach((base) => {
        if ((base as any).framework) {
          delete (base as any).framework
        }
      })
      return state
    } catch (error) {
      logger.error('migrate 149 error', error as Error)
      return state
    }
  },
  '150': (state: RootState) => {
    try {
      addShortcuts(state, ['rename_topic'], 'new_topic')
      addShortcuts(state, ['edit_last_user_message'], 'copy_last_message')
      return state
    } catch (error) {
      logger.error('migrate 150 error', error as Error)
      return state
    }
  },
  '151': (state: RootState) => {
    try {
      if (state.settings) {
        state.settings.codeFancyBlock = true
      }
      return state
    } catch (error) {
      logger.error('migrate 151 error', error as Error)
      return state
    }
  },
  '152': (state: RootState) => {
    try {
      state.translate.settings = {
        autoCopy: false
      }
      return state
    } catch (error) {
      logger.error('migrate 152 error', error as Error)
      return state
    }
  },
  '153': (state: RootState) => {
    try {
      if (state.note.settings) {
        state.note.settings.fontSize = notesInitialState.settings.fontSize
        state.note.settings.showTableOfContents = notesInitialState.settings.showTableOfContents
      }
      return state
    } catch (error) {
      logger.error('migrate 153 error', error as Error)
      return state
    }
  },
  '154': (state: RootState) => {
    try {
      if (state.settings.userTheme) {
        state.settings.userTheme.userFontFamily = settingsInitialState.userTheme.userFontFamily
        state.settings.userTheme.userCodeFontFamily = settingsInitialState.userTheme.userCodeFontFamily
      }
      return state
    } catch (error) {
      logger.error('migrate 154 error', error as Error)
      return state
    }
  },
  '155': (state: RootState) => {
    try {
      state.knowledge.bases.forEach((base) => {
        if ((base as any).framework) {
          delete (base as any).framework
        }
      })
      return state
    } catch (error) {
      logger.error('migrate 155 error', error as Error)
      return state
    }
  },
  '156': (state: RootState) => {
    try {
      state.llm.providers.forEach((provider) => {
        if (provider.id === SystemProviderIds.anthropic) {
          if (provider.apiHost.endsWith('/')) {
            provider.apiHost = provider.apiHost.slice(0, -1)
          }
        }
      })
      return state
    } catch (error) {
      logger.error('migrate 156 error', error as Error)
      return state
    }
  },
  '157': (state: RootState) => {
    try {
      addProvider(state, 'aionly')
      state.llm.providers = moveProvider(state.llm.providers, 'aionly', 10)

      const cherryinProvider = state.llm.providers.find((provider) => provider.id === 'cherryin')

      if (cherryinProvider) {
        updateProvider(state, 'cherryin', {
          apiHost: 'https://open.cherryin.ai',
          models: []
        })
      }

      if (state.llm.defaultModel?.provider === 'cherryin') {
        state.llm.defaultModel.provider = 'cherryai'
      }

      if (state.llm.quickModel?.provider === 'cherryin') {
        state.llm.quickModel.provider = 'cherryai'
      }

      if (state.llm.translateModel?.provider === 'cherryin') {
        state.llm.translateModel.provider = 'cherryai'
      }

      state.assistants.assistants.forEach((assistant) => {
        if (assistant.model?.provider === 'cherryin') {
          assistant.model.provider = 'cherryai'
        }
        if (assistant.defaultModel?.provider === 'cherryin') {
          assistant.defaultModel.provider = 'cherryai'
        }
      })

      // @ts-ignore
      state.agents.agents.forEach((agent) => {
        // @ts-ignore model is not defined in Agent
        if (agent.model?.provider === 'cherryin') {
          // @ts-ignore model is not defined in Agent
          agent.model.provider = 'cherryai'
        }
        if (agent.defaultModel?.provider === 'cherryin') {
          agent.defaultModel.provider = 'cherryai'
        }
      })
      return state
    } catch (error) {
      logger.error('migrate 157 error', error as Error)
      return state
    }
  },
  '158': (state: RootState) => {
    try {
      state.llm.providers = state.llm.providers.filter((provider) => provider.id !== 'cherryin')
      addProvider(state, 'longcat')
      return state
    } catch (error) {
      logger.error('migrate 158 error', error as Error)
      return state
    }
  },
  '159': (state: RootState) => {
    try {
      addProvider(state, 'ovms')
      fixMissingProvider(state)
      return state
    } catch (error) {
      logger.error('migrate 158 error', error as Error)
      return state
    }
  },
  '161': (state: RootState) => {
    try {
      removeMiniAppFromState(state, 'nm-search')
      removeMiniAppFromState(state, 'hika')
      removeMiniAppFromState(state, 'hugging-chat')
      addProvider(state, 'cherryin')
      state.llm.providers = moveProvider(state.llm.providers, 'cherryin', 1)
      return state
    } catch (error) {
      logger.error('migrate 161 error', error as Error)
      return state
    }
  },
  '167': (state: RootState) => {
    try {
      addProvider(state, 'huggingface')
      return state
    } catch (error) {
      logger.error('migrate 167 error', error as Error)
      return state
    }
  },
  '168': (state: RootState) => {
    try {
      addPreprocessProviders(state, 'open-mineru')
      return state
    } catch (error) {
      logger.error('migrate 168 error', error as Error)
      return state
    }
  },
  '169': (state: RootState) => {
    try {
      if (state?.mcp?.servers) {
        state.mcp.servers = state.mcp.servers.map((server) => {
          const inferredSource = isBuiltinMCPServer(server) ? 'builtin' : 'unknown'
          return {
            ...server,
            installSource: inferredSource
          }
        })
      }
      return state
    } catch (error) {
      logger.error('migrate 169 error', error as Error)
      return state
    }
  },
  '170': (state: RootState) => {
    try {
      addProvider(state, 'sophnet')
      state.llm.providers = moveProvider(state.llm.providers, 'sophnet', 17)
      state.settings.defaultPaintingProvider = 'cherryin'
      return state
    } catch (error) {
      logger.error('migrate 170 error', error as Error)
      return state
    }
  },
  '171': (state: RootState) => {
    try {
      // Ensure aws-bedrock provider exists
      addProvider(state, 'aws-bedrock')

      // Ensure awsBedrock settings exist and have all required fields
      if (!state.llm.settings.awsBedrock) {
        state.llm.settings.awsBedrock = llmInitialState.settings.awsBedrock
      } else {
        // For users who have awsBedrock but missing new fields (authType and apiKey)
        if (!state.llm.settings.awsBedrock.authType) {
          state.llm.settings.awsBedrock.authType = 'iam'
        }
        if (state.llm.settings.awsBedrock.apiKey === undefined) {
          state.llm.settings.awsBedrock.apiKey = ''
        }
      }
      return state
    } catch (error) {
      logger.error('migrate 171 error', error as Error)
      return state
    }
  },
  '172': (state: RootState) => {
    try {
      // Add ling and huggingchat mini apps
      addMiniApp(state, 'ling')
      addMiniApp(state, 'huggingchat')

      // Add ovocr provider and clear ovms paintings
      addOcrProvider(state, BUILTIN_OCR_PROVIDERS_MAP.ovocr)
      if (isEmpty(state.paintings.ovms_paintings)) {
        state.paintings.ovms_paintings = []
      }

      // Migrate agents to assistants presets
      // @ts-ignore
      if (state?.agents?.agents) {
        // @ts-ignore
        state.assistants.presets = [...state.agents.agents]
        // @ts-ignore
        delete state.agents.agents
      }

      // Initialize assistants presets
      if (state.assistants.presets === undefined) {
        state.assistants.presets = []
      }

      // Migrate assistants presets
      state.assistants.presets.forEach((preset) => {
        if (!preset.settings) {
          preset.settings = DEFAULT_ASSISTANT_SETTINGS
        } else if (!preset.settings.toolUseMode) {
          preset.settings.toolUseMode = DEFAULT_ASSISTANT_SETTINGS.toolUseMode
        }
      })

      // Migrate sidebar icons
      if (state.settings.sidebarIcons) {
        state.settings.sidebarIcons.visible = state.settings.sidebarIcons.visible.map((icon) => {
          // @ts-ignore
          return icon === 'agents' ? 'store' : icon
        })
        state.settings.sidebarIcons.disabled = state.settings.sidebarIcons.disabled.map((icon) => {
          // @ts-ignore
          return icon === 'agents' ? 'store' : icon
        })
      }

      // Migrate llm providers
      state.llm.providers.forEach((provider) => {
        if (provider.id === SystemProviderIds['new-api'] && provider.type !== 'new-api') {
          provider.type = 'new-api'
        }

        switch (provider.id) {
          case 'deepseek':
            provider.anthropicApiHost = 'https://api.deepseek.com/anthropic'
            break
          case 'moonshot':
            provider.anthropicApiHost = 'https://api.moonshot.cn/anthropic'
            break
          case 'zhipu':
            provider.anthropicApiHost = 'https://open.bigmodel.cn/api/anthropic'
            break
          case 'dashscope':
            provider.anthropicApiHost = 'https://dashscope.aliyuncs.com/apps/anthropic'
            break
          case 'modelscope':
            provider.anthropicApiHost = 'https://api-inference.modelscope.cn'
            break
          case 'aihubmix':
            provider.anthropicApiHost = 'https://aihubmix.com'
            break
          case 'new-api':
            provider.anthropicApiHost = provider.apiHost
            break
          case 'grok':
            provider.anthropicApiHost = 'https://api.x.ai'
            break
          case 'cherryin':
            provider.anthropicApiHost = 'https://open.cherryin.net'
            break
          case 'longcat':
            provider.anthropicApiHost = 'https://api.longcat.chat/anthropic'
            break
        }
      })
      return state
    } catch (error) {
      logger.error('migrate 172 error', error as Error)
      return state
    }
  },
  '173': (state: RootState) => {
    try {
      // Migrate toolOrder from global state to scope-based state
      if (state.inputTools && !state.inputTools.sessionToolOrder) {
        state.inputTools.sessionToolOrder = DEFAULT_TOOL_ORDER_BY_SCOPE.session
      }
      return state
    } catch (error) {
      logger.error('migrate 173 error', error as Error)
      return state
    }
  },
  '174': (state: RootState) => {
    try {
      addProvider(state, SystemProviderIds.longcat)

      addProvider(state, 'gateway')
      addProvider(state, 'cerebras')
      state.llm.providers.forEach((provider) => {
        if (provider.id === SystemProviderIds.minimax) {
          provider.anthropicApiHost = 'https://api.minimaxi.com/anthropic'
        }
      })
      return state
    } catch (error) {
      logger.error('migrate 174 error', error as Error)
      return state
    }
  },
  '175': (state: RootState) => {
    try {
      state.assistants.assistants.forEach((assistant) => {
        // @ts-ignore
        if (assistant.settings?.reasoning_effort === 'off') {
          // @ts-ignore
          assistant.settings.reasoning_effort = 'none'
        }
        // @ts-ignore
        if (assistant.settings?.reasoning_effort_cache === 'off') {
          // @ts-ignore
          assistant.settings.reasoning_effort_cache = 'none'
        }
      })
      logger.info('migrate 175 success')
      return state
    } catch (error) {
      logger.error('migrate 175 error', error as Error)
      return state
    }
  },
  '176': (state: RootState) => {
    try {
      state.llm.providers.forEach((provider) => {
        if (provider.id === SystemProviderIds.qiniu) {
          provider.anthropicApiHost = 'https://api.qnaigc.com'
        }
        if (provider.id === SystemProviderIds.longcat) {
          provider.anthropicApiHost = 'https://api.longcat.chat/anthropic'
        }
      })
      return state
    } catch (error) {
      logger.error('migrate 176 error', error as Error)
      return state
    }
  },
  '177': (state: RootState) => {
    try {
      // @ts-expect-error it's a removed type
      if (state.settings.openAI.summaryText === 'off') {
        state.settings.openAI.summaryText = 'auto'
      }
      logger.info('migrate 177 success')
      return state
    } catch (error) {
      logger.error('migrate 177 error', error as Error)
      return state
    }
  },
  '178': (state: RootState) => {
    try {
      const groq = state.llm.providers.find((p) => p.id === SystemProviderIds.groq)
      if (groq) {
        groq.verbosity = undefined
      }
      logger.info('migrate 178 success')
      return state
    } catch (error) {
      logger.error('migrate 178 error', error as Error)
      return state
    }
  },
  '179': (state: RootState) => {
    try {
      state.llm.providers.forEach((provider) => {
        switch (provider.id) {
          case SystemProviderIds.silicon:
            provider.anthropicApiHost = 'https://api.siliconflow.cn'
            break
          case SystemProviderIds.qiniu:
            provider.anthropicApiHost = 'https://api.qnaigc.com'
            break
          case SystemProviderIds.dmxapi:
            provider.anthropicApiHost = provider.apiHost
            break
        }
      })
      logger.info('migrate 179 success')
      return state
    } catch (error) {
      logger.error('migrate 179 error', error as Error)
      return state
    }
  },
  '180': (state: RootState) => {
    try {
      if (state.settings.apiServer) {
        state.settings.apiServer.host = API_SERVER_DEFAULTS.HOST
      }
      // @ts-expect-error
      if (state.settings.openAI.summaryText === 'undefined') {
        state.settings.openAI.summaryText = undefined
      }
      // @ts-expect-error
      if (state.settings.openAI.verbosity === 'undefined') {
        state.settings.openAI.verbosity = undefined
      }
      state.llm.providers.forEach((provider) => {
        if (provider.id === SystemProviderIds.ollama) {
          provider.type = 'ollama'
        }
      })
      logger.info('migrate 180 success')
      return state
    } catch (error) {
      logger.error('migrate 180 error', error as Error)
      return state
    }
  },
  '181': (state: RootState) => {
    try {
<<<<<<< HEAD
      // Initialize streamOptions in settings.openAI if not exists
      if (!state.settings.openAI.streamOptions) {
        state.settings.openAI.streamOptions = {
          includeUsage: DEFAULT_STREAM_OPTIONS_INCLUDE_USAGE
        }
      }

=======
      state.llm.providers.forEach((provider) => {
        if (provider.id === 'ai-gateway') {
          provider.id = SystemProviderIds.gateway
        }
        // Also update model.provider references to avoid orphaned models
        provider.models?.forEach((model) => {
          if (model.provider === 'ai-gateway') {
            model.provider = SystemProviderIds.gateway
          }
        })
      })
>>>>>>> 63436287
      logger.info('migrate 181 success')
      return state
    } catch (error) {
      logger.error('migrate 181 error', error as Error)
      return state
    }
  }
}

// 注意：添加新迁移时，记得同时更新 persistReducer
// file://./index.ts

const migrate = createMigrate(migrateConfig as any)

export default migrate<|MERGE_RESOLUTION|>--- conflicted
+++ resolved
@@ -2940,15 +2940,6 @@
   },
   '181': (state: RootState) => {
     try {
-<<<<<<< HEAD
-      // Initialize streamOptions in settings.openAI if not exists
-      if (!state.settings.openAI.streamOptions) {
-        state.settings.openAI.streamOptions = {
-          includeUsage: DEFAULT_STREAM_OPTIONS_INCLUDE_USAGE
-        }
-      }
-
-=======
       state.llm.providers.forEach((provider) => {
         if (provider.id === 'ai-gateway') {
           provider.id = SystemProviderIds.gateway
@@ -2960,11 +2951,25 @@
           }
         })
       })
->>>>>>> 63436287
       logger.info('migrate 181 success')
       return state
     } catch (error) {
       logger.error('migrate 181 error', error as Error)
+      return state
+    }
+  },
+  '182': (state: RootState) => {
+    try {
+      // Initialize streamOptions in settings.openAI if not exists
+      if (!state.settings.openAI.streamOptions) {
+        state.settings.openAI.streamOptions = {
+          includeUsage: DEFAULT_STREAM_OPTIONS_INCLUDE_USAGE
+        }
+      }
+      logger.info('migrate 182 success')
+      return state
+    } catch (error) {
+      logger.error('migrate 182 error', error as Error)
       return state
     }
   }

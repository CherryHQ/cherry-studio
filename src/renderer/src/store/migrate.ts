import { isMac } from '@renderer/config/constant'
import { SYSTEM_MODELS } from '@renderer/config/models'
import { TRANSLATE_PROMPT } from '@renderer/config/prompts'
import db from '@renderer/databases'
import i18n from '@renderer/i18n'
import { Assistant } from '@renderer/types'
import { getDefaultGroupName, runAsyncFunction, uuid } from '@renderer/utils'
import { isEmpty } from 'lodash'
import { createMigrate } from 'redux-persist'

import { RootState } from '.'
import { DEFAULT_SIDEBAR_ICONS } from './settings'

const migrateConfig = {
  '2': (state: RootState) => {
    return {
      ...state,
      llm: {
        ...state.llm,
        providers: [
          ...state.llm.providers,
          {
            id: 'yi',
            name: 'Yi',
            apiKey: '',
            apiHost: 'https://api.lingyiwanwu.com',
            isSystem: true,
            models: SYSTEM_MODELS.yi
          }
        ]
      }
    }
  },
  '3': (state: RootState) => {
    return {
      ...state,
      llm: {
        ...state.llm,
        providers: [
          ...state.llm.providers,
          {
            id: 'zhipu',
            name: 'ZhiPu',
            apiKey: '',
            apiHost: 'https://open.bigmodel.cn/api/paas/v4/',
            isSystem: true,
            models: SYSTEM_MODELS.zhipu
          }
        ]
      }
    }
  },
  '4': (state: RootState) => {
    return {
      ...state,
      llm: {
        ...state.llm,
        providers: [
          ...state.llm.providers,
          {
            id: 'ollama',
            name: 'Ollama',
            apiKey: '',
            apiHost: 'http://localhost:11434/v1/',
            isSystem: true,
            models: []
          }
        ]
      }
    }
  },
  '5': (state: RootState) => {
    return {
      ...state,
      llm: {
        ...state.llm,
        providers: [
          ...state.llm.providers,
          {
            id: 'moonshot',
            name: 'Moonshot',
            apiKey: '',
            apiHost: 'https://api.moonshot.cn',
            isSystem: true,
            models: SYSTEM_MODELS.moonshot
          }
        ]
      }
    }
  },
  '6': (state: RootState) => {
    return {
      ...state,
      llm: {
        ...state.llm,
        providers: [
          ...state.llm.providers,
          {
            id: 'openrouter',
            name: 'OpenRouter',
            apiKey: '',
            apiHost: 'https://openrouter.ai/api/v1/',
            models: SYSTEM_MODELS.openrouter,
            isSystem: true
          }
        ]
      }
    }
  },
  '7': (state: RootState) => {
    return {
      ...state,
      settings: {
        ...state.settings,
        language: navigator.language
      }
    }
  },
  '8': (state: RootState) => {
    const fixAssistantName = (assistant: Assistant) => {
      if (isEmpty(assistant.name)) {
        assistant.name = i18n.t(`assistant.${assistant.id}.name`)
      }

      assistant.topics = assistant.topics.map((topic) => {
        if (isEmpty(topic.name)) {
          topic.name = i18n.t(`assistant.${assistant.id}.topic.name`)
        }
        return topic
      })

      return assistant
    }

    return {
      ...state,
      assistants: {
        ...state.assistants,
        defaultAssistant: fixAssistantName(state.assistants.defaultAssistant),
        assistants: state.assistants.assistants.map((assistant) => fixAssistantName(assistant))
      }
    }
  },
  '9': (state: RootState) => {
    return {
      ...state,
      llm: {
        ...state.llm,
        providers: state.llm.providers.map((provider) => {
          if (provider.id === 'zhipu' && provider.models[0] && provider.models[0].id === 'llama3-70b-8192') {
            provider.models = SYSTEM_MODELS.zhipu
          }
          return provider
        })
      }
    }
  },
  '10': (state: RootState) => {
    return {
      ...state,
      llm: {
        ...state.llm,
        providers: [
          ...state.llm.providers,
          {
            id: 'baichuan',
            name: 'BAICHUAN AI',
            apiKey: '',
            apiHost: 'https://api.baichuan-ai.com',
            models: SYSTEM_MODELS.baichuan,
            isSystem: true,
            enabled: false
          }
        ]
      }
    }
  },
  '11': (state: RootState) => {
    return {
      ...state,
      llm: {
        ...state.llm,
        providers: [
          ...state.llm.providers,
          {
            id: 'dashscope',
            name: 'DashScope',
            apiKey: '',
            apiHost: 'https://dashscope.aliyuncs.com/compatible-mode/v1/',
            models: SYSTEM_MODELS.bailian,
            isSystem: true,
            enabled: false
          },
          {
            id: 'anthropic',
            name: 'Anthropic',
            apiKey: '',
            apiHost: 'https://api.anthropic.com/',
            models: SYSTEM_MODELS.anthropic,
            isSystem: true,
            enabled: false
          }
        ]
      }
    }
  },
  '12': (state: RootState) => {
    return {
      ...state,
      llm: {
        ...state.llm,
        providers: [
          ...state.llm.providers,
          {
            id: 'aihubmix',
            name: 'AiHubMix',
            apiKey: '',
            apiHost: 'https://aihubmix.com',
            models: SYSTEM_MODELS.aihubmix,
            isSystem: true,
            enabled: false
          }
        ]
      }
    }
  },
  '13': (state: RootState) => {
    return {
      ...state,
      assistants: {
        ...state.assistants,
        defaultAssistant: {
          ...state.assistants.defaultAssistant,
          name: ['Default Assistant', '默认助手'].includes(state.assistants.defaultAssistant.name)
            ? i18n.t(`assistant.default.name`)
            : state.assistants.defaultAssistant.name
        }
      }
    }
  },
  '14': (state: RootState) => {
    return {
      ...state,
      settings: {
        ...state.settings,
        showAssistants: true,
        proxyUrl: undefined
      }
    }
  },
  '15': (state: RootState) => {
    return {
      ...state,
      settings: {
        ...state.settings,
        userName: '',
        showMessageDivider: true
      }
    }
  },
  '16': (state: RootState) => {
    return {
      ...state,
      settings: {
        ...state.settings,
        messageFont: 'system',
        showInputEstimatedTokens: false
      }
    }
  },
  '17': (state: RootState) => {
    return {
      ...state,
      settings: {
        ...state.settings,
        theme: 'auto'
      }
    }
  },
  '19': (state: RootState) => {
    return {
      ...state,
      agents: {
        agents: []
      },
      llm: {
        ...state.llm,
        settings: {
          ollama: {
            keepAliveTime: 5
          }
        }
      }
    }
  },
  '20': (state: RootState) => {
    return {
      ...state,
      settings: {
        ...state.settings,
        fontSize: 14
      }
    }
  },
  '21': (state: RootState) => {
    return {
      ...state,
      llm: {
        ...state.llm,
        providers: [
          ...state.llm.providers,
          {
            id: 'gemini',
            name: 'Gemini',
            apiKey: '',
            apiHost: 'https://generativelanguage.googleapis.com',
            models: SYSTEM_MODELS.gemini,
            isSystem: true,
            enabled: false
          },
          {
            id: 'stepfun',
            name: 'StepFun',
            apiKey: '',
            apiHost: 'https://api.stepfun.com',
            models: SYSTEM_MODELS.stepfun,
            isSystem: true,
            enabled: false
          },
          {
            id: 'doubao',
            name: 'doubao',
            apiKey: '',
            apiHost: 'https://ark.cn-beijing.volces.com/api/v3/',
            models: SYSTEM_MODELS.doubao,
            isSystem: true,
            enabled: false
          },
          {
            id: 'graphrag-kylin-mountain',
            name: 'GraphRAG',
            apiKey: '',
            apiHost: '',
            models: [],
            isSystem: true,
            enabled: false
          }
        ]
      }
    }
  },
  '22': (state: RootState) => {
    return {
      ...state,
      llm: {
        ...state.llm,
        providers: [
          ...state.llm.providers,
          {
            id: 'minimax',
            name: 'MiniMax',
            apiKey: '',
            apiHost: 'https://api.minimax.chat/v1/',
            models: SYSTEM_MODELS.minimax,
            isSystem: true,
            enabled: false
          }
        ]
      }
    }
  },
  '23': (state: RootState) => {
    return {
      ...state,
      settings: {
        ...state.settings,
        showTopics: true,
        windowStyle: 'transparent'
      }
    }
  },
  '24': (state: RootState) => {
    return {
      ...state,
      assistants: {
        ...state.assistants,
        assistants: state.assistants.assistants.map((assistant) => ({
          ...assistant,
          topics: assistant.topics.map((topic) => ({
            ...topic,
            createdAt: new Date().toISOString(),
            updatedAt: new Date().toISOString()
          }))
        }))
      },
      settings: {
        ...state.settings,
        topicPosition: 'right'
      }
    }
  },
  '25': (state: RootState) => {
    return {
      ...state,
      llm: {
        ...state.llm,
        providers: [
          ...state.llm.providers,
          {
            id: 'github',
            name: 'Github Models',
            apiKey: '',
            apiHost: 'https://models.inference.ai.azure.com/',
            models: SYSTEM_MODELS.github,
            isSystem: true,
            enabled: false
          }
        ]
      }
    }
  },
  '26': (state: RootState) => {
    return {
      ...state,
      llm: {
        ...state.llm,
        providers: [
          ...state.llm.providers,
          {
            id: 'ocoolai',
            name: 'ocoolAI',
            apiKey: '',
            apiHost: 'https://one.ooo.cool',
            models: [],
            isSystem: true,
            enabled: false
          }
        ]
      }
    }
  },
  '27': (state: RootState) => {
    return {
      ...state,
      settings: {
        ...state.settings,
        renderInputMessageAsMarkdown: true
      }
    }
  },
  '28': (state: RootState) => {
    return {
      ...state,
      llm: {
        ...state.llm,
        providers: [
          ...state.llm.providers,
          {
            id: 'together',
            name: 'Together',
            apiKey: '',
            apiHost: 'https://api.together.xyz',
            models: SYSTEM_MODELS.together,
            isSystem: true,
            enabled: false
          },
          {
            id: 'fireworks',
            name: 'Fireworks',
            apiKey: '',
            apiHost: 'https://api.fireworks.ai/inference',
            models: SYSTEM_MODELS.fireworks,
            isSystem: true,
            enabled: false
          },
          {
            id: 'zhinao',
            name: 'zhinao',
            apiKey: '',
            apiHost: 'https://api.360.cn',
            models: SYSTEM_MODELS.zhinao,
            isSystem: true,
            enabled: false
          },
          {
            id: 'hunyuan',
            name: 'hunyuan',
            apiKey: '',
            apiHost: 'https://api.hunyuan.cloud.tencent.com',
            models: SYSTEM_MODELS.hunyuan,
            isSystem: true,
            enabled: false
          },
          {
            id: 'nvidia',
            name: 'Nvidia',
            apiKey: '',
            apiHost: 'https://integrate.api.nvidia.com',
            models: SYSTEM_MODELS.nvidia,
            isSystem: true,
            enabled: false
          }
        ]
      }
    }
  },
  '29': (state: RootState) => {
    return {
      ...state,
      assistants: {
        ...state.assistants,
        assistants: state.assistants.assistants.map((assistant) => {
          assistant.topics = assistant.topics.map((topic) => ({
            ...topic,
            assistantId: assistant.id
          }))
          return assistant
        })
      }
    }
  },
  '30': (state: RootState) => {
    return {
      ...state,
      llm: {
        ...state.llm,
        providers: [
          ...state.llm.providers,
          {
            id: 'azure-openai',
            name: 'Azure OpenAI',
            apiKey: '',
            apiHost: '',
            apiVersion: '',
            models: SYSTEM_MODELS['azure-openai'],
            isSystem: true,
            enabled: false
          }
        ]
      }
    }
  },
  '31': (state: RootState) => {
    return {
      ...state,
      llm: {
        ...state.llm,
        providers: state.llm.providers.map((provider) => {
          if (provider.id === 'azure-openai') {
            provider.models = provider.models.map((model) => ({ ...model, provider: 'azure-openai' }))
          }
          return provider
        })
      }
    }
  },
  '32': (state: RootState) => {
    return {
      ...state,
      llm: {
        ...state.llm,
        providers: [
          ...state.llm.providers,
          {
            id: 'hunyuan',
            name: 'Hunyuan',
            apiKey: '',
            apiHost: 'https://api.hunyuan.cloud.tencent.com',
            models: SYSTEM_MODELS.hunyuan,
            isSystem: true,
            enabled: false
          }
        ]
      }
    }
  },
  '33': (state: RootState) => {
    state.assistants.defaultAssistant.type = 'assistant'

    state.agents.agents.forEach((agent) => {
      agent.type = 'agent'
      // @ts-ignore eslint-disable-next-line
      delete agent.group
    })

    return {
      ...state,
      assistants: {
        ...state.assistants,
        assistants: [...state.assistants.assistants].map((assistant) => {
          // @ts-ignore eslint-disable-next-line
          delete assistant.group
          return {
            ...assistant,
            id: assistant.id.length === 36 ? assistant.id : uuid(),
            type: assistant.type === 'system' ? assistant.type : 'assistant'
          }
        })
      }
    }
  },
  '34': (state: RootState) => {
    state.assistants.assistants.forEach((assistant) => {
      assistant.topics.forEach((topic) => {
        topic.assistantId = assistant.id
        runAsyncFunction(async () => {
          const _topic = await db.topics.get(topic.id)
          if (_topic) {
            const messages = (_topic?.messages || []).map((message) => ({ ...message, assistantId: assistant.id }))
            db.topics.put({ ..._topic, messages }, topic.id)
          }
        })
      })
    })
    return state
  },
  '35': (state: RootState) => {
    state.settings.mathEngine = 'KaTeX'
    return state
  },
  '36': (state: RootState) => {
    state.settings.topicPosition = 'left'
    return state
  },
  '37': (state: RootState) => {
    state.settings.messageStyle = 'plain'
    return state
  },
  '38': (state: RootState) => {
    return {
      ...state,
      llm: {
        ...state.llm,
        providers: [
          ...state.llm.providers,
          {
            id: 'grok',
            name: 'Grok',
            apiKey: '',
            apiHost: 'https://api.x.ai',
            models: SYSTEM_MODELS.grok,
            isSystem: true,
            enabled: false
          },
          {
            id: 'hyperbolic',
            name: 'Hyperbolic',
            apiKey: '',
            apiHost: 'https://api.hyperbolic.xyz',
            models: SYSTEM_MODELS.hyperbolic,
            isSystem: true,
            enabled: false
          },
          {
            id: 'mistral',
            name: 'Mistral',
            apiKey: '',
            apiHost: 'https://api.mistral.ai',
            models: SYSTEM_MODELS.mistral,
            isSystem: true,
            enabled: false
          }
        ]
      }
    }
  },
  '39': (state: RootState) => {
    state.settings.codeStyle = 'auto'
    return state
  },
  '40': (state: RootState) => {
    state.settings.tray = true
    return state
  },
  '41': (state: RootState) => {
    state.llm.providers.forEach((provider) => {
      if (provider.id === 'gemini') {
        provider.type = 'gemini'
      } else if (provider.id === 'anthropic') {
        provider.type = 'anthropic'
      } else {
        provider.type = 'openai'
      }
    })
    return state
  },
  '42': (state: RootState) => {
    state.settings.proxyMode = state.settings.proxyUrl ? 'custom' : 'none'
    return state
  },
  '43': (state: RootState) => {
    if (state.settings.proxyMode === 'none') {
      state.settings.proxyMode = 'system'
    }
    return state
  },
  '44': (state: RootState) => {
    state.settings.translateModelPrompt = TRANSLATE_PROMPT
    return state
  },
  '45': (state: RootState) => {
    state.settings.enableTopicNaming = true
    return state
  },
  '46': (state: RootState) => {
    if (
      state.settings?.translateModelPrompt?.includes(
        'If the target language is the same as the source language, do not translate'
      )
    ) {
      state.settings.translateModelPrompt = TRANSLATE_PROMPT
    }
    return state
  },
  '47': (state: RootState) => {
    state.llm.providers.forEach((provider) => {
      provider.models.forEach((model) => {
        model.group = getDefaultGroupName(model.id)
      })
    })
    return state
  },
  '48': (state: RootState) => {
    if (state.shortcuts) {
      state.shortcuts.shortcuts.forEach((shortcut) => {
        shortcut.system = shortcut.key !== 'new_topic'
      })
      state.shortcuts.shortcuts.push({
        key: 'toggle_show_assistants',
        shortcut: [isMac ? 'Command' : 'Ctrl', '['],
        editable: true,
        enabled: true,
        system: false
      })
      state.shortcuts.shortcuts.push({
        key: 'toggle_show_topics',
        shortcut: [isMac ? 'Command' : 'Ctrl', ']'],
        editable: true,
        enabled: true,
        system: false
      })
    }
    return state
  },
  '49': (state: RootState) => {
    state.settings.pasteLongTextThreshold = 1500
    if (state.shortcuts) {
      state.shortcuts.shortcuts = [
        ...state.shortcuts.shortcuts,
        {
          key: 'copy_last_message',
          shortcut: [isMac ? 'Command' : 'Ctrl', 'Shift', 'C'],
          editable: true,
          enabled: false,
          system: false
        }
      ]
    }
    return state
  },
  '50': (state: RootState) => {
    state.llm.providers.push({
      id: 'jina',
      name: 'Jina',
      type: 'openai',
      apiKey: '',
      apiHost: 'https://api.jina.ai',
      models: SYSTEM_MODELS.jina,
      isSystem: true,
      enabled: false
    })
    return state
  },
  '51': (state: RootState) => {
    state.settings.topicNamingPrompt = ''
    return state
  },
  '54': (state: RootState) => {
    if (state.shortcuts) {
      state.shortcuts.shortcuts.push({
        key: 'search_message',
        shortcut: [isMac ? 'Command' : 'Ctrl', 'F'],
        editable: true,
        enabled: true,
        system: false
      })
    }
    state.settings.sidebarIcons = {
      visible: DEFAULT_SIDEBAR_ICONS,
      disabled: []
    }
    return state
  },
  '55': (state: RootState) => {
<<<<<<< HEAD
    return {
      ...state,
      llm: {
        ...state.llm,
        providers: [
          ...state.llm.providers,
          {
            id: 'qwenlm',
            name: 'QwenLM',
            apiKey: '',
            apiHost: 'https://chat.qwenlm.ai/api/',
            models: SYSTEM_MODELS.qwenlm,
            isSystem: true,
            enabled: false
          }
        ]
      }
    }
=======
    if (!state.settings.sidebarIcons) {
      state.settings.sidebarIcons = {
        visible: DEFAULT_SIDEBAR_ICONS,
        disabled: []
      }
    }
    return state
>>>>>>> 3e33ee6c
  }
}

const migrate = createMigrate(migrateConfig as any)

export default migrate<|MERGE_RESOLUTION|>--- conflicted
+++ resolved
@@ -792,26 +792,6 @@
     return state
   },
   '55': (state: RootState) => {
-<<<<<<< HEAD
-    return {
-      ...state,
-      llm: {
-        ...state.llm,
-        providers: [
-          ...state.llm.providers,
-          {
-            id: 'qwenlm',
-            name: 'QwenLM',
-            apiKey: '',
-            apiHost: 'https://chat.qwenlm.ai/api/',
-            models: SYSTEM_MODELS.qwenlm,
-            isSystem: true,
-            enabled: false
-          }
-        ]
-      }
-    }
-=======
     if (!state.settings.sidebarIcons) {
       state.settings.sidebarIcons = {
         visible: DEFAULT_SIDEBAR_ICONS,
@@ -819,7 +799,19 @@
       }
     }
     return state
->>>>>>> 3e33ee6c
+  },
+  '56': (state: RootState) => {
+    state.llm.providers.push({
+      id: 'qwenlm',
+      name: 'QwenLM',
+      type: 'openai',
+      apiKey: '',
+      apiHost: 'https://chat.qwenlm.ai/api/',
+      models: SYSTEM_MODELS.qwenlm,
+      isSystem: true,
+      enabled: false
+    })
+    return state
   }
 }
 

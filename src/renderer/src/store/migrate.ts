--- conflicted
+++ resolved
@@ -12,19 +12,15 @@
 } from '@renderer/config/providers'
 import db from '@renderer/databases'
 import i18n from '@renderer/i18n'
-<<<<<<< HEAD
-import { Assistant, Model, Provider, TranslateLanguageCode, WebSearchProvider } from '@renderer/types'
-=======
 import {
   Assistant,
   isSystemProvider,
-  LanguageCode,
   Model,
   Provider,
   SystemProviderIds,
+  TranslateLanguageCode,
   WebSearchProvider
 } from '@renderer/types'
->>>>>>> 40282cd3
 import { getDefaultGroupName, getLeadingEmoji, runAsyncFunction, uuid } from '@renderer/utils'
 import { defaultByPassRules, UpgradeChannel } from '@shared/config/constant'
 import { isEmpty } from 'lodash'

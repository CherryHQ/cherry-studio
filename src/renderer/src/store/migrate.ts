import { nanoid } from '@reduxjs/toolkit'
import { isMac } from '@renderer/config/constant'
import { DEFAULT_MIN_APPS } from '@renderer/config/minapps'
import { SYSTEM_MODELS } from '@renderer/config/models'
import { TRANSLATE_PROMPT } from '@renderer/config/prompts'
import db from '@renderer/databases'
import i18n from '@renderer/i18n'
import { Assistant, WebSearchProvider } from '@renderer/types'
import { getDefaultGroupName, getLeadingEmoji, runAsyncFunction, uuid } from '@renderer/utils'
import { isEmpty } from 'lodash'
import { createMigrate } from 'redux-persist'

import { RootState } from '.'
import { DEFAULT_TOOL_ORDER } from './inputTools'
import { INITIAL_PROVIDERS, moveProvider } from './llm'
import { mcpSlice } from './mcp'
import { DEFAULT_SIDEBAR_ICONS, initialState as settingsInitialState } from './settings'
import { defaultWebSearchProviders } from './websearch'

// remove logo base64 data to reduce the size of the state
function removeMiniAppIconsFromState(state: RootState) {
  if (state.minapps) {
    state.minapps.enabled = state.minapps.enabled.map((app) => ({ ...app, logo: undefined }))
    state.minapps.disabled = state.minapps.disabled.map((app) => ({ ...app, logo: undefined }))
    state.minapps.pinned = state.minapps.pinned.map((app) => ({ ...app, logo: undefined }))
  }
}

function removeMiniAppFromState(state: RootState, id: string) {
  if (state.minapps) {
    state.minapps.enabled = state.minapps.enabled.filter((app) => app.id !== id)
    state.minapps.disabled = state.minapps.disabled.filter((app) => app.id !== id)
  }
}

function addMiniApp(state: RootState, id: string) {
  if (state.minapps) {
    const app = DEFAULT_MIN_APPS.find((app) => app.id === id)
    if (app) {
      if (!state.minapps.enabled.find((app) => app.id === id)) {
        state.minapps.enabled.push(app)
      }
    }
  }
}

// add provider to state
function addProvider(state: RootState, id: string) {
  if (!state.llm.providers.find((p) => p.id === id)) {
    const _provider = INITIAL_PROVIDERS.find((p) => p.id === id)
    if (_provider) {
      state.llm.providers.push(_provider)
    }
  }
}

function addWebSearchProvider(state: RootState, id: string) {
  if (state.websearch && state.websearch.providers) {
    if (!state.websearch.providers.find((p) => p.id === id)) {
      const provider = defaultWebSearchProviders.find((p) => p.id === id)
      if (provider) {
        state.websearch.providers.push(provider)
      }
    }
  }
}

function updateWebSearchProvider(state: RootState, provider: Partial<WebSearchProvider>) {
  if (state.websearch && state.websearch.providers) {
    const index = state.websearch.providers.findIndex((p) => p.id === provider.id)
    if (index !== -1) {
      state.websearch.providers[index] = {
        ...state.websearch.providers[index],
        ...provider
      }
    }
  }
}

const migrateConfig = {
  '2': (state: RootState) => {
    try {
      addProvider(state, 'yi')
      return state
    } catch (error) {
      return state
    }
  },
  '3': (state: RootState) => {
    try {
      addProvider(state, 'zhipu')
      return state
    } catch (error) {
      return state
    }
  },
  '4': (state: RootState) => {
    try {
      addProvider(state, 'ollama')
      return state
    } catch (error) {
      return state
    }
  },
  '5': (state: RootState) => {
    try {
      addProvider(state, 'moonshot')
      return state
    } catch (error) {
      return state
    }
  },
  '6': (state: RootState) => {
    try {
      addProvider(state, 'openrouter')
      return state
    } catch (error) {
      return state
    }
  },
  '7': (state: RootState) => {
    try {
      return {
        ...state,
        settings: {
          ...state.settings,
          language: navigator.language
        }
      }
    } catch (error) {
      return state
    }
  },
  '8': (state: RootState) => {
    try {
      const fixAssistantName = (assistant: Assistant) => {
        if (isEmpty(assistant.name)) {
          assistant.name = i18n.t(`assistant.${assistant.id}.name`)
        }

        assistant.topics = assistant.topics.map((topic) => {
          if (isEmpty(topic.name)) {
            topic.name = i18n.t(`assistant.${assistant.id}.topic.name`)
          }
          return topic
        })

        return assistant
      }

      return {
        ...state,
        assistants: {
          ...state.assistants,
          defaultAssistant: fixAssistantName(state.assistants.defaultAssistant),
          assistants: state.assistants.assistants.map((assistant) => fixAssistantName(assistant))
        }
      }
    } catch (error) {
      return state
    }
  },
  '9': (state: RootState) => {
    try {
      return {
        ...state,
        llm: {
          ...state.llm,
          providers: state.llm.providers.map((provider) => {
            if (provider.id === 'zhipu' && provider.models[0] && provider.models[0].id === 'llama3-70b-8192') {
              provider.models = SYSTEM_MODELS.zhipu
            }
            return provider
          })
        }
      }
    } catch (error) {
      return state
    }
  },
  '10': (state: RootState) => {
    try {
      addProvider(state, 'baichuan')
      return state
    } catch (error) {
      return state
    }
  },
  '11': (state: RootState) => {
    try {
      addProvider(state, 'dashscope')
      addProvider(state, 'anthropic')
      return state
    } catch (error) {
      return state
    }
  },
  '12': (state: RootState) => {
    try {
      addProvider(state, 'aihubmix')
      return state
    } catch (error) {
      return state
    }
  },
  '13': (state: RootState) => {
    try {
      return {
        ...state,
        assistants: {
          ...state.assistants,
          defaultAssistant: {
            ...state.assistants.defaultAssistant,
            name: ['Default Assistant', '默认助手'].includes(state.assistants.defaultAssistant.name)
              ? i18n.t(`assistant.default.name`)
              : state.assistants.defaultAssistant.name
          }
        }
      }
    } catch (error) {
      return state
    }
  },
  '14': (state: RootState) => {
    try {
      return {
        ...state,
        settings: {
          ...state.settings,
          showAssistants: true,
          proxyUrl: undefined
        }
      }
    } catch (error) {
      return state
    }
  },
  '15': (state: RootState) => {
    try {
      return {
        ...state,
        settings: {
          ...state.settings,
          userName: '',
          showMessageDivider: true
        }
      }
    } catch (error) {
      return state
    }
  },
  '16': (state: RootState) => {
    try {
      return {
        ...state,
        settings: {
          ...state.settings,
          messageFont: 'system',
          showInputEstimatedTokens: false
        }
      }
    } catch (error) {
      return state
    }
  },
  '17': (state: RootState) => {
    try {
      return {
        ...state,
        settings: {
          ...state.settings,
          theme: 'auto'
        }
      }
    } catch (error) {
      return state
    }
  },
  '19': (state: RootState) => {
    try {
      return {
        ...state,
        agents: {
          agents: []
        },
        llm: {
          ...state.llm,
          settings: {
            ollama: {
              keepAliveTime: 5
            }
          }
        }
      }
    } catch (error) {
      return state
    }
  },
  '20': (state: RootState) => {
    try {
      return {
        ...state,
        settings: {
          ...state.settings,
          fontSize: 14
        }
      }
    } catch (error) {
      return state
    }
  },
  '21': (state: RootState) => {
    try {
      addProvider(state, 'gemini')
      addProvider(state, 'stepfun')
      addProvider(state, 'doubao')
      return state
    } catch (error) {
      return state
    }
  },
  '22': (state: RootState) => {
    try {
      addProvider(state, 'minimax')
      return state
    } catch (error) {
      return state
    }
  },
  '23': (state: RootState) => {
    try {
      return {
        ...state,
        settings: {
          ...state.settings,
          showTopics: true,
          windowStyle: 'transparent'
        }
      }
    } catch (error) {
      return state
    }
  },
  '24': (state: RootState) => {
    try {
      return {
        ...state,
        assistants: {
          ...state.assistants,
          assistants: state.assistants.assistants.map((assistant) => ({
            ...assistant,
            topics: assistant.topics.map((topic) => ({
              ...topic,
              createdAt: new Date().toISOString(),
              updatedAt: new Date().toISOString()
            }))
          }))
        },
        settings: {
          ...state.settings,
          topicPosition: 'right'
        }
      }
    } catch (error) {
      return state
    }
  },
  '25': (state: RootState) => {
    try {
      addProvider(state, 'github')
      return state
    } catch (error) {
      return state
    }
  },
  '26': (state: RootState) => {
    try {
      addProvider(state, 'ocoolai')
      return state
    } catch (error) {
      return state
    }
  },
  '27': (state: RootState) => {
    try {
      return {
        ...state,
        settings: {
          ...state.settings,
          renderInputMessageAsMarkdown: true
        }
      }
    } catch (error) {
      return state
    }
  },
  '28': (state: RootState) => {
    try {
      addProvider(state, 'together')
      addProvider(state, 'fireworks')
      addProvider(state, 'zhinao')
      addProvider(state, 'hunyuan')
      addProvider(state, 'nvidia')
      return state
    } catch (error) {
      return state
    }
  },
  '29': (state: RootState) => {
    try {
      return {
        ...state,
        assistants: {
          ...state.assistants,
          assistants: state.assistants.assistants.map((assistant) => {
            assistant.topics = assistant.topics.map((topic) => ({
              ...topic,
              assistantId: assistant.id
            }))
            return assistant
          })
        }
      }
    } catch (error) {
      return state
    }
  },
  '30': (state: RootState) => {
    try {
      addProvider(state, 'azure-openai')
      return state
    } catch (error) {
      return state
    }
  },
  '31': (state: RootState) => {
    try {
      return {
        ...state,
        llm: {
          ...state.llm,
          providers: state.llm.providers.map((provider) => {
            if (provider.id === 'azure-openai') {
              provider.models = provider.models.map((model) => ({ ...model, provider: 'azure-openai' }))
            }
            return provider
          })
        }
      }
    } catch (error) {
      return state
    }
  },
  '32': (state: RootState) => {
    try {
      addProvider(state, 'hunyuan')
      return state
    } catch (error) {
      return state
    }
  },
  '33': (state: RootState) => {
    try {
      state.assistants.defaultAssistant.type = 'assistant'

      state.agents.agents.forEach((agent) => {
        agent.type = 'agent'
        // @ts-ignore eslint-disable-next-line
        delete agent.group
      })

      return {
        ...state,
        assistants: {
          ...state.assistants,
          assistants: [...state.assistants.assistants].map((assistant) => {
            // @ts-ignore eslint-disable-next-line
            delete assistant.group
            return {
              ...assistant,
              id: assistant.id.length === 36 ? assistant.id : uuid(),
              type: assistant.type === 'system' ? assistant.type : 'assistant'
            }
          })
        }
      }
    } catch (error) {
      return state
    }
  },
  '34': (state: RootState) => {
    try {
      state.assistants.assistants.forEach((assistant) => {
        assistant.topics.forEach((topic) => {
          topic.assistantId = assistant.id
          runAsyncFunction(async () => {
            const _topic = await db.topics.get(topic.id)
            if (_topic) {
              const messages = (_topic?.messages || []).map((message) => ({ ...message, assistantId: assistant.id }))
              db.topics.put({ ..._topic, messages }, topic.id)
            }
          })
        })
      })
      return state
    } catch (error) {
      return state
    }
  },
  '35': (state: RootState) => {
    try {
      state.settings.mathEngine = 'KaTeX'
      return state
    } catch (error) {
      return state
    }
  },
  '36': (state: RootState) => {
    try {
      state.settings.topicPosition = 'left'
      return state
    } catch (error) {
      return state
    }
  },
  '37': (state: RootState) => {
    try {
      state.settings.messageStyle = 'plain'
      return state
    } catch (error) {
      return state
    }
  },
  '38': (state: RootState) => {
    try {
      addProvider(state, 'grok')
      addProvider(state, 'hyperbolic')
      addProvider(state, 'mistral')
      return state
    } catch (error) {
      return state
    }
  },
  '39': (state: RootState) => {
    try {
      // @ts-ignore eslint-disable-next-line
      state.settings.codeStyle = 'auto'
      return state
    } catch (error) {
      return state
    }
  },
  '40': (state: RootState) => {
    try {
      state.settings.tray = true
      return state
    } catch (error) {
      return state
    }
  },
  '41': (state: RootState) => {
    try {
      state.llm.providers.forEach((provider) => {
        if (provider.id === 'gemini') {
          provider.type = 'gemini'
        } else if (provider.id === 'anthropic') {
          provider.type = 'anthropic'
        } else {
          provider.type = 'openai'
        }
      })
      return state
    } catch (error) {
      return state
    }
  },
  '42': (state: RootState) => {
    try {
      state.settings.proxyMode = state.settings.proxyUrl ? 'custom' : 'none'
      return state
    } catch (error) {
      return state
    }
  },
  '43': (state: RootState) => {
    try {
      if (state.settings.proxyMode === 'none') {
        state.settings.proxyMode = 'system'
      }
      return state
    } catch (error) {
      return state
    }
  },
  '44': (state: RootState) => {
    try {
      state.settings.translateModelPrompt = TRANSLATE_PROMPT
      return state
    } catch (error) {
      return state
    }
  },
  '45': (state: RootState) => {
    state.settings.enableTopicNaming = true
    return state
  },
  '46': (state: RootState) => {
    try {
      if (
        state.settings?.translateModelPrompt?.includes(
          'If the target language is the same as the source language, do not translate'
        )
      ) {
        state.settings.translateModelPrompt = TRANSLATE_PROMPT
      }
      return state
    } catch (error) {
      return state
    }
  },
  '47': (state: RootState) => {
    try {
      state.llm.providers.forEach((provider) => {
        provider.models.forEach((model) => {
          model.group = getDefaultGroupName(model.id)
        })
      })
      return state
    } catch (error) {
      return state
    }
  },
  '48': (state: RootState) => {
    try {
      if (state.shortcuts) {
        state.shortcuts.shortcuts.forEach((shortcut) => {
          shortcut.system = shortcut.key !== 'new_topic'
        })
        state.shortcuts.shortcuts.push({
          key: 'toggle_show_assistants',
          shortcut: [isMac ? 'Command' : 'Ctrl', '['],
          editable: true,
          enabled: true,
          system: false
        })
        state.shortcuts.shortcuts.push({
          key: 'toggle_show_topics',
          shortcut: [isMac ? 'Command' : 'Ctrl', ']'],
          editable: true,
          enabled: true,
          system: false
        })
      }
      return state
    } catch (error) {
      return state
    }
  },
  '49': (state: RootState) => {
    try {
      state.settings.pasteLongTextThreshold = 1500
      if (state.shortcuts) {
        state.shortcuts.shortcuts = [
          ...state.shortcuts.shortcuts,
          {
            key: 'copy_last_message',
            shortcut: [isMac ? 'Command' : 'Ctrl', 'Shift', 'C'],
            editable: true,
            enabled: false,
            system: false
          }
        ]
      }
      return state
    } catch (error) {
      return state
    }
  },
  '50': (state: RootState) => {
    try {
      addProvider(state, 'jina')
      return state
    } catch (error) {
      return state
    }
  },
  '51': (state: RootState) => {
    state.settings.topicNamingPrompt = ''
    return state
  },
  '54': (state: RootState) => {
    try {
      if (state.shortcuts) {
        state.shortcuts.shortcuts.push({
          key: 'search_message',
          shortcut: [isMac ? 'Command' : 'Ctrl', 'F'],
          editable: true,
          enabled: true,
          system: false
        })
      }
      state.settings.sidebarIcons = {
        visible: DEFAULT_SIDEBAR_ICONS,
        disabled: []
      }
      return state
    } catch (error) {
      return state
    }
  },
  '55': (state: RootState) => {
    try {
      if (!state.settings.sidebarIcons) {
        state.settings.sidebarIcons = {
          visible: DEFAULT_SIDEBAR_ICONS,
          disabled: []
        }
      }
      return state
    } catch (error) {
      return state
    }
  },
  '57': (state: RootState) => {
    try {
      if (state.shortcuts) {
        state.shortcuts.shortcuts.push({
          key: 'mini_window',
          shortcut: [isMac ? 'Command' : 'Ctrl', 'E'],
          editable: true,
          enabled: false,
          system: true
        })
      }

      state.llm.providers.forEach((provider) => {
        if (provider.id === 'qwenlm') {
          provider.type = 'qwenlm'
        }
      })

      state.settings.enableQuickAssistant = false
      state.settings.clickTrayToShowQuickAssistant = true

      return state
    } catch (error) {
      return state
    }
  },
  '58': (state: RootState) => {
    try {
      if (state.shortcuts) {
        state.shortcuts.shortcuts.push(
          {
            key: 'clear_topic',
            shortcut: [isMac ? 'Command' : 'Ctrl', 'L'],
            editable: true,
            enabled: true,
            system: false
          },
          {
            key: 'toggle_new_context',
            shortcut: [isMac ? 'Command' : 'Ctrl', 'R'],
            editable: true,
            enabled: true,
            system: false
          }
        )
      }
      return state
    } catch (error) {
      return state
    }
  },
  '59': (state: RootState) => {
    try {
      addMiniApp(state, 'flowith')
      return state
    } catch (error) {
      return state
    }
  },
  '60': (state: RootState) => {
    try {
      state.settings.multiModelMessageStyle = 'fold'
      return state
    } catch (error) {
      return state
    }
  },
  '61': (state: RootState) => {
    try {
      state.llm.providers.forEach((provider) => {
        if (provider.id === 'qwenlm') {
          provider.type = 'qwenlm'
        }
      })
      return state
    } catch (error) {
      return state
    }
  },
  '62': (state: RootState) => {
    try {
      state.llm.providers.forEach((provider) => {
        if (provider.id === 'azure-openai') {
          provider.type = 'azure-openai'
        }
      })
      state.settings.translateModelPrompt = TRANSLATE_PROMPT
      return state
    } catch (error) {
      return state
    }
  },
  '63': (state: RootState) => {
    try {
      addMiniApp(state, '3mintop')
      return state
    } catch (error) {
      return state
    }
  },
  '64': (state: RootState) => {
    try {
      state.llm.providers = state.llm.providers.filter((provider) => provider.id !== 'qwenlm')
      addProvider(state, 'baidu-cloud')
      return state
    } catch (error) {
      return state
    }
  },
  '65': (state: RootState) => {
    try {
      state.settings.targetLanguage = 'english'
      return state
    } catch (error) {
      return state
    }
  },
  '66': (state: RootState) => {
    try {
      addProvider(state, 'gitee-ai')
      addProvider(state, 'ppio')
      addMiniApp(state, 'aistudio')
      state.llm.providers = state.llm.providers.filter((provider) => provider.id !== 'graphrag-kylin-mountain')

      return state
    } catch (error) {
      return state
    }
  },
  '67': (state: RootState) => {
    try {
      addMiniApp(state, 'xiaoyi')
      addProvider(state, 'modelscope')
      addProvider(state, 'lmstudio')
      addProvider(state, 'perplexity')
      addProvider(state, 'infini')
      addProvider(state, 'dmxapi')

      state.llm.settings.lmstudio = {
        keepAliveTime: 5
      }

      return state
    } catch (error) {
      return state
    }
  },
  '68': (state: RootState) => {
    try {
      addMiniApp(state, 'notebooklm')
      addProvider(state, 'modelscope')
      addProvider(state, 'lmstudio')
      return state
    } catch (error) {
      return state
    }
  },
  '69': (state: RootState) => {
    try {
      addMiniApp(state, 'coze')
      state.settings.gridColumns = 2
      state.settings.gridPopoverTrigger = 'hover'
      return state
    } catch (error) {
      return state
    }
  },
  '70': (state: RootState) => {
    try {
      state.llm.providers.forEach((provider) => {
        if (provider.id === 'dmxapi') {
          provider.apiHost = 'https://www.dmxapi.cn'
        }
      })
      return state
    } catch (error) {
      return state
    }
  },
  '71': (state: RootState) => {
    try {
      const appIds = ['dify', 'wpslingxi', 'lechat', 'abacus', 'lambdachat', 'baidu-ai-search']

      if (state.minapps) {
        appIds.forEach((id) => {
          const app = DEFAULT_MIN_APPS.find((app) => app.id === id)
          if (app) {
            state.minapps.enabled.push(app)
          }
        })
        // remove zhihu-zhiada
        state.minapps.enabled = state.minapps.enabled.filter((app) => app.id !== 'zhihu-zhiada')
        state.minapps.disabled = state.minapps.disabled.filter((app) => app.id !== 'zhihu-zhiada')
      }

      state.settings.thoughtAutoCollapse = true

      return state
    } catch (error) {
      return state
    }
  },
  '72': (state: RootState) => {
    try {
      addMiniApp(state, 'monica')

      // remove duplicate lmstudio providers
      const emptyLmStudioProviderIndex = state.llm.providers.findLastIndex(
        (provider) => provider.id === 'lmstudio' && provider.models.length === 0
      )

      if (emptyLmStudioProviderIndex !== -1) {
        state.llm.providers.splice(emptyLmStudioProviderIndex, 1)
      }

      return state
    } catch (error) {
      return state
    }
  },
  '73': (state: RootState) => {
    try {
      if (state.websearch) {
        state.websearch.searchWithTime = true
        state.websearch.maxResults = 5
        state.websearch.excludeDomains = []
      }

      addProvider(state, 'lmstudio')
      addProvider(state, 'o3')
      state.llm.providers = moveProvider(state.llm.providers, 'o3', 2)

      state.assistants.assistants.forEach((assistant) => {
        const leadingEmoji = getLeadingEmoji(assistant.name)
        if (leadingEmoji) {
          assistant.emoji = leadingEmoji
          assistant.name = assistant.name.replace(leadingEmoji, '').trim()
        }
      })

      state.agents.agents.forEach((agent) => {
        const leadingEmoji = getLeadingEmoji(agent.name)
        if (leadingEmoji) {
          agent.emoji = leadingEmoji
          agent.name = agent.name.replace(leadingEmoji, '').trim()
        }
      })

      const defaultAssistantEmoji = getLeadingEmoji(state.assistants.defaultAssistant.name)

      if (defaultAssistantEmoji) {
        state.assistants.defaultAssistant.emoji = defaultAssistantEmoji
        state.assistants.defaultAssistant.name = state.assistants.defaultAssistant.name
          .replace(defaultAssistantEmoji, '')
          .trim()
      }

      return state
    } catch (error) {
      return state
    }
  },
  '74': (state: RootState) => {
    try {
      addProvider(state, 'xirang')
      return state
    } catch (error) {
      return state
    }
  },
  '75': (state: RootState) => {
    try {
      addMiniApp(state, 'you')
      addMiniApp(state, 'cici')
      addMiniApp(state, 'zhihu')
      return state
    } catch (error) {
      return state
    }
  },
  '76': (state: RootState) => {
    try {
      addProvider(state, 'tencent-cloud-ti')
      return state
    } catch (error) {
      return state
    }
  },
  '77': (state: RootState) => {
    try {
      addWebSearchProvider(state, 'searxng')
      addWebSearchProvider(state, 'exa')
      if (state.websearch) {
        state.websearch.providers.forEach((p) => {
          // @ts-ignore eslint-disable-next-line
          delete p.enabled
        })
      }
      return state
    } catch (error) {
      return state
    }
  },
  '78': (state: RootState) => {
    try {
      state.llm.providers = moveProvider(state.llm.providers, 'ppio', 9)
      state.llm.providers = moveProvider(state.llm.providers, 'infini', 10)
      removeMiniAppIconsFromState(state)
      return state
    } catch (error) {
      return state
    }
  },
  '79': (state: RootState) => {
    try {
      addProvider(state, 'gpustack')
      return state
    } catch (error) {
      return state
    }
  },
  '80': (state: RootState) => {
    try {
      addProvider(state, 'alayanew')
      state.llm.providers = moveProvider(state.llm.providers, 'alayanew', 10)
      return state
    } catch (error) {
      return state
    }
  },
  '81': (state: RootState) => {
    try {
      addProvider(state, 'copilot')
      return state
    } catch (error) {
      return state
    }
  },
  '82': (state: RootState) => {
    try {
      const runtimeState = state.runtime as any
      if (runtimeState?.webdavSync) {
        state.backup = state.backup || {}
        state.backup = {
          ...state.backup,
          webdavSync: {
            lastSyncTime: runtimeState.webdavSync.lastSyncTime || null,
            syncing: runtimeState.webdavSync.syncing || false,
            lastSyncError: runtimeState.webdavSync.lastSyncError || null
          }
        }
        delete runtimeState.webdavSync
      }
      return state
    } catch (error) {
      return state
    }
  },
  '83': (state: RootState) => {
    try {
      state.settings.messageNavigation = 'buttons'
      state.settings.launchOnBoot = false
      state.settings.launchToTray = false
      state.settings.trayOnClose = true
      return state
    } catch (error) {
      console.error(error)
      return state
    }
  },
  '84': (state: RootState) => {
    try {
      addProvider(state, 'voyageai')
      return state
    } catch (error) {
      console.error(error)
      return state
    }
  },
  '85': (state: RootState) => {
    try {
      // @ts-ignore eslint-disable-next-line
      state.settings.autoCheckUpdate = !state.settings.manualUpdateCheck
      // @ts-ignore eslint-disable-next-line
      delete state.settings.manualUpdateCheck
      state.settings.gridPopoverTrigger = 'click'
      return state
    } catch (error) {
      console.error(error)
      return state
    }
  },
  '86': (state: RootState) => {
    try {
      if (state?.mcp?.servers) {
        state.mcp.servers = state.mcp.servers.map((server) => ({
          ...server,
          id: nanoid()
        }))
      }
    } catch (error) {
      console.error(error)
      return state
    }

    return state
  },
  '87': (state: RootState) => {
    try {
      state.settings.maxKeepAliveMinapps = 3
      state.settings.showOpenedMinappsInSidebar = true
      return state
    } catch (error) {
      return state
    }
  },
  '88': (state: RootState) => {
    try {
      if (state?.mcp?.servers) {
        const hasAutoInstall = state.mcp.servers.some((server) => server.name === '@cherry/mcp-auto-install')
        if (!hasAutoInstall) {
          const defaultServer = mcpSlice.getInitialState().servers[0]
          state.mcp.servers = [{ ...defaultServer, id: nanoid() }, ...state.mcp.servers]
        }
      }
      return state
    } catch (error) {
      return state
    }
  },
  '89': (state: RootState) => {
    try {
      removeMiniAppFromState(state, 'aistudio')
      return state
    } catch (error) {
      return state
    }
  },
  '90': (state: RootState) => {
    try {
      state.settings.enableDataCollection = true
      return state
    } catch (error) {
      return state
    }
  },
  '91': (state: RootState) => {
    try {
      // @ts-ignore eslint-disable-next-line
      state.settings.codeCacheable = false
      // @ts-ignore eslint-disable-next-line
      state.settings.codeCacheMaxSize = 1000
      // @ts-ignore eslint-disable-next-line
      state.settings.codeCacheTTL = 15
      // @ts-ignore eslint-disable-next-line
      state.settings.codeCacheThreshold = 2
      addProvider(state, 'qiniu')
      return state
    } catch (error) {
      return state
    }
  },
  '92': (state: RootState) => {
    try {
      addMiniApp(state, 'dangbei')
      state.llm.providers = moveProvider(state.llm.providers, 'qiniu', 12)
      return state
    } catch (error) {
      return state
    }
  },
  '93': (state: RootState) => {
    try {
      if (!state?.settings?.exportMenuOptions) {
        state.settings.exportMenuOptions = settingsInitialState.exportMenuOptions
        return state
      }
      return state
    } catch (error) {
      return state
    }
  },
  '94': (state: RootState) => {
    try {
      state.settings.enableQuickPanelTriggers = false
      return state
    } catch (error) {
      return state
    }
  },
  '95': (state: RootState) => {
    try {
      addWebSearchProvider(state, 'local-google')
      addWebSearchProvider(state, 'local-bing')
      addWebSearchProvider(state, 'local-baidu')

      if (state.websearch) {
        if (isEmpty(state.websearch.subscribeSources)) {
          state.websearch.subscribeSources = []
        }
      }

      const qiniuProvider = state.llm.providers.find((provider) => provider.id === 'qiniu')
      if (qiniuProvider && isEmpty(qiniuProvider.models)) {
        qiniuProvider.models = SYSTEM_MODELS.qiniu
      }
      return state
    } catch (error) {
      return state
    }
  },
  '96': (state: RootState) => {
    try {
      // @ts-ignore eslint-disable-next-line
      state.settings.assistantIconType = state.settings?.showAssistantIcon ? 'model' : 'emoji'
      // @ts-ignore eslint-disable-next-line
      delete state.settings.showAssistantIcon
      state.settings.enableBackspaceDeleteModel = true
      return state
    } catch (error) {
      return state
    }
  },
  '97': (state: RootState) => {
    try {
      addMiniApp(state, 'zai')
      state.settings.webdavMaxBackups = 0
      if (state.websearch && state.websearch.providers) {
        state.websearch.providers.forEach((provider) => {
          provider.basicAuthUsername = ''
          provider.basicAuthPassword = ''
        })
      }
      return state
    } catch (error) {
      return state
    }
  },
  '98': (state: RootState) => {
    try {
      state.llm.providers.forEach((provider) => {
        if (provider.type === 'openai' && provider.id !== 'openai') {
          // @ts-ignore eslint-disable-next-line
          provider.type = 'openai-compatible'
        }
      })
      return state
    } catch (error) {
      return state
    }
  },
  '99': (state: RootState) => {
    try {
      state.settings.showPrompt = true

      addWebSearchProvider(state, 'bocha')

      updateWebSearchProvider(state, {
        id: 'exa',
        apiHost: 'https://api.exa.ai'
      })

      updateWebSearchProvider(state, {
        id: 'tavily',
        apiHost: 'https://api.tavily.com'
      })

      // Remove basic auth fields from exa and tavily
      if (state.websearch?.providers) {
        state.websearch.providers = state.websearch.providers.map((provider) => {
          if (provider.id === 'exa' || provider.id === 'tavily') {
            // eslint-disable-next-line @typescript-eslint/no-unused-vars
            const { basicAuthUsername, basicAuthPassword, ...rest } = provider
            return rest
          }
          return provider
        })
      }
      return state
    } catch (error) {
      return state
    }
  },
  '100': (state: RootState) => {
    try {
      state.llm.providers.forEach((provider) => {
        // @ts-ignore eslint-disable-next-line
        if (['openai-compatible', 'openai'].includes(provider.type)) {
          provider.type = 'openai'
        }
        if (provider.id === 'openai') {
          provider.type = 'openai-response'
        }
      })
      state.assistants.assistants.forEach((assistant) => {
        assistant.knowledgeRecognition = 'off'
      })
      return state
    } catch (error) {
      return state
    }
  },
  '101': (state: RootState) => {
    try {
      state.assistants.assistants.forEach((assistant) => {
        if (assistant.settings) {
          // @ts-ignore eslint-disable-next-line
          if (assistant.settings.enableToolUse) {
            // @ts-ignore eslint-disable-next-line
            assistant.settings.toolUseMode = assistant.settings.enableToolUse ? 'function' : 'prompt'
            // @ts-ignore eslint-disable-next-line
            delete assistant.settings.enableToolUse
          }
        }
      })
      if (state.shortcuts) {
        state.shortcuts.shortcuts.push({
          key: 'exit_fullscreen',
          shortcut: ['Escape'],
          editable: false,
          enabled: true,
          system: true
        })
      }
      return state
    } catch (error) {
      return state
    }
  },
  '102': (state: RootState) => {
    try {
      state.settings.openAI = {
        summaryText: 'off',
        serviceTier: 'auto'
      }

      state.settings.codeExecution = settingsInitialState.codeExecution
      state.settings.codeEditor = settingsInitialState.codeEditor
      state.settings.codePreview = settingsInitialState.codePreview

      // @ts-ignore eslint-disable-next-line
      if (state.settings.codeStyle) {
        // @ts-ignore eslint-disable-next-line
        state.settings.codePreview.themeLight = state.settings.codeStyle
        // @ts-ignore eslint-disable-next-line
        state.settings.codePreview.themeDark = state.settings.codeStyle
      }

      // @ts-ignore eslint-disable-next-line
      delete state.settings.codeStyle
      // @ts-ignore eslint-disable-next-line
      delete state.settings.codeCacheable
      // @ts-ignore eslint-disable-next-line
      delete state.settings.codeCacheMaxSize
      // @ts-ignore eslint-disable-next-line
      delete state.settings.codeCacheTTL
      // @ts-ignore eslint-disable-next-line
      delete state.settings.codeCacheThreshold
      return state
    } catch (error) {
      return state
    }
  },
  '103': (state: RootState) => {
    try {
      if (state.shortcuts) {
        if (!state.shortcuts.shortcuts.find((shortcut) => shortcut.key === 'search_message_in_chat')) {
          state.shortcuts.shortcuts.push({
            key: 'search_message_in_chat',
            shortcut: [isMac ? 'Command' : 'Ctrl', 'F'],
            editable: true,
            enabled: true,
            system: false
          })
        }
        const searchMessageShortcut = state.shortcuts.shortcuts.find((shortcut) => shortcut.key === 'search_message')
        const targetShortcut = [isMac ? 'Command' : 'Ctrl', 'F']
        if (
          searchMessageShortcut &&
          Array.isArray(searchMessageShortcut.shortcut) &&
          searchMessageShortcut.shortcut.length === targetShortcut.length &&
          searchMessageShortcut.shortcut.every((v, i) => v === targetShortcut[i])
        ) {
          searchMessageShortcut.shortcut = [isMac ? 'Command' : 'Ctrl', 'Shift', 'F']
        }
      }
      // Quick assistant model
      state.llm.quickAssistantModel = state.llm.defaultModel || SYSTEM_MODELS.silicon[1]
      return state
    } catch (error) {
      return state
    }
  },
  '104': (state: RootState) => {
    try {
      addProvider(state, 'burncloud')
      state.llm.providers = moveProvider(state.llm.providers, 'burncloud', 10)
      return state
    } catch (error) {
      return state
    }
  },
  '105': (state: RootState) => {
    try {
      state.settings.notification = settingsInitialState.notification
      addMiniApp(state, 'google')
      if (!state.settings.openAI) {
        state.settings.openAI = {
          summaryText: 'off',
          serviceTier: 'auto'
        }
      }
      return state
    } catch (error) {
      return state
    }
  },
  '106': (state: RootState) => {
    try {
<<<<<<< HEAD
      state.inputTools.toolOrder = DEFAULT_TOOL_ORDER
      state.inputTools.isCollapsed = false
=======
      addProvider(state, 'tokenflux')
      state.llm.providers = moveProvider(state.llm.providers, 'tokenflux', 15)
>>>>>>> d8aac9ec
      return state
    } catch (error) {
      return state
    }
  }
}

const migrate = createMigrate(migrateConfig as any)

export default migrate<|MERGE_RESOLUTION|>--- conflicted
+++ resolved
@@ -1440,13 +1440,17 @@
   },
   '106': (state: RootState) => {
     try {
-<<<<<<< HEAD
+      addProvider(state, 'tokenflux')
+      state.llm.providers = moveProvider(state.llm.providers, 'tokenflux', 15)
+      return state
+    } catch (error) {
+      return state
+    }
+  },
+  '107': (state: RootState) => {
+    try {
       state.inputTools.toolOrder = DEFAULT_TOOL_ORDER
       state.inputTools.isCollapsed = false
-=======
-      addProvider(state, 'tokenflux')
-      state.llm.providers = moveProvider(state.llm.providers, 'tokenflux', 15)
->>>>>>> d8aac9ec
       return state
     } catch (error) {
       return state

import { loggerService } from '@logger'
import { nanoid } from '@reduxjs/toolkit'
import { DEFAULT_CONTEXTCOUNT, DEFAULT_TEMPERATURE, isMac } from '@renderer/config/constant'
import { DEFAULT_MIN_APPS } from '@renderer/config/minapps'
import {
  glm45FlashModel,
  isFunctionCallingModel,
  isNotSupportedTextDelta,
  SYSTEM_MODELS
} from '@renderer/config/models'
import { BUILTIN_OCR_PROVIDERS, BUILTIN_OCR_PROVIDERS_MAP, DEFAULT_OCR_PROVIDER } from '@renderer/config/ocr'
import { TRANSLATE_PROMPT } from '@renderer/config/prompts'
import {
  isSupportArrayContentProvider,
  isSupportDeveloperRoleProvider,
  isSupportStreamOptionsProvider,
  SYSTEM_PROVIDERS
} from '@renderer/config/providers'
import { DEFAULT_SIDEBAR_ICONS } from '@renderer/config/sidebar'
import db from '@renderer/databases'
import i18n from '@renderer/i18n'
import { DEFAULT_ASSISTANT_SETTINGS } from '@renderer/services/AssistantService'
import {
  Assistant,
  BuiltinOcrProvider,
  isSystemProvider,
  Model,
  Provider,
  ProviderApiOptions,
  SystemProviderIds,
  TranslateLanguageCode,
  WebSearchProvider
} from '@renderer/types'
import { getDefaultGroupName, getLeadingEmoji, runAsyncFunction, uuid } from '@renderer/utils'
import { defaultByPassRules, UpgradeChannel } from '@shared/config/constant'
import { isEmpty } from 'lodash'
import { createMigrate } from 'redux-persist'

import { RootState } from '.'
import { DEFAULT_TOOL_ORDER } from './inputTools'
import { initialState as llmInitialState, moveProvider } from './llm'
import { mcpSlice } from './mcp'
import { initialState as notesInitialState } from './note'
import { defaultActionItems } from './selectionStore'
import { initialState as settingsInitialState } from './settings'
import { initialState as shortcutsInitialState } from './shortcuts'
import { defaultWebSearchProviders } from './websearch'

const logger = loggerService.withContext('Migrate')

// remove logo base64 data to reduce the size of the state
function removeMiniAppIconsFromState(state: RootState) {
  if (state.minapps) {
    state.minapps.enabled = state.minapps.enabled.map((app) => ({
      ...app,
      logo: undefined
    }))
    state.minapps.disabled = state.minapps.disabled.map((app) => ({
      ...app,
      logo: undefined
    }))
    state.minapps.pinned = state.minapps.pinned.map((app) => ({
      ...app,
      logo: undefined
    }))
  }
}

function removeMiniAppFromState(state: RootState, id: string) {
  if (state.minapps) {
    state.minapps.pinned = state.minapps.pinned.filter((app) => app.id !== id)
    state.minapps.enabled = state.minapps.enabled.filter((app) => app.id !== id)
    state.minapps.disabled = state.minapps.disabled.filter((app) => app.id !== id)
  }
}

function addMiniApp(state: RootState, id: string) {
  if (state.minapps) {
    const app = DEFAULT_MIN_APPS.find((app) => app.id === id)
    if (app) {
      if (!state.minapps.enabled.find((app) => app.id === id)) {
        state.minapps.enabled.push(app)
      }
    }
  }
}

// add provider to state
function addProvider(state: RootState, id: string) {
  if (!state.llm.providers.find((p) => p.id === id)) {
    const _provider = SYSTEM_PROVIDERS.find((p) => p.id === id)
    if (_provider) {
      state.llm.providers.push(_provider)
    }
  }
}

// Fix missing provider
function fixMissingProvider(state: RootState) {
  SYSTEM_PROVIDERS.forEach((p) => {
    if (!state.llm.providers.find((provider) => provider.id === p.id)) {
      state.llm.providers.push(p)
    }
  })
}

// add ocr provider
function addOcrProvider(state: RootState, provider: BuiltinOcrProvider) {
  if (!state.ocr.providers.find((p) => p.id === provider.id)) {
    state.ocr.providers.push(provider)
  }
}

function updateProvider(state: RootState, id: string, provider: Partial<Provider>) {
  if (state.llm.providers) {
    const index = state.llm.providers.findIndex((p) => p.id === id)
    if (index !== -1) {
      state.llm.providers[index] = {
        ...state.llm.providers[index],
        ...provider
      }
    }
  }
}

function addWebSearchProvider(state: RootState, id: string) {
  if (state.websearch && state.websearch.providers) {
    if (!state.websearch.providers.find((p) => p.id === id)) {
      const provider = defaultWebSearchProviders.find((p) => p.id === id)
      if (provider) {
        // Prevent mutating read only property of object
        // Otherwise, it will cause the error: Cannot assign to read only property 'apiKey' of object '#<Object>'
        state.websearch.providers.push({ ...provider })
      }
    }
  }
}

function updateWebSearchProvider(state: RootState, provider: Partial<WebSearchProvider>) {
  if (state.websearch && state.websearch.providers) {
    const index = state.websearch.providers.findIndex((p) => p.id === provider.id)
    if (index !== -1) {
      state.websearch.providers[index] = {
        ...state.websearch.providers[index],
        ...provider
      }
    }
  }
}

function addSelectionAction(state: RootState, id: string) {
  if (state.selectionStore && state.selectionStore.actionItems) {
    if (!state.selectionStore.actionItems.some((item) => item.id === id)) {
      const action = defaultActionItems.find((item) => item.id === id)
      if (action) {
        state.selectionStore.actionItems.push(action)
      }
    }
  }
}

/**
 * Add shortcuts(ids from shortcutsInitialState) after the shortcut(afterId)
 * if afterId is 'first', add to the first
 * if afterId is 'last', add to the last
 */
function addShortcuts(state: RootState, ids: string[], afterId: string) {
  const defaultShortcuts = shortcutsInitialState.shortcuts

  // 确保 state.shortcuts 存在
  if (!state.shortcuts) {
    return
  }

  // 从 defaultShortcuts 中找到要添加的快捷键
  const shortcutsToAdd = defaultShortcuts.filter((shortcut) => ids.includes(shortcut.key))

  // 过滤掉已经存在的快捷键
  const existingKeys = state.shortcuts.shortcuts.map((s) => s.key)
  const newShortcuts = shortcutsToAdd.filter((shortcut) => !existingKeys.includes(shortcut.key))

  if (newShortcuts.length === 0) {
    return
  }

  if (afterId === 'first') {
    // 添加到最前面
    state.shortcuts.shortcuts.unshift(...newShortcuts)
  } else if (afterId === 'last') {
    // 添加到最后面
    state.shortcuts.shortcuts.push(...newShortcuts)
  } else {
    // 添加到指定快捷键后面
    const afterIndex = state.shortcuts.shortcuts.findIndex((shortcut) => shortcut.key === afterId)
    if (afterIndex !== -1) {
      state.shortcuts.shortcuts.splice(afterIndex + 1, 0, ...newShortcuts)
    } else {
      // 如果找不到指定的快捷键，则添加到最后
      state.shortcuts.shortcuts.push(...newShortcuts)
    }
  }
}

const migrateConfig = {
  '2': (state: RootState) => {
    try {
      addProvider(state, 'yi')
      return state
    } catch (error) {
      return state
    }
  },
  '3': (state: RootState) => {
    try {
      addProvider(state, 'zhipu')
      return state
    } catch (error) {
      return state
    }
  },
  '4': (state: RootState) => {
    try {
      addProvider(state, 'ollama')
      return state
    } catch (error) {
      return state
    }
  },
  '5': (state: RootState) => {
    try {
      addProvider(state, 'moonshot')
      return state
    } catch (error) {
      return state
    }
  },
  '6': (state: RootState) => {
    try {
      addProvider(state, 'openrouter')
      return state
    } catch (error) {
      return state
    }
  },
  '7': (state: RootState) => {
    try {
      return {
        ...state,
        settings: {
          ...state.settings,
          language: navigator.language
        }
      }
    } catch (error) {
      return state
    }
  },
  '8': (state: RootState) => {
    try {
      const fixAssistantName = (assistant: Assistant) => {
        // 2025/07/25 这俩键早没了，从远古版本迁移包出错的
        if (isEmpty(assistant.name)) {
          assistant.name = i18n.t('chat.default.name')
        }

        assistant.topics = assistant.topics.map((topic) => {
          if (isEmpty(topic.name)) {
            topic.name = i18n.t('chat.default.topic.name')
          }
          return topic
        })

        return assistant
      }

      return {
        ...state,
        assistants: {
          ...state.assistants,
          defaultAssistant: fixAssistantName(state.assistants.defaultAssistant),
          assistants: state.assistants.assistants.map((assistant) => fixAssistantName(assistant))
        }
      }
    } catch (error) {
      return state
    }
  },
  '9': (state: RootState) => {
    try {
      return {
        ...state,
        llm: {
          ...state.llm,
          providers: state.llm.providers.map((provider) => {
            if (provider.id === 'zhipu' && provider.models[0] && provider.models[0].id === 'llama3-70b-8192') {
              provider.models = SYSTEM_MODELS.zhipu
            }
            return provider
          })
        }
      }
    } catch (error) {
      return state
    }
  },
  '10': (state: RootState) => {
    try {
      addProvider(state, 'baichuan')
      return state
    } catch (error) {
      return state
    }
  },
  '11': (state: RootState) => {
    try {
      addProvider(state, 'dashscope')
      addProvider(state, 'anthropic')
      return state
    } catch (error) {
      return state
    }
  },
  '12': (state: RootState) => {
    try {
      addProvider(state, 'aihubmix')
      return state
    } catch (error) {
      return state
    }
  },
  '13': (state: RootState) => {
    try {
      return {
        ...state,
        assistants: {
          ...state.assistants,
          defaultAssistant: {
            ...state.assistants.defaultAssistant,
            name: ['Default Assistant', '默认助手'].includes(state.assistants.defaultAssistant.name)
              ? i18n.t('settings.assistant.label')
              : state.assistants.defaultAssistant.name
          }
        }
      }
    } catch (error) {
      return state
    }
  },
  '14': (state: RootState) => {
    try {
      return {
        ...state,
        settings: {
          ...state.settings,
          showAssistants: true,
          proxyUrl: undefined
        }
      }
    } catch (error) {
      return state
    }
  },
  '15': (state: RootState) => {
    try {
      return {
        ...state,
        settings: {
          ...state.settings,
          userName: '',
          showMessageDivider: true
        }
      }
    } catch (error) {
      return state
    }
  },
  '16': (state: RootState) => {
    try {
      return {
        ...state,
        settings: {
          ...state.settings,
          messageFont: 'system',
          showInputEstimatedTokens: false
        }
      }
    } catch (error) {
      return state
    }
  },
  '17': (state: RootState) => {
    try {
      return {
        ...state,
        settings: {
          ...state.settings,
          theme: 'auto'
        }
      }
    } catch (error) {
      return state
    }
  },
  '19': (state: RootState) => {
    try {
      return {
        ...state,
        agents: {
          agents: []
        },
        llm: {
          ...state.llm,
          settings: {
            ollama: {
              keepAliveTime: 5
            }
          }
        }
      }
    } catch (error) {
      return state
    }
  },
  '20': (state: RootState) => {
    try {
      return {
        ...state,
        settings: {
          ...state.settings,
          fontSize: 14
        }
      }
    } catch (error) {
      return state
    }
  },
  '21': (state: RootState) => {
    try {
      addProvider(state, 'gemini')
      addProvider(state, 'stepfun')
      addProvider(state, 'doubao')
      return state
    } catch (error) {
      return state
    }
  },
  '22': (state: RootState) => {
    try {
      addProvider(state, 'minimax')
      return state
    } catch (error) {
      return state
    }
  },
  '23': (state: RootState) => {
    try {
      return {
        ...state,
        settings: {
          ...state.settings,
          showTopics: true,
          windowStyle: 'transparent'
        }
      }
    } catch (error) {
      return state
    }
  },
  '24': (state: RootState) => {
    try {
      return {
        ...state,
        assistants: {
          ...state.assistants,
          assistants: state.assistants.assistants.map((assistant) => ({
            ...assistant,
            topics: assistant.topics.map((topic) => ({
              ...topic,
              createdAt: new Date().toISOString(),
              updatedAt: new Date().toISOString()
            }))
          }))
        },
        settings: {
          ...state.settings,
          topicPosition: 'right'
        }
      }
    } catch (error) {
      return state
    }
  },
  '25': (state: RootState) => {
    try {
      addProvider(state, 'github')
      return state
    } catch (error) {
      return state
    }
  },
  '26': (state: RootState) => {
    try {
      addProvider(state, 'ocoolai')
      return state
    } catch (error) {
      return state
    }
  },
  '27': (state: RootState) => {
    try {
      return {
        ...state,
        settings: {
          ...state.settings,
          renderInputMessageAsMarkdown: true
        }
      }
    } catch (error) {
      return state
    }
  },
  '28': (state: RootState) => {
    try {
      addProvider(state, 'together')
      addProvider(state, 'fireworks')
      addProvider(state, 'zhinao')
      addProvider(state, 'hunyuan')
      addProvider(state, 'nvidia')
      return state
    } catch (error) {
      return state
    }
  },
  '29': (state: RootState) => {
    try {
      return {
        ...state,
        assistants: {
          ...state.assistants,
          assistants: state.assistants.assistants.map((assistant) => {
            assistant.topics = assistant.topics.map((topic) => ({
              ...topic,
              assistantId: assistant.id
            }))
            return assistant
          })
        }
      }
    } catch (error) {
      return state
    }
  },
  '30': (state: RootState) => {
    try {
      addProvider(state, 'azure-openai')
      return state
    } catch (error) {
      return state
    }
  },
  '31': (state: RootState) => {
    try {
      return {
        ...state,
        llm: {
          ...state.llm,
          providers: state.llm.providers.map((provider) => {
            if (provider.id === 'azure-openai') {
              provider.models = provider.models.map((model) => ({
                ...model,
                provider: 'azure-openai'
              }))
            }
            return provider
          })
        }
      }
    } catch (error) {
      return state
    }
  },
  '32': (state: RootState) => {
    try {
      addProvider(state, 'hunyuan')
      return state
    } catch (error) {
      return state
    }
  },
  '33': (state: RootState) => {
    try {
      state.assistants.defaultAssistant.type = 'assistant'

      // @ts-ignore
      state.agents.agents.forEach((agent) => {
        agent.type = 'agent'
        // @ts-ignore eslint-disable-next-line
        delete agent.group
      })

      return {
        ...state,
        assistants: {
          ...state.assistants,
          assistants: [...state.assistants.assistants].map((assistant) => {
            // @ts-ignore eslint-disable-next-line
            delete assistant.group
            return {
              ...assistant,
              id: assistant.id.length === 36 ? assistant.id : uuid(),
              type: assistant.type === 'system' ? assistant.type : 'assistant'
            }
          })
        }
      }
    } catch (error) {
      return state
    }
  },
  '34': (state: RootState) => {
    try {
      state.assistants.assistants.forEach((assistant) => {
        assistant.topics.forEach((topic) => {
          topic.assistantId = assistant.id
          runAsyncFunction(async () => {
            const _topic = await db.topics.get(topic.id)
            if (_topic) {
              const messages = (_topic?.messages || []).map((message) => ({
                ...message,
                assistantId: assistant.id
              }))
              db.topics.put({ ..._topic, messages }, topic.id)
            }
          })
        })
      })
      return state
    } catch (error) {
      return state
    }
  },
  '35': (state: RootState) => {
    try {
      state.settings.mathEngine = 'KaTeX'
      return state
    } catch (error) {
      return state
    }
  },
  '36': (state: RootState) => {
    try {
      state.settings.topicPosition = 'left'
      return state
    } catch (error) {
      return state
    }
  },
  '37': (state: RootState) => {
    try {
      state.settings.messageStyle = 'plain'
      return state
    } catch (error) {
      return state
    }
  },
  '38': (state: RootState) => {
    try {
      addProvider(state, 'grok')
      addProvider(state, 'hyperbolic')
      addProvider(state, 'mistral')
      return state
    } catch (error) {
      return state
    }
  },
  '39': (state: RootState) => {
    try {
      // @ts-ignore eslint-disable-next-line
      state.settings.codeStyle = 'auto'
      return state
    } catch (error) {
      return state
    }
  },
  '40': (state: RootState) => {
    try {
      state.settings.tray = true
      return state
    } catch (error) {
      return state
    }
  },
  '41': (state: RootState) => {
    try {
      state.llm.providers.forEach((provider) => {
        if (provider.id === 'gemini') {
          provider.type = 'gemini'
        } else if (provider.id === 'anthropic') {
          provider.type = 'anthropic'
        } else {
          provider.type = 'openai'
        }
      })
      return state
    } catch (error) {
      return state
    }
  },
  '42': (state: RootState) => {
    try {
      state.settings.proxyMode = state.settings.proxyUrl ? 'custom' : 'none'
      return state
    } catch (error) {
      return state
    }
  },
  '43': (state: RootState) => {
    try {
      if (state.settings.proxyMode === 'none') {
        state.settings.proxyMode = 'system'
      }
      return state
    } catch (error) {
      return state
    }
  },
  '44': (state: RootState) => {
    try {
      state.settings.translateModelPrompt = TRANSLATE_PROMPT
      return state
    } catch (error) {
      return state
    }
  },
  '45': (state: RootState) => {
    state.settings.enableTopicNaming = true
    return state
  },
  '46': (state: RootState) => {
    try {
      if (
        state.settings?.translateModelPrompt?.includes(
          'If the target language is the same as the source language, do not translate'
        )
      ) {
        state.settings.translateModelPrompt = TRANSLATE_PROMPT
      }
      return state
    } catch (error) {
      return state
    }
  },
  '47': (state: RootState) => {
    try {
      state.llm.providers.forEach((provider) => {
        provider.models.forEach((model) => {
          model.group = getDefaultGroupName(model.id)
        })
      })
      return state
    } catch (error) {
      return state
    }
  },
  '48': (state: RootState) => {
    try {
      if (state.shortcuts) {
        state.shortcuts.shortcuts.forEach((shortcut) => {
          shortcut.system = shortcut.key !== 'new_topic'
        })
        state.shortcuts.shortcuts.push({
          key: 'toggle_show_assistants',
          shortcut: [isMac ? 'Command' : 'Ctrl', '['],
          editable: true,
          enabled: true,
          system: false
        })
        state.shortcuts.shortcuts.push({
          key: 'toggle_show_topics',
          shortcut: [isMac ? 'Command' : 'Ctrl', ']'],
          editable: true,
          enabled: true,
          system: false
        })
      }
      return state
    } catch (error) {
      return state
    }
  },
  '49': (state: RootState) => {
    try {
      state.settings.pasteLongTextThreshold = 1500
      if (state.shortcuts) {
        state.shortcuts.shortcuts = [
          ...state.shortcuts.shortcuts,
          {
            key: 'copy_last_message',
            shortcut: [isMac ? 'Command' : 'Ctrl', 'Shift', 'C'],
            editable: true,
            enabled: false,
            system: false
          }
        ]
      }
      return state
    } catch (error) {
      return state
    }
  },
  '50': (state: RootState) => {
    try {
      addProvider(state, 'jina')
      return state
    } catch (error) {
      return state
    }
  },
  '51': (state: RootState) => {
    state.settings.topicNamingPrompt = ''
    return state
  },
  '54': (state: RootState) => {
    try {
      if (state.shortcuts) {
        state.shortcuts.shortcuts.push({
          key: 'search_message',
          shortcut: [isMac ? 'Command' : 'Ctrl', 'F'],
          editable: true,
          enabled: true,
          system: false
        })
      }
      state.settings.sidebarIcons = {
        visible: DEFAULT_SIDEBAR_ICONS,
        disabled: []
      }
      return state
    } catch (error) {
      return state
    }
  },
  '55': (state: RootState) => {
    try {
      if (!state.settings.sidebarIcons) {
        state.settings.sidebarIcons = {
          visible: DEFAULT_SIDEBAR_ICONS,
          disabled: []
        }
      }
      return state
    } catch (error) {
      return state
    }
  },
  '57': (state: RootState) => {
    try {
      if (state.shortcuts) {
        state.shortcuts.shortcuts.push({
          key: 'mini_window',
          shortcut: [isMac ? 'Command' : 'Ctrl', 'E'],
          editable: true,
          enabled: false,
          system: true
        })
      }

      state.llm.providers.forEach((provider) => {
        if (provider.id === 'qwenlm') {
          // @ts-ignore eslint-disable-next-line
          provider.type = 'qwenlm'
        }
      })

      state.settings.enableQuickAssistant = false
      state.settings.clickTrayToShowQuickAssistant = true

      return state
    } catch (error) {
      return state
    }
  },
  '58': (state: RootState) => {
    try {
      if (state.shortcuts) {
        state.shortcuts.shortcuts.push(
          {
            key: 'clear_topic',
            shortcut: [isMac ? 'Command' : 'Ctrl', 'L'],
            editable: true,
            enabled: true,
            system: false
          },
          {
            key: 'toggle_new_context',
            shortcut: [isMac ? 'Command' : 'Ctrl', 'R'],
            editable: true,
            enabled: true,
            system: false
          }
        )
      }
      return state
    } catch (error) {
      return state
    }
  },
  '59': (state: RootState) => {
    try {
      addMiniApp(state, 'flowith')
      return state
    } catch (error) {
      return state
    }
  },
  '60': (state: RootState) => {
    try {
      state.settings.multiModelMessageStyle = 'fold'
      return state
    } catch (error) {
      return state
    }
  },
  '61': (state: RootState) => {
    try {
      state.llm.providers.forEach((provider) => {
        if (provider.id === 'qwenlm') {
          // @ts-ignore eslint-disable-next-line
          provider.type = 'qwenlm'
        }
      })
      return state
    } catch (error) {
      return state
    }
  },
  '62': (state: RootState) => {
    try {
      state.llm.providers.forEach((provider) => {
        if (provider.id === 'azure-openai') {
          provider.type = 'azure-openai'
        }
      })
      state.settings.translateModelPrompt = TRANSLATE_PROMPT
      return state
    } catch (error) {
      return state
    }
  },
  '63': (state: RootState) => {
    try {
      addMiniApp(state, '3mintop')
      return state
    } catch (error) {
      return state
    }
  },
  '64': (state: RootState) => {
    try {
      state.llm.providers = state.llm.providers.filter((provider) => provider.id !== 'qwenlm')
      addProvider(state, 'baidu-cloud')
      return state
    } catch (error) {
      return state
    }
  },
  '65': (state: RootState) => {
    try {
      // @ts-ignore expect error
      state.settings.targetLanguage = 'english'
      return state
    } catch (error) {
      return state
    }
  },
  '66': (state: RootState) => {
    try {
      addProvider(state, 'gitee-ai')
      addProvider(state, 'ppio')
      addMiniApp(state, 'aistudio')
      state.llm.providers = state.llm.providers.filter((provider) => provider.id !== 'graphrag-kylin-mountain')

      return state
    } catch (error) {
      return state
    }
  },
  '67': (state: RootState) => {
    try {
      addMiniApp(state, 'xiaoyi')
      addProvider(state, 'modelscope')
      addProvider(state, 'lmstudio')
      addProvider(state, 'perplexity')
      addProvider(state, 'infini')
      addProvider(state, 'dmxapi')

      state.llm.settings.lmstudio = {
        keepAliveTime: 5
      }

      return state
    } catch (error) {
      return state
    }
  },
  '68': (state: RootState) => {
    try {
      addMiniApp(state, 'notebooklm')
      addProvider(state, 'modelscope')
      addProvider(state, 'lmstudio')
      return state
    } catch (error) {
      return state
    }
  },
  '69': (state: RootState) => {
    try {
      addMiniApp(state, 'coze')
      state.settings.gridColumns = 2
      state.settings.gridPopoverTrigger = 'hover'
      return state
    } catch (error) {
      return state
    }
  },
  '70': (state: RootState) => {
    try {
      state.llm.providers.forEach((provider) => {
        if (provider.id === 'dmxapi') {
          provider.apiHost = 'https://www.dmxapi.cn'
        }
      })
      return state
    } catch (error) {
      return state
    }
  },
  '71': (state: RootState) => {
    try {
      const appIds = ['dify', 'wpslingxi', 'lechat', 'abacus', 'lambdachat', 'baidu-ai-search']

      if (state.minapps) {
        appIds.forEach((id) => {
          const app = DEFAULT_MIN_APPS.find((app) => app.id === id)
          if (app) {
            state.minapps.enabled.push(app)
          }
        })
        // remove zhihu-zhiada
        state.minapps.enabled = state.minapps.enabled.filter((app) => app.id !== 'zhihu-zhiada')
        state.minapps.disabled = state.minapps.disabled.filter((app) => app.id !== 'zhihu-zhiada')
      }

      state.settings.thoughtAutoCollapse = true

      return state
    } catch (error) {
      return state
    }
  },
  '72': (state: RootState) => {
    try {
      addMiniApp(state, 'monica')

      // remove duplicate lmstudio providers
      const emptyLmStudioProviderIndex = state.llm.providers.findLastIndex(
        (provider) => provider.id === 'lmstudio' && provider.models.length === 0
      )

      if (emptyLmStudioProviderIndex !== -1) {
        state.llm.providers.splice(emptyLmStudioProviderIndex, 1)
      }

      return state
    } catch (error) {
      return state
    }
  },
  '73': (state: RootState) => {
    try {
      if (state.websearch) {
        state.websearch.searchWithTime = true
        state.websearch.maxResults = 5
        state.websearch.excludeDomains = []
      }

      addProvider(state, 'lmstudio')
      addProvider(state, 'o3')
      state.llm.providers = moveProvider(state.llm.providers, 'o3', 2)

      state.assistants.assistants.forEach((assistant) => {
        const leadingEmoji = getLeadingEmoji(assistant.name)
        if (leadingEmoji) {
          assistant.emoji = leadingEmoji
          assistant.name = assistant.name.replace(leadingEmoji, '').trim()
        }
      })

      // @ts-ignore
      state.agents.agents.forEach((agent) => {
        const leadingEmoji = getLeadingEmoji(agent.name)
        if (leadingEmoji) {
          agent.emoji = leadingEmoji
          agent.name = agent.name.replace(leadingEmoji, '').trim()
        }
      })

      const defaultAssistantEmoji = getLeadingEmoji(state.assistants.defaultAssistant.name)

      if (defaultAssistantEmoji) {
        state.assistants.defaultAssistant.emoji = defaultAssistantEmoji
        state.assistants.defaultAssistant.name = state.assistants.defaultAssistant.name
          .replace(defaultAssistantEmoji, '')
          .trim()
      }

      return state
    } catch (error) {
      return state
    }
  },
  '74': (state: RootState) => {
    try {
      addProvider(state, 'xirang')
      return state
    } catch (error) {
      return state
    }
  },
  '75': (state: RootState) => {
    try {
      addMiniApp(state, 'you')
      addMiniApp(state, 'cici')
      addMiniApp(state, 'zhihu')
      return state
    } catch (error) {
      return state
    }
  },
  '76': (state: RootState) => {
    try {
      addProvider(state, 'tencent-cloud-ti')
      return state
    } catch (error) {
      return state
    }
  },
  '77': (state: RootState) => {
    try {
      addWebSearchProvider(state, 'searxng')
      addWebSearchProvider(state, 'exa')
      if (state.websearch) {
        state.websearch.providers.forEach((p) => {
          // @ts-ignore eslint-disable-next-line
          delete p.enabled
        })
      }
      return state
    } catch (error) {
      return state
    }
  },
  '78': (state: RootState) => {
    try {
      state.llm.providers = moveProvider(state.llm.providers, 'ppio', 9)
      state.llm.providers = moveProvider(state.llm.providers, 'infini', 10)
      removeMiniAppIconsFromState(state)
      return state
    } catch (error) {
      return state
    }
  },
  '79': (state: RootState) => {
    try {
      addProvider(state, 'gpustack')
      return state
    } catch (error) {
      return state
    }
  },
  '80': (state: RootState) => {
    try {
      addProvider(state, 'alayanew')
      state.llm.providers = moveProvider(state.llm.providers, 'alayanew', 10)
      return state
    } catch (error) {
      return state
    }
  },
  '81': (state: RootState) => {
    try {
      addProvider(state, 'copilot')
      return state
    } catch (error) {
      return state
    }
  },
  '82': (state: RootState) => {
    try {
      const runtimeState = state.runtime as any
      if (runtimeState?.webdavSync) {
        state.backup = state.backup || {}
        state.backup = {
          ...state.backup,
          webdavSync: {
            lastSyncTime: runtimeState.webdavSync.lastSyncTime || null,
            syncing: runtimeState.webdavSync.syncing || false,
            lastSyncError: runtimeState.webdavSync.lastSyncError || null
          }
        }
        delete runtimeState.webdavSync
      }
      return state
    } catch (error) {
      return state
    }
  },
  '83': (state: RootState) => {
    try {
      state.settings.messageNavigation = 'buttons'
      state.settings.launchOnBoot = false
      state.settings.launchToTray = false
      state.settings.trayOnClose = true
      return state
    } catch (error) {
      logger.error('migrate 83 error', error as Error)
      return state
    }
  },
  '84': (state: RootState) => {
    try {
      addProvider(state, 'voyageai')
      return state
    } catch (error) {
      logger.error('migrate 84 error', error as Error)
      return state
    }
  },
  '85': (state: RootState) => {
    try {
      // @ts-ignore eslint-disable-next-line
      state.settings.autoCheckUpdate = !state.settings.manualUpdateCheck
      // @ts-ignore eslint-disable-next-line
      delete state.settings.manualUpdateCheck
      state.settings.gridPopoverTrigger = 'click'
      return state
    } catch (error) {
      return state
    }
  },
  '86': (state: RootState) => {
    try {
      if (state?.mcp?.servers) {
        state.mcp.servers = state.mcp.servers.map((server) => ({
          ...server,
          id: nanoid()
        }))
      }
    } catch (error) {
      return state
    }
    return state
  },
  '87': (state: RootState) => {
    try {
      state.settings.maxKeepAliveMinapps = 3
      state.settings.showOpenedMinappsInSidebar = true
      return state
    } catch (error) {
      return state
    }
  },
  '88': (state: RootState) => {
    try {
      if (state?.mcp?.servers) {
        const hasAutoInstall = state.mcp.servers.some((server) => server.name === '@cherry/mcp-auto-install')
        if (!hasAutoInstall) {
          const defaultServer = mcpSlice.getInitialState().servers[0]
          state.mcp.servers = [{ ...defaultServer, id: nanoid() }, ...state.mcp.servers]
        }
      }
      return state
    } catch (error) {
      return state
    }
  },
  '89': (state: RootState) => {
    try {
      removeMiniAppFromState(state, 'aistudio')
      return state
    } catch (error) {
      return state
    }
  },
  '90': (state: RootState) => {
    try {
      state.settings.enableDataCollection = true
      return state
    } catch (error) {
      return state
    }
  },
  '91': (state: RootState) => {
    try {
      // @ts-ignore eslint-disable-next-line
      state.settings.codeCacheable = false
      // @ts-ignore eslint-disable-next-line
      state.settings.codeCacheMaxSize = 1000
      // @ts-ignore eslint-disable-next-line
      state.settings.codeCacheTTL = 15
      // @ts-ignore eslint-disable-next-line
      state.settings.codeCacheThreshold = 2
      addProvider(state, 'qiniu')
      return state
    } catch (error) {
      return state
    }
  },
  '92': (state: RootState) => {
    try {
      addMiniApp(state, 'dangbei')
      state.llm.providers = moveProvider(state.llm.providers, 'qiniu', 12)
      return state
    } catch (error) {
      return state
    }
  },
  '93': (state: RootState) => {
    try {
      if (!state?.settings?.exportMenuOptions) {
        state.settings.exportMenuOptions = settingsInitialState.exportMenuOptions
        return state
      }
      return state
    } catch (error) {
      return state
    }
  },
  '94': (state: RootState) => {
    try {
      state.settings.enableQuickPanelTriggers = false
      return state
    } catch (error) {
      return state
    }
  },
  '95': (state: RootState) => {
    try {
      addWebSearchProvider(state, 'local-google')
      addWebSearchProvider(state, 'local-bing')
      addWebSearchProvider(state, 'local-baidu')

      if (state.websearch) {
        if (isEmpty(state.websearch.subscribeSources)) {
          state.websearch.subscribeSources = []
        }
      }

      const qiniuProvider = state.llm.providers.find((provider) => provider.id === 'qiniu')
      if (qiniuProvider && isEmpty(qiniuProvider.models)) {
        qiniuProvider.models = SYSTEM_MODELS.qiniu
      }
      return state
    } catch (error) {
      return state
    }
  },
  '96': (state: RootState) => {
    try {
      // @ts-ignore eslint-disable-next-line
      state.settings.assistantIconType = state.settings?.showAssistantIcon ? 'model' : 'emoji'
      // @ts-ignore eslint-disable-next-line
      delete state.settings.showAssistantIcon
      return state
    } catch (error) {
      return state
    }
  },
  '97': (state: RootState) => {
    try {
      addMiniApp(state, 'zai')
      state.settings.webdavMaxBackups = 0
      if (state.websearch && state.websearch.providers) {
        state.websearch.providers.forEach((provider) => {
          provider.basicAuthUsername = ''
          provider.basicAuthPassword = ''
        })
      }
      return state
    } catch (error) {
      return state
    }
  },
  '98': (state: RootState) => {
    try {
      state.llm.providers.forEach((provider) => {
        if (provider.type === 'openai' && provider.id !== 'openai') {
          // @ts-ignore eslint-disable-next-line
          provider.type = 'openai-compatible'
        }
      })
      return state
    } catch (error) {
      return state
    }
  },
  '99': (state: RootState) => {
    try {
      state.settings.showPrompt = true

      addWebSearchProvider(state, 'bocha')

      updateWebSearchProvider(state, {
        id: 'exa',
        apiHost: 'https://api.exa.ai'
      })

      updateWebSearchProvider(state, {
        id: 'tavily',
        apiHost: 'https://api.tavily.com'
      })

      // Remove basic auth fields from exa and tavily
      if (state.websearch?.providers) {
        state.websearch.providers = state.websearch.providers.map((provider) => {
          if (provider.id === 'exa' || provider.id === 'tavily') {
            // oxlint-disable-next-line @typescript-eslint/no-unused-vars
            const { basicAuthUsername, basicAuthPassword, ...rest } = provider
            return rest
          }
          return provider
        })
      }
      return state
    } catch (error) {
      return state
    }
  },
  '100': (state: RootState) => {
    try {
      state.llm.providers.forEach((provider) => {
        // @ts-ignore eslint-disable-next-line
        if (['openai-compatible', 'openai'].includes(provider.type)) {
          provider.type = 'openai'
        }
        if (provider.id === 'openai') {
          provider.type = 'openai-response'
        }
      })
      state.assistants.assistants.forEach((assistant) => {
        assistant.knowledgeRecognition = 'off'
      })
      return state
    } catch (error) {
      logger.error('migrate 100 error', error as Error)
      return state
    }
  },
  '101': (state: RootState) => {
    try {
      state.assistants.assistants.forEach((assistant) => {
        if (assistant.settings) {
          // @ts-ignore eslint-disable-next-line
          if (assistant.settings.enableToolUse) {
            // @ts-ignore eslint-disable-next-line
            assistant.settings.toolUseMode = assistant.settings.enableToolUse ? 'function' : 'prompt'
            // @ts-ignore eslint-disable-next-line
            delete assistant.settings.enableToolUse
          }
        }
      })
      if (state.shortcuts) {
        state.shortcuts.shortcuts.push({
          key: 'exit_fullscreen',
          shortcut: ['Escape'],
          editable: false,
          enabled: true,
          system: true
        })
      }
      return state
    } catch (error) {
      logger.error('migrate 101 error', error as Error)
      return state
    }
  },
  '102': (state: RootState) => {
    try {
      state.settings.openAI = {
        summaryText: 'off',
        serviceTier: 'auto',
        verbosity: 'medium'
      }

      state.settings.codeExecution = {
        enabled: false,
        timeoutMinutes: 1
      }
      state.settings.codeEditor = {
        enabled: false,
        themeLight: 'auto',
        themeDark: 'auto',
        highlightActiveLine: false,
        foldGutter: false,
        autocompletion: true,
        keymap: false
      }
      // @ts-ignore eslint-disable-next-line
      state.settings.codePreview = {
        themeLight: 'auto',
        themeDark: 'auto'
      }

      // @ts-ignore eslint-disable-next-line
      if (state.settings.codeStyle) {
        // @ts-ignore eslint-disable-next-line
        state.settings.codePreview.themeLight = state.settings.codeStyle
        // @ts-ignore eslint-disable-next-line
        state.settings.codePreview.themeDark = state.settings.codeStyle
      }

      // @ts-ignore eslint-disable-next-line
      delete state.settings.codeStyle
      // @ts-ignore eslint-disable-next-line
      delete state.settings.codeCacheable
      // @ts-ignore eslint-disable-next-line
      delete state.settings.codeCacheMaxSize
      // @ts-ignore eslint-disable-next-line
      delete state.settings.codeCacheTTL
      // @ts-ignore eslint-disable-next-line
      delete state.settings.codeCacheThreshold
      return state
    } catch (error) {
      logger.error('migrate 102 error', error as Error)
      return state
    }
  },
  '103': (state: RootState) => {
    try {
      if (state.shortcuts) {
        if (!state.shortcuts.shortcuts.find((shortcut) => shortcut.key === 'search_message_in_chat')) {
          state.shortcuts.shortcuts.push({
            key: 'search_message_in_chat',
            shortcut: [isMac ? 'Command' : 'Ctrl', 'F'],
            editable: true,
            enabled: true,
            system: false
          })
        }
        const searchMessageShortcut = state.shortcuts.shortcuts.find((shortcut) => shortcut.key === 'search_message')
        const targetShortcut = [isMac ? 'Command' : 'Ctrl', 'F']
        if (
          searchMessageShortcut &&
          Array.isArray(searchMessageShortcut.shortcut) &&
          searchMessageShortcut.shortcut.length === targetShortcut.length &&
          searchMessageShortcut.shortcut.every((v, i) => v === targetShortcut[i])
        ) {
          searchMessageShortcut.shortcut = [isMac ? 'Command' : 'Ctrl', 'Shift', 'F']
        }
      }
      return state
    } catch (error) {
      logger.error('migrate 103 error', error as Error)
      return state
    }
  },
  '104': (state: RootState) => {
    try {
      addProvider(state, 'burncloud')
      state.llm.providers = moveProvider(state.llm.providers, 'burncloud', 10)
      return state
    } catch (error) {
      logger.error('migrate 104 error', error as Error)
      return state
    }
  },
  '105': (state: RootState) => {
    try {
      state.settings.notification = settingsInitialState.notification
      addMiniApp(state, 'google')
      if (!state.settings.openAI) {
        state.settings.openAI = {
          summaryText: 'off',
          serviceTier: 'auto',
          verbosity: 'medium'
        }
      }
      return state
    } catch (error) {
      logger.error('migrate 105 error', error as Error)
      return state
    }
  },
  '106': (state: RootState) => {
    try {
      addProvider(state, 'tokenflux')
      state.llm.providers = moveProvider(state.llm.providers, 'tokenflux', 15)
      return state
    } catch (error) {
      logger.error('migrate 106 error', error as Error)
      return state
    }
  },
  '107': (state: RootState) => {
    try {
      if (state.paintings && !state.paintings.dmxapi_paintings) {
        state.paintings.dmxapi_paintings = []
      }
      return state
    } catch (error) {
      logger.error('migrate 107 error', error as Error)
      return state
    }
  },
  '108': (state: RootState) => {
    try {
      state.inputTools.toolOrder = DEFAULT_TOOL_ORDER
      state.inputTools.isCollapsed = false
      return state
    } catch (error) {
      logger.error('migrate 108 error', error as Error)
      return state
    }
  },
  '109': (state: RootState) => {
    try {
      state.settings.userTheme = settingsInitialState.userTheme
      return state
    } catch (error) {
      logger.error('migrate 109 error', error as Error)
      return state
    }
  },
  '110': (state: RootState) => {
    try {
      if (state.paintings && !state.paintings.tokenflux_paintings) {
        state.paintings.tokenflux_paintings = []
      }
      state.settings.testPlan = false
      return state
    } catch (error) {
      logger.error('migrate 110 error', error as Error)
      return state
    }
  },
  '111': (state: RootState) => {
    try {
      addSelectionAction(state, 'quote')
      if (
        state.llm.translateModel.provider === 'silicon' &&
        state.llm.translateModel.id === 'meta-llama/Llama-3.3-70B-Instruct'
      ) {
        state.llm.translateModel = SYSTEM_MODELS.defaultModel[2]
      }

      // add selection_assistant_toggle and selection_assistant_select_text shortcuts after mini_window
      addShortcuts(state, ['selection_assistant_toggle', 'selection_assistant_select_text'], 'mini_window')

      return state
    } catch (error) {
      logger.error('migrate 111 error', error as Error)
      return state
    }
  },
  '112': (state: RootState) => {
    try {
      addProvider(state, 'cephalon')
      addProvider(state, '302ai')
      addProvider(state, 'lanyun')
      state.llm.providers = moveProvider(state.llm.providers, 'cephalon', 13)
      state.llm.providers = moveProvider(state.llm.providers, '302ai', 14)
      state.llm.providers = moveProvider(state.llm.providers, 'lanyun', 15)
      return state
    } catch (error) {
      logger.error('migrate 112 error', error as Error)
      return state
    }
  },
  '113': (state: RootState) => {
    try {
      addProvider(state, 'vertexai')
      if (!state.llm.settings.vertexai) {
        state.llm.settings.vertexai = llmInitialState.settings.vertexai
      }
      updateProvider(state, 'gemini', {
        isVertex: false
      })
      updateProvider(state, 'vertexai', {
        isVertex: true
      })
      return state
    } catch (error) {
      logger.error('migrate 113 error', error as Error)
      return state
    }
  },
  '114': (state: RootState) => {
    try {
      if (state.settings && state.settings.exportMenuOptions) {
        if (typeof state.settings.exportMenuOptions.plain_text === 'undefined') {
          state.settings.exportMenuOptions.plain_text = true
        }
      }
      if (state.settings) {
        state.settings.enableSpellCheck = false
        state.settings.spellCheckLanguages = []
      }
      return state
    } catch (error) {
      logger.error('migrate 114 error', error as Error)
      return state
    }
  },
  '115': (state: RootState) => {
    try {
      state.assistants.assistants.forEach((assistant) => {
        if (!assistant.settings) {
          assistant.settings = {
            temperature: DEFAULT_TEMPERATURE,
            contextCount: DEFAULT_CONTEXTCOUNT,
            topP: 1,
            toolUseMode: 'prompt',
            customParameters: [],
            streamOutput: true,
            enableMaxTokens: false
          }
        }
      })
      return state
    } catch (error) {
      logger.error('migrate 115 error', error as Error)
      return state
    }
  },
  '116': (state: RootState) => {
    try {
      if (state.websearch) {
        // migrate contentLimit to cutoffLimit
        // @ts-ignore eslint-disable-next-line
        if (state.websearch.contentLimit) {
          state.websearch.compressionConfig = {
            method: 'cutoff',
            cutoffUnit: 'char',
            // @ts-ignore eslint-disable-next-line
            cutoffLimit: state.websearch.contentLimit
          }
        } else {
          state.websearch.compressionConfig = {
            method: 'none',
            cutoffUnit: 'char'
          }
        }

        // @ts-ignore eslint-disable-next-line
        delete state.websearch.contentLimit
      }
      if (state.settings) {
        state.settings.testChannel = UpgradeChannel.LATEST
      }

      return state
    } catch (error) {
      logger.error('migrate 116 error', error as Error)
      return state
    }
  },
  '117': (state: RootState) => {
    try {
      const ppioProvider = state.llm.providers.find((provider) => provider.id === 'ppio')
      const modelsToRemove = [
        'qwen/qwen-2.5-72b-instruct',
        'qwen/qwen2.5-32b-instruct',
        'meta-llama/llama-3.1-70b-instruct',
        'meta-llama/llama-3.1-8b-instruct',
        '01-ai/yi-1.5-34b-chat',
        '01-ai/yi-1.5-9b-chat',
        'thudm/glm-z1-32b-0414',
        'thudm/glm-z1-9b-0414'
      ]
      if (ppioProvider) {
        updateProvider(state, 'ppio', {
          models: [
            ...ppioProvider.models.filter((model) => !modelsToRemove.includes(model.id)),
            ...SYSTEM_MODELS.ppio.filter(
              (systemModel) => !ppioProvider.models.some((existingModel) => existingModel.id === systemModel.id)
            )
          ],
          apiHost: 'https://api.ppinfra.com/v3/openai/'
        })
      }
      state.assistants.assistants.forEach((assistant) => {
        if (assistant.settings && assistant.settings.streamOutput === undefined) {
          assistant.settings = {
            ...assistant.settings,
            streamOutput: true
          }
        }
      })
      return state
    } catch (error) {
      logger.error('migrate 117 error', error as Error)
      return state
    }
  },
  '118': (state: RootState) => {
    try {
      addProvider(state, 'ph8')
      state.llm.providers = moveProvider(state.llm.providers, 'ph8', 14)

      if (!state.settings.userId) {
        state.settings.userId = uuid()
      }

      state.llm.providers.forEach((provider) => {
        if (provider.id === 'mistral') {
          provider.type = 'mistral'
        }
      })

      return state
    } catch (error) {
      logger.error('migrate 118 error', error as Error)
      return state
    }
  },
  '119': (state: RootState) => {
    try {
      addProvider(state, 'new-api')
      state.llm.providers = moveProvider(state.llm.providers, 'new-api', 16)
      state.settings.disableHardwareAcceleration = false
      // migrate to enable memory feature on sidebar
      if (state.settings && state.settings.sidebarIcons) {
        // Check if 'memory' is not already in visible icons
        if (!state.settings.sidebarIcons.visible.includes('memory' as any)) {
          state.settings.sidebarIcons.visible = [...state.settings.sidebarIcons.visible, 'memory' as any]
        }
      }
      return state
    } catch (error) {
      logger.error('migrate 119 error', error as Error)
      return state
    }
  },
  '120': (state: RootState) => {
    try {
      // migrate to remove memory feature from sidebar (moved to settings)
      if (state.settings && state.settings.sidebarIcons) {
        // Remove 'memory' from visible icons if present
        state.settings.sidebarIcons.visible = state.settings.sidebarIcons.visible.filter(
          (icon) => icon !== ('memory' as any)
        )
        // Remove 'memory' from disabled icons if present
        state.settings.sidebarIcons.disabled = state.settings.sidebarIcons.disabled.filter(
          (icon) => icon !== ('memory' as any)
        )
      }

      if (!state.settings.s3) {
        state.settings.s3 = settingsInitialState.s3
      }

      const langMap: Record<string, TranslateLanguageCode> = {
        english: 'en-us',
        chinese: 'zh-cn',
        'chinese-traditional': 'zh-tw',
        japanese: 'ja-jp',
        russian: 'ru-ru'
      }

      const origin = state.settings.targetLanguage
      const newLang = langMap[origin]
      if (newLang) state.settings.targetLanguage = newLang
      else state.settings.targetLanguage = 'en-us'

      state.llm.providers.forEach((provider) => {
        if (provider.id === 'azure-openai') {
          provider.type = 'azure-openai'
        }
      })

      state.settings.localBackupMaxBackups = 0
      state.settings.localBackupSkipBackupFile = false
      state.settings.localBackupDir = ''
      state.settings.localBackupAutoSync = false
      state.settings.localBackupSyncInterval = 0
      return state
    } catch (error) {
      logger.error('migrate 120 error', error as Error)
      return state
    }
  },
  '121': (state: RootState) => {
    try {
      const { toolOrder } = state.inputTools
      const urlContextKey = 'url_context'
      if (!toolOrder.visible.includes(urlContextKey)) {
        const webSearchIndex = toolOrder.visible.indexOf('web_search')
        const knowledgeBaseIndex = toolOrder.visible.indexOf('knowledge_base')
        if (webSearchIndex !== -1) {
          toolOrder.visible.splice(webSearchIndex, 0, urlContextKey)
        } else if (knowledgeBaseIndex !== -1) {
          toolOrder.visible.splice(knowledgeBaseIndex, 0, urlContextKey)
        } else {
          toolOrder.visible.push(urlContextKey)
        }
      }

      for (const assistant of state.assistants.assistants) {
        if (assistant.settings?.toolUseMode === 'prompt' && isFunctionCallingModel(assistant.model)) {
          assistant.settings.toolUseMode = 'function'
        }
      }

      if (state.settings && typeof state.settings.webdavDisableStream === 'undefined') {
        state.settings.webdavDisableStream = false
      }

      return state
    } catch (error) {
      logger.error('migrate 121 error', error as Error)
      return state
    }
  },
  '122': (state: RootState) => {
    try {
      state.settings.navbarPosition = 'left'
      return state
    } catch (error) {
      logger.error('migrate 122 error', error as Error)
      return state
    }
  },

  '123': (state: RootState) => {
    try {
      state.llm.providers.forEach((provider) => {
        provider.models.forEach((model) => {
          if (model.type && Array.isArray(model.type)) {
            model.capabilities = model.type.map((t) => ({
              type: t,
              isUserSelected: true
            }))
            delete model.type
          }
        })
      })

      const lanyunProvider = state.llm.providers.find((provider) => provider.id === 'lanyun')
      if (lanyunProvider && lanyunProvider.models.length === 0) {
        updateProvider(state, 'lanyun', { models: SYSTEM_MODELS.lanyun })
      }

      return state
    } catch (error) {
      logger.error('migrate 123 error', error as Error)
      return state
    }
  }, // 1.5.4
  '124': (state: RootState) => {
    try {
      state.assistants.assistants.forEach((assistant) => {
        if (assistant.settings && !assistant.settings.toolUseMode) {
          assistant.settings.toolUseMode = 'prompt'
        }
      })

      const updateModelTextDelta = (model?: Model) => {
        if (model) {
          model.supported_text_delta = true
          if (isNotSupportedTextDelta(model)) {
            model.supported_text_delta = false
          }
        }
      }

      state.llm.providers.forEach((provider) => {
        provider.models.forEach((model) => {
          updateModelTextDelta(model)
        })
      })
      state.assistants.assistants.forEach((assistant) => {
        updateModelTextDelta(assistant.defaultModel)
        updateModelTextDelta(assistant.model)
      })

      updateModelTextDelta(state.llm.defaultModel)
      updateModelTextDelta(state.llm.topicNamingModel)
      updateModelTextDelta(state.llm.translateModel)

      if (state.assistants.defaultAssistant.model) {
        updateModelTextDelta(state.assistants.defaultAssistant.model)
        updateModelTextDelta(state.assistants.defaultAssistant.defaultModel)
      }

      addProvider(state, 'aws-bedrock')

      // 初始化 awsBedrock 设置
      if (!state.llm.settings.awsBedrock) {
        state.llm.settings.awsBedrock = llmInitialState.settings.awsBedrock
      }

      return state
    } catch (error) {
      logger.error('migrate 124 error', error as Error)
      return state
    }
  },
  '125': (state: RootState) => {
    try {
      // Initialize API server configuration if not present
      if (!state.settings.apiServer) {
        state.settings.apiServer = {
          enabled: false,
          host: 'localhost',
          port: 23333,
          apiKey: `cs-sk-${uuid()}`
        }
      }
      return state
    } catch (error) {
      logger.error('migrate 125 error', error as Error)
      return state
    }
  },
  '126': (state: RootState) => {
    try {
      state.knowledge.bases.forEach((base) => {
        // @ts-ignore eslint-disable-next-line
        if (base.preprocessOrOcrProvider) {
          // @ts-ignore eslint-disable-next-line
          base.preprocessProvider = base.preprocessOrOcrProvider
          // @ts-ignore eslint-disable-next-line
          delete base.preprocessOrOcrProvider
          // @ts-ignore eslint-disable-next-line
          if (base.preprocessProvider.type === 'ocr') {
            // @ts-ignore eslint-disable-next-line
            delete base.preprocessProvider
          }
        }
      })
      return state
    } catch (error) {
      logger.error('migrate 126 error', error as Error)
      return state
    }
  },
  '127': (state: RootState) => {
    try {
      addProvider(state, 'poe')

      // 迁移api选项设置
      state.llm.providers.forEach((provider) => {
        // 新字段默认支持
        const changes = {
          isNotSupportArrayContent: false,
          isNotSupportDeveloperRole: false,
          isNotSupportStreamOptions: false
        }
        if (!isSupportArrayContentProvider(provider) || provider.isNotSupportArrayContent) {
          // 原本开启了兼容模式的provider不受影响
          changes.isNotSupportArrayContent = true
        }
        if (!isSupportDeveloperRoleProvider(provider)) {
          changes.isNotSupportDeveloperRole = true
        }
        if (!isSupportStreamOptionsProvider(provider)) {
          changes.isNotSupportStreamOptions = true
        }
        updateProvider(state, provider.id, changes)
      })

      // 迁移以前删除掉的内置提供商
      for (const provider of state.llm.providers) {
        if (provider.isSystem && !isSystemProvider(provider)) {
          updateProvider(state, provider.id, { isSystem: false })
        }
      }

      if (!state.settings.proxyBypassRules) {
        state.settings.proxyBypassRules = defaultByPassRules
      }
      return state
    } catch (error) {
      logger.error('migrate 127 error', error as Error)
      return state
    }
  },
  '128': (state: RootState) => {
    try {
      // 迁移 service tier 设置
      const openai = state.llm.providers.find((provider) => provider.id === SystemProviderIds.openai)
      const serviceTier = state.settings.openAI.serviceTier
      if (openai) {
        openai.serviceTier = serviceTier
      }

      // @ts-ignore eslint-disable-next-line
      if (state.settings.codePreview) {
        // @ts-ignore eslint-disable-next-line
        state.settings.codeViewer = state.settings.codePreview
      } else {
        state.settings.codeViewer = {
          themeLight: 'auto',
          themeDark: 'auto'
        }
      }

      return state
    } catch (error) {
      logger.error('migrate 128 error', error as Error)
      return state
    }
  },
  '129': (state: RootState) => {
    try {
      // 聚合 api options
      state.llm.providers.forEach((p) => {
        if (isSystemProvider(p)) {
          updateProvider(state, p.id, { apiOptions: undefined })
        } else {
          const changes: ProviderApiOptions = {
            isNotSupportArrayContent: p.isNotSupportArrayContent,
            isNotSupportServiceTier: p.isNotSupportServiceTier,
            isNotSupportDeveloperRole: p.isNotSupportDeveloperRole,
            isNotSupportStreamOptions: p.isNotSupportStreamOptions
          }
          updateProvider(state, p.id, { apiOptions: changes })
        }
      })
      return state
    } catch (error) {
      logger.error('migrate 129 error', error as Error)
      return state
    }
  },
  '130': (state: RootState) => {
    try {
      if (state.settings && state.settings.openAI && !state.settings.openAI.verbosity) {
        state.settings.openAI.verbosity = 'medium'
      }
      // 为 nutstore 添加备份数量限制的默认值
      if (state.nutstore && state.nutstore.nutstoreMaxBackups === undefined) {
        state.nutstore.nutstoreMaxBackups = 0
      }
      return state
    } catch (error) {
      logger.error('migrate 130 error', error as Error)
      return state
    }
  },
  '131': (state: RootState) => {
    try {
      state.settings.mathEnableSingleDollar = true
      return state
    } catch (error) {
      logger.error('migrate 131 error', error as Error)
      return state
    }
  },
  '132': (state: RootState) => {
    try {
      state.llm.providers.forEach((p) => {
        // 如果原本是undefined则不做改动，静默从默认支持改为默认不支持
        if (p.apiOptions?.isNotSupportDeveloperRole) {
          p.apiOptions.isSupportDeveloperRole = !p.apiOptions.isNotSupportDeveloperRole
        }
        if (p.apiOptions?.isNotSupportServiceTier) {
          p.apiOptions.isSupportServiceTier = !p.apiOptions.isNotSupportServiceTier
        }
      })
      return state
    } catch (error) {
      logger.error('migrate 132 error', error as Error)
      return state
    }
  },
  '133': (state: RootState) => {
    try {
      state.settings.sidebarIcons.visible.push('code_tools')
      if (state.codeTools) {
        state.codeTools.environmentVariables = {
          'qwen-code': '',
          'claude-code': '',
          'gemini-cli': ''
        }
      }
      return state
    } catch (error) {
      logger.error('migrate 133 error', error as Error)
      return state
    }
  },
  '134': (state: RootState) => {
    try {
      state.llm.quickModel = state.llm.topicNamingModel

      return state
    } catch (error) {
      logger.error('migrate 134 error', error as Error)
      return state
    }
  },
  '135': (state: RootState) => {
    try {
      if (!state.assistants.defaultAssistant.settings) {
        state.assistants.defaultAssistant.settings = DEFAULT_ASSISTANT_SETTINGS
      } else if (!state.assistants.defaultAssistant.settings.toolUseMode) {
        state.assistants.defaultAssistant.settings.toolUseMode = 'prompt'
      }
      return state
    } catch (error) {
      logger.error('migrate 135 error', error as Error)
      return state
    }
  },
  '136': (state: RootState) => {
    try {
      state.settings.sidebarIcons.visible = [...new Set(state.settings.sidebarIcons.visible)].filter((icon) =>
        DEFAULT_SIDEBAR_ICONS.includes(icon)
      )
      state.settings.sidebarIcons.disabled = [...new Set(state.settings.sidebarIcons.disabled)].filter((icon) =>
        DEFAULT_SIDEBAR_ICONS.includes(icon)
      )
      return state
    } catch (error) {
      logger.error('migrate 136 error', error as Error)
      return state
    }
  },
  '137': (state: RootState) => {
    try {
      state.ocr = {
        providers: BUILTIN_OCR_PROVIDERS,
        imageProviderId: DEFAULT_OCR_PROVIDER.image.id
      }
      state.translate.translateInput = ''
      return state
    } catch (error) {
      logger.error('migrate 137 error', error as Error)
      return state
    }
  },
  '138': (state: RootState) => {
    try {
      addOcrProvider(state, BUILTIN_OCR_PROVIDERS_MAP.system)
      return state
    } catch (error) {
      logger.error('migrate 138 error', error as Error)
      return state
    }
  },
  '139': (state: RootState) => {
    try {
      addProvider(state, 'cherryin')
      state.llm.providers = moveProvider(state.llm.providers, 'cherryin', 1)

      const zhipuProvider = state.llm.providers.find((p) => p.id === 'zhipu')

      if (zhipuProvider) {
        // Update zhipu model list
        if (!zhipuProvider.enabled) {
          zhipuProvider.models = SYSTEM_MODELS.zhipu
        }

        // Update zhipu model list
        if (zhipuProvider.models.length === 0) {
          zhipuProvider.models = SYSTEM_MODELS.zhipu
        }

        // Add GLM-4.5-Flash model if not exists
        const hasGlm45FlashModel = zhipuProvider?.models.find((m) => m.id === 'glm-4.5-flash')

        if (!hasGlm45FlashModel) {
          zhipuProvider?.models.push(glm45FlashModel)
        }

        // Update default painting provider to zhipu
        state.settings.defaultPaintingProvider = 'zhipu'

        // Add zhipu web search provider
        addWebSearchProvider(state, 'zhipu')

        // Update zhipu web search provider api key
        if (zhipuProvider.apiKey) {
          state?.websearch?.providers.forEach((provider) => {
            if (provider.id === 'zhipu') {
              provider.apiKey = zhipuProvider.apiKey
            }
          })
        }
      }

      return state
    } catch (error) {
      logger.error('migrate 139 error', error as Error)
      return state
    }
  },
  '140': (state: RootState) => {
    try {
      state.paintings = {
        // @ts-ignore paintings
        siliconflow_paintings: state?.paintings?.paintings || [],
        // @ts-ignore DMXAPIPaintings
        dmxapi_paintings: state?.paintings?.DMXAPIPaintings || [],
        // @ts-ignore tokenFluxPaintings
        tokenflux_paintings: state?.paintings?.tokenFluxPaintings || [],
        zhipu_paintings: [],
        // @ts-ignore generate
        aihubmix_image_generate: state?.paintings?.generate || [],
        // @ts-ignore remix
        aihubmix_image_remix: state?.paintings?.remix || [],
        // @ts-ignore edit
        aihubmix_image_edit: state?.paintings?.edit || [],
        // @ts-ignore upscale
        aihubmix_image_upscale: state?.paintings?.upscale || [],
        openai_image_generate: state?.paintings?.openai_image_generate || [],
        openai_image_edit: state?.paintings?.openai_image_edit || []
      }

      return state
    } catch (error) {
      logger.error('migrate 140 error', error as Error)
      return state
    }
  },
  '141': (state: RootState) => {
    try {
      if (state.settings && state.settings.sidebarIcons) {
        // Check if 'notes' is not already in visible icons
        if (!state.settings.sidebarIcons.visible.includes('notes')) {
          state.settings.sidebarIcons.visible = [...state.settings.sidebarIcons.visible, 'notes']
        }
      }
      return state
    } catch (error) {
      logger.error('migrate 141 error', error as Error)
      return state
    }
  },
  '142': (state: RootState) => {
    try {
      // Initialize notes settings if not present
      if (!state.note) {
        state.note = notesInitialState
      }
      return state
    } catch (error) {
      logger.error('migrate 142 error', error as Error)
      return state
    }
  },
  '143': (state: RootState) => {
    try {
      addMiniApp(state, 'longcat')
      return state
    } catch (error) {
      return state
    }
  },
  '144': (state: RootState) => {
    try {
      if (state.settings) {
        state.settings.confirmDeleteMessage = settingsInitialState.confirmDeleteMessage
        state.settings.confirmRegenerateMessage = settingsInitialState.confirmRegenerateMessage
      }
      return state
    } catch (error) {
      logger.error('migrate 144 error', error as Error)
      return state
    }
  },
  '145': (state: RootState) => {
    try {
      if (state.settings) {
        if (state.settings.showMessageOutline === undefined || state.settings.showMessageOutline === null) {
          state.settings.showMessageOutline = false
        }
      }
      return state
    } catch (error) {
      logger.error('migrate 145 error', error as Error)
      return state
    }
  },
  '146': (state: RootState) => {
    try {
      // Migrate showWorkspace from settings to note store
      if (state.settings && state.note) {
        const showWorkspaceValue = (state.settings as any)?.showWorkspace
        if (showWorkspaceValue !== undefined) {
          // @ts-ignore eslint-disable-next-line
          state.note.settings.showWorkspace = showWorkspaceValue
          // Remove from settings
          delete (state.settings as any).showWorkspace
          // @ts-ignore eslint-disable-next-line
        } else if (state.note.settings.showWorkspace === undefined) {
          // Set default value if not exists
          // @ts-ignore eslint-disable-next-line
          state.note.settings.showWorkspace = true
        }
      }
      return state
    } catch (error) {
      logger.error('migrate 146 error', error as Error)
      return state
    }
  },
  '147': (state: RootState) => {
    try {
      state.knowledge.bases.forEach((base) => {
        if ((base as any).framework) {
          delete (base as any).framework
        }
      })
      return state
    } catch (error) {
      logger.error('migrate 147 error', error as Error)
      return state
    }
  },
  '148': (state: RootState) => {
    try {
      addOcrProvider(state, BUILTIN_OCR_PROVIDERS_MAP.paddleocr)
      return state
    } catch (error) {
      logger.error('migrate 148 error', error as Error)
      return state
    }
  },
  '149': (state: RootState) => {
    try {
      state.knowledge.bases.forEach((base) => {
        if ((base as any).framework) {
          delete (base as any).framework
        }
      })
      return state
    } catch (error) {
      logger.error('migrate 149 error', error as Error)
      return state
    }
  },
  '150': (state: RootState) => {
    try {
      addShortcuts(state, ['rename_topic'], 'new_topic')
      addShortcuts(state, ['edit_last_user_message'], 'copy_last_message')
      return state
    } catch (error) {
      logger.error('migrate 150 error', error as Error)
      return state
    }
  },
  '151': (state: RootState) => {
    try {
      if (state.settings) {
        state.settings.codeFancyBlock = true
      }
      return state
    } catch (error) {
      logger.error('migrate 151 error', error as Error)
      return state
    }
  },
  '152': (state: RootState) => {
    try {
      state.translate.settings = {
        autoCopy: false
      }
      return state
    } catch (error) {
      logger.error('migrate 152 error', error as Error)
      return state
    }
  },
  '153': (state: RootState) => {
    try {
      if (state.note.settings) {
        state.note.settings.fontSize = notesInitialState.settings.fontSize
        state.note.settings.showTableOfContents = notesInitialState.settings.showTableOfContents
      }
      return state
    } catch (error) {
      logger.error('migrate 153 error', error as Error)
      return state
    }
  },
  '154': (state: RootState) => {
    try {
      if (state.settings.userTheme) {
        state.settings.userTheme.userFontFamily = settingsInitialState.userTheme.userFontFamily
        state.settings.userTheme.userCodeFontFamily = settingsInitialState.userTheme.userCodeFontFamily
      }
      return state
    } catch (error) {
      logger.error('migrate 154 error', error as Error)
      return state
    }
  },
  '155': (state: RootState) => {
    try {
      state.knowledge.bases.forEach((base) => {
        if ((base as any).framework) {
          delete (base as any).framework
        }
      })
      return state
    } catch (error) {
      logger.error('migrate 155 error', error as Error)
      return state
    }
  },
  '156': (state: RootState) => {
    try {
      state.llm.providers.forEach((provider) => {
        if (provider.id === SystemProviderIds.anthropic) {
          if (provider.apiHost.endsWith('/')) {
            provider.apiHost = provider.apiHost.slice(0, -1)
          }
        }
      })
      return state
    } catch (error) {
      logger.error('migrate 156 error', error as Error)
      return state
    }
  },
  '157': (state: RootState) => {
    try {
      addProvider(state, 'aionly')
      state.llm.providers = moveProvider(state.llm.providers, 'aionly', 10)

      const cherryinProvider = state.llm.providers.find((provider) => provider.id === 'cherryin')

      if (cherryinProvider) {
        updateProvider(state, 'cherryin', {
          apiHost: 'https://open.cherryin.ai',
          models: []
        })
      }

      if (state.llm.defaultModel?.provider === 'cherryin') {
        state.llm.defaultModel.provider = 'cherryai'
      }

      if (state.llm.quickModel?.provider === 'cherryin') {
        state.llm.quickModel.provider = 'cherryai'
      }

      if (state.llm.translateModel?.provider === 'cherryin') {
        state.llm.translateModel.provider = 'cherryai'
      }

      state.assistants.assistants.forEach((assistant) => {
        if (assistant.model?.provider === 'cherryin') {
          assistant.model.provider = 'cherryai'
        }
        if (assistant.defaultModel?.provider === 'cherryin') {
          assistant.defaultModel.provider = 'cherryai'
        }
      })

      // @ts-ignore
      state.agents.agents.forEach((agent) => {
        // @ts-ignore model is not defined in Agent
        if (agent.model?.provider === 'cherryin') {
          // @ts-ignore model is not defined in Agent
          agent.model.provider = 'cherryai'
        }
        if (agent.defaultModel?.provider === 'cherryin') {
          agent.defaultModel.provider = 'cherryai'
        }
      })
      return state
    } catch (error) {
      logger.error('migrate 157 error', error as Error)
      return state
    }
  },
  '158': (state: RootState) => {
    try {
      state.llm.providers = state.llm.providers.filter((provider) => provider.id !== 'cherryin')
      addProvider(state, 'longcat')
      return state
    } catch (error) {
      logger.error('migrate 158 error', error as Error)
      return state
    }
  },
  '159': (state: RootState) => {
    try {
      addProvider(state, 'ovms')
      fixMissingProvider(state)
      return state
    } catch (error) {
      logger.error('migrate 158 error', error as Error)
      return state
    }
  },
  '161': (state: RootState) => {
    try {
      removeMiniAppFromState(state, 'nm-search')
      removeMiniAppFromState(state, 'hika')
      removeMiniAppFromState(state, 'hugging-chat')
      addProvider(state, 'cherryin')
      state.llm.providers = moveProvider(state.llm.providers, 'cherryin', 1)
      return state
    } catch (error) {
      logger.error('migrate 161 error', error as Error)
      return state
    }
  },
  '162': (state: RootState) => {
    try {
      // @ts-ignore
      if (state?.agents?.agents) {
        // @ts-ignore
        state.assistants.presets = [...state.agents.agents]
        // @ts-ignore
        delete state.agents.agents
      }

      if (state.settings.sidebarIcons) {
        state.settings.sidebarIcons.visible = state.settings.sidebarIcons.visible.map((icon) => {
          // @ts-ignore
          return icon === 'agents' ? 'store' : icon
        })
        state.settings.sidebarIcons.disabled = state.settings.sidebarIcons.disabled.map((icon) => {
          // @ts-ignore
          return icon === 'agents' ? 'store' : icon
        })
      }

      state.llm.providers.forEach((provider) => {
        if (provider.anthropicApiHost) {
          return
        }

        switch (provider.id) {
          case 'deepseek':
            provider.anthropicApiHost = 'https://api.deepseek.com/anthropic'
            break
          case 'moonshot':
            provider.anthropicApiHost = 'https://api.moonshot.cn/anthropic'
            break
          case 'zhipu':
            provider.anthropicApiHost = 'https://open.bigmodel.cn/api/anthropic'
            break
          case 'dashscope':
            provider.anthropicApiHost = 'https://dashscope.aliyuncs.com/api/v2/apps/claude-code-proxy'
            break
          case 'modelscope':
            provider.anthropicApiHost = 'https://api-inference.modelscope.cn'
            break
          case 'aihubmix':
            provider.anthropicApiHost = 'https://aihubmix.com'
            break
          case 'new-api':
            provider.anthropicApiHost = 'http://localhost:3000'
            break
          case 'grok':
            provider.anthropicApiHost = 'https://api.x.ai'
        }
      })
      return state
    } catch (error) {
      logger.error('migrate 162 error', error as Error)
      return state
    }
  },
  '163': (state: RootState) => {
    try {
<<<<<<< HEAD
      state.llm.providers.forEach((provider) => {
        if (provider.id === 'cherryin') {
          provider.anthropicApiHost = 'https://open.cherryin.net'
        }
      })
=======
      addOcrProvider(state, BUILTIN_OCR_PROVIDERS_MAP.ovocr)
>>>>>>> 0e5ebcfd
      return state
    } catch (error) {
      logger.error('migrate 163 error', error as Error)
      return state
    }
  }
}

// 注意：添加新迁移时，记得同时更新 persistReducer
// file://./index.ts

const migrate = createMigrate(migrateConfig as any)

export default migrate<|MERGE_RESOLUTION|>--- conflicted
+++ resolved
@@ -2670,15 +2670,12 @@
   },
   '163': (state: RootState) => {
     try {
-<<<<<<< HEAD
+      addOcrProvider(state, BUILTIN_OCR_PROVIDERS_MAP.ovocr)
       state.llm.providers.forEach((provider) => {
         if (provider.id === 'cherryin') {
           provider.anthropicApiHost = 'https://open.cherryin.net'
         }
       })
-=======
-      addOcrProvider(state, BUILTIN_OCR_PROVIDERS_MAP.ovocr)
->>>>>>> 0e5ebcfd
       return state
     } catch (error) {
       logger.error('migrate 163 error', error as Error)

import { loggerService } from '@logger'
import { nanoid } from '@reduxjs/toolkit'
import { DEFAULT_CONTEXTCOUNT, DEFAULT_TEMPERATURE, isMac } from '@renderer/config/constant'
import { DEFAULT_MIN_APPS } from '@renderer/config/minapps'
import {
  glm45FlashModel,
  isFunctionCallingModel,
  isNotSupportedTextDelta,
  SYSTEM_MODELS
} from '@renderer/config/models'
import { BUILTIN_OCR_PROVIDERS, BUILTIN_OCR_PROVIDERS_MAP, DEFAULT_OCR_PROVIDER } from '@renderer/config/ocr'
import { TRANSLATE_PROMPT } from '@renderer/config/prompts'
import {
  isSupportArrayContentProvider,
  isSupportDeveloperRoleProvider,
  isSupportStreamOptionsProvider,
  SYSTEM_PROVIDERS
} from '@renderer/config/providers'
import { DEFAULT_SIDEBAR_ICONS } from '@renderer/config/sidebar'
import db from '@renderer/databases'
import i18n from '@renderer/i18n'
import { DEFAULT_ASSISTANT_SETTINGS } from '@renderer/services/AssistantService'
import { defaultPreprocessProviders } from '@renderer/store/preprocess'
import type {
  Assistant,
  BuiltinOcrProvider,
  Model,
  Provider,
  ProviderApiOptions,
  TranslateLanguageCode,
  WebSearchProvider
} from '@renderer/types'
import { isBuiltinMCPServer, isSystemProvider, SystemProviderIds } from '@renderer/types'
import { getDefaultGroupName, getLeadingEmoji, runAsyncFunction, uuid } from '@renderer/utils'
import { defaultByPassRules, UpgradeChannel } from '@shared/config/constant'
import { isEmpty } from 'lodash'
import { createMigrate } from 'redux-persist'

import type { RootState } from '.'
import { DEFAULT_TOOL_ORDER } from './inputTools'
import { initialState as llmInitialState, moveProvider } from './llm'
import { mcpSlice } from './mcp'
import { initialState as notesInitialState } from './note'
import { defaultActionItems } from './selectionStore'
import { initialState as settingsInitialState } from './settings'
import { initialState as shortcutsInitialState } from './shortcuts'
import { defaultWebSearchProviders } from './websearch'

const logger = loggerService.withContext('Migrate')

// remove logo base64 data to reduce the size of the state
function removeMiniAppIconsFromState(state: RootState) {
  if (state.minapps) {
    state.minapps.enabled = state.minapps.enabled.map((app) => ({
      ...app,
      logo: undefined
    }))
    state.minapps.disabled = state.minapps.disabled.map((app) => ({
      ...app,
      logo: undefined
    }))
    state.minapps.pinned = state.minapps.pinned.map((app) => ({
      ...app,
      logo: undefined
    }))
  }
}

function removeMiniAppFromState(state: RootState, id: string) {
  if (state.minapps) {
    state.minapps.pinned = state.minapps.pinned.filter((app) => app.id !== id)
    state.minapps.enabled = state.minapps.enabled.filter((app) => app.id !== id)
    state.minapps.disabled = state.minapps.disabled.filter((app) => app.id !== id)
  }
}

function addMiniApp(state: RootState, id: string) {
  if (state.minapps) {
    const app = DEFAULT_MIN_APPS.find((app) => app.id === id)
    if (app) {
      if (!state.minapps.enabled.find((app) => app.id === id)) {
        state.minapps.enabled.push(app)
      }
    }
  }
}

// add provider to state
function addProvider(state: RootState, id: string) {
  if (!state.llm.providers.find((p) => p.id === id)) {
    const _provider = SYSTEM_PROVIDERS.find((p) => p.id === id)
    if (_provider) {
      state.llm.providers.push(_provider)
    }
  }
}

// Fix missing provider
function fixMissingProvider(state: RootState) {
  SYSTEM_PROVIDERS.forEach((p) => {
    if (!state.llm.providers.find((provider) => provider.id === p.id)) {
      state.llm.providers.push(p)
    }
  })
}

// add ocr provider
function addOcrProvider(state: RootState, provider: BuiltinOcrProvider) {
  if (!state.ocr.providers.find((p) => p.id === provider.id)) {
    state.ocr.providers.push(provider)
  }
}

function updateProvider(state: RootState, id: string, provider: Partial<Provider>) {
  if (state.llm.providers) {
    const index = state.llm.providers.findIndex((p) => p.id === id)
    if (index !== -1) {
      state.llm.providers[index] = {
        ...state.llm.providers[index],
        ...provider
      }
    }
  }
}

function addWebSearchProvider(state: RootState, id: string) {
  if (state.websearch && state.websearch.providers) {
    if (!state.websearch.providers.find((p) => p.id === id)) {
      const provider = defaultWebSearchProviders.find((p) => p.id === id)
      if (provider) {
        // Prevent mutating read only property of object
        // Otherwise, it will cause the error: Cannot assign to read only property 'apiKey' of object '#<Object>'
        state.websearch.providers.push({ ...provider })
      }
    }
  }
}

function updateWebSearchProvider(state: RootState, provider: Partial<WebSearchProvider>) {
  if (state.websearch && state.websearch.providers) {
    const index = state.websearch.providers.findIndex((p) => p.id === provider.id)
    if (index !== -1) {
      state.websearch.providers[index] = {
        ...state.websearch.providers[index],
        ...provider
      }
    }
  }
}

function addSelectionAction(state: RootState, id: string) {
  if (state.selectionStore && state.selectionStore.actionItems) {
    if (!state.selectionStore.actionItems.some((item) => item.id === id)) {
      const action = defaultActionItems.find((item) => item.id === id)
      if (action) {
        state.selectionStore.actionItems.push(action)
      }
    }
  }
}

/**
 * Add shortcuts(ids from shortcutsInitialState) after the shortcut(afterId)
 * if afterId is 'first', add to the first
 * if afterId is 'last', add to the last
 */
function addShortcuts(state: RootState, ids: string[], afterId: string) {
  const defaultShortcuts = shortcutsInitialState.shortcuts

  // 确保 state.shortcuts 存在
  if (!state.shortcuts) {
    return
  }

  // 从 defaultShortcuts 中找到要添加的快捷键
  const shortcutsToAdd = defaultShortcuts.filter((shortcut) => ids.includes(shortcut.key))

  // 过滤掉已经存在的快捷键
  const existingKeys = state.shortcuts.shortcuts.map((s) => s.key)
  const newShortcuts = shortcutsToAdd.filter((shortcut) => !existingKeys.includes(shortcut.key))

  if (newShortcuts.length === 0) {
    return
  }

  if (afterId === 'first') {
    // 添加到最前面
    state.shortcuts.shortcuts.unshift(...newShortcuts)
  } else if (afterId === 'last') {
    // 添加到最后面
    state.shortcuts.shortcuts.push(...newShortcuts)
  } else {
    // 添加到指定快捷键后面
    const afterIndex = state.shortcuts.shortcuts.findIndex((shortcut) => shortcut.key === afterId)
    if (afterIndex !== -1) {
      state.shortcuts.shortcuts.splice(afterIndex + 1, 0, ...newShortcuts)
    } else {
      // 如果找不到指定的快捷键，则添加到最后
      state.shortcuts.shortcuts.push(...newShortcuts)
    }
  }
}

// add preprocess provider
function addPreprocessProviders(state: RootState, id: string) {
  if (state.preprocess && state.preprocess.providers) {
    if (!state.preprocess.providers.find((p) => p.id === id)) {
      const provider = defaultPreprocessProviders.find((p) => p.id === id)
      if (provider) {
        state.preprocess.providers.push({ ...provider })
      }
    }
  }
}

const migrateConfig = {
  '2': (state: RootState) => {
    try {
      addProvider(state, 'yi')
      return state
    } catch (error) {
      return state
    }
  },
  '3': (state: RootState) => {
    try {
      addProvider(state, 'zhipu')
      return state
    } catch (error) {
      return state
    }
  },
  '4': (state: RootState) => {
    try {
      addProvider(state, 'ollama')
      return state
    } catch (error) {
      return state
    }
  },
  '5': (state: RootState) => {
    try {
      addProvider(state, 'moonshot')
      return state
    } catch (error) {
      return state
    }
  },
  '6': (state: RootState) => {
    try {
      addProvider(state, 'openrouter')
      return state
    } catch (error) {
      return state
    }
  },
  '7': (state: RootState) => {
    try {
      return {
        ...state,
        settings: {
          ...state.settings,
          language: navigator.language
        }
      }
    } catch (error) {
      return state
    }
  },
  '8': (state: RootState) => {
    try {
      const fixAssistantName = (assistant: Assistant) => {
        // 2025/07/25 这俩键早没了，从远古版本迁移包出错的
        if (isEmpty(assistant.name)) {
          assistant.name = i18n.t('chat.default.name')
        }

        assistant.topics = assistant.topics.map((topic) => {
          if (isEmpty(topic.name)) {
            topic.name = i18n.t('chat.default.topic.name')
          }
          return topic
        })

        return assistant
      }

      return {
        ...state,
        assistants: {
          ...state.assistants,
          defaultAssistant: fixAssistantName(state.assistants.defaultAssistant),
          assistants: state.assistants.assistants.map((assistant) => fixAssistantName(assistant))
        }
      }
    } catch (error) {
      return state
    }
  },
  '9': (state: RootState) => {
    try {
      return {
        ...state,
        llm: {
          ...state.llm,
          providers: state.llm.providers.map((provider) => {
            if (provider.id === 'zhipu' && provider.models[0] && provider.models[0].id === 'llama3-70b-8192') {
              provider.models = SYSTEM_MODELS.zhipu
            }
            return provider
          })
        }
      }
    } catch (error) {
      return state
    }
  },
  '10': (state: RootState) => {
    try {
      addProvider(state, 'baichuan')
      return state
    } catch (error) {
      return state
    }
  },
  '11': (state: RootState) => {
    try {
      addProvider(state, 'dashscope')
      addProvider(state, 'anthropic')
      return state
    } catch (error) {
      return state
    }
  },
  '12': (state: RootState) => {
    try {
      addProvider(state, 'aihubmix')
      return state
    } catch (error) {
      return state
    }
  },
  '13': (state: RootState) => {
    try {
      return {
        ...state,
        assistants: {
          ...state.assistants,
          defaultAssistant: {
            ...state.assistants.defaultAssistant,
            name: ['Default Assistant', '默认助手'].includes(state.assistants.defaultAssistant.name)
              ? i18n.t('settings.assistant.label')
              : state.assistants.defaultAssistant.name
          }
        }
      }
    } catch (error) {
      return state
    }
  },
  '14': (state: RootState) => {
    try {
      return {
        ...state,
        settings: {
          ...state.settings,
          showAssistants: true,
          proxyUrl: undefined
        }
      }
    } catch (error) {
      return state
    }
  },
  '15': (state: RootState) => {
    try {
      return {
        ...state,
        settings: {
          ...state.settings,
          userName: '',
          showMessageDivider: true
        }
      }
    } catch (error) {
      return state
    }
  },
  '16': (state: RootState) => {
    try {
      return {
        ...state,
        settings: {
          ...state.settings,
          messageFont: 'system',
          showInputEstimatedTokens: false
        }
      }
    } catch (error) {
      return state
    }
  },
  '17': (state: RootState) => {
    try {
      return {
        ...state,
        settings: {
          ...state.settings,
          theme: 'auto'
        }
      }
    } catch (error) {
      return state
    }
  },
  '19': (state: RootState) => {
    try {
      return {
        ...state,
        agents: {
          agents: []
        },
        llm: {
          ...state.llm,
          settings: {
            ollama: {
              keepAliveTime: 5
            }
          }
        }
      }
    } catch (error) {
      return state
    }
  },
  '20': (state: RootState) => {
    try {
      return {
        ...state,
        settings: {
          ...state.settings,
          fontSize: 14
        }
      }
    } catch (error) {
      return state
    }
  },
  '21': (state: RootState) => {
    try {
      addProvider(state, 'gemini')
      addProvider(state, 'stepfun')
      addProvider(state, 'doubao')
      return state
    } catch (error) {
      return state
    }
  },
  '22': (state: RootState) => {
    try {
      addProvider(state, 'minimax')
      return state
    } catch (error) {
      return state
    }
  },
  '23': (state: RootState) => {
    try {
      return {
        ...state,
        settings: {
          ...state.settings,
          showTopics: true,
          windowStyle: 'transparent'
        }
      }
    } catch (error) {
      return state
    }
  },
  '24': (state: RootState) => {
    try {
      return {
        ...state,
        assistants: {
          ...state.assistants,
          assistants: state.assistants.assistants.map((assistant) => ({
            ...assistant,
            topics: assistant.topics.map((topic) => ({
              ...topic,
              createdAt: new Date().toISOString(),
              updatedAt: new Date().toISOString()
            }))
          }))
        },
        settings: {
          ...state.settings,
          topicPosition: 'right'
        }
      }
    } catch (error) {
      return state
    }
  },
  '25': (state: RootState) => {
    try {
      addProvider(state, 'github')
      return state
    } catch (error) {
      return state
    }
  },
  '26': (state: RootState) => {
    try {
      addProvider(state, 'ocoolai')
      return state
    } catch (error) {
      return state
    }
  },
  '27': (state: RootState) => {
    try {
      return {
        ...state,
        settings: {
          ...state.settings,
          renderInputMessageAsMarkdown: true
        }
      }
    } catch (error) {
      return state
    }
  },
  '28': (state: RootState) => {
    try {
      addProvider(state, 'together')
      addProvider(state, 'fireworks')
      addProvider(state, 'zhinao')
      addProvider(state, 'hunyuan')
      addProvider(state, 'nvidia')
      return state
    } catch (error) {
      return state
    }
  },
  '29': (state: RootState) => {
    try {
      return {
        ...state,
        assistants: {
          ...state.assistants,
          assistants: state.assistants.assistants.map((assistant) => {
            assistant.topics = assistant.topics.map((topic) => ({
              ...topic,
              assistantId: assistant.id
            }))
            return assistant
          })
        }
      }
    } catch (error) {
      return state
    }
  },
  '30': (state: RootState) => {
    try {
      addProvider(state, 'azure-openai')
      return state
    } catch (error) {
      return state
    }
  },
  '31': (state: RootState) => {
    try {
      return {
        ...state,
        llm: {
          ...state.llm,
          providers: state.llm.providers.map((provider) => {
            if (provider.id === 'azure-openai') {
              provider.models = provider.models.map((model) => ({
                ...model,
                provider: 'azure-openai'
              }))
            }
            return provider
          })
        }
      }
    } catch (error) {
      return state
    }
  },
  '32': (state: RootState) => {
    try {
      addProvider(state, 'hunyuan')
      return state
    } catch (error) {
      return state
    }
  },
  '33': (state: RootState) => {
    try {
      state.assistants.defaultAssistant.type = 'assistant'

      // @ts-ignore
      state.agents.agents.forEach((agent) => {
        agent.type = 'agent'
        // @ts-ignore eslint-disable-next-line
        delete agent.group
      })

      return {
        ...state,
        assistants: {
          ...state.assistants,
          assistants: [...state.assistants.assistants].map((assistant) => {
            // @ts-ignore eslint-disable-next-line
            delete assistant.group
            return {
              ...assistant,
              id: assistant.id.length === 36 ? assistant.id : uuid(),
              type: assistant.type === 'system' ? assistant.type : 'assistant'
            }
          })
        }
      }
    } catch (error) {
      return state
    }
  },
  '34': (state: RootState) => {
    try {
      state.assistants.assistants.forEach((assistant) => {
        assistant.topics.forEach((topic) => {
          topic.assistantId = assistant.id
          runAsyncFunction(async () => {
            const _topic = await db.topics.get(topic.id)
            if (_topic) {
              const messages = (_topic?.messages || []).map((message) => ({
                ...message,
                assistantId: assistant.id
              }))
              db.topics.put({ ..._topic, messages }, topic.id)
            }
          })
        })
      })
      return state
    } catch (error) {
      return state
    }
  },
  '35': (state: RootState) => {
    try {
      state.settings.mathEngine = 'KaTeX'
      return state
    } catch (error) {
      return state
    }
  },
  '36': (state: RootState) => {
    try {
      state.settings.topicPosition = 'left'
      return state
    } catch (error) {
      return state
    }
  },
  '37': (state: RootState) => {
    try {
      state.settings.messageStyle = 'plain'
      return state
    } catch (error) {
      return state
    }
  },
  '38': (state: RootState) => {
    try {
      addProvider(state, 'grok')
      addProvider(state, 'hyperbolic')
      addProvider(state, 'mistral')
      return state
    } catch (error) {
      return state
    }
  },
  '39': (state: RootState) => {
    try {
      // @ts-ignore eslint-disable-next-line
      state.settings.codeStyle = 'auto'
      return state
    } catch (error) {
      return state
    }
  },
  '40': (state: RootState) => {
    try {
      state.settings.tray = true
      return state
    } catch (error) {
      return state
    }
  },
  '41': (state: RootState) => {
    try {
      state.llm.providers.forEach((provider) => {
        if (provider.id === 'gemini') {
          provider.type = 'gemini'
        } else if (provider.id === 'anthropic') {
          provider.type = 'anthropic'
        } else {
          provider.type = 'openai'
        }
      })
      return state
    } catch (error) {
      return state
    }
  },
  '42': (state: RootState) => {
    try {
      state.settings.proxyMode = state.settings.proxyUrl ? 'custom' : 'none'
      return state
    } catch (error) {
      return state
    }
  },
  '43': (state: RootState) => {
    try {
      if (state.settings.proxyMode === 'none') {
        state.settings.proxyMode = 'system'
      }
      return state
    } catch (error) {
      return state
    }
  },
  '44': (state: RootState) => {
    try {
      state.settings.translateModelPrompt = TRANSLATE_PROMPT
      return state
    } catch (error) {
      return state
    }
  },
  '45': (state: RootState) => {
    state.settings.enableTopicNaming = true
    return state
  },
  '46': (state: RootState) => {
    try {
      if (
        state.settings?.translateModelPrompt?.includes(
          'If the target language is the same as the source language, do not translate'
        )
      ) {
        state.settings.translateModelPrompt = TRANSLATE_PROMPT
      }
      return state
    } catch (error) {
      return state
    }
  },
  '47': (state: RootState) => {
    try {
      state.llm.providers.forEach((provider) => {
        provider.models.forEach((model) => {
          model.group = getDefaultGroupName(model.id)
        })
      })
      return state
    } catch (error) {
      return state
    }
  },
  '48': (state: RootState) => {
    try {
      if (state.shortcuts) {
        state.shortcuts.shortcuts.forEach((shortcut) => {
          shortcut.system = shortcut.key !== 'new_topic'
        })
        state.shortcuts.shortcuts.push({
          key: 'toggle_show_assistants',
          shortcut: [isMac ? 'Command' : 'Ctrl', '['],
          editable: true,
          enabled: true,
          system: false
        })
        state.shortcuts.shortcuts.push({
          key: 'toggle_show_topics',
          shortcut: [isMac ? 'Command' : 'Ctrl', ']'],
          editable: true,
          enabled: true,
          system: false
        })
      }
      return state
    } catch (error) {
      return state
    }
  },
  '49': (state: RootState) => {
    try {
      state.settings.pasteLongTextThreshold = 1500
      if (state.shortcuts) {
        state.shortcuts.shortcuts = [
          ...state.shortcuts.shortcuts,
          {
            key: 'copy_last_message',
            shortcut: [isMac ? 'Command' : 'Ctrl', 'Shift', 'C'],
            editable: true,
            enabled: false,
            system: false
          }
        ]
      }
      return state
    } catch (error) {
      return state
    }
  },
  '50': (state: RootState) => {
    try {
      addProvider(state, 'jina')
      return state
    } catch (error) {
      return state
    }
  },
  '51': (state: RootState) => {
    state.settings.topicNamingPrompt = ''
    return state
  },
  '54': (state: RootState) => {
    try {
      if (state.shortcuts) {
        state.shortcuts.shortcuts.push({
          key: 'search_message',
          shortcut: [isMac ? 'Command' : 'Ctrl', 'F'],
          editable: true,
          enabled: true,
          system: false
        })
      }
      state.settings.sidebarIcons = {
        visible: DEFAULT_SIDEBAR_ICONS,
        disabled: []
      }
      return state
    } catch (error) {
      return state
    }
  },
  '55': (state: RootState) => {
    try {
      if (!state.settings.sidebarIcons) {
        state.settings.sidebarIcons = {
          visible: DEFAULT_SIDEBAR_ICONS,
          disabled: []
        }
      }
      return state
    } catch (error) {
      return state
    }
  },
  '57': (state: RootState) => {
    try {
      if (state.shortcuts) {
        state.shortcuts.shortcuts.push({
          key: 'mini_window',
          shortcut: [isMac ? 'Command' : 'Ctrl', 'E'],
          editable: true,
          enabled: false,
          system: true
        })
      }

      state.llm.providers.forEach((provider) => {
        if (provider.id === 'qwenlm') {
          // @ts-ignore eslint-disable-next-line
          provider.type = 'qwenlm'
        }
      })

      state.settings.enableQuickAssistant = false
      state.settings.clickTrayToShowQuickAssistant = true

      return state
    } catch (error) {
      return state
    }
  },
  '58': (state: RootState) => {
    try {
      if (state.shortcuts) {
        state.shortcuts.shortcuts.push(
          {
            key: 'clear_topic',
            shortcut: [isMac ? 'Command' : 'Ctrl', 'L'],
            editable: true,
            enabled: true,
            system: false
          },
          {
            key: 'toggle_new_context',
            shortcut: [isMac ? 'Command' : 'Ctrl', 'R'],
            editable: true,
            enabled: true,
            system: false
          }
        )
      }
      return state
    } catch (error) {
      return state
    }
  },
  '59': (state: RootState) => {
    try {
      addMiniApp(state, 'flowith')
      return state
    } catch (error) {
      return state
    }
  },
  '60': (state: RootState) => {
    try {
      state.settings.multiModelMessageStyle = 'fold'
      return state
    } catch (error) {
      return state
    }
  },
  '61': (state: RootState) => {
    try {
      state.llm.providers.forEach((provider) => {
        if (provider.id === 'qwenlm') {
          // @ts-ignore eslint-disable-next-line
          provider.type = 'qwenlm'
        }
      })
      return state
    } catch (error) {
      return state
    }
  },
  '62': (state: RootState) => {
    try {
      state.llm.providers.forEach((provider) => {
        if (provider.id === 'azure-openai') {
          provider.type = 'azure-openai'
        }
      })
      state.settings.translateModelPrompt = TRANSLATE_PROMPT
      return state
    } catch (error) {
      return state
    }
  },
  '63': (state: RootState) => {
    try {
      addMiniApp(state, '3mintop')
      return state
    } catch (error) {
      return state
    }
  },
  '64': (state: RootState) => {
    try {
      state.llm.providers = state.llm.providers.filter((provider) => provider.id !== 'qwenlm')
      addProvider(state, 'baidu-cloud')
      return state
    } catch (error) {
      return state
    }
  },
  '65': (state: RootState) => {
    try {
      // @ts-ignore expect error
      state.settings.targetLanguage = 'english'
      return state
    } catch (error) {
      return state
    }
  },
  '66': (state: RootState) => {
    try {
      addProvider(state, 'gitee-ai')
      addProvider(state, 'ppio')
      addMiniApp(state, 'aistudio')
      state.llm.providers = state.llm.providers.filter((provider) => provider.id !== 'graphrag-kylin-mountain')

      return state
    } catch (error) {
      return state
    }
  },
  '67': (state: RootState) => {
    try {
      addMiniApp(state, 'xiaoyi')
      addProvider(state, 'modelscope')
      addProvider(state, 'lmstudio')
      addProvider(state, 'perplexity')
      addProvider(state, 'infini')
      addProvider(state, 'dmxapi')

      state.llm.settings.lmstudio = {
        keepAliveTime: 5
      }

      return state
    } catch (error) {
      return state
    }
  },
  '68': (state: RootState) => {
    try {
      addMiniApp(state, 'notebooklm')
      addProvider(state, 'modelscope')
      addProvider(state, 'lmstudio')
      return state
    } catch (error) {
      return state
    }
  },
  '69': (state: RootState) => {
    try {
      addMiniApp(state, 'coze')
      state.settings.gridColumns = 2
      state.settings.gridPopoverTrigger = 'hover'
      return state
    } catch (error) {
      return state
    }
  },
  '70': (state: RootState) => {
    try {
      state.llm.providers.forEach((provider) => {
        if (provider.id === 'dmxapi') {
          provider.apiHost = 'https://www.dmxapi.cn'
        }
      })
      return state
    } catch (error) {
      return state
    }
  },
  '71': (state: RootState) => {
    try {
      const appIds = ['dify', 'wpslingxi', 'lechat', 'abacus', 'lambdachat', 'baidu-ai-search']

      if (state.minapps) {
        appIds.forEach((id) => {
          const app = DEFAULT_MIN_APPS.find((app) => app.id === id)
          if (app) {
            state.minapps.enabled.push(app)
          }
        })
        // remove zhihu-zhiada
        state.minapps.enabled = state.minapps.enabled.filter((app) => app.id !== 'zhihu-zhiada')
        state.minapps.disabled = state.minapps.disabled.filter((app) => app.id !== 'zhihu-zhiada')
      }

      state.settings.thoughtAutoCollapse = true

      return state
    } catch (error) {
      return state
    }
  },
  '72': (state: RootState) => {
    try {
      addMiniApp(state, 'monica')

      // remove duplicate lmstudio providers
      const emptyLmStudioProviderIndex = state.llm.providers.findLastIndex(
        (provider) => provider.id === 'lmstudio' && provider.models.length === 0
      )

      if (emptyLmStudioProviderIndex !== -1) {
        state.llm.providers.splice(emptyLmStudioProviderIndex, 1)
      }

      return state
    } catch (error) {
      return state
    }
  },
  '73': (state: RootState) => {
    try {
      if (state.websearch) {
        state.websearch.searchWithTime = true
        state.websearch.maxResults = 5
        state.websearch.excludeDomains = []
      }

      addProvider(state, 'lmstudio')
      addProvider(state, 'o3')
      state.llm.providers = moveProvider(state.llm.providers, 'o3', 2)

      state.assistants.assistants.forEach((assistant) => {
        const leadingEmoji = getLeadingEmoji(assistant.name)
        if (leadingEmoji) {
          assistant.emoji = leadingEmoji
          assistant.name = assistant.name.replace(leadingEmoji, '').trim()
        }
      })

      // @ts-ignore
      state.agents.agents.forEach((agent) => {
        const leadingEmoji = getLeadingEmoji(agent.name)
        if (leadingEmoji) {
          agent.emoji = leadingEmoji
          agent.name = agent.name.replace(leadingEmoji, '').trim()
        }
      })

      const defaultAssistantEmoji = getLeadingEmoji(state.assistants.defaultAssistant.name)

      if (defaultAssistantEmoji) {
        state.assistants.defaultAssistant.emoji = defaultAssistantEmoji
        state.assistants.defaultAssistant.name = state.assistants.defaultAssistant.name
          .replace(defaultAssistantEmoji, '')
          .trim()
      }

      return state
    } catch (error) {
      return state
    }
  },
  '74': (state: RootState) => {
    try {
      addProvider(state, 'xirang')
      return state
    } catch (error) {
      return state
    }
  },
  '75': (state: RootState) => {
    try {
      addMiniApp(state, 'you')
      addMiniApp(state, 'cici')
      addMiniApp(state, 'zhihu')
      return state
    } catch (error) {
      return state
    }
  },
  '76': (state: RootState) => {
    try {
      addProvider(state, 'tencent-cloud-ti')
      return state
    } catch (error) {
      return state
    }
  },
  '77': (state: RootState) => {
    try {
      addWebSearchProvider(state, 'searxng')
      addWebSearchProvider(state, 'exa')
      if (state.websearch) {
        state.websearch.providers.forEach((p) => {
          // @ts-ignore eslint-disable-next-line
          delete p.enabled
        })
      }
      return state
    } catch (error) {
      return state
    }
  },
  '78': (state: RootState) => {
    try {
      state.llm.providers = moveProvider(state.llm.providers, 'ppio', 9)
      state.llm.providers = moveProvider(state.llm.providers, 'infini', 10)
      removeMiniAppIconsFromState(state)
      return state
    } catch (error) {
      return state
    }
  },
  '79': (state: RootState) => {
    try {
      addProvider(state, 'gpustack')
      return state
    } catch (error) {
      return state
    }
  },
  '80': (state: RootState) => {
    try {
      addProvider(state, 'alayanew')
      state.llm.providers = moveProvider(state.llm.providers, 'alayanew', 10)
      return state
    } catch (error) {
      return state
    }
  },
  '81': (state: RootState) => {
    try {
      addProvider(state, 'copilot')
      return state
    } catch (error) {
      return state
    }
  },
  '82': (state: RootState) => {
    try {
      const runtimeState = state.runtime as any
      if (runtimeState?.webdavSync) {
        state.backup = state.backup || {}
        state.backup = {
          ...state.backup,
          webdavSync: {
            lastSyncTime: runtimeState.webdavSync.lastSyncTime || null,
            syncing: runtimeState.webdavSync.syncing || false,
            lastSyncError: runtimeState.webdavSync.lastSyncError || null
          }
        }
        delete runtimeState.webdavSync
      }
      return state
    } catch (error) {
      return state
    }
  },
  '83': (state: RootState) => {
    try {
      state.settings.messageNavigation = 'buttons'
      state.settings.launchOnBoot = false
      state.settings.launchToTray = false
      state.settings.trayOnClose = true
      return state
    } catch (error) {
      logger.error('migrate 83 error', error as Error)
      return state
    }
  },
  '84': (state: RootState) => {
    try {
      addProvider(state, 'voyageai')
      return state
    } catch (error) {
      logger.error('migrate 84 error', error as Error)
      return state
    }
  },
  '85': (state: RootState) => {
    try {
      // @ts-ignore eslint-disable-next-line
      state.settings.autoCheckUpdate = !state.settings.manualUpdateCheck
      // @ts-ignore eslint-disable-next-line
      delete state.settings.manualUpdateCheck
      state.settings.gridPopoverTrigger = 'click'
      return state
    } catch (error) {
      return state
    }
  },
  '86': (state: RootState) => {
    try {
      if (state?.mcp?.servers) {
        state.mcp.servers = state.mcp.servers.map((server) => ({
          ...server,
          id: nanoid()
        }))
      }
    } catch (error) {
      return state
    }
    return state
  },
  '87': (state: RootState) => {
    try {
      state.settings.maxKeepAliveMinapps = 3
      state.settings.showOpenedMinappsInSidebar = true
      return state
    } catch (error) {
      return state
    }
  },
  '88': (state: RootState) => {
    try {
      if (state?.mcp?.servers) {
        const hasAutoInstall = state.mcp.servers.some((server) => server.name === '@cherry/mcp-auto-install')
        if (!hasAutoInstall) {
          const defaultServer = mcpSlice.getInitialState().servers[0]
          state.mcp.servers = [{ ...defaultServer, id: nanoid() }, ...state.mcp.servers]
        }
      }
      return state
    } catch (error) {
      return state
    }
  },
  '89': (state: RootState) => {
    try {
      removeMiniAppFromState(state, 'aistudio')
      return state
    } catch (error) {
      return state
    }
  },
  '90': (state: RootState) => {
    try {
      state.settings.enableDataCollection = true
      return state
    } catch (error) {
      return state
    }
  },
  '91': (state: RootState) => {
    try {
      // @ts-ignore eslint-disable-next-line
      state.settings.codeCacheable = false
      // @ts-ignore eslint-disable-next-line
      state.settings.codeCacheMaxSize = 1000
      // @ts-ignore eslint-disable-next-line
      state.settings.codeCacheTTL = 15
      // @ts-ignore eslint-disable-next-line
      state.settings.codeCacheThreshold = 2
      addProvider(state, 'qiniu')
      return state
    } catch (error) {
      return state
    }
  },
  '92': (state: RootState) => {
    try {
      addMiniApp(state, 'dangbei')
      state.llm.providers = moveProvider(state.llm.providers, 'qiniu', 12)
      return state
    } catch (error) {
      return state
    }
  },
  '93': (state: RootState) => {
    try {
      if (!state?.settings?.exportMenuOptions) {
        state.settings.exportMenuOptions = settingsInitialState.exportMenuOptions
        return state
      }
      return state
    } catch (error) {
      return state
    }
  },
  '94': (state: RootState) => {
    try {
      state.settings.enableQuickPanelTriggers = false
      return state
    } catch (error) {
      return state
    }
  },
  '95': (state: RootState) => {
    try {
      addWebSearchProvider(state, 'local-google')
      addWebSearchProvider(state, 'local-bing')
      addWebSearchProvider(state, 'local-baidu')

      if (state.websearch) {
        if (isEmpty(state.websearch.subscribeSources)) {
          state.websearch.subscribeSources = []
        }
      }

      const qiniuProvider = state.llm.providers.find((provider) => provider.id === 'qiniu')
      if (qiniuProvider && isEmpty(qiniuProvider.models)) {
        qiniuProvider.models = SYSTEM_MODELS.qiniu
      }
      return state
    } catch (error) {
      return state
    }
  },
  '96': (state: RootState) => {
    try {
      // @ts-ignore eslint-disable-next-line
      state.settings.assistantIconType = state.settings?.showAssistantIcon ? 'model' : 'emoji'
      // @ts-ignore eslint-disable-next-line
      delete state.settings.showAssistantIcon
      return state
    } catch (error) {
      return state
    }
  },
  '97': (state: RootState) => {
    try {
      addMiniApp(state, 'zai')
      state.settings.webdavMaxBackups = 0
      if (state.websearch && state.websearch.providers) {
        state.websearch.providers.forEach((provider) => {
          provider.basicAuthUsername = ''
          provider.basicAuthPassword = ''
        })
      }
      return state
    } catch (error) {
      return state
    }
  },
  '98': (state: RootState) => {
    try {
      state.llm.providers.forEach((provider) => {
        if (provider.type === 'openai' && provider.id !== 'openai') {
          // @ts-ignore eslint-disable-next-line
          provider.type = 'openai-compatible'
        }
      })
      return state
    } catch (error) {
      return state
    }
  },
  '99': (state: RootState) => {
    try {
      state.settings.showPrompt = true

      addWebSearchProvider(state, 'bocha')

      updateWebSearchProvider(state, {
        id: 'exa',
        apiHost: 'https://api.exa.ai'
      })

      updateWebSearchProvider(state, {
        id: 'tavily',
        apiHost: 'https://api.tavily.com'
      })

      // Remove basic auth fields from exa and tavily
      if (state.websearch?.providers) {
        state.websearch.providers = state.websearch.providers.map((provider) => {
          if (provider.id === 'exa' || provider.id === 'tavily') {
            // oxlint-disable-next-line @typescript-eslint/no-unused-vars
            const { basicAuthUsername, basicAuthPassword, ...rest } = provider
            return rest
          }
          return provider
        })
      }
      return state
    } catch (error) {
      return state
    }
  },
  '100': (state: RootState) => {
    try {
      state.llm.providers.forEach((provider) => {
        // @ts-ignore eslint-disable-next-line
        if (['openai-compatible', 'openai'].includes(provider.type)) {
          provider.type = 'openai'
        }
        if (provider.id === 'openai') {
          provider.type = 'openai-response'
        }
      })
      state.assistants.assistants.forEach((assistant) => {
        assistant.knowledgeRecognition = 'off'
      })
      return state
    } catch (error) {
      logger.error('migrate 100 error', error as Error)
      return state
    }
  },
  '101': (state: RootState) => {
    try {
      state.assistants.assistants.forEach((assistant) => {
        if (assistant.settings) {
          // @ts-ignore eslint-disable-next-line
          if (assistant.settings.enableToolUse) {
            // @ts-ignore eslint-disable-next-line
            assistant.settings.toolUseMode = assistant.settings.enableToolUse ? 'function' : 'prompt'
            // @ts-ignore eslint-disable-next-line
            delete assistant.settings.enableToolUse
          }
        }
      })
      if (state.shortcuts) {
        state.shortcuts.shortcuts.push({
          key: 'exit_fullscreen',
          shortcut: ['Escape'],
          editable: false,
          enabled: true,
          system: true
        })
      }
      return state
    } catch (error) {
      logger.error('migrate 101 error', error as Error)
      return state
    }
  },
  '102': (state: RootState) => {
    try {
      state.settings.openAI = {
        summaryText: 'off',
        serviceTier: 'auto',
        verbosity: 'medium'
      }

      state.settings.codeExecution = {
        enabled: false,
        timeoutMinutes: 1
      }
      state.settings.codeEditor = {
        enabled: false,
        themeLight: 'auto',
        themeDark: 'auto',
        highlightActiveLine: false,
        foldGutter: false,
        autocompletion: true,
        keymap: false
      }
      // @ts-ignore eslint-disable-next-line
      state.settings.codePreview = {
        themeLight: 'auto',
        themeDark: 'auto'
      }

      // @ts-ignore eslint-disable-next-line
      if (state.settings.codeStyle) {
        // @ts-ignore eslint-disable-next-line
        state.settings.codePreview.themeLight = state.settings.codeStyle
        // @ts-ignore eslint-disable-next-line
        state.settings.codePreview.themeDark = state.settings.codeStyle
      }

      // @ts-ignore eslint-disable-next-line
      delete state.settings.codeStyle
      // @ts-ignore eslint-disable-next-line
      delete state.settings.codeCacheable
      // @ts-ignore eslint-disable-next-line
      delete state.settings.codeCacheMaxSize
      // @ts-ignore eslint-disable-next-line
      delete state.settings.codeCacheTTL
      // @ts-ignore eslint-disable-next-line
      delete state.settings.codeCacheThreshold
      return state
    } catch (error) {
      logger.error('migrate 102 error', error as Error)
      return state
    }
  },
  '103': (state: RootState) => {
    try {
      if (state.shortcuts) {
        if (!state.shortcuts.shortcuts.find((shortcut) => shortcut.key === 'search_message_in_chat')) {
          state.shortcuts.shortcuts.push({
            key: 'search_message_in_chat',
            shortcut: [isMac ? 'Command' : 'Ctrl', 'F'],
            editable: true,
            enabled: true,
            system: false
          })
        }
        const searchMessageShortcut = state.shortcuts.shortcuts.find((shortcut) => shortcut.key === 'search_message')
        const targetShortcut = [isMac ? 'Command' : 'Ctrl', 'F']
        if (
          searchMessageShortcut &&
          Array.isArray(searchMessageShortcut.shortcut) &&
          searchMessageShortcut.shortcut.length === targetShortcut.length &&
          searchMessageShortcut.shortcut.every((v, i) => v === targetShortcut[i])
        ) {
          searchMessageShortcut.shortcut = [isMac ? 'Command' : 'Ctrl', 'Shift', 'F']
        }
      }
      return state
    } catch (error) {
      logger.error('migrate 103 error', error as Error)
      return state
    }
  },
  '104': (state: RootState) => {
    try {
      addProvider(state, 'burncloud')
      state.llm.providers = moveProvider(state.llm.providers, 'burncloud', 10)
      return state
    } catch (error) {
      logger.error('migrate 104 error', error as Error)
      return state
    }
  },
  '105': (state: RootState) => {
    try {
      state.settings.notification = settingsInitialState.notification
      addMiniApp(state, 'google')
      if (!state.settings.openAI) {
        state.settings.openAI = {
          summaryText: 'off',
          serviceTier: 'auto',
          verbosity: 'medium'
        }
      }
      return state
    } catch (error) {
      logger.error('migrate 105 error', error as Error)
      return state
    }
  },
  '106': (state: RootState) => {
    try {
      addProvider(state, 'tokenflux')
      state.llm.providers = moveProvider(state.llm.providers, 'tokenflux', 15)
      return state
    } catch (error) {
      logger.error('migrate 106 error', error as Error)
      return state
    }
  },
  '107': (state: RootState) => {
    try {
      if (state.paintings && !state.paintings.dmxapi_paintings) {
        state.paintings.dmxapi_paintings = []
      }
      return state
    } catch (error) {
      logger.error('migrate 107 error', error as Error)
      return state
    }
  },
  '108': (state: RootState) => {
    try {
      state.inputTools.toolOrder = DEFAULT_TOOL_ORDER
      state.inputTools.isCollapsed = false
      return state
    } catch (error) {
      logger.error('migrate 108 error', error as Error)
      return state
    }
  },
  '109': (state: RootState) => {
    try {
      state.settings.userTheme = settingsInitialState.userTheme
      return state
    } catch (error) {
      logger.error('migrate 109 error', error as Error)
      return state
    }
  },
  '110': (state: RootState) => {
    try {
      if (state.paintings && !state.paintings.tokenflux_paintings) {
        state.paintings.tokenflux_paintings = []
      }
      state.settings.testPlan = false
      return state
    } catch (error) {
      logger.error('migrate 110 error', error as Error)
      return state
    }
  },
  '111': (state: RootState) => {
    try {
      addSelectionAction(state, 'quote')
      if (
        state.llm.translateModel.provider === 'silicon' &&
        state.llm.translateModel.id === 'meta-llama/Llama-3.3-70B-Instruct'
      ) {
        state.llm.translateModel = SYSTEM_MODELS.defaultModel[2]
      }

      // add selection_assistant_toggle and selection_assistant_select_text shortcuts after mini_window
      addShortcuts(state, ['selection_assistant_toggle', 'selection_assistant_select_text'], 'mini_window')

      return state
    } catch (error) {
      logger.error('migrate 111 error', error as Error)
      return state
    }
  },
  '112': (state: RootState) => {
    try {
      addProvider(state, 'cephalon')
      addProvider(state, '302ai')
      addProvider(state, 'lanyun')
      state.llm.providers = moveProvider(state.llm.providers, 'cephalon', 13)
      state.llm.providers = moveProvider(state.llm.providers, '302ai', 14)
      state.llm.providers = moveProvider(state.llm.providers, 'lanyun', 15)
      return state
    } catch (error) {
      logger.error('migrate 112 error', error as Error)
      return state
    }
  },
  '113': (state: RootState) => {
    try {
      addProvider(state, 'vertexai')
      if (!state.llm.settings.vertexai) {
        state.llm.settings.vertexai = llmInitialState.settings.vertexai
      }
      updateProvider(state, 'gemini', {
        isVertex: false
      })
      updateProvider(state, 'vertexai', {
        isVertex: true
      })
      return state
    } catch (error) {
      logger.error('migrate 113 error', error as Error)
      return state
    }
  },
  '114': (state: RootState) => {
    try {
      if (state.settings && state.settings.exportMenuOptions) {
        if (typeof state.settings.exportMenuOptions.plain_text === 'undefined') {
          state.settings.exportMenuOptions.plain_text = true
        }
      }
      if (state.settings) {
        state.settings.enableSpellCheck = false
        state.settings.spellCheckLanguages = []
      }
      return state
    } catch (error) {
      logger.error('migrate 114 error', error as Error)
      return state
    }
  },
  '115': (state: RootState) => {
    try {
      state.assistants.assistants.forEach((assistant) => {
        if (!assistant.settings) {
          assistant.settings = {
            temperature: DEFAULT_TEMPERATURE,
            contextCount: DEFAULT_CONTEXTCOUNT,
            topP: 1,
            toolUseMode: 'prompt',
            customParameters: [],
            streamOutput: true,
            enableMaxTokens: false
          }
        }
      })
      return state
    } catch (error) {
      logger.error('migrate 115 error', error as Error)
      return state
    }
  },
  '116': (state: RootState) => {
    try {
      if (state.websearch) {
        // migrate contentLimit to cutoffLimit
        // @ts-ignore eslint-disable-next-line
        if (state.websearch.contentLimit) {
          state.websearch.compressionConfig = {
            method: 'cutoff',
            cutoffUnit: 'char',
            // @ts-ignore eslint-disable-next-line
            cutoffLimit: state.websearch.contentLimit
          }
        } else {
          state.websearch.compressionConfig = {
            method: 'none',
            cutoffUnit: 'char'
          }
        }

        // @ts-ignore eslint-disable-next-line
        delete state.websearch.contentLimit
      }
      if (state.settings) {
        state.settings.testChannel = UpgradeChannel.LATEST
      }

      return state
    } catch (error) {
      logger.error('migrate 116 error', error as Error)
      return state
    }
  },
  '117': (state: RootState) => {
    try {
      const ppioProvider = state.llm.providers.find((provider) => provider.id === 'ppio')
      const modelsToRemove = [
        'qwen/qwen-2.5-72b-instruct',
        'qwen/qwen2.5-32b-instruct',
        'meta-llama/llama-3.1-70b-instruct',
        'meta-llama/llama-3.1-8b-instruct',
        '01-ai/yi-1.5-34b-chat',
        '01-ai/yi-1.5-9b-chat',
        'thudm/glm-z1-32b-0414',
        'thudm/glm-z1-9b-0414'
      ]
      if (ppioProvider) {
        updateProvider(state, 'ppio', {
          models: [
            ...ppioProvider.models.filter((model) => !modelsToRemove.includes(model.id)),
            ...SYSTEM_MODELS.ppio.filter(
              (systemModel) => !ppioProvider.models.some((existingModel) => existingModel.id === systemModel.id)
            )
          ],
          apiHost: 'https://api.ppinfra.com/v3/openai/'
        })
      }
      state.assistants.assistants.forEach((assistant) => {
        if (assistant.settings && assistant.settings.streamOutput === undefined) {
          assistant.settings = {
            ...assistant.settings,
            streamOutput: true
          }
        }
      })
      return state
    } catch (error) {
      logger.error('migrate 117 error', error as Error)
      return state
    }
  },
  '118': (state: RootState) => {
    try {
      addProvider(state, 'ph8')
      state.llm.providers = moveProvider(state.llm.providers, 'ph8', 14)

      if (!state.settings.userId) {
        state.settings.userId = uuid()
      }

      state.llm.providers.forEach((provider) => {
        if (provider.id === 'mistral') {
          provider.type = 'mistral'
        }
      })

      return state
    } catch (error) {
      logger.error('migrate 118 error', error as Error)
      return state
    }
  },
  '119': (state: RootState) => {
    try {
      addProvider(state, 'new-api')
      state.llm.providers = moveProvider(state.llm.providers, 'new-api', 16)
      state.settings.disableHardwareAcceleration = false
      // migrate to enable memory feature on sidebar
      if (state.settings && state.settings.sidebarIcons) {
        // Check if 'memory' is not already in visible icons
        if (!state.settings.sidebarIcons.visible.includes('memory' as any)) {
          state.settings.sidebarIcons.visible = [...state.settings.sidebarIcons.visible, 'memory' as any]
        }
      }
      return state
    } catch (error) {
      logger.error('migrate 119 error', error as Error)
      return state
    }
  },
  '120': (state: RootState) => {
    try {
      // migrate to remove memory feature from sidebar (moved to settings)
      if (state.settings && state.settings.sidebarIcons) {
        // Remove 'memory' from visible icons if present
        state.settings.sidebarIcons.visible = state.settings.sidebarIcons.visible.filter(
          (icon) => icon !== ('memory' as any)
        )
        // Remove 'memory' from disabled icons if present
        state.settings.sidebarIcons.disabled = state.settings.sidebarIcons.disabled.filter(
          (icon) => icon !== ('memory' as any)
        )
      }

      if (!state.settings.s3) {
        state.settings.s3 = settingsInitialState.s3
      }

      const langMap: Record<string, TranslateLanguageCode> = {
        english: 'en-us',
        chinese: 'zh-cn',
        'chinese-traditional': 'zh-tw',
        japanese: 'ja-jp',
        russian: 'ru-ru'
      }

      const origin = state.settings.targetLanguage
      const newLang = langMap[origin]
      if (newLang) state.settings.targetLanguage = newLang
      else state.settings.targetLanguage = 'en-us'

      state.llm.providers.forEach((provider) => {
        if (provider.id === 'azure-openai') {
          provider.type = 'azure-openai'
        }
      })

      state.settings.localBackupMaxBackups = 0
      state.settings.localBackupSkipBackupFile = false
      state.settings.localBackupDir = ''
      state.settings.localBackupAutoSync = false
      state.settings.localBackupSyncInterval = 0
      return state
    } catch (error) {
      logger.error('migrate 120 error', error as Error)
      return state
    }
  },
  '121': (state: RootState) => {
    try {
      const { toolOrder } = state.inputTools
      const urlContextKey = 'url_context'
      if (!toolOrder.visible.includes(urlContextKey)) {
        const webSearchIndex = toolOrder.visible.indexOf('web_search')
        const knowledgeBaseIndex = toolOrder.visible.indexOf('knowledge_base')
        if (webSearchIndex !== -1) {
          toolOrder.visible.splice(webSearchIndex, 0, urlContextKey)
        } else if (knowledgeBaseIndex !== -1) {
          toolOrder.visible.splice(knowledgeBaseIndex, 0, urlContextKey)
        } else {
          toolOrder.visible.push(urlContextKey)
        }
      }

      for (const assistant of state.assistants.assistants) {
        if (assistant.settings?.toolUseMode === 'prompt' && isFunctionCallingModel(assistant.model)) {
          assistant.settings.toolUseMode = 'function'
        }
      }

      if (state.settings && typeof state.settings.webdavDisableStream === 'undefined') {
        state.settings.webdavDisableStream = false
      }

      return state
    } catch (error) {
      logger.error('migrate 121 error', error as Error)
      return state
    }
  },
  '122': (state: RootState) => {
    try {
      state.settings.navbarPosition = 'left'
      return state
    } catch (error) {
      logger.error('migrate 122 error', error as Error)
      return state
    }
  },

  '123': (state: RootState) => {
    try {
      state.llm.providers.forEach((provider) => {
        provider.models.forEach((model) => {
          if (model.type && Array.isArray(model.type)) {
            model.capabilities = model.type.map((t) => ({
              type: t,
              isUserSelected: true
            }))
            delete model.type
          }
        })
      })

      const lanyunProvider = state.llm.providers.find((provider) => provider.id === 'lanyun')
      if (lanyunProvider && lanyunProvider.models.length === 0) {
        updateProvider(state, 'lanyun', { models: SYSTEM_MODELS.lanyun })
      }

      return state
    } catch (error) {
      logger.error('migrate 123 error', error as Error)
      return state
    }
  }, // 1.5.4
  '124': (state: RootState) => {
    try {
      state.assistants.assistants.forEach((assistant) => {
        if (assistant.settings && !assistant.settings.toolUseMode) {
          assistant.settings.toolUseMode = 'prompt'
        }
      })

      const updateModelTextDelta = (model?: Model) => {
        if (model) {
          model.supported_text_delta = true
          if (isNotSupportedTextDelta(model)) {
            model.supported_text_delta = false
          }
        }
      }

      state.llm.providers.forEach((provider) => {
        provider.models.forEach((model) => {
          updateModelTextDelta(model)
        })
      })
      state.assistants.assistants.forEach((assistant) => {
        updateModelTextDelta(assistant.defaultModel)
        updateModelTextDelta(assistant.model)
      })

      updateModelTextDelta(state.llm.defaultModel)
      updateModelTextDelta(state.llm.topicNamingModel)
      updateModelTextDelta(state.llm.translateModel)

      if (state.assistants.defaultAssistant.model) {
        updateModelTextDelta(state.assistants.defaultAssistant.model)
        updateModelTextDelta(state.assistants.defaultAssistant.defaultModel)
      }

      addProvider(state, 'aws-bedrock')

      // 初始化 awsBedrock 设置
      if (!state.llm.settings.awsBedrock) {
        state.llm.settings.awsBedrock = llmInitialState.settings.awsBedrock
      }

      return state
    } catch (error) {
      logger.error('migrate 124 error', error as Error)
      return state
    }
  },
  '125': (state: RootState) => {
    try {
      // Initialize API server configuration if not present
      if (!state.settings.apiServer) {
        state.settings.apiServer = {
          enabled: false,
          host: 'localhost',
          port: 23333,
          apiKey: `cs-sk-${uuid()}`
        }
      }
      return state
    } catch (error) {
      logger.error('migrate 125 error', error as Error)
      return state
    }
  },
  '126': (state: RootState) => {
    try {
      state.knowledge.bases.forEach((base) => {
        // @ts-ignore eslint-disable-next-line
        if (base.preprocessOrOcrProvider) {
          // @ts-ignore eslint-disable-next-line
          base.preprocessProvider = base.preprocessOrOcrProvider
          // @ts-ignore eslint-disable-next-line
          delete base.preprocessOrOcrProvider
          // @ts-ignore eslint-disable-next-line
          if (base.preprocessProvider.type === 'ocr') {
            // @ts-ignore eslint-disable-next-line
            delete base.preprocessProvider
          }
        }
      })
      return state
    } catch (error) {
      logger.error('migrate 126 error', error as Error)
      return state
    }
  },
  '127': (state: RootState) => {
    try {
      addProvider(state, 'poe')

      // 迁移api选项设置
      state.llm.providers.forEach((provider) => {
        // 新字段默认支持
        const changes = {
          isNotSupportArrayContent: false,
          isNotSupportDeveloperRole: false,
          isNotSupportStreamOptions: false
        }
        if (!isSupportArrayContentProvider(provider) || provider.isNotSupportArrayContent) {
          // 原本开启了兼容模式的provider不受影响
          changes.isNotSupportArrayContent = true
        }
        if (!isSupportDeveloperRoleProvider(provider)) {
          changes.isNotSupportDeveloperRole = true
        }
        if (!isSupportStreamOptionsProvider(provider)) {
          changes.isNotSupportStreamOptions = true
        }
        updateProvider(state, provider.id, changes)
      })

      // 迁移以前删除掉的内置提供商
      for (const provider of state.llm.providers) {
        if (provider.isSystem && !isSystemProvider(provider)) {
          updateProvider(state, provider.id, { isSystem: false })
        }
      }

      if (!state.settings.proxyBypassRules) {
        state.settings.proxyBypassRules = defaultByPassRules
      }
      return state
    } catch (error) {
      logger.error('migrate 127 error', error as Error)
      return state
    }
  },
  '128': (state: RootState) => {
    try {
      // 迁移 service tier 设置
      const openai = state.llm.providers.find((provider) => provider.id === SystemProviderIds.openai)
      const serviceTier = state.settings.openAI.serviceTier
      if (openai) {
        openai.serviceTier = serviceTier
      }

      // @ts-ignore eslint-disable-next-line
      if (state.settings.codePreview) {
        // @ts-ignore eslint-disable-next-line
        state.settings.codeViewer = state.settings.codePreview
      } else {
        state.settings.codeViewer = {
          themeLight: 'auto',
          themeDark: 'auto'
        }
      }

      return state
    } catch (error) {
      logger.error('migrate 128 error', error as Error)
      return state
    }
  },
  '129': (state: RootState) => {
    try {
      // 聚合 api options
      state.llm.providers.forEach((p) => {
        if (isSystemProvider(p)) {
          updateProvider(state, p.id, { apiOptions: undefined })
        } else {
          const changes: ProviderApiOptions = {
            isNotSupportArrayContent: p.isNotSupportArrayContent,
            isNotSupportServiceTier: p.isNotSupportServiceTier,
            isNotSupportDeveloperRole: p.isNotSupportDeveloperRole,
            isNotSupportStreamOptions: p.isNotSupportStreamOptions
          }
          updateProvider(state, p.id, { apiOptions: changes })
        }
      })
      return state
    } catch (error) {
      logger.error('migrate 129 error', error as Error)
      return state
    }
  },
  '130': (state: RootState) => {
    try {
      if (state.settings && state.settings.openAI && !state.settings.openAI.verbosity) {
        state.settings.openAI.verbosity = 'medium'
      }
      // 为 nutstore 添加备份数量限制的默认值
      if (state.nutstore && state.nutstore.nutstoreMaxBackups === undefined) {
        state.nutstore.nutstoreMaxBackups = 0
      }
      return state
    } catch (error) {
      logger.error('migrate 130 error', error as Error)
      return state
    }
  },
  '131': (state: RootState) => {
    try {
      state.settings.mathEnableSingleDollar = true
      return state
    } catch (error) {
      logger.error('migrate 131 error', error as Error)
      return state
    }
  },
  '132': (state: RootState) => {
    try {
      state.llm.providers.forEach((p) => {
        // 如果原本是undefined则不做改动，静默从默认支持改为默认不支持
        if (p.apiOptions?.isNotSupportDeveloperRole) {
          p.apiOptions.isSupportDeveloperRole = !p.apiOptions.isNotSupportDeveloperRole
        }
        if (p.apiOptions?.isNotSupportServiceTier) {
          p.apiOptions.isSupportServiceTier = !p.apiOptions.isNotSupportServiceTier
        }
      })
      return state
    } catch (error) {
      logger.error('migrate 132 error', error as Error)
      return state
    }
  },
  '133': (state: RootState) => {
    try {
      state.settings.sidebarIcons.visible.push('code_tools')
      if (state.codeTools) {
        state.codeTools.environmentVariables = {
          'qwen-code': '',
          'claude-code': '',
          'gemini-cli': ''
        }
      }
      return state
    } catch (error) {
      logger.error('migrate 133 error', error as Error)
      return state
    }
  },
  '134': (state: RootState) => {
    try {
      state.llm.quickModel = state.llm.topicNamingModel

      return state
    } catch (error) {
      logger.error('migrate 134 error', error as Error)
      return state
    }
  },
  '135': (state: RootState) => {
    try {
      if (!state.assistants.defaultAssistant.settings) {
        state.assistants.defaultAssistant.settings = DEFAULT_ASSISTANT_SETTINGS
      } else if (!state.assistants.defaultAssistant.settings.toolUseMode) {
        state.assistants.defaultAssistant.settings.toolUseMode = 'prompt'
      }
      return state
    } catch (error) {
      logger.error('migrate 135 error', error as Error)
      return state
    }
  },
  '136': (state: RootState) => {
    try {
      state.settings.sidebarIcons.visible = [...new Set(state.settings.sidebarIcons.visible)].filter((icon) =>
        DEFAULT_SIDEBAR_ICONS.includes(icon)
      )
      state.settings.sidebarIcons.disabled = [...new Set(state.settings.sidebarIcons.disabled)].filter((icon) =>
        DEFAULT_SIDEBAR_ICONS.includes(icon)
      )
      return state
    } catch (error) {
      logger.error('migrate 136 error', error as Error)
      return state
    }
  },
  '137': (state: RootState) => {
    try {
      state.ocr = {
        providers: BUILTIN_OCR_PROVIDERS,
        imageProviderId: DEFAULT_OCR_PROVIDER.image.id
      }
      state.translate.translateInput = ''
      return state
    } catch (error) {
      logger.error('migrate 137 error', error as Error)
      return state
    }
  },
  '138': (state: RootState) => {
    try {
      addOcrProvider(state, BUILTIN_OCR_PROVIDERS_MAP.system)
      return state
    } catch (error) {
      logger.error('migrate 138 error', error as Error)
      return state
    }
  },
  '139': (state: RootState) => {
    try {
      addProvider(state, 'cherryin')
      state.llm.providers = moveProvider(state.llm.providers, 'cherryin', 1)

      const zhipuProvider = state.llm.providers.find((p) => p.id === 'zhipu')

      if (zhipuProvider) {
        // Update zhipu model list
        if (!zhipuProvider.enabled) {
          zhipuProvider.models = SYSTEM_MODELS.zhipu
        }

        // Update zhipu model list
        if (zhipuProvider.models.length === 0) {
          zhipuProvider.models = SYSTEM_MODELS.zhipu
        }

        // Add GLM-4.5-Flash model if not exists
        const hasGlm45FlashModel = zhipuProvider?.models.find((m) => m.id === 'glm-4.5-flash')

        if (!hasGlm45FlashModel) {
          zhipuProvider?.models.push(glm45FlashModel)
        }

        // Update default painting provider to zhipu
        state.settings.defaultPaintingProvider = 'zhipu'

        // Add zhipu web search provider
        addWebSearchProvider(state, 'zhipu')

        // Update zhipu web search provider api key
        if (zhipuProvider.apiKey) {
          state?.websearch?.providers.forEach((provider) => {
            if (provider.id === 'zhipu') {
              provider.apiKey = zhipuProvider.apiKey
            }
          })
        }
      }

      return state
    } catch (error) {
      logger.error('migrate 139 error', error as Error)
      return state
    }
  },
  '140': (state: RootState) => {
    try {
      state.paintings = {
        // @ts-ignore paintings
        siliconflow_paintings: state?.paintings?.paintings || [],
        // @ts-ignore DMXAPIPaintings
        dmxapi_paintings: state?.paintings?.DMXAPIPaintings || [],
        // @ts-ignore tokenFluxPaintings
        tokenflux_paintings: state?.paintings?.tokenFluxPaintings || [],
        zhipu_paintings: [],
        // @ts-ignore generate
        aihubmix_image_generate: state?.paintings?.generate || [],
        // @ts-ignore remix
        aihubmix_image_remix: state?.paintings?.remix || [],
        // @ts-ignore edit
        aihubmix_image_edit: state?.paintings?.edit || [],
        // @ts-ignore upscale
        aihubmix_image_upscale: state?.paintings?.upscale || [],
        openai_image_generate: state?.paintings?.openai_image_generate || [],
        openai_image_edit: state?.paintings?.openai_image_edit || [],
        ovms_paintings: []
      }

      return state
    } catch (error) {
      logger.error('migrate 140 error', error as Error)
      return state
    }
  },
  '141': (state: RootState) => {
    try {
      if (state.settings && state.settings.sidebarIcons) {
        // Check if 'notes' is not already in visible icons
        if (!state.settings.sidebarIcons.visible.includes('notes')) {
          state.settings.sidebarIcons.visible = [...state.settings.sidebarIcons.visible, 'notes']
        }
      }
      return state
    } catch (error) {
      logger.error('migrate 141 error', error as Error)
      return state
    }
  },
  '142': (state: RootState) => {
    try {
      // Initialize notes settings if not present
      if (!state.note) {
        state.note = notesInitialState
      }
      return state
    } catch (error) {
      logger.error('migrate 142 error', error as Error)
      return state
    }
  },
  '143': (state: RootState) => {
    try {
      addMiniApp(state, 'longcat')
      return state
    } catch (error) {
      return state
    }
  },
  '144': (state: RootState) => {
    try {
      if (state.settings) {
        state.settings.confirmDeleteMessage = settingsInitialState.confirmDeleteMessage
        state.settings.confirmRegenerateMessage = settingsInitialState.confirmRegenerateMessage
      }
      return state
    } catch (error) {
      logger.error('migrate 144 error', error as Error)
      return state
    }
  },
  '145': (state: RootState) => {
    try {
      if (state.settings) {
        if (state.settings.showMessageOutline === undefined || state.settings.showMessageOutline === null) {
          state.settings.showMessageOutline = false
        }
      }
      return state
    } catch (error) {
      logger.error('migrate 145 error', error as Error)
      return state
    }
  },
  '146': (state: RootState) => {
    try {
      // Migrate showWorkspace from settings to note store
      if (state.settings && state.note) {
        const showWorkspaceValue = (state.settings as any)?.showWorkspace
        if (showWorkspaceValue !== undefined) {
          // @ts-ignore eslint-disable-next-line
          state.note.settings.showWorkspace = showWorkspaceValue
          // Remove from settings
          delete (state.settings as any).showWorkspace
          // @ts-ignore eslint-disable-next-line
        } else if (state.note.settings.showWorkspace === undefined) {
          // Set default value if not exists
          // @ts-ignore eslint-disable-next-line
          state.note.settings.showWorkspace = true
        }
      }
      return state
    } catch (error) {
      logger.error('migrate 146 error', error as Error)
      return state
    }
  },
  '147': (state: RootState) => {
    try {
      state.knowledge.bases.forEach((base) => {
        if ((base as any).framework) {
          delete (base as any).framework
        }
      })
      return state
    } catch (error) {
      logger.error('migrate 147 error', error as Error)
      return state
    }
  },
  '148': (state: RootState) => {
    try {
      addOcrProvider(state, BUILTIN_OCR_PROVIDERS_MAP.paddleocr)
      return state
    } catch (error) {
      logger.error('migrate 148 error', error as Error)
      return state
    }
  },
  '149': (state: RootState) => {
    try {
      state.knowledge.bases.forEach((base) => {
        if ((base as any).framework) {
          delete (base as any).framework
        }
      })
      return state
    } catch (error) {
      logger.error('migrate 149 error', error as Error)
      return state
    }
  },
  '150': (state: RootState) => {
    try {
      addShortcuts(state, ['rename_topic'], 'new_topic')
      addShortcuts(state, ['edit_last_user_message'], 'copy_last_message')
      return state
    } catch (error) {
      logger.error('migrate 150 error', error as Error)
      return state
    }
  },
  '151': (state: RootState) => {
    try {
      if (state.settings) {
        state.settings.codeFancyBlock = true
      }
      return state
    } catch (error) {
      logger.error('migrate 151 error', error as Error)
      return state
    }
  },
  '152': (state: RootState) => {
    try {
      state.translate.settings = {
        autoCopy: false
      }
      return state
    } catch (error) {
      logger.error('migrate 152 error', error as Error)
      return state
    }
  },
  '153': (state: RootState) => {
    try {
      if (state.note.settings) {
        state.note.settings.fontSize = notesInitialState.settings.fontSize
        state.note.settings.showTableOfContents = notesInitialState.settings.showTableOfContents
      }
      return state
    } catch (error) {
      logger.error('migrate 153 error', error as Error)
      return state
    }
  },
  '154': (state: RootState) => {
    try {
      if (state.settings.userTheme) {
        state.settings.userTheme.userFontFamily = settingsInitialState.userTheme.userFontFamily
        state.settings.userTheme.userCodeFontFamily = settingsInitialState.userTheme.userCodeFontFamily
      }
      return state
    } catch (error) {
      logger.error('migrate 154 error', error as Error)
      return state
    }
  },
  '155': (state: RootState) => {
    try {
      state.knowledge.bases.forEach((base) => {
        if ((base as any).framework) {
          delete (base as any).framework
        }
      })
      return state
    } catch (error) {
      logger.error('migrate 155 error', error as Error)
      return state
    }
  },
  '156': (state: RootState) => {
    try {
      state.llm.providers.forEach((provider) => {
        if (provider.id === SystemProviderIds.anthropic) {
          if (provider.apiHost.endsWith('/')) {
            provider.apiHost = provider.apiHost.slice(0, -1)
          }
        }
      })
      return state
    } catch (error) {
      logger.error('migrate 156 error', error as Error)
      return state
    }
  },
  '157': (state: RootState) => {
    try {
      addProvider(state, 'aionly')
      state.llm.providers = moveProvider(state.llm.providers, 'aionly', 10)

      const cherryinProvider = state.llm.providers.find((provider) => provider.id === 'cherryin')

      if (cherryinProvider) {
        updateProvider(state, 'cherryin', {
          apiHost: 'https://open.cherryin.ai',
          models: []
        })
      }

      if (state.llm.defaultModel?.provider === 'cherryin') {
        state.llm.defaultModel.provider = 'cherryai'
      }

      if (state.llm.quickModel?.provider === 'cherryin') {
        state.llm.quickModel.provider = 'cherryai'
      }

      if (state.llm.translateModel?.provider === 'cherryin') {
        state.llm.translateModel.provider = 'cherryai'
      }

      state.assistants.assistants.forEach((assistant) => {
        if (assistant.model?.provider === 'cherryin') {
          assistant.model.provider = 'cherryai'
        }
        if (assistant.defaultModel?.provider === 'cherryin') {
          assistant.defaultModel.provider = 'cherryai'
        }
      })

      // @ts-ignore
      state.agents.agents.forEach((agent) => {
        // @ts-ignore model is not defined in Agent
        if (agent.model?.provider === 'cherryin') {
          // @ts-ignore model is not defined in Agent
          agent.model.provider = 'cherryai'
        }
        if (agent.defaultModel?.provider === 'cherryin') {
          agent.defaultModel.provider = 'cherryai'
        }
      })
      return state
    } catch (error) {
      logger.error('migrate 157 error', error as Error)
      return state
    }
  },
  '158': (state: RootState) => {
    try {
      state.llm.providers = state.llm.providers.filter((provider) => provider.id !== 'cherryin')
      addProvider(state, 'longcat')
      return state
    } catch (error) {
      logger.error('migrate 158 error', error as Error)
      return state
    }
  },
  '159': (state: RootState) => {
    try {
      addProvider(state, 'ovms')
      fixMissingProvider(state)
      return state
    } catch (error) {
      logger.error('migrate 158 error', error as Error)
      return state
    }
  },
  '161': (state: RootState) => {
    try {
      removeMiniAppFromState(state, 'nm-search')
      removeMiniAppFromState(state, 'hika')
      removeMiniAppFromState(state, 'hugging-chat')
      addProvider(state, 'cherryin')
      state.llm.providers = moveProvider(state.llm.providers, 'cherryin', 1)
      return state
    } catch (error) {
      logger.error('migrate 161 error', error as Error)
      return state
    }
  },
  '162': (state: RootState) => {
    try {
      // @ts-ignore
      if (state?.agents?.agents) {
        // @ts-ignore
        state.assistants.presets = [...state.agents.agents]
        // @ts-ignore
        delete state.agents.agents
      }

      if (state.settings.sidebarIcons) {
        state.settings.sidebarIcons.visible = state.settings.sidebarIcons.visible.map((icon) => {
          // @ts-ignore
          return icon === 'agents' ? 'store' : icon
        })
        state.settings.sidebarIcons.disabled = state.settings.sidebarIcons.disabled.map((icon) => {
          // @ts-ignore
          return icon === 'agents' ? 'store' : icon
        })
      }

      state.llm.providers.forEach((provider) => {
        if (provider.anthropicApiHost) {
          return
        }

        switch (provider.id) {
          case 'deepseek':
            provider.anthropicApiHost = 'https://api.deepseek.com/anthropic'
            break
          case 'moonshot':
            provider.anthropicApiHost = 'https://api.moonshot.cn/anthropic'
            break
          case 'zhipu':
            provider.anthropicApiHost = 'https://open.bigmodel.cn/api/anthropic'
            break
          case 'dashscope':
            provider.anthropicApiHost = 'https://dashscope.aliyuncs.com/api/v2/apps/claude-code-proxy'
            break
          case 'modelscope':
            provider.anthropicApiHost = 'https://api-inference.modelscope.cn'
            break
          case 'aihubmix':
            provider.anthropicApiHost = 'https://aihubmix.com'
            break
          case 'new-api':
            provider.anthropicApiHost = 'http://localhost:3000'
            break
          case 'grok':
            provider.anthropicApiHost = 'https://api.x.ai'
        }
      })
      return state
    } catch (error) {
      logger.error('migrate 162 error', error as Error)
      return state
    }
  },
  '163': (state: RootState) => {
    try {
      addOcrProvider(state, BUILTIN_OCR_PROVIDERS_MAP.ovocr)
      state.llm.providers.forEach((provider) => {
        if (provider.id === 'cherryin') {
          provider.anthropicApiHost = 'https://open.cherryin.net'
        }
      })
      state.paintings.ovms_paintings = []
      return state
    } catch (error) {
      logger.error('migrate 163 error', error as Error)
      return state
    }
  },
  '164': (state: RootState) => {
    try {
      addMiniApp(state, 'ling')
      return state
    } catch (error) {
      logger.error('migrate 164 error', error as Error)
      return state
    }
  },
  '165': (state: RootState) => {
    try {
      addMiniApp(state, 'huggingchat')
      return state
    } catch (error) {
      logger.error('migrate 165 error', error as Error)
      return state
    }
  },
  '166': (state: RootState) => {
    try {
      if (state.assistants.presets === undefined) {
        state.assistants.presets = []
      }
      state.assistants.presets.forEach((preset) => {
        if (!preset.settings) {
          preset.settings = DEFAULT_ASSISTANT_SETTINGS
        } else if (!preset.settings.toolUseMode) {
          preset.settings.toolUseMode = DEFAULT_ASSISTANT_SETTINGS.toolUseMode
        }
      })
      // 更新阿里云百炼的 Anthropic API 地址
      const dashscopeProvider = state.llm.providers.find((provider) => provider.id === 'dashscope')
      if (dashscopeProvider) {
        dashscopeProvider.anthropicApiHost = 'https://dashscope.aliyuncs.com/apps/anthropic'
      }

      state.llm.providers.forEach((provider) => {
        if (provider.id === SystemProviderIds['new-api'] && provider.type !== 'new-api') {
          provider.type = 'new-api'
        }
        if (provider.id === SystemProviderIds.longcat) {
          // https://longcat.chat/platform/docs/zh/#anthropic-api-%E6%A0%BC%E5%BC%8F
          if (!provider.anthropicApiHost) {
            provider.anthropicApiHost = 'https://api.longcat.chat/anthropic'
          }
        }
      })
      return state
    } catch (error) {
      logger.error('migrate 166 error', error as Error)
      return state
    }
  },
  '167': (state: RootState) => {
    try {
      addProvider(state, 'huggingface')
      return state
    } catch (error) {
      logger.error('migrate 167 error', error as Error)
      return state
    }
  },
  '168': (state: RootState) => {
    try {
      addPreprocessProviders(state, 'open-mineru')
      return state
    } catch (error) {
      logger.error('migrate 168 error', error as Error)
      return state
    }
  },
  '169': (state: RootState) => {
    try {
<<<<<<< HEAD
      // Ensure aws-bedrock provider exists
      addProvider(state, 'aws-bedrock')

      // Ensure awsBedrock settings exist and have all required fields
      if (!state.llm.settings.awsBedrock) {
        state.llm.settings.awsBedrock = llmInitialState.settings.awsBedrock
      } else {
        // For users who have awsBedrock but missing new fields (authType and apiKey)
        if (!state.llm.settings.awsBedrock.authType) {
          state.llm.settings.awsBedrock.authType = 'iam'
        }
        if (state.llm.settings.awsBedrock.apiKey === undefined) {
          state.llm.settings.awsBedrock.apiKey = ''
        }
=======
      if (state?.mcp?.servers) {
        state.mcp.servers = state.mcp.servers.map((server) => {
          const inferredSource = isBuiltinMCPServer(server) ? 'builtin' : 'unknown'
          return {
            ...server,
            installSource: inferredSource
          }
        })
>>>>>>> cdc12d50
      }
      return state
    } catch (error) {
      logger.error('migrate 169 error', error as Error)
      return state
    }
  }
}

// 注意：添加新迁移时，记得同时更新 persistReducer
// file://./index.ts

const migrate = createMigrate(migrateConfig as any)

export default migrate<|MERGE_RESOLUTION|>--- conflicted
+++ resolved
@@ -2769,22 +2769,6 @@
   },
   '169': (state: RootState) => {
     try {
-<<<<<<< HEAD
-      // Ensure aws-bedrock provider exists
-      addProvider(state, 'aws-bedrock')
-
-      // Ensure awsBedrock settings exist and have all required fields
-      if (!state.llm.settings.awsBedrock) {
-        state.llm.settings.awsBedrock = llmInitialState.settings.awsBedrock
-      } else {
-        // For users who have awsBedrock but missing new fields (authType and apiKey)
-        if (!state.llm.settings.awsBedrock.authType) {
-          state.llm.settings.awsBedrock.authType = 'iam'
-        }
-        if (state.llm.settings.awsBedrock.apiKey === undefined) {
-          state.llm.settings.awsBedrock.apiKey = ''
-        }
-=======
       if (state?.mcp?.servers) {
         state.mcp.servers = state.mcp.servers.map((server) => {
           const inferredSource = isBuiltinMCPServer(server) ? 'builtin' : 'unknown'
@@ -2793,11 +2777,32 @@
             installSource: inferredSource
           }
         })
->>>>>>> cdc12d50
       }
       return state
     } catch (error) {
       logger.error('migrate 169 error', error as Error)
+      return state
+    }
+  },
+  '170': (state: RootState) => {
+    try {
+      // Ensure aws-bedrock provider exists
+      addProvider(state, 'aws-bedrock')
+
+      // Ensure awsBedrock settings exist and have all required fields
+      if (!state.llm.settings.awsBedrock) {
+        state.llm.settings.awsBedrock = llmInitialState.settings.awsBedrock
+      } else {
+        // For users who have awsBedrock but missing new fields (authType and apiKey)
+        if (!state.llm.settings.awsBedrock.authType) {
+          state.llm.settings.awsBedrock.authType = 'iam'
+        }
+        if (state.llm.settings.awsBedrock.apiKey === undefined) {
+          state.llm.settings.awsBedrock.apiKey = ''
+        }
+      }
+    } catch (error) {
+      logger.error('migrate 170 error', error as Error)
       return state
     }
   }

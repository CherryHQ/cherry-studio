import { isMac } from '@renderer/config/constant'
import { DEFAULT_MIN_APPS } from '@renderer/config/minapps'
import { SYSTEM_MODELS } from '@renderer/config/models'
import { TRANSLATE_PROMPT } from '@renderer/config/prompts'
import db from '@renderer/databases'
import i18n from '@renderer/i18n'
import { Assistant } from '@renderer/types'
import { getDefaultGroupName, runAsyncFunction, uuid } from '@renderer/utils'
import { isEmpty } from 'lodash'
import { createMigrate } from 'redux-persist'

import { RootState } from '.'
import { DEFAULT_SIDEBAR_ICONS } from './settings'

// remove logo base64 data to reduce the size of the state
function removeMiniAppIconsFromState(state: RootState) {
  if (state.minapps) {
    state.minapps.enabled = state.minapps.enabled.map((app) => ({ ...app, logo: undefined }))
    state.minapps.disabled = state.minapps.disabled.map((app) => ({ ...app, logo: undefined }))
    state.minapps.pinned = state.minapps.pinned.map((app) => ({ ...app, logo: undefined }))
  }
}

const migrateConfig = {
  '2': (state: RootState) => {
    return {
      ...state,
      llm: {
        ...state.llm,
        providers: [
          ...state.llm.providers,
          {
            id: 'yi',
            name: 'Yi',
            apiKey: '',
            apiHost: 'https://api.lingyiwanwu.com',
            isSystem: true,
            models: SYSTEM_MODELS.yi
          }
        ]
      }
    }
  },
  '3': (state: RootState) => {
    return {
      ...state,
      llm: {
        ...state.llm,
        providers: [
          ...state.llm.providers,
          {
            id: 'zhipu',
            name: 'ZhiPu',
            apiKey: '',
            apiHost: 'https://open.bigmodel.cn/api/paas/v4/',
            isSystem: true,
            models: SYSTEM_MODELS.zhipu
          }
        ]
      }
    }
  },
  '4': (state: RootState) => {
    return {
      ...state,
      llm: {
        ...state.llm,
        providers: [
          ...state.llm.providers,
          {
            id: 'ollama',
            name: 'Ollama',
            apiKey: '',
            apiHost: 'http://localhost:11434',
            isSystem: true,
            models: []
          }
        ]
      }
    }
  },
  '5': (state: RootState) => {
    return {
      ...state,
      llm: {
        ...state.llm,
        providers: [
          ...state.llm.providers,
          {
            id: 'moonshot',
            name: 'Moonshot',
            apiKey: '',
            apiHost: 'https://api.moonshot.cn',
            isSystem: true,
            models: SYSTEM_MODELS.moonshot
          }
        ]
      }
    }
  },
  '6': (state: RootState) => {
    return {
      ...state,
      llm: {
        ...state.llm,
        providers: [
          ...state.llm.providers,
          {
            id: 'openrouter',
            name: 'OpenRouter',
            apiKey: '',
            apiHost: 'https://openrouter.ai/api/v1/',
            models: SYSTEM_MODELS.openrouter,
            isSystem: true
          }
        ]
      }
    }
  },
  '7': (state: RootState) => {
    return {
      ...state,
      settings: {
        ...state.settings,
        language: navigator.language
      }
    }
  },
  '8': (state: RootState) => {
    const fixAssistantName = (assistant: Assistant) => {
      if (isEmpty(assistant.name)) {
        assistant.name = i18n.t(`assistant.${assistant.id}.name`)
      }

      assistant.topics = assistant.topics.map((topic) => {
        if (isEmpty(topic.name)) {
          topic.name = i18n.t(`assistant.${assistant.id}.topic.name`)
        }
        return topic
      })

      return assistant
    }

    return {
      ...state,
      assistants: {
        ...state.assistants,
        defaultAssistant: fixAssistantName(state.assistants.defaultAssistant),
        assistants: state.assistants.assistants.map((assistant) => fixAssistantName(assistant))
      }
    }
  },
  '9': (state: RootState) => {
    return {
      ...state,
      llm: {
        ...state.llm,
        providers: state.llm.providers.map((provider) => {
          if (provider.id === 'zhipu' && provider.models[0] && provider.models[0].id === 'llama3-70b-8192') {
            provider.models = SYSTEM_MODELS.zhipu
          }
          return provider
        })
      }
    }
  },
  '10': (state: RootState) => {
    return {
      ...state,
      llm: {
        ...state.llm,
        providers: [
          ...state.llm.providers,
          {
            id: 'baichuan',
            name: 'BAICHUAN AI',
            apiKey: '',
            apiHost: 'https://api.baichuan-ai.com',
            models: SYSTEM_MODELS.baichuan,
            isSystem: true,
            enabled: false
          }
        ]
      }
    }
  },
  '11': (state: RootState) => {
    return {
      ...state,
      llm: {
        ...state.llm,
        providers: [
          ...state.llm.providers,
          {
            id: 'dashscope',
            name: 'DashScope',
            apiKey: '',
            apiHost: 'https://dashscope.aliyuncs.com/compatible-mode/v1/',
            models: SYSTEM_MODELS.bailian,
            isSystem: true,
            enabled: false
          },
          {
            id: 'anthropic',
            name: 'Anthropic',
            apiKey: '',
            apiHost: 'https://api.anthropic.com/',
            models: SYSTEM_MODELS.anthropic,
            isSystem: true,
            enabled: false
          }
        ]
      }
    }
  },
  '12': (state: RootState) => {
    return {
      ...state,
      llm: {
        ...state.llm,
        providers: [
          ...state.llm.providers,
          {
            id: 'aihubmix',
            name: 'AiHubMix',
            apiKey: '',
            apiHost: 'https://aihubmix.com',
            models: SYSTEM_MODELS.aihubmix,
            isSystem: true,
            enabled: false
          }
        ]
      }
    }
  },
  '13': (state: RootState) => {
    return {
      ...state,
      assistants: {
        ...state.assistants,
        defaultAssistant: {
          ...state.assistants.defaultAssistant,
          name: ['Default Assistant', '默认助手'].includes(state.assistants.defaultAssistant.name)
            ? i18n.t(`assistant.default.name`)
            : state.assistants.defaultAssistant.name
        }
      }
    }
  },
  '14': (state: RootState) => {
    return {
      ...state,
      settings: {
        ...state.settings,
        showAssistants: true,
        proxyUrl: undefined
      }
    }
  },
  '15': (state: RootState) => {
    return {
      ...state,
      settings: {
        ...state.settings,
        userName: '',
        showMessageDivider: true
      }
    }
  },
  '16': (state: RootState) => {
    return {
      ...state,
      settings: {
        ...state.settings,
        messageFont: 'system',
        showInputEstimatedTokens: false
      }
    }
  },
  '17': (state: RootState) => {
    return {
      ...state,
      settings: {
        ...state.settings,
        theme: 'auto'
      }
    }
  },
  '19': (state: RootState) => {
    return {
      ...state,
      agents: {
        agents: []
      },
      llm: {
        ...state.llm,
        settings: {
          ollama: {
            keepAliveTime: 5
          }
        }
      }
    }
  },
  '20': (state: RootState) => {
    return {
      ...state,
      settings: {
        ...state.settings,
        fontSize: 14
      }
    }
  },
  '21': (state: RootState) => {
    return {
      ...state,
      llm: {
        ...state.llm,
        providers: [
          ...state.llm.providers,
          {
            id: 'gemini',
            name: 'Gemini',
            apiKey: '',
            apiHost: 'https://generativelanguage.googleapis.com',
            models: SYSTEM_MODELS.gemini,
            isSystem: true,
            enabled: false
          },
          {
            id: 'stepfun',
            name: 'StepFun',
            apiKey: '',
            apiHost: 'https://api.stepfun.com',
            models: SYSTEM_MODELS.stepfun,
            isSystem: true,
            enabled: false
          },
          {
            id: 'doubao',
            name: 'doubao',
            apiKey: '',
            apiHost: 'https://ark.cn-beijing.volces.com/api/v3/',
            models: SYSTEM_MODELS.doubao,
            isSystem: true,
            enabled: false
          },
          {
            id: 'graphrag-kylin-mountain',
            name: 'GraphRAG',
            apiKey: '',
            apiHost: '',
            models: [],
            isSystem: true,
            enabled: false
          }
        ]
      }
    }
  },
  '22': (state: RootState) => {
    return {
      ...state,
      llm: {
        ...state.llm,
        providers: [
          ...state.llm.providers,
          {
            id: 'minimax',
            name: 'MiniMax',
            apiKey: '',
            apiHost: 'https://api.minimax.chat/v1/',
            models: SYSTEM_MODELS.minimax,
            isSystem: true,
            enabled: false
          }
        ]
      }
    }
  },
  '23': (state: RootState) => {
    return {
      ...state,
      settings: {
        ...state.settings,
        showTopics: true,
        windowStyle: 'transparent'
      }
    }
  },
  '24': (state: RootState) => {
    return {
      ...state,
      assistants: {
        ...state.assistants,
        assistants: state.assistants.assistants.map((assistant) => ({
          ...assistant,
          topics: assistant.topics.map((topic) => ({
            ...topic,
            createdAt: new Date().toISOString(),
            updatedAt: new Date().toISOString()
          }))
        }))
      },
      settings: {
        ...state.settings,
        topicPosition: 'right'
      }
    }
  },
  '25': (state: RootState) => {
    return {
      ...state,
      llm: {
        ...state.llm,
        providers: [
          ...state.llm.providers,
          {
            id: 'github',
            name: 'Github Models',
            apiKey: '',
            apiHost: 'https://models.inference.ai.azure.com/',
            models: SYSTEM_MODELS.github,
            isSystem: true,
            enabled: false
          }
        ]
      }
    }
  },
  '26': (state: RootState) => {
    return {
      ...state,
      llm: {
        ...state.llm,
        providers: [
          ...state.llm.providers,
          {
            id: 'ocoolai',
            name: 'ocoolAI',
            apiKey: '',
            apiHost: 'https://one.ooo.cool',
            models: [],
            isSystem: true,
            enabled: false
          }
        ]
      }
    }
  },
  '27': (state: RootState) => {
    return {
      ...state,
      settings: {
        ...state.settings,
        renderInputMessageAsMarkdown: true
      }
    }
  },
  '28': (state: RootState) => {
    return {
      ...state,
      llm: {
        ...state.llm,
        providers: [
          ...state.llm.providers,
          {
            id: 'together',
            name: 'Together',
            apiKey: '',
            apiHost: 'https://api.together.xyz',
            models: SYSTEM_MODELS.together,
            isSystem: true,
            enabled: false
          },
          {
            id: 'fireworks',
            name: 'Fireworks',
            apiKey: '',
            apiHost: 'https://api.fireworks.ai/inference',
            models: SYSTEM_MODELS.fireworks,
            isSystem: true,
            enabled: false
          },
          {
            id: 'zhinao',
            name: 'zhinao',
            apiKey: '',
            apiHost: 'https://api.360.cn',
            models: SYSTEM_MODELS.zhinao,
            isSystem: true,
            enabled: false
          },
          {
            id: 'hunyuan',
            name: 'hunyuan',
            apiKey: '',
            apiHost: 'https://api.hunyuan.cloud.tencent.com',
            models: SYSTEM_MODELS.hunyuan,
            isSystem: true,
            enabled: false
          },
          {
            id: 'nvidia',
            name: 'Nvidia',
            apiKey: '',
            apiHost: 'https://integrate.api.nvidia.com',
            models: SYSTEM_MODELS.nvidia,
            isSystem: true,
            enabled: false
          }
        ]
      }
    }
  },
  '29': (state: RootState) => {
    return {
      ...state,
      assistants: {
        ...state.assistants,
        assistants: state.assistants.assistants.map((assistant) => {
          assistant.topics = assistant.topics.map((topic) => ({
            ...topic,
            assistantId: assistant.id
          }))
          return assistant
        })
      }
    }
  },
  '30': (state: RootState) => {
    return {
      ...state,
      llm: {
        ...state.llm,
        providers: [
          ...state.llm.providers,
          {
            id: 'azure-openai',
            name: 'Azure OpenAI',
            apiKey: '',
            apiHost: '',
            apiVersion: '',
            models: SYSTEM_MODELS['azure-openai'],
            isSystem: true,
            enabled: false
          }
        ]
      }
    }
  },
  '31': (state: RootState) => {
    return {
      ...state,
      llm: {
        ...state.llm,
        providers: state.llm.providers.map((provider) => {
          if (provider.id === 'azure-openai') {
            provider.models = provider.models.map((model) => ({ ...model, provider: 'azure-openai' }))
          }
          return provider
        })
      }
    }
  },
  '32': (state: RootState) => {
    return {
      ...state,
      llm: {
        ...state.llm,
        providers: [
          ...state.llm.providers,
          {
            id: 'hunyuan',
            name: 'Hunyuan',
            apiKey: '',
            apiHost: 'https://api.hunyuan.cloud.tencent.com',
            models: SYSTEM_MODELS.hunyuan,
            isSystem: true,
            enabled: false
          }
        ]
      }
    }
  },
  '33': (state: RootState) => {
    state.assistants.defaultAssistant.type = 'assistant'

    state.agents.agents.forEach((agent) => {
      agent.type = 'agent'
      // @ts-ignore eslint-disable-next-line
      delete agent.group
    })

    return {
      ...state,
      assistants: {
        ...state.assistants,
        assistants: [...state.assistants.assistants].map((assistant) => {
          // @ts-ignore eslint-disable-next-line
          delete assistant.group
          return {
            ...assistant,
            id: assistant.id.length === 36 ? assistant.id : uuid(),
            type: assistant.type === 'system' ? assistant.type : 'assistant'
          }
        })
      }
    }
  },
  '34': (state: RootState) => {
    state.assistants.assistants.forEach((assistant) => {
      assistant.topics.forEach((topic) => {
        topic.assistantId = assistant.id
        runAsyncFunction(async () => {
          const _topic = await db.topics.get(topic.id)
          if (_topic) {
            const messages = (_topic?.messages || []).map((message) => ({ ...message, assistantId: assistant.id }))
            db.topics.put({ ..._topic, messages }, topic.id)
          }
        })
      })
    })
    return state
  },
  '35': (state: RootState) => {
    state.settings.mathEngine = 'KaTeX'
    return state
  },
  '36': (state: RootState) => {
    state.settings.topicPosition = 'left'
    return state
  },
  '37': (state: RootState) => {
    state.settings.messageStyle = 'plain'
    return state
  },
  '38': (state: RootState) => {
    return {
      ...state,
      llm: {
        ...state.llm,
        providers: [
          ...state.llm.providers,
          {
            id: 'grok',
            name: 'Grok',
            apiKey: '',
            apiHost: 'https://api.x.ai',
            models: SYSTEM_MODELS.grok,
            isSystem: true,
            enabled: false
          },
          {
            id: 'hyperbolic',
            name: 'Hyperbolic',
            apiKey: '',
            apiHost: 'https://api.hyperbolic.xyz',
            models: SYSTEM_MODELS.hyperbolic,
            isSystem: true,
            enabled: false
          },
          {
            id: 'mistral',
            name: 'Mistral',
            apiKey: '',
            apiHost: 'https://api.mistral.ai',
            models: SYSTEM_MODELS.mistral,
            isSystem: true,
            enabled: false
          }
        ]
      }
    }
  },
  '39': (state: RootState) => {
    state.settings.codeStyle = 'auto'
    return state
  },
  '40': (state: RootState) => {
    state.settings.tray = true
    return state
  },
  '41': (state: RootState) => {
    state.llm.providers.forEach((provider) => {
      if (provider.id === 'gemini') {
        provider.type = 'gemini'
      } else if (provider.id === 'anthropic') {
        provider.type = 'anthropic'
      } else {
        provider.type = 'openai'
      }
    })
    return state
  },
  '42': (state: RootState) => {
    state.settings.proxyMode = state.settings.proxyUrl ? 'custom' : 'none'
    return state
  },
  '43': (state: RootState) => {
    if (state.settings.proxyMode === 'none') {
      state.settings.proxyMode = 'system'
    }
    return state
  },
  '44': (state: RootState) => {
    state.settings.translateModelPrompt = TRANSLATE_PROMPT
    return state
  },
  '45': (state: RootState) => {
    state.settings.enableTopicNaming = true
    return state
  },
  '46': (state: RootState) => {
    if (
      state.settings?.translateModelPrompt?.includes(
        'If the target language is the same as the source language, do not translate'
      )
    ) {
      state.settings.translateModelPrompt = TRANSLATE_PROMPT
    }
    return state
  },
  '47': (state: RootState) => {
    state.llm.providers.forEach((provider) => {
      provider.models.forEach((model) => {
        model.group = getDefaultGroupName(model.id)
      })
    })
    return state
  },
  '48': (state: RootState) => {
    if (state.shortcuts) {
      state.shortcuts.shortcuts.forEach((shortcut) => {
        shortcut.system = shortcut.key !== 'new_topic'
      })
      state.shortcuts.shortcuts.push({
        key: 'toggle_show_assistants',
        shortcut: [isMac ? 'Command' : 'Ctrl', '['],
        editable: true,
        enabled: true,
        system: false
      })
      state.shortcuts.shortcuts.push({
        key: 'toggle_show_topics',
        shortcut: [isMac ? 'Command' : 'Ctrl', ']'],
        editable: true,
        enabled: true,
        system: false
      })
    }
    return state
  },
  '49': (state: RootState) => {
    state.settings.pasteLongTextThreshold = 1500
    if (state.shortcuts) {
      state.shortcuts.shortcuts = [
        ...state.shortcuts.shortcuts,
        {
          key: 'copy_last_message',
          shortcut: [isMac ? 'Command' : 'Ctrl', 'Shift', 'C'],
          editable: true,
          enabled: false,
          system: false
        }
      ]
    }
    return state
  },
  '50': (state: RootState) => {
    state.llm.providers.push({
      id: 'jina',
      name: 'Jina',
      type: 'openai',
      apiKey: '',
      apiHost: 'https://api.jina.ai',
      models: SYSTEM_MODELS.jina,
      isSystem: true,
      enabled: false
    })
    return state
  },
  '51': (state: RootState) => {
    state.settings.topicNamingPrompt = ''
    return state
  },
  '54': (state: RootState) => {
    if (state.shortcuts) {
      state.shortcuts.shortcuts.push({
        key: 'search_message',
        shortcut: [isMac ? 'Command' : 'Ctrl', 'F'],
        editable: true,
        enabled: true,
        system: false
      })
    }
    state.settings.sidebarIcons = {
      visible: DEFAULT_SIDEBAR_ICONS,
      disabled: []
    }
    return state
  },
  '55': (state: RootState) => {
    if (!state.settings.sidebarIcons) {
      state.settings.sidebarIcons = {
        visible: DEFAULT_SIDEBAR_ICONS,
        disabled: []
      }
    }
    return state
  },
  '56': (state: RootState) => {
    state.llm.providers.push({
      id: 'qwenlm',
      name: 'QwenLM',
      type: 'qwenlm',
      apiKey: '',
      apiHost: 'https://chat.qwenlm.ai/api/',
      models: SYSTEM_MODELS.qwenlm,
      isSystem: true,
      enabled: false
    })
    return state
  },
  '57': (state: RootState) => {
    if (state.shortcuts) {
      state.shortcuts.shortcuts.push({
        key: 'mini_window',
        shortcut: [isMac ? 'Command' : 'Ctrl', 'E'],
        editable: true,
        enabled: false,
        system: true
      })
    }

    removeMiniAppIconsFromState(state)

    state.llm.providers.forEach((provider) => {
      if (provider.id === 'qwenlm') {
        provider.type = 'qwenlm'
      }
    })

    state.settings.enableQuickAssistant = false
    state.settings.clickTrayToShowQuickAssistant = true

    return state
  },
  '58': (state: RootState) => {
    if (state.shortcuts) {
      state.shortcuts.shortcuts.push(
        {
          key: 'clear_topic',
          shortcut: [isMac ? 'Command' : 'Ctrl', 'L'],
          editable: true,
          enabled: true,
          system: false
        },
        {
          key: 'toggle_new_context',
          shortcut: [isMac ? 'Command' : 'Ctrl', 'R'],
          editable: true,
          enabled: true,
          system: false
        }
      )
    }
    return state
  },
  '59': (state: RootState) => {
    if (state.minapps) {
      const flowith = DEFAULT_MIN_APPS.find((app) => app.id === 'flowith')
      if (flowith) {
        state.minapps.enabled.push(flowith)
      }
    }
    removeMiniAppIconsFromState(state)
    return state
  },
  '60': (state: RootState) => {
    state.settings.multiModelMessageStyle = 'fold'
    return state
  },
  '61': (state: RootState) => {
    state.llm.providers.forEach((provider) => {
      if (provider.id === 'qwenlm') {
        provider.type = 'qwenlm'
      }
    })
    return state
  },
  '62': (state: RootState) => {
    state.llm.providers.forEach((provider) => {
      if (provider.id === 'azure-openai') {
        provider.type = 'azure-openai'
      }
    })
    state.settings.translateModelPrompt = TRANSLATE_PROMPT
    return state
  },
  '63': (state: RootState) => {
    if (state.minapps) {
      const mintop = DEFAULT_MIN_APPS.find((app) => app.id === '3mintop')
      if (mintop) {
        state.minapps.enabled.push(mintop)
      }
    }
    return state
  },
  '64': (state: RootState) => {
    state.llm.providers = state.llm.providers.filter((provider) => provider.id !== 'qwenlm')
    state.llm.providers.push({
      id: 'baidu-cloud',
      name: 'Baidu Cloud',
      type: 'openai',
      apiKey: '',
      apiHost: 'https://qianfan.baidubce.com/v2/',
      models: SYSTEM_MODELS['baidu-cloud'],
      isSystem: true,
      enabled: false
    })
    return state
  },
  '65': (state: RootState) => {
    state.settings.targetLanguage = 'english'
    return state
  },
  '66': (state: RootState) => {
    state.llm.providers.push(
      {
        id: 'gitee-ai',
        name: 'gitee ai',
        type: 'openai',
        apiKey: '',
        apiHost: 'https://ai.gitee.com',
        models: SYSTEM_MODELS['gitee-ai'],
        isSystem: true,
        enabled: false
      },
      {
        id: 'ppio',
        name: 'PPIO',
        type: 'openai',
        apiKey: '',
        apiHost: 'https://api.ppinfra.com/v3/openai',
        models: SYSTEM_MODELS.ppio,
        isSystem: true,
        enabled: false
      }
    )

    state.llm.providers = state.llm.providers.filter((provider) => provider.id !== 'graphrag-kylin-mountain')

    if (state.minapps) {
      const aistudio = DEFAULT_MIN_APPS.find((app) => app.id === 'aistudio')
      if (aistudio) {
        state.minapps.enabled.push(aistudio)
      }
    }

    return state
  },
  '67': (state: RootState) => {
    if (state.minapps) {
      const xiaoyi = DEFAULT_MIN_APPS.find((app) => app.id === 'xiaoyi')
      if (xiaoyi) {
        state.minapps.enabled.push(xiaoyi)
      }
    }

    state.llm.providers.push(
      {
        id: 'modelscope',
        name: 'ModelScope',
        type: 'openai',
        apiKey: '',
        apiHost: 'https://api-inference.modelscope.cn/v1/',
        models: SYSTEM_MODELS.modelscope,
        isSystem: true,
        enabled: false
      },
      {
        id: 'lmstudio',
        name: 'LM Studio',
        type: 'openai',
        apiKey: '',
        apiHost: 'http://localhost:1234',
        models: SYSTEM_MODELS.lmstudio,
        isSystem: true,
        enabled: false
      },
      {
        id: 'perplexity',
        name: 'Perplexity',
        type: 'openai',
        apiKey: '',
        apiHost: 'https://api.perplexity.ai/',
        models: SYSTEM_MODELS.perplexity,
        isSystem: true,
        enabled: false
      },
      {
        id: 'infini',
        name: 'Infini',
        type: 'openai',
        apiKey: '',
        apiHost: 'https://cloud.infini-ai.com/maas',
        models: SYSTEM_MODELS.infini,
        isSystem: true,
        enabled: false
      },
      {
        id: 'dmxapi',
        name: 'DMXAPI',
        type: 'openai',
        apiKey: '',
        apiHost: 'https://api.dmxapi.com',
        models: SYSTEM_MODELS.dmxapi,
        isSystem: true,
        enabled: false
      }
    )

    state.llm.settings.lmstudio = {
      keepAliveTime: 5
    }

    return state
  },
  '68': (state: RootState) => {
    if (state.minapps) {
      const notebooklm = DEFAULT_MIN_APPS.find((app) => app.id === 'notebooklm')
      if (notebooklm) {
        state.minapps.enabled.push(notebooklm)
      }
    }

    if (!state.llm.providers.find((provider) => provider.id === 'modelscope')) {
      state.llm.providers.push({
        id: 'modelscope',
        name: 'ModelScope',
        type: 'openai',
        apiKey: '',
        apiHost: 'https://api-inference.modelscope.cn/v1/',
        models: SYSTEM_MODELS.modelscope,
        isSystem: true,
        enabled: false
      })
    }

    if (!state.llm.providers.find((provider) => provider.id === 'lmstudio')) {
      state.llm.providers.push({
        id: 'lmstudio',
        name: 'LM Studio',
        type: 'openai',
        apiKey: '',
        apiHost: 'http://localhost:1234',
        models: SYSTEM_MODELS.lmstudio,
        isSystem: true,
        enabled: false
      })
    }

    return state
  },
  '69': (state: RootState) => {
    if (state.minapps) {
      const coze = DEFAULT_MIN_APPS.find((app) => app.id === 'coze')
      if (coze) {
        state.minapps.enabled.push(coze)
      }
    }
    state.settings.gridColumns = 2
    state.settings.gridPopoverTrigger = 'hover'
    return state
  },
  '70': (state: RootState) => {
    state.llm.providers.forEach((provider) => {
      if (provider.id === 'dmxapi') {
        provider.apiHost = 'https://www.dmxapi.cn'
      }
    })
    return state
  },
  '71': (state: RootState) => {
    const appIds = ['dify', 'wpslingxi', 'lechat', 'abacus', 'lambdachat', 'baidu-ai-search']

    if (state.minapps) {
      appIds.forEach((id) => {
        const app = DEFAULT_MIN_APPS.find((app) => app.id === id)
        if (app) {
          state.minapps.enabled.push(app)
        }
      })
      // remove zhihu-zhiada
      state.minapps.enabled = state.minapps.enabled.filter((app) => app.id !== 'zhihu-zhiada')
      state.minapps.disabled = state.minapps.disabled.filter((app) => app.id !== 'zhihu-zhiada')
    }

    state.settings.thoughtAutoCollapse = true

    return state
  },
  '72': (state: RootState) => {
    if (state.minapps) {
      const monica = DEFAULT_MIN_APPS.find((app) => app.id === 'monica')
      if (monica) {
        state.minapps.enabled.push(monica)
      }
    }

    // remove duplicate lmstudio providers
    const emptyLmStudioProviderIndex = state.llm.providers.findLastIndex(
      (provider) => provider.id === 'lmstudio' && provider.models.length === 0
    )

    if (emptyLmStudioProviderIndex !== -1) {
      state.llm.providers.splice(emptyLmStudioProviderIndex, 1)
    }

    return state
  },
  '73': (state: RootState) => {
<<<<<<< HEAD
    const tempProviders = state.llm.providers
    const xirangProvider = tempProviders.find(provider=>provider.id==='xirang')
    if(!xirangProvider) {
      tempProviders.unshift({
        id: 'xirang',
        name: 'Xirang',
        type: 'openai',
        apiKey: '',
        apiHost: 'https://wishub-x1.ctyun.cn',
        models: SYSTEM_MODELS.xirang,
=======
    if (state.websearch) {
      state.websearch.searchWithTime = true
    }
    if (!state.llm.providers.find((provider) => provider.id === 'lmstudio')) {
      state.llm.providers.push({
        id: 'lmstudio',
        name: 'LM Studio',
        type: 'openai',
        apiKey: '',
        apiHost: 'http://localhost:1234',
        models: SYSTEM_MODELS.lmstudio,
>>>>>>> 06b2ca91
        isSystem: true,
        enabled: false
      })
    }
<<<<<<< HEAD
    return {
      ...state,
      llm: {
        ...state.llm,
        providers: tempProviders
      }
    }
=======
    return state
>>>>>>> 06b2ca91
  }
}

const migrate = createMigrate(migrateConfig as any)

export default migrate<|MERGE_RESOLUTION|>--- conflicted
+++ resolved
@@ -1122,10 +1122,9 @@
     return state
   },
   '73': (state: RootState) => {
-<<<<<<< HEAD
     const tempProviders = state.llm.providers
-    const xirangProvider = tempProviders.find(provider=>provider.id==='xirang')
-    if(!xirangProvider) {
+    const xirangProvider = tempProviders.find((provider) => provider.id === 'xirang')
+    if (!xirangProvider) {
       tempProviders.unshift({
         id: 'xirang',
         name: 'Xirang',
@@ -1133,7 +1132,19 @@
         apiKey: '',
         apiHost: 'https://wishub-x1.ctyun.cn',
         models: SYSTEM_MODELS.xirang,
-=======
+        isSystem: true,
+        enabled: false
+      })
+    }
+    return {
+      ...state,
+      llm: {
+        ...state.llm,
+        providers: tempProviders
+      }
+    }
+  },
+  '74': (state: RootState) => {
     if (state.websearch) {
       state.websearch.searchWithTime = true
     }
@@ -1145,22 +1156,11 @@
         apiKey: '',
         apiHost: 'http://localhost:1234',
         models: SYSTEM_MODELS.lmstudio,
->>>>>>> 06b2ca91
         isSystem: true,
         enabled: false
       })
     }
-<<<<<<< HEAD
-    return {
-      ...state,
-      llm: {
-        ...state.llm,
-        providers: tempProviders
-      }
-    }
-=======
-    return state
->>>>>>> 06b2ca91
+    return state
   }
 }
 

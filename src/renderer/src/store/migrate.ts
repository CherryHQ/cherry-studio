--- conflicted
+++ resolved
@@ -2179,22 +2179,27 @@
   },
   '137': (state: RootState) => {
     try {
-<<<<<<< HEAD
+      state.ocr = {
+        providers: BUILTIN_OCR_PROVIDERS,
+        imageProvider: DEFAULT_OCR_PROVIDER.image
+      }
+      state.translate.translateInput = ''
+      return state
+    } catch (error) {
+      logger.error('migrate 137 error', error as Error)
+      return state
+    }
+  },
+  '138': (state: RootState) => {
+    try {
       state.knowledge.bases.forEach((base) => {
         if (!base.framework) {
           base.framework = 'embedjs'
         }
       })
-=======
-      state.ocr = {
-        providers: BUILTIN_OCR_PROVIDERS,
-        imageProvider: DEFAULT_OCR_PROVIDER.image
-      }
-      state.translate.translateInput = ''
->>>>>>> 168cc364
-      return state
-    } catch (error) {
-      logger.error('migrate 137 error', error as Error)
+      return state
+    } catch (error) {
+      logger.error('migrate 138 error', error as Error)
       return state
     }
   }

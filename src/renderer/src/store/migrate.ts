--- conflicted
+++ resolved
@@ -1255,7 +1255,18 @@
   },
   '98': (state: RootState) => {
     try {
-<<<<<<< HEAD
+      state.llm.providers.forEach((provider) => {
+        if (provider.type === 'openai' && provider.id !== 'openai') {
+          provider.type = 'openai-compatible'
+        }
+      })
+      return state
+    } catch (error) {
+      return state
+    }
+  },
+  '99': (state: RootState) => {
+    try {
       addWebSearchProvider(state, 'bocha')
       updateWebSearchProvider(state, {
         id: 'exa',
@@ -1277,13 +1288,6 @@
           return provider
         })
       }
-=======
-      state.llm.providers.forEach((provider) => {
-        if (provider.type === 'openai' && provider.id !== 'openai') {
-          provider.type = 'openai-compatible'
-        }
-      })
->>>>>>> 3c7f72ac
       return state
     } catch (error) {
       return state

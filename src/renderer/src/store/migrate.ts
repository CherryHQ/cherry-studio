import { loggerService } from '@logger'
import { nanoid } from '@reduxjs/toolkit'
import { DEFAULT_CONTEXTCOUNT, DEFAULT_TEMPERATURE, isMac } from '@renderer/config/constant'
import { DEFAULT_MIN_APPS } from '@renderer/config/minapps'
import { isFunctionCallingModel, isNotSupportedTextDelta, SYSTEM_MODELS } from '@renderer/config/models'
import { TRANSLATE_PROMPT } from '@renderer/config/prompts'
import db from '@renderer/databases'
import i18n from '@renderer/i18n'
import { Assistant, LanguageCode, Model, Provider, WebSearchProvider } from '@renderer/types'
import { getDefaultGroupName, getLeadingEmoji, runAsyncFunction, uuid } from '@renderer/utils'
import { UpgradeChannel } from '@shared/config/constant'
import { isEmpty } from 'lodash'
import { createMigrate } from 'redux-persist'

import { RootState } from '.'
import { DEFAULT_TOOL_ORDER } from './inputTools'
import { INITIAL_PROVIDERS, initialState as llmInitialState, moveProvider } from './llm'
import { mcpSlice } from './mcp'
import { defaultActionItems } from './selectionStore'
import { DEFAULT_SIDEBAR_ICONS, initialState as settingsInitialState } from './settings'
import { initialState as shortcutsInitialState } from './shortcuts'
import { defaultWebSearchProviders } from './websearch'

const logger = loggerService.withContext('Migrate')

// remove logo base64 data to reduce the size of the state
function removeMiniAppIconsFromState(state: RootState) {
  if (state.minapps) {
    state.minapps.enabled = state.minapps.enabled.map((app) => ({ ...app, logo: undefined }))
    state.minapps.disabled = state.minapps.disabled.map((app) => ({ ...app, logo: undefined }))
    state.minapps.pinned = state.minapps.pinned.map((app) => ({ ...app, logo: undefined }))
  }
}

function removeMiniAppFromState(state: RootState, id: string) {
  if (state.minapps) {
    state.minapps.enabled = state.minapps.enabled.filter((app) => app.id !== id)
    state.minapps.disabled = state.minapps.disabled.filter((app) => app.id !== id)
  }
}

function addMiniApp(state: RootState, id: string) {
  if (state.minapps) {
    const app = DEFAULT_MIN_APPS.find((app) => app.id === id)
    if (app) {
      if (!state.minapps.enabled.find((app) => app.id === id)) {
        state.minapps.enabled.push(app)
      }
    }
  }
}

// add provider to state
function addProvider(state: RootState, id: string) {
  if (!state.llm.providers.find((p) => p.id === id)) {
    const _provider = INITIAL_PROVIDERS.find((p) => p.id === id)
    if (_provider) {
      state.llm.providers.push(_provider)
    }
  }
}

function updateProvider(state: RootState, id: string, provider: Partial<Provider>) {
  if (state.llm.providers) {
    const index = state.llm.providers.findIndex((p) => p.id === id)
    if (index !== -1) {
      state.llm.providers[index] = { ...state.llm.providers[index], ...provider }
    }
  }
}

function addWebSearchProvider(state: RootState, id: string) {
  if (state.websearch && state.websearch.providers) {
    if (!state.websearch.providers.find((p) => p.id === id)) {
      const provider = defaultWebSearchProviders.find((p) => p.id === id)
      if (provider) {
        state.websearch.providers.push(provider)
      }
    }
  }
}

function updateWebSearchProvider(state: RootState, provider: Partial<WebSearchProvider>) {
  if (state.websearch && state.websearch.providers) {
    const index = state.websearch.providers.findIndex((p) => p.id === provider.id)
    if (index !== -1) {
      state.websearch.providers[index] = {
        ...state.websearch.providers[index],
        ...provider
      }
    }
  }
}

function addSelectionAction(state: RootState, id: string) {
  if (state.selectionStore && state.selectionStore.actionItems) {
    if (!state.selectionStore.actionItems.some((item) => item.id === id)) {
      const action = defaultActionItems.find((item) => item.id === id)
      if (action) {
        state.selectionStore.actionItems.push(action)
      }
    }
  }
}

/**
 * Add shortcuts(ids from shortcutsInitialState) after the shortcut(afterId)
 * if afterId is 'first', add to the first
 * if afterId is 'last', add to the last
 */
function addShortcuts(state: RootState, ids: string[], afterId: string) {
  const defaultShortcuts = shortcutsInitialState.shortcuts

  // 确保 state.shortcuts 存在
  if (!state.shortcuts) {
    return
  }

  // 从 defaultShortcuts 中找到要添加的快捷键
  const shortcutsToAdd = defaultShortcuts.filter((shortcut) => ids.includes(shortcut.key))

  // 过滤掉已经存在的快捷键
  const existingKeys = state.shortcuts.shortcuts.map((s) => s.key)
  const newShortcuts = shortcutsToAdd.filter((shortcut) => !existingKeys.includes(shortcut.key))

  if (newShortcuts.length === 0) {
    return
  }

  if (afterId === 'first') {
    // 添加到最前面
    state.shortcuts.shortcuts.unshift(...newShortcuts)
  } else if (afterId === 'last') {
    // 添加到最后面
    state.shortcuts.shortcuts.push(...newShortcuts)
  } else {
    // 添加到指定快捷键后面
    const afterIndex = state.shortcuts.shortcuts.findIndex((shortcut) => shortcut.key === afterId)
    if (afterIndex !== -1) {
      state.shortcuts.shortcuts.splice(afterIndex + 1, 0, ...newShortcuts)
    } else {
      // 如果找不到指定的快捷键，则添加到最后
      state.shortcuts.shortcuts.push(...newShortcuts)
    }
  }
}

const migrateConfig = {
  '2': (state: RootState) => {
    try {
      addProvider(state, 'yi')
      return state
    } catch (error) {
      return state
    }
  },
  '3': (state: RootState) => {
    try {
      addProvider(state, 'zhipu')
      return state
    } catch (error) {
      return state
    }
  },
  '4': (state: RootState) => {
    try {
      addProvider(state, 'ollama')
      return state
    } catch (error) {
      return state
    }
  },
  '5': (state: RootState) => {
    try {
      addProvider(state, 'moonshot')
      return state
    } catch (error) {
      return state
    }
  },
  '6': (state: RootState) => {
    try {
      addProvider(state, 'openrouter')
      return state
    } catch (error) {
      return state
    }
  },
  '7': (state: RootState) => {
    try {
      return {
        ...state,
        settings: {
          ...state.settings,
          language: navigator.language
        }
      }
    } catch (error) {
      return state
    }
  },
  '8': (state: RootState) => {
    try {
      const fixAssistantName = (assistant: Assistant) => {
        // 2025/07/25 这俩键早没了，从远古版本迁移包出错的
        if (isEmpty(assistant.name)) {
          assistant.name = i18n.t('chat.default.name')
        }

        assistant.topics = assistant.topics.map((topic) => {
          if (isEmpty(topic.name)) {
            topic.name = i18n.t('chat.default.topic.name')
          }
          return topic
        })

        return assistant
      }

      return {
        ...state,
        assistants: {
          ...state.assistants,
          defaultAssistant: fixAssistantName(state.assistants.defaultAssistant),
          assistants: state.assistants.assistants.map((assistant) => fixAssistantName(assistant))
        }
      }
    } catch (error) {
      return state
    }
  },
  '9': (state: RootState) => {
    try {
      return {
        ...state,
        llm: {
          ...state.llm,
          providers: state.llm.providers.map((provider) => {
            if (provider.id === 'zhipu' && provider.models[0] && provider.models[0].id === 'llama3-70b-8192') {
              provider.models = SYSTEM_MODELS.zhipu
            }
            return provider
          })
        }
      }
    } catch (error) {
      return state
    }
  },
  '10': (state: RootState) => {
    try {
      addProvider(state, 'baichuan')
      return state
    } catch (error) {
      return state
    }
  },
  '11': (state: RootState) => {
    try {
      addProvider(state, 'dashscope')
      addProvider(state, 'anthropic')
      return state
    } catch (error) {
      return state
    }
  },
  '12': (state: RootState) => {
    try {
      addProvider(state, 'aihubmix')
      return state
    } catch (error) {
      return state
    }
  },
  '13': (state: RootState) => {
    try {
      return {
        ...state,
        assistants: {
          ...state.assistants,
          defaultAssistant: {
            ...state.assistants.defaultAssistant,
            name: ['Default Assistant', '默认助手'].includes(state.assistants.defaultAssistant.name)
              ? i18n.t('settings.assistant.label')
              : state.assistants.defaultAssistant.name
          }
        }
      }
    } catch (error) {
      return state
    }
  },
  '14': (state: RootState) => {
    try {
      return {
        ...state,
        settings: {
          ...state.settings,
          showAssistants: true,
          proxyUrl: undefined
        }
      }
    } catch (error) {
      return state
    }
  },
  '15': (state: RootState) => {
    try {
      return {
        ...state,
        settings: {
          ...state.settings,
          userName: '',
          showMessageDivider: true
        }
      }
    } catch (error) {
      return state
    }
  },
  '16': (state: RootState) => {
    try {
      return {
        ...state,
        settings: {
          ...state.settings,
          messageFont: 'system',
          showInputEstimatedTokens: false
        }
      }
    } catch (error) {
      return state
    }
  },
  '17': (state: RootState) => {
    try {
      return {
        ...state,
        settings: {
          ...state.settings,
          theme: 'auto'
        }
      }
    } catch (error) {
      return state
    }
  },
  '19': (state: RootState) => {
    try {
      return {
        ...state,
        agents: {
          agents: []
        },
        llm: {
          ...state.llm,
          settings: {
            ollama: {
              keepAliveTime: 5
            }
          }
        }
      }
    } catch (error) {
      return state
    }
  },
  '20': (state: RootState) => {
    try {
      return {
        ...state,
        settings: {
          ...state.settings,
          fontSize: 14
        }
      }
    } catch (error) {
      return state
    }
  },
  '21': (state: RootState) => {
    try {
      addProvider(state, 'gemini')
      addProvider(state, 'stepfun')
      addProvider(state, 'doubao')
      return state
    } catch (error) {
      return state
    }
  },
  '22': (state: RootState) => {
    try {
      addProvider(state, 'minimax')
      return state
    } catch (error) {
      return state
    }
  },
  '23': (state: RootState) => {
    try {
      return {
        ...state,
        settings: {
          ...state.settings,
          showTopics: true,
          windowStyle: 'transparent'
        }
      }
    } catch (error) {
      return state
    }
  },
  '24': (state: RootState) => {
    try {
      return {
        ...state,
        assistants: {
          ...state.assistants,
          assistants: state.assistants.assistants.map((assistant) => ({
            ...assistant,
            topics: assistant.topics.map((topic) => ({
              ...topic,
              createdAt: new Date().toISOString(),
              updatedAt: new Date().toISOString()
            }))
          }))
        },
        settings: {
          ...state.settings,
          topicPosition: 'right'
        }
      }
    } catch (error) {
      return state
    }
  },
  '25': (state: RootState) => {
    try {
      addProvider(state, 'github')
      return state
    } catch (error) {
      return state
    }
  },
  '26': (state: RootState) => {
    try {
      addProvider(state, 'ocoolai')
      return state
    } catch (error) {
      return state
    }
  },
  '27': (state: RootState) => {
    try {
      return {
        ...state,
        settings: {
          ...state.settings,
          renderInputMessageAsMarkdown: true
        }
      }
    } catch (error) {
      return state
    }
  },
  '28': (state: RootState) => {
    try {
      addProvider(state, 'together')
      addProvider(state, 'fireworks')
      addProvider(state, 'zhinao')
      addProvider(state, 'hunyuan')
      addProvider(state, 'nvidia')
      return state
    } catch (error) {
      return state
    }
  },
  '29': (state: RootState) => {
    try {
      return {
        ...state,
        assistants: {
          ...state.assistants,
          assistants: state.assistants.assistants.map((assistant) => {
            assistant.topics = assistant.topics.map((topic) => ({
              ...topic,
              assistantId: assistant.id
            }))
            return assistant
          })
        }
      }
    } catch (error) {
      return state
    }
  },
  '30': (state: RootState) => {
    try {
      addProvider(state, 'azure-openai')
      return state
    } catch (error) {
      return state
    }
  },
  '31': (state: RootState) => {
    try {
      return {
        ...state,
        llm: {
          ...state.llm,
          providers: state.llm.providers.map((provider) => {
            if (provider.id === 'azure-openai') {
              provider.models = provider.models.map((model) => ({ ...model, provider: 'azure-openai' }))
            }
            return provider
          })
        }
      }
    } catch (error) {
      return state
    }
  },
  '32': (state: RootState) => {
    try {
      addProvider(state, 'hunyuan')
      return state
    } catch (error) {
      return state
    }
  },
  '33': (state: RootState) => {
    try {
      state.assistants.defaultAssistant.type = 'assistant'

      state.agents.agents.forEach((agent) => {
        agent.type = 'agent'
        // @ts-ignore eslint-disable-next-line
        delete agent.group
      })

      return {
        ...state,
        assistants: {
          ...state.assistants,
          assistants: [...state.assistants.assistants].map((assistant) => {
            // @ts-ignore eslint-disable-next-line
            delete assistant.group
            return {
              ...assistant,
              id: assistant.id.length === 36 ? assistant.id : uuid(),
              type: assistant.type === 'system' ? assistant.type : 'assistant'
            }
          })
        }
      }
    } catch (error) {
      return state
    }
  },
  '34': (state: RootState) => {
    try {
      state.assistants.assistants.forEach((assistant) => {
        assistant.topics.forEach((topic) => {
          topic.assistantId = assistant.id
          runAsyncFunction(async () => {
            const _topic = await db.topics.get(topic.id)
            if (_topic) {
              const messages = (_topic?.messages || []).map((message) => ({ ...message, assistantId: assistant.id }))
              db.topics.put({ ..._topic, messages }, topic.id)
            }
          })
        })
      })
      return state
    } catch (error) {
      return state
    }
  },
  '35': (state: RootState) => {
    try {
      state.settings.mathEngine = 'KaTeX'
      return state
    } catch (error) {
      return state
    }
  },
  '36': (state: RootState) => {
    try {
      state.settings.topicPosition = 'left'
      return state
    } catch (error) {
      return state
    }
  },
  '37': (state: RootState) => {
    try {
      state.settings.messageStyle = 'plain'
      return state
    } catch (error) {
      return state
    }
  },
  '38': (state: RootState) => {
    try {
      addProvider(state, 'grok')
      addProvider(state, 'hyperbolic')
      addProvider(state, 'mistral')
      return state
    } catch (error) {
      return state
    }
  },
  '39': (state: RootState) => {
    try {
      // @ts-ignore eslint-disable-next-line
      state.settings.codeStyle = 'auto'
      return state
    } catch (error) {
      return state
    }
  },
  '40': (state: RootState) => {
    try {
      state.settings.tray = true
      return state
    } catch (error) {
      return state
    }
  },
  '41': (state: RootState) => {
    try {
      state.llm.providers.forEach((provider) => {
        if (provider.id === 'gemini') {
          provider.type = 'gemini'
        } else if (provider.id === 'anthropic') {
          provider.type = 'anthropic'
        } else {
          provider.type = 'openai'
        }
      })
      return state
    } catch (error) {
      return state
    }
  },
  '42': (state: RootState) => {
    try {
      state.settings.proxyMode = state.settings.proxyUrl ? 'custom' : 'none'
      return state
    } catch (error) {
      return state
    }
  },
  '43': (state: RootState) => {
    try {
      if (state.settings.proxyMode === 'none') {
        state.settings.proxyMode = 'system'
      }
      return state
    } catch (error) {
      return state
    }
  },
  '44': (state: RootState) => {
    try {
      state.settings.translateModelPrompt = TRANSLATE_PROMPT
      return state
    } catch (error) {
      return state
    }
  },
  '45': (state: RootState) => {
    state.settings.enableTopicNaming = true
    return state
  },
  '46': (state: RootState) => {
    try {
      if (
        state.settings?.translateModelPrompt?.includes(
          'If the target language is the same as the source language, do not translate'
        )
      ) {
        state.settings.translateModelPrompt = TRANSLATE_PROMPT
      }
      return state
    } catch (error) {
      return state
    }
  },
  '47': (state: RootState) => {
    try {
      state.llm.providers.forEach((provider) => {
        provider.models.forEach((model) => {
          model.group = getDefaultGroupName(model.id)
        })
      })
      return state
    } catch (error) {
      return state
    }
  },
  '48': (state: RootState) => {
    try {
      if (state.shortcuts) {
        state.shortcuts.shortcuts.forEach((shortcut) => {
          shortcut.system = shortcut.key !== 'new_topic'
        })
        state.shortcuts.shortcuts.push({
          key: 'toggle_show_assistants',
          shortcut: [isMac ? 'Command' : 'Ctrl', '['],
          editable: true,
          enabled: true,
          system: false
        })
        state.shortcuts.shortcuts.push({
          key: 'toggle_show_topics',
          shortcut: [isMac ? 'Command' : 'Ctrl', ']'],
          editable: true,
          enabled: true,
          system: false
        })
      }
      return state
    } catch (error) {
      return state
    }
  },
  '49': (state: RootState) => {
    try {
      state.settings.pasteLongTextThreshold = 1500
      if (state.shortcuts) {
        state.shortcuts.shortcuts = [
          ...state.shortcuts.shortcuts,
          {
            key: 'copy_last_message',
            shortcut: [isMac ? 'Command' : 'Ctrl', 'Shift', 'C'],
            editable: true,
            enabled: false,
            system: false
          }
        ]
      }
      return state
    } catch (error) {
      return state
    }
  },
  '50': (state: RootState) => {
    try {
      addProvider(state, 'jina')
      return state
    } catch (error) {
      return state
    }
  },
  '51': (state: RootState) => {
    state.settings.topicNamingPrompt = ''
    return state
  },
  '54': (state: RootState) => {
    try {
      if (state.shortcuts) {
        state.shortcuts.shortcuts.push({
          key: 'search_message',
          shortcut: [isMac ? 'Command' : 'Ctrl', 'F'],
          editable: true,
          enabled: true,
          system: false
        })
      }
      state.settings.sidebarIcons = {
        visible: DEFAULT_SIDEBAR_ICONS,
        disabled: []
      }
      return state
    } catch (error) {
      return state
    }
  },
  '55': (state: RootState) => {
    try {
      if (!state.settings.sidebarIcons) {
        state.settings.sidebarIcons = {
          visible: DEFAULT_SIDEBAR_ICONS,
          disabled: []
        }
      }
      return state
    } catch (error) {
      return state
    }
  },
  '57': (state: RootState) => {
    try {
      if (state.shortcuts) {
        state.shortcuts.shortcuts.push({
          key: 'mini_window',
          shortcut: [isMac ? 'Command' : 'Ctrl', 'E'],
          editable: true,
          enabled: false,
          system: true
        })
      }

      state.llm.providers.forEach((provider) => {
        if (provider.id === 'qwenlm') {
          provider.type = 'qwenlm'
        }
      })

      state.settings.enableQuickAssistant = false
      state.settings.clickTrayToShowQuickAssistant = true

      return state
    } catch (error) {
      return state
    }
  },
  '58': (state: RootState) => {
    try {
      if (state.shortcuts) {
        state.shortcuts.shortcuts.push(
          {
            key: 'clear_topic',
            shortcut: [isMac ? 'Command' : 'Ctrl', 'L'],
            editable: true,
            enabled: true,
            system: false
          },
          {
            key: 'toggle_new_context',
            shortcut: [isMac ? 'Command' : 'Ctrl', 'R'],
            editable: true,
            enabled: true,
            system: false
          }
        )
      }
      return state
    } catch (error) {
      return state
    }
  },
  '59': (state: RootState) => {
    try {
      addMiniApp(state, 'flowith')
      return state
    } catch (error) {
      return state
    }
  },
  '60': (state: RootState) => {
    try {
      state.settings.multiModelMessageStyle = 'fold'
      return state
    } catch (error) {
      return state
    }
  },
  '61': (state: RootState) => {
    try {
      state.llm.providers.forEach((provider) => {
        if (provider.id === 'qwenlm') {
          provider.type = 'qwenlm'
        }
      })
      return state
    } catch (error) {
      return state
    }
  },
  '62': (state: RootState) => {
    try {
      state.llm.providers.forEach((provider) => {
        if (provider.id === 'azure-openai') {
          provider.type = 'azure-openai'
        }
      })
      state.settings.translateModelPrompt = TRANSLATE_PROMPT
      return state
    } catch (error) {
      return state
    }
  },
  '63': (state: RootState) => {
    try {
      addMiniApp(state, '3mintop')
      return state
    } catch (error) {
      return state
    }
  },
  '64': (state: RootState) => {
    try {
      state.llm.providers = state.llm.providers.filter((provider) => provider.id !== 'qwenlm')
      addProvider(state, 'baidu-cloud')
      return state
    } catch (error) {
      return state
    }
  },
  '65': (state: RootState) => {
    try {
      // @ts-ignore expect error
      state.settings.targetLanguage = 'english'
      return state
    } catch (error) {
      return state
    }
  },
  '66': (state: RootState) => {
    try {
      addProvider(state, 'gitee-ai')
      addProvider(state, 'ppio')
      addMiniApp(state, 'aistudio')
      state.llm.providers = state.llm.providers.filter((provider) => provider.id !== 'graphrag-kylin-mountain')

      return state
    } catch (error) {
      return state
    }
  },
  '67': (state: RootState) => {
    try {
      addMiniApp(state, 'xiaoyi')
      addProvider(state, 'modelscope')
      addProvider(state, 'lmstudio')
      addProvider(state, 'perplexity')
      addProvider(state, 'infini')
      addProvider(state, 'dmxapi')

      state.llm.settings.lmstudio = {
        keepAliveTime: 5
      }

      return state
    } catch (error) {
      return state
    }
  },
  '68': (state: RootState) => {
    try {
      addMiniApp(state, 'notebooklm')
      addProvider(state, 'modelscope')
      addProvider(state, 'lmstudio')
      return state
    } catch (error) {
      return state
    }
  },
  '69': (state: RootState) => {
    try {
      addMiniApp(state, 'coze')
      state.settings.gridColumns = 2
      state.settings.gridPopoverTrigger = 'hover'
      return state
    } catch (error) {
      return state
    }
  },
  '70': (state: RootState) => {
    try {
      state.llm.providers.forEach((provider) => {
        if (provider.id === 'dmxapi') {
          provider.apiHost = 'https://www.dmxapi.cn'
        }
      })
      return state
    } catch (error) {
      return state
    }
  },
  '71': (state: RootState) => {
    try {
      const appIds = ['dify', 'wpslingxi', 'lechat', 'abacus', 'lambdachat', 'baidu-ai-search']

      if (state.minapps) {
        appIds.forEach((id) => {
          const app = DEFAULT_MIN_APPS.find((app) => app.id === id)
          if (app) {
            state.minapps.enabled.push(app)
          }
        })
        // remove zhihu-zhiada
        state.minapps.enabled = state.minapps.enabled.filter((app) => app.id !== 'zhihu-zhiada')
        state.minapps.disabled = state.minapps.disabled.filter((app) => app.id !== 'zhihu-zhiada')
      }

      state.settings.thoughtAutoCollapse = true

      return state
    } catch (error) {
      return state
    }
  },
  '72': (state: RootState) => {
    try {
      addMiniApp(state, 'monica')

      // remove duplicate lmstudio providers
      const emptyLmStudioProviderIndex = state.llm.providers.findLastIndex(
        (provider) => provider.id === 'lmstudio' && provider.models.length === 0
      )

      if (emptyLmStudioProviderIndex !== -1) {
        state.llm.providers.splice(emptyLmStudioProviderIndex, 1)
      }

      return state
    } catch (error) {
      return state
    }
  },
  '73': (state: RootState) => {
    try {
      if (state.websearch) {
        state.websearch.searchWithTime = true
        state.websearch.maxResults = 5
        state.websearch.excludeDomains = []
      }

      addProvider(state, 'lmstudio')
      addProvider(state, 'o3')
      state.llm.providers = moveProvider(state.llm.providers, 'o3', 2)

      state.assistants.assistants.forEach((assistant) => {
        const leadingEmoji = getLeadingEmoji(assistant.name)
        if (leadingEmoji) {
          assistant.emoji = leadingEmoji
          assistant.name = assistant.name.replace(leadingEmoji, '').trim()
        }
      })

      state.agents.agents.forEach((agent) => {
        const leadingEmoji = getLeadingEmoji(agent.name)
        if (leadingEmoji) {
          agent.emoji = leadingEmoji
          agent.name = agent.name.replace(leadingEmoji, '').trim()
        }
      })

      const defaultAssistantEmoji = getLeadingEmoji(state.assistants.defaultAssistant.name)

      if (defaultAssistantEmoji) {
        state.assistants.defaultAssistant.emoji = defaultAssistantEmoji
        state.assistants.defaultAssistant.name = state.assistants.defaultAssistant.name
          .replace(defaultAssistantEmoji, '')
          .trim()
      }

      return state
    } catch (error) {
      return state
    }
  },
  '74': (state: RootState) => {
    try {
      addProvider(state, 'xirang')
      return state
    } catch (error) {
      return state
    }
  },
  '75': (state: RootState) => {
    try {
      addMiniApp(state, 'you')
      addMiniApp(state, 'cici')
      addMiniApp(state, 'zhihu')
      return state
    } catch (error) {
      return state
    }
  },
  '76': (state: RootState) => {
    try {
      addProvider(state, 'tencent-cloud-ti')
      return state
    } catch (error) {
      return state
    }
  },
  '77': (state: RootState) => {
    try {
      addWebSearchProvider(state, 'searxng')
      addWebSearchProvider(state, 'exa')
      if (state.websearch) {
        state.websearch.providers.forEach((p) => {
          // @ts-ignore eslint-disable-next-line
          delete p.enabled
        })
      }
      return state
    } catch (error) {
      return state
    }
  },
  '78': (state: RootState) => {
    try {
      state.llm.providers = moveProvider(state.llm.providers, 'ppio', 9)
      state.llm.providers = moveProvider(state.llm.providers, 'infini', 10)
      removeMiniAppIconsFromState(state)
      return state
    } catch (error) {
      return state
    }
  },
  '79': (state: RootState) => {
    try {
      addProvider(state, 'gpustack')
      return state
    } catch (error) {
      return state
    }
  },
  '80': (state: RootState) => {
    try {
      addProvider(state, 'alayanew')
      state.llm.providers = moveProvider(state.llm.providers, 'alayanew', 10)
      return state
    } catch (error) {
      return state
    }
  },
  '81': (state: RootState) => {
    try {
      addProvider(state, 'copilot')
      return state
    } catch (error) {
      return state
    }
  },
  '82': (state: RootState) => {
    try {
      const runtimeState = state.runtime as any
      if (runtimeState?.webdavSync) {
        state.backup = state.backup || {}
        state.backup = {
          ...state.backup,
          webdavSync: {
            lastSyncTime: runtimeState.webdavSync.lastSyncTime || null,
            syncing: runtimeState.webdavSync.syncing || false,
            lastSyncError: runtimeState.webdavSync.lastSyncError || null
          }
        }
        delete runtimeState.webdavSync
      }
      return state
    } catch (error) {
      return state
    }
  },
  '83': (state: RootState) => {
    try {
      state.settings.messageNavigation = 'buttons'
      state.settings.launchOnBoot = false
      state.settings.launchToTray = false
      state.settings.trayOnClose = true
      return state
    } catch (error) {
      logger.error('migrate 83 error', error as Error)
      return state
    }
  },
  '84': (state: RootState) => {
    try {
      addProvider(state, 'voyageai')
      return state
    } catch (error) {
      logger.error('migrate 84 error', error as Error)
      return state
    }
  },
  '85': (state: RootState) => {
    try {
      // @ts-ignore eslint-disable-next-line
      state.settings.autoCheckUpdate = !state.settings.manualUpdateCheck
      // @ts-ignore eslint-disable-next-line
      delete state.settings.manualUpdateCheck
      state.settings.gridPopoverTrigger = 'click'
      return state
    } catch (error) {
      return state
    }
  },
  '86': (state: RootState) => {
    try {
      if (state?.mcp?.servers) {
        state.mcp.servers = state.mcp.servers.map((server) => ({
          ...server,
          id: nanoid()
        }))
      }
    } catch (error) {
      return state
    }
    return state
  },
  '87': (state: RootState) => {
    try {
      state.settings.maxKeepAliveMinapps = 3
      state.settings.showOpenedMinappsInSidebar = true
      return state
    } catch (error) {
      return state
    }
  },
  '88': (state: RootState) => {
    try {
      if (state?.mcp?.servers) {
        const hasAutoInstall = state.mcp.servers.some((server) => server.name === '@cherry/mcp-auto-install')
        if (!hasAutoInstall) {
          const defaultServer = mcpSlice.getInitialState().servers[0]
          state.mcp.servers = [{ ...defaultServer, id: nanoid() }, ...state.mcp.servers]
        }
      }
      return state
    } catch (error) {
      return state
    }
  },
  '89': (state: RootState) => {
    try {
      removeMiniAppFromState(state, 'aistudio')
      return state
    } catch (error) {
      return state
    }
  },
  '90': (state: RootState) => {
    try {
      state.settings.enableDataCollection = true
      return state
    } catch (error) {
      return state
    }
  },
  '91': (state: RootState) => {
    try {
      // @ts-ignore eslint-disable-next-line
      state.settings.codeCacheable = false
      // @ts-ignore eslint-disable-next-line
      state.settings.codeCacheMaxSize = 1000
      // @ts-ignore eslint-disable-next-line
      state.settings.codeCacheTTL = 15
      // @ts-ignore eslint-disable-next-line
      state.settings.codeCacheThreshold = 2
      addProvider(state, 'qiniu')
      return state
    } catch (error) {
      return state
    }
  },
  '92': (state: RootState) => {
    try {
      addMiniApp(state, 'dangbei')
      state.llm.providers = moveProvider(state.llm.providers, 'qiniu', 12)
      return state
    } catch (error) {
      return state
    }
  },
  '93': (state: RootState) => {
    try {
      if (!state?.settings?.exportMenuOptions) {
        state.settings.exportMenuOptions = settingsInitialState.exportMenuOptions
        return state
      }
      return state
    } catch (error) {
      return state
    }
  },
  '94': (state: RootState) => {
    try {
      state.settings.enableQuickPanelTriggers = false
      return state
    } catch (error) {
      return state
    }
  },
  '95': (state: RootState) => {
    try {
      addWebSearchProvider(state, 'local-google')
      addWebSearchProvider(state, 'local-bing')
      addWebSearchProvider(state, 'local-baidu')

      if (state.websearch) {
        if (isEmpty(state.websearch.subscribeSources)) {
          state.websearch.subscribeSources = []
        }
      }

      const qiniuProvider = state.llm.providers.find((provider) => provider.id === 'qiniu')
      if (qiniuProvider && isEmpty(qiniuProvider.models)) {
        qiniuProvider.models = SYSTEM_MODELS.qiniu
      }
      return state
    } catch (error) {
      return state
    }
  },
  '96': (state: RootState) => {
    try {
      // @ts-ignore eslint-disable-next-line
      state.settings.assistantIconType = state.settings?.showAssistantIcon ? 'model' : 'emoji'
      // @ts-ignore eslint-disable-next-line
      delete state.settings.showAssistantIcon
      state.settings.enableBackspaceDeleteModel = true
      return state
    } catch (error) {
      return state
    }
  },
  '97': (state: RootState) => {
    try {
      addMiniApp(state, 'zai')
      state.settings.webdavMaxBackups = 0
      if (state.websearch && state.websearch.providers) {
        state.websearch.providers.forEach((provider) => {
          provider.basicAuthUsername = ''
          provider.basicAuthPassword = ''
        })
      }
      return state
    } catch (error) {
      return state
    }
  },
  '98': (state: RootState) => {
    try {
      state.llm.providers.forEach((provider) => {
        if (provider.type === 'openai' && provider.id !== 'openai') {
          // @ts-ignore eslint-disable-next-line
          provider.type = 'openai-compatible'
        }
      })
      return state
    } catch (error) {
      return state
    }
  },
  '99': (state: RootState) => {
    try {
      state.settings.showPrompt = true

      addWebSearchProvider(state, 'bocha')

      updateWebSearchProvider(state, {
        id: 'exa',
        apiHost: 'https://api.exa.ai'
      })

      updateWebSearchProvider(state, {
        id: 'tavily',
        apiHost: 'https://api.tavily.com'
      })

      // Remove basic auth fields from exa and tavily
      if (state.websearch?.providers) {
        state.websearch.providers = state.websearch.providers.map((provider) => {
          if (provider.id === 'exa' || provider.id === 'tavily') {
            // eslint-disable-next-line @typescript-eslint/no-unused-vars
            const { basicAuthUsername, basicAuthPassword, ...rest } = provider
            return rest
          }
          return provider
        })
      }
      return state
    } catch (error) {
      return state
    }
  },
  '100': (state: RootState) => {
    try {
      state.llm.providers.forEach((provider) => {
        // @ts-ignore eslint-disable-next-line
        if (['openai-compatible', 'openai'].includes(provider.type)) {
          provider.type = 'openai'
        }
        if (provider.id === 'openai') {
          provider.type = 'openai-response'
        }
      })
      state.assistants.assistants.forEach((assistant) => {
        assistant.knowledgeRecognition = 'off'
      })
      return state
    } catch (error) {
      logger.error('migrate 100 error', error as Error)
      return state
    }
  },
  '101': (state: RootState) => {
    try {
      state.assistants.assistants.forEach((assistant) => {
        if (assistant.settings) {
          // @ts-ignore eslint-disable-next-line
          if (assistant.settings.enableToolUse) {
            // @ts-ignore eslint-disable-next-line
            assistant.settings.toolUseMode = assistant.settings.enableToolUse ? 'function' : 'prompt'
            // @ts-ignore eslint-disable-next-line
            delete assistant.settings.enableToolUse
          }
        }
      })
      if (state.shortcuts) {
        state.shortcuts.shortcuts.push({
          key: 'exit_fullscreen',
          shortcut: ['Escape'],
          editable: false,
          enabled: true,
          system: true
        })
      }
      return state
    } catch (error) {
      logger.error('migrate 101 error', error as Error)
      return state
    }
  },
  '102': (state: RootState) => {
    try {
      state.settings.openAI = {
        summaryText: 'off',
        serviceTier: 'auto'
      }

      state.settings.codeExecution = {
        enabled: false,
        timeoutMinutes: 1
      }
      state.settings.codeEditor = {
        enabled: false,
        themeLight: 'auto',
        themeDark: 'auto',
        highlightActiveLine: false,
        foldGutter: false,
        autocompletion: true,
        keymap: false
      }
      // @ts-ignore eslint-disable-next-line
      state.settings.codePreview = {
        themeLight: 'auto',
        themeDark: 'auto'
      }

      // @ts-ignore eslint-disable-next-line
      if (state.settings.codeStyle) {
        // @ts-ignore eslint-disable-next-line
        state.settings.codePreview.themeLight = state.settings.codeStyle
        // @ts-ignore eslint-disable-next-line
        state.settings.codePreview.themeDark = state.settings.codeStyle
      }

      // @ts-ignore eslint-disable-next-line
      delete state.settings.codeStyle
      // @ts-ignore eslint-disable-next-line
      delete state.settings.codeCacheable
      // @ts-ignore eslint-disable-next-line
      delete state.settings.codeCacheMaxSize
      // @ts-ignore eslint-disable-next-line
      delete state.settings.codeCacheTTL
      // @ts-ignore eslint-disable-next-line
      delete state.settings.codeCacheThreshold
      return state
    } catch (error) {
      logger.error('migrate 102 error', error as Error)
      return state
    }
  },
  '103': (state: RootState) => {
    try {
      if (state.shortcuts) {
        if (!state.shortcuts.shortcuts.find((shortcut) => shortcut.key === 'search_message_in_chat')) {
          state.shortcuts.shortcuts.push({
            key: 'search_message_in_chat',
            shortcut: [isMac ? 'Command' : 'Ctrl', 'F'],
            editable: true,
            enabled: true,
            system: false
          })
        }
        const searchMessageShortcut = state.shortcuts.shortcuts.find((shortcut) => shortcut.key === 'search_message')
        const targetShortcut = [isMac ? 'Command' : 'Ctrl', 'F']
        if (
          searchMessageShortcut &&
          Array.isArray(searchMessageShortcut.shortcut) &&
          searchMessageShortcut.shortcut.length === targetShortcut.length &&
          searchMessageShortcut.shortcut.every((v, i) => v === targetShortcut[i])
        ) {
          searchMessageShortcut.shortcut = [isMac ? 'Command' : 'Ctrl', 'Shift', 'F']
        }
      }
      return state
    } catch (error) {
      logger.error('migrate 103 error', error as Error)
      return state
    }
  },
  '104': (state: RootState) => {
    try {
      addProvider(state, 'burncloud')
      state.llm.providers = moveProvider(state.llm.providers, 'burncloud', 10)
      return state
    } catch (error) {
      logger.error('migrate 104 error', error as Error)
      return state
    }
  },
  '105': (state: RootState) => {
    try {
      state.settings.notification = settingsInitialState.notification
      addMiniApp(state, 'google')
      if (!state.settings.openAI) {
        state.settings.openAI = {
          summaryText: 'off',
          serviceTier: 'auto'
        }
      }
      return state
    } catch (error) {
      logger.error('migrate 105 error', error as Error)
      return state
    }
  },
  '106': (state: RootState) => {
    try {
      addProvider(state, 'tokenflux')
      state.llm.providers = moveProvider(state.llm.providers, 'tokenflux', 15)
      return state
    } catch (error) {
      logger.error('migrate 106 error', error as Error)
      return state
    }
  },
  '107': (state: RootState) => {
    try {
      if (state.paintings && !state.paintings.DMXAPIPaintings) {
        state.paintings.DMXAPIPaintings = []
      }
      return state
    } catch (error) {
      logger.error('migrate 107 error', error as Error)
      return state
    }
  },
  '108': (state: RootState) => {
    try {
      state.inputTools.toolOrder = DEFAULT_TOOL_ORDER
      state.inputTools.isCollapsed = false
      return state
    } catch (error) {
      logger.error('migrate 108 error', error as Error)
      return state
    }
  },
  '109': (state: RootState) => {
    try {
      state.settings.userTheme = settingsInitialState.userTheme
      return state
    } catch (error) {
      logger.error('migrate 109 error', error as Error)
      return state
    }
  },
  '110': (state: RootState) => {
    try {
      if (state.paintings && !state.paintings.tokenFluxPaintings) {
        state.paintings.tokenFluxPaintings = []
      }
      state.settings.showTokens = true
      state.settings.testPlan = false
      return state
    } catch (error) {
      logger.error('migrate 110 error', error as Error)
      return state
    }
  },
  '111': (state: RootState) => {
    try {
      addSelectionAction(state, 'quote')
      if (
        state.llm.translateModel.provider === 'silicon' &&
        state.llm.translateModel.id === 'meta-llama/Llama-3.3-70B-Instruct'
      ) {
        state.llm.translateModel = SYSTEM_MODELS.defaultModel[2]
      }

      // add selection_assistant_toggle and selection_assistant_select_text shortcuts after mini_window
      addShortcuts(state, ['selection_assistant_toggle', 'selection_assistant_select_text'], 'mini_window')

      return state
    } catch (error) {
      logger.error('migrate 111 error', error as Error)
      return state
    }
  },
  '112': (state: RootState) => {
    try {
      addProvider(state, 'cephalon')
      addProvider(state, '302ai')
      addProvider(state, 'lanyun')
      state.llm.providers = moveProvider(state.llm.providers, 'cephalon', 13)
      state.llm.providers = moveProvider(state.llm.providers, '302ai', 14)
      state.llm.providers = moveProvider(state.llm.providers, 'lanyun', 15)
      return state
    } catch (error) {
      logger.error('migrate 112 error', error as Error)
      return state
    }
  },
  '113': (state: RootState) => {
    try {
      addProvider(state, 'vertexai')
      if (!state.llm.settings.vertexai) {
        state.llm.settings.vertexai = llmInitialState.settings.vertexai
      }
      updateProvider(state, 'gemini', {
        isVertex: false
      })
      updateProvider(state, 'vertexai', {
        isVertex: true
      })
      return state
    } catch (error) {
      logger.error('migrate 113 error', error as Error)
      return state
    }
  },
  '114': (state: RootState) => {
    try {
      if (state.settings && state.settings.exportMenuOptions) {
        if (typeof state.settings.exportMenuOptions.plain_text === 'undefined') {
          state.settings.exportMenuOptions.plain_text = true
        }
      }
      if (state.settings) {
        state.settings.enableSpellCheck = false
        state.settings.spellCheckLanguages = []
      }
      return state
    } catch (error) {
      logger.error('migrate 114 error', error as Error)
      return state
    }
  },
  '115': (state: RootState) => {
    try {
      state.assistants.assistants.forEach((assistant) => {
        if (!assistant.settings) {
          assistant.settings = {
            temperature: DEFAULT_TEMPERATURE,
            contextCount: DEFAULT_CONTEXTCOUNT,
            topP: 1,
            toolUseMode: 'prompt',
            customParameters: [],
            streamOutput: true,
            enableMaxTokens: false
          }
        }
      })
      return state
    } catch (error) {
      logger.error('migrate 115 error', error as Error)
      return state
    }
  },
  '116': (state: RootState) => {
    try {
      if (state.websearch) {
        // migrate contentLimit to cutoffLimit
        // @ts-ignore eslint-disable-next-line
        if (state.websearch.contentLimit) {
          state.websearch.compressionConfig = {
            method: 'cutoff',
            cutoffUnit: 'char',
            // @ts-ignore eslint-disable-next-line
            cutoffLimit: state.websearch.contentLimit
          }
        } else {
          state.websearch.compressionConfig = { method: 'none', cutoffUnit: 'char' }
        }

        // @ts-ignore eslint-disable-next-line
        delete state.websearch.contentLimit
      }
      if (state.settings) {
        state.settings.testChannel = UpgradeChannel.LATEST
      }

      return state
    } catch (error) {
      logger.error('migrate 116 error', error as Error)
      return state
    }
  },
  '117': (state: RootState) => {
    try {
      const ppioProvider = state.llm.providers.find((provider) => provider.id === 'ppio')
      const modelsToRemove = [
        'qwen/qwen-2.5-72b-instruct',
        'qwen/qwen2.5-32b-instruct',
        'meta-llama/llama-3.1-70b-instruct',
        'meta-llama/llama-3.1-8b-instruct',
        '01-ai/yi-1.5-34b-chat',
        '01-ai/yi-1.5-9b-chat',
        'thudm/glm-z1-32b-0414',
        'thudm/glm-z1-9b-0414'
      ]
      if (ppioProvider) {
        updateProvider(state, 'ppio', {
          models: [
            ...ppioProvider.models.filter((model) => !modelsToRemove.includes(model.id)),
            ...SYSTEM_MODELS.ppio.filter(
              (systemModel) => !ppioProvider.models.some((existingModel) => existingModel.id === systemModel.id)
            )
          ],
          apiHost: 'https://api.ppinfra.com/v3/openai/'
        })
      }
      state.assistants.assistants.forEach((assistant) => {
        if (assistant.settings && assistant.settings.streamOutput === undefined) {
          assistant.settings = {
            ...assistant.settings,
            streamOutput: true
          }
        }
      })
      return state
    } catch (error) {
      logger.error('migrate 117 error', error as Error)
      return state
    }
  },
  '118': (state: RootState) => {
    try {
      addProvider(state, 'ph8')
      state.llm.providers = moveProvider(state.llm.providers, 'ph8', 14)

      if (!state.settings.userId) {
        state.settings.userId = uuid()
      }

      state.llm.providers.forEach((provider) => {
        if (provider.id === 'mistral') {
          provider.type = 'mistral'
        }
      })

      return state
    } catch (error) {
      logger.error('migrate 118 error', error as Error)
      return state
    }
  },
  '119': (state: RootState) => {
    try {
      addProvider(state, 'new-api')
      state.llm.providers = moveProvider(state.llm.providers, 'new-api', 16)
      state.settings.disableHardwareAcceleration = false
      // migrate to enable memory feature on sidebar
      if (state.settings && state.settings.sidebarIcons) {
        // Check if 'memory' is not already in visible icons
        if (!state.settings.sidebarIcons.visible.includes('memory' as any)) {
          state.settings.sidebarIcons.visible = [...state.settings.sidebarIcons.visible, 'memory' as any]
        }
      }
      return state
    } catch (error) {
      logger.error('migrate 119 error', error as Error)
      return state
    }
  },
  '120': (state: RootState) => {
    try {
      // migrate to remove memory feature from sidebar (moved to settings)
      if (state.settings && state.settings.sidebarIcons) {
        // Remove 'memory' from visible icons if present
        state.settings.sidebarIcons.visible = state.settings.sidebarIcons.visible.filter(
          (icon) => icon !== ('memory' as any)
        )
        // Remove 'memory' from disabled icons if present
        state.settings.sidebarIcons.disabled = state.settings.sidebarIcons.disabled.filter(
          (icon) => icon !== ('memory' as any)
        )
      }

      if (!state.settings.s3) {
        state.settings.s3 = settingsInitialState.s3
      }

      const langMap: Record<string, LanguageCode> = {
        english: 'en-us',
        chinese: 'zh-cn',
        'chinese-traditional': 'zh-tw',
        japanese: 'ja-jp',
        russian: 'ru-ru'
      }

      const origin = state.settings.targetLanguage
      const newLang = langMap[origin]
      if (newLang) state.settings.targetLanguage = newLang
      else state.settings.targetLanguage = 'en-us'

      state.llm.providers.forEach((provider) => {
        if (provider.id === 'azure-openai') {
          provider.type = 'azure-openai'
        }
      })

      state.settings.localBackupMaxBackups = 0
      state.settings.localBackupSkipBackupFile = false
      state.settings.localBackupDir = ''
      state.settings.localBackupAutoSync = false
      state.settings.localBackupSyncInterval = 0
      return state
    } catch (error) {
      logger.error('migrate 120 error', error as Error)
      return state
    }
  },
  '121': (state: RootState) => {
    try {
      const { toolOrder } = state.inputTools
      const urlContextKey = 'url_context'
      if (!toolOrder.visible.includes(urlContextKey)) {
        const webSearchIndex = toolOrder.visible.indexOf('web_search')
        const knowledgeBaseIndex = toolOrder.visible.indexOf('knowledge_base')
        if (webSearchIndex !== -1) {
          toolOrder.visible.splice(webSearchIndex, 0, urlContextKey)
        } else if (knowledgeBaseIndex !== -1) {
          toolOrder.visible.splice(knowledgeBaseIndex, 0, urlContextKey)
        } else {
          toolOrder.visible.push(urlContextKey)
        }
      }

      for (const assistant of state.assistants.assistants) {
        if (assistant.settings?.toolUseMode === 'prompt' && isFunctionCallingModel(assistant.model)) {
          assistant.settings.toolUseMode = 'function'
        }
      }

      if (state.settings && typeof state.settings.webdavDisableStream === 'undefined') {
        state.settings.webdavDisableStream = false
      }

      return state
    } catch (error) {
      logger.error('migrate 121 error', error as Error)
      return state
    }
  },
  '122': (state: RootState) => {
    try {
      state.settings.navbarPosition = 'left'
      return state
    } catch (error) {
      logger.error('migrate 122 error', error as Error)
      return state
    }
  },
  '123': (state: RootState) => {
    try {
      state.llm.providers.forEach((provider) => {
        provider.models.forEach((model) => {
          if (model.type && Array.isArray(model.type)) {
            model.capabilities = model.type.map((t) => ({
              type: t,
              isUserSelected: true
            }))
            delete model.type
          }
        })
      })

      const lanyunProvider = state.llm.providers.find((provider) => provider.id === 'lanyun')
      if (lanyunProvider && lanyunProvider.models.length === 0) {
        updateProvider(state, 'lanyun', { models: SYSTEM_MODELS.lanyun })
      }

      return state
    } catch (error) {
      logger.error('migrate 123 error', error as Error)
      return state
    }
  }, // 1.5.4
  '124': (state: RootState) => {
    try {
      state.assistants.assistants.forEach((assistant) => {
        if (assistant.settings && !assistant.settings.toolUseMode) {
          assistant.settings.toolUseMode = 'prompt'
        }
      })

      const updateModelTextDelta = (model?: Model) => {
        if (model) {
          model.supported_text_delta = true
          if (isNotSupportedTextDelta(model)) {
            model.supported_text_delta = false
          }
        }
      }

      state.llm.providers.forEach((provider) => {
        provider.models.forEach((model) => {
          updateModelTextDelta(model)
        })
      })
      state.assistants.assistants.forEach((assistant) => {
        updateModelTextDelta(assistant.defaultModel)
        updateModelTextDelta(assistant.model)
      })

      updateModelTextDelta(state.llm.defaultModel)
      updateModelTextDelta(state.llm.topicNamingModel)
      updateModelTextDelta(state.llm.translateModel)

      if (state.assistants.defaultAssistant.model) {
        updateModelTextDelta(state.assistants.defaultAssistant.model)
        updateModelTextDelta(state.assistants.defaultAssistant.defaultModel)
      }

      addProvider(state, 'aws-bedrock')

      // 初始化 awsBedrock 设置
      if (!state.llm.settings.awsBedrock) {
        state.llm.settings.awsBedrock = llmInitialState.settings.awsBedrock
      }

      return state
    } catch (error) {
      logger.error('migrate 124 error', error as Error)
      return state
    }
  },
  '125': (state: RootState) => {
    try {
<<<<<<< HEAD
      // Migrate codePreview to codeViewer
      // @ts-ignore eslint-disable-next-line
      if (state.settings.codePreview) {
        // @ts-ignore eslint-disable-next-line
        state.settings.codeViewer = state.settings.codePreview
      } else {
        state.settings.codeViewer = {
          themeLight: 'auto',
          themeDark: 'auto'
        }
      }

=======
      // Initialize API server configuration if not present
      if (!state.settings.apiServer) {
        state.settings.apiServer = {
          host: 'localhost',
          port: 23333,
          apiKey: `cs-sk-${uuid()}`
        }
      }
>>>>>>> d0b2f18d
      return state
    } catch (error) {
      logger.error('migrate 125 error', error as Error)
      return state
    }
  }
}

const migrate = createMigrate(migrateConfig as any)

export default migrate<|MERGE_RESOLUTION|>--- conflicted
+++ resolved
@@ -1937,7 +1937,15 @@
   },
   '125': (state: RootState) => {
     try {
-<<<<<<< HEAD
+      // Initialize API server configuration if not present
+      if (!state.settings.apiServer) {
+        state.settings.apiServer = {
+          host: 'localhost',
+          port: 23333,
+          apiKey: `cs-sk-${uuid()}`
+        }
+      }
+
       // Migrate codePreview to codeViewer
       // @ts-ignore eslint-disable-next-line
       if (state.settings.codePreview) {
@@ -1950,16 +1958,6 @@
         }
       }
 
-=======
-      // Initialize API server configuration if not present
-      if (!state.settings.apiServer) {
-        state.settings.apiServer = {
-          host: 'localhost',
-          port: 23333,
-          apiKey: `cs-sk-${uuid()}`
-        }
-      }
->>>>>>> d0b2f18d
       return state
     } catch (error) {
       logger.error('migrate 125 error', error as Error)

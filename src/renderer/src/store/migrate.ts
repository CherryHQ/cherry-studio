--- conflicted
+++ resolved
@@ -2725,20 +2725,22 @@
   },
   '167': (state: RootState) => {
     try {
-<<<<<<< HEAD
+      addProvider(state, 'huggingface')
+      return state
+    } catch (error) {
+      logger.error('migrate 167 error', error as Error)
+      return state
+    }
+  },
+  '168': (state: RootState) => {
+    try {
       // @ts-expect-error it's a removed type
       if (state.settings.openAI.summaryText === 'off') {
         state.settings.openAI.summaryText = null
       }
       return state
     } catch (error) {
-      logger.error('migrate 166 error', error as Error)
-=======
-      addProvider(state, 'huggingface')
-      return state
-    } catch (error) {
       logger.error('migrate 167 error', error as Error)
->>>>>>> 56d68276
       return state
     }
   }

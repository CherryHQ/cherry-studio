--- conflicted
+++ resolved
@@ -2996,9 +2996,6 @@
   },
   '185': (state: RootState) => {
     try {
-<<<<<<< HEAD
-      addPreprocessProviders(state, 'paddleocr')
-=======
       // Reset toolUseMode to function for default assistant
       if (state.assistants.defaultAssistant.settings?.toolUseMode) {
         state.assistants.defaultAssistant.settings.toolUseMode = 'function'
@@ -3012,15 +3009,12 @@
         }
       })
       logger.info('migrate 185 success')
->>>>>>> 09e58d37
       return state
     } catch (error) {
       logger.error('migrate 185 error', error as Error)
       return state
     }
   },
-<<<<<<< HEAD
-=======
   '186': (state: RootState) => {
     try {
       if (state.settings.apiServer) {
@@ -3105,7 +3099,6 @@
       return state
     }
   }
->>>>>>> 09e58d37
 }
 
 // 注意：添加新迁移时，记得同时更新 persistReducer

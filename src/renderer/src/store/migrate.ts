import { isMac } from '@renderer/config/constant'
import { DEFAULT_MIN_APPS } from '@renderer/config/minapps'
import { SYSTEM_MODELS } from '@renderer/config/models'
import { TRANSLATE_PROMPT } from '@renderer/config/prompts'
import db from '@renderer/databases'
import i18n from '@renderer/i18n'
import { Assistant } from '@renderer/types'
import { getDefaultGroupName, getLeadingEmoji, runAsyncFunction, uuid } from '@renderer/utils'
import { isEmpty } from 'lodash'
import { createMigrate } from 'redux-persist'

import { RootState } from '.'
import { moveProvider } from './llm'
import { DEFAULT_SIDEBAR_ICONS } from './settings'

// remove logo base64 data to reduce the size of the state
function removeMiniAppIconsFromState(state: RootState) {
  if (state.minapps) {
    state.minapps.enabled = state.minapps.enabled.map((app) => ({ ...app, logo: undefined }))
    state.minapps.disabled = state.minapps.disabled.map((app) => ({ ...app, logo: undefined }))
    state.minapps.pinned = state.minapps.pinned.map((app) => ({ ...app, logo: undefined }))
  }
}

const migrateConfig = {
  '2': (state: RootState) => {
    return {
      ...state,
      llm: {
        ...state.llm,
        providers: [
          ...state.llm.providers,
          {
            id: 'yi',
            name: 'Yi',
            apiKey: '',
            apiHost: 'https://api.lingyiwanwu.com',
            isSystem: true,
            models: SYSTEM_MODELS.yi
          }
        ]
      }
    }
  },
  '3': (state: RootState) => {
    return {
      ...state,
      llm: {
        ...state.llm,
        providers: [
          ...state.llm.providers,
          {
            id: 'zhipu',
            name: 'ZhiPu',
            apiKey: '',
            apiHost: 'https://open.bigmodel.cn/api/paas/v4/',
            isSystem: true,
            models: SYSTEM_MODELS.zhipu
          }
        ]
      }
    }
  },
  '4': (state: RootState) => {
    return {
      ...state,
      llm: {
        ...state.llm,
        providers: [
          ...state.llm.providers,
          {
            id: 'ollama',
            name: 'Ollama',
            apiKey: '',
            apiHost: 'http://localhost:11434',
            isSystem: true,
            models: []
          }
        ]
      }
    }
  },
  '5': (state: RootState) => {
    return {
      ...state,
      llm: {
        ...state.llm,
        providers: [
          ...state.llm.providers,
          {
            id: 'moonshot',
            name: 'Moonshot',
            apiKey: '',
            apiHost: 'https://api.moonshot.cn',
            isSystem: true,
            models: SYSTEM_MODELS.moonshot
          }
        ]
      }
    }
  },
  '6': (state: RootState) => {
    return {
      ...state,
      llm: {
        ...state.llm,
        providers: [
          ...state.llm.providers,
          {
            id: 'openrouter',
            name: 'OpenRouter',
            apiKey: '',
            apiHost: 'https://openrouter.ai/api/v1/',
            models: SYSTEM_MODELS.openrouter,
            isSystem: true
          }
        ]
      }
    }
  },
  '7': (state: RootState) => {
    return {
      ...state,
      settings: {
        ...state.settings,
        language: navigator.language
      }
    }
  },
  '8': (state: RootState) => {
    const fixAssistantName = (assistant: Assistant) => {
      if (isEmpty(assistant.name)) {
        assistant.name = i18n.t(`assistant.${assistant.id}.name`)
      }

      assistant.topics = assistant.topics.map((topic) => {
        if (isEmpty(topic.name)) {
          topic.name = i18n.t(`assistant.${assistant.id}.topic.name`)
        }
        return topic
      })

      return assistant
    }

    return {
      ...state,
      assistants: {
        ...state.assistants,
        defaultAssistant: fixAssistantName(state.assistants.defaultAssistant),
        assistants: state.assistants.assistants.map((assistant) => fixAssistantName(assistant))
      }
    }
  },
  '9': (state: RootState) => {
    return {
      ...state,
      llm: {
        ...state.llm,
        providers: state.llm.providers.map((provider) => {
          if (provider.id === 'zhipu' && provider.models[0] && provider.models[0].id === 'llama3-70b-8192') {
            provider.models = SYSTEM_MODELS.zhipu
          }
          return provider
        })
      }
    }
  },
  '10': (state: RootState) => {
    return {
      ...state,
      llm: {
        ...state.llm,
        providers: [
          ...state.llm.providers,
          {
            id: 'baichuan',
            name: 'BAICHUAN AI',
            apiKey: '',
            apiHost: 'https://api.baichuan-ai.com',
            models: SYSTEM_MODELS.baichuan,
            isSystem: true,
            enabled: false
          }
        ]
      }
    }
  },
  '11': (state: RootState) => {
    return {
      ...state,
      llm: {
        ...state.llm,
        providers: [
          ...state.llm.providers,
          {
            id: 'dashscope',
            name: 'DashScope',
            apiKey: '',
            apiHost: 'https://dashscope.aliyuncs.com/compatible-mode/v1/',
            models: SYSTEM_MODELS.bailian,
            isSystem: true,
            enabled: false
          },
          {
            id: 'anthropic',
            name: 'Anthropic',
            apiKey: '',
            apiHost: 'https://api.anthropic.com/',
            models: SYSTEM_MODELS.anthropic,
            isSystem: true,
            enabled: false
          }
        ]
      }
    }
  },
  '12': (state: RootState) => {
    return {
      ...state,
      llm: {
        ...state.llm,
        providers: [
          ...state.llm.providers,
          {
            id: 'aihubmix',
            name: 'AiHubMix',
            apiKey: '',
            apiHost: 'https://aihubmix.com',
            models: SYSTEM_MODELS.aihubmix,
            isSystem: true,
            enabled: false
          }
        ]
      }
    }
  },
  '13': (state: RootState) => {
    return {
      ...state,
      assistants: {
        ...state.assistants,
        defaultAssistant: {
          ...state.assistants.defaultAssistant,
          name: ['Default Assistant', '默认助手'].includes(state.assistants.defaultAssistant.name)
            ? i18n.t(`assistant.default.name`)
            : state.assistants.defaultAssistant.name
        }
      }
    }
  },
  '14': (state: RootState) => {
    return {
      ...state,
      settings: {
        ...state.settings,
        showAssistants: true,
        proxyUrl: undefined
      }
    }
  },
  '15': (state: RootState) => {
    return {
      ...state,
      settings: {
        ...state.settings,
        userName: '',
        showMessageDivider: true
      }
    }
  },
  '16': (state: RootState) => {
    return {
      ...state,
      settings: {
        ...state.settings,
        messageFont: 'system',
        showInputEstimatedTokens: false
      }
    }
  },
  '17': (state: RootState) => {
    return {
      ...state,
      settings: {
        ...state.settings,
        theme: 'auto'
      }
    }
  },
  '19': (state: RootState) => {
    return {
      ...state,
      agents: {
        agents: []
      },
      llm: {
        ...state.llm,
        settings: {
          ollama: {
            keepAliveTime: 5
          }
        }
      }
    }
  },
  '20': (state: RootState) => {
    return {
      ...state,
      settings: {
        ...state.settings,
        fontSize: 14
      }
    }
  },
  '21': (state: RootState) => {
    return {
      ...state,
      llm: {
        ...state.llm,
        providers: [
          ...state.llm.providers,
          {
            id: 'gemini',
            name: 'Gemini',
            apiKey: '',
            apiHost: 'https://generativelanguage.googleapis.com',
            models: SYSTEM_MODELS.gemini,
            isSystem: true,
            enabled: false
          },
          {
            id: 'stepfun',
            name: 'StepFun',
            apiKey: '',
            apiHost: 'https://api.stepfun.com',
            models: SYSTEM_MODELS.stepfun,
            isSystem: true,
            enabled: false
          },
          {
            id: 'doubao',
            name: 'doubao',
            apiKey: '',
            apiHost: 'https://ark.cn-beijing.volces.com/api/v3/',
            models: SYSTEM_MODELS.doubao,
            isSystem: true,
            enabled: false
          },
          {
            id: 'graphrag-kylin-mountain',
            name: 'GraphRAG',
            apiKey: '',
            apiHost: '',
            models: [],
            isSystem: true,
            enabled: false
          }
        ]
      }
    }
  },
  '22': (state: RootState) => {
    return {
      ...state,
      llm: {
        ...state.llm,
        providers: [
          ...state.llm.providers,
          {
            id: 'minimax',
            name: 'MiniMax',
            apiKey: '',
            apiHost: 'https://api.minimax.chat/v1/',
            models: SYSTEM_MODELS.minimax,
            isSystem: true,
            enabled: false
          }
        ]
      }
    }
  },
  '23': (state: RootState) => {
    return {
      ...state,
      settings: {
        ...state.settings,
        showTopics: true,
        windowStyle: 'transparent'
      }
    }
  },
  '24': (state: RootState) => {
    return {
      ...state,
      assistants: {
        ...state.assistants,
        assistants: state.assistants.assistants.map((assistant) => ({
          ...assistant,
          topics: assistant.topics.map((topic) => ({
            ...topic,
            createdAt: new Date().toISOString(),
            updatedAt: new Date().toISOString()
          }))
        }))
      },
      settings: {
        ...state.settings,
        topicPosition: 'right'
      }
    }
  },
  '25': (state: RootState) => {
    return {
      ...state,
      llm: {
        ...state.llm,
        providers: [
          ...state.llm.providers,
          {
            id: 'github',
            name: 'Github Models',
            apiKey: '',
            apiHost: 'https://models.inference.ai.azure.com/',
            models: SYSTEM_MODELS.github,
            isSystem: true,
            enabled: false
          }
        ]
      }
    }
  },
  '26': (state: RootState) => {
    return {
      ...state,
      llm: {
        ...state.llm,
        providers: [
          ...state.llm.providers,
          {
            id: 'ocoolai',
            name: 'ocoolAI',
            apiKey: '',
            apiHost: 'https://one.ooo.cool',
            models: [],
            isSystem: true,
            enabled: false
          }
        ]
      }
    }
  },
  '27': (state: RootState) => {
    return {
      ...state,
      settings: {
        ...state.settings,
        renderInputMessageAsMarkdown: true
      }
    }
  },
  '28': (state: RootState) => {
    return {
      ...state,
      llm: {
        ...state.llm,
        providers: [
          ...state.llm.providers,
          {
            id: 'together',
            name: 'Together',
            apiKey: '',
            apiHost: 'https://api.together.xyz',
            models: SYSTEM_MODELS.together,
            isSystem: true,
            enabled: false
          },
          {
            id: 'fireworks',
            name: 'Fireworks',
            apiKey: '',
            apiHost: 'https://api.fireworks.ai/inference',
            models: SYSTEM_MODELS.fireworks,
            isSystem: true,
            enabled: false
          },
          {
            id: 'zhinao',
            name: 'zhinao',
            apiKey: '',
            apiHost: 'https://api.360.cn',
            models: SYSTEM_MODELS.zhinao,
            isSystem: true,
            enabled: false
          },
          {
            id: 'hunyuan',
            name: 'hunyuan',
            apiKey: '',
            apiHost: 'https://api.hunyuan.cloud.tencent.com',
            models: SYSTEM_MODELS.hunyuan,
            isSystem: true,
            enabled: false
          },
          {
            id: 'nvidia',
            name: 'Nvidia',
            apiKey: '',
            apiHost: 'https://integrate.api.nvidia.com',
            models: SYSTEM_MODELS.nvidia,
            isSystem: true,
            enabled: false
          }
        ]
      }
    }
  },
  '29': (state: RootState) => {
    return {
      ...state,
      assistants: {
        ...state.assistants,
        assistants: state.assistants.assistants.map((assistant) => {
          assistant.topics = assistant.topics.map((topic) => ({
            ...topic,
            assistantId: assistant.id
          }))
          return assistant
        })
      }
    }
  },
  '30': (state: RootState) => {
    return {
      ...state,
      llm: {
        ...state.llm,
        providers: [
          ...state.llm.providers,
          {
            id: 'azure-openai',
            name: 'Azure OpenAI',
            apiKey: '',
            apiHost: '',
            apiVersion: '',
            models: SYSTEM_MODELS['azure-openai'],
            isSystem: true,
            enabled: false
          }
        ]
      }
    }
  },
  '31': (state: RootState) => {
    return {
      ...state,
      llm: {
        ...state.llm,
        providers: state.llm.providers.map((provider) => {
          if (provider.id === 'azure-openai') {
            provider.models = provider.models.map((model) => ({ ...model, provider: 'azure-openai' }))
          }
          return provider
        })
      }
    }
  },
  '32': (state: RootState) => {
    return {
      ...state,
      llm: {
        ...state.llm,
        providers: [
          ...state.llm.providers,
          {
            id: 'hunyuan',
            name: 'Hunyuan',
            apiKey: '',
            apiHost: 'https://api.hunyuan.cloud.tencent.com',
            models: SYSTEM_MODELS.hunyuan,
            isSystem: true,
            enabled: false
          }
        ]
      }
    }
  },
  '33': (state: RootState) => {
    state.assistants.defaultAssistant.type = 'assistant'

    state.agents.agents.forEach((agent) => {
      agent.type = 'agent'
      // @ts-ignore eslint-disable-next-line
      delete agent.group
    })

    return {
      ...state,
      assistants: {
        ...state.assistants,
        assistants: [...state.assistants.assistants].map((assistant) => {
          // @ts-ignore eslint-disable-next-line
          delete assistant.group
          return {
            ...assistant,
            id: assistant.id.length === 36 ? assistant.id : uuid(),
            type: assistant.type === 'system' ? assistant.type : 'assistant'
          }
        })
      }
    }
  },
  '34': (state: RootState) => {
    state.assistants.assistants.forEach((assistant) => {
      assistant.topics.forEach((topic) => {
        topic.assistantId = assistant.id
        runAsyncFunction(async () => {
          const _topic = await db.topics.get(topic.id)
          if (_topic) {
            const messages = (_topic?.messages || []).map((message) => ({ ...message, assistantId: assistant.id }))
            db.topics.put({ ..._topic, messages }, topic.id)
          }
        })
      })
    })
    return state
  },
  '35': (state: RootState) => {
    state.settings.mathEngine = 'KaTeX'
    return state
  },
  '36': (state: RootState) => {
    state.settings.topicPosition = 'left'
    return state
  },
  '37': (state: RootState) => {
    state.settings.messageStyle = 'plain'
    return state
  },
  '38': (state: RootState) => {
    return {
      ...state,
      llm: {
        ...state.llm,
        providers: [
          ...state.llm.providers,
          {
            id: 'grok',
            name: 'Grok',
            apiKey: '',
            apiHost: 'https://api.x.ai',
            models: SYSTEM_MODELS.grok,
            isSystem: true,
            enabled: false
          },
          {
            id: 'hyperbolic',
            name: 'Hyperbolic',
            apiKey: '',
            apiHost: 'https://api.hyperbolic.xyz',
            models: SYSTEM_MODELS.hyperbolic,
            isSystem: true,
            enabled: false
          },
          {
            id: 'mistral',
            name: 'Mistral',
            apiKey: '',
            apiHost: 'https://api.mistral.ai',
            models: SYSTEM_MODELS.mistral,
            isSystem: true,
            enabled: false
          }
        ]
      }
    }
  },
  '39': (state: RootState) => {
    state.settings.codeStyle = 'auto'
    return state
  },
  '40': (state: RootState) => {
    state.settings.tray = true
    return state
  },
  '41': (state: RootState) => {
    state.llm.providers.forEach((provider) => {
      if (provider.id === 'gemini') {
        provider.type = 'gemini'
      } else if (provider.id === 'anthropic') {
        provider.type = 'anthropic'
      } else {
        provider.type = 'openai'
      }
    })
    return state
  },
  '42': (state: RootState) => {
    state.settings.proxyMode = state.settings.proxyUrl ? 'custom' : 'none'
    return state
  },
  '43': (state: RootState) => {
    if (state.settings.proxyMode === 'none') {
      state.settings.proxyMode = 'system'
    }
    return state
  },
  '44': (state: RootState) => {
    state.settings.translateModelPrompt = TRANSLATE_PROMPT
    return state
  },
  '45': (state: RootState) => {
    state.settings.enableTopicNaming = true
    return state
  },
  '46': (state: RootState) => {
    if (
      state.settings?.translateModelPrompt?.includes(
        'If the target language is the same as the source language, do not translate'
      )
    ) {
      state.settings.translateModelPrompt = TRANSLATE_PROMPT
    }
    return state
  },
  '47': (state: RootState) => {
    state.llm.providers.forEach((provider) => {
      provider.models.forEach((model) => {
        model.group = getDefaultGroupName(model.id)
      })
    })
    return state
  },
  '48': (state: RootState) => {
    if (state.shortcuts) {
      state.shortcuts.shortcuts.forEach((shortcut) => {
        shortcut.system = shortcut.key !== 'new_topic'
      })
      state.shortcuts.shortcuts.push({
        key: 'toggle_show_assistants',
        shortcut: [isMac ? 'Command' : 'Ctrl', '['],
        editable: true,
        enabled: true,
        system: false
      })
      state.shortcuts.shortcuts.push({
        key: 'toggle_show_topics',
        shortcut: [isMac ? 'Command' : 'Ctrl', ']'],
        editable: true,
        enabled: true,
        system: false
      })
    }
    return state
  },
  '49': (state: RootState) => {
    state.settings.pasteLongTextThreshold = 1500
    if (state.shortcuts) {
      state.shortcuts.shortcuts = [
        ...state.shortcuts.shortcuts,
        {
          key: 'copy_last_message',
          shortcut: [isMac ? 'Command' : 'Ctrl', 'Shift', 'C'],
          editable: true,
          enabled: false,
          system: false
        }
      ]
    }
    return state
  },
  '50': (state: RootState) => {
    state.llm.providers.push({
      id: 'jina',
      name: 'Jina',
      type: 'openai',
      apiKey: '',
      apiHost: 'https://api.jina.ai',
      models: SYSTEM_MODELS.jina,
      isSystem: true,
      enabled: false
    })
    return state
  },
  '51': (state: RootState) => {
    state.settings.topicNamingPrompt = ''
    return state
  },
  '54': (state: RootState) => {
    if (state.shortcuts) {
      state.shortcuts.shortcuts.push({
        key: 'search_message',
        shortcut: [isMac ? 'Command' : 'Ctrl', 'F'],
        editable: true,
        enabled: true,
        system: false
      })
    }
    state.settings.sidebarIcons = {
      visible: DEFAULT_SIDEBAR_ICONS,
      disabled: []
    }
    return state
  },
  '55': (state: RootState) => {
    if (!state.settings.sidebarIcons) {
      state.settings.sidebarIcons = {
        visible: DEFAULT_SIDEBAR_ICONS,
        disabled: []
      }
    }
    return state
  },
  '56': (state: RootState) => {
    state.llm.providers.push({
      id: 'qwenlm',
      name: 'QwenLM',
      type: 'qwenlm',
      apiKey: '',
      apiHost: 'https://chat.qwenlm.ai/api/',
      models: SYSTEM_MODELS.qwenlm,
      isSystem: true,
      enabled: false
    })
    return state
  },
  '57': (state: RootState) => {
    if (state.shortcuts) {
      state.shortcuts.shortcuts.push({
        key: 'mini_window',
        shortcut: [isMac ? 'Command' : 'Ctrl', 'E'],
        editable: true,
        enabled: false,
        system: true
      })
    }

    removeMiniAppIconsFromState(state)

    state.llm.providers.forEach((provider) => {
      if (provider.id === 'qwenlm') {
        provider.type = 'qwenlm'
      }
    })

    state.settings.enableQuickAssistant = false
    state.settings.clickTrayToShowQuickAssistant = true

    return state
  },
  '58': (state: RootState) => {
    if (state.shortcuts) {
      state.shortcuts.shortcuts.push(
        {
          key: 'clear_topic',
          shortcut: [isMac ? 'Command' : 'Ctrl', 'L'],
          editable: true,
          enabled: true,
          system: false
        },
        {
          key: 'toggle_new_context',
          shortcut: [isMac ? 'Command' : 'Ctrl', 'R'],
          editable: true,
          enabled: true,
          system: false
        }
      )
    }
    return state
  },
  '59': (state: RootState) => {
    if (state.minapps) {
      const flowith = DEFAULT_MIN_APPS.find((app) => app.id === 'flowith')
      if (flowith) {
        state.minapps.enabled.push(flowith)
      }
    }
    removeMiniAppIconsFromState(state)
    return state
  },
  '60': (state: RootState) => {
    state.settings.multiModelMessageStyle = 'fold'
    return state
  },
  '61': (state: RootState) => {
    state.llm.providers.forEach((provider) => {
      if (provider.id === 'qwenlm') {
        provider.type = 'qwenlm'
      }
    })
    return state
  },
  '62': (state: RootState) => {
    state.llm.providers.forEach((provider) => {
      if (provider.id === 'azure-openai') {
        provider.type = 'azure-openai'
      }
    })
    state.settings.translateModelPrompt = TRANSLATE_PROMPT
    return state
  },
  '63': (state: RootState) => {
    if (state.minapps) {
      const mintop = DEFAULT_MIN_APPS.find((app) => app.id === '3mintop')
      if (mintop) {
        state.minapps.enabled.push(mintop)
      }
    }
    return state
  },
  '64': (state: RootState) => {
    state.llm.providers = state.llm.providers.filter((provider) => provider.id !== 'qwenlm')
    state.llm.providers.push({
      id: 'baidu-cloud',
      name: 'Baidu Cloud',
      type: 'openai',
      apiKey: '',
      apiHost: 'https://qianfan.baidubce.com/v2/',
      models: SYSTEM_MODELS['baidu-cloud'],
      isSystem: true,
      enabled: false
    })
    return state
  },
  '65': (state: RootState) => {
    state.settings.targetLanguage = 'english'
    return state
  },
  '66': (state: RootState) => {
    state.llm.providers.push(
      {
        id: 'gitee-ai',
        name: 'gitee ai',
        type: 'openai',
        apiKey: '',
        apiHost: 'https://ai.gitee.com',
        models: SYSTEM_MODELS['gitee-ai'],
        isSystem: true,
        enabled: false
      },
      {
        id: 'ppio',
        name: 'PPIO',
        type: 'openai',
        apiKey: '',
        apiHost: 'https://api.ppinfra.com/v3/openai',
        models: SYSTEM_MODELS.ppio,
        isSystem: true,
        enabled: false
      }
    )

    state.llm.providers = state.llm.providers.filter((provider) => provider.id !== 'graphrag-kylin-mountain')

    if (state.minapps) {
      const aistudio = DEFAULT_MIN_APPS.find((app) => app.id === 'aistudio')
      if (aistudio) {
        state.minapps.enabled.push(aistudio)
      }
    }

    return state
  },
  '67': (state: RootState) => {
    if (state.minapps) {
      const xiaoyi = DEFAULT_MIN_APPS.find((app) => app.id === 'xiaoyi')
      if (xiaoyi) {
        state.minapps.enabled.push(xiaoyi)
      }
    }

    state.llm.providers.push(
      {
        id: 'modelscope',
        name: 'ModelScope',
        type: 'openai',
        apiKey: '',
        apiHost: 'https://api-inference.modelscope.cn/v1/',
        models: SYSTEM_MODELS.modelscope,
        isSystem: true,
        enabled: false
      },
      {
        id: 'lmstudio',
        name: 'LM Studio',
        type: 'openai',
        apiKey: '',
        apiHost: 'http://localhost:1234',
        models: SYSTEM_MODELS.lmstudio,
        isSystem: true,
        enabled: false
      },
      {
        id: 'perplexity',
        name: 'Perplexity',
        type: 'openai',
        apiKey: '',
        apiHost: 'https://api.perplexity.ai/',
        models: SYSTEM_MODELS.perplexity,
        isSystem: true,
        enabled: false
      },
      {
        id: 'infini',
        name: 'Infini',
        type: 'openai',
        apiKey: '',
        apiHost: 'https://cloud.infini-ai.com/maas',
        models: SYSTEM_MODELS.infini,
        isSystem: true,
        enabled: false
      },
      {
        id: 'dmxapi',
        name: 'DMXAPI',
        type: 'openai',
        apiKey: '',
        apiHost: 'https://api.dmxapi.com',
        models: SYSTEM_MODELS.dmxapi,
        isSystem: true,
        enabled: false
      }
    )

    state.llm.settings.lmstudio = {
      keepAliveTime: 5
    }

    return state
  },
  '68': (state: RootState) => {
    if (state.minapps) {
      const notebooklm = DEFAULT_MIN_APPS.find((app) => app.id === 'notebooklm')
      if (notebooklm) {
        state.minapps.enabled.push(notebooklm)
      }
    }

    if (!state.llm.providers.find((provider) => provider.id === 'modelscope')) {
      state.llm.providers.push({
        id: 'modelscope',
        name: 'ModelScope',
        type: 'openai',
        apiKey: '',
        apiHost: 'https://api-inference.modelscope.cn/v1/',
        models: SYSTEM_MODELS.modelscope,
        isSystem: true,
        enabled: false
      })
    }

    if (!state.llm.providers.find((provider) => provider.id === 'lmstudio')) {
      state.llm.providers.push({
        id: 'lmstudio',
        name: 'LM Studio',
        type: 'openai',
        apiKey: '',
        apiHost: 'http://localhost:1234',
        models: SYSTEM_MODELS.lmstudio,
        isSystem: true,
        enabled: false
      })
    }

    return state
  },
  '69': (state: RootState) => {
    if (state.minapps) {
      const coze = DEFAULT_MIN_APPS.find((app) => app.id === 'coze')
      if (coze) {
        state.minapps.enabled.push(coze)
      }
    }
    state.settings.gridColumns = 2
    state.settings.gridPopoverTrigger = 'hover'
    return state
  },
  '70': (state: RootState) => {
    state.llm.providers.forEach((provider) => {
      if (provider.id === 'dmxapi') {
        provider.apiHost = 'https://www.dmxapi.cn'
      }
    })
    return state
  },
  '71': (state: RootState) => {
    const appIds = ['dify', 'wpslingxi', 'lechat', 'abacus', 'lambdachat', 'baidu-ai-search']

    if (state.minapps) {
      appIds.forEach((id) => {
        const app = DEFAULT_MIN_APPS.find((app) => app.id === id)
        if (app) {
          state.minapps.enabled.push(app)
        }
      })
      // remove zhihu-zhiada
      state.minapps.enabled = state.minapps.enabled.filter((app) => app.id !== 'zhihu-zhiada')
      state.minapps.disabled = state.minapps.disabled.filter((app) => app.id !== 'zhihu-zhiada')
    }

    state.settings.thoughtAutoCollapse = true

    return state
  },
  '72': (state: RootState) => {
    if (state.minapps) {
      const monica = DEFAULT_MIN_APPS.find((app) => app.id === 'monica')
      if (monica) {
        state.minapps.enabled.push(monica)
      }
    }

    // remove duplicate lmstudio providers
    const emptyLmStudioProviderIndex = state.llm.providers.findLastIndex(
      (provider) => provider.id === 'lmstudio' && provider.models.length === 0
    )

    if (emptyLmStudioProviderIndex !== -1) {
      state.llm.providers.splice(emptyLmStudioProviderIndex, 1)
    }

    return state
  },
  '73': (state: RootState) => {
    if (state.websearch) {
      state.websearch.searchWithTime = true
      state.websearch.maxResults = 5
      state.websearch.excludeDomains = []
    }

    if (!state.llm.providers.find((provider) => provider.id === 'lmstudio')) {
      state.llm.providers.push({
        id: 'lmstudio',
        name: 'LM Studio',
        type: 'openai',
        apiKey: '',
        apiHost: 'http://localhost:1234',
        models: SYSTEM_MODELS.lmstudio,
        isSystem: true,
        enabled: false
      })
    }

    state.llm.providers.splice(1, 0, {
      id: 'o3',
      name: 'O3',
      apiKey: '',
      apiHost: 'https://api.o3.fan',
      models: SYSTEM_MODELS.o3,
      isSystem: true,
      type: 'openai',
      enabled: false
    })

    state.assistants.assistants.forEach((assistant) => {
      const leadingEmoji = getLeadingEmoji(assistant.name)
      if (leadingEmoji) {
        assistant.emoji = leadingEmoji
        assistant.name = assistant.name.replace(leadingEmoji, '').trim()
      }
    })

    state.agents.agents.forEach((agent) => {
      const leadingEmoji = getLeadingEmoji(agent.name)
      if (leadingEmoji) {
        agent.emoji = leadingEmoji
        agent.name = agent.name.replace(leadingEmoji, '').trim()
      }
    })

    const defaultAssistantEmoji = getLeadingEmoji(state.assistants.defaultAssistant.name)

    if (defaultAssistantEmoji) {
      state.assistants.defaultAssistant.emoji = defaultAssistantEmoji
      state.assistants.defaultAssistant.name = state.assistants.defaultAssistant.name
        .replace(defaultAssistantEmoji, '')
        .trim()
    }

    return state
  },
  '74': (state: RootState) => {
    state.llm.providers.push({
      id: 'xirang',
      name: 'Xirang',
      type: 'openai',
      apiKey: '',
      apiHost: 'https://wishub-x1.ctyun.cn',
      models: SYSTEM_MODELS.xirang,
      isSystem: true,
      enabled: false
    })
    return state
  },
  '75': (state: RootState) => {
    if (state.minapps) {
      const you = DEFAULT_MIN_APPS.find((app) => app.id === 'you')
      const cici = DEFAULT_MIN_APPS.find((app) => app.id === 'cici')
      const zhihu = DEFAULT_MIN_APPS.find((app) => app.id === 'zhihu')
      you && state.minapps.enabled.push(you)
      cici && state.minapps.enabled.push(cici)
      zhihu && state.minapps.enabled.push(zhihu)
    }
    return state
  },
  '76': (state: RootState) => {
    state.llm.providers.push({
      id: 'tencent-cloud-ti',
      name: 'Tencent Cloud TI',
      type: 'openai',
      apiKey: '',
      apiHost: 'https://api.lkeap.cloud.tencent.com',
      models: SYSTEM_MODELS['tencent-cloud-ti'],
      isSystem: true,
      enabled: false
    })
    return state
  },
  '77': (state: RootState) => {
    if (state.websearch) {
      if (!state.websearch.providers.find((p) => p.id === 'searxng')) {
        state.websearch.providers.push(
          {
            id: 'searxng',
            name: 'Searxng',
            apiHost: ''
          },
          {
            id: 'exa',
            name: 'Exa',
            apiKey: ''
          }
        )
      }
      state.websearch.providers.forEach((p) => {
        // @ts-ignore eslint-disable-next-line
        delete p.enabled
      })
    }
<<<<<<< HEAD
    return {
      ...state,
      //make sure that version 77 has not been released before this PR accepted, 
      //otherwise settings should migrate in next vertion
      settings: { 
        ...state.settings,
        launchOnBoot: false,
        launchToTray: false,
        trayOnClose: true
      }
    }
=======

    return state
  },
  '78': (state: RootState) => {
    state.llm.providers = moveProvider(state.llm.providers, 'ppio', 9)
    state.llm.providers = moveProvider(state.llm.providers, 'infini', 10)
    return state
>>>>>>> 68685511
  }
}

const migrate = createMigrate(migrateConfig as any)

export default migrate<|MERGE_RESOLUTION|>--- conflicted
+++ resolved
@@ -1238,7 +1238,6 @@
         delete p.enabled
       })
     }
-<<<<<<< HEAD
     return {
       ...state,
       //make sure that version 77 has not been released before this PR accepted, 
@@ -1250,15 +1249,11 @@
         trayOnClose: true
       }
     }
-=======
-
-    return state
   },
   '78': (state: RootState) => {
     state.llm.providers = moveProvider(state.llm.providers, 'ppio', 9)
     state.llm.providers = moveProvider(state.llm.providers, 'infini', 10)
     return state
->>>>>>> 68685511
   }
 }
 

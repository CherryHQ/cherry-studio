--- conflicted
+++ resolved
@@ -3132,20 +3132,26 @@
   },
   '191': (state: RootState) => {
     try {
-<<<<<<< HEAD
-      addPreprocessProviders(state, 'paddleocr')
-=======
       state.llm.providers.forEach((provider) => {
         if (provider.id === 'tokenflux') {
           provider.apiHost = 'https://api.tokenflux.ai/openai/v1'
           provider.anthropicApiHost = 'https://api.tokenflux.ai/anthropic'
         }
       })
->>>>>>> 528d6d37
       logger.info('migrate 191 success')
       return state
     } catch (error) {
       logger.error('migrate 191 error', error as Error)
+      return state
+    }
+  },
+  '192': (state: RootState) => {
+    try {
+      addPreprocessProviders(state, 'paddleocr')
+      logger.info('migrate 192 success')
+      return state
+    } catch (error) {
+      logger.error('migrate 192 error', error as Error)
       return state
     }
   }

import { loggerService } from '@logger'
import { nanoid } from '@reduxjs/toolkit'
import { DEFAULT_CONTEXTCOUNT, DEFAULT_TEMPERATURE, isMac } from '@renderer/config/constant'
import { DEFAULT_MIN_APPS } from '@renderer/config/minapps'
import {
  glm45FlashModel,
  isFunctionCallingModel,
  isNotSupportedTextDelta,
  SYSTEM_MODELS
} from '@renderer/config/models'
import { BUILTIN_OCR_PROVIDERS, BUILTIN_OCR_PROVIDERS_MAP, DEFAULT_OCR_PROVIDER } from '@renderer/config/ocr'
import { TRANSLATE_PROMPT } from '@renderer/config/prompts'
import {
  isSupportArrayContentProvider,
  isSupportDeveloperRoleProvider,
  isSupportStreamOptionsProvider,
  SYSTEM_PROVIDERS
} from '@renderer/config/providers'
import { DEFAULT_SIDEBAR_ICONS } from '@renderer/config/sidebar'
import db from '@renderer/databases'
import i18n from '@renderer/i18n'
import { DEFAULT_ASSISTANT_SETTINGS } from '@renderer/services/AssistantService'
import {
  Assistant,
  BuiltinOcrProvider,
  isSystemProvider,
  Model,
  Provider,
  ProviderApiOptions,
  SystemProviderIds,
  TranslateLanguageCode,
  WebSearchProvider
} from '@renderer/types'
import { getDefaultGroupName, getLeadingEmoji, runAsyncFunction, uuid } from '@renderer/utils'
import { defaultByPassRules, UpgradeChannel } from '@shared/config/constant'
import { isEmpty } from 'lodash'
import { createMigrate } from 'redux-persist'

import { RootState } from '.'
import { DEFAULT_TOOL_ORDER } from './inputTools'
import { initialState as llmInitialState, moveProvider } from './llm'
import { mcpSlice } from './mcp'
import { initialState as notesInitialState } from './note'
import { defaultActionItems } from './selectionStore'
import { initialState as settingsInitialState } from './settings'
import { initialState as shortcutsInitialState } from './shortcuts'
import { defaultWebSearchProviders } from './websearch'

const logger = loggerService.withContext('Migrate')

// remove logo base64 data to reduce the size of the state
function removeMiniAppIconsFromState(state: RootState) {
  if (state.minapps) {
    state.minapps.enabled = state.minapps.enabled.map((app) => ({
      ...app,
      logo: undefined
    }))
    state.minapps.disabled = state.minapps.disabled.map((app) => ({
      ...app,
      logo: undefined
    }))
    state.minapps.pinned = state.minapps.pinned.map((app) => ({
      ...app,
      logo: undefined
    }))
  }
}

function removeMiniAppFromState(state: RootState, id: string) {
  if (state.minapps) {
    state.minapps.pinned = state.minapps.pinned.filter((app) => app.id !== id)
    state.minapps.enabled = state.minapps.enabled.filter((app) => app.id !== id)
    state.minapps.disabled = state.minapps.disabled.filter((app) => app.id !== id)
  }
}

function addMiniApp(state: RootState, id: string) {
  if (state.minapps) {
    const app = DEFAULT_MIN_APPS.find((app) => app.id === id)
    if (app) {
      if (!state.minapps.enabled.find((app) => app.id === id)) {
        state.minapps.enabled.push(app)
      }
    }
  }
}

// add provider to state
function addProvider(state: RootState, id: string) {
  if (!state.llm.providers.find((p) => p.id === id)) {
    const _provider = SYSTEM_PROVIDERS.find((p) => p.id === id)
    if (_provider) {
      state.llm.providers.push(_provider)
    }
  }
}

// Fix missing provider
function fixMissingProvider(state: RootState) {
  SYSTEM_PROVIDERS.forEach((p) => {
    if (!state.llm.providers.find((provider) => provider.id === p.id)) {
      state.llm.providers.push(p)
    }
  })
}

// add ocr provider
function addOcrProvider(state: RootState, provider: BuiltinOcrProvider) {
  if (!state.ocr.providers.find((p) => p.id === provider.id)) {
    state.ocr.providers.push(provider)
  }
}

function updateProvider(state: RootState, id: string, provider: Partial<Provider>) {
  if (state.llm.providers) {
    const index = state.llm.providers.findIndex((p) => p.id === id)
    if (index !== -1) {
      state.llm.providers[index] = {
        ...state.llm.providers[index],
        ...provider
      }
    }
  }
}

function addWebSearchProvider(state: RootState, id: string) {
  if (state.websearch && state.websearch.providers) {
    if (!state.websearch.providers.find((p) => p.id === id)) {
      const provider = defaultWebSearchProviders.find((p) => p.id === id)
      if (provider) {
        // Prevent mutating read only property of object
        // Otherwise, it will cause the error: Cannot assign to read only property 'apiKey' of object '#<Object>'
        state.websearch.providers.push({ ...provider })
      }
    }
  }
}

function updateWebSearchProvider(state: RootState, provider: Partial<WebSearchProvider>) {
  if (state.websearch && state.websearch.providers) {
    const index = state.websearch.providers.findIndex((p) => p.id === provider.id)
    if (index !== -1) {
      state.websearch.providers[index] = {
        ...state.websearch.providers[index],
        ...provider
      }
    }
  }
}

function addSelectionAction(state: RootState, id: string) {
  if (state.selectionStore && state.selectionStore.actionItems) {
    if (!state.selectionStore.actionItems.some((item) => item.id === id)) {
      const action = defaultActionItems.find((item) => item.id === id)
      if (action) {
        state.selectionStore.actionItems.push(action)
      }
    }
  }
}

/**
 * Add shortcuts(ids from shortcutsInitialState) after the shortcut(afterId)
 * if afterId is 'first', add to the first
 * if afterId is 'last', add to the last
 */
function addShortcuts(state: RootState, ids: string[], afterId: string) {
  const defaultShortcuts = shortcutsInitialState.shortcuts

  // 确保 state.shortcuts 存在
  if (!state.shortcuts) {
    return
  }

  // 从 defaultShortcuts 中找到要添加的快捷键
  const shortcutsToAdd = defaultShortcuts.filter((shortcut) => ids.includes(shortcut.key))

  // 过滤掉已经存在的快捷键
  const existingKeys = state.shortcuts.shortcuts.map((s) => s.key)
  const newShortcuts = shortcutsToAdd.filter((shortcut) => !existingKeys.includes(shortcut.key))

  if (newShortcuts.length === 0) {
    return
  }

  if (afterId === 'first') {
    // 添加到最前面
    state.shortcuts.shortcuts.unshift(...newShortcuts)
  } else if (afterId === 'last') {
    // 添加到最后面
    state.shortcuts.shortcuts.push(...newShortcuts)
  } else {
    // 添加到指定快捷键后面
    const afterIndex = state.shortcuts.shortcuts.findIndex((shortcut) => shortcut.key === afterId)
    if (afterIndex !== -1) {
      state.shortcuts.shortcuts.splice(afterIndex + 1, 0, ...newShortcuts)
    } else {
      // 如果找不到指定的快捷键，则添加到最后
      state.shortcuts.shortcuts.push(...newShortcuts)
    }
  }
}

const migrateConfig = {
  '2': (state: RootState) => {
    try {
      addProvider(state, 'yi')
      return state
    } catch (error) {
      return state
    }
  },
  '3': (state: RootState) => {
    try {
      addProvider(state, 'zhipu')
      return state
    } catch (error) {
      return state
    }
  },
  '4': (state: RootState) => {
    try {
      addProvider(state, 'ollama')
      return state
    } catch (error) {
      return state
    }
  },
  '5': (state: RootState) => {
    try {
      addProvider(state, 'moonshot')
      return state
    } catch (error) {
      return state
    }
  },
  '6': (state: RootState) => {
    try {
      addProvider(state, 'openrouter')
      return state
    } catch (error) {
      return state
    }
  },
  '7': (state: RootState) => {
    try {
      return {
        ...state,
        settings: {
          ...state.settings,
          language: navigator.language
        }
      }
    } catch (error) {
      return state
    }
  },
  '8': (state: RootState) => {
    try {
      const fixAssistantName = (assistant: Assistant) => {
        // 2025/07/25 这俩键早没了，从远古版本迁移包出错的
        if (isEmpty(assistant.name)) {
          assistant.name = i18n.t('chat.default.name')
        }

        assistant.topics = assistant.topics.map((topic) => {
          if (isEmpty(topic.name)) {
            topic.name = i18n.t('chat.default.topic.name')
          }
          return topic
        })

        return assistant
      }

      return {
        ...state,
        assistants: {
          ...state.assistants,
          defaultAssistant: fixAssistantName(state.assistants.defaultAssistant),
          assistants: state.assistants.assistants.map((assistant) => fixAssistantName(assistant))
        }
      }
    } catch (error) {
      return state
    }
  },
  '9': (state: RootState) => {
    try {
      return {
        ...state,
        llm: {
          ...state.llm,
          providers: state.llm.providers.map((provider) => {
            if (provider.id === 'zhipu' && provider.models[0] && provider.models[0].id === 'llama3-70b-8192') {
              provider.models = SYSTEM_MODELS.zhipu
            }
            return provider
          })
        }
      }
    } catch (error) {
      return state
    }
  },
  '10': (state: RootState) => {
    try {
      addProvider(state, 'baichuan')
      return state
    } catch (error) {
      return state
    }
  },
  '11': (state: RootState) => {
    try {
      addProvider(state, 'dashscope')
      addProvider(state, 'anthropic')
      return state
    } catch (error) {
      return state
    }
  },
  '12': (state: RootState) => {
    try {
      addProvider(state, 'aihubmix')
      return state
    } catch (error) {
      return state
    }
  },
  '13': (state: RootState) => {
    try {
      return {
        ...state,
        assistants: {
          ...state.assistants,
          defaultAssistant: {
            ...state.assistants.defaultAssistant,
            name: ['Default Assistant', '默认助手'].includes(state.assistants.defaultAssistant.name)
              ? i18n.t('settings.assistant.label')
              : state.assistants.defaultAssistant.name
          }
        }
      }
    } catch (error) {
      return state
    }
  },
  '14': (state: RootState) => {
    try {
      return {
        ...state,
        settings: {
          ...state.settings,
          showAssistants: true,
          proxyUrl: undefined
        }
      }
    } catch (error) {
      return state
    }
  },
  '15': (state: RootState) => {
    try {
      return {
        ...state,
        settings: {
          ...state.settings,
          userName: '',
          showMessageDivider: true
        }
      }
    } catch (error) {
      return state
    }
  },
  '16': (state: RootState) => {
    try {
      return {
        ...state,
        settings: {
          ...state.settings,
          messageFont: 'system',
          showInputEstimatedTokens: false
        }
      }
    } catch (error) {
      return state
    }
  },
  '17': (state: RootState) => {
    try {
      return {
        ...state,
        settings: {
          ...state.settings,
          theme: 'auto'
        }
      }
    } catch (error) {
      return state
    }
  },
  '19': (state: RootState) => {
    try {
      return {
        ...state,
        agents: {
          agents: []
        },
        llm: {
          ...state.llm,
          settings: {
            ollama: {
              keepAliveTime: 5
            }
          }
        }
      }
    } catch (error) {
      return state
    }
  },
  '20': (state: RootState) => {
    try {
      return {
        ...state,
        settings: {
          ...state.settings,
          fontSize: 14
        }
      }
    } catch (error) {
      return state
    }
  },
  '21': (state: RootState) => {
    try {
      addProvider(state, 'gemini')
      addProvider(state, 'stepfun')
      addProvider(state, 'doubao')
      return state
    } catch (error) {
      return state
    }
  },
  '22': (state: RootState) => {
    try {
      addProvider(state, 'minimax')
      return state
    } catch (error) {
      return state
    }
  },
  '23': (state: RootState) => {
    try {
      return {
        ...state,
        settings: {
          ...state.settings,
          showTopics: true,
          windowStyle: 'transparent'
        }
      }
    } catch (error) {
      return state
    }
  },
  '24': (state: RootState) => {
    try {
      return {
        ...state,
        assistants: {
          ...state.assistants,
          assistants: state.assistants.assistants.map((assistant) => ({
            ...assistant,
            topics: assistant.topics.map((topic) => ({
              ...topic,
              createdAt: new Date().toISOString(),
              updatedAt: new Date().toISOString()
            }))
          }))
        },
        settings: {
          ...state.settings,
          topicPosition: 'right'
        }
      }
    } catch (error) {
      return state
    }
  },
  '25': (state: RootState) => {
    try {
      addProvider(state, 'github')
      return state
    } catch (error) {
      return state
    }
  },
  '26': (state: RootState) => {
    try {
      addProvider(state, 'ocoolai')
      return state
    } catch (error) {
      return state
    }
  },
  '27': (state: RootState) => {
    try {
      return {
        ...state,
        settings: {
          ...state.settings,
          renderInputMessageAsMarkdown: true
        }
      }
    } catch (error) {
      return state
    }
  },
  '28': (state: RootState) => {
    try {
      addProvider(state, 'together')
      addProvider(state, 'fireworks')
      addProvider(state, 'zhinao')
      addProvider(state, 'hunyuan')
      addProvider(state, 'nvidia')
      return state
    } catch (error) {
      return state
    }
  },
  '29': (state: RootState) => {
    try {
      return {
        ...state,
        assistants: {
          ...state.assistants,
          assistants: state.assistants.assistants.map((assistant) => {
            assistant.topics = assistant.topics.map((topic) => ({
              ...topic,
              assistantId: assistant.id
            }))
            return assistant
          })
        }
      }
    } catch (error) {
      return state
    }
  },
  '30': (state: RootState) => {
    try {
      addProvider(state, 'azure-openai')
      return state
    } catch (error) {
      return state
    }
  },
  '31': (state: RootState) => {
    try {
      return {
        ...state,
        llm: {
          ...state.llm,
          providers: state.llm.providers.map((provider) => {
            if (provider.id === 'azure-openai') {
              provider.models = provider.models.map((model) => ({
                ...model,
                provider: 'azure-openai'
              }))
            }
            return provider
          })
        }
      }
    } catch (error) {
      return state
    }
  },
  '32': (state: RootState) => {
    try {
      addProvider(state, 'hunyuan')
      return state
    } catch (error) {
      return state
    }
  },
  '33': (state: RootState) => {
    try {
      state.assistants.defaultAssistant.type = 'assistant'

      // @ts-ignore
      state.agents.agents.forEach((agent) => {
        agent.type = 'agent'
        // @ts-ignore eslint-disable-next-line
        delete agent.group
      })

      return {
        ...state,
        assistants: {
          ...state.assistants,
          assistants: [...state.assistants.assistants].map((assistant) => {
            // @ts-ignore eslint-disable-next-line
            delete assistant.group
            return {
              ...assistant,
              id: assistant.id.length === 36 ? assistant.id : uuid(),
              type: assistant.type === 'system' ? assistant.type : 'assistant'
            }
          })
        }
      }
    } catch (error) {
      return state
    }
  },
  '34': (state: RootState) => {
    try {
      state.assistants.assistants.forEach((assistant) => {
        assistant.topics.forEach((topic) => {
          topic.assistantId = assistant.id
          runAsyncFunction(async () => {
            const _topic = await db.topics.get(topic.id)
            if (_topic) {
              const messages = (_topic?.messages || []).map((message) => ({
                ...message,
                assistantId: assistant.id
              }))
              db.topics.put({ ..._topic, messages }, topic.id)
            }
          })
        })
      })
      return state
    } catch (error) {
      return state
    }
  },
  '35': (state: RootState) => {
    try {
      state.settings.mathEngine = 'KaTeX'
      return state
    } catch (error) {
      return state
    }
  },
  '36': (state: RootState) => {
    try {
      state.settings.topicPosition = 'left'
      return state
    } catch (error) {
      return state
    }
  },
  '37': (state: RootState) => {
    try {
      state.settings.messageStyle = 'plain'
      return state
    } catch (error) {
      return state
    }
  },
  '38': (state: RootState) => {
    try {
      addProvider(state, 'grok')
      addProvider(state, 'hyperbolic')
      addProvider(state, 'mistral')
      return state
    } catch (error) {
      return state
    }
  },
  '39': (state: RootState) => {
    try {
      // @ts-ignore eslint-disable-next-line
      state.settings.codeStyle = 'auto'
      return state
    } catch (error) {
      return state
    }
  },
  '40': (state: RootState) => {
    try {
      state.settings.tray = true
      return state
    } catch (error) {
      return state
    }
  },
  '41': (state: RootState) => {
    try {
      state.llm.providers.forEach((provider) => {
        if (provider.id === 'gemini') {
          provider.type = 'gemini'
        } else if (provider.id === 'anthropic') {
          provider.type = 'anthropic'
        } else {
          provider.type = 'openai'
        }
      })
      return state
    } catch (error) {
      return state
    }
  },
  '42': (state: RootState) => {
    try {
      state.settings.proxyMode = state.settings.proxyUrl ? 'custom' : 'none'
      return state
    } catch (error) {
      return state
    }
  },
  '43': (state: RootState) => {
    try {
      if (state.settings.proxyMode === 'none') {
        state.settings.proxyMode = 'system'
      }
      return state
    } catch (error) {
      return state
    }
  },
  '44': (state: RootState) => {
    try {
      state.settings.translateModelPrompt = TRANSLATE_PROMPT
      return state
    } catch (error) {
      return state
    }
  },
  '45': (state: RootState) => {
    state.settings.enableTopicNaming = true
    return state
  },
  '46': (state: RootState) => {
    try {
      if (
        state.settings?.translateModelPrompt?.includes(
          'If the target language is the same as the source language, do not translate'
        )
      ) {
        state.settings.translateModelPrompt = TRANSLATE_PROMPT
      }
      return state
    } catch (error) {
      return state
    }
  },
  '47': (state: RootState) => {
    try {
      state.llm.providers.forEach((provider) => {
        provider.models.forEach((model) => {
          model.group = getDefaultGroupName(model.id)
        })
      })
      return state
    } catch (error) {
      return state
    }
  },
  '48': (state: RootState) => {
    try {
      if (state.shortcuts) {
        state.shortcuts.shortcuts.forEach((shortcut) => {
          shortcut.system = shortcut.key !== 'new_topic'
        })
        state.shortcuts.shortcuts.push({
          key: 'toggle_show_assistants',
          shortcut: [isMac ? 'Command' : 'Ctrl', '['],
          editable: true,
          enabled: true,
          system: false
        })
        state.shortcuts.shortcuts.push({
          key: 'toggle_show_topics',
          shortcut: [isMac ? 'Command' : 'Ctrl', ']'],
          editable: true,
          enabled: true,
          system: false
        })
      }
      return state
    } catch (error) {
      return state
    }
  },
  '49': (state: RootState) => {
    try {
      state.settings.pasteLongTextThreshold = 1500
      if (state.shortcuts) {
        state.shortcuts.shortcuts = [
          ...state.shortcuts.shortcuts,
          {
            key: 'copy_last_message',
            shortcut: [isMac ? 'Command' : 'Ctrl', 'Shift', 'C'],
            editable: true,
            enabled: false,
            system: false
          }
        ]
      }
      return state
    } catch (error) {
      return state
    }
  },
  '50': (state: RootState) => {
    try {
      addProvider(state, 'jina')
      return state
    } catch (error) {
      return state
    }
  },
  '51': (state: RootState) => {
    state.settings.topicNamingPrompt = ''
    return state
  },
  '54': (state: RootState) => {
    try {
      if (state.shortcuts) {
        state.shortcuts.shortcuts.push({
          key: 'search_message',
          shortcut: [isMac ? 'Command' : 'Ctrl', 'F'],
          editable: true,
          enabled: true,
          system: false
        })
      }
      state.settings.sidebarIcons = {
        visible: DEFAULT_SIDEBAR_ICONS,
        disabled: []
      }
      return state
    } catch (error) {
      return state
    }
  },
  '55': (state: RootState) => {
    try {
      if (!state.settings.sidebarIcons) {
        state.settings.sidebarIcons = {
          visible: DEFAULT_SIDEBAR_ICONS,
          disabled: []
        }
      }
      return state
    } catch (error) {
      return state
    }
  },
  '57': (state: RootState) => {
    try {
      if (state.shortcuts) {
        state.shortcuts.shortcuts.push({
          key: 'mini_window',
          shortcut: [isMac ? 'Command' : 'Ctrl', 'E'],
          editable: true,
          enabled: false,
          system: true
        })
      }

      state.llm.providers.forEach((provider) => {
        if (provider.id === 'qwenlm') {
          // @ts-ignore eslint-disable-next-line
          provider.type = 'qwenlm'
        }
      })

      state.settings.enableQuickAssistant = false
      state.settings.clickTrayToShowQuickAssistant = true

      return state
    } catch (error) {
      return state
    }
  },
  '58': (state: RootState) => {
    try {
      if (state.shortcuts) {
        state.shortcuts.shortcuts.push(
          {
            key: 'clear_topic',
            shortcut: [isMac ? 'Command' : 'Ctrl', 'L'],
            editable: true,
            enabled: true,
            system: false
          },
          {
            key: 'toggle_new_context',
            shortcut: [isMac ? 'Command' : 'Ctrl', 'R'],
            editable: true,
            enabled: true,
            system: false
          }
        )
      }
      return state
    } catch (error) {
      return state
    }
  },
  '59': (state: RootState) => {
    try {
      addMiniApp(state, 'flowith')
      return state
    } catch (error) {
      return state
    }
  },
  '60': (state: RootState) => {
    try {
      state.settings.multiModelMessageStyle = 'fold'
      return state
    } catch (error) {
      return state
    }
  },
  '61': (state: RootState) => {
    try {
      state.llm.providers.forEach((provider) => {
        if (provider.id === 'qwenlm') {
          // @ts-ignore eslint-disable-next-line
          provider.type = 'qwenlm'
        }
      })
      return state
    } catch (error) {
      return state
    }
  },
  '62': (state: RootState) => {
    try {
      state.llm.providers.forEach((provider) => {
        if (provider.id === 'azure-openai') {
          provider.type = 'azure-openai'
        }
      })
      state.settings.translateModelPrompt = TRANSLATE_PROMPT
      return state
    } catch (error) {
      return state
    }
  },
  '63': (state: RootState) => {
    try {
      addMiniApp(state, '3mintop')
      return state
    } catch (error) {
      return state
    }
  },
  '64': (state: RootState) => {
    try {
      state.llm.providers = state.llm.providers.filter((provider) => provider.id !== 'qwenlm')
      addProvider(state, 'baidu-cloud')
      return state
    } catch (error) {
      return state
    }
  },
  '65': (state: RootState) => {
    try {
      // @ts-ignore expect error
      state.settings.targetLanguage = 'english'
      return state
    } catch (error) {
      return state
    }
  },
  '66': (state: RootState) => {
    try {
      addProvider(state, 'gitee-ai')
      addProvider(state, 'ppio')
      addMiniApp(state, 'aistudio')
      state.llm.providers = state.llm.providers.filter((provider) => provider.id !== 'graphrag-kylin-mountain')

      return state
    } catch (error) {
      return state
    }
  },
  '67': (state: RootState) => {
    try {
      addMiniApp(state, 'xiaoyi')
      addProvider(state, 'modelscope')
      addProvider(state, 'lmstudio')
      addProvider(state, 'perplexity')
      addProvider(state, 'infini')
      addProvider(state, 'dmxapi')

      state.llm.settings.lmstudio = {
        keepAliveTime: 5
      }

      return state
    } catch (error) {
      return state
    }
  },
  '68': (state: RootState) => {
    try {
      addMiniApp(state, 'notebooklm')
      addProvider(state, 'modelscope')
      addProvider(state, 'lmstudio')
      return state
    } catch (error) {
      return state
    }
  },
  '69': (state: RootState) => {
    try {
      addMiniApp(state, 'coze')
      state.settings.gridColumns = 2
      state.settings.gridPopoverTrigger = 'hover'
      return state
    } catch (error) {
      return state
    }
  },
  '70': (state: RootState) => {
    try {
      state.llm.providers.forEach((provider) => {
        if (provider.id === 'dmxapi') {
          provider.apiHost = 'https://www.dmxapi.cn'
        }
      })
      return state
    } catch (error) {
      return state
    }
  },
  '71': (state: RootState) => {
    try {
      const appIds = ['dify', 'wpslingxi', 'lechat', 'abacus', 'lambdachat', 'baidu-ai-search']

      if (state.minapps) {
        appIds.forEach((id) => {
          const app = DEFAULT_MIN_APPS.find((app) => app.id === id)
          if (app) {
            state.minapps.enabled.push(app)
          }
        })
        // remove zhihu-zhiada
        state.minapps.enabled = state.minapps.enabled.filter((app) => app.id !== 'zhihu-zhiada')
        state.minapps.disabled = state.minapps.disabled.filter((app) => app.id !== 'zhihu-zhiada')
      }

      state.settings.thoughtAutoCollapse = true

      return state
    } catch (error) {
      return state
    }
  },
  '72': (state: RootState) => {
    try {
      addMiniApp(state, 'monica')

      // remove duplicate lmstudio providers
      const emptyLmStudioProviderIndex = state.llm.providers.findLastIndex(
        (provider) => provider.id === 'lmstudio' && provider.models.length === 0
      )

      if (emptyLmStudioProviderIndex !== -1) {
        state.llm.providers.splice(emptyLmStudioProviderIndex, 1)
      }

      return state
    } catch (error) {
      return state
    }
  },
  '73': (state: RootState) => {
    try {
      if (state.websearch) {
        state.websearch.searchWithTime = true
        state.websearch.maxResults = 5
        state.websearch.excludeDomains = []
      }

      addProvider(state, 'lmstudio')
      addProvider(state, 'o3')
      state.llm.providers = moveProvider(state.llm.providers, 'o3', 2)

      state.assistants.assistants.forEach((assistant) => {
        const leadingEmoji = getLeadingEmoji(assistant.name)
        if (leadingEmoji) {
          assistant.emoji = leadingEmoji
          assistant.name = assistant.name.replace(leadingEmoji, '').trim()
        }
      })

      // @ts-ignore
      state.agents.agents.forEach((agent) => {
        const leadingEmoji = getLeadingEmoji(agent.name)
        if (leadingEmoji) {
          agent.emoji = leadingEmoji
          agent.name = agent.name.replace(leadingEmoji, '').trim()
        }
      })

      const defaultAssistantEmoji = getLeadingEmoji(state.assistants.defaultAssistant.name)

      if (defaultAssistantEmoji) {
        state.assistants.defaultAssistant.emoji = defaultAssistantEmoji
        state.assistants.defaultAssistant.name = state.assistants.defaultAssistant.name
          .replace(defaultAssistantEmoji, '')
          .trim()
      }

      return state
    } catch (error) {
      return state
    }
  },
  '74': (state: RootState) => {
    try {
      addProvider(state, 'xirang')
      return state
    } catch (error) {
      return state
    }
  },
  '75': (state: RootState) => {
    try {
      addMiniApp(state, 'you')
      addMiniApp(state, 'cici')
      addMiniApp(state, 'zhihu')
      return state
    } catch (error) {
      return state
    }
  },
  '76': (state: RootState) => {
    try {
      addProvider(state, 'tencent-cloud-ti')
      return state
    } catch (error) {
      return state
    }
  },
  '77': (state: RootState) => {
    try {
      addWebSearchProvider(state, 'searxng')
      addWebSearchProvider(state, 'exa')
      if (state.websearch) {
        state.websearch.providers.forEach((p) => {
          // @ts-ignore eslint-disable-next-line
          delete p.enabled
        })
      }
      return state
    } catch (error) {
      return state
    }
  },
  '78': (state: RootState) => {
    try {
      state.llm.providers = moveProvider(state.llm.providers, 'ppio', 9)
      state.llm.providers = moveProvider(state.llm.providers, 'infini', 10)
      removeMiniAppIconsFromState(state)
      return state
    } catch (error) {
      return state
    }
  },
  '79': (state: RootState) => {
    try {
      addProvider(state, 'gpustack')
      return state
    } catch (error) {
      return state
    }
  },
  '80': (state: RootState) => {
    try {
      addProvider(state, 'alayanew')
      state.llm.providers = moveProvider(state.llm.providers, 'alayanew', 10)
      return state
    } catch (error) {
      return state
    }
  },
  '81': (state: RootState) => {
    try {
      addProvider(state, 'copilot')
      return state
    } catch (error) {
      return state
    }
  },
  '82': (state: RootState) => {
    try {
      const runtimeState = state.runtime as any
      if (runtimeState?.webdavSync) {
        state.backup = state.backup || {}
        state.backup = {
          ...state.backup,
          webdavSync: {
            lastSyncTime: runtimeState.webdavSync.lastSyncTime || null,
            syncing: runtimeState.webdavSync.syncing || false,
            lastSyncError: runtimeState.webdavSync.lastSyncError || null
          }
        }
        delete runtimeState.webdavSync
      }
      return state
    } catch (error) {
      return state
    }
  },
  '83': (state: RootState) => {
    try {
      state.settings.messageNavigation = 'buttons'
      state.settings.launchOnBoot = false
      state.settings.launchToTray = false
      state.settings.trayOnClose = true
      return state
    } catch (error) {
      logger.error('migrate 83 error', error as Error)
      return state
    }
  },
  '84': (state: RootState) => {
    try {
      addProvider(state, 'voyageai')
      return state
    } catch (error) {
      logger.error('migrate 84 error', error as Error)
      return state
    }
  },
  '85': (state: RootState) => {
    try {
      // @ts-ignore eslint-disable-next-line
      state.settings.autoCheckUpdate = !state.settings.manualUpdateCheck
      // @ts-ignore eslint-disable-next-line
      delete state.settings.manualUpdateCheck
      state.settings.gridPopoverTrigger = 'click'
      return state
    } catch (error) {
      return state
    }
  },
  '86': (state: RootState) => {
    try {
      if (state?.mcp?.servers) {
        state.mcp.servers = state.mcp.servers.map((server) => ({
          ...server,
          id: nanoid()
        }))
      }
    } catch (error) {
      return state
    }
    return state
  },
  '87': (state: RootState) => {
    try {
      state.settings.maxKeepAliveMinapps = 3
      state.settings.showOpenedMinappsInSidebar = true
      return state
    } catch (error) {
      return state
    }
  },
  '88': (state: RootState) => {
    try {
      if (state?.mcp?.servers) {
        const hasAutoInstall = state.mcp.servers.some((server) => server.name === '@cherry/mcp-auto-install')
        if (!hasAutoInstall) {
          const defaultServer = mcpSlice.getInitialState().servers[0]
          state.mcp.servers = [{ ...defaultServer, id: nanoid() }, ...state.mcp.servers]
        }
      }
      return state
    } catch (error) {
      return state
    }
  },
  '89': (state: RootState) => {
    try {
      removeMiniAppFromState(state, 'aistudio')
      return state
    } catch (error) {
      return state
    }
  },
  '90': (state: RootState) => {
    try {
      state.settings.enableDataCollection = true
      return state
    } catch (error) {
      return state
    }
  },
  '91': (state: RootState) => {
    try {
      // @ts-ignore eslint-disable-next-line
      state.settings.codeCacheable = false
      // @ts-ignore eslint-disable-next-line
      state.settings.codeCacheMaxSize = 1000
      // @ts-ignore eslint-disable-next-line
      state.settings.codeCacheTTL = 15
      // @ts-ignore eslint-disable-next-line
      state.settings.codeCacheThreshold = 2
      addProvider(state, 'qiniu')
      return state
    } catch (error) {
      return state
    }
  },
  '92': (state: RootState) => {
    try {
      addMiniApp(state, 'dangbei')
      state.llm.providers = moveProvider(state.llm.providers, 'qiniu', 12)
      return state
    } catch (error) {
      return state
    }
  },
  '93': (state: RootState) => {
    try {
      if (!state?.settings?.exportMenuOptions) {
        state.settings.exportMenuOptions = settingsInitialState.exportMenuOptions
        return state
      }
      return state
    } catch (error) {
      return state
    }
  },
  '94': (state: RootState) => {
    try {
      state.settings.enableQuickPanelTriggers = false
      return state
    } catch (error) {
      return state
    }
  },
  '95': (state: RootState) => {
    try {
      addWebSearchProvider(state, 'local-google')
      addWebSearchProvider(state, 'local-bing')
      addWebSearchProvider(state, 'local-baidu')

      if (state.websearch) {
        if (isEmpty(state.websearch.subscribeSources)) {
          state.websearch.subscribeSources = []
        }
      }

      const qiniuProvider = state.llm.providers.find((provider) => provider.id === 'qiniu')
      if (qiniuProvider && isEmpty(qiniuProvider.models)) {
        qiniuProvider.models = SYSTEM_MODELS.qiniu
      }
      return state
    } catch (error) {
      return state
    }
  },
  '96': (state: RootState) => {
    try {
      // @ts-ignore eslint-disable-next-line
      state.settings.assistantIconType = state.settings?.showAssistantIcon ? 'model' : 'emoji'
      // @ts-ignore eslint-disable-next-line
      delete state.settings.showAssistantIcon
      return state
    } catch (error) {
      return state
    }
  },
  '97': (state: RootState) => {
    try {
      addMiniApp(state, 'zai')
      state.settings.webdavMaxBackups = 0
      if (state.websearch && state.websearch.providers) {
        state.websearch.providers.forEach((provider) => {
          provider.basicAuthUsername = ''
          provider.basicAuthPassword = ''
        })
      }
      return state
    } catch (error) {
      return state
    }
  },
  '98': (state: RootState) => {
    try {
      state.llm.providers.forEach((provider) => {
        if (provider.type === 'openai' && provider.id !== 'openai') {
          // @ts-ignore eslint-disable-next-line
          provider.type = 'openai-compatible'
        }
      })
      return state
    } catch (error) {
      return state
    }
  },
  '99': (state: RootState) => {
    try {
      state.settings.showPrompt = true

      addWebSearchProvider(state, 'bocha')

      updateWebSearchProvider(state, {
        id: 'exa',
        apiHost: 'https://api.exa.ai'
      })

      updateWebSearchProvider(state, {
        id: 'tavily',
        apiHost: 'https://api.tavily.com'
      })

      // Remove basic auth fields from exa and tavily
      if (state.websearch?.providers) {
        state.websearch.providers = state.websearch.providers.map((provider) => {
          if (provider.id === 'exa' || provider.id === 'tavily') {
            // oxlint-disable-next-line @typescript-eslint/no-unused-vars
            const { basicAuthUsername, basicAuthPassword, ...rest } = provider
            return rest
          }
          return provider
        })
      }
      return state
    } catch (error) {
      return state
    }
  },
  '100': (state: RootState) => {
    try {
      state.llm.providers.forEach((provider) => {
        // @ts-ignore eslint-disable-next-line
        if (['openai-compatible', 'openai'].includes(provider.type)) {
          provider.type = 'openai'
        }
        if (provider.id === 'openai') {
          provider.type = 'openai-response'
        }
      })
      state.assistants.assistants.forEach((assistant) => {
        assistant.knowledgeRecognition = 'off'
      })
      return state
    } catch (error) {
      logger.error('migrate 100 error', error as Error)
      return state
    }
  },
  '101': (state: RootState) => {
    try {
      state.assistants.assistants.forEach((assistant) => {
        if (assistant.settings) {
          // @ts-ignore eslint-disable-next-line
          if (assistant.settings.enableToolUse) {
            // @ts-ignore eslint-disable-next-line
            assistant.settings.toolUseMode = assistant.settings.enableToolUse ? 'function' : 'prompt'
            // @ts-ignore eslint-disable-next-line
            delete assistant.settings.enableToolUse
          }
        }
      })
      if (state.shortcuts) {
        state.shortcuts.shortcuts.push({
          key: 'exit_fullscreen',
          shortcut: ['Escape'],
          editable: false,
          enabled: true,
          system: true
        })
      }
      return state
    } catch (error) {
      logger.error('migrate 101 error', error as Error)
      return state
    }
  },
  '102': (state: RootState) => {
    try {
      state.settings.openAI = {
        summaryText: 'off',
        serviceTier: 'auto',
        verbosity: 'medium'
      }

      state.settings.codeExecution = {
        enabled: false,
        timeoutMinutes: 1
      }
      state.settings.codeEditor = {
        enabled: false,
        themeLight: 'auto',
        themeDark: 'auto',
        highlightActiveLine: false,
        foldGutter: false,
        autocompletion: true,
        keymap: false
      }
      // @ts-ignore eslint-disable-next-line
      state.settings.codePreview = {
        themeLight: 'auto',
        themeDark: 'auto'
      }

      // @ts-ignore eslint-disable-next-line
      if (state.settings.codeStyle) {
        // @ts-ignore eslint-disable-next-line
        state.settings.codePreview.themeLight = state.settings.codeStyle
        // @ts-ignore eslint-disable-next-line
        state.settings.codePreview.themeDark = state.settings.codeStyle
      }

      // @ts-ignore eslint-disable-next-line
      delete state.settings.codeStyle
      // @ts-ignore eslint-disable-next-line
      delete state.settings.codeCacheable
      // @ts-ignore eslint-disable-next-line
      delete state.settings.codeCacheMaxSize
      // @ts-ignore eslint-disable-next-line
      delete state.settings.codeCacheTTL
      // @ts-ignore eslint-disable-next-line
      delete state.settings.codeCacheThreshold
      return state
    } catch (error) {
      logger.error('migrate 102 error', error as Error)
      return state
    }
  },
  '103': (state: RootState) => {
    try {
      if (state.shortcuts) {
        if (!state.shortcuts.shortcuts.find((shortcut) => shortcut.key === 'search_message_in_chat')) {
          state.shortcuts.shortcuts.push({
            key: 'search_message_in_chat',
            shortcut: [isMac ? 'Command' : 'Ctrl', 'F'],
            editable: true,
            enabled: true,
            system: false
          })
        }
        const searchMessageShortcut = state.shortcuts.shortcuts.find((shortcut) => shortcut.key === 'search_message')
        const targetShortcut = [isMac ? 'Command' : 'Ctrl', 'F']
        if (
          searchMessageShortcut &&
          Array.isArray(searchMessageShortcut.shortcut) &&
          searchMessageShortcut.shortcut.length === targetShortcut.length &&
          searchMessageShortcut.shortcut.every((v, i) => v === targetShortcut[i])
        ) {
          searchMessageShortcut.shortcut = [isMac ? 'Command' : 'Ctrl', 'Shift', 'F']
        }
      }
      return state
    } catch (error) {
      logger.error('migrate 103 error', error as Error)
      return state
    }
  },
  '104': (state: RootState) => {
    try {
      addProvider(state, 'burncloud')
      state.llm.providers = moveProvider(state.llm.providers, 'burncloud', 10)
      return state
    } catch (error) {
      logger.error('migrate 104 error', error as Error)
      return state
    }
  },
  '105': (state: RootState) => {
    try {
      state.settings.notification = settingsInitialState.notification
      addMiniApp(state, 'google')
      if (!state.settings.openAI) {
        state.settings.openAI = {
          summaryText: 'off',
          serviceTier: 'auto',
          verbosity: 'medium'
        }
      }
      return state
    } catch (error) {
      logger.error('migrate 105 error', error as Error)
      return state
    }
  },
  '106': (state: RootState) => {
    try {
      addProvider(state, 'tokenflux')
      state.llm.providers = moveProvider(state.llm.providers, 'tokenflux', 15)
      return state
    } catch (error) {
      logger.error('migrate 106 error', error as Error)
      return state
    }
  },
  '107': (state: RootState) => {
    try {
      if (state.paintings && !state.paintings.dmxapi_paintings) {
        state.paintings.dmxapi_paintings = []
      }
      return state
    } catch (error) {
      logger.error('migrate 107 error', error as Error)
      return state
    }
  },
  '108': (state: RootState) => {
    try {
      state.inputTools.toolOrder = DEFAULT_TOOL_ORDER
      state.inputTools.isCollapsed = false
      return state
    } catch (error) {
      logger.error('migrate 108 error', error as Error)
      return state
    }
  },
  '109': (state: RootState) => {
    try {
      state.settings.userTheme = settingsInitialState.userTheme
      return state
    } catch (error) {
      logger.error('migrate 109 error', error as Error)
      return state
    }
  },
  '110': (state: RootState) => {
    try {
      if (state.paintings && !state.paintings.tokenflux_paintings) {
        state.paintings.tokenflux_paintings = []
      }
      state.settings.testPlan = false
      return state
    } catch (error) {
      logger.error('migrate 110 error', error as Error)
      return state
    }
  },
  '111': (state: RootState) => {
    try {
      addSelectionAction(state, 'quote')
      if (
        state.llm.translateModel.provider === 'silicon' &&
        state.llm.translateModel.id === 'meta-llama/Llama-3.3-70B-Instruct'
      ) {
        state.llm.translateModel = SYSTEM_MODELS.defaultModel[2]
      }

      // add selection_assistant_toggle and selection_assistant_select_text shortcuts after mini_window
      addShortcuts(state, ['selection_assistant_toggle', 'selection_assistant_select_text'], 'mini_window')

      return state
    } catch (error) {
      logger.error('migrate 111 error', error as Error)
      return state
    }
  },
  '112': (state: RootState) => {
    try {
      addProvider(state, 'cephalon')
      addProvider(state, '302ai')
      addProvider(state, 'lanyun')
      state.llm.providers = moveProvider(state.llm.providers, 'cephalon', 13)
      state.llm.providers = moveProvider(state.llm.providers, '302ai', 14)
      state.llm.providers = moveProvider(state.llm.providers, 'lanyun', 15)
      return state
    } catch (error) {
      logger.error('migrate 112 error', error as Error)
      return state
    }
  },
  '113': (state: RootState) => {
    try {
      addProvider(state, 'vertexai')
      if (!state.llm.settings.vertexai) {
        state.llm.settings.vertexai = llmInitialState.settings.vertexai
      }
      updateProvider(state, 'gemini', {
        isVertex: false
      })
      updateProvider(state, 'vertexai', {
        isVertex: true
      })
      return state
    } catch (error) {
      logger.error('migrate 113 error', error as Error)
      return state
    }
  },
  '114': (state: RootState) => {
    try {
      if (state.settings && state.settings.exportMenuOptions) {
        if (typeof state.settings.exportMenuOptions.plain_text === 'undefined') {
          state.settings.exportMenuOptions.plain_text = true
        }
      }
      if (state.settings) {
        state.settings.enableSpellCheck = false
        state.settings.spellCheckLanguages = []
      }
      return state
    } catch (error) {
      logger.error('migrate 114 error', error as Error)
      return state
    }
  },
  '115': (state: RootState) => {
    try {
      state.assistants.assistants.forEach((assistant) => {
        if (!assistant.settings) {
          assistant.settings = {
            temperature: DEFAULT_TEMPERATURE,
            contextCount: DEFAULT_CONTEXTCOUNT,
            topP: 1,
            toolUseMode: 'prompt',
            customParameters: [],
            streamOutput: true,
            enableMaxTokens: false
          }
        }
      })
      return state
    } catch (error) {
      logger.error('migrate 115 error', error as Error)
      return state
    }
  },
  '116': (state: RootState) => {
    try {
      if (state.websearch) {
        // migrate contentLimit to cutoffLimit
        // @ts-ignore eslint-disable-next-line
        if (state.websearch.contentLimit) {
          state.websearch.compressionConfig = {
            method: 'cutoff',
            cutoffUnit: 'char',
            // @ts-ignore eslint-disable-next-line
            cutoffLimit: state.websearch.contentLimit
          }
        } else {
          state.websearch.compressionConfig = {
            method: 'none',
            cutoffUnit: 'char'
          }
        }

        // @ts-ignore eslint-disable-next-line
        delete state.websearch.contentLimit
      }
      if (state.settings) {
        state.settings.testChannel = UpgradeChannel.LATEST
      }

      return state
    } catch (error) {
      logger.error('migrate 116 error', error as Error)
      return state
    }
  },
  '117': (state: RootState) => {
    try {
      const ppioProvider = state.llm.providers.find((provider) => provider.id === 'ppio')
      const modelsToRemove = [
        'qwen/qwen-2.5-72b-instruct',
        'qwen/qwen2.5-32b-instruct',
        'meta-llama/llama-3.1-70b-instruct',
        'meta-llama/llama-3.1-8b-instruct',
        '01-ai/yi-1.5-34b-chat',
        '01-ai/yi-1.5-9b-chat',
        'thudm/glm-z1-32b-0414',
        'thudm/glm-z1-9b-0414'
      ]
      if (ppioProvider) {
        updateProvider(state, 'ppio', {
          models: [
            ...ppioProvider.models.filter((model) => !modelsToRemove.includes(model.id)),
            ...SYSTEM_MODELS.ppio.filter(
              (systemModel) => !ppioProvider.models.some((existingModel) => existingModel.id === systemModel.id)
            )
          ],
          apiHost: 'https://api.ppinfra.com/v3/openai/'
        })
      }
      state.assistants.assistants.forEach((assistant) => {
        if (assistant.settings && assistant.settings.streamOutput === undefined) {
          assistant.settings = {
            ...assistant.settings,
            streamOutput: true
          }
        }
      })
      return state
    } catch (error) {
      logger.error('migrate 117 error', error as Error)
      return state
    }
  },
  '118': (state: RootState) => {
    try {
      addProvider(state, 'ph8')
      state.llm.providers = moveProvider(state.llm.providers, 'ph8', 14)

      if (!state.settings.userId) {
        state.settings.userId = uuid()
      }

      state.llm.providers.forEach((provider) => {
        if (provider.id === 'mistral') {
          provider.type = 'mistral'
        }
      })

      return state
    } catch (error) {
      logger.error('migrate 118 error', error as Error)
      return state
    }
  },
  '119': (state: RootState) => {
    try {
      addProvider(state, 'new-api')
      state.llm.providers = moveProvider(state.llm.providers, 'new-api', 16)
      state.settings.disableHardwareAcceleration = false
      // migrate to enable memory feature on sidebar
      if (state.settings && state.settings.sidebarIcons) {
        // Check if 'memory' is not already in visible icons
        if (!state.settings.sidebarIcons.visible.includes('memory' as any)) {
          state.settings.sidebarIcons.visible = [...state.settings.sidebarIcons.visible, 'memory' as any]
        }
      }
      return state
    } catch (error) {
      logger.error('migrate 119 error', error as Error)
      return state
    }
  },
  '120': (state: RootState) => {
    try {
      // migrate to remove memory feature from sidebar (moved to settings)
      if (state.settings && state.settings.sidebarIcons) {
        // Remove 'memory' from visible icons if present
        state.settings.sidebarIcons.visible = state.settings.sidebarIcons.visible.filter(
          (icon) => icon !== ('memory' as any)
        )
        // Remove 'memory' from disabled icons if present
        state.settings.sidebarIcons.disabled = state.settings.sidebarIcons.disabled.filter(
          (icon) => icon !== ('memory' as any)
        )
      }

      if (!state.settings.s3) {
        state.settings.s3 = settingsInitialState.s3
      }

      const langMap: Record<string, TranslateLanguageCode> = {
        english: 'en-us',
        chinese: 'zh-cn',
        'chinese-traditional': 'zh-tw',
        japanese: 'ja-jp',
        russian: 'ru-ru'
      }

      const origin = state.settings.targetLanguage
      const newLang = langMap[origin]
      if (newLang) state.settings.targetLanguage = newLang
      else state.settings.targetLanguage = 'en-us'

      state.llm.providers.forEach((provider) => {
        if (provider.id === 'azure-openai') {
          provider.type = 'azure-openai'
        }
      })

      state.settings.localBackupMaxBackups = 0
      state.settings.localBackupSkipBackupFile = false
      state.settings.localBackupDir = ''
      state.settings.localBackupAutoSync = false
      state.settings.localBackupSyncInterval = 0
      return state
    } catch (error) {
      logger.error('migrate 120 error', error as Error)
      return state
    }
  },
  '121': (state: RootState) => {
    try {
      const { toolOrder } = state.inputTools
      const urlContextKey = 'url_context'
      if (!toolOrder.visible.includes(urlContextKey)) {
        const webSearchIndex = toolOrder.visible.indexOf('web_search')
        const knowledgeBaseIndex = toolOrder.visible.indexOf('knowledge_base')
        if (webSearchIndex !== -1) {
          toolOrder.visible.splice(webSearchIndex, 0, urlContextKey)
        } else if (knowledgeBaseIndex !== -1) {
          toolOrder.visible.splice(knowledgeBaseIndex, 0, urlContextKey)
        } else {
          toolOrder.visible.push(urlContextKey)
        }
      }

      for (const assistant of state.assistants.assistants) {
        if (assistant.settings?.toolUseMode === 'prompt' && isFunctionCallingModel(assistant.model)) {
          assistant.settings.toolUseMode = 'function'
        }
      }

      if (state.settings && typeof state.settings.webdavDisableStream === 'undefined') {
        state.settings.webdavDisableStream = false
      }

      return state
    } catch (error) {
      logger.error('migrate 121 error', error as Error)
      return state
    }
  },
  '122': (state: RootState) => {
    try {
      state.settings.navbarPosition = 'left'
      return state
    } catch (error) {
      logger.error('migrate 122 error', error as Error)
      return state
    }
  },

  '123': (state: RootState) => {
    try {
      state.llm.providers.forEach((provider) => {
        provider.models.forEach((model) => {
          if (model.type && Array.isArray(model.type)) {
            model.capabilities = model.type.map((t) => ({
              type: t,
              isUserSelected: true
            }))
            delete model.type
          }
        })
      })

      const lanyunProvider = state.llm.providers.find((provider) => provider.id === 'lanyun')
      if (lanyunProvider && lanyunProvider.models.length === 0) {
        updateProvider(state, 'lanyun', { models: SYSTEM_MODELS.lanyun })
      }

      return state
    } catch (error) {
      logger.error('migrate 123 error', error as Error)
      return state
    }
  }, // 1.5.4
  '124': (state: RootState) => {
    try {
      state.assistants.assistants.forEach((assistant) => {
        if (assistant.settings && !assistant.settings.toolUseMode) {
          assistant.settings.toolUseMode = 'prompt'
        }
      })

      const updateModelTextDelta = (model?: Model) => {
        if (model) {
          model.supported_text_delta = true
          if (isNotSupportedTextDelta(model)) {
            model.supported_text_delta = false
          }
        }
      }

      state.llm.providers.forEach((provider) => {
        provider.models.forEach((model) => {
          updateModelTextDelta(model)
        })
      })
      state.assistants.assistants.forEach((assistant) => {
        updateModelTextDelta(assistant.defaultModel)
        updateModelTextDelta(assistant.model)
      })

      updateModelTextDelta(state.llm.defaultModel)
      updateModelTextDelta(state.llm.topicNamingModel)
      updateModelTextDelta(state.llm.translateModel)

      if (state.assistants.defaultAssistant.model) {
        updateModelTextDelta(state.assistants.defaultAssistant.model)
        updateModelTextDelta(state.assistants.defaultAssistant.defaultModel)
      }

      addProvider(state, 'aws-bedrock')

      // 初始化 awsBedrock 设置
      if (!state.llm.settings.awsBedrock) {
        state.llm.settings.awsBedrock = llmInitialState.settings.awsBedrock
      }

      return state
    } catch (error) {
      logger.error('migrate 124 error', error as Error)
      return state
    }
  },
  '125': (state: RootState) => {
    try {
      // Initialize API server configuration if not present
      if (!state.settings.apiServer) {
        state.settings.apiServer = {
          enabled: false,
          host: 'localhost',
          port: 23333,
          apiKey: `cs-sk-${uuid()}`
        }
      }
      return state
    } catch (error) {
      logger.error('migrate 125 error', error as Error)
      return state
    }
  },
  '126': (state: RootState) => {
    try {
      state.knowledge.bases.forEach((base) => {
        // @ts-ignore eslint-disable-next-line
        if (base.preprocessOrOcrProvider) {
          // @ts-ignore eslint-disable-next-line
          base.preprocessProvider = base.preprocessOrOcrProvider
          // @ts-ignore eslint-disable-next-line
          delete base.preprocessOrOcrProvider
          // @ts-ignore eslint-disable-next-line
          if (base.preprocessProvider.type === 'ocr') {
            // @ts-ignore eslint-disable-next-line
            delete base.preprocessProvider
          }
        }
      })
      return state
    } catch (error) {
      logger.error('migrate 126 error', error as Error)
      return state
    }
  },
  '127': (state: RootState) => {
    try {
      addProvider(state, 'poe')

      // 迁移api选项设置
      state.llm.providers.forEach((provider) => {
        // 新字段默认支持
        const changes = {
          isNotSupportArrayContent: false,
          isNotSupportDeveloperRole: false,
          isNotSupportStreamOptions: false
        }
        if (!isSupportArrayContentProvider(provider) || provider.isNotSupportArrayContent) {
          // 原本开启了兼容模式的provider不受影响
          changes.isNotSupportArrayContent = true
        }
        if (!isSupportDeveloperRoleProvider(provider)) {
          changes.isNotSupportDeveloperRole = true
        }
        if (!isSupportStreamOptionsProvider(provider)) {
          changes.isNotSupportStreamOptions = true
        }
        updateProvider(state, provider.id, changes)
      })

      // 迁移以前删除掉的内置提供商
      for (const provider of state.llm.providers) {
        if (provider.isSystem && !isSystemProvider(provider)) {
          updateProvider(state, provider.id, { isSystem: false })
        }
      }

      if (!state.settings.proxyBypassRules) {
        state.settings.proxyBypassRules = defaultByPassRules
      }
      return state
    } catch (error) {
      logger.error('migrate 127 error', error as Error)
      return state
    }
  },
  '128': (state: RootState) => {
    try {
      // 迁移 service tier 设置
      const openai = state.llm.providers.find((provider) => provider.id === SystemProviderIds.openai)
      const serviceTier = state.settings.openAI.serviceTier
      if (openai) {
        openai.serviceTier = serviceTier
      }

      // @ts-ignore eslint-disable-next-line
      if (state.settings.codePreview) {
        // @ts-ignore eslint-disable-next-line
        state.settings.codeViewer = state.settings.codePreview
      } else {
        state.settings.codeViewer = {
          themeLight: 'auto',
          themeDark: 'auto'
        }
      }

      return state
    } catch (error) {
      logger.error('migrate 128 error', error as Error)
      return state
    }
  },
  '129': (state: RootState) => {
    try {
      // 聚合 api options
      state.llm.providers.forEach((p) => {
        if (isSystemProvider(p)) {
          updateProvider(state, p.id, { apiOptions: undefined })
        } else {
          const changes: ProviderApiOptions = {
            isNotSupportArrayContent: p.isNotSupportArrayContent,
            isNotSupportServiceTier: p.isNotSupportServiceTier,
            isNotSupportDeveloperRole: p.isNotSupportDeveloperRole,
            isNotSupportStreamOptions: p.isNotSupportStreamOptions
          }
          updateProvider(state, p.id, { apiOptions: changes })
        }
      })
      return state
    } catch (error) {
      logger.error('migrate 129 error', error as Error)
      return state
    }
  },
  '130': (state: RootState) => {
    try {
      if (state.settings && state.settings.openAI && !state.settings.openAI.verbosity) {
        state.settings.openAI.verbosity = 'medium'
      }
      // 为 nutstore 添加备份数量限制的默认值
      if (state.nutstore && state.nutstore.nutstoreMaxBackups === undefined) {
        state.nutstore.nutstoreMaxBackups = 0
      }
      return state
    } catch (error) {
      logger.error('migrate 130 error', error as Error)
      return state
    }
  },
  '131': (state: RootState) => {
    try {
      state.settings.mathEnableSingleDollar = true
      return state
    } catch (error) {
      logger.error('migrate 131 error', error as Error)
      return state
    }
  },
  '132': (state: RootState) => {
    try {
      state.llm.providers.forEach((p) => {
        // 如果原本是undefined则不做改动，静默从默认支持改为默认不支持
        if (p.apiOptions?.isNotSupportDeveloperRole) {
          p.apiOptions.isSupportDeveloperRole = !p.apiOptions.isNotSupportDeveloperRole
        }
        if (p.apiOptions?.isNotSupportServiceTier) {
          p.apiOptions.isSupportServiceTier = !p.apiOptions.isNotSupportServiceTier
        }
      })
      return state
    } catch (error) {
      logger.error('migrate 132 error', error as Error)
      return state
    }
  },
  '133': (state: RootState) => {
    try {
      state.settings.sidebarIcons.visible.push('code_tools')
      if (state.codeTools) {
        state.codeTools.environmentVariables = {
          'qwen-code': '',
          'claude-code': '',
          'gemini-cli': ''
        }
      }
      return state
    } catch (error) {
      logger.error('migrate 133 error', error as Error)
      return state
    }
  },
  '134': (state: RootState) => {
    try {
      state.llm.quickModel = state.llm.topicNamingModel

      return state
    } catch (error) {
      logger.error('migrate 134 error', error as Error)
      return state
    }
  },
  '135': (state: RootState) => {
    try {
      if (!state.assistants.defaultAssistant.settings) {
        state.assistants.defaultAssistant.settings = DEFAULT_ASSISTANT_SETTINGS
      } else if (!state.assistants.defaultAssistant.settings.toolUseMode) {
        state.assistants.defaultAssistant.settings.toolUseMode = 'prompt'
      }
      return state
    } catch (error) {
      logger.error('migrate 135 error', error as Error)
      return state
    }
  },
  '136': (state: RootState) => {
    try {
      state.settings.sidebarIcons.visible = [...new Set(state.settings.sidebarIcons.visible)].filter((icon) =>
        DEFAULT_SIDEBAR_ICONS.includes(icon)
      )
      state.settings.sidebarIcons.disabled = [...new Set(state.settings.sidebarIcons.disabled)].filter((icon) =>
        DEFAULT_SIDEBAR_ICONS.includes(icon)
      )
      return state
    } catch (error) {
      logger.error('migrate 136 error', error as Error)
      return state
    }
  },
  '137': (state: RootState) => {
    try {
      state.ocr = {
        providers: BUILTIN_OCR_PROVIDERS,
        imageProviderId: DEFAULT_OCR_PROVIDER.image.id
      }
      state.translate.translateInput = ''
      return state
    } catch (error) {
      logger.error('migrate 137 error', error as Error)
      return state
    }
  },
  '138': (state: RootState) => {
    try {
      addOcrProvider(state, BUILTIN_OCR_PROVIDERS_MAP.system)
      return state
    } catch (error) {
      logger.error('migrate 138 error', error as Error)
      return state
    }
  },
  '139': (state: RootState) => {
    try {
      addProvider(state, 'cherryin')
      state.llm.providers = moveProvider(state.llm.providers, 'cherryin', 1)

      const zhipuProvider = state.llm.providers.find((p) => p.id === 'zhipu')

      if (zhipuProvider) {
        // Update zhipu model list
        if (!zhipuProvider.enabled) {
          zhipuProvider.models = SYSTEM_MODELS.zhipu
        }

        // Update zhipu model list
        if (zhipuProvider.models.length === 0) {
          zhipuProvider.models = SYSTEM_MODELS.zhipu
        }

        // Add GLM-4.5-Flash model if not exists
        const hasGlm45FlashModel = zhipuProvider?.models.find((m) => m.id === 'glm-4.5-flash')

        if (!hasGlm45FlashModel) {
          zhipuProvider?.models.push(glm45FlashModel)
        }

        // Update default painting provider to zhipu
        state.settings.defaultPaintingProvider = 'zhipu'

        // Add zhipu web search provider
        addWebSearchProvider(state, 'zhipu')

        // Update zhipu web search provider api key
        if (zhipuProvider.apiKey) {
          state?.websearch?.providers.forEach((provider) => {
            if (provider.id === 'zhipu') {
              provider.apiKey = zhipuProvider.apiKey
            }
          })
        }
      }

      return state
    } catch (error) {
      logger.error('migrate 139 error', error as Error)
      return state
    }
  },
  '140': (state: RootState) => {
    try {
      state.paintings = {
        // @ts-ignore paintings
        siliconflow_paintings: state?.paintings?.paintings || [],
        // @ts-ignore DMXAPIPaintings
        dmxapi_paintings: state?.paintings?.DMXAPIPaintings || [],
        // @ts-ignore tokenFluxPaintings
        tokenflux_paintings: state?.paintings?.tokenFluxPaintings || [],
        zhipu_paintings: [],
        // @ts-ignore generate
        aihubmix_image_generate: state?.paintings?.generate || [],
        // @ts-ignore remix
        aihubmix_image_remix: state?.paintings?.remix || [],
        // @ts-ignore edit
        aihubmix_image_edit: state?.paintings?.edit || [],
        // @ts-ignore upscale
        aihubmix_image_upscale: state?.paintings?.upscale || [],
        openai_image_generate: state?.paintings?.openai_image_generate || [],
        openai_image_edit: state?.paintings?.openai_image_edit || [],
        ovms_paintings: []
      }

      return state
    } catch (error) {
      logger.error('migrate 140 error', error as Error)
      return state
    }
  },
  '141': (state: RootState) => {
    try {
      if (state.settings && state.settings.sidebarIcons) {
        // Check if 'notes' is not already in visible icons
        if (!state.settings.sidebarIcons.visible.includes('notes')) {
          state.settings.sidebarIcons.visible = [...state.settings.sidebarIcons.visible, 'notes']
        }
      }
      return state
    } catch (error) {
      logger.error('migrate 141 error', error as Error)
      return state
    }
  },
  '142': (state: RootState) => {
    try {
      // Initialize notes settings if not present
      if (!state.note) {
        state.note = notesInitialState
      }
      return state
    } catch (error) {
      logger.error('migrate 142 error', error as Error)
      return state
    }
  },
  '143': (state: RootState) => {
    try {
      addMiniApp(state, 'longcat')
      return state
    } catch (error) {
      return state
    }
  },
  '144': (state: RootState) => {
    try {
      if (state.settings) {
        state.settings.confirmDeleteMessage = settingsInitialState.confirmDeleteMessage
        state.settings.confirmRegenerateMessage = settingsInitialState.confirmRegenerateMessage
      }
      return state
    } catch (error) {
      logger.error('migrate 144 error', error as Error)
      return state
    }
  },
  '145': (state: RootState) => {
    try {
      if (state.settings) {
        if (state.settings.showMessageOutline === undefined || state.settings.showMessageOutline === null) {
          state.settings.showMessageOutline = false
        }
      }
      return state
    } catch (error) {
      logger.error('migrate 145 error', error as Error)
      return state
    }
  },
  '146': (state: RootState) => {
    try {
      // Migrate showWorkspace from settings to note store
      if (state.settings && state.note) {
        const showWorkspaceValue = (state.settings as any)?.showWorkspace
        if (showWorkspaceValue !== undefined) {
          // @ts-ignore eslint-disable-next-line
          state.note.settings.showWorkspace = showWorkspaceValue
          // Remove from settings
          delete (state.settings as any).showWorkspace
          // @ts-ignore eslint-disable-next-line
        } else if (state.note.settings.showWorkspace === undefined) {
          // Set default value if not exists
          // @ts-ignore eslint-disable-next-line
          state.note.settings.showWorkspace = true
        }
      }
      return state
    } catch (error) {
      logger.error('migrate 146 error', error as Error)
      return state
    }
  },
  '147': (state: RootState) => {
    try {
      state.knowledge.bases.forEach((base) => {
        if ((base as any).framework) {
          delete (base as any).framework
        }
      })
      return state
    } catch (error) {
      logger.error('migrate 147 error', error as Error)
      return state
    }
  },
  '148': (state: RootState) => {
    try {
      addOcrProvider(state, BUILTIN_OCR_PROVIDERS_MAP.paddleocr)
      return state
    } catch (error) {
      logger.error('migrate 148 error', error as Error)
      return state
    }
  },
  '149': (state: RootState) => {
    try {
      state.knowledge.bases.forEach((base) => {
        if ((base as any).framework) {
          delete (base as any).framework
        }
      })
      return state
    } catch (error) {
      logger.error('migrate 149 error', error as Error)
      return state
    }
  },
  '150': (state: RootState) => {
    try {
      addShortcuts(state, ['rename_topic'], 'new_topic')
      addShortcuts(state, ['edit_last_user_message'], 'copy_last_message')
      return state
    } catch (error) {
      logger.error('migrate 150 error', error as Error)
      return state
    }
  },
  '151': (state: RootState) => {
    try {
      if (state.settings) {
        state.settings.codeFancyBlock = true
      }
      return state
    } catch (error) {
      logger.error('migrate 151 error', error as Error)
      return state
    }
  },
  '152': (state: RootState) => {
    try {
      state.translate.settings = {
        autoCopy: false
      }
      return state
    } catch (error) {
      logger.error('migrate 152 error', error as Error)
      return state
    }
  },
  '153': (state: RootState) => {
    try {
      if (state.note.settings) {
        state.note.settings.fontSize = notesInitialState.settings.fontSize
        state.note.settings.showTableOfContents = notesInitialState.settings.showTableOfContents
      }
      return state
    } catch (error) {
      logger.error('migrate 153 error', error as Error)
      return state
    }
  },
  '154': (state: RootState) => {
    try {
      if (state.settings.userTheme) {
        state.settings.userTheme.userFontFamily = settingsInitialState.userTheme.userFontFamily
        state.settings.userTheme.userCodeFontFamily = settingsInitialState.userTheme.userCodeFontFamily
      }
      return state
    } catch (error) {
      logger.error('migrate 154 error', error as Error)
      return state
    }
  },
  '155': (state: RootState) => {
    try {
      state.knowledge.bases.forEach((base) => {
        if ((base as any).framework) {
          delete (base as any).framework
        }
      })
      return state
    } catch (error) {
      logger.error('migrate 155 error', error as Error)
      return state
    }
  },
  '156': (state: RootState) => {
    try {
      state.llm.providers.forEach((provider) => {
        if (provider.id === SystemProviderIds.anthropic) {
          if (provider.apiHost.endsWith('/')) {
            provider.apiHost = provider.apiHost.slice(0, -1)
          }
        }
      })
      return state
    } catch (error) {
      logger.error('migrate 156 error', error as Error)
      return state
    }
  },
  '157': (state: RootState) => {
    try {
      addProvider(state, 'aionly')
      state.llm.providers = moveProvider(state.llm.providers, 'aionly', 10)

      const cherryinProvider = state.llm.providers.find((provider) => provider.id === 'cherryin')

      if (cherryinProvider) {
        updateProvider(state, 'cherryin', {
          apiHost: 'https://open.cherryin.ai',
          models: []
        })
      }

      if (state.llm.defaultModel?.provider === 'cherryin') {
        state.llm.defaultModel.provider = 'cherryai'
      }

      if (state.llm.quickModel?.provider === 'cherryin') {
        state.llm.quickModel.provider = 'cherryai'
      }

      if (state.llm.translateModel?.provider === 'cherryin') {
        state.llm.translateModel.provider = 'cherryai'
      }

      state.assistants.assistants.forEach((assistant) => {
        if (assistant.model?.provider === 'cherryin') {
          assistant.model.provider = 'cherryai'
        }
        if (assistant.defaultModel?.provider === 'cherryin') {
          assistant.defaultModel.provider = 'cherryai'
        }
      })

      // @ts-ignore
      state.agents.agents.forEach((agent) => {
        // @ts-ignore model is not defined in Agent
        if (agent.model?.provider === 'cherryin') {
          // @ts-ignore model is not defined in Agent
          agent.model.provider = 'cherryai'
        }
        if (agent.defaultModel?.provider === 'cherryin') {
          agent.defaultModel.provider = 'cherryai'
        }
      })
      return state
    } catch (error) {
      logger.error('migrate 157 error', error as Error)
      return state
    }
  },
  '158': (state: RootState) => {
    try {
      state.llm.providers = state.llm.providers.filter((provider) => provider.id !== 'cherryin')
      addProvider(state, 'longcat')
      return state
    } catch (error) {
      logger.error('migrate 158 error', error as Error)
      return state
    }
  },
  '159': (state: RootState) => {
    try {
      addProvider(state, 'ovms')
      fixMissingProvider(state)
      return state
    } catch (error) {
      logger.error('migrate 158 error', error as Error)
      return state
    }
  },
  '161': (state: RootState) => {
    try {
      removeMiniAppFromState(state, 'nm-search')
      removeMiniAppFromState(state, 'hika')
      removeMiniAppFromState(state, 'hugging-chat')
      addProvider(state, 'cherryin')
      state.llm.providers = moveProvider(state.llm.providers, 'cherryin', 1)
      return state
    } catch (error) {
      logger.error('migrate 161 error', error as Error)
      return state
    }
  },
  '162': (state: RootState) => {
    try {
      // @ts-ignore
      if (state?.agents?.agents) {
        // @ts-ignore
        state.assistants.presets = [...state.agents.agents]
        // @ts-ignore
        delete state.agents.agents
      }

      if (state.settings.sidebarIcons) {
        state.settings.sidebarIcons.visible = state.settings.sidebarIcons.visible.map((icon) => {
          // @ts-ignore
          return icon === 'agents' ? 'store' : icon
        })
        state.settings.sidebarIcons.disabled = state.settings.sidebarIcons.disabled.map((icon) => {
          // @ts-ignore
          return icon === 'agents' ? 'store' : icon
        })
      }

      state.llm.providers.forEach((provider) => {
        if (provider.anthropicApiHost) {
          return
        }

        switch (provider.id) {
          case 'deepseek':
            provider.anthropicApiHost = 'https://api.deepseek.com/anthropic'
            break
          case 'moonshot':
            provider.anthropicApiHost = 'https://api.moonshot.cn/anthropic'
            break
          case 'zhipu':
            provider.anthropicApiHost = 'https://open.bigmodel.cn/api/anthropic'
            break
          case 'dashscope':
            provider.anthropicApiHost = 'https://dashscope.aliyuncs.com/api/v2/apps/claude-code-proxy'
            break
          case 'modelscope':
            provider.anthropicApiHost = 'https://api-inference.modelscope.cn'
            break
          case 'aihubmix':
            provider.anthropicApiHost = 'https://aihubmix.com'
            break
          case 'new-api':
            provider.anthropicApiHost = 'http://localhost:3000'
            break
          case 'grok':
            provider.anthropicApiHost = 'https://api.x.ai'
        }
      })
      return state
    } catch (error) {
      logger.error('migrate 162 error', error as Error)
      return state
    }
  },
  '163': (state: RootState) => {
    try {
      addOcrProvider(state, BUILTIN_OCR_PROVIDERS_MAP.ovocr)
      state.llm.providers.forEach((provider) => {
        if (provider.id === 'cherryin') {
          provider.anthropicApiHost = 'https://open.cherryin.net'
        }
      })
      state.paintings.ovms_paintings = []
      return state
    } catch (error) {
      logger.error('migrate 163 error', error as Error)
      return state
    }
  },
  '164': (state: RootState) => {
    try {
<<<<<<< HEAD
      state.llm.providers.forEach((provider) => {
        if (
          (provider.id === SystemProviderIds.cherryin || provider.id === SystemProviderIds['new-api']) &&
          provider.type !== 'new-api'
        ) {
          provider.type = 'new-api'
        }
        if (provider.id === SystemProviderIds.longcat) {
          // https://longcat.chat/platform/docs/zh/#anthropic-api-%E6%A0%BC%E5%BC%8F
          if (!provider.anthropicApiHost) {
            provider.anthropicApiHost = 'https://api.longcat.chat/anthropic'
          }
        }
        if (provider.id === SystemProviderIds.dashscope) {
          provider.anthropicApiHost = 'https://dashscope.aliyuncs.com/apps/anthropic'
        }
      })
      return state
    } catch (error) {
      logger.error('migrate 163 error', error as Error)
=======
      addMiniApp(state, 'ling')
      return state
    } catch (error) {
      logger.error('migrate 164 error', error as Error)
      return state
    }
  },
  '165': (state: RootState) => {
    try {
      addMiniApp(state, 'huggingchat')
      return state
    } catch (error) {
      logger.error('migrate 165 error', error as Error)
>>>>>>> ac4aa33e
      return state
    }
  }
}

// 注意：添加新迁移时，记得同时更新 persistReducer
// file://./index.ts

const migrate = createMigrate(migrateConfig as any)

export default migrate<|MERGE_RESOLUTION|>--- conflicted
+++ resolved
@@ -2686,7 +2686,24 @@
   },
   '164': (state: RootState) => {
     try {
-<<<<<<< HEAD
+      addMiniApp(state, 'ling')
+      return state
+    } catch (error) {
+      logger.error('migrate 164 error', error as Error)
+      return state
+    }
+  },
+  '165': (state: RootState) => {
+    try {
+      addMiniApp(state, 'huggingchat')
+      return state
+    } catch (error) {
+      logger.error('migrate 165 error', error as Error)
+      return state
+    }
+  },
+  '166': (state: RootState) => {
+    try {
       state.llm.providers.forEach((provider) => {
         if (
           (provider.id === SystemProviderIds.cherryin || provider.id === SystemProviderIds['new-api']) &&
@@ -2700,28 +2717,10 @@
             provider.anthropicApiHost = 'https://api.longcat.chat/anthropic'
           }
         }
-        if (provider.id === SystemProviderIds.dashscope) {
-          provider.anthropicApiHost = 'https://dashscope.aliyuncs.com/apps/anthropic'
-        }
       })
       return state
     } catch (error) {
       logger.error('migrate 163 error', error as Error)
-=======
-      addMiniApp(state, 'ling')
-      return state
-    } catch (error) {
-      logger.error('migrate 164 error', error as Error)
-      return state
-    }
-  },
-  '165': (state: RootState) => {
-    try {
-      addMiniApp(state, 'huggingchat')
-      return state
-    } catch (error) {
-      logger.error('migrate 165 error', error as Error)
->>>>>>> ac4aa33e
       return state
     }
   }

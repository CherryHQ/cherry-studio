import { nanoid } from '@reduxjs/toolkit'
import { isMac } from '@renderer/config/constant'
import { DEFAULT_MIN_APPS } from '@renderer/config/minapps'
import { SYSTEM_MODELS } from '@renderer/config/models'
import { TRANSLATE_PROMPT } from '@renderer/config/prompts'
import db from '@renderer/databases'
import i18n from '@renderer/i18n'
import { Assistant, WebSearchProvider } from '@renderer/types'
import { getDefaultGroupName, getLeadingEmoji, runAsyncFunction, uuid } from '@renderer/utils'
import { isEmpty } from 'lodash'
import { createMigrate } from 'redux-persist'

import { RootState } from '.'
import { INITIAL_PROVIDERS, moveProvider } from './llm'
import { mcpSlice } from './mcp'
import { DEFAULT_SIDEBAR_ICONS, initialState as settingsInitialState } from './settings'
import { defaultWebSearchProviders } from './websearch'

// remove logo base64 data to reduce the size of the state
function removeMiniAppIconsFromState(state: RootState) {
  if (state.minapps) {
    state.minapps.enabled = state.minapps.enabled.map((app) => ({ ...app, logo: undefined }))
    state.minapps.disabled = state.minapps.disabled.map((app) => ({ ...app, logo: undefined }))
    state.minapps.pinned = state.minapps.pinned.map((app) => ({ ...app, logo: undefined }))
  }
}

function removeMiniAppFromState(state: RootState, id: string) {
  if (state.minapps) {
    state.minapps.enabled = state.minapps.enabled.filter((app) => app.id !== id)
    state.minapps.disabled = state.minapps.disabled.filter((app) => app.id !== id)
  }
}

function addMiniApp(state: RootState, id: string) {
  if (state.minapps) {
    const app = DEFAULT_MIN_APPS.find((app) => app.id === id)
    if (app) {
      if (!state.minapps.enabled.find((app) => app.id === id)) {
        state.minapps.enabled.push(app)
      }
    }
  }
}

// add provider to state
function addProvider(state: RootState, id: string) {
  if (!state.llm.providers.find((p) => p.id === id)) {
    const _provider = INITIAL_PROVIDERS.find((p) => p.id === id)
    if (_provider) {
      state.llm.providers.push(_provider)
    }
  }
}

function addWebSearchProvider(state: RootState, id: string) {
  if (state.websearch && state.websearch.providers) {
    if (!state.websearch.providers.find((p) => p.id === id)) {
      const provider = defaultWebSearchProviders.find((p) => p.id === id)
      if (provider) {
        state.websearch.providers.push(provider)
      }
    }
  }
}

function updateWebSearchProvider(state: RootState, provider: Partial<WebSearchProvider>) {
  if (state.websearch && state.websearch.providers) {
    const index = state.websearch.providers.findIndex((p) => p.id === provider.id)
    if (index !== -1) {
      state.websearch.providers[index] = {
        ...state.websearch.providers[index],
        ...provider
      }
    }
  }
}

const migrateConfig = {
  '2': (state: RootState) => {
    try {
      addProvider(state, 'yi')
      return state
    } catch (error) {
      return state
    }
  },
  '3': (state: RootState) => {
    try {
      addProvider(state, 'zhipu')
      return state
    } catch (error) {
      return state
    }
  },
  '4': (state: RootState) => {
    try {
      addProvider(state, 'ollama')
      return state
    } catch (error) {
      return state
    }
  },
  '5': (state: RootState) => {
    try {
      addProvider(state, 'moonshot')
      return state
    } catch (error) {
      return state
    }
  },
  '6': (state: RootState) => {
    try {
      addProvider(state, 'openrouter')
      return state
    } catch (error) {
      return state
    }
  },
  '7': (state: RootState) => {
    try {
      return {
        ...state,
        settings: {
          ...state.settings,
          language: navigator.language
        }
      }
    } catch (error) {
      return state
    }
  },
  '8': (state: RootState) => {
    try {
      const fixAssistantName = (assistant: Assistant) => {
        if (isEmpty(assistant.name)) {
          assistant.name = i18n.t(`assistant.${assistant.id}.name`)
        }

        assistant.topics = assistant.topics.map((topic) => {
          if (isEmpty(topic.name)) {
            topic.name = i18n.t(`assistant.${assistant.id}.topic.name`)
          }
          return topic
        })

        return assistant
      }

      return {
        ...state,
        assistants: {
          ...state.assistants,
          defaultAssistant: fixAssistantName(state.assistants.defaultAssistant),
          assistants: state.assistants.assistants.map((assistant) => fixAssistantName(assistant))
        }
      }
    } catch (error) {
      return state
    }
  },
  '9': (state: RootState) => {
    try {
      return {
        ...state,
        llm: {
          ...state.llm,
          providers: state.llm.providers.map((provider) => {
            if (provider.id === 'zhipu' && provider.models[0] && provider.models[0].id === 'llama3-70b-8192') {
              provider.models = SYSTEM_MODELS.zhipu
            }
            return provider
          })
        }
      }
    } catch (error) {
      return state
    }
  },
  '10': (state: RootState) => {
    try {
      addProvider(state, 'baichuan')
      return state
    } catch (error) {
      return state
    }
  },
  '11': (state: RootState) => {
    try {
      addProvider(state, 'dashscope')
      addProvider(state, 'anthropic')
      return state
    } catch (error) {
      return state
    }
  },
  '12': (state: RootState) => {
    try {
      addProvider(state, 'aihubmix')
      return state
    } catch (error) {
      return state
    }
  },
  '13': (state: RootState) => {
    try {
      return {
        ...state,
        assistants: {
          ...state.assistants,
          defaultAssistant: {
            ...state.assistants.defaultAssistant,
            name: ['Default Assistant', '默认助手'].includes(state.assistants.defaultAssistant.name)
              ? i18n.t(`assistant.default.name`)
              : state.assistants.defaultAssistant.name
          }
        }
      }
    } catch (error) {
      return state
    }
  },
  '14': (state: RootState) => {
    try {
      return {
        ...state,
        settings: {
          ...state.settings,
          showAssistants: true,
          proxyUrl: undefined
        }
      }
    } catch (error) {
      return state
    }
  },
  '15': (state: RootState) => {
    try {
      return {
        ...state,
        settings: {
          ...state.settings,
          userName: '',
          showMessageDivider: true
        }
      }
    } catch (error) {
      return state
    }
  },
  '16': (state: RootState) => {
    try {
      return {
        ...state,
        settings: {
          ...state.settings,
          messageFont: 'system',
          showInputEstimatedTokens: false
        }
      }
    } catch (error) {
      return state
    }
  },
  '17': (state: RootState) => {
    try {
      return {
        ...state,
        settings: {
          ...state.settings,
          theme: 'auto'
        }
      }
    } catch (error) {
      return state
    }
  },
  '19': (state: RootState) => {
    try {
      return {
        ...state,
        agents: {
          agents: []
        },
        llm: {
          ...state.llm,
          settings: {
            ollama: {
              keepAliveTime: 5
            }
          }
        }
      }
    } catch (error) {
      return state
    }
  },
  '20': (state: RootState) => {
    try {
      return {
        ...state,
        settings: {
          ...state.settings,
          fontSize: 14
        }
      }
    } catch (error) {
      return state
    }
  },
  '21': (state: RootState) => {
    try {
      addProvider(state, 'gemini')
      addProvider(state, 'stepfun')
      addProvider(state, 'doubao')
      return state
    } catch (error) {
      return state
    }
  },
  '22': (state: RootState) => {
    try {
      addProvider(state, 'minimax')
      return state
    } catch (error) {
      return state
    }
  },
  '23': (state: RootState) => {
    try {
      return {
        ...state,
        settings: {
          ...state.settings,
          showTopics: true,
          windowStyle: 'transparent'
        }
      }
    } catch (error) {
      return state
    }
  },
  '24': (state: RootState) => {
    try {
      return {
        ...state,
        assistants: {
          ...state.assistants,
          assistants: state.assistants.assistants.map((assistant) => ({
            ...assistant,
            topics: assistant.topics.map((topic) => ({
              ...topic,
              createdAt: new Date().toISOString(),
              updatedAt: new Date().toISOString()
            }))
          }))
        },
        settings: {
          ...state.settings,
          topicPosition: 'right'
        }
      }
    } catch (error) {
      return state
    }
  },
  '25': (state: RootState) => {
    try {
      addProvider(state, 'github')
      return state
    } catch (error) {
      return state
    }
  },
  '26': (state: RootState) => {
    try {
      addProvider(state, 'ocoolai')
      return state
    } catch (error) {
      return state
    }
  },
  '27': (state: RootState) => {
    try {
      return {
        ...state,
        settings: {
          ...state.settings,
          renderInputMessageAsMarkdown: true
        }
      }
    } catch (error) {
      return state
    }
  },
  '28': (state: RootState) => {
    try {
      addProvider(state, 'together')
      addProvider(state, 'fireworks')
      addProvider(state, 'zhinao')
      addProvider(state, 'hunyuan')
      addProvider(state, 'nvidia')
      return state
    } catch (error) {
      return state
    }
  },
  '29': (state: RootState) => {
    try {
      return {
        ...state,
        assistants: {
          ...state.assistants,
          assistants: state.assistants.assistants.map((assistant) => {
            assistant.topics = assistant.topics.map((topic) => ({
              ...topic,
              assistantId: assistant.id
            }))
            return assistant
          })
        }
      }
    } catch (error) {
      return state
    }
  },
  '30': (state: RootState) => {
    try {
      addProvider(state, 'azure-openai')
      return state
    } catch (error) {
      return state
    }
  },
  '31': (state: RootState) => {
    try {
      return {
        ...state,
        llm: {
          ...state.llm,
          providers: state.llm.providers.map((provider) => {
            if (provider.id === 'azure-openai') {
              provider.models = provider.models.map((model) => ({ ...model, provider: 'azure-openai' }))
            }
            return provider
          })
        }
      }
    } catch (error) {
      return state
    }
  },
  '32': (state: RootState) => {
    try {
      addProvider(state, 'hunyuan')
      return state
    } catch (error) {
      return state
    }
  },
  '33': (state: RootState) => {
    try {
      state.assistants.defaultAssistant.type = 'assistant'

      state.agents.agents.forEach((agent) => {
        agent.type = 'agent'
        // @ts-ignore eslint-disable-next-line
        delete agent.group
      })

      return {
        ...state,
        assistants: {
          ...state.assistants,
          assistants: [...state.assistants.assistants].map((assistant) => {
            // @ts-ignore eslint-disable-next-line
            delete assistant.group
            return {
              ...assistant,
              id: assistant.id.length === 36 ? assistant.id : uuid(),
              type: assistant.type === 'system' ? assistant.type : 'assistant'
            }
          })
        }
      }
    } catch (error) {
      return state
    }
  },
  '34': (state: RootState) => {
    try {
      state.assistants.assistants.forEach((assistant) => {
        assistant.topics.forEach((topic) => {
          topic.assistantId = assistant.id
          runAsyncFunction(async () => {
            const _topic = await db.topics.get(topic.id)
            if (_topic) {
              const messages = (_topic?.messages || []).map((message) => ({ ...message, assistantId: assistant.id }))
              db.topics.put({ ..._topic, messages }, topic.id)
            }
          })
        })
      })
      return state
    } catch (error) {
      return state
    }
  },
  '35': (state: RootState) => {
    try {
      state.settings.mathEngine = 'KaTeX'
      return state
    } catch (error) {
      return state
    }
  },
  '36': (state: RootState) => {
    try {
      state.settings.topicPosition = 'left'
      return state
    } catch (error) {
      return state
    }
  },
  '37': (state: RootState) => {
    try {
      state.settings.messageStyle = 'plain'
      return state
    } catch (error) {
      return state
    }
  },
  '38': (state: RootState) => {
    try {
      addProvider(state, 'grok')
      addProvider(state, 'hyperbolic')
      addProvider(state, 'mistral')
      return state
    } catch (error) {
      return state
    }
  },
  '39': (state: RootState) => {
    try {
      state.settings.codeStyle = 'auto'
      return state
    } catch (error) {
      return state
    }
  },
  '40': (state: RootState) => {
    try {
      state.settings.tray = true
      return state
    } catch (error) {
      return state
    }
  },
  '41': (state: RootState) => {
    try {
      state.llm.providers.forEach((provider) => {
        if (provider.id === 'gemini') {
          provider.type = 'gemini'
        } else if (provider.id === 'anthropic') {
          provider.type = 'anthropic'
        } else {
          provider.type = 'openai'
        }
      })
      return state
    } catch (error) {
      return state
    }
  },
  '42': (state: RootState) => {
    try {
      state.settings.proxyMode = state.settings.proxyUrl ? 'custom' : 'none'
      return state
    } catch (error) {
      return state
    }
  },
  '43': (state: RootState) => {
    try {
      if (state.settings.proxyMode === 'none') {
        state.settings.proxyMode = 'system'
      }
      return state
    } catch (error) {
      return state
    }
  },
  '44': (state: RootState) => {
    try {
      state.settings.translateModelPrompt = TRANSLATE_PROMPT
      return state
    } catch (error) {
      return state
    }
  },
  '45': (state: RootState) => {
    state.settings.enableTopicNaming = true
    return state
  },
  '46': (state: RootState) => {
    try {
      if (
        state.settings?.translateModelPrompt?.includes(
          'If the target language is the same as the source language, do not translate'
        )
      ) {
        state.settings.translateModelPrompt = TRANSLATE_PROMPT
      }
      return state
    } catch (error) {
      return state
    }
  },
  '47': (state: RootState) => {
    try {
      state.llm.providers.forEach((provider) => {
        provider.models.forEach((model) => {
          model.group = getDefaultGroupName(model.id)
        })
      })
      return state
    } catch (error) {
      return state
    }
  },
  '48': (state: RootState) => {
    try {
      if (state.shortcuts) {
        state.shortcuts.shortcuts.forEach((shortcut) => {
          shortcut.system = shortcut.key !== 'new_topic'
        })
        state.shortcuts.shortcuts.push({
          key: 'toggle_show_assistants',
          shortcut: [isMac ? 'Command' : 'Ctrl', '['],
          editable: true,
          enabled: true,
          system: false
        })
        state.shortcuts.shortcuts.push({
          key: 'toggle_show_topics',
          shortcut: [isMac ? 'Command' : 'Ctrl', ']'],
          editable: true,
          enabled: true,
          system: false
        })
      }
      return state
    } catch (error) {
      return state
    }
  },
  '49': (state: RootState) => {
    try {
      state.settings.pasteLongTextThreshold = 1500
      if (state.shortcuts) {
        state.shortcuts.shortcuts = [
          ...state.shortcuts.shortcuts,
          {
            key: 'copy_last_message',
            shortcut: [isMac ? 'Command' : 'Ctrl', 'Shift', 'C'],
            editable: true,
            enabled: false,
            system: false
          }
        ]
      }
      return state
    } catch (error) {
      return state
    }
  },
  '50': (state: RootState) => {
    try {
      addProvider(state, 'jina')
      return state
    } catch (error) {
      return state
    }
  },
  '51': (state: RootState) => {
    state.settings.topicNamingPrompt = ''
    return state
  },
  '54': (state: RootState) => {
    try {
      if (state.shortcuts) {
        state.shortcuts.shortcuts.push({
          key: 'search_message',
          shortcut: [isMac ? 'Command' : 'Ctrl', 'F'],
          editable: true,
          enabled: true,
          system: false
        })
      }
      state.settings.sidebarIcons = {
        visible: DEFAULT_SIDEBAR_ICONS,
        disabled: []
      }
      return state
    } catch (error) {
      return state
    }
  },
  '55': (state: RootState) => {
    try {
      if (!state.settings.sidebarIcons) {
        state.settings.sidebarIcons = {
          visible: DEFAULT_SIDEBAR_ICONS,
          disabled: []
        }
      }
      return state
    } catch (error) {
      return state
    }
  },
  '57': (state: RootState) => {
    try {
      if (state.shortcuts) {
        state.shortcuts.shortcuts.push({
          key: 'mini_window',
          shortcut: [isMac ? 'Command' : 'Ctrl', 'E'],
          editable: true,
          enabled: false,
          system: true
        })
      }

      state.llm.providers.forEach((provider) => {
        if (provider.id === 'qwenlm') {
          provider.type = 'qwenlm'
        }
      })

      state.settings.enableQuickAssistant = false
      state.settings.clickTrayToShowQuickAssistant = true

      return state
    } catch (error) {
      return state
    }
  },
  '58': (state: RootState) => {
    try {
      if (state.shortcuts) {
        state.shortcuts.shortcuts.push(
          {
            key: 'clear_topic',
            shortcut: [isMac ? 'Command' : 'Ctrl', 'L'],
            editable: true,
            enabled: true,
            system: false
          },
          {
            key: 'toggle_new_context',
            shortcut: [isMac ? 'Command' : 'Ctrl', 'R'],
            editable: true,
            enabled: true,
            system: false
          }
        )
      }
      return state
    } catch (error) {
      return state
    }
  },
  '59': (state: RootState) => {
    try {
      addMiniApp(state, 'flowith')
      return state
    } catch (error) {
      return state
    }
  },
  '60': (state: RootState) => {
    try {
      state.settings.multiModelMessageStyle = 'fold'
      return state
    } catch (error) {
      return state
    }
  },
  '61': (state: RootState) => {
    try {
      state.llm.providers.forEach((provider) => {
        if (provider.id === 'qwenlm') {
          provider.type = 'qwenlm'
        }
      })
      return state
    } catch (error) {
      return state
    }
  },
  '62': (state: RootState) => {
    try {
      state.llm.providers.forEach((provider) => {
        if (provider.id === 'azure-openai') {
          provider.type = 'azure-openai'
        }
      })
      state.settings.translateModelPrompt = TRANSLATE_PROMPT
      return state
    } catch (error) {
      return state
    }
  },
  '63': (state: RootState) => {
    try {
      addMiniApp(state, '3mintop')
      return state
    } catch (error) {
      return state
    }
  },
  '64': (state: RootState) => {
    try {
      state.llm.providers = state.llm.providers.filter((provider) => provider.id !== 'qwenlm')
      addProvider(state, 'baidu-cloud')
      return state
    } catch (error) {
      return state
    }
  },
  '65': (state: RootState) => {
    try {
      state.settings.targetLanguage = 'english'
      return state
    } catch (error) {
      return state
    }
  },
  '66': (state: RootState) => {
    try {
      addProvider(state, 'gitee-ai')
      addProvider(state, 'ppio')
      addMiniApp(state, 'aistudio')
      state.llm.providers = state.llm.providers.filter((provider) => provider.id !== 'graphrag-kylin-mountain')

      return state
    } catch (error) {
      return state
    }
  },
  '67': (state: RootState) => {
    try {
      addMiniApp(state, 'xiaoyi')
      addProvider(state, 'modelscope')
      addProvider(state, 'lmstudio')
      addProvider(state, 'perplexity')
      addProvider(state, 'infini')
      addProvider(state, 'dmxapi')

      state.llm.settings.lmstudio = {
        keepAliveTime: 5
      }

      return state
    } catch (error) {
      return state
    }
  },
  '68': (state: RootState) => {
    try {
      addMiniApp(state, 'notebooklm')
      addProvider(state, 'modelscope')
      addProvider(state, 'lmstudio')
      return state
    } catch (error) {
      return state
    }
  },
  '69': (state: RootState) => {
    try {
      addMiniApp(state, 'coze')
      state.settings.gridColumns = 2
      state.settings.gridPopoverTrigger = 'hover'
      return state
    } catch (error) {
      return state
    }
  },
  '70': (state: RootState) => {
    try {
      state.llm.providers.forEach((provider) => {
        if (provider.id === 'dmxapi') {
          provider.apiHost = 'https://www.dmxapi.cn'
        }
      })
      return state
    } catch (error) {
      return state
    }
  },
  '71': (state: RootState) => {
    try {
      const appIds = ['dify', 'wpslingxi', 'lechat', 'abacus', 'lambdachat', 'baidu-ai-search']

      if (state.minapps) {
        appIds.forEach((id) => {
          const app = DEFAULT_MIN_APPS.find((app) => app.id === id)
          if (app) {
            state.minapps.enabled.push(app)
          }
        })
        // remove zhihu-zhiada
        state.minapps.enabled = state.minapps.enabled.filter((app) => app.id !== 'zhihu-zhiada')
        state.minapps.disabled = state.minapps.disabled.filter((app) => app.id !== 'zhihu-zhiada')
      }

      state.settings.thoughtAutoCollapse = true

      return state
    } catch (error) {
      return state
    }
  },
  '72': (state: RootState) => {
    try {
      addMiniApp(state, 'monica')

      // remove duplicate lmstudio providers
      const emptyLmStudioProviderIndex = state.llm.providers.findLastIndex(
        (provider) => provider.id === 'lmstudio' && provider.models.length === 0
      )

      if (emptyLmStudioProviderIndex !== -1) {
        state.llm.providers.splice(emptyLmStudioProviderIndex, 1)
      }

      return state
    } catch (error) {
      return state
    }
  },
  '73': (state: RootState) => {
    try {
      if (state.websearch) {
        state.websearch.searchWithTime = true
        state.websearch.maxResults = 5
        state.websearch.excludeDomains = []
      }

      addProvider(state, 'lmstudio')
      addProvider(state, 'o3')
      state.llm.providers = moveProvider(state.llm.providers, 'o3', 2)

      state.assistants.assistants.forEach((assistant) => {
        const leadingEmoji = getLeadingEmoji(assistant.name)
        if (leadingEmoji) {
          assistant.emoji = leadingEmoji
          assistant.name = assistant.name.replace(leadingEmoji, '').trim()
        }
      })

      state.agents.agents.forEach((agent) => {
        const leadingEmoji = getLeadingEmoji(agent.name)
        if (leadingEmoji) {
          agent.emoji = leadingEmoji
          agent.name = agent.name.replace(leadingEmoji, '').trim()
        }
      })

      const defaultAssistantEmoji = getLeadingEmoji(state.assistants.defaultAssistant.name)

      if (defaultAssistantEmoji) {
        state.assistants.defaultAssistant.emoji = defaultAssistantEmoji
        state.assistants.defaultAssistant.name = state.assistants.defaultAssistant.name
          .replace(defaultAssistantEmoji, '')
          .trim()
      }

      return state
    } catch (error) {
      return state
    }
  },
  '74': (state: RootState) => {
    try {
      addProvider(state, 'xirang')
      return state
    } catch (error) {
      return state
    }
  },
  '75': (state: RootState) => {
    try {
      addMiniApp(state, 'you')
      addMiniApp(state, 'cici')
      addMiniApp(state, 'zhihu')
      return state
    } catch (error) {
      return state
    }
  },
  '76': (state: RootState) => {
    try {
      addProvider(state, 'tencent-cloud-ti')
      return state
    } catch (error) {
      return state
    }
  },
  '77': (state: RootState) => {
    try {
      addWebSearchProvider(state, 'searxng')
      addWebSearchProvider(state, 'exa')
      if (state.websearch) {
        state.websearch.providers.forEach((p) => {
          // @ts-ignore eslint-disable-next-line
          delete p.enabled
        })
      }
      return state
    } catch (error) {
      return state
    }
  },
  '78': (state: RootState) => {
    try {
      state.llm.providers = moveProvider(state.llm.providers, 'ppio', 9)
      state.llm.providers = moveProvider(state.llm.providers, 'infini', 10)
      removeMiniAppIconsFromState(state)
      return state
    } catch (error) {
      return state
    }
  },
  '79': (state: RootState) => {
    try {
      addProvider(state, 'gpustack')
      return state
    } catch (error) {
      return state
    }
  },
  '80': (state: RootState) => {
    try {
      addProvider(state, 'alayanew')
      state.llm.providers = moveProvider(state.llm.providers, 'alayanew', 10)
      return state
    } catch (error) {
      return state
    }
  },
  '81': (state: RootState) => {
    try {
      addProvider(state, 'copilot')
      return state
    } catch (error) {
      return state
    }
  },
  '82': (state: RootState) => {
    try {
      const runtimeState = state.runtime as any
      if (runtimeState?.webdavSync) {
        state.backup = state.backup || {}
        state.backup = {
          ...state.backup,
          webdavSync: {
            lastSyncTime: runtimeState.webdavSync.lastSyncTime || null,
            syncing: runtimeState.webdavSync.syncing || false,
            lastSyncError: runtimeState.webdavSync.lastSyncError || null
          }
        }
        delete runtimeState.webdavSync
      }
      return state
    } catch (error) {
      return state
    }
  },
  '83': (state: RootState) => {
    try {
      state.settings.messageNavigation = 'buttons'
      state.settings.launchOnBoot = false
      state.settings.launchToTray = false
      state.settings.trayOnClose = true
      return state
    } catch (error) {
      console.error(error)
      return state
    }
  },
  '84': (state: RootState) => {
    try {
      addProvider(state, 'voyageai')
      return state
    } catch (error) {
      console.error(error)
      return state
    }
  },
  '85': (state: RootState) => {
    try {
      // @ts-ignore eslint-disable-next-line
      state.settings.autoCheckUpdate = !state.settings.manualUpdateCheck
      // @ts-ignore eslint-disable-next-line
      delete state.settings.manualUpdateCheck
      state.settings.gridPopoverTrigger = 'click'
      return state
    } catch (error) {
      console.error(error)
      return state
    }
  },
  '86': (state: RootState) => {
    try {
      if (state?.mcp?.servers) {
        state.mcp.servers = state.mcp.servers.map((server) => ({
          ...server,
          id: nanoid()
        }))
      }
    } catch (error) {
      console.error(error)
      return state
    }

    return state
  },
  '87': (state: RootState) => {
    try {
      state.settings.maxKeepAliveMinapps = 3
      state.settings.showOpenedMinappsInSidebar = true
      return state
    } catch (error) {
      return state
    }
  },
  '88': (state: RootState) => {
    try {
      if (state?.mcp?.servers) {
        const hasAutoInstall = state.mcp.servers.some((server) => server.name === '@cherry/mcp-auto-install')
        if (!hasAutoInstall) {
          const defaultServer = mcpSlice.getInitialState().servers[0]
          state.mcp.servers = [{ ...defaultServer, id: nanoid() }, ...state.mcp.servers]
        }
      }
      return state
    } catch (error) {
      return state
    }
  },
  '89': (state: RootState) => {
    try {
      removeMiniAppFromState(state, 'aistudio')
      return state
    } catch (error) {
      return state
    }
  },
  '90': (state: RootState) => {
    try {
      state.settings.enableDataCollection = true
      return state
    } catch (error) {
      return state
    }
  },
  '91': (state: RootState) => {
    try {
      state.settings.codeCacheable = false
      state.settings.codeCacheMaxSize = 1000
      state.settings.codeCacheTTL = 15
      state.settings.codeCacheThreshold = 2
      addProvider(state, 'qiniu')
      return state
    } catch (error) {
      return state
    }
  },
  '92': (state: RootState) => {
    try {
      addMiniApp(state, 'dangbei')
      state.llm.providers = moveProvider(state.llm.providers, 'qiniu', 12)
      return state
    } catch (error) {
      return state
    }
  },
  '93': (state: RootState) => {
    try {
      if (!state?.settings?.exportMenuOptions) {
        state.settings.exportMenuOptions = settingsInitialState.exportMenuOptions
        return state
      }
      return state
    } catch (error) {
      return state
    }
  },
  '94': (state: RootState) => {
    try {
      state.settings.enableQuickPanelTriggers = false
      return state
    } catch (error) {
      return state
    }
  },
  '95': (state: RootState) => {
    try {
      addWebSearchProvider(state, 'local-google')
      addWebSearchProvider(state, 'local-bing')
      addWebSearchProvider(state, 'local-baidu')

      if (state.websearch) {
        if (isEmpty(state.websearch.subscribeSources)) {
          state.websearch.subscribeSources = []
        }
      }

      const qiniuProvider = state.llm.providers.find((provider) => provider.id === 'qiniu')
      if (qiniuProvider && isEmpty(qiniuProvider.models)) {
        qiniuProvider.models = SYSTEM_MODELS.qiniu
      }
      return state
    } catch (error) {
      return state
    }
  },
  '96': (state: RootState) => {
    try {
      // @ts-ignore eslint-disable-next-line
      state.settings.assistantIconType = state.settings?.showAssistantIcon ? 'model' : 'emoji'
      // @ts-ignore eslint-disable-next-line
      delete state.settings.showAssistantIcon
      state.settings.enableBackspaceDeleteModel = true
      return state
    } catch (error) {
      return state
    }
  },
  '97': (state: RootState) => {
    try {
      addMiniApp(state, 'zai')
      state.settings.webdavMaxBackups = 0
      if (state.websearch && state.websearch.providers) {
        state.websearch.providers.forEach((provider) => {
          provider.basicAuthUsername = ''
          provider.basicAuthPassword = ''
        })
      }
      return state
    } catch (error) {
      return state
    }
  },
  '98': (state: RootState) => {
    try {
      state.llm.providers.forEach((provider) => {
        if (provider.type === 'openai' && provider.id !== 'openai') {
          // @ts-ignore eslint-disable-next-line
          provider.type = 'openai-compatible'
        }
      })
      return state
    } catch (error) {
      return state
    }
  },
  '99': (state: RootState) => {
    try {
      state.settings.showPrompt = true

      addWebSearchProvider(state, 'bocha')

      updateWebSearchProvider(state, {
        id: 'exa',
        apiHost: 'https://api.exa.ai'
      })

      updateWebSearchProvider(state, {
        id: 'tavily',
        apiHost: 'https://api.tavily.com'
      })

      // Remove basic auth fields from exa and tavily
      if (state.websearch?.providers) {
        state.websearch.providers = state.websearch.providers.map((provider) => {
          if (provider.id === 'exa' || provider.id === 'tavily') {
            // eslint-disable-next-line @typescript-eslint/no-unused-vars
            const { basicAuthUsername, basicAuthPassword, ...rest } = provider
            return rest
          }
          return provider
        })
      }
      return state
    } catch (error) {
      return state
    }
  },
  '100': (state: RootState) => {
    try {
<<<<<<< HEAD
      if (state.shortcuts) {
        state.shortcuts.shortcuts.push({
          key: 'exit_fullscreen',
          shortcut: ['Escape'],
          editable: false,
          enabled: true,
          system: true
        })
      }
=======
      state.llm.providers.forEach((provider) => {
        // @ts-ignore eslint-disable-next-line
        if (['openai-compatible', 'openai'].includes(provider.type)) {
          provider.type = 'openai'
        }
        if (provider.id === 'openai') {
          provider.type = 'openai-response'
        }
      })
      state.assistants.assistants.forEach((assistant) => {
        assistant.knowledgeRecognition = 'off'
      })
>>>>>>> cb611d26
      return state
    } catch (error) {
      return state
    }
  }
}

const migrate = createMigrate(migrateConfig as any)

export default migrate<|MERGE_RESOLUTION|>--- conflicted
+++ resolved
@@ -1300,7 +1300,25 @@
   },
   '100': (state: RootState) => {
     try {
-<<<<<<< HEAD
+      state.llm.providers.forEach((provider) => {
+        // @ts-ignore eslint-disable-next-line
+        if (['openai-compatible', 'openai'].includes(provider.type)) {
+          provider.type = 'openai'
+        }
+        if (provider.id === 'openai') {
+          provider.type = 'openai-response'
+        }
+      })
+      state.assistants.assistants.forEach((assistant) => {
+        assistant.knowledgeRecognition = 'off'
+      })
+      return state
+    } catch (error) {
+      return state
+    }
+  },
+  '101': (state: RootState) => {
+    try {
       if (state.shortcuts) {
         state.shortcuts.shortcuts.push({
           key: 'exit_fullscreen',
@@ -1310,20 +1328,6 @@
           system: true
         })
       }
-=======
-      state.llm.providers.forEach((provider) => {
-        // @ts-ignore eslint-disable-next-line
-        if (['openai-compatible', 'openai'].includes(provider.type)) {
-          provider.type = 'openai'
-        }
-        if (provider.id === 'openai') {
-          provider.type = 'openai-response'
-        }
-      })
-      state.assistants.assistants.forEach((assistant) => {
-        assistant.knowledgeRecognition = 'off'
-      })
->>>>>>> cb611d26
       return state
     } catch (error) {
       return state

--- conflicted
+++ resolved
@@ -2199,12 +2199,17 @@
   },
   '138': (state: RootState) => {
     try {
-<<<<<<< HEAD
+      addOcrProvider(state, BUILTIN_OCR_PROVIDERS_MAP.system)
+      return state
+    } catch (error) {
+      logger.error('migrate 138 error', error as Error)
+      return state
+    }
+  }
+  '139': (state: RootState) => {
+    try {
       addShortcuts(state, ['rename_topic'], 'new_topic')
       addShortcuts(state, ['edit_last_user_message'], 'copy_last_message')
-=======
-      addOcrProvider(state, BUILTIN_OCR_PROVIDERS_MAP.system)
->>>>>>> 279ab8f8
       return state
     } catch (error) {
       logger.error('migrate 138 error', error as Error)

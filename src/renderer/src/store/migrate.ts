--- conflicted
+++ resolved
@@ -1237,10 +1237,9 @@
         delete p.enabled
       })
     }
-<<<<<<< HEAD
-    return {
-      ...state,
-      //make sure that version 77 has not been released, 
+    return {
+      ...state,
+      //make sure that version 77 has not been released before this PR accepted, 
       //otherwise settings should migrate in next vertion
       settings: { 
         ...state.settings,
@@ -1249,10 +1248,6 @@
         trayOnClose: true
       }
     }
-=======
-
-    return state
->>>>>>> 2d8d478e
   }
 }
 

--- conflicted
+++ resolved
@@ -2107,7 +2107,76 @@
   },
   '132': (state: RootState) => {
     try {
-<<<<<<< HEAD
+      state.llm.providers.forEach((p) => {
+        // 如果原本是undefined则不做改动，静默从默认支持改为默认不支持
+        if (p.apiOptions?.isNotSupportDeveloperRole) {
+          p.apiOptions.isSupportDeveloperRole = !p.apiOptions.isNotSupportDeveloperRole
+        }
+        if (p.apiOptions?.isNotSupportServiceTier) {
+          p.apiOptions.isSupportServiceTier = !p.apiOptions.isNotSupportServiceTier
+        }
+      })
+      return state
+    } catch (error) {
+      logger.error('migrate 132 error', error as Error)
+      return state
+    }
+  },
+  '133': (state: RootState) => {
+    try {
+      state.settings.sidebarIcons.visible.push('code_tools')
+      if (state.codeTools) {
+        state.codeTools.environmentVariables = {
+          'qwen-code': '',
+          'claude-code': '',
+          'gemini-cli': ''
+        }
+      }
+      return state
+    } catch (error) {
+      logger.error('migrate 133 error', error as Error)
+      return state
+    }
+  },
+  '134': (state: RootState) => {
+    try {
+      state.llm.quickModel = state.llm.topicNamingModel
+
+      return state
+    } catch (error) {
+      logger.error('migrate 134 error', error as Error)
+      return state
+    }
+  },
+  '135': (state: RootState) => {
+    try {
+      if (!state.assistants.defaultAssistant.settings) {
+        state.assistants.defaultAssistant.settings = DEFAULT_ASSISTANT_SETTINGS
+      } else if (!state.assistants.defaultAssistant.settings.toolUseMode) {
+        state.assistants.defaultAssistant.settings.toolUseMode = 'prompt'
+      }
+      return state
+    } catch (error) {
+      logger.error('migrate 135 error', error as Error)
+      return state
+    }
+  },
+  '136': (state: RootState) => {
+    try {
+      state.settings.sidebarIcons.visible = [...new Set(state.settings.sidebarIcons.visible)].filter((icon) =>
+        DEFAULT_SIDEBAR_ICONS.includes(icon)
+      )
+      state.settings.sidebarIcons.disabled = [...new Set(state.settings.sidebarIcons.disabled)].filter((icon) =>
+        DEFAULT_SIDEBAR_ICONS.includes(icon)
+      )
+      return state
+    } catch (error) {
+      logger.error('migrate 136 error', error as Error)
+      return state
+    }
+  },
+  '137': (state: RootState) => {
+    try {
       // 1. 确保智谱供应商被启用
       const zhipuProvider = state.llm.providers.find((p) => p.id === 'zhipu')
       if (zhipuProvider) {
@@ -2316,73 +2385,6 @@
       return state
     } catch (error) {
       logger.error('migrate 132 error', error as Error)
-=======
-      state.llm.providers.forEach((p) => {
-        // 如果原本是undefined则不做改动，静默从默认支持改为默认不支持
-        if (p.apiOptions?.isNotSupportDeveloperRole) {
-          p.apiOptions.isSupportDeveloperRole = !p.apiOptions.isNotSupportDeveloperRole
-        }
-        if (p.apiOptions?.isNotSupportServiceTier) {
-          p.apiOptions.isSupportServiceTier = !p.apiOptions.isNotSupportServiceTier
-        }
-      })
-      return state
-    } catch (error) {
-      logger.error('migrate 132 error', error as Error)
-      return state
-    }
-  },
-  '133': (state: RootState) => {
-    try {
-      state.settings.sidebarIcons.visible.push('code_tools')
-      if (state.codeTools) {
-        state.codeTools.environmentVariables = {
-          'qwen-code': '',
-          'claude-code': '',
-          'gemini-cli': ''
-        }
-      }
-      return state
-    } catch (error) {
-      logger.error('migrate 133 error', error as Error)
-      return state
-    }
-  },
-  '134': (state: RootState) => {
-    try {
-      state.llm.quickModel = state.llm.topicNamingModel
-
-      return state
-    } catch (error) {
-      logger.error('migrate 134 error', error as Error)
-      return state
-    }
-  },
-  '135': (state: RootState) => {
-    try {
-      if (!state.assistants.defaultAssistant.settings) {
-        state.assistants.defaultAssistant.settings = DEFAULT_ASSISTANT_SETTINGS
-      } else if (!state.assistants.defaultAssistant.settings.toolUseMode) {
-        state.assistants.defaultAssistant.settings.toolUseMode = 'prompt'
-      }
-      return state
-    } catch (error) {
-      logger.error('migrate 135 error', error as Error)
-      return state
-    }
-  },
-  '136': (state: RootState) => {
-    try {
-      state.settings.sidebarIcons.visible = [...new Set(state.settings.sidebarIcons.visible)].filter((icon) =>
-        DEFAULT_SIDEBAR_ICONS.includes(icon)
-      )
-      state.settings.sidebarIcons.disabled = [...new Set(state.settings.sidebarIcons.disabled)].filter((icon) =>
-        DEFAULT_SIDEBAR_ICONS.includes(icon)
-      )
-      return state
-    } catch (error) {
-      logger.error('migrate 136 error', error as Error)
->>>>>>> f66cb265
       return state
     }
   }

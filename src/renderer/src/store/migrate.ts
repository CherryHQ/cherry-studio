import { loggerService } from '@logger'
import { nanoid } from '@reduxjs/toolkit'
import { DEFAULT_CONTEXTCOUNT, DEFAULT_TEMPERATURE, isMac } from '@renderer/config/constant'
import { DEFAULT_MIN_APPS } from '@renderer/config/minapps'
import { isFunctionCallingModel, isNotSupportedTextDelta, SYSTEM_MODELS } from '@renderer/config/models'
import { TRANSLATE_PROMPT } from '@renderer/config/prompts'
import {
  isSupportArrayContentProvider,
  isSupportDeveloperRoleProvider,
  isSupportStreamOptionsProvider,
  SYSTEM_PROVIDERS
} from '@renderer/config/providers'
import db from '@renderer/databases'
import i18n from '@renderer/i18n'
import {
  Assistant,
  isSystemProvider,
  LanguageCode,
  Model,
  Provider,
  ProviderApiOptions,
  SystemProviderIds,
  WebSearchProvider
} from '@renderer/types'
import { getDefaultGroupName, getLeadingEmoji, runAsyncFunction, uuid } from '@renderer/utils'
import { defaultByPassRules, UpgradeChannel } from '@shared/config/constant'
import { isEmpty } from 'lodash'
import { createMigrate } from 'redux-persist'

import { RootState } from '.'
import { DEFAULT_TOOL_ORDER } from './inputTools'
import { initialState as llmInitialState, moveProvider } from './llm'
import { mcpSlice } from './mcp'
import { defaultActionItems } from './selectionStore'
import { DEFAULT_SIDEBAR_ICONS, initialState as settingsInitialState } from './settings'
import { initialState as shortcutsInitialState } from './shortcuts'
import { defaultWebSearchProviders } from './websearch'

const logger = loggerService.withContext('Migrate')

// remove logo base64 data to reduce the size of the state
function removeMiniAppIconsFromState(state: RootState) {
  if (state.minapps) {
    state.minapps.enabled = state.minapps.enabled.map((app) => ({ ...app, logo: undefined }))
    state.minapps.disabled = state.minapps.disabled.map((app) => ({ ...app, logo: undefined }))
    state.minapps.pinned = state.minapps.pinned.map((app) => ({ ...app, logo: undefined }))
  }
}

function removeMiniAppFromState(state: RootState, id: string) {
  if (state.minapps) {
    state.minapps.enabled = state.minapps.enabled.filter((app) => app.id !== id)
    state.minapps.disabled = state.minapps.disabled.filter((app) => app.id !== id)
  }
}

function addMiniApp(state: RootState, id: string) {
  if (state.minapps) {
    const app = DEFAULT_MIN_APPS.find((app) => app.id === id)
    if (app) {
      if (!state.minapps.enabled.find((app) => app.id === id)) {
        state.minapps.enabled.push(app)
      }
    }
  }
}

// add provider to state
function addProvider(state: RootState, id: string) {
  if (!state.llm.providers.find((p) => p.id === id)) {
    const _provider = SYSTEM_PROVIDERS.find((p) => p.id === id)
    if (_provider) {
      state.llm.providers.push(_provider)
    }
  }
}

function updateProvider(state: RootState, id: string, provider: Partial<Provider>) {
  if (state.llm.providers) {
    const index = state.llm.providers.findIndex((p) => p.id === id)
    if (index !== -1) {
      state.llm.providers[index] = { ...state.llm.providers[index], ...provider }
    }
  }
}

function addWebSearchProvider(state: RootState, id: string) {
  if (state.websearch && state.websearch.providers) {
    if (!state.websearch.providers.find((p) => p.id === id)) {
      const provider = defaultWebSearchProviders.find((p) => p.id === id)
      if (provider) {
        state.websearch.providers.push(provider)
      }
    }
  }
}

function updateWebSearchProvider(state: RootState, provider: Partial<WebSearchProvider>) {
  if (state.websearch && state.websearch.providers) {
    const index = state.websearch.providers.findIndex((p) => p.id === provider.id)
    if (index !== -1) {
      state.websearch.providers[index] = {
        ...state.websearch.providers[index],
        ...provider
      }
    }
  }
}

function addSelectionAction(state: RootState, id: string) {
  if (state.selectionStore && state.selectionStore.actionItems) {
    if (!state.selectionStore.actionItems.some((item) => item.id === id)) {
      const action = defaultActionItems.find((item) => item.id === id)
      if (action) {
        state.selectionStore.actionItems.push(action)
      }
    }
  }
}

/**
 * Add shortcuts(ids from shortcutsInitialState) after the shortcut(afterId)
 * if afterId is 'first', add to the first
 * if afterId is 'last', add to the last
 */
function addShortcuts(state: RootState, ids: string[], afterId: string) {
  const defaultShortcuts = shortcutsInitialState.shortcuts

  // 确保 state.shortcuts 存在
  if (!state.shortcuts) {
    return
  }

  // 从 defaultShortcuts 中找到要添加的快捷键
  const shortcutsToAdd = defaultShortcuts.filter((shortcut) => ids.includes(shortcut.key))

  // 过滤掉已经存在的快捷键
  const existingKeys = state.shortcuts.shortcuts.map((s) => s.key)
  const newShortcuts = shortcutsToAdd.filter((shortcut) => !existingKeys.includes(shortcut.key))

  if (newShortcuts.length === 0) {
    return
  }

  if (afterId === 'first') {
    // 添加到最前面
    state.shortcuts.shortcuts.unshift(...newShortcuts)
  } else if (afterId === 'last') {
    // 添加到最后面
    state.shortcuts.shortcuts.push(...newShortcuts)
  } else {
    // 添加到指定快捷键后面
    const afterIndex = state.shortcuts.shortcuts.findIndex((shortcut) => shortcut.key === afterId)
    if (afterIndex !== -1) {
      state.shortcuts.shortcuts.splice(afterIndex + 1, 0, ...newShortcuts)
    } else {
      // 如果找不到指定的快捷键，则添加到最后
      state.shortcuts.shortcuts.push(...newShortcuts)
    }
  }
}

const migrateConfig = {
  '2': (state: RootState) => {
    try {
      addProvider(state, 'yi')
      return state
    } catch (error) {
      return state
    }
  },
  '3': (state: RootState) => {
    try {
      addProvider(state, 'zhipu')
      return state
    } catch (error) {
      return state
    }
  },
  '4': (state: RootState) => {
    try {
      addProvider(state, 'ollama')
      return state
    } catch (error) {
      return state
    }
  },
  '5': (state: RootState) => {
    try {
      addProvider(state, 'moonshot')
      return state
    } catch (error) {
      return state
    }
  },
  '6': (state: RootState) => {
    try {
      addProvider(state, 'openrouter')
      return state
    } catch (error) {
      return state
    }
  },
  '7': (state: RootState) => {
    try {
      return {
        ...state,
        settings: {
          ...state.settings,
          language: navigator.language
        }
      }
    } catch (error) {
      return state
    }
  },
  '8': (state: RootState) => {
    try {
      const fixAssistantName = (assistant: Assistant) => {
        // 2025/07/25 这俩键早没了，从远古版本迁移包出错的
        if (isEmpty(assistant.name)) {
          assistant.name = i18n.t('chat.default.name')
        }

        assistant.topics = assistant.topics.map((topic) => {
          if (isEmpty(topic.name)) {
            topic.name = i18n.t('chat.default.topic.name')
          }
          return topic
        })

        return assistant
      }

      return {
        ...state,
        assistants: {
          ...state.assistants,
          defaultAssistant: fixAssistantName(state.assistants.defaultAssistant),
          assistants: state.assistants.assistants.map((assistant) => fixAssistantName(assistant))
        }
      }
    } catch (error) {
      return state
    }
  },
  '9': (state: RootState) => {
    try {
      return {
        ...state,
        llm: {
          ...state.llm,
          providers: state.llm.providers.map((provider) => {
            if (provider.id === 'zhipu' && provider.models[0] && provider.models[0].id === 'llama3-70b-8192') {
              provider.models = SYSTEM_MODELS.zhipu
            }
            return provider
          })
        }
      }
    } catch (error) {
      return state
    }
  },
  '10': (state: RootState) => {
    try {
      addProvider(state, 'baichuan')
      return state
    } catch (error) {
      return state
    }
  },
  '11': (state: RootState) => {
    try {
      addProvider(state, 'dashscope')
      addProvider(state, 'anthropic')
      return state
    } catch (error) {
      return state
    }
  },
  '12': (state: RootState) => {
    try {
      addProvider(state, 'aihubmix')
      return state
    } catch (error) {
      return state
    }
  },
  '13': (state: RootState) => {
    try {
      return {
        ...state,
        assistants: {
          ...state.assistants,
          defaultAssistant: {
            ...state.assistants.defaultAssistant,
            name: ['Default Assistant', '默认助手'].includes(state.assistants.defaultAssistant.name)
              ? i18n.t('settings.assistant.label')
              : state.assistants.defaultAssistant.name
          }
        }
      }
    } catch (error) {
      return state
    }
  },
  '14': (state: RootState) => {
    try {
      return {
        ...state,
        settings: {
          ...state.settings,
          showAssistants: true,
          proxyUrl: undefined
        }
      }
    } catch (error) {
      return state
    }
  },
  '15': (state: RootState) => {
    try {
      return {
        ...state,
        settings: {
          ...state.settings,
          userName: '',
          showMessageDivider: true
        }
      }
    } catch (error) {
      return state
    }
  },
  '16': (state: RootState) => {
    try {
      return {
        ...state,
        settings: {
          ...state.settings,
          messageFont: 'system',
          showInputEstimatedTokens: false
        }
      }
    } catch (error) {
      return state
    }
  },
  '17': (state: RootState) => {
    try {
      return {
        ...state,
        settings: {
          ...state.settings,
          theme: 'auto'
        }
      }
    } catch (error) {
      return state
    }
  },
  '19': (state: RootState) => {
    try {
      return {
        ...state,
        agents: {
          agents: []
        },
        llm: {
          ...state.llm,
          settings: {
            ollama: {
              keepAliveTime: 5
            }
          }
        }
      }
    } catch (error) {
      return state
    }
  },
  '20': (state: RootState) => {
    try {
      return {
        ...state,
        settings: {
          ...state.settings,
          fontSize: 14
        }
      }
    } catch (error) {
      return state
    }
  },
  '21': (state: RootState) => {
    try {
      addProvider(state, 'gemini')
      addProvider(state, 'stepfun')
      addProvider(state, 'doubao')
      return state
    } catch (error) {
      return state
    }
  },
  '22': (state: RootState) => {
    try {
      addProvider(state, 'minimax')
      return state
    } catch (error) {
      return state
    }
  },
  '23': (state: RootState) => {
    try {
      return {
        ...state,
        settings: {
          ...state.settings,
          showTopics: true,
          windowStyle: 'transparent'
        }
      }
    } catch (error) {
      return state
    }
  },
  '24': (state: RootState) => {
    try {
      return {
        ...state,
        assistants: {
          ...state.assistants,
          assistants: state.assistants.assistants.map((assistant) => ({
            ...assistant,
            topics: assistant.topics.map((topic) => ({
              ...topic,
              createdAt: new Date().toISOString(),
              updatedAt: new Date().toISOString()
            }))
          }))
        },
        settings: {
          ...state.settings,
          topicPosition: 'right'
        }
      }
    } catch (error) {
      return state
    }
  },
  '25': (state: RootState) => {
    try {
      addProvider(state, 'github')
      return state
    } catch (error) {
      return state
    }
  },
  '26': (state: RootState) => {
    try {
      addProvider(state, 'ocoolai')
      return state
    } catch (error) {
      return state
    }
  },
  '27': (state: RootState) => {
    try {
      return {
        ...state,
        settings: {
          ...state.settings,
          renderInputMessageAsMarkdown: true
        }
      }
    } catch (error) {
      return state
    }
  },
  '28': (state: RootState) => {
    try {
      addProvider(state, 'together')
      addProvider(state, 'fireworks')
      addProvider(state, 'zhinao')
      addProvider(state, 'hunyuan')
      addProvider(state, 'nvidia')
      return state
    } catch (error) {
      return state
    }
  },
  '29': (state: RootState) => {
    try {
      return {
        ...state,
        assistants: {
          ...state.assistants,
          assistants: state.assistants.assistants.map((assistant) => {
            assistant.topics = assistant.topics.map((topic) => ({
              ...topic,
              assistantId: assistant.id
            }))
            return assistant
          })
        }
      }
    } catch (error) {
      return state
    }
  },
  '30': (state: RootState) => {
    try {
      addProvider(state, 'azure-openai')
      return state
    } catch (error) {
      return state
    }
  },
  '31': (state: RootState) => {
    try {
      return {
        ...state,
        llm: {
          ...state.llm,
          providers: state.llm.providers.map((provider) => {
            if (provider.id === 'azure-openai') {
              provider.models = provider.models.map((model) => ({ ...model, provider: 'azure-openai' }))
            }
            return provider
          })
        }
      }
    } catch (error) {
      return state
    }
  },
  '32': (state: RootState) => {
    try {
      addProvider(state, 'hunyuan')
      return state
    } catch (error) {
      return state
    }
  },
  '33': (state: RootState) => {
    try {
      state.assistants.defaultAssistant.type = 'assistant'

      state.agents.agents.forEach((agent) => {
        agent.type = 'agent'
        // @ts-ignore eslint-disable-next-line
        delete agent.group
      })

      return {
        ...state,
        assistants: {
          ...state.assistants,
          assistants: [...state.assistants.assistants].map((assistant) => {
            // @ts-ignore eslint-disable-next-line
            delete assistant.group
            return {
              ...assistant,
              id: assistant.id.length === 36 ? assistant.id : uuid(),
              type: assistant.type === 'system' ? assistant.type : 'assistant'
            }
          })
        }
      }
    } catch (error) {
      return state
    }
  },
  '34': (state: RootState) => {
    try {
      state.assistants.assistants.forEach((assistant) => {
        assistant.topics.forEach((topic) => {
          topic.assistantId = assistant.id
          runAsyncFunction(async () => {
            const _topic = await db.topics.get(topic.id)
            if (_topic) {
              const messages = (_topic?.messages || []).map((message) => ({ ...message, assistantId: assistant.id }))
              db.topics.put({ ..._topic, messages }, topic.id)
            }
          })
        })
      })
      return state
    } catch (error) {
      return state
    }
  },
  '35': (state: RootState) => {
    try {
      state.settings.mathEngine = 'KaTeX'
      return state
    } catch (error) {
      return state
    }
  },
  '36': (state: RootState) => {
    try {
      state.settings.topicPosition = 'left'
      return state
    } catch (error) {
      return state
    }
  },
  '37': (state: RootState) => {
    try {
      state.settings.messageStyle = 'plain'
      return state
    } catch (error) {
      return state
    }
  },
  '38': (state: RootState) => {
    try {
      addProvider(state, 'grok')
      addProvider(state, 'hyperbolic')
      addProvider(state, 'mistral')
      return state
    } catch (error) {
      return state
    }
  },
  '39': (state: RootState) => {
    try {
      // @ts-ignore eslint-disable-next-line
      state.settings.codeStyle = 'auto'
      return state
    } catch (error) {
      return state
    }
  },
  '40': (state: RootState) => {
    try {
      state.settings.tray = true
      return state
    } catch (error) {
      return state
    }
  },
  '41': (state: RootState) => {
    try {
      state.llm.providers.forEach((provider) => {
        if (provider.id === 'gemini') {
          provider.type = 'gemini'
        } else if (provider.id === 'anthropic') {
          provider.type = 'anthropic'
        } else {
          provider.type = 'openai'
        }
      })
      return state
    } catch (error) {
      return state
    }
  },
  '42': (state: RootState) => {
    try {
      state.settings.proxyMode = state.settings.proxyUrl ? 'custom' : 'none'
      return state
    } catch (error) {
      return state
    }
  },
  '43': (state: RootState) => {
    try {
      if (state.settings.proxyMode === 'none') {
        state.settings.proxyMode = 'system'
      }
      return state
    } catch (error) {
      return state
    }
  },
  '44': (state: RootState) => {
    try {
      state.settings.translateModelPrompt = TRANSLATE_PROMPT
      return state
    } catch (error) {
      return state
    }
  },
  '45': (state: RootState) => {
    state.settings.enableTopicNaming = true
    return state
  },
  '46': (state: RootState) => {
    try {
      if (
        state.settings?.translateModelPrompt?.includes(
          'If the target language is the same as the source language, do not translate'
        )
      ) {
        state.settings.translateModelPrompt = TRANSLATE_PROMPT
      }
      return state
    } catch (error) {
      return state
    }
  },
  '47': (state: RootState) => {
    try {
      state.llm.providers.forEach((provider) => {
        provider.models.forEach((model) => {
          model.group = getDefaultGroupName(model.id)
        })
      })
      return state
    } catch (error) {
      return state
    }
  },
  '48': (state: RootState) => {
    try {
      if (state.shortcuts) {
        state.shortcuts.shortcuts.forEach((shortcut) => {
          shortcut.system = shortcut.key !== 'new_topic'
        })
        state.shortcuts.shortcuts.push({
          key: 'toggle_show_assistants',
          shortcut: [isMac ? 'Command' : 'Ctrl', '['],
          editable: true,
          enabled: true,
          system: false
        })
        state.shortcuts.shortcuts.push({
          key: 'toggle_show_topics',
          shortcut: [isMac ? 'Command' : 'Ctrl', ']'],
          editable: true,
          enabled: true,
          system: false
        })
      }
      return state
    } catch (error) {
      return state
    }
  },
  '49': (state: RootState) => {
    try {
      state.settings.pasteLongTextThreshold = 1500
      if (state.shortcuts) {
        state.shortcuts.shortcuts = [
          ...state.shortcuts.shortcuts,
          {
            key: 'copy_last_message',
            shortcut: [isMac ? 'Command' : 'Ctrl', 'Shift', 'C'],
            editable: true,
            enabled: false,
            system: false
          }
        ]
      }
      return state
    } catch (error) {
      return state
    }
  },
  '50': (state: RootState) => {
    try {
      addProvider(state, 'jina')
      return state
    } catch (error) {
      return state
    }
  },
  '51': (state: RootState) => {
    state.settings.topicNamingPrompt = ''
    return state
  },
  '54': (state: RootState) => {
    try {
      if (state.shortcuts) {
        state.shortcuts.shortcuts.push({
          key: 'search_message',
          shortcut: [isMac ? 'Command' : 'Ctrl', 'F'],
          editable: true,
          enabled: true,
          system: false
        })
      }
      state.settings.sidebarIcons = {
        visible: DEFAULT_SIDEBAR_ICONS,
        disabled: []
      }
      return state
    } catch (error) {
      return state
    }
  },
  '55': (state: RootState) => {
    try {
      if (!state.settings.sidebarIcons) {
        state.settings.sidebarIcons = {
          visible: DEFAULT_SIDEBAR_ICONS,
          disabled: []
        }
      }
      return state
    } catch (error) {
      return state
    }
  },
  '57': (state: RootState) => {
    try {
      if (state.shortcuts) {
        state.shortcuts.shortcuts.push({
          key: 'mini_window',
          shortcut: [isMac ? 'Command' : 'Ctrl', 'E'],
          editable: true,
          enabled: false,
          system: true
        })
      }

      state.llm.providers.forEach((provider) => {
        if (provider.id === 'qwenlm') {
          provider.type = 'qwenlm'
        }
      })

      state.settings.enableQuickAssistant = false
      state.settings.clickTrayToShowQuickAssistant = true

      return state
    } catch (error) {
      return state
    }
  },
  '58': (state: RootState) => {
    try {
      if (state.shortcuts) {
        state.shortcuts.shortcuts.push(
          {
            key: 'clear_topic',
            shortcut: [isMac ? 'Command' : 'Ctrl', 'L'],
            editable: true,
            enabled: true,
            system: false
          },
          {
            key: 'toggle_new_context',
            shortcut: [isMac ? 'Command' : 'Ctrl', 'R'],
            editable: true,
            enabled: true,
            system: false
          }
        )
      }
      return state
    } catch (error) {
      return state
    }
  },
  '59': (state: RootState) => {
    try {
      addMiniApp(state, 'flowith')
      return state
    } catch (error) {
      return state
    }
  },
  '60': (state: RootState) => {
    try {
      state.settings.multiModelMessageStyle = 'fold'
      return state
    } catch (error) {
      return state
    }
  },
  '61': (state: RootState) => {
    try {
      state.llm.providers.forEach((provider) => {
        if (provider.id === 'qwenlm') {
          provider.type = 'qwenlm'
        }
      })
      return state
    } catch (error) {
      return state
    }
  },
  '62': (state: RootState) => {
    try {
      state.llm.providers.forEach((provider) => {
        if (provider.id === 'azure-openai') {
          provider.type = 'azure-openai'
        }
      })
      state.settings.translateModelPrompt = TRANSLATE_PROMPT
      return state
    } catch (error) {
      return state
    }
  },
  '63': (state: RootState) => {
    try {
      addMiniApp(state, '3mintop')
      return state
    } catch (error) {
      return state
    }
  },
  '64': (state: RootState) => {
    try {
      state.llm.providers = state.llm.providers.filter((provider) => provider.id !== 'qwenlm')
      addProvider(state, 'baidu-cloud')
      return state
    } catch (error) {
      return state
    }
  },
  '65': (state: RootState) => {
    try {
      // @ts-ignore expect error
      state.settings.targetLanguage = 'english'
      return state
    } catch (error) {
      return state
    }
  },
  '66': (state: RootState) => {
    try {
      addProvider(state, 'gitee-ai')
      addProvider(state, 'ppio')
      addMiniApp(state, 'aistudio')
      state.llm.providers = state.llm.providers.filter((provider) => provider.id !== 'graphrag-kylin-mountain')

      return state
    } catch (error) {
      return state
    }
  },
  '67': (state: RootState) => {
    try {
      addMiniApp(state, 'xiaoyi')
      addProvider(state, 'modelscope')
      addProvider(state, 'lmstudio')
      addProvider(state, 'perplexity')
      addProvider(state, 'infini')
      addProvider(state, 'dmxapi')

      state.llm.settings.lmstudio = {
        keepAliveTime: 5
      }

      return state
    } catch (error) {
      return state
    }
  },
  '68': (state: RootState) => {
    try {
      addMiniApp(state, 'notebooklm')
      addProvider(state, 'modelscope')
      addProvider(state, 'lmstudio')
      return state
    } catch (error) {
      return state
    }
  },
  '69': (state: RootState) => {
    try {
      addMiniApp(state, 'coze')
      state.settings.gridColumns = 2
      state.settings.gridPopoverTrigger = 'hover'
      return state
    } catch (error) {
      return state
    }
  },
  '70': (state: RootState) => {
    try {
      state.llm.providers.forEach((provider) => {
        if (provider.id === 'dmxapi') {
          provider.apiHost = 'https://www.dmxapi.cn'
        }
      })
      return state
    } catch (error) {
      return state
    }
  },
  '71': (state: RootState) => {
    try {
      const appIds = ['dify', 'wpslingxi', 'lechat', 'abacus', 'lambdachat', 'baidu-ai-search']

      if (state.minapps) {
        appIds.forEach((id) => {
          const app = DEFAULT_MIN_APPS.find((app) => app.id === id)
          if (app) {
            state.minapps.enabled.push(app)
          }
        })
        // remove zhihu-zhiada
        state.minapps.enabled = state.minapps.enabled.filter((app) => app.id !== 'zhihu-zhiada')
        state.minapps.disabled = state.minapps.disabled.filter((app) => app.id !== 'zhihu-zhiada')
      }

      state.settings.thoughtAutoCollapse = true

      return state
    } catch (error) {
      return state
    }
  },
  '72': (state: RootState) => {
    try {
      addMiniApp(state, 'monica')

      // remove duplicate lmstudio providers
      const emptyLmStudioProviderIndex = state.llm.providers.findLastIndex(
        (provider) => provider.id === 'lmstudio' && provider.models.length === 0
      )

      if (emptyLmStudioProviderIndex !== -1) {
        state.llm.providers.splice(emptyLmStudioProviderIndex, 1)
      }

      return state
    } catch (error) {
      return state
    }
  },
  '73': (state: RootState) => {
    try {
      if (state.websearch) {
        state.websearch.searchWithTime = true
        state.websearch.maxResults = 5
        state.websearch.excludeDomains = []
      }

      addProvider(state, 'lmstudio')
      addProvider(state, 'o3')
      state.llm.providers = moveProvider(state.llm.providers, 'o3', 2)

      state.assistants.assistants.forEach((assistant) => {
        const leadingEmoji = getLeadingEmoji(assistant.name)
        if (leadingEmoji) {
          assistant.emoji = leadingEmoji
          assistant.name = assistant.name.replace(leadingEmoji, '').trim()
        }
      })

      state.agents.agents.forEach((agent) => {
        const leadingEmoji = getLeadingEmoji(agent.name)
        if (leadingEmoji) {
          agent.emoji = leadingEmoji
          agent.name = agent.name.replace(leadingEmoji, '').trim()
        }
      })

      const defaultAssistantEmoji = getLeadingEmoji(state.assistants.defaultAssistant.name)

      if (defaultAssistantEmoji) {
        state.assistants.defaultAssistant.emoji = defaultAssistantEmoji
        state.assistants.defaultAssistant.name = state.assistants.defaultAssistant.name
          .replace(defaultAssistantEmoji, '')
          .trim()
      }

      return state
    } catch (error) {
      return state
    }
  },
  '74': (state: RootState) => {
    try {
      addProvider(state, 'xirang')
      return state
    } catch (error) {
      return state
    }
  },
  '75': (state: RootState) => {
    try {
      addMiniApp(state, 'you')
      addMiniApp(state, 'cici')
      addMiniApp(state, 'zhihu')
      return state
    } catch (error) {
      return state
    }
  },
  '76': (state: RootState) => {
    try {
      addProvider(state, 'tencent-cloud-ti')
      return state
    } catch (error) {
      return state
    }
  },
  '77': (state: RootState) => {
    try {
      addWebSearchProvider(state, 'searxng')
      addWebSearchProvider(state, 'exa')
      if (state.websearch) {
        state.websearch.providers.forEach((p) => {
          // @ts-ignore eslint-disable-next-line
          delete p.enabled
        })
      }
      return state
    } catch (error) {
      return state
    }
  },
  '78': (state: RootState) => {
    try {
      state.llm.providers = moveProvider(state.llm.providers, 'ppio', 9)
      state.llm.providers = moveProvider(state.llm.providers, 'infini', 10)
      removeMiniAppIconsFromState(state)
      return state
    } catch (error) {
      return state
    }
  },
  '79': (state: RootState) => {
    try {
      addProvider(state, 'gpustack')
      return state
    } catch (error) {
      return state
    }
  },
  '80': (state: RootState) => {
    try {
      addProvider(state, 'alayanew')
      state.llm.providers = moveProvider(state.llm.providers, 'alayanew', 10)
      return state
    } catch (error) {
      return state
    }
  },
  '81': (state: RootState) => {
    try {
      addProvider(state, 'copilot')
      return state
    } catch (error) {
      return state
    }
  },
  '82': (state: RootState) => {
    try {
      const runtimeState = state.runtime as any
      if (runtimeState?.webdavSync) {
        state.backup = state.backup || {}
        state.backup = {
          ...state.backup,
          webdavSync: {
            lastSyncTime: runtimeState.webdavSync.lastSyncTime || null,
            syncing: runtimeState.webdavSync.syncing || false,
            lastSyncError: runtimeState.webdavSync.lastSyncError || null
          }
        }
        delete runtimeState.webdavSync
      }
      return state
    } catch (error) {
      return state
    }
  },
  '83': (state: RootState) => {
    try {
      state.settings.messageNavigation = 'buttons'
      state.settings.launchOnBoot = false
      state.settings.launchToTray = false
      state.settings.trayOnClose = true
      return state
    } catch (error) {
      logger.error('migrate 83 error', error as Error)
      return state
    }
  },
  '84': (state: RootState) => {
    try {
      addProvider(state, 'voyageai')
      return state
    } catch (error) {
      logger.error('migrate 84 error', error as Error)
      return state
    }
  },
  '85': (state: RootState) => {
    try {
      // @ts-ignore eslint-disable-next-line
      state.settings.autoCheckUpdate = !state.settings.manualUpdateCheck
      // @ts-ignore eslint-disable-next-line
      delete state.settings.manualUpdateCheck
      state.settings.gridPopoverTrigger = 'click'
      return state
    } catch (error) {
      return state
    }
  },
  '86': (state: RootState) => {
    try {
      if (state?.mcp?.servers) {
        state.mcp.servers = state.mcp.servers.map((server) => ({
          ...server,
          id: nanoid()
        }))
      }
    } catch (error) {
      return state
    }
    return state
  },
  '87': (state: RootState) => {
    try {
      state.settings.maxKeepAliveMinapps = 3
      state.settings.showOpenedMinappsInSidebar = true
      return state
    } catch (error) {
      return state
    }
  },
  '88': (state: RootState) => {
    try {
      if (state?.mcp?.servers) {
        const hasAutoInstall = state.mcp.servers.some((server) => server.name === '@cherry/mcp-auto-install')
        if (!hasAutoInstall) {
          const defaultServer = mcpSlice.getInitialState().servers[0]
          state.mcp.servers = [{ ...defaultServer, id: nanoid() }, ...state.mcp.servers]
        }
      }
      return state
    } catch (error) {
      return state
    }
  },
  '89': (state: RootState) => {
    try {
      removeMiniAppFromState(state, 'aistudio')
      return state
    } catch (error) {
      return state
    }
  },
  '90': (state: RootState) => {
    try {
      state.settings.enableDataCollection = true
      return state
    } catch (error) {
      return state
    }
  },
  '91': (state: RootState) => {
    try {
      // @ts-ignore eslint-disable-next-line
      state.settings.codeCacheable = false
      // @ts-ignore eslint-disable-next-line
      state.settings.codeCacheMaxSize = 1000
      // @ts-ignore eslint-disable-next-line
      state.settings.codeCacheTTL = 15
      // @ts-ignore eslint-disable-next-line
      state.settings.codeCacheThreshold = 2
      addProvider(state, 'qiniu')
      return state
    } catch (error) {
      return state
    }
  },
  '92': (state: RootState) => {
    try {
      addMiniApp(state, 'dangbei')
      state.llm.providers = moveProvider(state.llm.providers, 'qiniu', 12)
      return state
    } catch (error) {
      return state
    }
  },
  '93': (state: RootState) => {
    try {
      if (!state?.settings?.exportMenuOptions) {
        state.settings.exportMenuOptions = settingsInitialState.exportMenuOptions
        return state
      }
      return state
    } catch (error) {
      return state
    }
  },
  '94': (state: RootState) => {
    try {
      state.settings.enableQuickPanelTriggers = false
      return state
    } catch (error) {
      return state
    }
  },
  '95': (state: RootState) => {
    try {
      addWebSearchProvider(state, 'local-google')
      addWebSearchProvider(state, 'local-bing')
      addWebSearchProvider(state, 'local-baidu')

      if (state.websearch) {
        if (isEmpty(state.websearch.subscribeSources)) {
          state.websearch.subscribeSources = []
        }
      }

      const qiniuProvider = state.llm.providers.find((provider) => provider.id === 'qiniu')
      if (qiniuProvider && isEmpty(qiniuProvider.models)) {
        qiniuProvider.models = SYSTEM_MODELS.qiniu
      }
      return state
    } catch (error) {
      return state
    }
  },
  '96': (state: RootState) => {
    try {
      // @ts-ignore eslint-disable-next-line
      state.settings.assistantIconType = state.settings?.showAssistantIcon ? 'model' : 'emoji'
      // @ts-ignore eslint-disable-next-line
      delete state.settings.showAssistantIcon
      state.settings.enableBackspaceDeleteModel = true
      return state
    } catch (error) {
      return state
    }
  },
  '97': (state: RootState) => {
    try {
      addMiniApp(state, 'zai')
      state.settings.webdavMaxBackups = 0
      if (state.websearch && state.websearch.providers) {
        state.websearch.providers.forEach((provider) => {
          provider.basicAuthUsername = ''
          provider.basicAuthPassword = ''
        })
      }
      return state
    } catch (error) {
      return state
    }
  },
  '98': (state: RootState) => {
    try {
      state.llm.providers.forEach((provider) => {
        if (provider.type === 'openai' && provider.id !== 'openai') {
          // @ts-ignore eslint-disable-next-line
          provider.type = 'openai-compatible'
        }
      })
      return state
    } catch (error) {
      return state
    }
  },
  '99': (state: RootState) => {
    try {
      state.settings.showPrompt = true

      addWebSearchProvider(state, 'bocha')

      updateWebSearchProvider(state, {
        id: 'exa',
        apiHost: 'https://api.exa.ai'
      })

      updateWebSearchProvider(state, {
        id: 'tavily',
        apiHost: 'https://api.tavily.com'
      })

      // Remove basic auth fields from exa and tavily
      if (state.websearch?.providers) {
        state.websearch.providers = state.websearch.providers.map((provider) => {
          if (provider.id === 'exa' || provider.id === 'tavily') {
            // eslint-disable-next-line @typescript-eslint/no-unused-vars
            const { basicAuthUsername, basicAuthPassword, ...rest } = provider
            return rest
          }
          return provider
        })
      }
      return state
    } catch (error) {
      return state
    }
  },
  '100': (state: RootState) => {
    try {
      state.llm.providers.forEach((provider) => {
        // @ts-ignore eslint-disable-next-line
        if (['openai-compatible', 'openai'].includes(provider.type)) {
          provider.type = 'openai'
        }
        if (provider.id === 'openai') {
          provider.type = 'openai-response'
        }
      })
      state.assistants.assistants.forEach((assistant) => {
        assistant.knowledgeRecognition = 'off'
      })
      return state
    } catch (error) {
      logger.error('migrate 100 error', error as Error)
      return state
    }
  },
  '101': (state: RootState) => {
    try {
      state.assistants.assistants.forEach((assistant) => {
        if (assistant.settings) {
          // @ts-ignore eslint-disable-next-line
          if (assistant.settings.enableToolUse) {
            // @ts-ignore eslint-disable-next-line
            assistant.settings.toolUseMode = assistant.settings.enableToolUse ? 'function' : 'prompt'
            // @ts-ignore eslint-disable-next-line
            delete assistant.settings.enableToolUse
          }
        }
      })
      if (state.shortcuts) {
        state.shortcuts.shortcuts.push({
          key: 'exit_fullscreen',
          shortcut: ['Escape'],
          editable: false,
          enabled: true,
          system: true
        })
      }
      return state
    } catch (error) {
      logger.error('migrate 101 error', error as Error)
      return state
    }
  },
  '102': (state: RootState) => {
    try {
      state.settings.openAI = {
        summaryText: 'off',
        serviceTier: 'auto',
        verbosity: 'medium'
      }

      state.settings.codeExecution = {
        enabled: false,
        timeoutMinutes: 1
      }
      state.settings.codeEditor = {
        enabled: false,
        themeLight: 'auto',
        themeDark: 'auto',
        highlightActiveLine: false,
        foldGutter: false,
        autocompletion: true,
        keymap: false
      }
      // @ts-ignore eslint-disable-next-line
      state.settings.codePreview = {
        themeLight: 'auto',
        themeDark: 'auto'
      }

      // @ts-ignore eslint-disable-next-line
      if (state.settings.codeStyle) {
        // @ts-ignore eslint-disable-next-line
        state.settings.codePreview.themeLight = state.settings.codeStyle
        // @ts-ignore eslint-disable-next-line
        state.settings.codePreview.themeDark = state.settings.codeStyle
      }

      // @ts-ignore eslint-disable-next-line
      delete state.settings.codeStyle
      // @ts-ignore eslint-disable-next-line
      delete state.settings.codeCacheable
      // @ts-ignore eslint-disable-next-line
      delete state.settings.codeCacheMaxSize
      // @ts-ignore eslint-disable-next-line
      delete state.settings.codeCacheTTL
      // @ts-ignore eslint-disable-next-line
      delete state.settings.codeCacheThreshold
      return state
    } catch (error) {
      logger.error('migrate 102 error', error as Error)
      return state
    }
  },
  '103': (state: RootState) => {
    try {
      if (state.shortcuts) {
        if (!state.shortcuts.shortcuts.find((shortcut) => shortcut.key === 'search_message_in_chat')) {
          state.shortcuts.shortcuts.push({
            key: 'search_message_in_chat',
            shortcut: [isMac ? 'Command' : 'Ctrl', 'F'],
            editable: true,
            enabled: true,
            system: false
          })
        }
        const searchMessageShortcut = state.shortcuts.shortcuts.find((shortcut) => shortcut.key === 'search_message')
        const targetShortcut = [isMac ? 'Command' : 'Ctrl', 'F']
        if (
          searchMessageShortcut &&
          Array.isArray(searchMessageShortcut.shortcut) &&
          searchMessageShortcut.shortcut.length === targetShortcut.length &&
          searchMessageShortcut.shortcut.every((v, i) => v === targetShortcut[i])
        ) {
          searchMessageShortcut.shortcut = [isMac ? 'Command' : 'Ctrl', 'Shift', 'F']
        }
      }
      return state
    } catch (error) {
      logger.error('migrate 103 error', error as Error)
      return state
    }
  },
  '104': (state: RootState) => {
    try {
      addProvider(state, 'burncloud')
      state.llm.providers = moveProvider(state.llm.providers, 'burncloud', 10)
      return state
    } catch (error) {
      logger.error('migrate 104 error', error as Error)
      return state
    }
  },
  '105': (state: RootState) => {
    try {
      state.settings.notification = settingsInitialState.notification
      addMiniApp(state, 'google')
      if (!state.settings.openAI) {
        state.settings.openAI = {
          summaryText: 'off',
          serviceTier: 'auto',
          verbosity: 'medium'
        }
      }
      return state
    } catch (error) {
      logger.error('migrate 105 error', error as Error)
      return state
    }
  },
  '106': (state: RootState) => {
    try {
      addProvider(state, 'tokenflux')
      state.llm.providers = moveProvider(state.llm.providers, 'tokenflux', 15)
      return state
    } catch (error) {
      logger.error('migrate 106 error', error as Error)
      return state
    }
  },
  '107': (state: RootState) => {
    try {
      if (state.paintings && !state.paintings.DMXAPIPaintings) {
        state.paintings.DMXAPIPaintings = []
      }
      return state
    } catch (error) {
      logger.error('migrate 107 error', error as Error)
      return state
    }
  },
  '108': (state: RootState) => {
    try {
      state.inputTools.toolOrder = DEFAULT_TOOL_ORDER
      state.inputTools.isCollapsed = false
      return state
    } catch (error) {
      logger.error('migrate 108 error', error as Error)
      return state
    }
  },
  '109': (state: RootState) => {
    try {
      state.settings.userTheme = settingsInitialState.userTheme
      return state
    } catch (error) {
      logger.error('migrate 109 error', error as Error)
      return state
    }
  },
  '110': (state: RootState) => {
    try {
      if (state.paintings && !state.paintings.tokenFluxPaintings) {
        state.paintings.tokenFluxPaintings = []
      }
      state.settings.showTokens = true
      state.settings.testPlan = false
      return state
    } catch (error) {
      logger.error('migrate 110 error', error as Error)
      return state
    }
  },
  '111': (state: RootState) => {
    try {
      addSelectionAction(state, 'quote')
      if (
        state.llm.translateModel.provider === 'silicon' &&
        state.llm.translateModel.id === 'meta-llama/Llama-3.3-70B-Instruct'
      ) {
        state.llm.translateModel = SYSTEM_MODELS.defaultModel[2]
      }

      // add selection_assistant_toggle and selection_assistant_select_text shortcuts after mini_window
      addShortcuts(state, ['selection_assistant_toggle', 'selection_assistant_select_text'], 'mini_window')

      return state
    } catch (error) {
      logger.error('migrate 111 error', error as Error)
      return state
    }
  },
  '112': (state: RootState) => {
    try {
      addProvider(state, 'cephalon')
      addProvider(state, '302ai')
      addProvider(state, 'lanyun')
      state.llm.providers = moveProvider(state.llm.providers, 'cephalon', 13)
      state.llm.providers = moveProvider(state.llm.providers, '302ai', 14)
      state.llm.providers = moveProvider(state.llm.providers, 'lanyun', 15)
      return state
    } catch (error) {
      logger.error('migrate 112 error', error as Error)
      return state
    }
  },
  '113': (state: RootState) => {
    try {
      addProvider(state, 'vertexai')
      if (!state.llm.settings.vertexai) {
        state.llm.settings.vertexai = llmInitialState.settings.vertexai
      }
      updateProvider(state, 'gemini', {
        isVertex: false
      })
      updateProvider(state, 'vertexai', {
        isVertex: true
      })
      return state
    } catch (error) {
      logger.error('migrate 113 error', error as Error)
      return state
    }
  },
  '114': (state: RootState) => {
    try {
      if (state.settings && state.settings.exportMenuOptions) {
        if (typeof state.settings.exportMenuOptions.plain_text === 'undefined') {
          state.settings.exportMenuOptions.plain_text = true
        }
      }
      if (state.settings) {
        state.settings.enableSpellCheck = false
        state.settings.spellCheckLanguages = []
      }
      return state
    } catch (error) {
      logger.error('migrate 114 error', error as Error)
      return state
    }
  },
  '115': (state: RootState) => {
    try {
      state.assistants.assistants.forEach((assistant) => {
        if (!assistant.settings) {
          assistant.settings = {
            temperature: DEFAULT_TEMPERATURE,
            contextCount: DEFAULT_CONTEXTCOUNT,
            topP: 1,
            toolUseMode: 'prompt',
            customParameters: [],
            streamOutput: true,
            enableMaxTokens: false
          }
        }
      })
      return state
    } catch (error) {
      logger.error('migrate 115 error', error as Error)
      return state
    }
  },
  '116': (state: RootState) => {
    try {
      if (state.websearch) {
        // migrate contentLimit to cutoffLimit
        // @ts-ignore eslint-disable-next-line
        if (state.websearch.contentLimit) {
          state.websearch.compressionConfig = {
            method: 'cutoff',
            cutoffUnit: 'char',
            // @ts-ignore eslint-disable-next-line
            cutoffLimit: state.websearch.contentLimit
          }
        } else {
          state.websearch.compressionConfig = { method: 'none', cutoffUnit: 'char' }
        }

        // @ts-ignore eslint-disable-next-line
        delete state.websearch.contentLimit
      }
      if (state.settings) {
        state.settings.testChannel = UpgradeChannel.LATEST
      }

      return state
    } catch (error) {
      logger.error('migrate 116 error', error as Error)
      return state
    }
  },
  '117': (state: RootState) => {
    try {
      const ppioProvider = state.llm.providers.find((provider) => provider.id === 'ppio')
      const modelsToRemove = [
        'qwen/qwen-2.5-72b-instruct',
        'qwen/qwen2.5-32b-instruct',
        'meta-llama/llama-3.1-70b-instruct',
        'meta-llama/llama-3.1-8b-instruct',
        '01-ai/yi-1.5-34b-chat',
        '01-ai/yi-1.5-9b-chat',
        'thudm/glm-z1-32b-0414',
        'thudm/glm-z1-9b-0414'
      ]
      if (ppioProvider) {
        updateProvider(state, 'ppio', {
          models: [
            ...ppioProvider.models.filter((model) => !modelsToRemove.includes(model.id)),
            ...SYSTEM_MODELS.ppio.filter(
              (systemModel) => !ppioProvider.models.some((existingModel) => existingModel.id === systemModel.id)
            )
          ],
          apiHost: 'https://api.ppinfra.com/v3/openai/'
        })
      }
      state.assistants.assistants.forEach((assistant) => {
        if (assistant.settings && assistant.settings.streamOutput === undefined) {
          assistant.settings = {
            ...assistant.settings,
            streamOutput: true
          }
        }
      })
      return state
    } catch (error) {
      logger.error('migrate 117 error', error as Error)
      return state
    }
  },
  '118': (state: RootState) => {
    try {
      addProvider(state, 'ph8')
      state.llm.providers = moveProvider(state.llm.providers, 'ph8', 14)

      if (!state.settings.userId) {
        state.settings.userId = uuid()
      }

      state.llm.providers.forEach((provider) => {
        if (provider.id === 'mistral') {
          provider.type = 'mistral'
        }
      })

      return state
    } catch (error) {
      logger.error('migrate 118 error', error as Error)
      return state
    }
  },
  '119': (state: RootState) => {
    try {
      addProvider(state, 'new-api')
      state.llm.providers = moveProvider(state.llm.providers, 'new-api', 16)
      state.settings.disableHardwareAcceleration = false
      // migrate to enable memory feature on sidebar
      if (state.settings && state.settings.sidebarIcons) {
        // Check if 'memory' is not already in visible icons
        if (!state.settings.sidebarIcons.visible.includes('memory' as any)) {
          state.settings.sidebarIcons.visible = [...state.settings.sidebarIcons.visible, 'memory' as any]
        }
      }
      return state
    } catch (error) {
      logger.error('migrate 119 error', error as Error)
      return state
    }
  },
  '120': (state: RootState) => {
    try {
      // migrate to remove memory feature from sidebar (moved to settings)
      if (state.settings && state.settings.sidebarIcons) {
        // Remove 'memory' from visible icons if present
        state.settings.sidebarIcons.visible = state.settings.sidebarIcons.visible.filter(
          (icon) => icon !== ('memory' as any)
        )
        // Remove 'memory' from disabled icons if present
        state.settings.sidebarIcons.disabled = state.settings.sidebarIcons.disabled.filter(
          (icon) => icon !== ('memory' as any)
        )
      }

      if (!state.settings.s3) {
        state.settings.s3 = settingsInitialState.s3
      }

      const langMap: Record<string, LanguageCode> = {
        english: 'en-us',
        chinese: 'zh-cn',
        'chinese-traditional': 'zh-tw',
        japanese: 'ja-jp',
        russian: 'ru-ru'
      }

      const origin = state.settings.targetLanguage
      const newLang = langMap[origin]
      if (newLang) state.settings.targetLanguage = newLang
      else state.settings.targetLanguage = 'en-us'

      state.llm.providers.forEach((provider) => {
        if (provider.id === 'azure-openai') {
          provider.type = 'azure-openai'
        }
      })

      state.settings.localBackupMaxBackups = 0
      state.settings.localBackupSkipBackupFile = false
      state.settings.localBackupDir = ''
      state.settings.localBackupAutoSync = false
      state.settings.localBackupSyncInterval = 0
      return state
    } catch (error) {
      logger.error('migrate 120 error', error as Error)
      return state
    }
  },
  '121': (state: RootState) => {
    try {
      const { toolOrder } = state.inputTools
      const urlContextKey = 'url_context'
      if (!toolOrder.visible.includes(urlContextKey)) {
        const webSearchIndex = toolOrder.visible.indexOf('web_search')
        const knowledgeBaseIndex = toolOrder.visible.indexOf('knowledge_base')
        if (webSearchIndex !== -1) {
          toolOrder.visible.splice(webSearchIndex, 0, urlContextKey)
        } else if (knowledgeBaseIndex !== -1) {
          toolOrder.visible.splice(knowledgeBaseIndex, 0, urlContextKey)
        } else {
          toolOrder.visible.push(urlContextKey)
        }
      }

      for (const assistant of state.assistants.assistants) {
        if (assistant.settings?.toolUseMode === 'prompt' && isFunctionCallingModel(assistant.model)) {
          assistant.settings.toolUseMode = 'function'
        }
      }

      if (state.settings && typeof state.settings.webdavDisableStream === 'undefined') {
        state.settings.webdavDisableStream = false
      }

      return state
    } catch (error) {
      logger.error('migrate 121 error', error as Error)
      return state
    }
  },
  '122': (state: RootState) => {
    try {
      state.settings.navbarPosition = 'left'
      return state
    } catch (error) {
      logger.error('migrate 122 error', error as Error)
      return state
    }
  },
  '123': (state: RootState) => {
    try {
      state.llm.providers.forEach((provider) => {
        provider.models.forEach((model) => {
          if (model.type && Array.isArray(model.type)) {
            model.capabilities = model.type.map((t) => ({
              type: t,
              isUserSelected: true
            }))
            delete model.type
          }
        })
      })

      const lanyunProvider = state.llm.providers.find((provider) => provider.id === 'lanyun')
      if (lanyunProvider && lanyunProvider.models.length === 0) {
        updateProvider(state, 'lanyun', { models: SYSTEM_MODELS.lanyun })
      }

      return state
    } catch (error) {
      logger.error('migrate 123 error', error as Error)
      return state
    }
  }, // 1.5.4
  '124': (state: RootState) => {
    try {
      state.assistants.assistants.forEach((assistant) => {
        if (assistant.settings && !assistant.settings.toolUseMode) {
          assistant.settings.toolUseMode = 'prompt'
        }
      })

      const updateModelTextDelta = (model?: Model) => {
        if (model) {
          model.supported_text_delta = true
          if (isNotSupportedTextDelta(model)) {
            model.supported_text_delta = false
          }
        }
      }

      state.llm.providers.forEach((provider) => {
        provider.models.forEach((model) => {
          updateModelTextDelta(model)
        })
      })
      state.assistants.assistants.forEach((assistant) => {
        updateModelTextDelta(assistant.defaultModel)
        updateModelTextDelta(assistant.model)
      })

      updateModelTextDelta(state.llm.defaultModel)
      updateModelTextDelta(state.llm.topicNamingModel)
      updateModelTextDelta(state.llm.translateModel)

      if (state.assistants.defaultAssistant.model) {
        updateModelTextDelta(state.assistants.defaultAssistant.model)
        updateModelTextDelta(state.assistants.defaultAssistant.defaultModel)
      }

      addProvider(state, 'aws-bedrock')

      // 初始化 awsBedrock 设置
      if (!state.llm.settings.awsBedrock) {
        state.llm.settings.awsBedrock = llmInitialState.settings.awsBedrock
      }

      return state
    } catch (error) {
      logger.error('migrate 124 error', error as Error)
      return state
    }
  },
  '125': (state: RootState) => {
    try {
      // Initialize API server configuration if not present
      if (!state.settings.apiServer) {
        state.settings.apiServer = {
          enabled: false,
          host: 'localhost',
          port: 23333,
          apiKey: `cs-sk-${uuid()}`
        }
      }
      return state
    } catch (error) {
      logger.error('migrate 125 error', error as Error)
      return state
    }
  },
  '126': (state: RootState) => {
    try {
      state.knowledge.bases.forEach((base) => {
        // @ts-ignore eslint-disable-next-line
        if (base.preprocessOrOcrProvider) {
          // @ts-ignore eslint-disable-next-line
          base.preprocessProvider = base.preprocessOrOcrProvider
          // @ts-ignore eslint-disable-next-line
          delete base.preprocessOrOcrProvider
          // @ts-ignore eslint-disable-next-line
          if (base.preprocessProvider.type === 'ocr') {
            // @ts-ignore eslint-disable-next-line
            delete base.preprocessProvider
          }
        }
      })
      return state
    } catch (error) {
      logger.error('migrate 126 error', error as Error)
      return state
    }
  },
  '127': (state: RootState) => {
    try {
      addProvider(state, 'poe')

      // 迁移api选项设置
      state.llm.providers.forEach((provider) => {
        // 新字段默认支持
        const changes = {
          isNotSupportArrayContent: false,
          isNotSupportDeveloperRole: false,
          isNotSupportStreamOptions: false
        }
        if (!isSupportArrayContentProvider(provider) || provider.isNotSupportArrayContent) {
          // 原本开启了兼容模式的provider不受影响
          changes.isNotSupportArrayContent = true
        }
        if (!isSupportDeveloperRoleProvider(provider)) {
          changes.isNotSupportDeveloperRole = true
        }
        if (!isSupportStreamOptionsProvider(provider)) {
          changes.isNotSupportStreamOptions = true
        }
        updateProvider(state, provider.id, changes)
      })

      // 迁移以前删除掉的内置提供商
      for (const provider of state.llm.providers) {
        if (provider.isSystem && !isSystemProvider(provider)) {
          updateProvider(state, provider.id, { isSystem: false })
        }
      }

      if (!state.settings.proxyBypassRules) {
        state.settings.proxyBypassRules = defaultByPassRules
      }
      return state
    } catch (error) {
      logger.error('migrate 127 error', error as Error)
      return state
    }
  },
  '128': (state: RootState) => {
    try {
      // 迁移 service tier 设置
      const openai = state.llm.providers.find((provider) => provider.id === SystemProviderIds.openai)
      const serviceTier = state.settings.openAI.serviceTier
      if (openai) {
        openai.serviceTier = serviceTier
      }

      // @ts-ignore eslint-disable-next-line
      if (state.settings.codePreview) {
        // @ts-ignore eslint-disable-next-line
        state.settings.codeViewer = state.settings.codePreview
      } else {
        state.settings.codeViewer = {
          themeLight: 'auto',
          themeDark: 'auto'
        }
      }

      return state
    } catch (error) {
      logger.error('migrate 128 error', error as Error)
      return state
    }
  },
  '129': (state: RootState) => {
    try {
<<<<<<< HEAD
      if (state.settings && state.settings.openAI && !state.settings.openAI.verbosity) {
        state.settings.openAI.verbosity = 'medium'
      }
=======
      // 聚合 api options
      state.llm.providers.forEach((p) => {
        if (isSystemProvider(p)) {
          updateProvider(state, p.id, { apiOptions: undefined })
        } else {
          const changes: ProviderApiOptions = {
            isNotSupportArrayContent: p.isNotSupportArrayContent,
            isNotSupportServiceTier: p.isNotSupportServiceTier,
            isNotSupportDeveloperRole: p.isNotSupportDeveloperRole,
            isNotSupportStreamOptions: p.isNotSupportStreamOptions
          }
          updateProvider(state, p.id, { apiOptions: changes })
        }
      })

>>>>>>> 6c5088f0
      return state
    } catch (error) {
      logger.error('migrate 129 error', error as Error)
      return state
    }
  }
}

// 注意：添加新迁移时，记得同时更新 persistReducer

const migrate = createMigrate(migrateConfig as any)

export default migrate<|MERGE_RESOLUTION|>--- conflicted
+++ resolved
@@ -2060,11 +2060,6 @@
   },
   '129': (state: RootState) => {
     try {
-<<<<<<< HEAD
-      if (state.settings && state.settings.openAI && !state.settings.openAI.verbosity) {
-        state.settings.openAI.verbosity = 'medium'
-      }
-=======
       // 聚合 api options
       state.llm.providers.forEach((p) => {
         if (isSystemProvider(p)) {
@@ -2079,11 +2074,20 @@
           updateProvider(state, p.id, { apiOptions: changes })
         }
       })
-
->>>>>>> 6c5088f0
       return state
     } catch (error) {
       logger.error('migrate 129 error', error as Error)
+      return state
+    }
+  },
+    '130': (state: RootState) => {
+    try {
+      if (state.settings && state.settings.openAI && !state.settings.openAI.verbosity) {
+        state.settings.openAI.verbosity = 'medium'
+      }
+      return state
+    } catch (error) {
+      logger.error('migrate 130 error', error as Error)
       return state
     }
   }

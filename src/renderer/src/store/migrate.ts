--- conflicted
+++ resolved
@@ -2385,18 +2385,23 @@
   },
   '148': (state: RootState) => {
     try {
-<<<<<<< HEAD
+      addOcrProvider(state, BUILTIN_OCR_PROVIDERS_MAP.paddleocr)
+      return state
+    } catch (error) {
+      logger.error('migrate 148 error', error as Error)
+      return state
+    }
+  },
+  '149': (state: RootState) => {
+    try {
       state.knowledge.bases.forEach((base) => {
         if (!base.framework) {
           base.framework = 'embedjs'
         }
       })
-=======
-      addOcrProvider(state, BUILTIN_OCR_PROVIDERS_MAP.paddleocr)
->>>>>>> 7de31d8c
-      return state
-    } catch (error) {
-      logger.error('migrate 148 error', error as Error)
+      return state
+    } catch (error) {
+      logger.error('migrate 149 error', error as Error)
       return state
     }
   }

--- conflicted
+++ resolved
@@ -1449,14 +1449,18 @@
   },
   '107': (state: RootState) => {
     try {
-<<<<<<< HEAD
+      if (state.paintings && !state.paintings.DMXAPIPaintings) {
+        state.paintings.DMXAPIPaintings = []
+      }
+      return state
+    } catch (error) {
+      return state
+    }
+  },
+  '108': (state: RootState) => {
+    try {
       state.inputTools.toolOrder = DEFAULT_TOOL_ORDER
       state.inputTools.isCollapsed = false
-=======
-      if (state.paintings && !state.paintings.DMXAPIPaintings) {
-        state.paintings.DMXAPIPaintings = []
-      }
->>>>>>> 55852cb0
       return state
     } catch (error) {
       return state

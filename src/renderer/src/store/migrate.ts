--- conflicted
+++ resolved
@@ -2200,18 +2200,23 @@
   },
   '138': (state: RootState) => {
     try {
-<<<<<<< HEAD
+      addOcrProvider(state, BUILTIN_OCR_PROVIDERS_MAP.system)
+      return state
+    } catch (error) {
+      logger.error('migrate 138 error', error as Error)
+      return state
+    }
+  },
+  '139': (state: RootState) => {
+    try {
       state.knowledge.bases.forEach((base) => {
         if (!base.framework) {
           base.framework = 'embedjs'
         }
       })
-=======
-      addOcrProvider(state, BUILTIN_OCR_PROVIDERS_MAP.system)
->>>>>>> f95b9cef
-      return state
-    } catch (error) {
-      logger.error('migrate 138 error', error as Error)
+      return state
+    } catch (error) {
+      logger.error('migrate 139 error', error as Error)
       return state
     }
   }

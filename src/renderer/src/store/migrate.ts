--- conflicted
+++ resolved
@@ -2216,13 +2216,6 @@
   },
   '139': (state: RootState) => {
     try {
-<<<<<<< HEAD
-      addShortcuts(state, ['rename_topic'], 'new_topic')
-      addShortcuts(state, ['edit_last_user_message'], 'copy_last_message')
-      return state
-    } catch (error) {
-      logger.error('migrate 138 error', error as Error)
-=======
       addProvider(state, 'cherryin')
       state.llm.providers = moveProvider(state.llm.providers, 'cherryin', 1)
 
@@ -2319,10 +2312,20 @@
       return state
     } catch (error) {
       logger.error('migrate 142 error', error as Error)
->>>>>>> a0fa5369
+      return state
+    }
+  },
+  '143': (state: RootState) => {
+    try {
+      addShortcuts(state, ['rename_topic'], 'new_topic')
+      addShortcuts(state, ['edit_last_user_message'], 'copy_last_message')
+      return state
+    } catch (error) {
+      logger.error('migrate 143 error', error as Error)
       return state
     }
   }
+
 }
 
 // 注意：添加新迁移时，记得同时更新 persistReducer

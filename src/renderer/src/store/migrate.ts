--- conflicted
+++ resolved
@@ -1254,11 +1254,7 @@
     }
     state.llm.providers = moveProvider(state.llm.providers, 'ppio', 9)
     state.llm.providers = moveProvider(state.llm.providers, 'infini', 10)
-<<<<<<< HEAD
-
-=======
     removeMiniAppIconsFromState(state)
->>>>>>> 12d40713
     return state
   }
 }

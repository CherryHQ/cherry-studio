--- conflicted
+++ resolved
@@ -1240,14 +1240,11 @@
     }
 
     return state
-<<<<<<< HEAD
-=======
   },
   '78': (state: RootState) => {
     state.llm.providers = moveProvider(state.llm.providers, 'ppio', 9)
     state.llm.providers = moveProvider(state.llm.providers, 'infini', 10)
     return state
->>>>>>> 53892fa5
   }
 }
 

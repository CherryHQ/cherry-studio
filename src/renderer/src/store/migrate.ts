--- conflicted
+++ resolved
@@ -797,7 +797,10 @@
     return state
   },
   '84': (state: RootState) => {
-<<<<<<< HEAD
+    addProvider(state, 'voyageai')
+    return state
+  },
+  '85': (state: RootState) => {
     if (!state.ocr.providers) {
       state.ocr.providers = [
         {
@@ -815,9 +818,6 @@
         }
       ]
     }
-=======
-    addProvider(state, 'voyageai')
->>>>>>> ccfac25a
     return state
   }
 }

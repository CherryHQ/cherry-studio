import { nanoid } from '@reduxjs/toolkit'
import { isMac } from '@renderer/config/constant'
import { DEFAULT_MIN_APPS } from '@renderer/config/minapps'
import { SYSTEM_MODELS } from '@renderer/config/models'
import { TRANSLATE_PROMPT } from '@renderer/config/prompts'
import db from '@renderer/databases'
import i18n from '@renderer/i18n'
import { Assistant } from '@renderer/types'
import { getDefaultGroupName, getLeadingEmoji, runAsyncFunction, uuid } from '@renderer/utils'
import { isEmpty } from 'lodash'
import { createMigrate } from 'redux-persist'

import { RootState } from '.'
import { INITIAL_PROVIDERS, moveProvider } from './llm'
import { mcpSlice } from './mcp'
import { DEFAULT_SIDEBAR_ICONS, initialState as settingsInitialState } from './settings'

// remove logo base64 data to reduce the size of the state
function removeMiniAppIconsFromState(state: RootState) {
  if (state.minapps) {
    state.minapps.enabled = state.minapps.enabled.map((app) => ({ ...app, logo: undefined }))
    state.minapps.disabled = state.minapps.disabled.map((app) => ({ ...app, logo: undefined }))
    state.minapps.pinned = state.minapps.pinned.map((app) => ({ ...app, logo: undefined }))
  }
}

function removeMiniAppFromState(state: RootState, id: string) {
  if (state.minapps) {
    state.minapps.enabled = state.minapps.enabled.filter((app) => app.id !== id)
    state.minapps.disabled = state.minapps.disabled.filter((app) => app.id !== id)
  }
}

function addMiniApp(state: RootState, id: string) {
  if (state.minapps) {
    const app = DEFAULT_MIN_APPS.find((app) => app.id === id)
    if (app) {
      if (!state.minapps.enabled.find((app) => app.id === id)) {
        state.minapps.enabled.push(app)
      }
    }
  }
}

// add provider to state
function addProvider(state: RootState, id: string) {
  if (!state.llm.providers.find((p) => p.id === id)) {
    const _provider = INITIAL_PROVIDERS.find((p) => p.id === id)
    if (_provider) {
      state.llm.providers.push(_provider)
    }
  }
}

const migrateConfig = {
  '2': (state: RootState) => {
    try {
      addProvider(state, 'yi')
      return state
    } catch (error) {
      return state
    }
  },
  '3': (state: RootState) => {
    try {
      addProvider(state, 'zhipu')
      return state
    } catch (error) {
      return state
    }
  },
  '4': (state: RootState) => {
    try {
      addProvider(state, 'ollama')
      return state
    } catch (error) {
      return state
    }
  },
  '5': (state: RootState) => {
    try {
      addProvider(state, 'moonshot')
      return state
    } catch (error) {
      return state
    }
  },
  '6': (state: RootState) => {
    try {
      addProvider(state, 'openrouter')
      return state
    } catch (error) {
      return state
    }
  },
  '7': (state: RootState) => {
    try {
      return {
        ...state,
        settings: {
          ...state.settings,
          language: navigator.language
        }
      }
    } catch (error) {
      return state
    }
  },
  '8': (state: RootState) => {
    try {
      const fixAssistantName = (assistant: Assistant) => {
        if (isEmpty(assistant.name)) {
          assistant.name = i18n.t(`assistant.${assistant.id}.name`)
        }

        assistant.topics = assistant.topics.map((topic) => {
          if (isEmpty(topic.name)) {
            topic.name = i18n.t(`assistant.${assistant.id}.topic.name`)
          }
          return topic
        })

        return assistant
      }

      return {
        ...state,
        assistants: {
          ...state.assistants,
          defaultAssistant: fixAssistantName(state.assistants.defaultAssistant),
          assistants: state.assistants.assistants.map((assistant) => fixAssistantName(assistant))
        }
      }
    } catch (error) {
      return state
    }
  },
  '9': (state: RootState) => {
    try {
      return {
        ...state,
        llm: {
          ...state.llm,
          providers: state.llm.providers.map((provider) => {
            if (provider.id === 'zhipu' && provider.models[0] && provider.models[0].id === 'llama3-70b-8192') {
              provider.models = SYSTEM_MODELS.zhipu
            }
            return provider
          })
        }
      }
    } catch (error) {
      return state
    }
  },
  '10': (state: RootState) => {
    try {
      addProvider(state, 'baichuan')
      return state
    } catch (error) {
      return state
    }
  },
  '11': (state: RootState) => {
    try {
      addProvider(state, 'dashscope')
      addProvider(state, 'anthropic')
      return state
    } catch (error) {
      return state
    }
  },
  '12': (state: RootState) => {
    try {
      addProvider(state, 'aihubmix')
      return state
    } catch (error) {
      return state
    }
  },
  '13': (state: RootState) => {
    try {
      return {
        ...state,
        assistants: {
          ...state.assistants,
          defaultAssistant: {
            ...state.assistants.defaultAssistant,
            name: ['Default Assistant', '默认助手'].includes(state.assistants.defaultAssistant.name)
              ? i18n.t(`assistant.default.name`)
              : state.assistants.defaultAssistant.name
          }
        }
      }
    } catch (error) {
      return state
    }
  },
  '14': (state: RootState) => {
    try {
      return {
        ...state,
        settings: {
          ...state.settings,
          showAssistants: true,
          proxyUrl: undefined
        }
      }
    } catch (error) {
      return state
    }
  },
  '15': (state: RootState) => {
    try {
      return {
        ...state,
        settings: {
          ...state.settings,
          userName: '',
          showMessageDivider: true
        }
      }
    } catch (error) {
      return state
    }
  },
  '16': (state: RootState) => {
    try {
      return {
        ...state,
        settings: {
          ...state.settings,
          messageFont: 'system',
          showInputEstimatedTokens: false
        }
      }
    } catch (error) {
      return state
    }
  },
  '17': (state: RootState) => {
    try {
      return {
        ...state,
        settings: {
          ...state.settings,
          theme: 'auto'
        }
      }
    } catch (error) {
      return state
    }
  },
  '19': (state: RootState) => {
    try {
      return {
        ...state,
        agents: {
          agents: []
        },
        llm: {
          ...state.llm,
          settings: {
            ollama: {
              keepAliveTime: 5
            }
          }
        }
      }
    } catch (error) {
      return state
    }
  },
  '20': (state: RootState) => {
    try {
      return {
        ...state,
        settings: {
          ...state.settings,
          fontSize: 14
        }
      }
    } catch (error) {
      return state
    }
  },
  '21': (state: RootState) => {
    try {
      addProvider(state, 'gemini')
      addProvider(state, 'stepfun')
      addProvider(state, 'doubao')
      return state
    } catch (error) {
      return state
    }
  },
  '22': (state: RootState) => {
    try {
      addProvider(state, 'minimax')
      return state
    } catch (error) {
      return state
    }
  },
  '23': (state: RootState) => {
    try {
      return {
        ...state,
        settings: {
          ...state.settings,
          showTopics: true,
          windowStyle: 'transparent'
        }
      }
    } catch (error) {
      return state
    }
  },
  '24': (state: RootState) => {
    try {
      return {
        ...state,
        assistants: {
          ...state.assistants,
          assistants: state.assistants.assistants.map((assistant) => ({
            ...assistant,
            topics: assistant.topics.map((topic) => ({
              ...topic,
              createdAt: new Date().toISOString(),
              updatedAt: new Date().toISOString()
            }))
          }))
        },
        settings: {
          ...state.settings,
          topicPosition: 'right'
        }
      }
    } catch (error) {
      return state
    }
  },
  '25': (state: RootState) => {
    try {
      addProvider(state, 'github')
      return state
    } catch (error) {
      return state
    }
  },
  '26': (state: RootState) => {
    try {
      addProvider(state, 'ocoolai')
      return state
    } catch (error) {
      return state
    }
  },
  '27': (state: RootState) => {
    try {
      return {
        ...state,
        settings: {
          ...state.settings,
          renderInputMessageAsMarkdown: true
        }
      }
    } catch (error) {
      return state
    }
  },
  '28': (state: RootState) => {
    try {
      addProvider(state, 'together')
      addProvider(state, 'fireworks')
      addProvider(state, 'zhinao')
      addProvider(state, 'hunyuan')
      addProvider(state, 'nvidia')
      return state
    } catch (error) {
      return state
    }
  },
  '29': (state: RootState) => {
    try {
      return {
        ...state,
        assistants: {
          ...state.assistants,
          assistants: state.assistants.assistants.map((assistant) => {
            assistant.topics = assistant.topics.map((topic) => ({
              ...topic,
              assistantId: assistant.id
            }))
            return assistant
          })
        }
      }
    } catch (error) {
      return state
    }
  },
  '30': (state: RootState) => {
    try {
      addProvider(state, 'azure-openai')
      return state
    } catch (error) {
      return state
    }
  },
  '31': (state: RootState) => {
    try {
      return {
        ...state,
        llm: {
          ...state.llm,
          providers: state.llm.providers.map((provider) => {
            if (provider.id === 'azure-openai') {
              provider.models = provider.models.map((model) => ({ ...model, provider: 'azure-openai' }))
            }
            return provider
          })
        }
      }
    } catch (error) {
      return state
    }
  },
  '32': (state: RootState) => {
    try {
      addProvider(state, 'hunyuan')
      return state
    } catch (error) {
      return state
    }
  },
  '33': (state: RootState) => {
    try {
      state.assistants.defaultAssistant.type = 'assistant'

      state.agents.agents.forEach((agent) => {
        agent.type = 'agent'
        // @ts-ignore eslint-disable-next-line
        delete agent.group
      })

      return {
        ...state,
        assistants: {
          ...state.assistants,
          assistants: [...state.assistants.assistants].map((assistant) => {
            // @ts-ignore eslint-disable-next-line
            delete assistant.group
            return {
              ...assistant,
              id: assistant.id.length === 36 ? assistant.id : uuid(),
              type: assistant.type === 'system' ? assistant.type : 'assistant'
            }
          })
        }
      }
    } catch (error) {
      return state
    }
  },
  '34': (state: RootState) => {
    try {
      state.assistants.assistants.forEach((assistant) => {
        assistant.topics.forEach((topic) => {
          topic.assistantId = assistant.id
          runAsyncFunction(async () => {
            const _topic = await db.topics.get(topic.id)
            if (_topic) {
              const messages = (_topic?.messages || []).map((message) => ({ ...message, assistantId: assistant.id }))
              db.topics.put({ ..._topic, messages }, topic.id)
            }
          })
        })
      })
      return state
    } catch (error) {
      return state
    }
  },
  '35': (state: RootState) => {
    try {
      state.settings.mathEngine = 'KaTeX'
      return state
    } catch (error) {
      return state
    }
  },
  '36': (state: RootState) => {
    try {
      state.settings.topicPosition = 'left'
      return state
    } catch (error) {
      return state
    }
  },
  '37': (state: RootState) => {
    try {
      state.settings.messageStyle = 'plain'
      return state
    } catch (error) {
      return state
    }
  },
  '38': (state: RootState) => {
    try {
      addProvider(state, 'grok')
      addProvider(state, 'hyperbolic')
      addProvider(state, 'mistral')
      return state
    } catch (error) {
      return state
    }
  },
  '39': (state: RootState) => {
    try {
      state.settings.codeStyle = 'auto'
      return state
    } catch (error) {
      return state
    }
  },
  '40': (state: RootState) => {
    try {
      state.settings.tray = true
      return state
    } catch (error) {
      return state
    }
  },
  '41': (state: RootState) => {
    try {
      state.llm.providers.forEach((provider) => {
        if (provider.id === 'gemini') {
          provider.type = 'gemini'
        } else if (provider.id === 'anthropic') {
          provider.type = 'anthropic'
        } else {
          provider.type = 'openai'
        }
      })
      return state
    } catch (error) {
      return state
    }
  },
  '42': (state: RootState) => {
    try {
      state.settings.proxyMode = state.settings.proxyUrl ? 'custom' : 'none'
      return state
    } catch (error) {
      return state
    }
  },
  '43': (state: RootState) => {
    try {
      if (state.settings.proxyMode === 'none') {
        state.settings.proxyMode = 'system'
      }
      return state
    } catch (error) {
      return state
    }
  },
  '44': (state: RootState) => {
    try {
      state.settings.translateModelPrompt = TRANSLATE_PROMPT
      return state
    } catch (error) {
      return state
    }
  },
  '45': (state: RootState) => {
    state.settings.enableTopicNaming = true
    return state
  },
  '46': (state: RootState) => {
    try {
      if (
        state.settings?.translateModelPrompt?.includes(
          'If the target language is the same as the source language, do not translate'
        )
      ) {
        state.settings.translateModelPrompt = TRANSLATE_PROMPT
      }
      return state
    } catch (error) {
      return state
    }
  },
  '47': (state: RootState) => {
    try {
      state.llm.providers.forEach((provider) => {
        provider.models.forEach((model) => {
          model.group = getDefaultGroupName(model.id)
        })
      })
      return state
    } catch (error) {
      return state
    }
  },
  '48': (state: RootState) => {
    try {
      if (state.shortcuts) {
        state.shortcuts.shortcuts.forEach((shortcut) => {
          shortcut.system = shortcut.key !== 'new_topic'
        })
        state.shortcuts.shortcuts.push({
          key: 'toggle_show_assistants',
          shortcut: [isMac ? 'Command' : 'Ctrl', '['],
          editable: true,
          enabled: true,
          system: false
        })
        state.shortcuts.shortcuts.push({
          key: 'toggle_show_topics',
          shortcut: [isMac ? 'Command' : 'Ctrl', ']'],
          editable: true,
          enabled: true,
          system: false
        })
      }
      return state
    } catch (error) {
      return state
    }
  },
  '49': (state: RootState) => {
    try {
      state.settings.pasteLongTextThreshold = 1500
      if (state.shortcuts) {
        state.shortcuts.shortcuts = [
          ...state.shortcuts.shortcuts,
          {
            key: 'copy_last_message',
            shortcut: [isMac ? 'Command' : 'Ctrl', 'Shift', 'C'],
            editable: true,
            enabled: false,
            system: false
          }
        ]
      }
      return state
    } catch (error) {
      return state
    }
  },
  '50': (state: RootState) => {
    try {
      addProvider(state, 'jina')
      return state
    } catch (error) {
      return state
    }
  },
  '51': (state: RootState) => {
    state.settings.topicNamingPrompt = ''
    return state
  },
  '54': (state: RootState) => {
    try {
      if (state.shortcuts) {
        state.shortcuts.shortcuts.push({
          key: 'search_message',
          shortcut: [isMac ? 'Command' : 'Ctrl', 'F'],
          editable: true,
          enabled: true,
          system: false
        })
      }
      state.settings.sidebarIcons = {
        visible: DEFAULT_SIDEBAR_ICONS,
        disabled: []
      }
      return state
    } catch (error) {
      return state
    }
  },
  '55': (state: RootState) => {
    try {
      if (!state.settings.sidebarIcons) {
        state.settings.sidebarIcons = {
          visible: DEFAULT_SIDEBAR_ICONS,
          disabled: []
        }
      }
      return state
    } catch (error) {
      return state
    }
  },
  '57': (state: RootState) => {
    try {
      if (state.shortcuts) {
        state.shortcuts.shortcuts.push({
          key: 'mini_window',
          shortcut: [isMac ? 'Command' : 'Ctrl', 'E'],
          editable: true,
          enabled: false,
          system: true
        })
      }

      state.llm.providers.forEach((provider) => {
        if (provider.id === 'qwenlm') {
          provider.type = 'qwenlm'
        }
      })

      state.settings.enableQuickAssistant = false
      state.settings.clickTrayToShowQuickAssistant = true

      return state
    } catch (error) {
      return state
    }
  },
  '58': (state: RootState) => {
    try {
      if (state.shortcuts) {
        state.shortcuts.shortcuts.push(
          {
            key: 'clear_topic',
            shortcut: [isMac ? 'Command' : 'Ctrl', 'L'],
            editable: true,
            enabled: true,
            system: false
          },
          {
            key: 'toggle_new_context',
            shortcut: [isMac ? 'Command' : 'Ctrl', 'R'],
            editable: true,
            enabled: true,
            system: false
          }
        )
      }
      return state
    } catch (error) {
      return state
    }
  },
  '59': (state: RootState) => {
    try {
      addMiniApp(state, 'flowith')
      return state
    } catch (error) {
      return state
    }
  },
  '60': (state: RootState) => {
    try {
      state.settings.multiModelMessageStyle = 'fold'
      return state
    } catch (error) {
      return state
    }
  },
  '61': (state: RootState) => {
    try {
      state.llm.providers.forEach((provider) => {
        if (provider.id === 'qwenlm') {
          provider.type = 'qwenlm'
        }
      })
      return state
    } catch (error) {
      return state
    }
  },
  '62': (state: RootState) => {
    try {
      state.llm.providers.forEach((provider) => {
        if (provider.id === 'azure-openai') {
          provider.type = 'azure-openai'
        }
      })
      state.settings.translateModelPrompt = TRANSLATE_PROMPT
      return state
    } catch (error) {
      return state
    }
  },
  '63': (state: RootState) => {
    try {
      addMiniApp(state, '3mintop')
      return state
    } catch (error) {
      return state
    }
  },
  '64': (state: RootState) => {
    try {
      state.llm.providers = state.llm.providers.filter((provider) => provider.id !== 'qwenlm')
      addProvider(state, 'baidu-cloud')
      return state
    } catch (error) {
      return state
    }
  },
  '65': (state: RootState) => {
    try {
      state.settings.targetLanguage = 'english'
      return state
    } catch (error) {
      return state
    }
  },
  '66': (state: RootState) => {
    try {
      addProvider(state, 'gitee-ai')
      addProvider(state, 'ppio')
      addMiniApp(state, 'aistudio')
      state.llm.providers = state.llm.providers.filter((provider) => provider.id !== 'graphrag-kylin-mountain')

      return state
    } catch (error) {
      return state
    }
  },
  '67': (state: RootState) => {
    try {
      addMiniApp(state, 'xiaoyi')
      addProvider(state, 'modelscope')
      addProvider(state, 'lmstudio')
      addProvider(state, 'perplexity')
      addProvider(state, 'infini')
      addProvider(state, 'dmxapi')

      state.llm.settings.lmstudio = {
        keepAliveTime: 5
      }

      return state
    } catch (error) {
      return state
    }
  },
  '68': (state: RootState) => {
    try {
      addMiniApp(state, 'notebooklm')
      addProvider(state, 'modelscope')
      addProvider(state, 'lmstudio')
      return state
    } catch (error) {
      return state
    }
  },
  '69': (state: RootState) => {
    try {
      addMiniApp(state, 'coze')
      state.settings.gridColumns = 2
      state.settings.gridPopoverTrigger = 'hover'
      return state
    } catch (error) {
      return state
    }
  },
  '70': (state: RootState) => {
    try {
      state.llm.providers.forEach((provider) => {
        if (provider.id === 'dmxapi') {
          provider.apiHost = 'https://www.dmxapi.cn'
        }
      })
      return state
    } catch (error) {
      return state
    }
  },
  '71': (state: RootState) => {
    try {
      const appIds = ['dify', 'wpslingxi', 'lechat', 'abacus', 'lambdachat', 'baidu-ai-search']

      if (state.minapps) {
        appIds.forEach((id) => {
          const app = DEFAULT_MIN_APPS.find((app) => app.id === id)
          if (app) {
            state.minapps.enabled.push(app)
          }
        })
        // remove zhihu-zhiada
        state.minapps.enabled = state.minapps.enabled.filter((app) => app.id !== 'zhihu-zhiada')
        state.minapps.disabled = state.minapps.disabled.filter((app) => app.id !== 'zhihu-zhiada')
      }

      state.settings.thoughtAutoCollapse = true

      return state
    } catch (error) {
      return state
    }
  },
  '72': (state: RootState) => {
    try {
      addMiniApp(state, 'monica')

      // remove duplicate lmstudio providers
      const emptyLmStudioProviderIndex = state.llm.providers.findLastIndex(
        (provider) => provider.id === 'lmstudio' && provider.models.length === 0
      )

      if (emptyLmStudioProviderIndex !== -1) {
        state.llm.providers.splice(emptyLmStudioProviderIndex, 1)
      }

      return state
    } catch (error) {
      return state
    }
  },
  '73': (state: RootState) => {
    try {
      if (state.websearch) {
        state.websearch.searchWithTime = true
        state.websearch.maxResults = 5
        state.websearch.excludeDomains = []
      }

      addProvider(state, 'lmstudio')
      addProvider(state, 'o3')
      state.llm.providers = moveProvider(state.llm.providers, 'o3', 2)

      state.assistants.assistants.forEach((assistant) => {
        const leadingEmoji = getLeadingEmoji(assistant.name)
        if (leadingEmoji) {
          assistant.emoji = leadingEmoji
          assistant.name = assistant.name.replace(leadingEmoji, '').trim()
        }
      })

      state.agents.agents.forEach((agent) => {
        const leadingEmoji = getLeadingEmoji(agent.name)
        if (leadingEmoji) {
          agent.emoji = leadingEmoji
          agent.name = agent.name.replace(leadingEmoji, '').trim()
        }
      })

      const defaultAssistantEmoji = getLeadingEmoji(state.assistants.defaultAssistant.name)

      if (defaultAssistantEmoji) {
        state.assistants.defaultAssistant.emoji = defaultAssistantEmoji
        state.assistants.defaultAssistant.name = state.assistants.defaultAssistant.name
          .replace(defaultAssistantEmoji, '')
          .trim()
      }

      return state
    } catch (error) {
      return state
    }
  },
  '74': (state: RootState) => {
    try {
      addProvider(state, 'xirang')
      return state
    } catch (error) {
      return state
    }
  },
  '75': (state: RootState) => {
    try {
      addMiniApp(state, 'you')
      addMiniApp(state, 'cici')
      addMiniApp(state, 'zhihu')
      return state
    } catch (error) {
      return state
    }
  },
  '76': (state: RootState) => {
    try {
      addProvider(state, 'tencent-cloud-ti')
      return state
    } catch (error) {
      return state
    }
  },
  '77': (state: RootState) => {
    try {
      if (state.websearch) {
        if (!state.websearch.providers.find((p) => p.id === 'searxng')) {
          state.websearch.providers.push(
            {
              id: 'searxng',
              name: 'Searxng',
              apiHost: ''
            },
            {
              id: 'exa',
              name: 'Exa',
              apiKey: ''
            }
          )
        }
        state.websearch.providers.forEach((p) => {
          // @ts-ignore eslint-disable-next-line
          delete p.enabled
        })
      }
      return state
    } catch (error) {
      return state
    }
  },
  '78': (state: RootState) => {
    try {
      state.llm.providers = moveProvider(state.llm.providers, 'ppio', 9)
      state.llm.providers = moveProvider(state.llm.providers, 'infini', 10)
      removeMiniAppIconsFromState(state)
      return state
    } catch (error) {
      return state
    }
  },
  '79': (state: RootState) => {
    try {
      addProvider(state, 'gpustack')
      return state
    } catch (error) {
      return state
    }
  },
  '80': (state: RootState) => {
    try {
      addProvider(state, 'alayanew')
      state.llm.providers = moveProvider(state.llm.providers, 'alayanew', 10)
      return state
    } catch (error) {
      return state
    }
  },
  '81': (state: RootState) => {
    try {
      addProvider(state, 'copilot')
      return state
    } catch (error) {
      return state
    }
  },
  '82': (state: RootState) => {
    try {
      const runtimeState = state.runtime as any
      if (runtimeState?.webdavSync) {
        state.backup = state.backup || {}
        state.backup = {
          ...state.backup,
          webdavSync: {
            lastSyncTime: runtimeState.webdavSync.lastSyncTime || null,
            syncing: runtimeState.webdavSync.syncing || false,
            lastSyncError: runtimeState.webdavSync.lastSyncError || null
          }
        }
        delete runtimeState.webdavSync
      }
      return state
    } catch (error) {
      return state
    }
  },
  '83': (state: RootState) => {
    try {
      state.settings.messageNavigation = 'buttons'
      state.settings.launchOnBoot = false
      state.settings.launchToTray = false
      state.settings.trayOnClose = true
      return state
    } catch (error) {
      console.error(error)
      return state
    }
  },
  '84': (state: RootState) => {
    try {
      addProvider(state, 'voyageai')
      return state
    } catch (error) {
      console.error(error)
      return state
    }
  },
  '85': (state: RootState) => {
    try {
      // @ts-ignore eslint-disable-next-line
      state.settings.autoCheckUpdate = !state.settings.manualUpdateCheck
      // @ts-ignore eslint-disable-next-line
      delete state.settings.manualUpdateCheck
      state.settings.gridPopoverTrigger = 'click'
      return state
    } catch (error) {
      console.error(error)
      return state
    }
  },
  '86': (state: RootState) => {
    try {
      if (state?.mcp?.servers) {
        state.mcp.servers = state.mcp.servers.map((server) => ({
          ...server,
          id: nanoid()
        }))
      }
    } catch (error) {
      console.error(error)
      return state
    }

    return state
  },
  '87': (state: RootState) => {
    try {
      state.settings.maxKeepAliveMinapps = 3
      state.settings.showOpenedMinappsInSidebar = true
      return state
    } catch (error) {
      return state
    }
  },
  '88': (state: RootState) => {
    try {
      if (state?.mcp?.servers) {
        const hasAutoInstall = state.mcp.servers.some((server) => server.name === 'mcp-auto-install')
        if (!hasAutoInstall) {
          const defaultServer = mcpSlice.getInitialState().servers[0]
          state.mcp.servers = [{ ...defaultServer, id: nanoid() }, ...state.mcp.servers]
        }
      }
      return state
    } catch (error) {
      return state
    }
  },
  '89': (state: RootState) => {
    try {
      removeMiniAppFromState(state, 'aistudio')
      return state
    } catch (error) {
      return state
    }
  },
  '90': (state: RootState) => {
    try {
      state.settings.enableDataCollection = true
      return state
    } catch (error) {
      return state
    }
  },
  '91': (state: RootState) => {
    try {
      state.settings.codeCacheable = false
      state.settings.codeCacheMaxSize = 1000
      state.settings.codeCacheTTL = 15
      state.settings.codeCacheThreshold = 2
      addProvider(state, 'qiniu')
      return state
    } catch (error) {
      return state
    }
  },
  '92': (state: RootState) => {
    try {
      addMiniApp(state, 'dangbei')
      state.llm.providers = moveProvider(state.llm.providers, 'qiniu', 12)
      return state
    } catch (error) {
      return state
    }
  },
  '93': (state: RootState) => {
    try {
<<<<<<< HEAD
      state.settings.enableQuickPanelTriggers = false
=======
      if (!state?.settings?.exportMenuOptions) {
        state.settings.exportMenuOptions = settingsInitialState.exportMenuOptions
        return state
      }
>>>>>>> 10efa444
      return state
    } catch (error) {
      return state
    }
  }
}

const migrate = createMigrate(migrateConfig as any)

export default migrate<|MERGE_RESOLUTION|>--- conflicted
+++ resolved
@@ -1176,14 +1176,18 @@
   },
   '93': (state: RootState) => {
     try {
-<<<<<<< HEAD
-      state.settings.enableQuickPanelTriggers = false
-=======
       if (!state?.settings?.exportMenuOptions) {
         state.settings.exportMenuOptions = settingsInitialState.exportMenuOptions
         return state
       }
->>>>>>> 10efa444
+      return state
+    } catch (error) {
+      return state
+    }
+  },
+  '94': (state: RootState) => {
+    try {
+      state.settings.enableQuickPanelTriggers = false
       return state
     } catch (error) {
       return state

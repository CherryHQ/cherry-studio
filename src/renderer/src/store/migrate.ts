--- conflicted
+++ resolved
@@ -1476,13 +1476,10 @@
   },
   '110': (state: RootState) => {
     try {
-<<<<<<< HEAD
       if (state.paintings && !state.paintings.tokenFluxPaintings) {
         state.paintings.tokenFluxPaintings = []
       }
-=======
       state.settings.showTokens = true
->>>>>>> 1215bcb0
       return state
     } catch (error) {
       return state

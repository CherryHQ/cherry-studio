import { loggerService } from '@logger'
import { nanoid } from '@reduxjs/toolkit'
import { DEFAULT_CONTEXTCOUNT, DEFAULT_TEMPERATURE, isMac } from '@renderer/config/constant'
import { DEFAULT_MIN_APPS } from '@renderer/config/minapps'
import { isFunctionCallingModel, isNotSupportedTextDelta, SYSTEM_MODELS } from '@renderer/config/models'
import { TRANSLATE_PROMPT } from '@renderer/config/prompts'
import db from '@renderer/databases'
import i18n from '@renderer/i18n'
import { Assistant, LanguageCode, Model, Provider, WebSearchProvider } from '@renderer/types'
import { getDefaultGroupName, getLeadingEmoji, runAsyncFunction, uuid } from '@renderer/utils'
import { UpgradeChannel } from '@shared/config/constant'
import { isEmpty } from 'lodash'
import { createMigrate } from 'redux-persist'

import { RootState } from '.'
import { DEFAULT_TOOL_ORDER } from './inputTools'
import { INITIAL_PROVIDERS, initialState as llmInitialState, moveProvider } from './llm'
import { mcpSlice } from './mcp'
import { defaultActionItems } from './selectionStore'
import { DEFAULT_SIDEBAR_ICONS, initialState as settingsInitialState } from './settings'
import { initialState as shortcutsInitialState } from './shortcuts'
import { defaultWebSearchProviders } from './websearch'

const logger = loggerService.withContext('Migrate')

// remove logo base64 data to reduce the size of the state
function removeMiniAppIconsFromState(state: RootState) {
  if (state.minapps) {
    state.minapps.enabled = state.minapps.enabled.map((app) => ({ ...app, logo: undefined }))
    state.minapps.disabled = state.minapps.disabled.map((app) => ({ ...app, logo: undefined }))
    state.minapps.pinned = state.minapps.pinned.map((app) => ({ ...app, logo: undefined }))
  }
}

function removeMiniAppFromState(state: RootState, id: string) {
  if (state.minapps) {
    state.minapps.enabled = state.minapps.enabled.filter((app) => app.id !== id)
    state.minapps.disabled = state.minapps.disabled.filter((app) => app.id !== id)
  }
}

function addMiniApp(state: RootState, id: string) {
  if (state.minapps) {
    const app = DEFAULT_MIN_APPS.find((app) => app.id === id)
    if (app) {
      if (!state.minapps.enabled.find((app) => app.id === id)) {
        state.minapps.enabled.push(app)
      }
    }
  }
}

// add provider to state
function addProvider(state: RootState, id: string) {
  if (!state.llm.providers.find((p) => p.id === id)) {
    const _provider = INITIAL_PROVIDERS.find((p) => p.id === id)
    if (_provider) {
      state.llm.providers.push(_provider)
    }
  }
}

function updateProvider(state: RootState, id: string, provider: Partial<Provider>) {
  if (state.llm.providers) {
    const index = state.llm.providers.findIndex((p) => p.id === id)
    if (index !== -1) {
      state.llm.providers[index] = { ...state.llm.providers[index], ...provider }
    }
  }
}

function addWebSearchProvider(state: RootState, id: string) {
  if (state.websearch && state.websearch.providers) {
    if (!state.websearch.providers.find((p) => p.id === id)) {
      const provider = defaultWebSearchProviders.find((p) => p.id === id)
      if (provider) {
        state.websearch.providers.push(provider)
      }
    }
  }
}

function updateWebSearchProvider(state: RootState, provider: Partial<WebSearchProvider>) {
  if (state.websearch && state.websearch.providers) {
    const index = state.websearch.providers.findIndex((p) => p.id === provider.id)
    if (index !== -1) {
      state.websearch.providers[index] = {
        ...state.websearch.providers[index],
        ...provider
      }
    }
  }
}

function addSelectionAction(state: RootState, id: string) {
  if (state.selectionStore && state.selectionStore.actionItems) {
    if (!state.selectionStore.actionItems.some((item) => item.id === id)) {
      const action = defaultActionItems.find((item) => item.id === id)
      if (action) {
        state.selectionStore.actionItems.push(action)
      }
    }
  }
}

/**
 * Add shortcuts(ids from shortcutsInitialState) after the shortcut(afterId)
 * if afterId is 'first', add to the first
 * if afterId is 'last', add to the last
 */
function addShortcuts(state: RootState, ids: string[], afterId: string) {
  const defaultShortcuts = shortcutsInitialState.shortcuts

  // 确保 state.shortcuts 存在
  if (!state.shortcuts) {
    return
  }

  // 从 defaultShortcuts 中找到要添加的快捷键
  const shortcutsToAdd = defaultShortcuts.filter((shortcut) => ids.includes(shortcut.key))

  // 过滤掉已经存在的快捷键
  const existingKeys = state.shortcuts.shortcuts.map((s) => s.key)
  const newShortcuts = shortcutsToAdd.filter((shortcut) => !existingKeys.includes(shortcut.key))

  if (newShortcuts.length === 0) {
    return
  }

  if (afterId === 'first') {
    // 添加到最前面
    state.shortcuts.shortcuts.unshift(...newShortcuts)
  } else if (afterId === 'last') {
    // 添加到最后面
    state.shortcuts.shortcuts.push(...newShortcuts)
  } else {
    // 添加到指定快捷键后面
    const afterIndex = state.shortcuts.shortcuts.findIndex((shortcut) => shortcut.key === afterId)
    if (afterIndex !== -1) {
      state.shortcuts.shortcuts.splice(afterIndex + 1, 0, ...newShortcuts)
    } else {
      // 如果找不到指定的快捷键，则添加到最后
      state.shortcuts.shortcuts.push(...newShortcuts)
    }
  }
}

const migrateConfig = {
  '2': (state: RootState) => {
    try {
      addProvider(state, 'yi')
      return state
    } catch (error) {
      return state
    }
  },
  '3': (state: RootState) => {
    try {
      addProvider(state, 'zhipu')
      return state
    } catch (error) {
      return state
    }
  },
  '4': (state: RootState) => {
    try {
      addProvider(state, 'ollama')
      return state
    } catch (error) {
      return state
    }
  },
  '5': (state: RootState) => {
    try {
      addProvider(state, 'moonshot')
      return state
    } catch (error) {
      return state
    }
  },
  '6': (state: RootState) => {
    try {
      addProvider(state, 'openrouter')
      return state
    } catch (error) {
      return state
    }
  },
  '7': (state: RootState) => {
    try {
      return {
        ...state,
        settings: {
          ...state.settings,
          language: navigator.language
        }
      }
    } catch (error) {
      return state
    }
  },
  '8': (state: RootState) => {
    try {
      const fixAssistantName = (assistant: Assistant) => {
        // 2025/07/25 这俩键早没了，从远古版本迁移包出错的
        if (isEmpty(assistant.name)) {
          assistant.name = i18n.t('chat.default.name')
        }

        assistant.topics = assistant.topics.map((topic) => {
          if (isEmpty(topic.name)) {
            topic.name = i18n.t('chat.default.topic.name')
          }
          return topic
        })

        return assistant
      }

      return {
        ...state,
        assistants: {
          ...state.assistants,
          defaultAssistant: fixAssistantName(state.assistants.defaultAssistant),
          assistants: state.assistants.assistants.map((assistant) => fixAssistantName(assistant))
        }
      }
    } catch (error) {
      return state
    }
  },
  '9': (state: RootState) => {
    try {
      return {
        ...state,
        llm: {
          ...state.llm,
          providers: state.llm.providers.map((provider) => {
            if (provider.id === 'zhipu' && provider.models[0] && provider.models[0].id === 'llama3-70b-8192') {
              provider.models = SYSTEM_MODELS.zhipu
            }
            return provider
          })
        }
      }
    } catch (error) {
      return state
    }
  },
  '10': (state: RootState) => {
    try {
      addProvider(state, 'baichuan')
      return state
    } catch (error) {
      return state
    }
  },
  '11': (state: RootState) => {
    try {
      addProvider(state, 'dashscope')
      addProvider(state, 'anthropic')
      return state
    } catch (error) {
      return state
    }
  },
  '12': (state: RootState) => {
    try {
      addProvider(state, 'aihubmix')
      return state
    } catch (error) {
      return state
    }
  },
  '13': (state: RootState) => {
    try {
      return {
        ...state,
        assistants: {
          ...state.assistants,
          defaultAssistant: {
            ...state.assistants.defaultAssistant,
            name: ['Default Assistant', '默认助手'].includes(state.assistants.defaultAssistant.name)
              ? i18n.t('settings.assistant.label')
              : state.assistants.defaultAssistant.name
          }
        }
      }
    } catch (error) {
      return state
    }
  },
  '14': (state: RootState) => {
    try {
      return {
        ...state,
        settings: {
          ...state.settings,
          showAssistants: true,
          proxyUrl: undefined
        }
      }
    } catch (error) {
      return state
    }
  },
  '15': (state: RootState) => {
    try {
      return {
        ...state,
        settings: {
          ...state.settings,
          userName: '',
          showMessageDivider: true
        }
      }
    } catch (error) {
      return state
    }
  },
  '16': (state: RootState) => {
    try {
      return {
        ...state,
        settings: {
          ...state.settings,
          messageFont: 'system',
          showInputEstimatedTokens: false
        }
      }
    } catch (error) {
      return state
    }
  },
  '17': (state: RootState) => {
    try {
      return {
        ...state,
        settings: {
          ...state.settings,
          theme: 'auto'
        }
      }
    } catch (error) {
      return state
    }
  },
  '19': (state: RootState) => {
    try {
      return {
        ...state,
        agents: {
          agents: []
        },
        llm: {
          ...state.llm,
          settings: {
            ollama: {
              keepAliveTime: 5
            }
          }
        }
      }
    } catch (error) {
      return state
    }
  },
  '20': (state: RootState) => {
    try {
      return {
        ...state,
        settings: {
          ...state.settings,
          fontSize: 14
        }
      }
    } catch (error) {
      return state
    }
  },
  '21': (state: RootState) => {
    try {
      addProvider(state, 'gemini')
      addProvider(state, 'stepfun')
      addProvider(state, 'doubao')
      return state
    } catch (error) {
      return state
    }
  },
  '22': (state: RootState) => {
    try {
      addProvider(state, 'minimax')
      return state
    } catch (error) {
      return state
    }
  },
  '23': (state: RootState) => {
    try {
      return {
        ...state,
        settings: {
          ...state.settings,
          showTopics: true,
          windowStyle: 'transparent'
        }
      }
    } catch (error) {
      return state
    }
  },
  '24': (state: RootState) => {
    try {
      return {
        ...state,
        assistants: {
          ...state.assistants,
          assistants: state.assistants.assistants.map((assistant) => ({
            ...assistant,
            topics: assistant.topics.map((topic) => ({
              ...topic,
              createdAt: new Date().toISOString(),
              updatedAt: new Date().toISOString()
            }))
          }))
        },
        settings: {
          ...state.settings,
          topicPosition: 'right'
        }
      }
    } catch (error) {
      return state
    }
  },
  '25': (state: RootState) => {
    try {
      addProvider(state, 'github')
      return state
    } catch (error) {
      return state
    }
  },
  '26': (state: RootState) => {
    try {
      addProvider(state, 'ocoolai')
      return state
    } catch (error) {
      return state
    }
  },
  '27': (state: RootState) => {
    try {
      return {
        ...state,
        settings: {
          ...state.settings,
          renderInputMessageAsMarkdown: true
        }
      }
    } catch (error) {
      return state
    }
  },
  '28': (state: RootState) => {
    try {
      addProvider(state, 'together')
      addProvider(state, 'fireworks')
      addProvider(state, 'zhinao')
      addProvider(state, 'hunyuan')
      addProvider(state, 'nvidia')
      return state
    } catch (error) {
      return state
    }
  },
  '29': (state: RootState) => {
    try {
      return {
        ...state,
        assistants: {
          ...state.assistants,
          assistants: state.assistants.assistants.map((assistant) => {
            assistant.topics = assistant.topics.map((topic) => ({
              ...topic,
              assistantId: assistant.id
            }))
            return assistant
          })
        }
      }
    } catch (error) {
      return state
    }
  },
  '30': (state: RootState) => {
    try {
      addProvider(state, 'azure-openai')
      return state
    } catch (error) {
      return state
    }
  },
  '31': (state: RootState) => {
    try {
      return {
        ...state,
        llm: {
          ...state.llm,
          providers: state.llm.providers.map((provider) => {
            if (provider.id === 'azure-openai') {
              provider.models = provider.models.map((model) => ({ ...model, provider: 'azure-openai' }))
            }
            return provider
          })
        }
      }
    } catch (error) {
      return state
    }
  },
  '32': (state: RootState) => {
    try {
      addProvider(state, 'hunyuan')
      return state
    } catch (error) {
      return state
    }
  },
  '33': (state: RootState) => {
    try {
      state.assistants.defaultAssistant.type = 'assistant'

      state.agents.agents.forEach((agent) => {
        agent.type = 'agent'
        // @ts-ignore eslint-disable-next-line
        delete agent.group
      })

      return {
        ...state,
        assistants: {
          ...state.assistants,
          assistants: [...state.assistants.assistants].map((assistant) => {
            // @ts-ignore eslint-disable-next-line
            delete assistant.group
            return {
              ...assistant,
              id: assistant.id.length === 36 ? assistant.id : uuid(),
              type: assistant.type === 'system' ? assistant.type : 'assistant'
            }
          })
        }
      }
    } catch (error) {
      return state
    }
  },
  '34': (state: RootState) => {
    try {
      state.assistants.assistants.forEach((assistant) => {
        assistant.topics.forEach((topic) => {
          topic.assistantId = assistant.id
          runAsyncFunction(async () => {
            const _topic = await db.topics.get(topic.id)
            if (_topic) {
              const messages = (_topic?.messages || []).map((message) => ({ ...message, assistantId: assistant.id }))
              db.topics.put({ ..._topic, messages }, topic.id)
            }
          })
        })
      })
      return state
    } catch (error) {
      return state
    }
  },
  '35': (state: RootState) => {
    try {
      state.settings.mathEngine = 'KaTeX'
      return state
    } catch (error) {
      return state
    }
  },
  '36': (state: RootState) => {
    try {
      state.settings.topicPosition = 'left'
      return state
    } catch (error) {
      return state
    }
  },
  '37': (state: RootState) => {
    try {
      state.settings.messageStyle = 'plain'
      return state
    } catch (error) {
      return state
    }
  },
  '38': (state: RootState) => {
    try {
      addProvider(state, 'grok')
      addProvider(state, 'hyperbolic')
      addProvider(state, 'mistral')
      return state
    } catch (error) {
      return state
    }
  },
  '39': (state: RootState) => {
    try {
      // @ts-ignore eslint-disable-next-line
      state.settings.codeStyle = 'auto'
      return state
    } catch (error) {
      return state
    }
  },
  '40': (state: RootState) => {
    try {
      state.settings.tray = true
      return state
    } catch (error) {
      return state
    }
  },
  '41': (state: RootState) => {
    try {
      state.llm.providers.forEach((provider) => {
        if (provider.id === 'gemini') {
          provider.type = 'gemini'
        } else if (provider.id === 'anthropic') {
          provider.type = 'anthropic'
        } else {
          provider.type = 'openai'
        }
      })
      return state
    } catch (error) {
      return state
    }
  },
  '42': (state: RootState) => {
    try {
      state.settings.proxyMode = state.settings.proxyUrl ? 'custom' : 'none'
      return state
    } catch (error) {
      return state
    }
  },
  '43': (state: RootState) => {
    try {
      if (state.settings.proxyMode === 'none') {
        state.settings.proxyMode = 'system'
      }
      return state
    } catch (error) {
      return state
    }
  },
  '44': (state: RootState) => {
    try {
      state.settings.translateModelPrompt = TRANSLATE_PROMPT
      return state
    } catch (error) {
      return state
    }
  },
  '45': (state: RootState) => {
    state.settings.enableTopicNaming = true
    return state
  },
  '46': (state: RootState) => {
    try {
      if (
        state.settings?.translateModelPrompt?.includes(
          'If the target language is the same as the source language, do not translate'
        )
      ) {
        state.settings.translateModelPrompt = TRANSLATE_PROMPT
      }
      return state
    } catch (error) {
      return state
    }
  },
  '47': (state: RootState) => {
    try {
      state.llm.providers.forEach((provider) => {
        provider.models.forEach((model) => {
          model.group = getDefaultGroupName(model.id)
        })
      })
      return state
    } catch (error) {
      return state
    }
  },
  '48': (state: RootState) => {
    try {
      if (state.shortcuts) {
        state.shortcuts.shortcuts.forEach((shortcut) => {
          shortcut.system = shortcut.key !== 'new_topic'
        })
        state.shortcuts.shortcuts.push({
          key: 'toggle_show_assistants',
          shortcut: [isMac ? 'Command' : 'Ctrl', '['],
          editable: true,
          enabled: true,
          system: false
        })
        state.shortcuts.shortcuts.push({
          key: 'toggle_show_topics',
          shortcut: [isMac ? 'Command' : 'Ctrl', ']'],
          editable: true,
          enabled: true,
          system: false
        })
      }
      return state
    } catch (error) {
      return state
    }
  },
  '49': (state: RootState) => {
    try {
      state.settings.pasteLongTextThreshold = 1500
      if (state.shortcuts) {
        state.shortcuts.shortcuts = [
          ...state.shortcuts.shortcuts,
          {
            key: 'copy_last_message',
            shortcut: [isMac ? 'Command' : 'Ctrl', 'Shift', 'C'],
            editable: true,
            enabled: false,
            system: false
          }
        ]
      }
      return state
    } catch (error) {
      return state
    }
  },
  '50': (state: RootState) => {
    try {
      addProvider(state, 'jina')
      return state
    } catch (error) {
      return state
    }
  },
  '51': (state: RootState) => {
    state.settings.topicNamingPrompt = ''
    return state
  },
  '54': (state: RootState) => {
    try {
      if (state.shortcuts) {
        state.shortcuts.shortcuts.push({
          key: 'search_message',
          shortcut: [isMac ? 'Command' : 'Ctrl', 'F'],
          editable: true,
          enabled: true,
          system: false
        })
      }
      state.settings.sidebarIcons = {
        visible: DEFAULT_SIDEBAR_ICONS,
        disabled: []
      }
      return state
    } catch (error) {
      return state
    }
  },
  '55': (state: RootState) => {
    try {
      if (!state.settings.sidebarIcons) {
        state.settings.sidebarIcons = {
          visible: DEFAULT_SIDEBAR_ICONS,
          disabled: []
        }
      }
      return state
    } catch (error) {
      return state
    }
  },
  '57': (state: RootState) => {
    try {
      if (state.shortcuts) {
        state.shortcuts.shortcuts.push({
          key: 'mini_window',
          shortcut: [isMac ? 'Command' : 'Ctrl', 'E'],
          editable: true,
          enabled: false,
          system: true
        })
      }

      state.llm.providers.forEach((provider) => {
        if (provider.id === 'qwenlm') {
          provider.type = 'qwenlm'
        }
      })

      state.settings.enableQuickAssistant = false
      state.settings.clickTrayToShowQuickAssistant = true

      return state
    } catch (error) {
      return state
    }
  },
  '58': (state: RootState) => {
    try {
      if (state.shortcuts) {
        state.shortcuts.shortcuts.push(
          {
            key: 'clear_topic',
            shortcut: [isMac ? 'Command' : 'Ctrl', 'L'],
            editable: true,
            enabled: true,
            system: false
          },
          {
            key: 'toggle_new_context',
            shortcut: [isMac ? 'Command' : 'Ctrl', 'R'],
            editable: true,
            enabled: true,
            system: false
          }
        )
      }
      return state
    } catch (error) {
      return state
    }
  },
  '59': (state: RootState) => {
    try {
      addMiniApp(state, 'flowith')
      return state
    } catch (error) {
      return state
    }
  },
  '60': (state: RootState) => {
    try {
      state.settings.multiModelMessageStyle = 'fold'
      return state
    } catch (error) {
      return state
    }
  },
  '61': (state: RootState) => {
    try {
      state.llm.providers.forEach((provider) => {
        if (provider.id === 'qwenlm') {
          provider.type = 'qwenlm'
        }
      })
      return state
    } catch (error) {
      return state
    }
  },
  '62': (state: RootState) => {
    try {
      state.llm.providers.forEach((provider) => {
        if (provider.id === 'azure-openai') {
          provider.type = 'azure-openai'
        }
      })
      state.settings.translateModelPrompt = TRANSLATE_PROMPT
      return state
    } catch (error) {
      return state
    }
  },
  '63': (state: RootState) => {
    try {
      addMiniApp(state, '3mintop')
      return state
    } catch (error) {
      return state
    }
  },
  '64': (state: RootState) => {
    try {
      state.llm.providers = state.llm.providers.filter((provider) => provider.id !== 'qwenlm')
      addProvider(state, 'baidu-cloud')
      return state
    } catch (error) {
      return state
    }
  },
  '65': (state: RootState) => {
    try {
      // @ts-ignore expect error
      state.settings.targetLanguage = 'english'
      return state
    } catch (error) {
      return state
    }
  },
  '66': (state: RootState) => {
    try {
      addProvider(state, 'gitee-ai')
      addProvider(state, 'ppio')
      addMiniApp(state, 'aistudio')
      state.llm.providers = state.llm.providers.filter((provider) => provider.id !== 'graphrag-kylin-mountain')

      return state
    } catch (error) {
      return state
    }
  },
  '67': (state: RootState) => {
    try {
      addMiniApp(state, 'xiaoyi')
      addProvider(state, 'modelscope')
      addProvider(state, 'lmstudio')
      addProvider(state, 'perplexity')
      addProvider(state, 'infini')
      addProvider(state, 'dmxapi')

      state.llm.settings.lmstudio = {
        keepAliveTime: 5
      }

      return state
    } catch (error) {
      return state
    }
  },
  '68': (state: RootState) => {
    try {
      addMiniApp(state, 'notebooklm')
      addProvider(state, 'modelscope')
      addProvider(state, 'lmstudio')
      return state
    } catch (error) {
      return state
    }
  },
  '69': (state: RootState) => {
    try {
      addMiniApp(state, 'coze')
      state.settings.gridColumns = 2
      state.settings.gridPopoverTrigger = 'hover'
      return state
    } catch (error) {
      return state
    }
  },
  '70': (state: RootState) => {
    try {
      state.llm.providers.forEach((provider) => {
        if (provider.id === 'dmxapi') {
          provider.apiHost = 'https://www.dmxapi.cn'
        }
      })
      return state
    } catch (error) {
      return state
    }
  },
  '71': (state: RootState) => {
    try {
      const appIds = ['dify', 'wpslingxi', 'lechat', 'abacus', 'lambdachat', 'baidu-ai-search']

      if (state.minapps) {
        appIds.forEach((id) => {
          const app = DEFAULT_MIN_APPS.find((app) => app.id === id)
          if (app) {
            state.minapps.enabled.push(app)
          }
        })
        // remove zhihu-zhiada
        state.minapps.enabled = state.minapps.enabled.filter((app) => app.id !== 'zhihu-zhiada')
        state.minapps.disabled = state.minapps.disabled.filter((app) => app.id !== 'zhihu-zhiada')
      }

      state.settings.thoughtAutoCollapse = true

      return state
    } catch (error) {
      return state
    }
  },
  '72': (state: RootState) => {
    try {
      addMiniApp(state, 'monica')

      // remove duplicate lmstudio providers
      const emptyLmStudioProviderIndex = state.llm.providers.findLastIndex(
        (provider) => provider.id === 'lmstudio' && provider.models.length === 0
      )

      if (emptyLmStudioProviderIndex !== -1) {
        state.llm.providers.splice(emptyLmStudioProviderIndex, 1)
      }

      return state
    } catch (error) {
      return state
    }
  },
  '73': (state: RootState) => {
    try {
      if (state.websearch) {
        state.websearch.searchWithTime = true
        state.websearch.maxResults = 5
        state.websearch.excludeDomains = []
      }

      addProvider(state, 'lmstudio')
      addProvider(state, 'o3')
      state.llm.providers = moveProvider(state.llm.providers, 'o3', 2)

      state.assistants.assistants.forEach((assistant) => {
        const leadingEmoji = getLeadingEmoji(assistant.name)
        if (leadingEmoji) {
          assistant.emoji = leadingEmoji
          assistant.name = assistant.name.replace(leadingEmoji, '').trim()
        }
      })

      state.agents.agents.forEach((agent) => {
        const leadingEmoji = getLeadingEmoji(agent.name)
        if (leadingEmoji) {
          agent.emoji = leadingEmoji
          agent.name = agent.name.replace(leadingEmoji, '').trim()
        }
      })

      const defaultAssistantEmoji = getLeadingEmoji(state.assistants.defaultAssistant.name)

      if (defaultAssistantEmoji) {
        state.assistants.defaultAssistant.emoji = defaultAssistantEmoji
        state.assistants.defaultAssistant.name = state.assistants.defaultAssistant.name
          .replace(defaultAssistantEmoji, '')
          .trim()
      }

      return state
    } catch (error) {
      return state
    }
  },
  '74': (state: RootState) => {
    try {
      addProvider(state, 'xirang')
      return state
    } catch (error) {
      return state
    }
  },
  '75': (state: RootState) => {
    try {
      addMiniApp(state, 'you')
      addMiniApp(state, 'cici')
      addMiniApp(state, 'zhihu')
      return state
    } catch (error) {
      return state
    }
  },
  '76': (state: RootState) => {
    try {
      addProvider(state, 'tencent-cloud-ti')
      return state
    } catch (error) {
      return state
    }
  },
  '77': (state: RootState) => {
    try {
      addWebSearchProvider(state, 'searxng')
      addWebSearchProvider(state, 'exa')
      if (state.websearch) {
        state.websearch.providers.forEach((p) => {
          // @ts-ignore eslint-disable-next-line
          delete p.enabled
        })
      }
      return state
    } catch (error) {
      return state
    }
  },
  '78': (state: RootState) => {
    try {
      state.llm.providers = moveProvider(state.llm.providers, 'ppio', 9)
      state.llm.providers = moveProvider(state.llm.providers, 'infini', 10)
      removeMiniAppIconsFromState(state)
      return state
    } catch (error) {
      return state
    }
  },
  '79': (state: RootState) => {
    try {
      addProvider(state, 'gpustack')
      return state
    } catch (error) {
      return state
    }
  },
  '80': (state: RootState) => {
    try {
      addProvider(state, 'alayanew')
      state.llm.providers = moveProvider(state.llm.providers, 'alayanew', 10)
      return state
    } catch (error) {
      return state
    }
  },
  '81': (state: RootState) => {
    try {
      addProvider(state, 'copilot')
      return state
    } catch (error) {
      return state
    }
  },
  '82': (state: RootState) => {
    try {
      const runtimeState = state.runtime as any
      if (runtimeState?.webdavSync) {
        state.backup = state.backup || {}
        state.backup = {
          ...state.backup,
          webdavSync: {
            lastSyncTime: runtimeState.webdavSync.lastSyncTime || null,
            syncing: runtimeState.webdavSync.syncing || false,
            lastSyncError: runtimeState.webdavSync.lastSyncError || null
          }
        }
        delete runtimeState.webdavSync
      }
      return state
    } catch (error) {
      return state
    }
  },
  '83': (state: RootState) => {
    try {
      state.settings.messageNavigation = 'buttons'
      state.settings.launchOnBoot = false
      state.settings.launchToTray = false
      state.settings.trayOnClose = true
      return state
    } catch (error) {
      logger.error('migrate 83 error', error as Error)
      return state
    }
  },
  '84': (state: RootState) => {
    try {
      addProvider(state, 'voyageai')
      return state
    } catch (error) {
      logger.error('migrate 84 error', error as Error)
      return state
    }
  },
  '85': (state: RootState) => {
    try {
      // @ts-ignore eslint-disable-next-line
      state.settings.autoCheckUpdate = !state.settings.manualUpdateCheck
      // @ts-ignore eslint-disable-next-line
      delete state.settings.manualUpdateCheck
      state.settings.gridPopoverTrigger = 'click'
      return state
    } catch (error) {
      return state
    }
  },
  '86': (state: RootState) => {
    try {
      if (state?.mcp?.servers) {
        state.mcp.servers = state.mcp.servers.map((server) => ({
          ...server,
          id: nanoid()
        }))
      }
    } catch (error) {
      return state
    }
    return state
  },
  '87': (state: RootState) => {
    try {
      state.settings.maxKeepAliveMinapps = 3
      state.settings.showOpenedMinappsInSidebar = true
      return state
    } catch (error) {
      return state
    }
  },
  '88': (state: RootState) => {
    try {
      if (state?.mcp?.servers) {
        const hasAutoInstall = state.mcp.servers.some((server) => server.name === '@cherry/mcp-auto-install')
        if (!hasAutoInstall) {
          const defaultServer = mcpSlice.getInitialState().servers[0]
          state.mcp.servers = [{ ...defaultServer, id: nanoid() }, ...state.mcp.servers]
        }
      }
      return state
    } catch (error) {
      return state
    }
  },
  '89': (state: RootState) => {
    try {
      removeMiniAppFromState(state, 'aistudio')
      return state
    } catch (error) {
      return state
    }
  },
  '90': (state: RootState) => {
    try {
      state.settings.enableDataCollection = true
      return state
    } catch (error) {
      return state
    }
  },
  '91': (state: RootState) => {
    try {
      // @ts-ignore eslint-disable-next-line
      state.settings.codeCacheable = false
      // @ts-ignore eslint-disable-next-line
      state.settings.codeCacheMaxSize = 1000
      // @ts-ignore eslint-disable-next-line
      state.settings.codeCacheTTL = 15
      // @ts-ignore eslint-disable-next-line
      state.settings.codeCacheThreshold = 2
      addProvider(state, 'qiniu')
      return state
    } catch (error) {
      return state
    }
  },
  '92': (state: RootState) => {
    try {
      addMiniApp(state, 'dangbei')
      state.llm.providers = moveProvider(state.llm.providers, 'qiniu', 12)
      return state
    } catch (error) {
      return state
    }
  },
  '93': (state: RootState) => {
    try {
      if (!state?.settings?.exportMenuOptions) {
        state.settings.exportMenuOptions = settingsInitialState.exportMenuOptions
        return state
      }
      return state
    } catch (error) {
      return state
    }
  },
  '94': (state: RootState) => {
    try {
      state.settings.enableQuickPanelTriggers = false
      return state
    } catch (error) {
      return state
    }
  },
  '95': (state: RootState) => {
    try {
      addWebSearchProvider(state, 'local-google')
      addWebSearchProvider(state, 'local-bing')
      addWebSearchProvider(state, 'local-baidu')

      if (state.websearch) {
        if (isEmpty(state.websearch.subscribeSources)) {
          state.websearch.subscribeSources = []
        }
      }

      const qiniuProvider = state.llm.providers.find((provider) => provider.id === 'qiniu')
      if (qiniuProvider && isEmpty(qiniuProvider.models)) {
        qiniuProvider.models = SYSTEM_MODELS.qiniu
      }
      return state
    } catch (error) {
      return state
    }
  },
  '96': (state: RootState) => {
    try {
      // @ts-ignore eslint-disable-next-line
      state.settings.assistantIconType = state.settings?.showAssistantIcon ? 'model' : 'emoji'
      // @ts-ignore eslint-disable-next-line
      delete state.settings.showAssistantIcon
      state.settings.enableBackspaceDeleteModel = true
      return state
    } catch (error) {
      return state
    }
  },
  '97': (state: RootState) => {
    try {
      addMiniApp(state, 'zai')
      state.settings.webdavMaxBackups = 0
      if (state.websearch && state.websearch.providers) {
        state.websearch.providers.forEach((provider) => {
          provider.basicAuthUsername = ''
          provider.basicAuthPassword = ''
        })
      }
      return state
    } catch (error) {
      return state
    }
  },
  '98': (state: RootState) => {
    try {
      state.llm.providers.forEach((provider) => {
        if (provider.type === 'openai' && provider.id !== 'openai') {
          // @ts-ignore eslint-disable-next-line
          provider.type = 'openai-compatible'
        }
      })
      return state
    } catch (error) {
      return state
    }
  },
  '99': (state: RootState) => {
    try {
      state.settings.showPrompt = true

      addWebSearchProvider(state, 'bocha')

      updateWebSearchProvider(state, {
        id: 'exa',
        apiHost: 'https://api.exa.ai'
      })

      updateWebSearchProvider(state, {
        id: 'tavily',
        apiHost: 'https://api.tavily.com'
      })

      // Remove basic auth fields from exa and tavily
      if (state.websearch?.providers) {
        state.websearch.providers = state.websearch.providers.map((provider) => {
          if (provider.id === 'exa' || provider.id === 'tavily') {
            // eslint-disable-next-line @typescript-eslint/no-unused-vars
            const { basicAuthUsername, basicAuthPassword, ...rest } = provider
            return rest
          }
          return provider
        })
      }
      return state
    } catch (error) {
      return state
    }
  },
  '100': (state: RootState) => {
    try {
      state.llm.providers.forEach((provider) => {
        // @ts-ignore eslint-disable-next-line
        if (['openai-compatible', 'openai'].includes(provider.type)) {
          provider.type = 'openai'
        }
        if (provider.id === 'openai') {
          provider.type = 'openai-response'
        }
      })
      state.assistants.assistants.forEach((assistant) => {
        assistant.knowledgeRecognition = 'off'
      })
      return state
    } catch (error) {
      logger.error('migrate 100 error', error as Error)
      return state
    }
  },
  '101': (state: RootState) => {
    try {
      state.assistants.assistants.forEach((assistant) => {
        if (assistant.settings) {
          // @ts-ignore eslint-disable-next-line
          if (assistant.settings.enableToolUse) {
            // @ts-ignore eslint-disable-next-line
            assistant.settings.toolUseMode = assistant.settings.enableToolUse ? 'function' : 'prompt'
            // @ts-ignore eslint-disable-next-line
            delete assistant.settings.enableToolUse
          }
        }
      })
      if (state.shortcuts) {
        state.shortcuts.shortcuts.push({
          key: 'exit_fullscreen',
          shortcut: ['Escape'],
          editable: false,
          enabled: true,
          system: true
        })
      }
      return state
    } catch (error) {
      logger.error('migrate 101 error', error as Error)
      return state
    }
  },
  '102': (state: RootState) => {
    try {
      state.settings.openAI = {
        summaryText: 'off',
        serviceTier: 'auto'
      }

      state.settings.codeExecution = settingsInitialState.codeExecution
      state.settings.codeEditor = settingsInitialState.codeEditor
      state.settings.codePreview = settingsInitialState.codePreview

      // @ts-ignore eslint-disable-next-line
      if (state.settings.codeStyle) {
        // @ts-ignore eslint-disable-next-line
        state.settings.codePreview.themeLight = state.settings.codeStyle
        // @ts-ignore eslint-disable-next-line
        state.settings.codePreview.themeDark = state.settings.codeStyle
      }

      // @ts-ignore eslint-disable-next-line
      delete state.settings.codeStyle
      // @ts-ignore eslint-disable-next-line
      delete state.settings.codeCacheable
      // @ts-ignore eslint-disable-next-line
      delete state.settings.codeCacheMaxSize
      // @ts-ignore eslint-disable-next-line
      delete state.settings.codeCacheTTL
      // @ts-ignore eslint-disable-next-line
      delete state.settings.codeCacheThreshold
      return state
    } catch (error) {
      logger.error('migrate 102 error', error as Error)
      return state
    }
  },
  '103': (state: RootState) => {
    try {
      if (state.shortcuts) {
        if (!state.shortcuts.shortcuts.find((shortcut) => shortcut.key === 'search_message_in_chat')) {
          state.shortcuts.shortcuts.push({
            key: 'search_message_in_chat',
            shortcut: [isMac ? 'Command' : 'Ctrl', 'F'],
            editable: true,
            enabled: true,
            system: false
          })
        }
        const searchMessageShortcut = state.shortcuts.shortcuts.find((shortcut) => shortcut.key === 'search_message')
        const targetShortcut = [isMac ? 'Command' : 'Ctrl', 'F']
        if (
          searchMessageShortcut &&
          Array.isArray(searchMessageShortcut.shortcut) &&
          searchMessageShortcut.shortcut.length === targetShortcut.length &&
          searchMessageShortcut.shortcut.every((v, i) => v === targetShortcut[i])
        ) {
          searchMessageShortcut.shortcut = [isMac ? 'Command' : 'Ctrl', 'Shift', 'F']
        }
      }
      return state
    } catch (error) {
      logger.error('migrate 103 error', error as Error)
      return state
    }
  },
  '104': (state: RootState) => {
    try {
      addProvider(state, 'burncloud')
      state.llm.providers = moveProvider(state.llm.providers, 'burncloud', 10)
      return state
    } catch (error) {
      logger.error('migrate 104 error', error as Error)
      return state
    }
  },
  '105': (state: RootState) => {
    try {
      state.settings.notification = settingsInitialState.notification
      addMiniApp(state, 'google')
      if (!state.settings.openAI) {
        state.settings.openAI = {
          summaryText: 'off',
          serviceTier: 'auto'
        }
      }
      return state
    } catch (error) {
      logger.error('migrate 105 error', error as Error)
      return state
    }
  },
  '106': (state: RootState) => {
    try {
      addProvider(state, 'tokenflux')
      state.llm.providers = moveProvider(state.llm.providers, 'tokenflux', 15)
      return state
    } catch (error) {
      logger.error('migrate 106 error', error as Error)
      return state
    }
  },
  '107': (state: RootState) => {
    try {
      if (state.paintings && !state.paintings.DMXAPIPaintings) {
        state.paintings.DMXAPIPaintings = []
      }
      return state
    } catch (error) {
      logger.error('migrate 107 error', error as Error)
      return state
    }
  },
  '108': (state: RootState) => {
    try {
      state.inputTools.toolOrder = DEFAULT_TOOL_ORDER
      state.inputTools.isCollapsed = false
      return state
    } catch (error) {
      logger.error('migrate 108 error', error as Error)
      return state
    }
  },
  '109': (state: RootState) => {
    try {
      state.settings.userTheme = settingsInitialState.userTheme
      return state
    } catch (error) {
      logger.error('migrate 109 error', error as Error)
      return state
    }
  },
  '110': (state: RootState) => {
    try {
      if (state.paintings && !state.paintings.tokenFluxPaintings) {
        state.paintings.tokenFluxPaintings = []
      }
      state.settings.showTokens = true
      state.settings.testPlan = false
      return state
    } catch (error) {
      logger.error('migrate 110 error', error as Error)
      return state
    }
  },
  '111': (state: RootState) => {
    try {
      addSelectionAction(state, 'quote')
      if (
        state.llm.translateModel.provider === 'silicon' &&
        state.llm.translateModel.id === 'meta-llama/Llama-3.3-70B-Instruct'
      ) {
        state.llm.translateModel = SYSTEM_MODELS.defaultModel[2]
      }

      // add selection_assistant_toggle and selection_assistant_select_text shortcuts after mini_window
      addShortcuts(state, ['selection_assistant_toggle', 'selection_assistant_select_text'], 'mini_window')

      return state
    } catch (error) {
      logger.error('migrate 111 error', error as Error)
      return state
    }
  },
  '112': (state: RootState) => {
    try {
      addProvider(state, 'cephalon')
      addProvider(state, '302ai')
      addProvider(state, 'lanyun')
      state.llm.providers = moveProvider(state.llm.providers, 'cephalon', 13)
      state.llm.providers = moveProvider(state.llm.providers, '302ai', 14)
      state.llm.providers = moveProvider(state.llm.providers, 'lanyun', 15)
      return state
    } catch (error) {
      logger.error('migrate 112 error', error as Error)
      return state
    }
  },
  '113': (state: RootState) => {
    try {
      addProvider(state, 'vertexai')
      if (!state.llm.settings.vertexai) {
        state.llm.settings.vertexai = llmInitialState.settings.vertexai
      }
      updateProvider(state, 'gemini', {
        isVertex: false
      })
      updateProvider(state, 'vertexai', {
        isVertex: true
      })
      return state
    } catch (error) {
      logger.error('migrate 113 error', error as Error)
      return state
    }
  },
  '114': (state: RootState) => {
    try {
      if (state.settings && state.settings.exportMenuOptions) {
        if (typeof state.settings.exportMenuOptions.plain_text === 'undefined') {
          state.settings.exportMenuOptions.plain_text = true
        }
      }
      if (state.settings) {
        state.settings.enableSpellCheck = false
        state.settings.spellCheckLanguages = []
      }
      return state
    } catch (error) {
      logger.error('migrate 114 error', error as Error)
      return state
    }
  },
  '115': (state: RootState) => {
    try {
      state.assistants.assistants.forEach((assistant) => {
        if (!assistant.settings) {
          assistant.settings = {
            temperature: DEFAULT_TEMPERATURE,
            contextCount: DEFAULT_CONTEXTCOUNT,
            topP: 1,
            toolUseMode: 'prompt',
            customParameters: [],
            streamOutput: true,
            enableMaxTokens: false
          }
        }
      })
      return state
    } catch (error) {
      logger.error('migrate 115 error', error as Error)
      return state
    }
  },
  '116': (state: RootState) => {
    try {
      if (state.websearch) {
        // migrate contentLimit to cutoffLimit
        // @ts-ignore eslint-disable-next-line
        if (state.websearch.contentLimit) {
          state.websearch.compressionConfig = {
            method: 'cutoff',
            cutoffUnit: 'char',
            // @ts-ignore eslint-disable-next-line
            cutoffLimit: state.websearch.contentLimit
          }
        } else {
          state.websearch.compressionConfig = { method: 'none', cutoffUnit: 'char' }
        }

        // @ts-ignore eslint-disable-next-line
        delete state.websearch.contentLimit
      }
      if (state.settings) {
        state.settings.testChannel = UpgradeChannel.LATEST
      }

      return state
    } catch (error) {
      logger.error('migrate 116 error', error as Error)
      return state
    }
  },
  '117': (state: RootState) => {
    try {
      const ppioProvider = state.llm.providers.find((provider) => provider.id === 'ppio')
      const modelsToRemove = [
        'qwen/qwen-2.5-72b-instruct',
        'qwen/qwen2.5-32b-instruct',
        'meta-llama/llama-3.1-70b-instruct',
        'meta-llama/llama-3.1-8b-instruct',
        '01-ai/yi-1.5-34b-chat',
        '01-ai/yi-1.5-9b-chat',
        'thudm/glm-z1-32b-0414',
        'thudm/glm-z1-9b-0414'
      ]
      if (ppioProvider) {
        updateProvider(state, 'ppio', {
          models: [
            ...ppioProvider.models.filter((model) => !modelsToRemove.includes(model.id)),
            ...SYSTEM_MODELS.ppio.filter(
              (systemModel) => !ppioProvider.models.some((existingModel) => existingModel.id === systemModel.id)
            )
          ],
          apiHost: 'https://api.ppinfra.com/v3/openai/'
        })
      }
      state.assistants.assistants.forEach((assistant) => {
        if (assistant.settings && assistant.settings.streamOutput === undefined) {
          assistant.settings = {
            ...assistant.settings,
            streamOutput: true
          }
        }
      })
      return state
    } catch (error) {
      logger.error('migrate 117 error', error as Error)
      return state
    }
  },
  '118': (state: RootState) => {
    try {
      addProvider(state, 'ph8')
      state.llm.providers = moveProvider(state.llm.providers, 'ph8', 14)

      if (!state.settings.userId) {
        state.settings.userId = uuid()
      }

      state.llm.providers.forEach((provider) => {
        if (provider.id === 'mistral') {
          provider.type = 'mistral'
        }
      })

      return state
    } catch (error) {
      logger.error('migrate 118 error', error as Error)
      return state
    }
  },
  '119': (state: RootState) => {
    try {
      addProvider(state, 'new-api')
      state.llm.providers = moveProvider(state.llm.providers, 'new-api', 16)
      state.settings.disableHardwareAcceleration = false
      // migrate to enable memory feature on sidebar
      if (state.settings && state.settings.sidebarIcons) {
        // Check if 'memory' is not already in visible icons
        if (!state.settings.sidebarIcons.visible.includes('memory' as any)) {
          state.settings.sidebarIcons.visible = [...state.settings.sidebarIcons.visible, 'memory' as any]
        }
      }
      return state
    } catch (error) {
      logger.error('migrate 119 error', error as Error)
      return state
    }
  },
  '120': (state: RootState) => {
    try {
      // migrate to remove memory feature from sidebar (moved to settings)
      if (state.settings && state.settings.sidebarIcons) {
        // Remove 'memory' from visible icons if present
        state.settings.sidebarIcons.visible = state.settings.sidebarIcons.visible.filter(
          (icon) => icon !== ('memory' as any)
        )
        // Remove 'memory' from disabled icons if present
        state.settings.sidebarIcons.disabled = state.settings.sidebarIcons.disabled.filter(
          (icon) => icon !== ('memory' as any)
        )
      }

      if (!state.settings.s3) {
        state.settings.s3 = settingsInitialState.s3
      }

      const langMap: Record<string, LanguageCode> = {
        english: 'en-us',
        chinese: 'zh-cn',
        'chinese-traditional': 'zh-tw',
        japanese: 'ja-jp',
        russian: 'ru-ru'
      }

      const origin = state.settings.targetLanguage
      const newLang = langMap[origin]
      if (newLang) state.settings.targetLanguage = newLang
      else state.settings.targetLanguage = 'en-us'

      state.llm.providers.forEach((provider) => {
        if (provider.id === 'azure-openai') {
          provider.type = 'azure-openai'
        }
      })

      state.settings.localBackupMaxBackups = 0
      state.settings.localBackupSkipBackupFile = false
      state.settings.localBackupDir = ''
      state.settings.localBackupAutoSync = false
      state.settings.localBackupSyncInterval = 0
      return state
    } catch (error) {
      logger.error('migrate 120 error', error as Error)
      return state
    }
  },
  '121': (state: RootState) => {
    try {
      const { toolOrder } = state.inputTools
      const urlContextKey = 'url_context'
      if (!toolOrder.visible.includes(urlContextKey)) {
        const webSearchIndex = toolOrder.visible.indexOf('web_search')
        const knowledgeBaseIndex = toolOrder.visible.indexOf('knowledge_base')
        if (webSearchIndex !== -1) {
          toolOrder.visible.splice(webSearchIndex, 0, urlContextKey)
        } else if (knowledgeBaseIndex !== -1) {
          toolOrder.visible.splice(knowledgeBaseIndex, 0, urlContextKey)
        } else {
          toolOrder.visible.push(urlContextKey)
        }
      }

      for (const assistant of state.assistants.assistants) {
        if (assistant.settings?.toolUseMode === 'prompt' && isFunctionCallingModel(assistant.model)) {
          assistant.settings.toolUseMode = 'function'
        }
      }

      if (state.settings && typeof state.settings.webdavDisableStream === 'undefined') {
        state.settings.webdavDisableStream = false
      }

      return state
    } catch (error) {
      logger.error('migrate 121 error', error as Error)
      return state
    }
  },
  '122': (state: RootState) => {
    try {
      state.settings.navbarPosition = 'left'
      return state
    } catch (error) {
      logger.error('migrate 122 error', error as Error)
      return state
    }
  },
  '123': (state: RootState) => {
    try {
      state.llm.providers.forEach((provider) => {
        provider.models.forEach((model) => {
          if (model.type && Array.isArray(model.type)) {
            model.capabilities = model.type.map((t) => ({
              type: t,
              isUserSelected: true
            }))
            delete model.type
          }
        })
      })

      const lanyunProvider = state.llm.providers.find((provider) => provider.id === 'lanyun')
      if (lanyunProvider && lanyunProvider.models.length === 0) {
        updateProvider(state, 'lanyun', { models: SYSTEM_MODELS.lanyun })
      }

      return state
    } catch (error) {
      logger.error('migrate 123 error', error as Error)
      return state
    }
<<<<<<< HEAD
  },
  '124': (state: RootState) => {
    try {
      addProvider(state, 'aws-bedrock')

      // 初始化 awsBedrock 设置
      if (!state.llm.settings.awsBedrock) {
        state.llm.settings.awsBedrock = llmInitialState.settings.awsBedrock
=======
  }, // 1.5.4
  '124': (state: RootState) => {
    try {
      state.assistants.assistants.forEach((assistant) => {
        if (assistant.settings && !assistant.settings.toolUseMode) {
          assistant.settings.toolUseMode = 'prompt'
        }
      })

      const updateModelTextDelta = (model?: Model) => {
        if (model) {
          model.supported_text_delta = true
          if (isNotSupportedTextDelta(model)) {
            model.supported_text_delta = false
          }
        }
      }

      state.llm.providers.forEach((provider) => {
        provider.models.forEach((model) => {
          updateModelTextDelta(model)
        })
      })
      state.assistants.assistants.forEach((assistant) => {
        updateModelTextDelta(assistant.defaultModel)
        updateModelTextDelta(assistant.model)
      })

      updateModelTextDelta(state.llm.defaultModel)
      updateModelTextDelta(state.llm.topicNamingModel)
      updateModelTextDelta(state.llm.translateModel)

      if (state.assistants.defaultAssistant.model) {
        updateModelTextDelta(state.assistants.defaultAssistant.model)
        updateModelTextDelta(state.assistants.defaultAssistant.defaultModel)
>>>>>>> 5bafb3f1
      }

      return state
    } catch (error) {
<<<<<<< HEAD
      logger.error('migrate 123 error', error as Error)
=======
      logger.error('migrate 124 error', error as Error)
>>>>>>> 5bafb3f1
      return state
    }
  }
}

const migrate = createMigrate(migrateConfig as any)

export default migrate<|MERGE_RESOLUTION|>--- conflicted
+++ resolved
@@ -1870,16 +1870,6 @@
       logger.error('migrate 123 error', error as Error)
       return state
     }
-<<<<<<< HEAD
-  },
-  '124': (state: RootState) => {
-    try {
-      addProvider(state, 'aws-bedrock')
-
-      // 初始化 awsBedrock 设置
-      if (!state.llm.settings.awsBedrock) {
-        state.llm.settings.awsBedrock = llmInitialState.settings.awsBedrock
-=======
   }, // 1.5.4
   '124': (state: RootState) => {
     try {
@@ -1915,16 +1905,26 @@
       if (state.assistants.defaultAssistant.model) {
         updateModelTextDelta(state.assistants.defaultAssistant.model)
         updateModelTextDelta(state.assistants.defaultAssistant.defaultModel)
->>>>>>> 5bafb3f1
-      }
-
-      return state
-    } catch (error) {
-<<<<<<< HEAD
-      logger.error('migrate 123 error', error as Error)
-=======
+      }
+
+      return state
+    } catch (error) {
       logger.error('migrate 124 error', error as Error)
->>>>>>> 5bafb3f1
+      return state
+    }
+  },
+  '125': (state: RootState) => {
+    try {
+      addProvider(state, 'aws-bedrock')
+
+      // 初始化 awsBedrock 设置
+      if (!state.llm.settings.awsBedrock) {
+        state.llm.settings.awsBedrock = llmInitialState.settings.awsBedrock
+      }
+
+      return state
+    } catch (error) {
+      logger.error('migrate 125 error', error as Error)
       return state
     }
   }

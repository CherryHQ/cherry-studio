import { loggerService } from '@logger'
import { nanoid } from '@reduxjs/toolkit'
import { DEFAULT_CONTEXTCOUNT, DEFAULT_TEMPERATURE, isMac } from '@renderer/config/constant'
import { DEFAULT_MIN_APPS } from '@renderer/config/minapps'
import {
  glm45FlashModel,
  isFunctionCallingModel,
  isNotSupportedTextDelta,
  SYSTEM_MODELS
} from '@renderer/config/models'
import { BUILTIN_OCR_PROVIDERS, BUILTIN_OCR_PROVIDERS_MAP, DEFAULT_OCR_PROVIDER } from '@renderer/config/ocr'
import { TRANSLATE_PROMPT } from '@renderer/config/prompts'
import {
  isSupportArrayContentProvider,
  isSupportDeveloperRoleProvider,
  isSupportStreamOptionsProvider,
  SYSTEM_PROVIDERS,
  SYSTEM_PROVIDERS_CONFIG
} from '@renderer/config/providers'
import { DEFAULT_SIDEBAR_ICONS } from '@renderer/config/sidebar'
import db from '@renderer/databases'
import i18n from '@renderer/i18n'
import { DEFAULT_ASSISTANT_SETTINGS } from '@renderer/services/AssistantService'
import { defaultPreprocessProviders } from '@renderer/store/preprocess'
import type {
  Assistant,
  BuiltinOcrProvider,
  Model,
  Provider,
  ProviderApiOptions,
  TranslateLanguageCode,
  WebSearchProvider
} from '@renderer/types'
import { isBuiltinMCPServer, isSystemProvider, SystemProviderIds } from '@renderer/types'
import { getDefaultGroupName, getLeadingEmoji, runAsyncFunction, uuid } from '@renderer/utils'
import { defaultByPassRules, UpgradeChannel } from '@shared/config/constant'
import { isEmpty } from 'lodash'
import { createMigrate } from 'redux-persist'

import type { RootState } from '.'
import { DEFAULT_TOOL_ORDER, DEFAULT_TOOL_ORDER_BY_SCOPE } from './inputTools'
import { initialState as llmInitialState, moveProvider } from './llm'
import { mcpSlice } from './mcp'
import { initialState as notesInitialState } from './note'
import { defaultActionItems } from './selectionStore'
import { initialState as settingsInitialState } from './settings'
import { initialState as shortcutsInitialState } from './shortcuts'
import { defaultWebSearchProviders } from './websearch'

const logger = loggerService.withContext('Migrate')

// remove logo base64 data to reduce the size of the state
function removeMiniAppIconsFromState(state: RootState) {
  if (state.minapps) {
    state.minapps.enabled = state.minapps.enabled.map((app) => ({
      ...app,
      logo: undefined
    }))
    state.minapps.disabled = state.minapps.disabled.map((app) => ({
      ...app,
      logo: undefined
    }))
    state.minapps.pinned = state.minapps.pinned.map((app) => ({
      ...app,
      logo: undefined
    }))
  }
}

function removeMiniAppFromState(state: RootState, id: string) {
  if (state.minapps) {
    state.minapps.pinned = state.minapps.pinned.filter((app) => app.id !== id)
    state.minapps.enabled = state.minapps.enabled.filter((app) => app.id !== id)
    state.minapps.disabled = state.minapps.disabled.filter((app) => app.id !== id)
  }
}

function addMiniApp(state: RootState, id: string) {
  if (state.minapps) {
    const app = DEFAULT_MIN_APPS.find((app) => app.id === id)
    if (app) {
      if (!state.minapps.enabled.find((app) => app.id === id)) {
        state.minapps.enabled.push(app)
      }
    }
  }
}

// add provider to state
function addProvider(state: RootState, id: string) {
  if (!state.llm.providers.find((p) => p.id === id)) {
    const _provider = SYSTEM_PROVIDERS.find((p) => p.id === id)
    if (_provider) {
      state.llm.providers.push(_provider)
    }
  }
}

// Fix missing provider
function fixMissingProvider(state: RootState) {
  SYSTEM_PROVIDERS.forEach((p) => {
    if (!state.llm.providers.find((provider) => provider.id === p.id)) {
      state.llm.providers.push(p)
    }
  })
}

// add ocr provider
function addOcrProvider(state: RootState, provider: BuiltinOcrProvider) {
  if (!state.ocr.providers.find((p) => p.id === provider.id)) {
    state.ocr.providers.push(provider)
  }
}

function updateProvider(state: RootState, id: string, provider: Partial<Provider>) {
  if (state.llm.providers) {
    const index = state.llm.providers.findIndex((p) => p.id === id)
    if (index !== -1) {
      state.llm.providers[index] = {
        ...state.llm.providers[index],
        ...provider
      }
    }
  }
}

function addWebSearchProvider(state: RootState, id: string) {
  if (state.websearch && state.websearch.providers) {
    if (!state.websearch.providers.find((p) => p.id === id)) {
      const provider = defaultWebSearchProviders.find((p) => p.id === id)
      if (provider) {
        // Prevent mutating read only property of object
        // Otherwise, it will cause the error: Cannot assign to read only property 'apiKey' of object '#<Object>'
        state.websearch.providers.push({ ...provider })
      }
    }
  }
}

function updateWebSearchProvider(state: RootState, provider: Partial<WebSearchProvider>) {
  if (state.websearch && state.websearch.providers) {
    const index = state.websearch.providers.findIndex((p) => p.id === provider.id)
    if (index !== -1) {
      state.websearch.providers[index] = {
        ...state.websearch.providers[index],
        ...provider
      }
    }
  }
}

function addSelectionAction(state: RootState, id: string) {
  if (state.selectionStore && state.selectionStore.actionItems) {
    if (!state.selectionStore.actionItems.some((item) => item.id === id)) {
      const action = defaultActionItems.find((item) => item.id === id)
      if (action) {
        state.selectionStore.actionItems.push(action)
      }
    }
  }
}

/**
 * Add shortcuts(ids from shortcutsInitialState) after the shortcut(afterId)
 * if afterId is 'first', add to the first
 * if afterId is 'last', add to the last
 */
function addShortcuts(state: RootState, ids: string[], afterId: string) {
  const defaultShortcuts = shortcutsInitialState.shortcuts

  // 确保 state.shortcuts 存在
  if (!state.shortcuts) {
    return
  }

  // 从 defaultShortcuts 中找到要添加的快捷键
  const shortcutsToAdd = defaultShortcuts.filter((shortcut) => ids.includes(shortcut.key))

  // 过滤掉已经存在的快捷键
  const existingKeys = state.shortcuts.shortcuts.map((s) => s.key)
  const newShortcuts = shortcutsToAdd.filter((shortcut) => !existingKeys.includes(shortcut.key))

  if (newShortcuts.length === 0) {
    return
  }

  if (afterId === 'first') {
    // 添加到最前面
    state.shortcuts.shortcuts.unshift(...newShortcuts)
  } else if (afterId === 'last') {
    // 添加到最后面
    state.shortcuts.shortcuts.push(...newShortcuts)
  } else {
    // 添加到指定快捷键后面
    const afterIndex = state.shortcuts.shortcuts.findIndex((shortcut) => shortcut.key === afterId)
    if (afterIndex !== -1) {
      state.shortcuts.shortcuts.splice(afterIndex + 1, 0, ...newShortcuts)
    } else {
      // 如果找不到指定的快捷键，则添加到最后
      state.shortcuts.shortcuts.push(...newShortcuts)
    }
  }
}

// add preprocess provider
function addPreprocessProviders(state: RootState, id: string) {
  if (state.preprocess && state.preprocess.providers) {
    if (!state.preprocess.providers.find((p) => p.id === id)) {
      const provider = defaultPreprocessProviders.find((p) => p.id === id)
      if (provider) {
        state.preprocess.providers.push({ ...provider })
      }
    }
  }
}

const migrateConfig = {
  '2': (state: RootState) => {
    try {
      addProvider(state, 'yi')
      return state
    } catch (error) {
      return state
    }
  },
  '3': (state: RootState) => {
    try {
      addProvider(state, 'zhipu')
      return state
    } catch (error) {
      return state
    }
  },
  '4': (state: RootState) => {
    try {
      addProvider(state, 'ollama')
      return state
    } catch (error) {
      return state
    }
  },
  '5': (state: RootState) => {
    try {
      addProvider(state, 'moonshot')
      return state
    } catch (error) {
      return state
    }
  },
  '6': (state: RootState) => {
    try {
      addProvider(state, 'openrouter')
      return state
    } catch (error) {
      return state
    }
  },
  '7': (state: RootState) => {
    try {
      return {
        ...state,
        settings: {
          ...state.settings,
          language: navigator.language
        }
      }
    } catch (error) {
      return state
    }
  },
  '8': (state: RootState) => {
    try {
      const fixAssistantName = (assistant: Assistant) => {
        // 2025/07/25 这俩键早没了，从远古版本迁移包出错的
        if (isEmpty(assistant.name)) {
          assistant.name = i18n.t('chat.default.name')
        }

        assistant.topics = assistant.topics.map((topic) => {
          if (isEmpty(topic.name)) {
            topic.name = i18n.t('chat.default.topic.name')
          }
          return topic
        })

        return assistant
      }

      return {
        ...state,
        assistants: {
          ...state.assistants,
          defaultAssistant: fixAssistantName(state.assistants.defaultAssistant),
          assistants: state.assistants.assistants.map((assistant) => fixAssistantName(assistant))
        }
      }
    } catch (error) {
      return state
    }
  },
  '9': (state: RootState) => {
    try {
      return {
        ...state,
        llm: {
          ...state.llm,
          providers: state.llm.providers.map((provider) => {
            if (provider.id === 'zhipu' && provider.models[0] && provider.models[0].id === 'llama3-70b-8192') {
              provider.models = SYSTEM_MODELS.zhipu
            }
            return provider
          })
        }
      }
    } catch (error) {
      return state
    }
  },
  '10': (state: RootState) => {
    try {
      addProvider(state, 'baichuan')
      return state
    } catch (error) {
      return state
    }
  },
  '11': (state: RootState) => {
    try {
      addProvider(state, 'dashscope')
      addProvider(state, 'anthropic')
      return state
    } catch (error) {
      return state
    }
  },
  '12': (state: RootState) => {
    try {
      addProvider(state, 'aihubmix')
      return state
    } catch (error) {
      return state
    }
  },
  '13': (state: RootState) => {
    try {
      return {
        ...state,
        assistants: {
          ...state.assistants,
          defaultAssistant: {
            ...state.assistants.defaultAssistant,
            name: ['Default Assistant', '默认助手'].includes(state.assistants.defaultAssistant.name)
              ? i18n.t('settings.assistant.label')
              : state.assistants.defaultAssistant.name
          }
        }
      }
    } catch (error) {
      return state
    }
  },
  '14': (state: RootState) => {
    try {
      return {
        ...state,
        settings: {
          ...state.settings,
          showAssistants: true,
          proxyUrl: undefined
        }
      }
    } catch (error) {
      return state
    }
  },
  '15': (state: RootState) => {
    try {
      return {
        ...state,
        settings: {
          ...state.settings,
          userName: '',
          showMessageDivider: true
        }
      }
    } catch (error) {
      return state
    }
  },
  '16': (state: RootState) => {
    try {
      return {
        ...state,
        settings: {
          ...state.settings,
          messageFont: 'system',
          showInputEstimatedTokens: false
        }
      }
    } catch (error) {
      return state
    }
  },
  '17': (state: RootState) => {
    try {
      return {
        ...state,
        settings: {
          ...state.settings,
          theme: 'auto'
        }
      }
    } catch (error) {
      return state
    }
  },
  '19': (state: RootState) => {
    try {
      return {
        ...state,
        agents: {
          agents: []
        },
        llm: {
          ...state.llm,
          settings: {
            ollama: {
              keepAliveTime: 5
            }
          }
        }
      }
    } catch (error) {
      return state
    }
  },
  '20': (state: RootState) => {
    try {
      return {
        ...state,
        settings: {
          ...state.settings,
          fontSize: 14
        }
      }
    } catch (error) {
      return state
    }
  },
  '21': (state: RootState) => {
    try {
      addProvider(state, 'gemini')
      addProvider(state, 'stepfun')
      addProvider(state, 'doubao')
      return state
    } catch (error) {
      return state
    }
  },
  '22': (state: RootState) => {
    try {
      addProvider(state, 'minimax')
      return state
    } catch (error) {
      return state
    }
  },
  '23': (state: RootState) => {
    try {
      return {
        ...state,
        settings: {
          ...state.settings,
          showTopics: true,
          windowStyle: 'transparent'
        }
      }
    } catch (error) {
      return state
    }
  },
  '24': (state: RootState) => {
    try {
      return {
        ...state,
        assistants: {
          ...state.assistants,
          assistants: state.assistants.assistants.map((assistant) => ({
            ...assistant,
            topics: assistant.topics.map((topic) => ({
              ...topic,
              createdAt: new Date().toISOString(),
              updatedAt: new Date().toISOString()
            }))
          }))
        },
        settings: {
          ...state.settings,
          topicPosition: 'right'
        }
      }
    } catch (error) {
      return state
    }
  },
  '25': (state: RootState) => {
    try {
      addProvider(state, 'github')
      return state
    } catch (error) {
      return state
    }
  },
  '26': (state: RootState) => {
    try {
      addProvider(state, 'ocoolai')
      return state
    } catch (error) {
      return state
    }
  },
  '27': (state: RootState) => {
    try {
      return {
        ...state,
        settings: {
          ...state.settings,
          renderInputMessageAsMarkdown: true
        }
      }
    } catch (error) {
      return state
    }
  },
  '28': (state: RootState) => {
    try {
      addProvider(state, 'together')
      addProvider(state, 'fireworks')
      addProvider(state, 'zhinao')
      addProvider(state, 'hunyuan')
      addProvider(state, 'nvidia')
      return state
    } catch (error) {
      return state
    }
  },
  '29': (state: RootState) => {
    try {
      return {
        ...state,
        assistants: {
          ...state.assistants,
          assistants: state.assistants.assistants.map((assistant) => {
            assistant.topics = assistant.topics.map((topic) => ({
              ...topic,
              assistantId: assistant.id
            }))
            return assistant
          })
        }
      }
    } catch (error) {
      return state
    }
  },
  '30': (state: RootState) => {
    try {
      addProvider(state, 'azure-openai')
      return state
    } catch (error) {
      return state
    }
  },
  '31': (state: RootState) => {
    try {
      return {
        ...state,
        llm: {
          ...state.llm,
          providers: state.llm.providers.map((provider) => {
            if (provider.id === 'azure-openai') {
              provider.models = provider.models.map((model) => ({
                ...model,
                provider: 'azure-openai'
              }))
            }
            return provider
          })
        }
      }
    } catch (error) {
      return state
    }
  },
  '32': (state: RootState) => {
    try {
      addProvider(state, 'hunyuan')
      return state
    } catch (error) {
      return state
    }
  },
  '33': (state: RootState) => {
    try {
      state.assistants.defaultAssistant.type = 'assistant'

      // @ts-ignore
      state.agents.agents.forEach((agent) => {
        agent.type = 'agent'
        // @ts-ignore eslint-disable-next-line
        delete agent.group
      })

      return {
        ...state,
        assistants: {
          ...state.assistants,
          assistants: [...state.assistants.assistants].map((assistant) => {
            // @ts-ignore eslint-disable-next-line
            delete assistant.group
            return {
              ...assistant,
              id: assistant.id.length === 36 ? assistant.id : uuid(),
              type: assistant.type === 'system' ? assistant.type : 'assistant'
            }
          })
        }
      }
    } catch (error) {
      return state
    }
  },
  '34': (state: RootState) => {
    try {
      state.assistants.assistants.forEach((assistant) => {
        assistant.topics.forEach((topic) => {
          topic.assistantId = assistant.id
          runAsyncFunction(async () => {
            const _topic = await db.topics.get(topic.id)
            if (_topic) {
              const messages = (_topic?.messages || []).map((message) => ({
                ...message,
                assistantId: assistant.id
              }))
              db.topics.put({ ..._topic, messages }, topic.id)
            }
          })
        })
      })
      return state
    } catch (error) {
      return state
    }
  },
  '35': (state: RootState) => {
    try {
      state.settings.mathEngine = 'KaTeX'
      return state
    } catch (error) {
      return state
    }
  },
  '36': (state: RootState) => {
    try {
      state.settings.topicPosition = 'left'
      return state
    } catch (error) {
      return state
    }
  },
  '37': (state: RootState) => {
    try {
      state.settings.messageStyle = 'plain'
      return state
    } catch (error) {
      return state
    }
  },
  '38': (state: RootState) => {
    try {
      addProvider(state, 'grok')
      addProvider(state, 'hyperbolic')
      addProvider(state, 'mistral')
      return state
    } catch (error) {
      return state
    }
  },
  '39': (state: RootState) => {
    try {
      // @ts-ignore eslint-disable-next-line
      state.settings.codeStyle = 'auto'
      return state
    } catch (error) {
      return state
    }
  },
  '40': (state: RootState) => {
    try {
      state.settings.tray = true
      return state
    } catch (error) {
      return state
    }
  },
  '41': (state: RootState) => {
    try {
      state.llm.providers.forEach((provider) => {
        if (provider.id === 'gemini') {
          provider.type = 'gemini'
        } else if (provider.id === 'anthropic') {
          provider.type = 'anthropic'
        } else {
          provider.type = 'openai'
        }
      })
      return state
    } catch (error) {
      return state
    }
  },
  '42': (state: RootState) => {
    try {
      state.settings.proxyMode = state.settings.proxyUrl ? 'custom' : 'none'
      return state
    } catch (error) {
      return state
    }
  },
  '43': (state: RootState) => {
    try {
      if (state.settings.proxyMode === 'none') {
        state.settings.proxyMode = 'system'
      }
      return state
    } catch (error) {
      return state
    }
  },
  '44': (state: RootState) => {
    try {
      state.settings.translateModelPrompt = TRANSLATE_PROMPT
      return state
    } catch (error) {
      return state
    }
  },
  '45': (state: RootState) => {
    state.settings.enableTopicNaming = true
    return state
  },
  '46': (state: RootState) => {
    try {
      if (
        state.settings?.translateModelPrompt?.includes(
          'If the target language is the same as the source language, do not translate'
        )
      ) {
        state.settings.translateModelPrompt = TRANSLATE_PROMPT
      }
      return state
    } catch (error) {
      return state
    }
  },
  '47': (state: RootState) => {
    try {
      state.llm.providers.forEach((provider) => {
        provider.models.forEach((model) => {
          model.group = getDefaultGroupName(model.id)
        })
      })
      return state
    } catch (error) {
      return state
    }
  },
  '48': (state: RootState) => {
    try {
      if (state.shortcuts) {
        state.shortcuts.shortcuts.forEach((shortcut) => {
          shortcut.system = shortcut.key !== 'new_topic'
        })
        state.shortcuts.shortcuts.push({
          key: 'toggle_show_assistants',
          shortcut: [isMac ? 'Command' : 'Ctrl', '['],
          editable: true,
          enabled: true,
          system: false
        })
        state.shortcuts.shortcuts.push({
          key: 'toggle_show_topics',
          shortcut: [isMac ? 'Command' : 'Ctrl', ']'],
          editable: true,
          enabled: true,
          system: false
        })
      }
      return state
    } catch (error) {
      return state
    }
  },
  '49': (state: RootState) => {
    try {
      state.settings.pasteLongTextThreshold = 1500
      if (state.shortcuts) {
        state.shortcuts.shortcuts = [
          ...state.shortcuts.shortcuts,
          {
            key: 'copy_last_message',
            shortcut: [isMac ? 'Command' : 'Ctrl', 'Shift', 'C'],
            editable: true,
            enabled: false,
            system: false
          }
        ]
      }
      return state
    } catch (error) {
      return state
    }
  },
  '50': (state: RootState) => {
    try {
      addProvider(state, 'jina')
      return state
    } catch (error) {
      return state
    }
  },
  '51': (state: RootState) => {
    state.settings.topicNamingPrompt = ''
    return state
  },
  '54': (state: RootState) => {
    try {
      if (state.shortcuts) {
        state.shortcuts.shortcuts.push({
          key: 'search_message',
          shortcut: [isMac ? 'Command' : 'Ctrl', 'F'],
          editable: true,
          enabled: true,
          system: false
        })
      }
      state.settings.sidebarIcons = {
        visible: DEFAULT_SIDEBAR_ICONS,
        disabled: []
      }
      return state
    } catch (error) {
      return state
    }
  },
  '55': (state: RootState) => {
    try {
      if (!state.settings.sidebarIcons) {
        state.settings.sidebarIcons = {
          visible: DEFAULT_SIDEBAR_ICONS,
          disabled: []
        }
      }
      return state
    } catch (error) {
      return state
    }
  },
  '57': (state: RootState) => {
    try {
      if (state.shortcuts) {
        state.shortcuts.shortcuts.push({
          key: 'mini_window',
          shortcut: [isMac ? 'Command' : 'Ctrl', 'E'],
          editable: true,
          enabled: false,
          system: true
        })
      }

      state.llm.providers.forEach((provider) => {
        if (provider.id === 'qwenlm') {
          // @ts-ignore eslint-disable-next-line
          provider.type = 'qwenlm'
        }
      })

      state.settings.enableQuickAssistant = false
      state.settings.clickTrayToShowQuickAssistant = true

      return state
    } catch (error) {
      return state
    }
  },
  '58': (state: RootState) => {
    try {
      if (state.shortcuts) {
        state.shortcuts.shortcuts.push(
          {
            key: 'clear_topic',
            shortcut: [isMac ? 'Command' : 'Ctrl', 'L'],
            editable: true,
            enabled: true,
            system: false
          },
          {
            key: 'toggle_new_context',
            shortcut: [isMac ? 'Command' : 'Ctrl', 'R'],
            editable: true,
            enabled: true,
            system: false
          }
        )
      }
      return state
    } catch (error) {
      return state
    }
  },
  '59': (state: RootState) => {
    try {
      addMiniApp(state, 'flowith')
      return state
    } catch (error) {
      return state
    }
  },
  '60': (state: RootState) => {
    try {
      state.settings.multiModelMessageStyle = 'fold'
      return state
    } catch (error) {
      return state
    }
  },
  '61': (state: RootState) => {
    try {
      state.llm.providers.forEach((provider) => {
        if (provider.id === 'qwenlm') {
          // @ts-ignore eslint-disable-next-line
          provider.type = 'qwenlm'
        }
      })
      return state
    } catch (error) {
      return state
    }
  },
  '62': (state: RootState) => {
    try {
      state.llm.providers.forEach((provider) => {
        if (provider.id === 'azure-openai') {
          provider.type = 'azure-openai'
        }
      })
      state.settings.translateModelPrompt = TRANSLATE_PROMPT
      return state
    } catch (error) {
      return state
    }
  },
  '63': (state: RootState) => {
    try {
      addMiniApp(state, '3mintop')
      return state
    } catch (error) {
      return state
    }
  },
  '64': (state: RootState) => {
    try {
      state.llm.providers = state.llm.providers.filter((provider) => provider.id !== 'qwenlm')
      addProvider(state, 'baidu-cloud')
      return state
    } catch (error) {
      return state
    }
  },
  '65': (state: RootState) => {
    try {
      // @ts-ignore expect error
      state.settings.targetLanguage = 'english'
      return state
    } catch (error) {
      return state
    }
  },
  '66': (state: RootState) => {
    try {
      addProvider(state, 'gitee-ai')
      addProvider(state, 'ppio')
      addMiniApp(state, 'aistudio')
      state.llm.providers = state.llm.providers.filter((provider) => provider.id !== 'graphrag-kylin-mountain')

      return state
    } catch (error) {
      return state
    }
  },
  '67': (state: RootState) => {
    try {
      addMiniApp(state, 'xiaoyi')
      addProvider(state, 'modelscope')
      addProvider(state, 'lmstudio')
      addProvider(state, 'perplexity')
      addProvider(state, 'infini')
      addProvider(state, 'dmxapi')

      state.llm.settings.lmstudio = {
        keepAliveTime: 5
      }

      return state
    } catch (error) {
      return state
    }
  },
  '68': (state: RootState) => {
    try {
      addMiniApp(state, 'notebooklm')
      addProvider(state, 'modelscope')
      addProvider(state, 'lmstudio')
      return state
    } catch (error) {
      return state
    }
  },
  '69': (state: RootState) => {
    try {
      addMiniApp(state, 'coze')
      state.settings.gridColumns = 2
      state.settings.gridPopoverTrigger = 'hover'
      return state
    } catch (error) {
      return state
    }
  },
  '70': (state: RootState) => {
    try {
      state.llm.providers.forEach((provider) => {
        if (provider.id === 'dmxapi') {
          provider.apiHost = 'https://www.dmxapi.cn'
        }
      })
      return state
    } catch (error) {
      return state
    }
  },
  '71': (state: RootState) => {
    try {
      const appIds = ['dify', 'wpslingxi', 'lechat', 'abacus', 'lambdachat', 'baidu-ai-search']

      if (state.minapps) {
        appIds.forEach((id) => {
          const app = DEFAULT_MIN_APPS.find((app) => app.id === id)
          if (app) {
            state.minapps.enabled.push(app)
          }
        })
        // remove zhihu-zhiada
        state.minapps.enabled = state.minapps.enabled.filter((app) => app.id !== 'zhihu-zhiada')
        state.minapps.disabled = state.minapps.disabled.filter((app) => app.id !== 'zhihu-zhiada')
      }

      state.settings.thoughtAutoCollapse = true

      return state
    } catch (error) {
      return state
    }
  },
  '72': (state: RootState) => {
    try {
      addMiniApp(state, 'monica')

      // remove duplicate lmstudio providers
      const emptyLmStudioProviderIndex = state.llm.providers.findLastIndex(
        (provider) => provider.id === 'lmstudio' && provider.models.length === 0
      )

      if (emptyLmStudioProviderIndex !== -1) {
        state.llm.providers.splice(emptyLmStudioProviderIndex, 1)
      }

      return state
    } catch (error) {
      return state
    }
  },
  '73': (state: RootState) => {
    try {
      if (state.websearch) {
        state.websearch.searchWithTime = true
        state.websearch.maxResults = 5
        state.websearch.excludeDomains = []
      }

      addProvider(state, 'lmstudio')
      addProvider(state, 'o3')
      state.llm.providers = moveProvider(state.llm.providers, 'o3', 2)

      state.assistants.assistants.forEach((assistant) => {
        const leadingEmoji = getLeadingEmoji(assistant.name)
        if (leadingEmoji) {
          assistant.emoji = leadingEmoji
          assistant.name = assistant.name.replace(leadingEmoji, '').trim()
        }
      })

      // @ts-ignore
      state.agents.agents.forEach((agent) => {
        const leadingEmoji = getLeadingEmoji(agent.name)
        if (leadingEmoji) {
          agent.emoji = leadingEmoji
          agent.name = agent.name.replace(leadingEmoji, '').trim()
        }
      })

      const defaultAssistantEmoji = getLeadingEmoji(state.assistants.defaultAssistant.name)

      if (defaultAssistantEmoji) {
        state.assistants.defaultAssistant.emoji = defaultAssistantEmoji
        state.assistants.defaultAssistant.name = state.assistants.defaultAssistant.name
          .replace(defaultAssistantEmoji, '')
          .trim()
      }

      return state
    } catch (error) {
      return state
    }
  },
  '74': (state: RootState) => {
    try {
      addProvider(state, 'xirang')
      return state
    } catch (error) {
      return state
    }
  },
  '75': (state: RootState) => {
    try {
      addMiniApp(state, 'you')
      addMiniApp(state, 'cici')
      addMiniApp(state, 'zhihu')
      return state
    } catch (error) {
      return state
    }
  },
  '76': (state: RootState) => {
    try {
      addProvider(state, 'tencent-cloud-ti')
      return state
    } catch (error) {
      return state
    }
  },
  '77': (state: RootState) => {
    try {
      addWebSearchProvider(state, 'searxng')
      addWebSearchProvider(state, 'exa')
      if (state.websearch) {
        state.websearch.providers.forEach((p) => {
          // @ts-ignore eslint-disable-next-line
          delete p.enabled
        })
      }
      return state
    } catch (error) {
      return state
    }
  },
  '78': (state: RootState) => {
    try {
      state.llm.providers = moveProvider(state.llm.providers, 'ppio', 9)
      state.llm.providers = moveProvider(state.llm.providers, 'infini', 10)
      removeMiniAppIconsFromState(state)
      return state
    } catch (error) {
      return state
    }
  },
  '79': (state: RootState) => {
    try {
      addProvider(state, 'gpustack')
      return state
    } catch (error) {
      return state
    }
  },
  '80': (state: RootState) => {
    try {
      addProvider(state, 'alayanew')
      state.llm.providers = moveProvider(state.llm.providers, 'alayanew', 10)
      return state
    } catch (error) {
      return state
    }
  },
  '81': (state: RootState) => {
    try {
      addProvider(state, 'copilot')
      return state
    } catch (error) {
      return state
    }
  },
  '82': (state: RootState) => {
    try {
      const runtimeState = state.runtime as any
      if (runtimeState?.webdavSync) {
        state.backup = state.backup || {}
        state.backup = {
          ...state.backup,
          webdavSync: {
            lastSyncTime: runtimeState.webdavSync.lastSyncTime || null,
            syncing: runtimeState.webdavSync.syncing || false,
            lastSyncError: runtimeState.webdavSync.lastSyncError || null
          }
        }
        delete runtimeState.webdavSync
      }
      return state
    } catch (error) {
      return state
    }
  },
  '83': (state: RootState) => {
    try {
      state.settings.messageNavigation = 'buttons'
      state.settings.launchOnBoot = false
      state.settings.launchToTray = false
      state.settings.trayOnClose = true
      return state
    } catch (error) {
      logger.error('migrate 83 error', error as Error)
      return state
    }
  },
  '84': (state: RootState) => {
    try {
      addProvider(state, 'voyageai')
      return state
    } catch (error) {
      logger.error('migrate 84 error', error as Error)
      return state
    }
  },
  '85': (state: RootState) => {
    try {
      // @ts-ignore eslint-disable-next-line
      state.settings.autoCheckUpdate = !state.settings.manualUpdateCheck
      // @ts-ignore eslint-disable-next-line
      delete state.settings.manualUpdateCheck
      state.settings.gridPopoverTrigger = 'click'
      return state
    } catch (error) {
      return state
    }
  },
  '86': (state: RootState) => {
    try {
      if (state?.mcp?.servers) {
        state.mcp.servers = state.mcp.servers.map((server) => ({
          ...server,
          id: nanoid()
        }))
      }
    } catch (error) {
      return state
    }
    return state
  },
  '87': (state: RootState) => {
    try {
      state.settings.maxKeepAliveMinapps = 3
      state.settings.showOpenedMinappsInSidebar = true
      return state
    } catch (error) {
      return state
    }
  },
  '88': (state: RootState) => {
    try {
      if (state?.mcp?.servers) {
        const hasAutoInstall = state.mcp.servers.some((server) => server.name === '@cherry/mcp-auto-install')
        if (!hasAutoInstall) {
          const defaultServer = mcpSlice.getInitialState().servers[0]
          state.mcp.servers = [{ ...defaultServer, id: nanoid() }, ...state.mcp.servers]
        }
      }
      return state
    } catch (error) {
      return state
    }
  },
  '89': (state: RootState) => {
    try {
      removeMiniAppFromState(state, 'aistudio')
      return state
    } catch (error) {
      return state
    }
  },
  '90': (state: RootState) => {
    try {
      state.settings.enableDataCollection = true
      return state
    } catch (error) {
      return state
    }
  },
  '91': (state: RootState) => {
    try {
      // @ts-ignore eslint-disable-next-line
      state.settings.codeCacheable = false
      // @ts-ignore eslint-disable-next-line
      state.settings.codeCacheMaxSize = 1000
      // @ts-ignore eslint-disable-next-line
      state.settings.codeCacheTTL = 15
      // @ts-ignore eslint-disable-next-line
      state.settings.codeCacheThreshold = 2
      addProvider(state, 'qiniu')
      return state
    } catch (error) {
      return state
    }
  },
  '92': (state: RootState) => {
    try {
      addMiniApp(state, 'dangbei')
      state.llm.providers = moveProvider(state.llm.providers, 'qiniu', 12)
      return state
    } catch (error) {
      return state
    }
  },
  '93': (state: RootState) => {
    try {
      if (!state?.settings?.exportMenuOptions) {
        state.settings.exportMenuOptions = settingsInitialState.exportMenuOptions
        return state
      }
      return state
    } catch (error) {
      return state
    }
  },
  '94': (state: RootState) => {
    try {
      state.settings.enableQuickPanelTriggers = false
      return state
    } catch (error) {
      return state
    }
  },
  '95': (state: RootState) => {
    try {
      addWebSearchProvider(state, 'local-google')
      addWebSearchProvider(state, 'local-bing')
      addWebSearchProvider(state, 'local-baidu')

      if (state.websearch) {
        if (isEmpty(state.websearch.subscribeSources)) {
          state.websearch.subscribeSources = []
        }
      }

      const qiniuProvider = state.llm.providers.find((provider) => provider.id === 'qiniu')
      if (qiniuProvider && isEmpty(qiniuProvider.models)) {
        qiniuProvider.models = SYSTEM_MODELS.qiniu
      }
      return state
    } catch (error) {
      return state
    }
  },
  '96': (state: RootState) => {
    try {
      // @ts-ignore eslint-disable-next-line
      state.settings.assistantIconType = state.settings?.showAssistantIcon ? 'model' : 'emoji'
      // @ts-ignore eslint-disable-next-line
      delete state.settings.showAssistantIcon
      return state
    } catch (error) {
      return state
    }
  },
  '97': (state: RootState) => {
    try {
      addMiniApp(state, 'zai')
      state.settings.webdavMaxBackups = 0
      if (state.websearch && state.websearch.providers) {
        state.websearch.providers.forEach((provider) => {
          provider.basicAuthUsername = ''
          provider.basicAuthPassword = ''
        })
      }
      return state
    } catch (error) {
      return state
    }
  },
  '98': (state: RootState) => {
    try {
      state.llm.providers.forEach((provider) => {
        if (provider.type === 'openai' && provider.id !== 'openai') {
          // @ts-ignore eslint-disable-next-line
          provider.type = 'openai-compatible'
        }
      })
      return state
    } catch (error) {
      return state
    }
  },
  '99': (state: RootState) => {
    try {
      state.settings.showPrompt = true

      addWebSearchProvider(state, 'bocha')

      updateWebSearchProvider(state, {
        id: 'exa',
        apiHost: 'https://api.exa.ai'
      })

      updateWebSearchProvider(state, {
        id: 'tavily',
        apiHost: 'https://api.tavily.com'
      })

      // Remove basic auth fields from exa and tavily
      if (state.websearch?.providers) {
        state.websearch.providers = state.websearch.providers.map((provider) => {
          if (provider.id === 'exa' || provider.id === 'tavily') {
            // oxlint-disable-next-line @typescript-eslint/no-unused-vars
            const { basicAuthUsername, basicAuthPassword, ...rest } = provider
            return rest
          }
          return provider
        })
      }
      return state
    } catch (error) {
      return state
    }
  },
  '100': (state: RootState) => {
    try {
      state.llm.providers.forEach((provider) => {
        // @ts-ignore eslint-disable-next-line
        if (['openai-compatible', 'openai'].includes(provider.type)) {
          provider.type = 'openai'
        }
        if (provider.id === 'openai') {
          provider.type = 'openai-response'
        }
      })
      state.assistants.assistants.forEach((assistant) => {
        assistant.knowledgeRecognition = 'off'
      })
      return state
    } catch (error) {
      logger.error('migrate 100 error', error as Error)
      return state
    }
  },
  '101': (state: RootState) => {
    try {
      state.assistants.assistants.forEach((assistant) => {
        if (assistant.settings) {
          // @ts-ignore eslint-disable-next-line
          if (assistant.settings.enableToolUse) {
            // @ts-ignore eslint-disable-next-line
            assistant.settings.toolUseMode = assistant.settings.enableToolUse ? 'function' : 'prompt'
            // @ts-ignore eslint-disable-next-line
            delete assistant.settings.enableToolUse
          }
        }
      })
      if (state.shortcuts) {
        state.shortcuts.shortcuts.push({
          key: 'exit_fullscreen',
          shortcut: ['Escape'],
          editable: false,
          enabled: true,
          system: true
        })
      }
      return state
    } catch (error) {
      logger.error('migrate 101 error', error as Error)
      return state
    }
  },
  '102': (state: RootState) => {
    try {
      state.settings.openAI = {
        summaryText: 'off',
        serviceTier: 'auto',
        verbosity: 'medium'
      }

      state.settings.codeExecution = {
        enabled: false,
        timeoutMinutes: 1
      }
      state.settings.codeEditor = {
        enabled: false,
        themeLight: 'auto',
        themeDark: 'auto',
        highlightActiveLine: false,
        foldGutter: false,
        autocompletion: true,
        keymap: false
      }
      // @ts-ignore eslint-disable-next-line
      state.settings.codePreview = {
        themeLight: 'auto',
        themeDark: 'auto'
      }

      // @ts-ignore eslint-disable-next-line
      if (state.settings.codeStyle) {
        // @ts-ignore eslint-disable-next-line
        state.settings.codePreview.themeLight = state.settings.codeStyle
        // @ts-ignore eslint-disable-next-line
        state.settings.codePreview.themeDark = state.settings.codeStyle
      }

      // @ts-ignore eslint-disable-next-line
      delete state.settings.codeStyle
      // @ts-ignore eslint-disable-next-line
      delete state.settings.codeCacheable
      // @ts-ignore eslint-disable-next-line
      delete state.settings.codeCacheMaxSize
      // @ts-ignore eslint-disable-next-line
      delete state.settings.codeCacheTTL
      // @ts-ignore eslint-disable-next-line
      delete state.settings.codeCacheThreshold
      return state
    } catch (error) {
      logger.error('migrate 102 error', error as Error)
      return state
    }
  },
  '103': (state: RootState) => {
    try {
      if (state.shortcuts) {
        if (!state.shortcuts.shortcuts.find((shortcut) => shortcut.key === 'search_message_in_chat')) {
          state.shortcuts.shortcuts.push({
            key: 'search_message_in_chat',
            shortcut: [isMac ? 'Command' : 'Ctrl', 'F'],
            editable: true,
            enabled: true,
            system: false
          })
        }
        const searchMessageShortcut = state.shortcuts.shortcuts.find((shortcut) => shortcut.key === 'search_message')
        const targetShortcut = [isMac ? 'Command' : 'Ctrl', 'F']
        if (
          searchMessageShortcut &&
          Array.isArray(searchMessageShortcut.shortcut) &&
          searchMessageShortcut.shortcut.length === targetShortcut.length &&
          searchMessageShortcut.shortcut.every((v, i) => v === targetShortcut[i])
        ) {
          searchMessageShortcut.shortcut = [isMac ? 'Command' : 'Ctrl', 'Shift', 'F']
        }
      }
      return state
    } catch (error) {
      logger.error('migrate 103 error', error as Error)
      return state
    }
  },
  '104': (state: RootState) => {
    try {
      addProvider(state, 'burncloud')
      state.llm.providers = moveProvider(state.llm.providers, 'burncloud', 10)
      return state
    } catch (error) {
      logger.error('migrate 104 error', error as Error)
      return state
    }
  },
  '105': (state: RootState) => {
    try {
      state.settings.notification = settingsInitialState.notification
      addMiniApp(state, 'google')
      if (!state.settings.openAI) {
        state.settings.openAI = {
          summaryText: 'off',
          serviceTier: 'auto',
          verbosity: 'medium'
        }
      }
      return state
    } catch (error) {
      logger.error('migrate 105 error', error as Error)
      return state
    }
  },
  '106': (state: RootState) => {
    try {
      addProvider(state, 'tokenflux')
      state.llm.providers = moveProvider(state.llm.providers, 'tokenflux', 15)
      return state
    } catch (error) {
      logger.error('migrate 106 error', error as Error)
      return state
    }
  },
  '107': (state: RootState) => {
    try {
      if (state.paintings && !state.paintings.dmxapi_paintings) {
        state.paintings.dmxapi_paintings = []
      }
      return state
    } catch (error) {
      logger.error('migrate 107 error', error as Error)
      return state
    }
  },
  '108': (state: RootState) => {
    try {
      // @ts-ignore
      state.inputTools.toolOrder = DEFAULT_TOOL_ORDER
      state.inputTools.isCollapsed = false
      return state
    } catch (error) {
      logger.error('migrate 108 error', error as Error)
      return state
    }
  },
  '109': (state: RootState) => {
    try {
      state.settings.userTheme = settingsInitialState.userTheme
      return state
    } catch (error) {
      logger.error('migrate 109 error', error as Error)
      return state
    }
  },
  '110': (state: RootState) => {
    try {
      if (state.paintings && !state.paintings.tokenflux_paintings) {
        state.paintings.tokenflux_paintings = []
      }
      state.settings.testPlan = false
      return state
    } catch (error) {
      logger.error('migrate 110 error', error as Error)
      return state
    }
  },
  '111': (state: RootState) => {
    try {
      addSelectionAction(state, 'quote')
      if (
        state.llm.translateModel.provider === 'silicon' &&
        state.llm.translateModel.id === 'meta-llama/Llama-3.3-70B-Instruct'
      ) {
        state.llm.translateModel = SYSTEM_MODELS.defaultModel[2]
      }

      // add selection_assistant_toggle and selection_assistant_select_text shortcuts after mini_window
      addShortcuts(state, ['selection_assistant_toggle', 'selection_assistant_select_text'], 'mini_window')

      return state
    } catch (error) {
      logger.error('migrate 111 error', error as Error)
      return state
    }
  },
  '112': (state: RootState) => {
    try {
      addProvider(state, 'cephalon')
      addProvider(state, '302ai')
      addProvider(state, 'lanyun')
      state.llm.providers = moveProvider(state.llm.providers, 'cephalon', 13)
      state.llm.providers = moveProvider(state.llm.providers, '302ai', 14)
      state.llm.providers = moveProvider(state.llm.providers, 'lanyun', 15)
      return state
    } catch (error) {
      logger.error('migrate 112 error', error as Error)
      return state
    }
  },
  '113': (state: RootState) => {
    try {
      addProvider(state, 'vertexai')
      if (!state.llm.settings.vertexai) {
        state.llm.settings.vertexai = llmInitialState.settings.vertexai
      }
      updateProvider(state, 'gemini', {
        isVertex: false
      })
      updateProvider(state, 'vertexai', {
        isVertex: true
      })
      return state
    } catch (error) {
      logger.error('migrate 113 error', error as Error)
      return state
    }
  },
  '114': (state: RootState) => {
    try {
      if (state.settings && state.settings.exportMenuOptions) {
        if (typeof state.settings.exportMenuOptions.plain_text === 'undefined') {
          state.settings.exportMenuOptions.plain_text = true
        }
      }
      if (state.settings) {
        state.settings.enableSpellCheck = false
        state.settings.spellCheckLanguages = []
      }
      return state
    } catch (error) {
      logger.error('migrate 114 error', error as Error)
      return state
    }
  },
  '115': (state: RootState) => {
    try {
      state.assistants.assistants.forEach((assistant) => {
        if (!assistant.settings) {
          assistant.settings = {
            temperature: DEFAULT_TEMPERATURE,
            contextCount: DEFAULT_CONTEXTCOUNT,
            topP: 1,
            toolUseMode: 'prompt',
            customParameters: [],
            streamOutput: true,
            enableMaxTokens: false
          }
        }
      })
      return state
    } catch (error) {
      logger.error('migrate 115 error', error as Error)
      return state
    }
  },
  '116': (state: RootState) => {
    try {
      if (state.websearch) {
        // migrate contentLimit to cutoffLimit
        // @ts-ignore eslint-disable-next-line
        if (state.websearch.contentLimit) {
          state.websearch.compressionConfig = {
            method: 'cutoff',
            cutoffUnit: 'char',
            // @ts-ignore eslint-disable-next-line
            cutoffLimit: state.websearch.contentLimit
          }
        } else {
          state.websearch.compressionConfig = {
            method: 'none',
            cutoffUnit: 'char'
          }
        }

        // @ts-ignore eslint-disable-next-line
        delete state.websearch.contentLimit
      }
      if (state.settings) {
        state.settings.testChannel = UpgradeChannel.LATEST
      }

      return state
    } catch (error) {
      logger.error('migrate 116 error', error as Error)
      return state
    }
  },
  '117': (state: RootState) => {
    try {
      const ppioProvider = state.llm.providers.find((provider) => provider.id === 'ppio')
      const modelsToRemove = [
        'qwen/qwen-2.5-72b-instruct',
        'qwen/qwen2.5-32b-instruct',
        'meta-llama/llama-3.1-70b-instruct',
        'meta-llama/llama-3.1-8b-instruct',
        '01-ai/yi-1.5-34b-chat',
        '01-ai/yi-1.5-9b-chat',
        'thudm/glm-z1-32b-0414',
        'thudm/glm-z1-9b-0414'
      ]
      if (ppioProvider) {
        updateProvider(state, 'ppio', {
          models: [
            ...ppioProvider.models.filter((model) => !modelsToRemove.includes(model.id)),
            ...SYSTEM_MODELS.ppio.filter(
              (systemModel) => !ppioProvider.models.some((existingModel) => existingModel.id === systemModel.id)
            )
          ],
          apiHost: 'https://api.ppinfra.com/v3/openai/'
        })
      }
      state.assistants.assistants.forEach((assistant) => {
        if (assistant.settings && assistant.settings.streamOutput === undefined) {
          assistant.settings = {
            ...assistant.settings,
            streamOutput: true
          }
        }
      })
      return state
    } catch (error) {
      logger.error('migrate 117 error', error as Error)
      return state
    }
  },
  '118': (state: RootState) => {
    try {
      addProvider(state, 'ph8')
      state.llm.providers = moveProvider(state.llm.providers, 'ph8', 14)

      if (!state.settings.userId) {
        state.settings.userId = uuid()
      }

      state.llm.providers.forEach((provider) => {
        if (provider.id === 'mistral') {
          provider.type = 'mistral'
        }
      })

      return state
    } catch (error) {
      logger.error('migrate 118 error', error as Error)
      return state
    }
  },
  '119': (state: RootState) => {
    try {
      addProvider(state, 'new-api')
      state.llm.providers = moveProvider(state.llm.providers, 'new-api', 16)
      state.settings.disableHardwareAcceleration = false
      // migrate to enable memory feature on sidebar
      if (state.settings && state.settings.sidebarIcons) {
        // Check if 'memory' is not already in visible icons
        if (!state.settings.sidebarIcons.visible.includes('memory' as any)) {
          state.settings.sidebarIcons.visible = [...state.settings.sidebarIcons.visible, 'memory' as any]
        }
      }
      return state
    } catch (error) {
      logger.error('migrate 119 error', error as Error)
      return state
    }
  },
  '120': (state: RootState) => {
    try {
      // migrate to remove memory feature from sidebar (moved to settings)
      if (state.settings && state.settings.sidebarIcons) {
        // Remove 'memory' from visible icons if present
        state.settings.sidebarIcons.visible = state.settings.sidebarIcons.visible.filter(
          (icon) => icon !== ('memory' as any)
        )
        // Remove 'memory' from disabled icons if present
        state.settings.sidebarIcons.disabled = state.settings.sidebarIcons.disabled.filter(
          (icon) => icon !== ('memory' as any)
        )
      }

      if (!state.settings.s3) {
        state.settings.s3 = settingsInitialState.s3
      }

      const langMap: Record<string, TranslateLanguageCode> = {
        english: 'en-us',
        chinese: 'zh-cn',
        'chinese-traditional': 'zh-tw',
        japanese: 'ja-jp',
        russian: 'ru-ru'
      }

      const origin = state.settings.targetLanguage
      const newLang = langMap[origin]
      if (newLang) state.settings.targetLanguage = newLang
      else state.settings.targetLanguage = 'en-us'

      state.llm.providers.forEach((provider) => {
        if (provider.id === 'azure-openai') {
          provider.type = 'azure-openai'
        }
      })

      state.settings.localBackupMaxBackups = 0
      state.settings.localBackupSkipBackupFile = false
      state.settings.localBackupDir = ''
      state.settings.localBackupAutoSync = false
      state.settings.localBackupSyncInterval = 0
      return state
    } catch (error) {
      logger.error('migrate 120 error', error as Error)
      return state
    }
  },
  '121': (state: RootState) => {
    try {
      const { toolOrder } = state.inputTools
      const urlContextKey = 'url_context'
      // @ts-ignore
      if (!toolOrder.visible.includes(urlContextKey)) {
        // @ts-ignore
        const webSearchIndex = toolOrder.visible.indexOf('web_search')
        // @ts-ignore
        const knowledgeBaseIndex = toolOrder.visible.indexOf('knowledge_base')
        if (webSearchIndex !== -1) {
          // @ts-ignore
          toolOrder.visible.splice(webSearchIndex, 0, urlContextKey)
        } else if (knowledgeBaseIndex !== -1) {
          // @ts-ignore
          toolOrder.visible.splice(knowledgeBaseIndex, 0, urlContextKey)
        } else {
          // @ts-ignore
          toolOrder.visible.push(urlContextKey)
        }
      }

      for (const assistant of state.assistants.assistants) {
        if (assistant.settings?.toolUseMode === 'prompt' && isFunctionCallingModel(assistant.model)) {
          assistant.settings.toolUseMode = 'function'
        }
      }

      if (state.settings && typeof state.settings.webdavDisableStream === 'undefined') {
        state.settings.webdavDisableStream = false
      }

      return state
    } catch (error) {
      logger.error('migrate 121 error', error as Error)
      return state
    }
  },
  '122': (state: RootState) => {
    try {
      state.settings.navbarPosition = 'left'
      return state
    } catch (error) {
      logger.error('migrate 122 error', error as Error)
      return state
    }
  },

  '123': (state: RootState) => {
    try {
      state.llm.providers.forEach((provider) => {
        provider.models.forEach((model) => {
          if (model.type && Array.isArray(model.type)) {
            model.capabilities = model.type.map((t) => ({
              type: t,
              isUserSelected: true
            }))
            delete model.type
          }
        })
      })

      const lanyunProvider = state.llm.providers.find((provider) => provider.id === 'lanyun')
      if (lanyunProvider && lanyunProvider.models.length === 0) {
        updateProvider(state, 'lanyun', { models: SYSTEM_MODELS.lanyun })
      }

      return state
    } catch (error) {
      logger.error('migrate 123 error', error as Error)
      return state
    }
  }, // 1.5.4
  '124': (state: RootState) => {
    try {
      state.assistants.assistants.forEach((assistant) => {
        if (assistant.settings && !assistant.settings.toolUseMode) {
          assistant.settings.toolUseMode = 'prompt'
        }
      })

      const updateModelTextDelta = (model?: Model) => {
        if (model) {
          model.supported_text_delta = true
          if (isNotSupportedTextDelta(model)) {
            model.supported_text_delta = false
          }
        }
      }

      state.llm.providers.forEach((provider) => {
        provider.models.forEach((model) => {
          updateModelTextDelta(model)
        })
      })
      state.assistants.assistants.forEach((assistant) => {
        updateModelTextDelta(assistant.defaultModel)
        updateModelTextDelta(assistant.model)
      })

      updateModelTextDelta(state.llm.defaultModel)
      updateModelTextDelta(state.llm.topicNamingModel)
      updateModelTextDelta(state.llm.translateModel)

      if (state.assistants.defaultAssistant.model) {
        updateModelTextDelta(state.assistants.defaultAssistant.model)
        updateModelTextDelta(state.assistants.defaultAssistant.defaultModel)
      }

      addProvider(state, 'aws-bedrock')

      // 初始化 awsBedrock 设置
      if (!state.llm.settings.awsBedrock) {
        state.llm.settings.awsBedrock = llmInitialState.settings.awsBedrock
      }

      return state
    } catch (error) {
      logger.error('migrate 124 error', error as Error)
      return state
    }
  },
  '125': (state: RootState) => {
    try {
      // Initialize API server configuration if not present
      if (!state.settings.apiServer) {
        state.settings.apiServer = {
          enabled: false,
          host: 'localhost',
          port: 23333,
          apiKey: `cs-sk-${uuid()}`
        }
      }
      return state
    } catch (error) {
      logger.error('migrate 125 error', error as Error)
      return state
    }
  },
  '126': (state: RootState) => {
    try {
      state.knowledge.bases.forEach((base) => {
        // @ts-ignore eslint-disable-next-line
        if (base.preprocessOrOcrProvider) {
          // @ts-ignore eslint-disable-next-line
          base.preprocessProvider = base.preprocessOrOcrProvider
          // @ts-ignore eslint-disable-next-line
          delete base.preprocessOrOcrProvider
          // @ts-ignore eslint-disable-next-line
          if (base.preprocessProvider.type === 'ocr') {
            // @ts-ignore eslint-disable-next-line
            delete base.preprocessProvider
          }
        }
      })
      return state
    } catch (error) {
      logger.error('migrate 126 error', error as Error)
      return state
    }
  },
  '127': (state: RootState) => {
    try {
      addProvider(state, 'poe')

      // 迁移api选项设置
      state.llm.providers.forEach((provider) => {
        // 新字段默认支持
        const changes = {
          isNotSupportArrayContent: false,
          isNotSupportDeveloperRole: false,
          isNotSupportStreamOptions: false
        }
        if (!isSupportArrayContentProvider(provider) || provider.isNotSupportArrayContent) {
          // 原本开启了兼容模式的provider不受影响
          changes.isNotSupportArrayContent = true
        }
        if (!isSupportDeveloperRoleProvider(provider)) {
          changes.isNotSupportDeveloperRole = true
        }
        if (!isSupportStreamOptionsProvider(provider)) {
          changes.isNotSupportStreamOptions = true
        }
        updateProvider(state, provider.id, changes)
      })

      // 迁移以前删除掉的内置提供商
      for (const provider of state.llm.providers) {
        if (provider.isSystem && !isSystemProvider(provider)) {
          updateProvider(state, provider.id, { isSystem: false })
        }
      }

      if (!state.settings.proxyBypassRules) {
        state.settings.proxyBypassRules = defaultByPassRules
      }
      return state
    } catch (error) {
      logger.error('migrate 127 error', error as Error)
      return state
    }
  },
  '128': (state: RootState) => {
    try {
      // 迁移 service tier 设置
      const openai = state.llm.providers.find((provider) => provider.id === SystemProviderIds.openai)
      const serviceTier = state.settings.openAI.serviceTier
      if (openai) {
        openai.serviceTier = serviceTier
      }

      // @ts-ignore eslint-disable-next-line
      if (state.settings.codePreview) {
        // @ts-ignore eslint-disable-next-line
        state.settings.codeViewer = state.settings.codePreview
      } else {
        state.settings.codeViewer = {
          themeLight: 'auto',
          themeDark: 'auto'
        }
      }

      return state
    } catch (error) {
      logger.error('migrate 128 error', error as Error)
      return state
    }
  },
  '129': (state: RootState) => {
    try {
      // 聚合 api options
      state.llm.providers.forEach((p) => {
        if (isSystemProvider(p)) {
          updateProvider(state, p.id, { apiOptions: undefined })
        } else {
          const changes: ProviderApiOptions = {
            isNotSupportArrayContent: p.isNotSupportArrayContent,
            isNotSupportServiceTier: p.isNotSupportServiceTier,
            isNotSupportDeveloperRole: p.isNotSupportDeveloperRole,
            isNotSupportStreamOptions: p.isNotSupportStreamOptions
          }
          updateProvider(state, p.id, { apiOptions: changes })
        }
      })
      return state
    } catch (error) {
      logger.error('migrate 129 error', error as Error)
      return state
    }
  },
  '130': (state: RootState) => {
    try {
      if (state.settings && state.settings.openAI && !state.settings.openAI.verbosity) {
        state.settings.openAI.verbosity = 'medium'
      }
      // 为 nutstore 添加备份数量限制的默认值
      if (state.nutstore && state.nutstore.nutstoreMaxBackups === undefined) {
        state.nutstore.nutstoreMaxBackups = 0
      }
      return state
    } catch (error) {
      logger.error('migrate 130 error', error as Error)
      return state
    }
  },
  '131': (state: RootState) => {
    try {
      state.settings.mathEnableSingleDollar = true
      return state
    } catch (error) {
      logger.error('migrate 131 error', error as Error)
      return state
    }
  },
  '132': (state: RootState) => {
    try {
      state.llm.providers.forEach((p) => {
        // 如果原本是undefined则不做改动，静默从默认支持改为默认不支持
        if (p.apiOptions?.isNotSupportDeveloperRole) {
          p.apiOptions.isSupportDeveloperRole = !p.apiOptions.isNotSupportDeveloperRole
        }
        if (p.apiOptions?.isNotSupportServiceTier) {
          p.apiOptions.isSupportServiceTier = !p.apiOptions.isNotSupportServiceTier
        }
      })
      return state
    } catch (error) {
      logger.error('migrate 132 error', error as Error)
      return state
    }
  },
  '133': (state: RootState) => {
    try {
      state.settings.sidebarIcons.visible.push('code_tools')
      if (state.codeTools) {
        state.codeTools.environmentVariables = {
          'qwen-code': '',
          'claude-code': '',
          'gemini-cli': ''
        }
      }
      return state
    } catch (error) {
      logger.error('migrate 133 error', error as Error)
      return state
    }
  },
  '134': (state: RootState) => {
    try {
      state.llm.quickModel = state.llm.topicNamingModel

      return state
    } catch (error) {
      logger.error('migrate 134 error', error as Error)
      return state
    }
  },
  '135': (state: RootState) => {
    try {
      if (!state.assistants.defaultAssistant.settings) {
        state.assistants.defaultAssistant.settings = DEFAULT_ASSISTANT_SETTINGS
      } else if (!state.assistants.defaultAssistant.settings.toolUseMode) {
        state.assistants.defaultAssistant.settings.toolUseMode = 'prompt'
      }
      return state
    } catch (error) {
      logger.error('migrate 135 error', error as Error)
      return state
    }
  },
  '136': (state: RootState) => {
    try {
      state.settings.sidebarIcons.visible = [...new Set(state.settings.sidebarIcons.visible)].filter((icon) =>
        DEFAULT_SIDEBAR_ICONS.includes(icon)
      )
      state.settings.sidebarIcons.disabled = [...new Set(state.settings.sidebarIcons.disabled)].filter((icon) =>
        DEFAULT_SIDEBAR_ICONS.includes(icon)
      )
      return state
    } catch (error) {
      logger.error('migrate 136 error', error as Error)
      return state
    }
  },
  '137': (state: RootState) => {
    try {
      state.ocr = {
        providers: BUILTIN_OCR_PROVIDERS,
        imageProviderId: DEFAULT_OCR_PROVIDER.image.id
      }
      state.translate.translateInput = ''
      return state
    } catch (error) {
      logger.error('migrate 137 error', error as Error)
      return state
    }
  },
  '138': (state: RootState) => {
    try {
      addOcrProvider(state, BUILTIN_OCR_PROVIDERS_MAP.system)
      return state
    } catch (error) {
      logger.error('migrate 138 error', error as Error)
      return state
    }
  },
  '139': (state: RootState) => {
    try {
      addProvider(state, 'cherryin')
      state.llm.providers = moveProvider(state.llm.providers, 'cherryin', 1)

      const zhipuProvider = state.llm.providers.find((p) => p.id === 'zhipu')

      if (zhipuProvider) {
        // Update zhipu model list
        if (!zhipuProvider.enabled) {
          zhipuProvider.models = SYSTEM_MODELS.zhipu
        }

        // Update zhipu model list
        if (zhipuProvider.models.length === 0) {
          zhipuProvider.models = SYSTEM_MODELS.zhipu
        }

        // Add GLM-4.5-Flash model if not exists
        const hasGlm45FlashModel = zhipuProvider?.models.find((m) => m.id === 'glm-4.5-flash')

        if (!hasGlm45FlashModel) {
          zhipuProvider?.models.push(glm45FlashModel)
        }

        // Update default painting provider to zhipu
        state.settings.defaultPaintingProvider = 'zhipu'

        // Add zhipu web search provider
        addWebSearchProvider(state, 'zhipu')

        // Update zhipu web search provider api key
        if (zhipuProvider.apiKey) {
          state?.websearch?.providers.forEach((provider) => {
            if (provider.id === 'zhipu') {
              provider.apiKey = zhipuProvider.apiKey
            }
          })
        }
      }

      return state
    } catch (error) {
      logger.error('migrate 139 error', error as Error)
      return state
    }
  },
  '140': (state: RootState) => {
    try {
      state.paintings = {
        // @ts-ignore paintings
        siliconflow_paintings: state?.paintings?.paintings || [],
        // @ts-ignore DMXAPIPaintings
        dmxapi_paintings: state?.paintings?.DMXAPIPaintings || [],
        // @ts-ignore tokenFluxPaintings
        tokenflux_paintings: state?.paintings?.tokenFluxPaintings || [],
        zhipu_paintings: [],
        // @ts-ignore generate
        aihubmix_image_generate: state?.paintings?.generate || [],
        // @ts-ignore remix
        aihubmix_image_remix: state?.paintings?.remix || [],
        // @ts-ignore edit
        aihubmix_image_edit: state?.paintings?.edit || [],
        // @ts-ignore upscale
        aihubmix_image_upscale: state?.paintings?.upscale || [],
        openai_image_generate: state?.paintings?.openai_image_generate || [],
        openai_image_edit: state?.paintings?.openai_image_edit || [],
        ovms_paintings: []
      }

      return state
    } catch (error) {
      logger.error('migrate 140 error', error as Error)
      return state
    }
  },
  '141': (state: RootState) => {
    try {
      if (state.settings && state.settings.sidebarIcons) {
        // Check if 'notes' is not already in visible icons
        if (!state.settings.sidebarIcons.visible.includes('notes')) {
          state.settings.sidebarIcons.visible = [...state.settings.sidebarIcons.visible, 'notes']
        }
      }
      return state
    } catch (error) {
      logger.error('migrate 141 error', error as Error)
      return state
    }
  },
  '142': (state: RootState) => {
    try {
      // Initialize notes settings if not present
      if (!state.note) {
        state.note = notesInitialState
      }
      return state
    } catch (error) {
      logger.error('migrate 142 error', error as Error)
      return state
    }
  },
  '143': (state: RootState) => {
    try {
      addMiniApp(state, 'longcat')
      return state
    } catch (error) {
      return state
    }
  },
  '144': (state: RootState) => {
    try {
      if (state.settings) {
        state.settings.confirmDeleteMessage = settingsInitialState.confirmDeleteMessage
        state.settings.confirmRegenerateMessage = settingsInitialState.confirmRegenerateMessage
      }
      return state
    } catch (error) {
      logger.error('migrate 144 error', error as Error)
      return state
    }
  },
  '145': (state: RootState) => {
    try {
      if (state.settings) {
        if (state.settings.showMessageOutline === undefined || state.settings.showMessageOutline === null) {
          state.settings.showMessageOutline = false
        }
      }
      return state
    } catch (error) {
      logger.error('migrate 145 error', error as Error)
      return state
    }
  },
  '146': (state: RootState) => {
    try {
      // Migrate showWorkspace from settings to note store
      if (state.settings && state.note) {
        const showWorkspaceValue = (state.settings as any)?.showWorkspace
        if (showWorkspaceValue !== undefined) {
          // @ts-ignore eslint-disable-next-line
          state.note.settings.showWorkspace = showWorkspaceValue
          // Remove from settings
          delete (state.settings as any).showWorkspace
          // @ts-ignore eslint-disable-next-line
        } else if (state.note.settings.showWorkspace === undefined) {
          // Set default value if not exists
          // @ts-ignore eslint-disable-next-line
          state.note.settings.showWorkspace = true
        }
      }
      return state
    } catch (error) {
      logger.error('migrate 146 error', error as Error)
      return state
    }
  },
  '147': (state: RootState) => {
    try {
      state.knowledge.bases.forEach((base) => {
        if ((base as any).framework) {
          delete (base as any).framework
        }
      })
      return state
    } catch (error) {
      logger.error('migrate 147 error', error as Error)
      return state
    }
  },
  '148': (state: RootState) => {
    try {
      addOcrProvider(state, BUILTIN_OCR_PROVIDERS_MAP.paddleocr)
      return state
    } catch (error) {
      logger.error('migrate 148 error', error as Error)
      return state
    }
  },
  '149': (state: RootState) => {
    try {
      state.knowledge.bases.forEach((base) => {
        if ((base as any).framework) {
          delete (base as any).framework
        }
      })
      return state
    } catch (error) {
      logger.error('migrate 149 error', error as Error)
      return state
    }
  },
  '150': (state: RootState) => {
    try {
      addShortcuts(state, ['rename_topic'], 'new_topic')
      addShortcuts(state, ['edit_last_user_message'], 'copy_last_message')
      return state
    } catch (error) {
      logger.error('migrate 150 error', error as Error)
      return state
    }
  },
  '151': (state: RootState) => {
    try {
      if (state.settings) {
        state.settings.codeFancyBlock = true
      }
      return state
    } catch (error) {
      logger.error('migrate 151 error', error as Error)
      return state
    }
  },
  '152': (state: RootState) => {
    try {
      state.translate.settings = {
        autoCopy: false
      }
      return state
    } catch (error) {
      logger.error('migrate 152 error', error as Error)
      return state
    }
  },
  '153': (state: RootState) => {
    try {
      if (state.note.settings) {
        state.note.settings.fontSize = notesInitialState.settings.fontSize
        state.note.settings.showTableOfContents = notesInitialState.settings.showTableOfContents
      }
      return state
    } catch (error) {
      logger.error('migrate 153 error', error as Error)
      return state
    }
  },
  '154': (state: RootState) => {
    try {
      if (state.settings.userTheme) {
        state.settings.userTheme.userFontFamily = settingsInitialState.userTheme.userFontFamily
        state.settings.userTheme.userCodeFontFamily = settingsInitialState.userTheme.userCodeFontFamily
      }
      return state
    } catch (error) {
      logger.error('migrate 154 error', error as Error)
      return state
    }
  },
  '155': (state: RootState) => {
    try {
      state.knowledge.bases.forEach((base) => {
        if ((base as any).framework) {
          delete (base as any).framework
        }
      })
      return state
    } catch (error) {
      logger.error('migrate 155 error', error as Error)
      return state
    }
  },
  '156': (state: RootState) => {
    try {
      state.llm.providers.forEach((provider) => {
        if (provider.id === SystemProviderIds.anthropic) {
          if (provider.apiHost.endsWith('/')) {
            provider.apiHost = provider.apiHost.slice(0, -1)
          }
        }
      })
      return state
    } catch (error) {
      logger.error('migrate 156 error', error as Error)
      return state
    }
  },
  '157': (state: RootState) => {
    try {
      addProvider(state, 'aionly')
      state.llm.providers = moveProvider(state.llm.providers, 'aionly', 10)

      const cherryinProvider = state.llm.providers.find((provider) => provider.id === 'cherryin')

      if (cherryinProvider) {
        updateProvider(state, 'cherryin', {
          apiHost: 'https://open.cherryin.ai',
          models: []
        })
      }

      if (state.llm.defaultModel?.provider === 'cherryin') {
        state.llm.defaultModel.provider = 'cherryai'
      }

      if (state.llm.quickModel?.provider === 'cherryin') {
        state.llm.quickModel.provider = 'cherryai'
      }

      if (state.llm.translateModel?.provider === 'cherryin') {
        state.llm.translateModel.provider = 'cherryai'
      }

      state.assistants.assistants.forEach((assistant) => {
        if (assistant.model?.provider === 'cherryin') {
          assistant.model.provider = 'cherryai'
        }
        if (assistant.defaultModel?.provider === 'cherryin') {
          assistant.defaultModel.provider = 'cherryai'
        }
      })

      // @ts-ignore
      state.agents.agents.forEach((agent) => {
        // @ts-ignore model is not defined in Agent
        if (agent.model?.provider === 'cherryin') {
          // @ts-ignore model is not defined in Agent
          agent.model.provider = 'cherryai'
        }
        if (agent.defaultModel?.provider === 'cherryin') {
          agent.defaultModel.provider = 'cherryai'
        }
      })
      return state
    } catch (error) {
      logger.error('migrate 157 error', error as Error)
      return state
    }
  },
  '158': (state: RootState) => {
    try {
      state.llm.providers = state.llm.providers.filter((provider) => provider.id !== 'cherryin')
      addProvider(state, 'longcat')
      return state
    } catch (error) {
      logger.error('migrate 158 error', error as Error)
      return state
    }
  },
  '159': (state: RootState) => {
    try {
      addProvider(state, 'ovms')
      fixMissingProvider(state)
      return state
    } catch (error) {
      logger.error('migrate 158 error', error as Error)
      return state
    }
  },
  '161': (state: RootState) => {
    try {
      removeMiniAppFromState(state, 'nm-search')
      removeMiniAppFromState(state, 'hika')
      removeMiniAppFromState(state, 'hugging-chat')
      addProvider(state, 'cherryin')
      state.llm.providers = moveProvider(state.llm.providers, 'cherryin', 1)
      return state
    } catch (error) {
      logger.error('migrate 161 error', error as Error)
      return state
    }
  },
  '167': (state: RootState) => {
    try {
      addProvider(state, 'huggingface')
      return state
    } catch (error) {
      logger.error('migrate 167 error', error as Error)
      return state
    }
  },
  '168': (state: RootState) => {
    try {
      addPreprocessProviders(state, 'open-mineru')
      return state
    } catch (error) {
      logger.error('migrate 168 error', error as Error)
      return state
    }
  },
  '169': (state: RootState) => {
    try {
      if (state?.mcp?.servers) {
        state.mcp.servers = state.mcp.servers.map((server) => {
          const inferredSource = isBuiltinMCPServer(server) ? 'builtin' : 'unknown'
          return {
            ...server,
            installSource: inferredSource
          }
        })
      }
      return state
    } catch (error) {
      logger.error('migrate 169 error', error as Error)
      return state
    }
  },
  '170': (state: RootState) => {
    try {
      addProvider(state, 'sophnet')
      state.llm.providers = moveProvider(state.llm.providers, 'sophnet', 17)
      state.settings.defaultPaintingProvider = 'cherryin'
      return state
    } catch (error) {
      logger.error('migrate 170 error', error as Error)
      return state
    }
  },
  '171': (state: RootState) => {
    try {
      // Ensure aws-bedrock provider exists
      addProvider(state, 'aws-bedrock')

      // Ensure awsBedrock settings exist and have all required fields
      if (!state.llm.settings.awsBedrock) {
        state.llm.settings.awsBedrock = llmInitialState.settings.awsBedrock
      } else {
        // For users who have awsBedrock but missing new fields (authType and apiKey)
        if (!state.llm.settings.awsBedrock.authType) {
          state.llm.settings.awsBedrock.authType = 'iam'
        }
        if (state.llm.settings.awsBedrock.apiKey === undefined) {
          state.llm.settings.awsBedrock.apiKey = ''
        }
      }
      return state
    } catch (error) {
      logger.error('migrate 171 error', error as Error)
      return state
    }
  },
  '172': (state: RootState) => {
    try {
      // Add ling and huggingchat mini apps
      addMiniApp(state, 'ling')
      addMiniApp(state, 'huggingchat')

      // Add ovocr provider and clear ovms paintings
      addOcrProvider(state, BUILTIN_OCR_PROVIDERS_MAP.ovocr)
      if (isEmpty(state.paintings.ovms_paintings)) {
        state.paintings.ovms_paintings = []
      }

      // Migrate agents to assistants presets
      // @ts-ignore
      if (state?.agents?.agents) {
        // @ts-ignore
        state.assistants.presets = [...state.agents.agents]
        // @ts-ignore
        delete state.agents.agents
      }

      // Initialize assistants presets
      if (state.assistants.presets === undefined) {
        state.assistants.presets = []
      }

      // Migrate assistants presets
      state.assistants.presets.forEach((preset) => {
        if (!preset.settings) {
          preset.settings = DEFAULT_ASSISTANT_SETTINGS
        } else if (!preset.settings.toolUseMode) {
          preset.settings.toolUseMode = DEFAULT_ASSISTANT_SETTINGS.toolUseMode
        }
      })

      // Migrate sidebar icons
      if (state.settings.sidebarIcons) {
        state.settings.sidebarIcons.visible = state.settings.sidebarIcons.visible.map((icon) => {
          // @ts-ignore
          return icon === 'agents' ? 'store' : icon
        })
        state.settings.sidebarIcons.disabled = state.settings.sidebarIcons.disabled.map((icon) => {
          // @ts-ignore
          return icon === 'agents' ? 'store' : icon
        })
      }

      // Migrate llm providers
      state.llm.providers.forEach((provider) => {
        if (provider.id === SystemProviderIds['new-api'] && provider.type !== 'new-api') {
          provider.type = 'new-api'
        }

        switch (provider.id) {
          case 'deepseek':
            provider.anthropicApiHost = 'https://api.deepseek.com/anthropic'
            break
          case 'moonshot':
            provider.anthropicApiHost = 'https://api.moonshot.cn/anthropic'
            break
          case 'zhipu':
            provider.anthropicApiHost = 'https://open.bigmodel.cn/api/anthropic'
            break
          case 'dashscope':
            provider.anthropicApiHost = 'https://dashscope.aliyuncs.com/apps/anthropic'
            break
          case 'modelscope':
            provider.anthropicApiHost = 'https://api-inference.modelscope.cn'
            break
          case 'aihubmix':
            provider.anthropicApiHost = 'https://aihubmix.com'
            break
          case 'new-api':
            provider.anthropicApiHost = provider.apiHost
            break
          case 'grok':
            provider.anthropicApiHost = 'https://api.x.ai'
            break
          case 'cherryin':
            provider.anthropicApiHost = 'https://open.cherryin.net'
            break
          case 'longcat':
            provider.anthropicApiHost = 'https://api.longcat.chat/anthropic'
            break
        }
      })
      return state
    } catch (error) {
      logger.error('migrate 172 error', error as Error)
      return state
    }
  },
  '173': (state: RootState) => {
    try {
      // Migrate toolOrder from global state to scope-based state
      if (state.inputTools && !state.inputTools.sessionToolOrder) {
        state.inputTools.sessionToolOrder = DEFAULT_TOOL_ORDER_BY_SCOPE.session
      }
      return state
    } catch (error) {
      logger.error('migrate 173 error', error as Error)
      return state
    }
  },
  '174': (state: RootState) => {
    try {
<<<<<<< HEAD
      const minimax = state.llm.providers.find((p) => p.id === SystemProviderIds.minimax)
      if (minimax) {
        minimax.anthropicApiHost = SYSTEM_PROVIDERS_CONFIG.minimax.anthropicApiHost
      }
      logger.info('migrate 174 success')
=======
      addProvider(state, SystemProviderIds.longcat)

      addProvider(state, SystemProviderIds['ai-gateway'])
      addProvider(state, 'cerebras')
      state.llm.providers.forEach((provider) => {
        if (provider.id === SystemProviderIds.minimax) {
          provider.anthropicApiHost = 'https://api.minimaxi.com/anthropic'
        }
      })
>>>>>>> 2b5ac5ab
      return state
    } catch (error) {
      logger.error('migrate 174 error', error as Error)
      return state
    }
  }
}

// 注意：添加新迁移时，记得同时更新 persistReducer
// file://./index.ts

const migrate = createMigrate(migrateConfig as any)

export default migrate<|MERGE_RESOLUTION|>--- conflicted
+++ resolved
@@ -2806,13 +2806,6 @@
   },
   '174': (state: RootState) => {
     try {
-<<<<<<< HEAD
-      const minimax = state.llm.providers.find((p) => p.id === SystemProviderIds.minimax)
-      if (minimax) {
-        minimax.anthropicApiHost = SYSTEM_PROVIDERS_CONFIG.minimax.anthropicApiHost
-      }
-      logger.info('migrate 174 success')
-=======
       addProvider(state, SystemProviderIds.longcat)
 
       addProvider(state, SystemProviderIds['ai-gateway'])
@@ -2822,10 +2815,22 @@
           provider.anthropicApiHost = 'https://api.minimaxi.com/anthropic'
         }
       })
->>>>>>> 2b5ac5ab
       return state
     } catch (error) {
       logger.error('migrate 174 error', error as Error)
+      return state
+    }
+  },
+  '175': (state: RootState) => {
+    try {
+      const minimax = state.llm.providers.find((p) => p.id === SystemProviderIds.minimax)
+      if (minimax) {
+        minimax.anthropicApiHost = SYSTEM_PROVIDERS_CONFIG.minimax.anthropicApiHost
+      }
+      logger.info('migrate 175 success')
+      return state
+    } catch (error) {
+      logger.error('migrate 175 error', error as Error)
       return state
     }
   }

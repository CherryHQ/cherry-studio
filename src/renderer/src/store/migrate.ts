--- conflicted
+++ resolved
@@ -1168,7 +1168,78 @@
   },
   '92': (state: RootState) => {
     try {
-<<<<<<< HEAD
+      addMiniApp(state, 'dangbei')
+      state.llm.providers = moveProvider(state.llm.providers, 'qiniu', 12)
+      return state
+    } catch (error) {
+      return state
+    }
+  },
+  '93': (state: RootState) => {
+    try {
+      if (!state?.settings?.exportMenuOptions) {
+        state.settings.exportMenuOptions = settingsInitialState.exportMenuOptions
+        return state
+      }
+      return state
+    } catch (error) {
+      return state
+    }
+  },
+  '94': (state: RootState) => {
+    try {
+      state.settings.enableQuickPanelTriggers = false
+      return state
+    } catch (error) {
+      return state
+    }
+  },
+  '95': (state: RootState) => {
+    try {
+      addWebSearchProvider(state, 'local-google')
+      addWebSearchProvider(state, 'local-bing')
+      addWebSearchProvider(state, 'local-baidu')
+
+      if (state.websearch) {
+        if (isEmpty(state.websearch.subscribeSources)) {
+          state.websearch.subscribeSources = []
+        }
+      }
+
+      const qiniuProvider = state.llm.providers.find((provider) => provider.id === 'qiniu')
+      if (qiniuProvider && isEmpty(qiniuProvider.models)) {
+        qiniuProvider.models = SYSTEM_MODELS.qiniu
+      }
+      return state
+    } catch (error) {
+      return state
+    }
+  },
+  '96': (state: RootState) => {
+    try {
+      // @ts-ignore eslint-disable-next-line
+      state.settings.assistantIconType = state.settings?.showAssistantIcon ? 'model' : 'emoji'
+      // @ts-ignore eslint-disable-next-line
+      delete state.settings.showAssistantIcon
+      state.settings.enableBackspaceDeleteModel = true
+      if (state.websearch) {
+        state.websearch.enhanceMode = true
+      }
+      return state
+    } catch (error) {
+      return state
+    }
+  },
+  '97': (state: RootState) => {
+    try {
+      addMiniApp(state, 'zai')
+      return state
+    } catch (error) {
+      return state
+    }
+  },
+  '98': (state: RootState) => {
+    try {
       const allTopics: any[] = []
 
       // Handle default assistant topics
@@ -1250,73 +1321,6 @@
           delete (assistant as any).topics
         }
       })
-=======
-      addMiniApp(state, 'dangbei')
-      state.llm.providers = moveProvider(state.llm.providers, 'qiniu', 12)
-      return state
-    } catch (error) {
-      return state
-    }
-  },
-  '93': (state: RootState) => {
-    try {
-      if (!state?.settings?.exportMenuOptions) {
-        state.settings.exportMenuOptions = settingsInitialState.exportMenuOptions
-        return state
-      }
-      return state
-    } catch (error) {
-      return state
-    }
-  },
-  '94': (state: RootState) => {
-    try {
-      state.settings.enableQuickPanelTriggers = false
-      return state
-    } catch (error) {
-      return state
-    }
-  },
-  '95': (state: RootState) => {
-    try {
-      addWebSearchProvider(state, 'local-google')
-      addWebSearchProvider(state, 'local-bing')
-      addWebSearchProvider(state, 'local-baidu')
-
-      if (state.websearch) {
-        if (isEmpty(state.websearch.subscribeSources)) {
-          state.websearch.subscribeSources = []
-        }
-      }
-
-      const qiniuProvider = state.llm.providers.find((provider) => provider.id === 'qiniu')
-      if (qiniuProvider && isEmpty(qiniuProvider.models)) {
-        qiniuProvider.models = SYSTEM_MODELS.qiniu
-      }
-      return state
-    } catch (error) {
-      return state
-    }
-  },
-  '96': (state: RootState) => {
-    try {
-      // @ts-ignore eslint-disable-next-line
-      state.settings.assistantIconType = state.settings?.showAssistantIcon ? 'model' : 'emoji'
-      // @ts-ignore eslint-disable-next-line
-      delete state.settings.showAssistantIcon
-      state.settings.enableBackspaceDeleteModel = true
-      if (state.websearch) {
-        state.websearch.enhanceMode = true
-      }
-      return state
-    } catch (error) {
-      return state
-    }
-  },
-  '97': (state: RootState) => {
-    try {
-      addMiniApp(state, 'zai')
->>>>>>> a34e10cb
       return state
     } catch (error) {
       return state

import { createSlice, PayloadAction } from '@reduxjs/toolkit'

export interface Tab {
  id: string
  path: string
}

export interface TabsState {
  tabs: Tab[]
  activeTabId: string
}

const initialState: TabsState = {
  tabs: [
    {
      id: 'home',
      path: '/'
    }
  ],
  activeTabId: 'home'
}

const tabsSlice = createSlice({
  name: 'tabs',
  initialState,
  reducers: {
    setTabs: (state, action: PayloadAction<Tab[]>) => {
      state.tabs = action.payload
    },
    addTab: (state, action: PayloadAction<Tab>) => {
      const existingTab = state.tabs.find((tab) => tab.path === action.payload.path)
      if (!existingTab) {
        state.tabs.push(action.payload)
      }
      state.activeTabId = action.payload.id
    },
    removeTab: (state, action: PayloadAction<string>) => {
      const index = state.tabs.findIndex((tab) => tab.id === action.payload)
      if (index !== -1) {
        state.tabs.splice(index, 1)
        // 如果关闭的是当前标签页，则切换到最后一个标签页
        if (action.payload === state.activeTabId) {
          state.activeTabId = state.tabs[state.tabs.length - 1].id
        }
      }
    },
    updateTab: (state, action: PayloadAction<{ id: string; updates: Partial<Tab> }>) => {
      const tab = state.tabs.find((tab) => tab.id === action.payload.id)
      if (tab) {
        Object.assign(tab, action.payload.updates)
      }
    },
    setActiveTab: (state, action: PayloadAction<string>) => {
      state.activeTabId = action.payload
    },
    reorderTabs: (state, action: PayloadAction<{ fromIndex: number; toIndex: number }>) => {
      const { fromIndex, toIndex } = action.payload
      if (
        fromIndex !== toIndex &&
        fromIndex >= 0 &&
        toIndex >= 0 &&
        fromIndex < state.tabs.length &&
        toIndex < state.tabs.length
      ) {
        const [movedTab] = state.tabs.splice(fromIndex, 1)
        state.tabs.splice(toIndex, 0, movedTab)
      }
    }
  }
})

<<<<<<< HEAD
export const { setTabs, addTab, removeTab, setActiveTab, updateTab } = tabsSlice.actions
=======
export const { addTab, removeTab, setActiveTab, updateTab, reorderTabs } = tabsSlice.actions
>>>>>>> 82835c56
export default tabsSlice.reducer<|MERGE_RESOLUTION|>--- conflicted
+++ resolved
@@ -49,29 +49,12 @@
       if (tab) {
         Object.assign(tab, action.payload.updates)
       }
-    },
+    }
     setActiveTab: (state, action: PayloadAction<string>) => {
       state.activeTabId = action.payload
-    },
-    reorderTabs: (state, action: PayloadAction<{ fromIndex: number; toIndex: number }>) => {
-      const { fromIndex, toIndex } = action.payload
-      if (
-        fromIndex !== toIndex &&
-        fromIndex >= 0 &&
-        toIndex >= 0 &&
-        fromIndex < state.tabs.length &&
-        toIndex < state.tabs.length
-      ) {
-        const [movedTab] = state.tabs.splice(fromIndex, 1)
-        state.tabs.splice(toIndex, 0, movedTab)
-      }
     }
   }
 })
 
-<<<<<<< HEAD
 export const { setTabs, addTab, removeTab, setActiveTab, updateTab } = tabsSlice.actions
-=======
-export const { addTab, removeTab, setActiveTab, updateTab, reorderTabs } = tabsSlice.actions
->>>>>>> 82835c56
 export default tabsSlice.reducer
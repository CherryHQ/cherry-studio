import type { PayloadAction } from '@reduxjs/toolkit'
import { createSlice } from '@reduxjs/toolkit'
import { isLocalAi } from '@renderer/config/env'
import { SYSTEM_MODELS } from '@renderer/config/models'
import { SYSTEM_PROVIDERS } from '@renderer/config/providers'
<<<<<<< HEAD
import { AwsBedrockAuthType, Model, Provider } from '@renderer/types'
=======
import type { Model, Provider } from '@renderer/types'
>>>>>>> cdc12d50
import { uniqBy } from 'lodash'

type LlmSettings = {
  ollama: {
    keepAliveTime: number
  }
  lmstudio: {
    keepAliveTime: number
  }
  gpustack: {
    keepAliveTime: number
  }
  vertexai: {
    serviceAccount: {
      privateKey: string
      clientEmail: string
    }
    projectId: string
    location: string
  }
  awsBedrock: {
    authType: AwsBedrockAuthType
    accessKeyId: string
    secretAccessKey: string
    apiKey: string
    region: string
  }
}

export interface LlmState {
  providers: Provider[]
  defaultModel: Model
  /** @deprecated */
  topicNamingModel: Model
  quickModel: Model
  translateModel: Model
  quickAssistantId: string
  settings: LlmSettings
}

export const initialState: LlmState = {
  defaultModel: SYSTEM_MODELS.defaultModel[0],
  topicNamingModel: SYSTEM_MODELS.defaultModel[1],
  quickModel: SYSTEM_MODELS.defaultModel[1],
  translateModel: SYSTEM_MODELS.defaultModel[2],
  quickAssistantId: '',
  providers: SYSTEM_PROVIDERS,
  settings: {
    ollama: {
      keepAliveTime: 0
    },
    lmstudio: {
      keepAliveTime: 0
    },
    gpustack: {
      keepAliveTime: 0
    },
    vertexai: {
      serviceAccount: {
        privateKey: '',
        clientEmail: ''
      },
      projectId: '',
      location: ''
    },
    awsBedrock: {
      authType: 'iam',
      accessKeyId: '',
      secretAccessKey: '',
      apiKey: '',
      region: ''
    }
  }
}

// 由于 isLocalAi 目前总是为false，该函数暂未被使用
// 需要投入使用时，应当保证返回值类型满足 LlmState 要求，而不是使用类型断言
const getIntegratedInitialState = () => {
  const model = JSON.parse(import.meta.env.VITE_RENDERER_INTEGRATED_MODEL)

  return {
    defaultModel: model,
    quickModel: model,
    translateModel: model,
    providers: [
      {
        id: 'ollama',
        name: 'Ollama',
        apiKey: 'ollama',
        apiHost: 'http://localhost:15537/v1/',
        models: [model],
        isSystem: true,
        enabled: true
      }
    ],
    settings: {
      ollama: {
        keepAliveTime: 3600
      },
      lmstudio: {
        keepAliveTime: 3600
      },
      gpustack: {
        keepAliveTime: 3600
      }
    }
  } as LlmState
}

export const moveProvider = (providers: Provider[], id: string, position: number) => {
  const index = providers.findIndex((p) => p.id === id)
  if (index === -1) return providers

  const provider = providers[index]
  const newProviders = [...providers]
  newProviders.splice(index, 1)
  newProviders.splice(position - 1, 0, provider)
  return newProviders
}

const llmSlice = createSlice({
  name: 'llm',
  initialState: isLocalAi ? getIntegratedInitialState() : initialState,
  reducers: {
    updateProvider: (state, action: PayloadAction<Partial<Provider> & { id: string }>) => {
      const index = state.providers.findIndex((p) => p.id === action.payload.id)
      if (index !== -1) {
        Object.assign(state.providers[index], action.payload)
      }
    },
    updateProviders: (state, action: PayloadAction<Provider[]>) => {
      state.providers = action.payload
    },
    addProvider: (state, action: PayloadAction<Provider>) => {
      state.providers.unshift(action.payload)
    },
    removeProvider: (state, action: PayloadAction<Provider>) => {
      const providerIndex = state.providers.findIndex((p) => p.id === action.payload.id)
      if (providerIndex !== -1) {
        state.providers.splice(providerIndex, 1)
      }
    },
    addModel: (state, action: PayloadAction<{ providerId: string; model: Model }>) => {
      state.providers = state.providers.map((p) =>
        p.id === action.payload.providerId
          ? {
              ...p,
              models: uniqBy(p.models.concat(action.payload.model), 'id'),
              enabled: true
            }
          : p
      )
    },
    removeModel: (state, action: PayloadAction<{ providerId: string; model: Model }>) => {
      state.providers = state.providers.map((p) =>
        p.id === action.payload.providerId
          ? {
              ...p,
              models: p.models.filter((m) => m.id !== action.payload.model.id)
            }
          : p
      )
    },
    setDefaultModel: (state, action: PayloadAction<{ model: Model }>) => {
      state.defaultModel = action.payload.model
    },
    setQuickModel: (state, action: PayloadAction<{ model: Model }>) => {
      state.quickModel = action.payload.model
    },
    setTranslateModel: (state, action: PayloadAction<{ model: Model }>) => {
      state.translateModel = action.payload.model
    },

    setQuickAssistantId: (state, action: PayloadAction<string>) => {
      state.quickAssistantId = action.payload
    },
    setOllamaKeepAliveTime: (state, action: PayloadAction<number>) => {
      state.settings.ollama.keepAliveTime = action.payload
    },
    setLMStudioKeepAliveTime: (state, action: PayloadAction<number>) => {
      state.settings.lmstudio.keepAliveTime = action.payload
    },
    setGPUStackKeepAliveTime: (state, action: PayloadAction<number>) => {
      state.settings.gpustack.keepAliveTime = action.payload
    },
    setVertexAIProjectId: (state, action: PayloadAction<string>) => {
      state.settings.vertexai.projectId = action.payload
    },
    setVertexAILocation: (state, action: PayloadAction<string>) => {
      state.settings.vertexai.location = action.payload
    },
    setVertexAIServiceAccountPrivateKey: (state, action: PayloadAction<string>) => {
      state.settings.vertexai.serviceAccount.privateKey = action.payload
    },
    setVertexAIServiceAccountClientEmail: (state, action: PayloadAction<string>) => {
      state.settings.vertexai.serviceAccount.clientEmail = action.payload
    },
    setAwsBedrockAuthType: (state, action: PayloadAction<AwsBedrockAuthType>) => {
      state.settings.awsBedrock.authType = action.payload
    },
    setAwsBedrockAccessKeyId: (state, action: PayloadAction<string>) => {
      state.settings.awsBedrock.accessKeyId = action.payload
    },
    setAwsBedrockSecretAccessKey: (state, action: PayloadAction<string>) => {
      state.settings.awsBedrock.secretAccessKey = action.payload
    },
    setAwsBedrockApiKey: (state, action: PayloadAction<string>) => {
      state.settings.awsBedrock.apiKey = action.payload
    },
    setAwsBedrockRegion: (state, action: PayloadAction<string>) => {
      state.settings.awsBedrock.region = action.payload
    },
    updateModel: (
      state,
      action: PayloadAction<{
        providerId: string
        model: Model
      }>
    ) => {
      const provider = state.providers.find((p) => p.id === action.payload.providerId)
      if (provider) {
        const modelIndex = provider.models.findIndex((m) => m.id === action.payload.model.id)
        if (modelIndex !== -1) {
          provider.models[modelIndex] = action.payload.model
        }
      }
    }
  }
})

export const {
  updateProvider,
  updateProviders,
  addProvider,
  removeProvider,
  addModel,
  removeModel,
  setDefaultModel,
  setQuickModel,
  setTranslateModel,
  setQuickAssistantId,
  setOllamaKeepAliveTime,
  setLMStudioKeepAliveTime,
  setGPUStackKeepAliveTime,
  setVertexAIProjectId,
  setVertexAILocation,
  setVertexAIServiceAccountPrivateKey,
  setVertexAIServiceAccountClientEmail,
  setAwsBedrockAuthType,
  setAwsBedrockAccessKeyId,
  setAwsBedrockSecretAccessKey,
  setAwsBedrockApiKey,
  setAwsBedrockRegion,
  updateModel
} = llmSlice.actions

export default llmSlice.reducer<|MERGE_RESOLUTION|>--- conflicted
+++ resolved
@@ -3,11 +3,7 @@
 import { isLocalAi } from '@renderer/config/env'
 import { SYSTEM_MODELS } from '@renderer/config/models'
 import { SYSTEM_PROVIDERS } from '@renderer/config/providers'
-<<<<<<< HEAD
-import { AwsBedrockAuthType, Model, Provider } from '@renderer/types'
-=======
-import type { Model, Provider } from '@renderer/types'
->>>>>>> cdc12d50
+import type { AwsBedrockAuthType, Model, Provider } from '@renderer/types'
 import { uniqBy } from 'lodash'
 
 type LlmSettings = {

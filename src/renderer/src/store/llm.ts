import { createSlice, PayloadAction } from '@reduxjs/toolkit'
import { isLocalAi } from '@renderer/config/env'
import { SYSTEM_MODELS } from '@renderer/config/models'
import { Model, Provider } from '@renderer/types'
import { uniqBy } from 'lodash'

type LlmSettings = {
  ollama: {
    keepAliveTime: number
  }
}

export interface LlmState {
  providers: Provider[]
  defaultModel: Model
  topicNamingModel: Model
  translateModel: Model
  settings: LlmSettings
}

const initialState: LlmState = {
  defaultModel: SYSTEM_MODELS.silicon[1],
  topicNamingModel: SYSTEM_MODELS.silicon[2],
  translateModel: SYSTEM_MODELS.silicon[3],
  providers: [
    {
      id: 'silicon',
      name: 'Silicon',
      type: 'openai',
      apiKey: '',
      apiHost: 'https://api.siliconflow.cn',
      models: SYSTEM_MODELS.silicon,
      isSystem: true,
      enabled: true
    },
    {
      id: 'aihubmix',
      name: 'AiHubMix',
      type: 'openai',
      apiKey: '',
      apiHost: 'https://aihubmix.com',
      models: SYSTEM_MODELS.aihubmix,
      isSystem: true,
      enabled: false
    },
    {
      id: 'deepseek',
      name: 'deepseek',
      type: 'openai',
      apiKey: '',
      apiHost: 'https://api.deepseek.com',
      models: SYSTEM_MODELS.deepseek,
      isSystem: true,
      enabled: false
    },
    {
<<<<<<< HEAD
      id: 'ppio',
      name: 'PPIO',
      type: 'openai',
      apiKey: '',
      apiHost: 'https://api.ppinfra.com/v3/openai',
      models: SYSTEM_MODELS.ppio,
=======
      id: 'ocoolai',
      name: 'ocoolAI',
      type: 'openai',
      apiKey: '',
      apiHost: 'https://one.ooo.cool',
      models: SYSTEM_MODELS.ocoolai,
      isSystem: true,
      enabled: false
    },
    {
      id: 'baidu-cloud',
      name: 'Baidu Cloud',
      type: 'openai',
      apiKey: '',
      apiHost: 'https://qianfan.baidubce.com/v2/',
      models: SYSTEM_MODELS['baidu-cloud'],
>>>>>>> 04cfe501
      isSystem: true,
      enabled: false
    },
    {
      id: 'ollama',
      name: 'Ollama',
      type: 'openai',
      apiKey: '',
      apiHost: 'http://localhost:11434/v1/',
      models: SYSTEM_MODELS.ollama,
      isSystem: true,
      enabled: false
    },
    {
      id: 'anthropic',
      name: 'Anthropic',
      type: 'anthropic',
      apiKey: '',
      apiHost: 'https://api.anthropic.com/',
      models: SYSTEM_MODELS.anthropic,
      isSystem: true,
      enabled: false
    },
    {
      id: 'openai',
      name: 'OpenAI',
      type: 'openai',
      apiKey: '',
      apiHost: 'https://api.openai.com',
      models: SYSTEM_MODELS.openai,
      isSystem: true,
      enabled: false
    },
    {
      id: 'azure-openai',
      name: 'Azure OpenAI',
      type: 'openai',
      apiKey: '',
      apiHost: '',
      apiVersion: '',
      models: SYSTEM_MODELS['azure-openai'],
      isSystem: true,
      enabled: false
    },
    {
      id: 'gemini',
      name: 'Gemini',
      type: 'gemini',
      apiKey: '',
      apiHost: 'https://generativelanguage.googleapis.com',
      models: SYSTEM_MODELS.gemini,
      isSystem: true,
      enabled: false
    },
    {
      id: 'github',
      name: 'Github Models',
      type: 'openai',
      apiKey: '',
      apiHost: 'https://models.inference.ai.azure.com/',
      models: SYSTEM_MODELS.github,
      isSystem: true,
      enabled: false
    },
    {
      id: 'yi',
      name: 'Yi',
      type: 'openai',
      apiKey: '',
      apiHost: 'https://api.lingyiwanwu.com',
      models: SYSTEM_MODELS.yi,
      isSystem: true,
      enabled: false
    },
    {
      id: 'zhipu',
      name: 'ZhiPu',
      type: 'openai',
      apiKey: '',
      apiHost: 'https://open.bigmodel.cn/api/paas/v4/',
      models: SYSTEM_MODELS.zhipu,
      isSystem: true,
      enabled: false
    },
    {
      id: 'moonshot',
      name: 'Moonshot AI',
      type: 'openai',
      apiKey: '',
      apiHost: 'https://api.moonshot.cn',
      models: SYSTEM_MODELS.moonshot,
      isSystem: true,
      enabled: false
    },
    {
      id: 'baichuan',
      name: 'BAICHUAN AI',
      type: 'openai',
      apiKey: '',
      apiHost: 'https://api.baichuan-ai.com',
      models: SYSTEM_MODELS.baichuan,
      isSystem: true,
      enabled: false
    },
    {
      id: 'dashscope',
      name: 'Bailian',
      type: 'openai',
      apiKey: '',
      apiHost: 'https://dashscope.aliyuncs.com/compatible-mode/v1/',
      models: SYSTEM_MODELS.bailian,
      isSystem: true,
      enabled: false
    },
    {
      id: 'stepfun',
      name: 'StepFun',
      type: 'openai',
      apiKey: '',
      apiHost: 'https://api.stepfun.com',
      models: SYSTEM_MODELS.stepfun,
      isSystem: true,
      enabled: false
    },
    {
      id: 'doubao',
      name: 'doubao',
      type: 'openai',
      apiKey: '',
      apiHost: 'https://ark.cn-beijing.volces.com/api/v3/',
      models: SYSTEM_MODELS.doubao,
      isSystem: true,
      enabled: false
    },
    {
      id: 'minimax',
      name: 'MiniMax',
      type: 'openai',
      apiKey: '',
      apiHost: 'https://api.minimax.chat/v1/',
      models: SYSTEM_MODELS.minimax,
      isSystem: true,
      enabled: false
    },
    {
      id: 'graphrag-kylin-mountain',
      name: 'GraphRAG',
      type: 'openai',
      apiKey: '',
      apiHost: '',
      models: [],
      isSystem: true,
      enabled: false
    },
    {
      id: 'openrouter',
      name: 'OpenRouter',
      type: 'openai',
      apiKey: '',
      apiHost: 'https://openrouter.ai/api/v1/',
      models: SYSTEM_MODELS.openrouter,
      isSystem: true,
      enabled: false
    },
    {
      id: 'groq',
      name: 'Groq',
      type: 'openai',
      apiKey: '',
      apiHost: 'https://api.groq.com/openai',
      models: SYSTEM_MODELS.groq,
      isSystem: true,
      enabled: false
    },
    {
      id: 'together',
      name: 'Together',
      type: 'openai',
      apiKey: '',
      apiHost: 'https://api.together.xyz',
      models: SYSTEM_MODELS.together,
      isSystem: true,
      enabled: false
    },
    {
      id: 'fireworks',
      name: 'Fireworks',
      type: 'openai',
      apiKey: '',
      apiHost: 'https://api.fireworks.ai/inference',
      models: SYSTEM_MODELS.fireworks,
      isSystem: true,
      enabled: false
    },
    {
      id: 'zhinao',
      name: 'zhinao',
      type: 'openai',
      apiKey: '',
      apiHost: 'https://api.360.cn',
      models: SYSTEM_MODELS.zhinao,
      isSystem: true,
      enabled: false
    },
    {
      id: 'hunyuan',
      name: 'hunyuan',
      type: 'openai',
      apiKey: '',
      apiHost: 'https://api.hunyuan.cloud.tencent.com',
      models: SYSTEM_MODELS.hunyuan,
      isSystem: true,
      enabled: false
    },
    {
      id: 'nvidia',
      name: 'nvidia',
      type: 'openai',
      apiKey: '',
      apiHost: 'https://integrate.api.nvidia.com',
      models: SYSTEM_MODELS.nvidia,
      isSystem: true,
      enabled: false
    },
    {
      id: 'grok',
      name: 'Grok',
      type: 'openai',
      apiKey: '',
      apiHost: 'https://api.x.ai',
      models: SYSTEM_MODELS.grok,
      isSystem: true,
      enabled: false
    },
    {
      id: 'hyperbolic',
      name: 'Hyperbolic',
      type: 'openai',
      apiKey: '',
      apiHost: 'https://api.hyperbolic.xyz',
      models: SYSTEM_MODELS.hyperbolic,
      isSystem: true,
      enabled: false
    },
    {
      id: 'mistral',
      name: 'Mistral',
      type: 'openai',
      apiKey: '',
      apiHost: 'https://api.mistral.ai',
      models: SYSTEM_MODELS.mistral,
      isSystem: true,
      enabled: false
    },
    {
      id: 'jina',
      name: 'Jina',
      type: 'openai',
      apiKey: '',
      apiHost: 'https://api.jina.ai',
      models: SYSTEM_MODELS.jina,
      isSystem: true,
      enabled: false
    }
  ],
  settings: {
    ollama: {
      keepAliveTime: 0
    }
  }
}

const getIntegratedInitialState = () => {
  const model = JSON.parse(import.meta.env.VITE_RENDERER_INTEGRATED_MODEL)

  return {
    defaultModel: model,
    topicNamingModel: model,
    translateModel: model,
    providers: [
      {
        id: 'ollama',
        name: 'Ollama',
        apiKey: 'ollama',
        apiHost: 'http://localhost:15537/v1/',
        models: [model],
        isSystem: true,
        enabled: true
      }
    ],
    settings: {
      ollama: {
        keepAliveTime: 3600
      }
    }
  } as LlmState
}

const settingsSlice = createSlice({
  name: 'llm',
  initialState: isLocalAi ? getIntegratedInitialState() : initialState,
  reducers: {
    updateProvider: (state, action: PayloadAction<Provider>) => {
      state.providers = state.providers.map((p) => (p.id === action.payload.id ? { ...p, ...action.payload } : p))
    },
    updateProviders: (state, action: PayloadAction<Provider[]>) => {
      state.providers = action.payload
    },
    addProvider: (state, action: PayloadAction<Provider>) => {
      state.providers.unshift(action.payload)
    },
    removeProvider: (state, action: PayloadAction<Provider>) => {
      state.providers = state.providers.filter((p) => p.id !== action.payload.id)
    },
    addModel: (state, action: PayloadAction<{ providerId: string; model: Model }>) => {
      state.providers = state.providers.map((p) =>
        p.id === action.payload.providerId
          ? {
              ...p,
              models: uniqBy(p.models.concat(action.payload.model), 'id'),
              enabled: true
            }
          : p
      )
    },
    removeModel: (state, action: PayloadAction<{ providerId: string; model: Model }>) => {
      state.providers = state.providers.map((p) =>
        p.id === action.payload.providerId
          ? {
              ...p,
              models: p.models.filter((m) => m.id !== action.payload.model.id)
            }
          : p
      )
    },
    setDefaultModel: (state, action: PayloadAction<{ model: Model }>) => {
      state.defaultModel = action.payload.model
      window.electron.ipcRenderer.send('miniwindow-reload')
    },
    setTopicNamingModel: (state, action: PayloadAction<{ model: Model }>) => {
      state.topicNamingModel = action.payload.model
    },
    setTranslateModel: (state, action: PayloadAction<{ model: Model }>) => {
      state.translateModel = action.payload.model
    },
    setOllamaKeepAliveTime: (state, action: PayloadAction<number>) => {
      state.settings.ollama.keepAliveTime = action.payload
    }
  }
})

export const {
  updateProvider,
  updateProviders,
  addProvider,
  removeProvider,
  addModel,
  removeModel,
  setDefaultModel,
  setTopicNamingModel,
  setTranslateModel,
  setOllamaKeepAliveTime
} = settingsSlice.actions

export default settingsSlice.reducer<|MERGE_RESOLUTION|>--- conflicted
+++ resolved
@@ -54,14 +54,16 @@
       enabled: false
     },
     {
-<<<<<<< HEAD
       id: 'ppio',
       name: 'PPIO',
       type: 'openai',
       apiKey: '',
       apiHost: 'https://api.ppinfra.com/v3/openai',
       models: SYSTEM_MODELS.ppio,
-=======
+      isSystem: true,
+      enabled: false
+    },
+    {
       id: 'ocoolai',
       name: 'ocoolAI',
       type: 'openai',
@@ -78,7 +80,6 @@
       apiKey: '',
       apiHost: 'https://qianfan.baidubce.com/v2/',
       models: SYSTEM_MODELS['baidu-cloud'],
->>>>>>> 04cfe501
       isSystem: true,
       enabled: false
     },

--- conflicted
+++ resolved
@@ -27,133 +27,134 @@
 
 export const INITIAL_PROVIDERS: Provider[] = [
   {
-<<<<<<< HEAD
+    id: 'silicon',
+    name: 'Silicon',
+    type: 'openai',
+    apiKey: '',
+    apiHost: 'https://api.siliconflow.cn',
+    models: SYSTEM_MODELS.silicon,
+    isSystem: true,
+    enabled: true
+  },
+  {
+    id: 'aihubmix',
+    name: 'AiHubMix',
+    type: 'openai',
+    apiKey: '',
+    apiHost: 'https://aihubmix.com',
+    models: SYSTEM_MODELS.aihubmix,
+    isSystem: true,
+    enabled: false
+  },
+  {
+    id: 'ocoolai',
+    name: 'ocoolAI',
+    type: 'openai',
+    apiKey: '',
+    apiHost: 'https://api.ocoolai.com',
+    models: SYSTEM_MODELS.ocoolai,
+    isSystem: true,
+    enabled: false
+  },
+  {
+    id: 'deepseek',
+    name: 'deepseek',
+    type: 'openai',
+    apiKey: '',
+    apiHost: 'https://api.deepseek.com',
+    models: SYSTEM_MODELS.deepseek,
+    isSystem: true,
+    enabled: false
+  },
+  {
+    id: 'ppio',
+    name: 'PPIO',
+    type: 'openai',
+    apiKey: '',
+    apiHost: 'https://api.ppinfra.com/v3/openai',
+    models: SYSTEM_MODELS.ppio,
+    isSystem: true,
+    enabled: false
+  },
+  {
+    id: 'alayanew',
+    name: 'AlayaNew',
+    type: 'openai',
+    apiKey: '',
+    apiHost: 'https://deepseek.alayanew.com',
+    models: SYSTEM_MODELS.alayanew,
+    isSystem: true,
+    enabled: false
+  },
+  {
+    id: 'qiniu',
+    name: 'Qiniu',
+    type: 'openai',
+    apiKey: '',
+    apiHost: 'https://api.qnaigc.com',
+    models: SYSTEM_MODELS.qiniu,
+    isSystem: true,
+    enabled: false
+  },
+  {
+    id: 'dmxapi',
+    name: 'DMXAPI',
+    type: 'openai',
+    apiKey: '',
+    apiHost: 'https://www.dmxapi.cn',
+    models: SYSTEM_MODELS.dmxapi,
+    isSystem: true,
+    enabled: false
+  },
+  {
+    id: 'burncloud',
+    name: 'BurnCloud',
+    type: 'openai',
+    apiKey: '',
+    apiHost: 'https://ai.burncloud.com',
+    models: SYSTEM_MODELS.burncloud,
+    isSystem: true,
+    enabled: false
+  },
+  {
+    id: 'tokenflux',
+    name: 'TokenFlux',
+    type: 'openai',
+    apiKey: '',
+    apiHost: 'https://tokenflux.ai',
+    models: SYSTEM_MODELS.tokenflux,
+    isSystem: true,
+    enabled: false
+  },
+  {
+    id: 'o3',
+    name: 'O3',
+    type: 'openai',
+    apiKey: '',
+    apiHost: 'https://api.o3.fan',
+    models: SYSTEM_MODELS.o3,
+    isSystem: true,
+    enabled: false
+  },
+  {
     id: '302ai',
     name: '302.AI',
     type: 'openai',
     apiKey: '',
     apiHost: 'https://api.302.ai',
     models: SYSTEM_MODELS['302ai'],
-=======
+    isSystem: true,
+    enabled: true
+  },
+  {
     id: 'cephalon',
     name: 'Cephalon',
     type: 'openai',
     apiKey: '',
     apiHost: 'https://cephalon.cloud/user-center/v1/model',
     models: SYSTEM_MODELS.cephalon,
->>>>>>> a214dca6
     isSystem: true,
     enabled: true
-  },
-  {
-    id: 'silicon',
-    name: 'Silicon',
-    type: 'openai',
-    apiKey: '',
-    apiHost: 'https://api.siliconflow.cn',
-    models: SYSTEM_MODELS.silicon,
-    isSystem: true,
-    enabled: true
-  },
-  {
-    id: 'aihubmix',
-    name: 'AiHubMix',
-    type: 'openai',
-    apiKey: '',
-    apiHost: 'https://aihubmix.com',
-    models: SYSTEM_MODELS.aihubmix,
-    isSystem: true,
-    enabled: false
-  },
-  {
-    id: 'ocoolai',
-    name: 'ocoolAI',
-    type: 'openai',
-    apiKey: '',
-    apiHost: 'https://api.ocoolai.com',
-    models: SYSTEM_MODELS.ocoolai,
-    isSystem: true,
-    enabled: false
-  },
-  {
-    id: 'deepseek',
-    name: 'deepseek',
-    type: 'openai',
-    apiKey: '',
-    apiHost: 'https://api.deepseek.com',
-    models: SYSTEM_MODELS.deepseek,
-    isSystem: true,
-    enabled: false
-  },
-  {
-    id: 'ppio',
-    name: 'PPIO',
-    type: 'openai',
-    apiKey: '',
-    apiHost: 'https://api.ppinfra.com/v3/openai',
-    models: SYSTEM_MODELS.ppio,
-    isSystem: true,
-    enabled: false
-  },
-  {
-    id: 'alayanew',
-    name: 'AlayaNew',
-    type: 'openai',
-    apiKey: '',
-    apiHost: 'https://deepseek.alayanew.com',
-    models: SYSTEM_MODELS.alayanew,
-    isSystem: true,
-    enabled: false
-  },
-  {
-    id: 'qiniu',
-    name: 'Qiniu',
-    type: 'openai',
-    apiKey: '',
-    apiHost: 'https://api.qnaigc.com',
-    models: SYSTEM_MODELS.qiniu,
-    isSystem: true,
-    enabled: false
-  },
-  {
-    id: 'dmxapi',
-    name: 'DMXAPI',
-    type: 'openai',
-    apiKey: '',
-    apiHost: 'https://www.dmxapi.cn',
-    models: SYSTEM_MODELS.dmxapi,
-    isSystem: true,
-    enabled: false
-  },
-  {
-    id: 'burncloud',
-    name: 'BurnCloud',
-    type: 'openai',
-    apiKey: '',
-    apiHost: 'https://ai.burncloud.com',
-    models: SYSTEM_MODELS.burncloud,
-    isSystem: true,
-    enabled: false
-  },
-  {
-    id: 'tokenflux',
-    name: 'TokenFlux',
-    type: 'openai',
-    apiKey: '',
-    apiHost: 'https://tokenflux.ai',
-    models: SYSTEM_MODELS.tokenflux,
-    isSystem: true,
-    enabled: false
-  },
-  {
-    id: 'o3',
-    name: 'O3',
-    type: 'openai',
-    apiKey: '',
-    apiHost: 'https://api.o3.fan',
-    models: SYSTEM_MODELS.o3,
-    isSystem: true,
-    enabled: false
   },
   {
     id: 'openrouter',

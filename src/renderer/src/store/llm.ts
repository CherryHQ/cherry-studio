import { createSlice, PayloadAction } from '@reduxjs/toolkit'
import { isLocalAi } from '@renderer/config/env'
import { SYSTEM_MODELS } from '@renderer/config/models'
import { Model, Provider } from '@renderer/types'
import { uniqBy } from 'lodash'

type LlmSettings = {
  ollama: {
    keepAliveTime: number
  }
  lmstudio: {
    keepAliveTime: number
  }
}

export interface LlmState {
  providers: Provider[]
  defaultModel: Model
  topicNamingModel: Model
  translateModel: Model
  settings: LlmSettings
}

const initialState: LlmState = {
  defaultModel: SYSTEM_MODELS.silicon[1],
  topicNamingModel: SYSTEM_MODELS.silicon[2],
  translateModel: SYSTEM_MODELS.silicon[3],
  providers: [
    {
      id: 'silicon',
      name: 'Silicon',
      type: 'openai',
      apiKey: '',
      apiHost: 'https://api.siliconflow.cn',
      models: SYSTEM_MODELS.silicon,
      isSystem: true,
      enabled: true
    },
    {
      id: 'o3',
      name: 'O3',
      type: 'openai',
      apiKey: '',
      apiHost: 'https://api.o3.fan',
      models: SYSTEM_MODELS.o3,
      isSystem: true,
      enabled: false
    },
    {
      id: 'aihubmix',
      name: 'AiHubMix',
      type: 'openai',
      apiKey: '',
      apiHost: 'https://aihubmix.com',
      models: SYSTEM_MODELS.aihubmix,
      isSystem: true,
      enabled: false
    },
    {
      id: 'deepseek',
      name: 'deepseek',
      type: 'openai',
      apiKey: '',
      apiHost: 'https://api.deepseek.com',
      models: SYSTEM_MODELS.deepseek,
      isSystem: true,
      enabled: false
    },
    {
      id: 'ocoolai',
      name: 'ocoolAI',
      type: 'openai',
      apiKey: '',
      apiHost: 'https://api.ocoolai.com',
      models: SYSTEM_MODELS.ocoolai,
      isSystem: true,
      enabled: false
    },
    {
      id: 'baidu-cloud',
      name: 'Baidu Cloud',
      type: 'openai',
      apiKey: '',
      apiHost: 'https://qianfan.baidubce.com/v2/',
      models: SYSTEM_MODELS['baidu-cloud'],
      isSystem: true,
      enabled: false
    },
    {
      id: 'ollama',
      name: 'Ollama',
      type: 'openai',
      apiKey: '',
      apiHost: 'http://localhost:11434',
      models: SYSTEM_MODELS.ollama,
      isSystem: true,
      enabled: false
    },
    {
      id: 'lmstudio',
      name: 'LM Studio',
      type: 'openai',
      apiKey: '',
      apiHost: 'http://localhost:1234',
      models: SYSTEM_MODELS.lmstudio,
      isSystem: true,
      enabled: false
    },
    {
      id: 'anthropic',
      name: 'Anthropic',
      type: 'anthropic',
      apiKey: '',
      apiHost: 'https://api.anthropic.com/',
      models: SYSTEM_MODELS.anthropic,
      isSystem: true,
      enabled: false
    },
    {
      id: 'openai',
      name: 'OpenAI',
      type: 'openai',
      apiKey: '',
      apiHost: 'https://api.openai.com',
      models: SYSTEM_MODELS.openai,
      isSystem: true,
      enabled: false
    },
    {
      id: 'azure-openai',
      name: 'Azure OpenAI',
      type: 'openai',
      apiKey: '',
      apiHost: '',
      apiVersion: '',
      models: SYSTEM_MODELS['azure-openai'],
      isSystem: true,
      enabled: false
    },
    {
      id: 'gemini',
      name: 'Gemini',
      type: 'gemini',
      apiKey: '',
      apiHost: 'https://generativelanguage.googleapis.com',
      models: SYSTEM_MODELS.gemini,
      isSystem: true,
      enabled: false
    },
    {
      id: 'github',
      name: 'Github Models',
      type: 'openai',
      apiKey: '',
      apiHost: 'https://models.inference.ai.azure.com/',
      models: SYSTEM_MODELS.github,
      isSystem: true,
      enabled: false
    },
    {
      id: 'dmxapi',
      name: 'DMXAPI',
      type: 'openai',
      apiKey: '',
      apiHost: 'https://www.dmxapi.cn',
      models: SYSTEM_MODELS.dmxapi,
      isSystem: true,
      enabled: false
    },
    {
      id: 'yi',
      name: 'Yi',
      type: 'openai',
      apiKey: '',
      apiHost: 'https://api.lingyiwanwu.com',
      models: SYSTEM_MODELS.yi,
      isSystem: true,
      enabled: false
    },
    {
      id: 'zhipu',
      name: 'ZhiPu',
      type: 'openai',
      apiKey: '',
      apiHost: 'https://open.bigmodel.cn/api/paas/v4/',
      models: SYSTEM_MODELS.zhipu,
      isSystem: true,
      enabled: false
    },
    {
      id: 'moonshot',
      name: 'Moonshot AI',
      type: 'openai',
      apiKey: '',
      apiHost: 'https://api.moonshot.cn',
      models: SYSTEM_MODELS.moonshot,
      isSystem: true,
      enabled: false
    },
    {
      id: 'baichuan',
      name: 'BAICHUAN AI',
      type: 'openai',
      apiKey: '',
      apiHost: 'https://api.baichuan-ai.com',
      models: SYSTEM_MODELS.baichuan,
      isSystem: true,
      enabled: false
    },
    {
      id: 'dashscope',
      name: 'Bailian',
      type: 'openai',
      apiKey: '',
      apiHost: 'https://dashscope.aliyuncs.com/compatible-mode/v1/',
      models: SYSTEM_MODELS.bailian,
      isSystem: true,
      enabled: false
    },
    {
      id: 'stepfun',
      name: 'StepFun',
      type: 'openai',
      apiKey: '',
      apiHost: 'https://api.stepfun.com',
      models: SYSTEM_MODELS.stepfun,
      isSystem: true,
      enabled: false
    },
    {
      id: 'doubao',
      name: 'doubao',
      type: 'openai',
      apiKey: '',
      apiHost: 'https://ark.cn-beijing.volces.com/api/v3/',
      models: SYSTEM_MODELS.doubao,
      isSystem: true,
      enabled: false
    },
    {
      id: 'minimax',
      name: 'MiniMax',
      type: 'openai',
      apiKey: '',
      apiHost: 'https://api.minimax.chat/v1/',
      models: SYSTEM_MODELS.minimax,
      isSystem: true,
      enabled: false
    },
    {
      id: 'openrouter',
      name: 'OpenRouter',
      type: 'openai',
      apiKey: '',
      apiHost: 'https://openrouter.ai/api/v1/',
      models: SYSTEM_MODELS.openrouter,
      isSystem: true,
      enabled: false
    },
    {
      id: 'groq',
      name: 'Groq',
      type: 'openai',
      apiKey: '',
      apiHost: 'https://api.groq.com/openai',
      models: SYSTEM_MODELS.groq,
      isSystem: true,
      enabled: false
    },
    {
      id: 'together',
      name: 'Together',
      type: 'openai',
      apiKey: '',
      apiHost: 'https://api.together.xyz',
      models: SYSTEM_MODELS.together,
      isSystem: true,
      enabled: false
    },
    {
      id: 'fireworks',
      name: 'Fireworks',
      type: 'openai',
      apiKey: '',
      apiHost: 'https://api.fireworks.ai/inference',
      models: SYSTEM_MODELS.fireworks,
      isSystem: true,
      enabled: false
    },
    {
      id: 'zhinao',
      name: 'zhinao',
      type: 'openai',
      apiKey: '',
      apiHost: 'https://api.360.cn',
      models: SYSTEM_MODELS.zhinao,
      isSystem: true,
      enabled: false
    },
    {
      id: 'hunyuan',
      name: 'hunyuan',
      type: 'openai',
      apiKey: '',
      apiHost: 'https://api.hunyuan.cloud.tencent.com',
      models: SYSTEM_MODELS.hunyuan,
      isSystem: true,
      enabled: false
    },
    {
      id: 'nvidia',
      name: 'nvidia',
      type: 'openai',
      apiKey: '',
      apiHost: 'https://integrate.api.nvidia.com',
      models: SYSTEM_MODELS.nvidia,
      isSystem: true,
      enabled: false
    },
    {
      id: 'grok',
      name: 'Grok',
      type: 'openai',
      apiKey: '',
      apiHost: 'https://api.x.ai',
      models: SYSTEM_MODELS.grok,
      isSystem: true,
      enabled: false
    },
    {
      id: 'hyperbolic',
      name: 'Hyperbolic',
      type: 'openai',
      apiKey: '',
      apiHost: 'https://api.hyperbolic.xyz',
      models: SYSTEM_MODELS.hyperbolic,
      isSystem: true,
      enabled: false
    },
    {
      id: 'mistral',
      name: 'Mistral',
      type: 'openai',
      apiKey: '',
      apiHost: 'https://api.mistral.ai',
      models: SYSTEM_MODELS.mistral,
      isSystem: true,
      enabled: false
    },
    {
      id: 'jina',
      name: 'Jina',
      type: 'openai',
      apiKey: '',
      apiHost: 'https://api.jina.ai',
      models: SYSTEM_MODELS.jina,
      isSystem: true,
      enabled: false
    },
    {
      id: 'gitee-ai',
      name: 'gitee ai',
      type: 'openai',
      apiKey: '',
      apiHost: 'https://ai.gitee.com',
      models: SYSTEM_MODELS['gitee-ai'],
      isSystem: true,
      enabled: false
    },
    {
      id: 'ppio',
      name: 'PPIO',
      type: 'openai',
      apiKey: '',
      apiHost: 'https://api.ppinfra.com/v3/openai',
      models: SYSTEM_MODELS.ppio,
      isSystem: true,
      enabled: false
    },
    {
      id: 'perplexity',
      name: 'Perplexity',
      type: 'openai',
      apiKey: '',
      apiHost: 'https://api.perplexity.ai/',
      models: SYSTEM_MODELS.perplexity,
      isSystem: true,
      enabled: false
    },
    {
      id: 'infini',
      name: 'Infini',
      type: 'openai',
      apiKey: '',
      apiHost: 'https://cloud.infini-ai.com/maas',
      models: SYSTEM_MODELS.infini,
      isSystem: true,
      enabled: false
    },
    {
      id: 'modelscope',
      name: 'ModelScope',
      type: 'openai',
      apiKey: '',
      apiHost: 'https://api-inference.modelscope.cn/v1/',
      models: SYSTEM_MODELS.modelscope,
      isSystem: true,
      enabled: false
    },
    {
      id: 'xirang',
      name: 'Xirang',
      type: 'openai',
      apiKey: '',
      apiHost: 'https://wishub-x1.ctyun.cn',
      models: SYSTEM_MODELS.xirang,
      isSystem: true,
      enabled: false
    },
    {
<<<<<<< HEAD
      id: 'tencent-cloud',
=======
      id: 'tencent-cloud-ti',
>>>>>>> e8bfb2b4
      name: 'Tencent Cloud TI',
      type: 'openai',
      apiKey: '',
      apiHost: 'https://api.lkeap.cloud.tencent.com',
<<<<<<< HEAD
      models: SYSTEM_MODELS['tencent-cloud'],
=======
      models: SYSTEM_MODELS['tencent-cloud-ti'],
>>>>>>> e8bfb2b4
      isSystem: true,
      enabled: false
    }
  ],
  settings: {
    ollama: {
      keepAliveTime: 0
    },
    lmstudio: {
      keepAliveTime: 0
    }
  }
}

const getIntegratedInitialState = () => {
  const model = JSON.parse(import.meta.env.VITE_RENDERER_INTEGRATED_MODEL)

  return {
    defaultModel: model,
    topicNamingModel: model,
    translateModel: model,
    providers: [
      {
        id: 'ollama',
        name: 'Ollama',
        apiKey: 'ollama',
        apiHost: 'http://localhost:15537/v1/',
        models: [model],
        isSystem: true,
        enabled: true
      }
    ],
    settings: {
      ollama: {
        keepAliveTime: 3600
      },
      lmstudio: {
        keepAliveTime: 3600
      }
    }
  } as LlmState
}

const settingsSlice = createSlice({
  name: 'llm',
  initialState: isLocalAi ? getIntegratedInitialState() : initialState,
  reducers: {
    updateProvider: (state, action: PayloadAction<Provider>) => {
      state.providers = state.providers.map((p) => (p.id === action.payload.id ? { ...p, ...action.payload } : p))
    },
    updateProviders: (state, action: PayloadAction<Provider[]>) => {
      state.providers = action.payload
    },
    addProvider: (state, action: PayloadAction<Provider>) => {
      state.providers.unshift(action.payload)
    },
    removeProvider: (state, action: PayloadAction<Provider>) => {
      const providerIndex = state.providers.findIndex((p) => p.id === action.payload.id)
      if (providerIndex !== -1) {
        state.providers.splice(providerIndex, 1)
      }
    },
    addModel: (state, action: PayloadAction<{ providerId: string; model: Model }>) => {
      state.providers = state.providers.map((p) =>
        p.id === action.payload.providerId
          ? {
              ...p,
              models: uniqBy(p.models.concat(action.payload.model), 'id'),
              enabled: true
            }
          : p
      )
    },
    removeModel: (state, action: PayloadAction<{ providerId: string; model: Model }>) => {
      state.providers = state.providers.map((p) =>
        p.id === action.payload.providerId
          ? {
              ...p,
              models: p.models.filter((m) => m.id !== action.payload.model.id)
            }
          : p
      )
    },
    setDefaultModel: (state, action: PayloadAction<{ model: Model }>) => {
      state.defaultModel = action.payload.model
      window.electron.ipcRenderer.send('miniwindow-reload')
    },
    setTopicNamingModel: (state, action: PayloadAction<{ model: Model }>) => {
      state.topicNamingModel = action.payload.model
    },
    setTranslateModel: (state, action: PayloadAction<{ model: Model }>) => {
      state.translateModel = action.payload.model
    },
    setOllamaKeepAliveTime: (state, action: PayloadAction<number>) => {
      state.settings.ollama.keepAliveTime = action.payload
    },
    setLMStudioKeepAliveTime: (state, action: PayloadAction<number>) => {
      state.settings.lmstudio.keepAliveTime = action.payload
    },
    updateModel: (
      state,
      action: PayloadAction<{
        providerId: string
        model: Model
      }>
    ) => {
      const provider = state.providers.find((p) => p.id === action.payload.providerId)
      if (provider) {
        const modelIndex = provider.models.findIndex((m) => m.id === action.payload.model.id)
        if (modelIndex !== -1) {
          provider.models[modelIndex] = action.payload.model
        }
      }
    }
  }
})

export const {
  updateProvider,
  updateProviders,
  addProvider,
  removeProvider,
  addModel,
  removeModel,
  setDefaultModel,
  setTopicNamingModel,
  setTranslateModel,
  setOllamaKeepAliveTime,
  setLMStudioKeepAliveTime,
  updateModel
} = settingsSlice.actions

export default settingsSlice.reducer<|MERGE_RESOLUTION|>--- conflicted
+++ resolved
@@ -418,20 +418,12 @@
       enabled: false
     },
     {
-<<<<<<< HEAD
-      id: 'tencent-cloud',
-=======
       id: 'tencent-cloud-ti',
->>>>>>> e8bfb2b4
       name: 'Tencent Cloud TI',
       type: 'openai',
       apiKey: '',
       apiHost: 'https://api.lkeap.cloud.tencent.com',
-<<<<<<< HEAD
-      models: SYSTEM_MODELS['tencent-cloud'],
-=======
       models: SYSTEM_MODELS['tencent-cloud-ti'],
->>>>>>> e8bfb2b4
       isSystem: true,
       enabled: false
     }

--- conflicted
+++ resolved
@@ -7,12 +7,7 @@
 import FileManager from '@renderer/services/FileManager'
 import { BlockManager } from '@renderer/services/messageStreaming/BlockManager'
 import { createCallbacks } from '@renderer/services/messageStreaming/callbacks'
-<<<<<<< HEAD
-import { transformMessagesAndFetch } from '@renderer/services/OrchestrateService'
 import { addSpan, endSpan } from '@renderer/services/SpanManagerService'
-=======
-import { endSpan } from '@renderer/services/SpanManagerService'
->>>>>>> 3045f924
 import { createStreamProcessor, type StreamProcessorCallbacks } from '@renderer/services/StreamProcessingService'
 import store from '@renderer/store'
 import { updateTopicUpdatedAt } from '@renderer/store/assistants'
@@ -856,13 +851,10 @@
       {
         messages: messagesForContext,
         assistant,
-<<<<<<< HEAD
-=======
         topicId,
         blockManager,
         assistantMsgId,
         callbacks,
->>>>>>> 3045f924
         options: {
           signal: abortController.signal,
           timeout: 30000,

<<<<<<< HEAD
import { cacheService } from '@data/CacheService'
=======
/**
 * @deprecated Scheduled for removal in v2.0.0
 * --------------------------------------------------------------------------
 * ⚠️ NOTICE: V2 DATA&UI REFACTORING (by 0xfullex)
 * --------------------------------------------------------------------------
 * STOP: Feature PRs affecting this file are currently BLOCKED.
 * Only critical bug fixes are accepted during this migration phase.
 *
 * This file is being refactored to v2 standards.
 * Any non-critical changes will conflict with the ongoing work.
 *
 * 🔗 Context & Status:
 * - Contribution Hold: https://github.com/CherryHQ/cherry-studio/issues/10954
 * - v2 Refactor PR   : https://github.com/CherryHQ/cherry-studio/pull/10162
 * --------------------------------------------------------------------------
 */
>>>>>>> c242860a
import { loggerService } from '@logger'
import { AiSdkToChunkAdapter } from '@renderer/aiCore/chunk/AiSdkToChunkAdapter'
import { AgentApiClient } from '@renderer/api/agent'
import db from '@renderer/databases'
import { fetchMessagesSummary, transformMessagesAndFetch } from '@renderer/services/ApiService'
import { DbService } from '@renderer/services/db/DbService'
import FileManager from '@renderer/services/FileManager'
import { BlockManager } from '@renderer/services/messageStreaming/BlockManager'
import { createCallbacks } from '@renderer/services/messageStreaming/callbacks'
import { endSpan } from '@renderer/services/SpanManagerService'
import { createStreamProcessor, type StreamProcessorCallbacks } from '@renderer/services/StreamProcessingService'
import store from '@renderer/store'
import { updateTopicUpdatedAt } from '@renderer/store/assistants'
import { type ApiServerConfig, type Assistant, type FileMetadata, type Model, type Topic } from '@renderer/types'
import type { AgentSessionEntity, GetAgentSessionResponse } from '@renderer/types/agent'
import { ChunkType } from '@renderer/types/chunk'
import type { FileMessageBlock, ImageMessageBlock, Message, MessageBlock } from '@renderer/types/newMessage'
import { AssistantMessageStatus, MessageBlockStatus, MessageBlockType } from '@renderer/types/newMessage'
import { uuid } from '@renderer/utils'
import { addAbortController } from '@renderer/utils/abortController'
import {
  buildAgentSessionTopicId,
  extractAgentSessionIdFromTopicId,
  isAgentSessionTopicId
} from '@renderer/utils/agentSession'
import {
  createAssistantMessage,
  createTranslationBlock,
  resetAssistantMessage
} from '@renderer/utils/messageUtils/create'
import { getMainTextContent } from '@renderer/utils/messageUtils/find'
import { getTopicQueue, waitForTopicQueue } from '@renderer/utils/queue'
import { IpcChannel } from '@shared/IpcChannel'
import { defaultAppHeaders } from '@shared/utils'
import type { TextStreamPart } from 'ai'
import { t } from 'i18next'
import { isEmpty, throttle } from 'lodash'
import { LRUCache } from 'lru-cache'
import { mutate } from 'swr'

import type { AppDispatch, RootState } from '../index'
import { removeManyBlocks, updateOneBlock, upsertManyBlocks, upsertOneBlock } from '../messageBlock'
import { newMessagesActions, selectMessagesForTopic } from '../newMessage'
import {
  bulkAddBlocksV2,
  clearMessagesFromDBV2,
  deleteMessageFromDBV2,
  deleteMessagesFromDBV2,
  loadTopicMessagesThunkV2,
  saveMessageAndBlocksToDBV2,
  updateBlocksV2,
  updateFileCountV2,
  updateMessageV2,
  updateSingleBlockV2
} from './messageThunk.v2'

const logger = loggerService.withContext('MessageThunk')

const finishTopicLoading = async (topicId: string) => {
  await waitForTopicQueue(topicId)
  store.dispatch(newMessagesActions.setTopicLoading({ topicId, loading: false }))
  store.dispatch(newMessagesActions.setTopicFulfilled({ topicId, fulfilled: true }))
}

type AgentSessionContext = {
  agentId: string
  sessionId: string
  agentSessionId?: string
}

const agentSessionRenameLocks = new Set<string>()
const dbFacade = DbService.getInstance()

const findExistingAgentSessionContext = (
  state: RootState,
  topicId: string,
  assistantId: string
): AgentSessionContext | undefined => {
  if (!isAgentSessionTopicId(topicId)) {
    return undefined
  }

  const sessionId = extractAgentSessionIdFromTopicId(topicId)
  if (!sessionId) {
    return undefined
  }

  const messageIds = state.messages.messageIdsByTopic[topicId]
  let existingAgentSessionId: string | undefined

  if (messageIds?.length) {
    for (let index = messageIds.length - 1; index >= 0; index -= 1) {
      const messageId = messageIds[index]
      const message = state.messages.entities[messageId]
      const candidate = message?.agentSessionId?.trim()

      if (!candidate) {
        continue
      }

      if (message.assistantId !== assistantId) {
        continue
      }

      existingAgentSessionId = candidate
      break
    }
  }

  return {
    agentId: assistantId,
    sessionId,
    agentSessionId: existingAgentSessionId
  }
}

const buildAgentBaseURL = (apiServer: ApiServerConfig) => {
  const hasProtocol = apiServer.host.startsWith('http://') || apiServer.host.startsWith('https://')
  const baseHost = hasProtocol ? apiServer.host : `http://${apiServer.host}`
  const portSegment = apiServer.port ? `:${apiServer.port}` : ''
  return `${baseHost}${portSegment}`
}

export const renameAgentSessionIfNeeded = async (
  agentSession: AgentSessionContext,
  assistant: Assistant,
  topicId: string,
  getState: () => RootState
): Promise<void> => {
  const lockId = `${agentSession.agentId}:${agentSession.sessionId}`
  if (agentSessionRenameLocks.has(lockId)) {
    return
  }

  try {
    const state = getState()
    const apiServer = state.settings.apiServer
    if (!apiServer?.apiKey) {
      return
    }

    const { messages } = await dbFacade.fetchMessages(topicId, true)
    if (!messages.length) {
      return
    }

    const summary = await fetchMessagesSummary({ messages, assistant })
    const summaryText = summary?.trim()
    if (!summaryText) {
      return
    }

    const baseURL = buildAgentBaseURL(apiServer)
    const client = new AgentApiClient({
      baseURL,
      headers: {
        Authorization: `Bearer ${apiServer.apiKey}`
      }
    })

    agentSessionRenameLocks.add(lockId)

    let session: GetAgentSessionResponse
    try {
      session = await client.getSession(agentSession.agentId, agentSession.sessionId)
    } catch (error) {
      logger.warn('Failed to fetch agent session for rename', error as Error)
      return
    }

    const currentName = (session.name ?? '').trim()
    if (currentName === summaryText) {
      return
    }

    let updatedSession: GetAgentSessionResponse
    try {
      updatedSession = await client.updateSession(agentSession.agentId, {
        id: agentSession.sessionId,
        name: summaryText
      })
    } catch (error) {
      logger.warn('Failed to update agent session name', error as Error)
      return
    }

    const paths = client.getSessionPaths(agentSession.agentId)

    try {
      await mutate(paths.withId(agentSession.sessionId), updatedSession, {
        revalidate: false
      })

      await mutate<AgentSessionEntity[]>(
        paths.base,
        (prev) =>
          prev?.map((sessionItem) =>
            sessionItem.id === updatedSession.id
              ? ({ ...sessionItem, name: updatedSession.name } as AgentSessionEntity)
              : sessionItem
          ) ?? prev,
        {
          revalidate: false
        }
      )
    } catch (error) {
      logger.warn('Failed to update agent session cache after rename', error as Error)
    }
  } catch (error) {
    logger.warn('Unexpected error during agent session rename', error as Error)
  } finally {
    agentSessionRenameLocks.delete(lockId)
  }
}

const createSSEReadableStream = (
  source: ReadableStream<Uint8Array>,
  signal: AbortSignal
): ReadableStream<TextStreamPart<Record<string, any>>> => {
  return new ReadableStream<TextStreamPart<Record<string, any>>>({
    start(controller) {
      const reader = source.getReader()
      const decoder = new TextDecoder()
      let buffer = ''

      const cancelReader = (reason?: any) => reader.cancel(reason).catch(() => {})

      const abortHandler = () => {
        cancelReader(signal.reason ?? 'aborted')
        controller.error(new DOMException('Aborted', 'AbortError'))
      }

      if (signal.aborted) {
        abortHandler()
        return
      }

      signal.addEventListener('abort', abortHandler, { once: true })

      const emitEvent = (eventString: string): boolean => {
        const lines = eventString.split(/\r?\n/)
        let dataPayload = ''
        for (const line of lines) {
          if (line.startsWith('data:')) {
            dataPayload += line.slice(5).trimStart()
          }
        }

        if (!dataPayload) {
          return false
        }

        if (dataPayload === '[DONE]') {
          signal.removeEventListener('abort', abortHandler)
          cancelReader()
          controller.close()
          return true
        }

        try {
          const parsed = JSON.parse(dataPayload) as TextStreamPart<Record<string, any>>
          controller.enqueue(parsed)
        } catch (error) {
          logger.warn('Failed to parse agent SSE chunk', { dataPayload })
        }
        return false
      }

      const pump = async () => {
        try {
          while (true) {
            const { value, done } = await reader.read()
            if (done) break
            buffer += decoder.decode(value, { stream: true })

            let separatorIndex = buffer.indexOf('\n\n')
            while (separatorIndex !== -1) {
              const rawEvent = buffer.slice(0, separatorIndex).trim()
              buffer = buffer.slice(separatorIndex + 2)
              if (rawEvent) {
                const shouldStop = emitEvent(rawEvent)
                if (shouldStop) {
                  return
                }
              }
              separatorIndex = buffer.indexOf('\n\n')
            }
          }

          buffer += decoder.decode()
          if (buffer.trim()) {
            emitEvent(buffer.trim())
          }
          signal.removeEventListener('abort', abortHandler)
          controller.close()
        } catch (error) {
          signal.removeEventListener('abort', abortHandler)
          controller.error(error)
        }
      }

      pump().catch((error) => {
        signal.removeEventListener('abort', abortHandler)
        controller.error(error)
      })
    },
    cancel(reason) {
      return source.cancel(reason).catch(() => {})
    }
  })
}

const createAgentMessageStream = async (
  apiServer: ApiServerConfig,
  agentSession: AgentSessionContext,
  content: string,
  signal: AbortSignal
): Promise<ReadableStream<TextStreamPart<Record<string, any>>>> => {
  if (!apiServer.enabled) {
    throw new Error('Agent API server is disabled')
  }

  const baseURL = buildAgentBaseURL(apiServer)
  const url = `${baseURL}/v1/agents/${agentSession.agentId}/sessions/${agentSession.sessionId}/messages`

  const response = await fetch(url, {
    method: 'POST',
    headers: {
      Authorization: `Bearer ${apiServer.apiKey}`,
      'Content-Type': 'application/json',
      Accept: 'text/event-stream',
      'Cache-Control': 'no-cache'
    },
    body: JSON.stringify({ content }),
    signal
  })

  if (!response.ok) {
    const errorText = await response.text().catch(() => '')
    throw new Error(errorText || `Failed to stream agent message: ${response.status}`)
  }

  if (!response.body) {
    throw new Error('Agent message stream has no body')
  }

  return createSSEReadableStream(response.body, signal)
}
// TODO: 后续可以将db操作移到Listener Middleware中
export const saveMessageAndBlocksToDB = async (message: Message, blocks: MessageBlock[], messageIndex: number = -1) => {
  return saveMessageAndBlocksToDBV2(message.topicId, message, blocks, messageIndex)
}

const updateExistingMessageAndBlocksInDB = async (
  updatedMessage: Partial<Message> & Pick<Message, 'id' | 'topicId'>,
  updatedBlocks: MessageBlock[]
) => {
  try {
    // Always update blocks if provided
    if (updatedBlocks.length > 0) {
      await updateBlocksV2(updatedBlocks)
    }

    // Check if there are message properties to update beyond id and topicId
    const messageKeysToUpdate = Object.keys(updatedMessage).filter((key) => key !== 'id' && key !== 'topicId')

    if (messageKeysToUpdate.length > 0) {
      const messageUpdatesPayload = messageKeysToUpdate.reduce<Partial<Message>>((acc, key) => {
        acc[key] = updatedMessage[key]
        return acc
      }, {})

      await updateMessageV2(updatedMessage.topicId, updatedMessage.id, messageUpdatesPayload)

      store.dispatch(updateTopicUpdatedAt({ topicId: updatedMessage.topicId }))
    }
  } catch (error) {
    logger.error(`[updateExistingMsg] Failed to update message ${updatedMessage.id}:`, error as Error)
  }
}

/**
 * 消息块节流器。
 * 每个消息块有独立节流器，并发更新时不会互相影响
 */
const blockUpdateThrottlers = new LRUCache<string, ReturnType<typeof throttle>>({
  max: 100,
  ttl: 1000 * 60 * 5,
  updateAgeOnGet: true
})

/**
 * 消息块 RAF 缓存。
 * 用于管理 RAF 请求创建和取消。
 */
const blockUpdateRafs = new LRUCache<string, number>({
  max: 100,
  ttl: 1000 * 60 * 5,
  updateAgeOnGet: true
})

/**
 * 获取或创建消息块专用的节流函数。
 */
const getBlockThrottler = (id: string) => {
  if (!blockUpdateThrottlers.has(id)) {
    const throttler = throttle(async (blockUpdate: any) => {
      const existingRAF = blockUpdateRafs.get(id)
      if (existingRAF) {
        cancelAnimationFrame(existingRAF)
      }

      const rafId = requestAnimationFrame(() => {
        store.dispatch(updateOneBlock({ id, changes: blockUpdate }))
        blockUpdateRafs.delete(id)
      })

      blockUpdateRafs.set(id, rafId)
      await updateSingleBlockV2(id, blockUpdate)
    }, 150)

    blockUpdateThrottlers.set(id, throttler)
  }

  return blockUpdateThrottlers.get(id)!
}

/**
 * 更新单个消息块。
 */
export const throttledBlockUpdate = (id: string, blockUpdate: any) => {
  const throttler = getBlockThrottler(id)
  // store.dispatch(updateOneBlock({ id, changes: blockUpdate }))
  throttler(blockUpdate)
}

/**
 * 取消单个块的节流更新，移除节流器和 RAF。
 */
export const cancelThrottledBlockUpdate = (id: string) => {
  const rafId = blockUpdateRafs.get(id)
  if (rafId) {
    cancelAnimationFrame(rafId)
    blockUpdateRafs.delete(id)
  }

  const throttler = blockUpdateThrottlers.get(id)
  if (throttler) {
    throttler.cancel()
    blockUpdateThrottlers.delete(id)
  }
}

/**
 * 批量清理多个消息块。
 */
export const cleanupMultipleBlocks = (dispatch: AppDispatch, blockIds: string[]) => {
  blockIds.forEach((id) => {
    cancelThrottledBlockUpdate(id)
  })

  const getBlocksFiles = async (blockIds: string[]) => {
    const blocks = await db.message_blocks.where('id').anyOf(blockIds).toArray()
    const files = blocks
      .filter((block) => block.type === MessageBlockType.FILE || block.type === MessageBlockType.IMAGE)
      .map((block) => block.file)
      .filter((file): file is FileMetadata => file !== undefined)
    return isEmpty(files) ? [] : files
  }

  const cleanupFiles = async (files: FileMetadata[]) => {
    await Promise.all(files.map((file) => FileManager.deleteFile(file.id, false)))
  }

  getBlocksFiles(blockIds).then(cleanupFiles)

  if (blockIds.length > 0) {
    dispatch(removeManyBlocks(blockIds))
  }
}

// 新增: 通用的、非节流的函数，用于保存消息和块的更新到数据库
const saveUpdatesToDB = async (
  messageId: string,
  topicId: string,
  messageUpdates: Partial<Message>, // 需要更新的消息字段
  blocksToUpdate: MessageBlock[] // 需要更新/创建的块
) => {
  try {
    const messageDataToSave: Partial<Message> & Pick<Message, 'id' | 'topicId'> = {
      id: messageId,
      topicId,
      ...messageUpdates
    }
    await updateExistingMessageAndBlocksInDB(messageDataToSave, blocksToUpdate)
  } catch (error) {
    logger.error(`[DB Save Updates] Failed for message ${messageId}:`, error as Error)
  }
}

// 新增: 辅助函数，用于获取并保存单个更新后的 Block 到数据库
const saveUpdatedBlockToDB = async (
  blockId: string | null,
  messageId: string,
  topicId: string,
  getState: () => RootState
) => {
  if (!blockId) {
    logger.warn('[DB Save Single Block] Received null/undefined blockId. Skipping save.')
    return
  }
  const state = getState()
  const blockToSave = state.messageBlocks.entities[blockId]
  if (blockToSave) {
    await saveUpdatesToDB(messageId, topicId, {}, [blockToSave]) // Pass messageId, topicId, empty message updates, and the block
  } else {
    logger.warn(`[DB Save Single Block] Block ${blockId} not found in state. Cannot save.`)
  }
}

interface AgentStreamParams {
  topicId: string
  assistant: Assistant
  assistantMessage: Message
  agentSession: AgentSessionContext
  userMessageId: string
}

const fetchAndProcessAgentResponseImpl = async (
  dispatch: AppDispatch,
  getState: () => RootState,
  { topicId, assistant, assistantMessage, agentSession, userMessageId }: AgentStreamParams
) => {
  let callbacks: StreamProcessorCallbacks = {}
  try {
    dispatch(newMessagesActions.setTopicLoading({ topicId, loading: true }))

    const blockManager = new BlockManager({
      dispatch,
      getState,
      saveUpdatedBlockToDB,
      saveUpdatesToDB,
      assistantMsgId: assistantMessage.id,
      topicId,
      throttledBlockUpdate,
      cancelThrottledBlockUpdate
    })

    callbacks = createCallbacks({
      blockManager,
      dispatch,
      getState,
      topicId,
      assistantMsgId: assistantMessage.id,
      saveUpdatesToDB,
      assistant
    })

    const streamProcessorCallbacks = createStreamProcessor(callbacks)

    // Emit initial chunk to mirror assistant behaviour and ensure pending UI state
    streamProcessorCallbacks({ type: ChunkType.LLM_RESPONSE_CREATED })

    const state = getState()
    const userMessageEntity = state.messages.entities[userMessageId]
    const userContent = userMessageEntity ? getMainTextContent(userMessageEntity) : ''

    const abortController = new AbortController()
    addAbortController(userMessageId, () => abortController.abort())

    const stream = await createAgentMessageStream(
      state.settings.apiServer,
      agentSession,
      userContent,
      abortController.signal
    )

    // Store the previous session ID to detect /clear command
    let latestAgentSessionId = agentSession.agentSessionId || ''
    let sessionWasCleared = false

    const persistAgentSessionId = async (sessionId: string) => {
      if (!sessionId || sessionId === latestAgentSessionId) {
        return
      }

      // Only mark as cleared if there was a previous session ID (not initial assignment)
      sessionWasCleared = !!latestAgentSessionId

      latestAgentSessionId = sessionId
      agentSession.agentSessionId = sessionId

      logger.debug(`Agent session ID updated`, {
        topicId,
        assistantMessageId: assistantMessage.id,
        value: sessionId
      })

      try {
        const stateAfterUpdate = getState()
        const assistantInState = stateAfterUpdate.messages.entities[assistantMessage.id]
        const userInState = stateAfterUpdate.messages.entities[userMessageId]

        const persistTasks: Promise<void>[] = []

        if (assistantInState?.agentSessionId !== sessionId) {
          dispatch(
            newMessagesActions.updateMessage({
              topicId,
              messageId: assistantMessage.id,
              updates: { agentSessionId: sessionId }
            })
          )
          persistTasks.push(saveUpdatesToDB(assistantMessage.id, topicId, { agentSessionId: sessionId }, []))
        }

        if (userInState && userInState.agentSessionId !== sessionId) {
          dispatch(
            newMessagesActions.updateMessage({
              topicId,
              messageId: userMessageId,
              updates: { agentSessionId: sessionId }
            })
          )
          persistTasks.push(saveUpdatesToDB(userMessageId, topicId, { agentSessionId: sessionId }, []))
        }

        if (persistTasks.length > 0) {
          await Promise.all(persistTasks)
        }

        // Refresh session data to get updated slash_commands from backend
        // This happens after the SDK init message updates the session in the database
        const apiServer = stateAfterUpdate.settings.apiServer
        if (apiServer?.apiKey) {
          const baseURL = buildAgentBaseURL(apiServer)
          const client = new AgentApiClient({
            baseURL,
            headers: {
              Authorization: `Bearer ${apiServer.apiKey}`
            }
          })
          const paths = client.getSessionPaths(agentSession.agentId)
          await mutate(paths.withId(agentSession.sessionId))
          logger.info('Refreshed session data after sessionId update', {
            agentId: agentSession.agentId,
            sessionId: agentSession.sessionId
          })
        }
      } catch (error) {
        logger.error('Failed to persist agent session ID during stream', error as Error)
      }
    }

    const adapter = new AiSdkToChunkAdapter(
      streamProcessorCallbacks,
      [],
      false,
      false,
      (sessionId) => {
        persistAgentSessionId(sessionId)
      },
      () => sessionWasCleared // Provide getter for session cleared flag
    )

    await adapter.processStream({
      fullStream: stream,
      text: Promise.resolve('')
    })

    if (latestAgentSessionId) {
      await persistAgentSessionId(latestAgentSessionId)
    }

    await renameAgentSessionIfNeeded(agentSession, assistant, topicId, getState)
  } catch (error: any) {
    logger.error('Error in fetchAndProcessAgentResponseImpl:', error)
    try {
      callbacks.onError?.(error)
    } catch (callbackError) {
      logger.error('Error in agent onError callback:', callbackError as Error)
    }
  } finally {
    dispatch(newMessagesActions.setTopicLoading({ topicId, loading: false }))
  }
}

// Removed persistAgentExchange and createPersistedMessagePayload functions
// These are no longer needed since messages are saved immediately via appendMessage
// and updated during streaming via updateMessageAndBlocks

// --- Helper Function for Multi-Model Dispatch ---
// 多模型创建和发送请求的逻辑，用于用户消息多模型发送和重发
const dispatchMultiModelResponses = async (
  dispatch: AppDispatch,
  getState: () => RootState,
  topicId: string,
  triggeringMessage: Message, // userMessage or messageToResend
  assistant: Assistant,
  mentionedModels: Model[]
) => {
  const assistantMessageStubs: Message[] = []
  const tasksToQueue: { assistantConfig: Assistant; messageStub: Message }[] = []

  for (const mentionedModel of mentionedModels) {
    const assistantForThisMention = { ...assistant, model: mentionedModel }
    const assistantMessage = createAssistantMessage(assistant.id, topicId, {
      askId: triggeringMessage.id,
      model: mentionedModel,
      modelId: mentionedModel.id,
      traceId: triggeringMessage.traceId
    })
    dispatch(newMessagesActions.addMessage({ topicId, message: assistantMessage }))
    assistantMessageStubs.push(assistantMessage)
    tasksToQueue.push({ assistantConfig: assistantForThisMention, messageStub: assistantMessage })
  }

  const topicFromDB = await db.topics.get(topicId)
  if (topicFromDB) {
    const currentTopicMessageIds = getState().messages.messageIdsByTopic[topicId] || []
    const currentEntities = getState().messages.entities
    const messagesToSaveInDB = currentTopicMessageIds.map((id) => currentEntities[id]).filter((m): m is Message => !!m)
    await db.topics.update(topicId, { messages: messagesToSaveInDB })
  } else {
    logger.error(`[dispatchMultiModelResponses] Topic ${topicId} not found in DB during multi-model save.`)
    throw new Error(`Topic ${topicId} not found in DB.`)
  }

  const queue = getTopicQueue(topicId)
  for (const task of tasksToQueue) {
    queue.add(async () => {
      await fetchAndProcessAssistantResponseImpl(dispatch, getState, topicId, task.assistantConfig, task.messageStub)
    })
  }
}

// --- End Helper Function ---
// 发送和处理助手响应的实现函数，话题提示词在此拼接
const fetchAndProcessAssistantResponseImpl = async (
  dispatch: AppDispatch,
  getState: () => RootState,
  topicId: string,
  origAssistant: Assistant,
  assistantMessage: Message // Pass the prepared assistant message (new or reset)
) => {
  const topic = origAssistant.topics.find((t) => t.id === topicId)
  const assistant = topic?.prompt
    ? { ...origAssistant, prompt: `${origAssistant.prompt}\n${topic.prompt}` }
    : origAssistant
  const assistantMsgId = assistantMessage.id
  let callbacks: StreamProcessorCallbacks = {}
  try {
    dispatch(newMessagesActions.setTopicLoading({ topicId, loading: true }))

    // 创建 BlockManager 实例
    const blockManager = new BlockManager({
      dispatch,
      getState,
      saveUpdatedBlockToDB,
      saveUpdatesToDB,
      assistantMsgId,
      topicId,
      throttledBlockUpdate,
      cancelThrottledBlockUpdate
    })

    const allMessagesForTopic = selectMessagesForTopic(getState(), topicId)

    let messagesForContext: Message[] = []
    const userMessageId = assistantMessage.askId
    const userMessageIndex = allMessagesForTopic.findIndex((m) => m?.id === userMessageId)

    if (userMessageIndex === -1) {
      logger.error(
        `[fetchAndProcessAssistantResponseImpl] Triggering user message ${userMessageId} (askId of ${assistantMsgId}) not found. Falling back.`
      )
      const assistantMessageIndexFallback = allMessagesForTopic.findIndex((m) => m?.id === assistantMsgId)
      messagesForContext = (
        assistantMessageIndexFallback !== -1
          ? allMessagesForTopic.slice(0, assistantMessageIndexFallback)
          : allMessagesForTopic
      ).filter((m) => m && !m.status?.includes('ing'))
    } else {
      const contextSlice = allMessagesForTopic.slice(0, userMessageIndex + 1)
      messagesForContext = contextSlice.filter((m) => m && !m.status?.includes('ing'))
    }

    // Ensure at least the triggering user message is present to avoid empty payloads
    if ((!messagesForContext || messagesForContext.length === 0) && userMessageId) {
      const stateAfter = getState()
      const maybeUserMessage = stateAfter.messages.entities[userMessageId]
      if (maybeUserMessage) {
        messagesForContext = [maybeUserMessage]
      }
    }

    callbacks = createCallbacks({
      blockManager,
      dispatch,
      getState,
      topicId,
      assistantMsgId,
      saveUpdatesToDB,
      assistant
    })
    const streamProcessorCallbacks = createStreamProcessor(callbacks)

    const abortController = new AbortController()
    addAbortController(userMessageId!, () => abortController.abort())

    await transformMessagesAndFetch(
      {
        messages: messagesForContext,
        assistant,
        topicId,
        blockManager,
        assistantMsgId,
        callbacks,
        options: {
          signal: abortController.signal,
          timeout: 30000,
          headers: defaultAppHeaders()
        }
      },
      streamProcessorCallbacks
    )
  } catch (error: any) {
    logger.error('Error in fetchAndProcessAssistantResponseImpl:', error)
    endSpan({
      topicId,
      error: error,
      modelName: assistant.model?.name
    })
    // 统一错误处理：确保 loading 状态被正确设置，避免队列任务卡住
    try {
      callbacks.onError?.(error)
    } catch (callbackError) {
      logger.error('Error in onError callback:', callbackError as Error)
    } finally {
      // 确保无论如何都设置 loading 为 false（onError 回调中已设置，这里是保险）
      dispatch(newMessagesActions.setTopicLoading({ topicId, loading: false }))
    }
  }
}

/**
 * 发送消息并处理助手回复
 * @param userMessage 已创建的用户消息
 * @param userMessageBlocks 用户消息关联的消息块
 * @param assistant 助手对象
 * @param topicId 主题ID
 */
export const sendMessage =
  (
    userMessage: Message,
    userMessageBlocks: MessageBlock[],
    assistant: Assistant,
    topicId: Topic['id'],
    agentSession?: AgentSessionContext
  ) =>
  async (dispatch: AppDispatch, getState: () => RootState) => {
    try {
      if (userMessage.blocks.length === 0) {
        logger.warn('sendMessage: No blocks in the provided message.')
        return
      }

      const stateBeforeSend = getState()
      let activeAgentSession = agentSession ?? findExistingAgentSessionContext(stateBeforeSend, topicId, assistant.id)
      if (activeAgentSession) {
        const derivedSession = findExistingAgentSessionContext(stateBeforeSend, topicId, assistant.id)
        if (derivedSession?.agentSessionId && derivedSession.agentSessionId !== activeAgentSession.agentSessionId) {
          activeAgentSession = { ...activeAgentSession, agentSessionId: derivedSession.agentSessionId }
        }
      }
      if (activeAgentSession?.agentSessionId && !userMessage.agentSessionId) {
        userMessage.agentSessionId = activeAgentSession.agentSessionId
      }

      await saveMessageAndBlocksToDB(userMessage, userMessageBlocks)
      dispatch(newMessagesActions.addMessage({ topicId, message: userMessage }))
      if (userMessageBlocks.length > 0) {
        dispatch(upsertManyBlocks(userMessageBlocks))
      }
      dispatch(updateTopicUpdatedAt({ topicId }))

      const queue = getTopicQueue(topicId)

      if (activeAgentSession) {
        const assistantMessage = createAssistantMessage(assistant.id, topicId, {
          askId: userMessage.id,
          model: assistant.model,
          traceId: userMessage.traceId
        })
        if (activeAgentSession.agentSessionId && !assistantMessage.agentSessionId) {
          assistantMessage.agentSessionId = activeAgentSession.agentSessionId
        }
        await saveMessageAndBlocksToDB(assistantMessage, [])
        dispatch(newMessagesActions.addMessage({ topicId, message: assistantMessage }))

        queue.add(async () => {
          await fetchAndProcessAgentResponseImpl(dispatch, getState, {
            topicId,
            assistant,
            assistantMessage,
            agentSession: activeAgentSession,
            userMessageId: userMessage.id
          })
        })
      } else {
        const mentionedModels = userMessage.mentions

        if (mentionedModels && mentionedModels.length > 0) {
          await dispatchMultiModelResponses(dispatch, getState, topicId, userMessage, assistant, mentionedModels)
        } else {
          const assistantMessage = createAssistantMessage(assistant.id, topicId, {
            askId: userMessage.id,
            model: assistant.model,
            traceId: userMessage.traceId
          })
          await saveMessageAndBlocksToDB(assistantMessage, [])
          dispatch(newMessagesActions.addMessage({ topicId, message: assistantMessage }))

          queue.add(async () => {
            await fetchAndProcessAssistantResponseImpl(dispatch, getState, topicId, assistant, assistantMessage)
          })
        }
      }
    } catch (error) {
      logger.error('Error in sendMessage thunk:', error as Error)
    } finally {
      finishTopicLoading(topicId)
    }
  }

/**
 * Loads agent session messages from backend
 */
export const loadAgentSessionMessagesThunk =
  // oxlint-disable-next-line no-unused-vars
  (sessionId: string) => async (dispatch: AppDispatch, _getState: () => RootState) => {
    const topicId = buildAgentSessionTopicId(sessionId)

    try {
      dispatch(newMessagesActions.setTopicLoading({ topicId, loading: true }))

      // Fetch from agent backend
      const historicalMessages = await window.electron?.ipcRenderer.invoke(IpcChannel.AgentMessage_GetHistory, {
        sessionId
      })

      if (historicalMessages && Array.isArray(historicalMessages)) {
        const messages: Message[] = []
        const blocks: MessageBlock[] = []

        for (const persistedMsg of historicalMessages) {
          if (persistedMsg?.message) {
            messages.push(persistedMsg.message)
            if (persistedMsg.blocks && persistedMsg.blocks.length > 0) {
              blocks.push(...persistedMsg.blocks)
            }
          }
        }

        // Update Redux store
        if (blocks.length > 0) {
          dispatch(upsertManyBlocks(blocks))
        }
        dispatch(newMessagesActions.messagesReceived({ topicId, messages }))

        logger.silly(`Loaded ${messages.length} messages for agent session ${sessionId}`)
      } else {
        dispatch(newMessagesActions.messagesReceived({ topicId, messages: [] }))
      }
    } catch (error) {
      logger.error(`Failed to load agent session messages for ${sessionId}:`, error as Error)
      dispatch(newMessagesActions.messagesReceived({ topicId, messages: [] }))
    } finally {
      dispatch(newMessagesActions.setTopicLoading({ topicId, loading: false }))
    }
  }

/**
 * Loads messages and their blocks for a specific topic from the database
 * and updates the Redux store.
 */
export const loadTopicMessagesThunk =
  (topicId: string, forceReload: boolean = false) =>
  async (dispatch: AppDispatch, getState: () => RootState) => {
    return loadTopicMessagesThunkV2(topicId, forceReload)(dispatch, getState)
  }

/**
 * Thunk to delete a single message and its associated blocks.
 */
export const deleteSingleMessageThunk =
  (topicId: string, messageId: string) => async (dispatch: AppDispatch, getState: () => RootState) => {
    const currentState = getState()
    const messageToDelete = currentState.messages.entities[messageId]
    if (!messageToDelete || messageToDelete.topicId !== topicId) {
      logger.error(`[deleteSingleMessage] Message ${messageId} not found in topic ${topicId}.`)
      return
    }

    const blockIdsToDelete = messageToDelete.blocks || []

    try {
      dispatch(newMessagesActions.removeMessage({ topicId, messageId }))
      cleanupMultipleBlocks(dispatch, blockIdsToDelete)
      await deleteMessageFromDBV2(topicId, messageId)
    } catch (error) {
      logger.error(`[deleteSingleMessage] Failed to delete message ${messageId}:`, error as Error)
    }
  }

/**
 * Thunk to delete a group of messages (user query + assistant responses) based on askId.
 */
export const deleteMessageGroupThunk =
  (topicId: string, askId: string) => async (dispatch: AppDispatch, getState: () => RootState) => {
    const currentState = getState()
    const topicMessageIds = currentState.messages.messageIdsByTopic[topicId] || []
    const messagesToDelete: Message[] = []

    topicMessageIds.forEach((id) => {
      const msg = currentState.messages.entities[id]
      if (msg && msg.askId === askId) {
        messagesToDelete.push(msg)
      }
    })

    // const userQuery = currentState.messages.entities[askId]
    // if (userQuery && userQuery.topicId === topicId && !idsToDelete.includes(askId)) {
    //   messagesToDelete.push(userQuery)
    //   idsToDelete.push(askId)
    // }

    if (messagesToDelete.length === 0) {
      logger.warn(`[deleteMessageGroup] No messages found with askId ${askId} in topic ${topicId}.`)
      return
    }

    const blockIdsToDelete = messagesToDelete.flatMap((m) => m.blocks || [])
    const messageIdsToDelete = messagesToDelete.map((m) => m.id)

    try {
      dispatch(newMessagesActions.removeMessagesByAskId({ topicId, askId }))
      cleanupMultipleBlocks(dispatch, blockIdsToDelete)
      await deleteMessagesFromDBV2(topicId, messageIdsToDelete)
    } catch (error) {
      logger.error(`[deleteMessageGroup] Failed to delete messages with askId ${askId}:`, error as Error)
    }
  }

/**
 * Thunk to clear all messages and associated blocks for a topic.
 */
export const clearTopicMessagesThunk =
  (topicId: string) => async (dispatch: AppDispatch, getState: () => RootState) => {
    try {
      const state = getState()
      const messageIdsToClear = state.messages.messageIdsByTopic[topicId] || []
      const blockIdsToDeleteSet = new Set<string>()

      messageIdsToClear.forEach((messageId) => {
        const message = state.messages.entities[messageId]
        message?.blocks?.forEach((blockId) => blockIdsToDeleteSet.add(blockId))
      })

      const blockIdsToDelete = Array.from(blockIdsToDeleteSet)

      dispatch(newMessagesActions.clearTopicMessages(topicId))
      cleanupMultipleBlocks(dispatch, blockIdsToDelete)
      await clearMessagesFromDBV2(topicId)
    } catch (error) {
      logger.error(`[clearTopicMessagesThunk] Failed to clear messages for topic ${topicId}:`, error as Error)
    }
  }

/**
 * Thunk to resend a user message by regenerating its associated assistant responses.
 * Finds all assistant messages responding to the given user message, resets them,
 * and queues them for regeneration without deleting other messages.
 */
export const resendMessageThunk =
  (topicId: Topic['id'], userMessageToResend: Message, assistant: Assistant) =>
  async (dispatch: AppDispatch, getState: () => RootState) => {
    try {
      const state = getState()
      // Use selector to get all messages for the topic
      const allMessagesForTopic = selectMessagesForTopic(state, topicId)

      // Filter to find the assistant messages to reset
      const assistantMessagesToReset = allMessagesForTopic.filter(
        (m) => m.askId === userMessageToResend.id && m.role === 'assistant'
      )

      // Clear cached search results for the user message being resent
      // This ensures that the regenerated responses will not use stale search results
      try {
        cacheService.deleteCasual(`web-search-${userMessageToResend.id}`)
        cacheService.deleteCasual(`knowledge-search-${userMessageToResend.id}`)
      } catch (error) {
        logger.warn(`Failed to clear keyv cache for message ${userMessageToResend.id}:`, error as Error)
      }

      const resetDataList: Message[] = []

      if (assistantMessagesToReset.length === 0 && !userMessageToResend?.mentions?.length) {
        // 没有相关的助手消息且没有提及模型时，使用助手模型创建一条消息

        const assistantMessage = createAssistantMessage(assistant.id, topicId, {
          askId: userMessageToResend.id,
          model: assistant.model
        })
        assistantMessage.traceId = userMessageToResend.traceId
        resetDataList.push(assistantMessage)

        resetDataList.forEach((message) => {
          dispatch(newMessagesActions.addMessage({ topicId, message }))
        })
      }

      // 处理存在相关的助手消息的情况
      const allBlockIdsToDelete: string[] = []
      const messagesToUpdateInRedux: { topicId: string; messageId: string; updates: Partial<Message> }[] = []

      // 先处理已有的重传
      for (const originalMsg of assistantMessagesToReset) {
        const modelToSet =
          assistantMessagesToReset.length === 1 && !userMessageToResend?.mentions?.length
            ? assistant.model
            : originalMsg.model
        const blockIdsToDelete = [...(originalMsg.blocks || [])]
        const resetMsg = resetAssistantMessage(originalMsg, {
          status: AssistantMessageStatus.PENDING,
          updatedAt: new Date().toISOString(),
          model: modelToSet
        })

        resetDataList.push(resetMsg)
        allBlockIdsToDelete.push(...blockIdsToDelete)
        messagesToUpdateInRedux.push({ topicId, messageId: resetMsg.id, updates: resetMsg })
      }

      // 再处理新的重传（用户消息提及，但是现有助手消息中不存在提及的模型）
      const originModelSet = new Set(assistantMessagesToReset.map((m) => m.model).filter((m) => m !== undefined))
      const mentionedModelSet = new Set(userMessageToResend.mentions ?? [])
      const newModelSet = new Set([...mentionedModelSet].filter((m) => !originModelSet.has(m)))
      for (const model of newModelSet) {
        const assistantMessage = createAssistantMessage(assistant.id, topicId, {
          askId: userMessageToResend.id,
          model: model,
          modelId: model.id
        })
        resetDataList.push(assistantMessage)
        dispatch(newMessagesActions.addMessage({ topicId, message: assistantMessage }))
      }

      messagesToUpdateInRedux.forEach((update) => dispatch(newMessagesActions.updateMessage(update)))
      cleanupMultipleBlocks(dispatch, allBlockIdsToDelete)

      try {
        if (allBlockIdsToDelete.length > 0) {
          await db.message_blocks.bulkDelete(allBlockIdsToDelete)
        }
        const finalMessagesToSave = selectMessagesForTopic(getState(), topicId)
        await db.topics.update(topicId, { messages: finalMessagesToSave })
      } catch (dbError) {
        logger.error('[resendMessageThunk] Error updating database:', dbError as Error)
      }

      const queue = getTopicQueue(topicId)
      for (const resetMsg of resetDataList) {
        const assistantConfigForThisRegen = {
          ...assistant,
          ...(resetMsg.model ? { model: resetMsg.model } : {})
        }
        queue.add(async () => {
          await fetchAndProcessAssistantResponseImpl(dispatch, getState, topicId, assistantConfigForThisRegen, resetMsg)
        })
      }
    } catch (error) {
      logger.error(`[resendMessageThunk] Error resending user message ${userMessageToResend.id}:`, error as Error)
    } finally {
      finishTopicLoading(topicId)
    }
  }

/**
 * Thunk to resend a user message after its content has been edited.
 * Updates the user message's text block and then triggers the regeneration
 * of its associated assistant responses using resendMessageThunk.
 */
export const resendUserMessageWithEditThunk =
  (topicId: Topic['id'], originalMessage: Message, assistant: Assistant) => async (dispatch: AppDispatch) => {
    // Trigger the regeneration logic for associated assistant messages
    dispatch(resendMessageThunk(topicId, originalMessage, assistant))
  }

/**
 * Thunk to regenerate a specific assistant response.
 */
export const regenerateAssistantResponseThunk =
  (topicId: Topic['id'], assistantMessageToRegenerate: Message, assistant: Assistant) =>
  async (dispatch: AppDispatch, getState: () => RootState) => {
    try {
      const state = getState()

      // 1. Use selector to get all messages for the topic
      const allMessagesForTopic = selectMessagesForTopic(state, topicId)

      const askId = assistantMessageToRegenerate.askId

      if (!askId) {
        logger.error(
          `[appendAssistantResponseThunk] Existing assistant message ${assistantMessageToRegenerate.id} does not have an askId.`
        )
        return // Stop if askId is missing
      }

      if (!state.messages.entities[askId]) {
        logger.error(
          `[appendAssistantResponseThunk] Original user query (askId: ${askId}) not found in entities. Cannot create assistant response without corresponding user message.`
        )

        // Show error popup instead of creating error message block
        window.toast.error(t('error.missing_user_message'))

        return
      }

      // 2. Find the original user query (Restored Logic)
      const originalUserQuery = allMessagesForTopic.find((m) => m.id === assistantMessageToRegenerate.askId)
      if (!originalUserQuery) {
        logger.error(
          `[regenerateAssistantResponseThunk] Original user query (askId: ${assistantMessageToRegenerate.askId}) not found for assistant message ${assistantMessageToRegenerate.id}. Cannot regenerate.`
        )
        return
      }

      // 3. Verify the assistant message itself exists in entities
      const messageToResetEntity = state.messages.entities[assistantMessageToRegenerate.id]
      if (!messageToResetEntity) {
        // No need to check topicId again as selector implicitly handles it
        logger.error(
          `[regenerateAssistantResponseThunk] Assistant message ${assistantMessageToRegenerate.id} not found in entities despite being in the topic list. State might be inconsistent.`
        )
        return
      }

      // 4. Get Block IDs to delete
      const blockIdsToDelete = [...(messageToResetEntity.blocks || [])]

      // 5. Reset the message entity in Redux
      const resetAssistantMsg = resetAssistantMessage(
        messageToResetEntity,
        // Grouped message (mentioned model message) should not reset model and modelId, always use the original model
        assistantMessageToRegenerate.modelId
          ? {
              status: AssistantMessageStatus.PENDING,
              updatedAt: new Date().toISOString()
            }
          : {
              status: AssistantMessageStatus.PENDING,
              updatedAt: new Date().toISOString(),
              model: assistant.model
            }
      )

      dispatch(
        newMessagesActions.updateMessage({
          topicId,
          messageId: resetAssistantMsg.id,
          updates: resetAssistantMsg
        })
      )

      // 6. Remove old blocks from Redux
      cleanupMultipleBlocks(dispatch, blockIdsToDelete)

      // 7. Update DB: Save the reset message state within the topic and delete old blocks
      // Fetch the current state *after* Redux updates to get the latest message list
      // Use the selector to get the final ordered list of messages for the topic
      const finalMessagesToSave = selectMessagesForTopic(getState(), topicId)

      await db.transaction('rw', db.topics, db.message_blocks, async () => {
        // Use the result from the selector to update the DB
        await db.topics.update(topicId, { messages: finalMessagesToSave })
        if (blockIdsToDelete.length > 0) {
          await db.message_blocks.bulkDelete(blockIdsToDelete)
        }
      })

      // 8. Add fetch/process call to the queue
      const queue = getTopicQueue(topicId)
      const assistantConfigForRegen = {
        ...assistant,
        ...(resetAssistantMsg.model ? { model: resetAssistantMsg.model } : {})
      }
      queue.add(async () => {
        await fetchAndProcessAssistantResponseImpl(
          dispatch,
          getState,
          topicId,
          assistantConfigForRegen,
          resetAssistantMsg
        )
      })
    } catch (error) {
      logger.error(
        `[regenerateAssistantResponseThunk] Error regenerating response for assistant message ${assistantMessageToRegenerate.id}:`,
        error as Error
      )
      // dispatch(newMessagesActions.setTopicLoading({ topicId, loading: false }))
    } finally {
      finishTopicLoading(topicId)
    }
  }

// --- Thunk to initiate translation and create the initial block ---
export const initiateTranslationThunk =
  (
    messageId: string,
    topicId: string,
    targetLanguage: string,
    sourceBlockId?: string, // Optional: If known
    sourceLanguage?: string // Optional: If known
  ) =>
  async (dispatch: AppDispatch, getState: () => RootState): Promise<string | undefined> => {
    // Return the new block ID
    try {
      const state = getState()
      const originalMessage = state.messages.entities[messageId]

      if (!originalMessage) {
        logger.error(`[initiateTranslationThunk] Original message ${messageId} not found.`)
        return undefined
      }

      // 1. Create the initial translation block (streaming state)
      const newBlock = createTranslationBlock(
        messageId,
        '', // Start with empty content
        targetLanguage,
        {
          status: MessageBlockStatus.STREAMING, // Set to STREAMING
          sourceBlockId,
          sourceLanguage
        }
      )

      // 2. Update Redux State
      const updatedBlockIds = [...(originalMessage.blocks || []), newBlock.id]
      dispatch(upsertOneBlock(newBlock)) // Add the new block
      dispatch(
        newMessagesActions.updateMessage({
          topicId,
          messageId,
          updates: { blocks: updatedBlockIds } // Update message's block list
        })
      )

      // 3. Update Database
      // Get the final message list from Redux state *after* updates
      const finalMessagesToSave = selectMessagesForTopic(getState(), topicId)

      await db.transaction('rw', db.topics, db.message_blocks, async () => {
        await db.message_blocks.put(newBlock) // Save the initial block
        await db.topics.update(topicId, { messages: finalMessagesToSave }) // Save updated message list
      })
      return newBlock.id // Return the ID
    } catch (error) {
      logger.error(`[initiateTranslationThunk] Failed for message ${messageId}:`, error as Error)
      return undefined
      // Optional: Dispatch an error action or show notification
    }
  }

// --- Thunk to update the translation block with new content ---
export const updateTranslationBlockThunk =
  (blockId: string, accumulatedText: string, isComplete: boolean = false) =>
  async (dispatch: AppDispatch) => {
    // Logger.log(`[updateTranslationBlockThunk] 更新翻译块 ${blockId}, isComplete: ${isComplete}`)
    try {
      const status = isComplete ? MessageBlockStatus.SUCCESS : MessageBlockStatus.STREAMING
      const changes: Partial<MessageBlock> = {
        content: accumulatedText,
        status: status
      }

      // 更新Redux状态
      dispatch(updateOneBlock({ id: blockId, changes }))

      await updateSingleBlockV2(blockId, changes)
      // Logger.log(`[updateTranslationBlockThunk] Successfully updated translation block ${blockId}.`)
    } catch (error) {
      logger.error(`[updateTranslationBlockThunk] Failed to update translation block ${blockId}:`, error as Error)
    }
  }

/**
 * Thunk to append a new assistant response (using a potentially different model)
 * in reply to the same user query as an existing assistant message.
 */
export const appendAssistantResponseThunk =
  (
    topicId: Topic['id'],
    existingAssistantMessageId: string, // ID of the assistant message the user interacted with
    newModel: Model, // The new model selected by the user
    assistant: Assistant, // Base assistant configuration
    traceId?: string
  ) =>
  async (dispatch: AppDispatch, getState: () => RootState) => {
    try {
      const state = getState()

      // 1. Find the existing assistant message to get the original askId
      const existingAssistantMsg = state.messages.entities[existingAssistantMessageId]
      if (!existingAssistantMsg) {
        logger.error(
          `[appendAssistantResponseThunk] Existing assistant message ${existingAssistantMessageId} not found.`
        )
        return // Stop if the reference message doesn't exist
      }
      if (existingAssistantMsg.role !== 'assistant') {
        logger.error(
          `[appendAssistantResponseThunk] Message ${existingAssistantMessageId} is not an assistant message.`
        )
        return // Ensure it's an assistant message
      }
      const askId = existingAssistantMsg.askId
      if (!askId) {
        logger.error(
          `[appendAssistantResponseThunk] Existing assistant message ${existingAssistantMessageId} does not have an askId.`
        )
        return // Stop if askId is missing
      }

      // (Optional but recommended) Verify the original user query exists
      if (!state.messages.entities[askId]) {
        logger.error(
          `[appendAssistantResponseThunk] Original user query (askId: ${askId}) not found in entities. Cannot create assistant response without corresponding user message.`
        )

        // Show error popup instead of creating error message block
        window.toast.error(t('error.missing_user_message'))

        return
      }

      // 2. Create the new assistant message stub
      const newAssistantMessageStub = createAssistantMessage(assistant.id, topicId, {
        askId: askId, // Crucial: Use the original askId
        model: newModel,
        modelId: newModel.id,
        traceId: traceId
      })

      // 3. Update Redux Store
      const currentTopicMessageIds = getState().messages.messageIdsByTopic[topicId] || []
      const existingMessageIndex = currentTopicMessageIds.findIndex((id) => id === existingAssistantMessageId)
      const insertAtIndex = existingMessageIndex !== -1 ? existingMessageIndex + 1 : currentTopicMessageIds.length

      // 4. Update Database (Save the stub to the topic's message list)
      await saveMessageAndBlocksToDB(newAssistantMessageStub, [], insertAtIndex)

      dispatch(
        newMessagesActions.insertMessageAtIndex({ topicId, message: newAssistantMessageStub, index: insertAtIndex })
      )

      dispatch(updateMessageAndBlocksThunk(topicId, { id: existingAssistantMessageId, foldSelected: false }, []))
      dispatch(updateMessageAndBlocksThunk(topicId, { id: newAssistantMessageStub.id, foldSelected: true }, []))

      // 5. Prepare and queue the processing task
      const assistantConfigForThisCall = {
        ...assistant,
        model: newModel
      }
      const queue = getTopicQueue(topicId)
      queue.add(async () => {
        await fetchAndProcessAssistantResponseImpl(
          dispatch,
          getState,
          topicId,
          assistantConfigForThisCall,
          newAssistantMessageStub // Pass the newly created stub
        )
      })
    } catch (error) {
      logger.error(`[appendAssistantResponseThunk] Error appending assistant response:`, error as Error)
      // Optionally dispatch an error action or notification
      // Resetting loading state should be handled by the underlying fetchAndProcessAssistantResponseImpl
    } finally {
      finishTopicLoading(topicId)
    }
  }

/**
 * Clones messages from a source topic up to a specified index into a *pre-existing* new topic.
 * Generates new unique IDs for all cloned messages and blocks.
 * Updates the DB and Redux message/block state for the new topic.
 * Assumes the newTopic object already exists in Redux topic state and DB.
 * @param sourceTopicId The ID of the topic to branch from.
 * @param branchPointIndex The index *after* which messages should NOT be copied (slice endpoint).
 * @param newTopic The newly created Topic object (created and added to Redux/DB by the caller).
 */
export const cloneMessagesToNewTopicThunk =
  (
    sourceTopicId: string,
    branchPointIndex: number,
    newTopic: Topic // Receive newTopic object
  ) =>
  async (dispatch: AppDispatch, getState: () => RootState): Promise<boolean> => {
    if (!newTopic || !newTopic.id) {
      logger.error(`[cloneMessagesToNewTopicThunk] Invalid newTopic provided.`)
      return false
    }
    try {
      const state = getState()
      const sourceMessages = selectMessagesForTopic(state, sourceTopicId)

      if (!sourceMessages || sourceMessages.length === 0) {
        logger.error(`[cloneMessagesToNewTopicThunk] Source topic ${sourceTopicId} not found or is empty.`)
        return false
      }

      // 1. Slice messages to clone
      const messagesToClone = sourceMessages.slice(0, branchPointIndex)
      if (messagesToClone.length === 0) {
        logger.warn(`[cloneMessagesToNewTopicThunk] No messages to branch (index ${branchPointIndex}).`)
        return true // Nothing to clone, operation considered successful but did nothing.
      }

      // 2. Prepare for cloning: Maps and Arrays
      const clonedMessages: Message[] = []
      const clonedBlocks: MessageBlock[] = []
      const filesToUpdateCount: FileMetadata[] = []
      const originalToNewMsgIdMap = new Map<string, string>() // Map original message ID -> new message ID

      // 3. First pass: Create ID mappings for all messages
      for (const oldMessage of messagesToClone) {
        const newMsgId = uuid()
        originalToNewMsgIdMap.set(oldMessage.id, newMsgId) // Store mapping for all cloned messages
      }

      // 4. Second pass: Clone Messages and Blocks with New IDs using complete mapping
      for (const oldMessage of messagesToClone) {
        const newMsgId = originalToNewMsgIdMap.get(oldMessage.id)!

        let newAskId: string | undefined = undefined // Initialize newAskId
        if (oldMessage.role === 'assistant' && oldMessage.askId) {
          // If it's an assistant message with an askId, find the NEW ID of the user message it references
          const mappedNewAskId = originalToNewMsgIdMap.get(oldMessage.askId)
          if (mappedNewAskId) {
            newAskId = mappedNewAskId // Use the new ID
          } else {
            // This happens if the user message corresponding to askId was *before* the branch point index
            // and thus wasn't included in messagesToClone or the map.
            // In this case, the link is broken in the new topic.
            logger.warn(
              `[cloneMessages] Could not find new ID mapping for original askId ${oldMessage.askId} (likely outside branch). Setting askId to undefined for new assistant message ${newMsgId}.`
            )
            // newAskId remains undefined
          }
        }

        // --- Clone Blocks ---
        const newBlockIds: string[] = []
        if (oldMessage.blocks && oldMessage.blocks.length > 0) {
          for (const oldBlockId of oldMessage.blocks) {
            const oldBlock = state.messageBlocks.entities[oldBlockId]
            if (oldBlock) {
              const newBlockId = uuid()
              const newBlock = {
                ...oldBlock,
                id: newBlockId,
                messageId: newMsgId // Link block to the NEW message ID
              }
              clonedBlocks.push(newBlock)
              newBlockIds.push(newBlockId)

              if (newBlock.type === MessageBlockType.FILE || newBlock.type === MessageBlockType.IMAGE) {
                const fileInfo = (newBlock as FileMessageBlock | ImageMessageBlock).file
                if (fileInfo) {
                  filesToUpdateCount.push(fileInfo)
                }
              }
            } else {
              logger.warn(
                `[cloneMessagesToNewTopicThunk] Block ${oldBlockId} not found in state for message ${oldMessage.id}. Skipping block clone.`
              )
            }
          }
        }

        // --- Create New Message Object ---
        const newMessage: Message = {
          ...oldMessage,
          id: newMsgId,
          topicId: newTopic.id, // Use the NEW topic ID provided
          blocks: newBlockIds // Use the NEW block IDs
        }
        if (newMessage.role === 'assistant') {
          newMessage.askId = newAskId // Use the mapped/updated askId
        }
        clonedMessages.push(newMessage)
      }

      // 5. Update Database (Atomic Transaction)
      await db.transaction('rw', db.topics, db.message_blocks, db.files, async () => {
        // Update the NEW topic with the cloned messages
        // Assumes topic entry was added by caller, so we UPDATE.
        await db.topics.put({ id: newTopic.id, messages: clonedMessages })

        // Add the NEW blocks
        if (clonedBlocks.length > 0) {
          await bulkAddBlocksV2(clonedBlocks)
        }
        // Update file counts
        const uniqueFiles = [...new Map(filesToUpdateCount.map((f) => [f.id, f])).values()]
        for (const file of uniqueFiles) {
          await updateFileCountV2(file.id, 1, false)
        }
      })

      // --- Update Redux State ---
      dispatch(newMessagesActions.messagesReceived({ topicId: newTopic.id, messages: clonedMessages }))
      if (clonedBlocks.length > 0) {
        dispatch(upsertManyBlocks(clonedBlocks))
      }

      return true // Indicate success
    } catch (error) {
      logger.error(`[cloneMessagesToNewTopicThunk] Failed to clone messages:`, error as Error)
      return false // Indicate failure
    }
  }

/**
 * Thunk to edit properties of a message and/or its associated blocks.
 * Updates Redux state and persists changes to the database within a transaction.
 * Message updates are optional if only blocks need updating.
 */
export const updateMessageAndBlocksThunk =
  (
    topicId: string,
    // Allow messageUpdates to be optional or just contain the ID if only blocks are updated
    messageUpdates: (Partial<Message> & Pick<Message, 'id'>) | null, // ID is always required for context
    blockUpdatesList: MessageBlock[] // Block updates remain required for this thunk's purpose
  ) =>
  async (dispatch: AppDispatch): Promise<void> => {
    const messageId = messageUpdates?.id

    if (messageUpdates && !messageId) {
      logger.error('[updateMessageAndUpdateBlocksThunk] Message ID is required.')
      return
    }

    try {
      // 1. 更新 Redux Store
      if (messageUpdates && messageId) {
        // oxlint-disable-next-line @typescript-eslint/no-unused-vars
        const { id: msgId, ...actualMessageChanges } = messageUpdates // Separate ID from actual changes

        // Only dispatch message update if there are actual changes beyond the ID
        if (Object.keys(actualMessageChanges).length > 0) {
          dispatch(newMessagesActions.updateMessage({ topicId, messageId, updates: actualMessageChanges }))
        }
      }

      if (blockUpdatesList.length > 0) {
        dispatch(upsertManyBlocks(blockUpdatesList))
      }
      // Update message properties if provided
      if (messageUpdates && Object.keys(messageUpdates).length > 0 && messageId) {
        await updateMessageV2(topicId, messageId, messageUpdates)
      }
      // Update blocks if provided
      if (blockUpdatesList.length > 0) {
        await updateBlocksV2(blockUpdatesList)
      }

      dispatch(updateTopicUpdatedAt({ topicId }))
    } catch (error) {
      logger.error(`[updateMessageAndBlocksThunk] Failed to process updates for message ${messageId}:`, error as Error)
    }
  }

export const removeBlocksThunk =
  (topicId: string, messageId: string, blockIdsToRemove: string[]) =>
  async (dispatch: AppDispatch, getState: () => RootState): Promise<void> => {
    if (!blockIdsToRemove.length) {
      logger.warn('[removeBlocksFromMessageThunk] No block IDs provided to remove.')
      return
    }

    try {
      const state = getState()
      const message = state.messages.entities[messageId]

      if (!message) {
        logger.error(`[removeBlocksFromMessageThunk] Message ${messageId} not found in state.`)
        return
      }
      const blockIdsToRemoveSet = new Set(blockIdsToRemove)

      const updatedBlockIds = (message.blocks || []).filter((id) => !blockIdsToRemoveSet.has(id))

      // 1. Update Redux state
      dispatch(newMessagesActions.updateMessage({ topicId, messageId, updates: { blocks: updatedBlockIds } }))

      cleanupMultipleBlocks(dispatch, blockIdsToRemove)

      const finalMessagesToSave = selectMessagesForTopic(getState(), topicId)

      // 2. Update database (in a transaction)
      await db.transaction('rw', db.topics, db.message_blocks, async () => {
        // Update the message in the topic
        await db.topics.update(topicId, { messages: finalMessagesToSave })
        // Delete the blocks from the database
        if (blockIdsToRemove.length > 0) {
          await db.message_blocks.bulkDelete(blockIdsToRemove)
        }
      })

      dispatch(updateTopicUpdatedAt({ topicId }))

      return
    } catch (error) {
      logger.error(`[removeBlocksFromMessageThunk] Failed to remove blocks from message ${messageId}:`, error as Error)
      throw error
    }
  }<|MERGE_RESOLUTION|>--- conflicted
+++ resolved
@@ -1,6 +1,3 @@
-<<<<<<< HEAD
-import { cacheService } from '@data/CacheService'
-=======
 /**
  * @deprecated Scheduled for removal in v2.0.0
  * --------------------------------------------------------------------------
@@ -17,7 +14,7 @@
  * - v2 Refactor PR   : https://github.com/CherryHQ/cherry-studio/pull/10162
  * --------------------------------------------------------------------------
  */
->>>>>>> c242860a
+import { cacheService } from '@data/CacheService'
 import { loggerService } from '@logger'
 import { AiSdkToChunkAdapter } from '@renderer/aiCore/chunk/AiSdkToChunkAdapter'
 import { AgentApiClient } from '@renderer/api/agent'

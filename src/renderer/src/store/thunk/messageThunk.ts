import { loggerService } from '@logger'
import db from '@renderer/databases'
import { fetchChatCompletion } from '@renderer/services/ApiService'
import FileManager from '@renderer/services/FileManager'
import { BlockManager } from '@renderer/services/messageStreaming/BlockManager'
import { createCallbacks } from '@renderer/services/messageStreaming/callbacks'
import { endSpan } from '@renderer/services/SpanManagerService'
import { createStreamProcessor, type StreamProcessorCallbacks } from '@renderer/services/StreamProcessingService'
import store from '@renderer/store'
import { updateTopicUpdatedAt } from '@renderer/store/assistants'
import { type Assistant, type FileMetadata, type Model, type Topic } from '@renderer/types'
import type { FileMessageBlock, ImageMessageBlock, Message, MessageBlock } from '@renderer/types/newMessage'
import { AssistantMessageStatus, MessageBlockStatus, MessageBlockType } from '@renderer/types/newMessage'
import { uuid } from '@renderer/utils'
import {
  createAssistantMessage,
  createTranslationBlock,
  resetAssistantMessage
} from '@renderer/utils/messageUtils/create'
import { getTopicQueue } from '@renderer/utils/queue'
import { waitForTopicQueue } from '@renderer/utils/queue'
import { t } from 'i18next'
import { isEmpty, throttle } from 'lodash'
import { LRUCache } from 'lru-cache'

import type { AppDispatch, RootState } from '../index'
import { removeManyBlocks, updateOneBlock, upsertManyBlocks, upsertOneBlock } from '../messageBlock'
import { newMessagesActions, selectMessagesForTopic } from '../newMessage'
<<<<<<< HEAD
=======

const logger = loggerService.withContext('MessageThunk')

>>>>>>> 5488c950
const handleChangeLoadingOfTopic = async (topicId: string) => {
  await waitForTopicQueue(topicId)
  store.dispatch(newMessagesActions.setTopicLoading({ topicId, loading: false }))
}
// TODO: 后续可以将db操作移到Listener Middleware中
export const saveMessageAndBlocksToDB = async (message: Message, blocks: MessageBlock[], messageIndex: number = -1) => {
  try {
    if (blocks.length > 0) {
      await db.message_blocks.bulkPut(blocks)
    }
    const topic = await db.topics.get(message.topicId)
    if (topic) {
      const _messageIndex = topic.messages.findIndex((m) => m.id === message.id)
      const updatedMessages = [...topic.messages]

      if (_messageIndex !== -1) {
        updatedMessages[_messageIndex] = message
      } else {
        if (messageIndex !== -1) {
          updatedMessages.splice(messageIndex, 0, message)
        } else {
          updatedMessages.push(message)
        }
      }
      await db.topics.update(message.topicId, { messages: updatedMessages })
      store.dispatch(updateTopicUpdatedAt({ topicId: message.topicId }))
    } else {
      logger.error(`[saveMessageAndBlocksToDB] Topic ${message.topicId} not found.`)
    }
  } catch (error) {
    logger.error(`[saveMessageAndBlocksToDB] Failed to save message ${message.id}:`, error)
  }
}

const updateExistingMessageAndBlocksInDB = async (
  updatedMessage: Partial<Message> & Pick<Message, 'id' | 'topicId'>,
  updatedBlocks: MessageBlock[]
) => {
  try {
    await db.transaction('rw', db.topics, db.message_blocks, async () => {
      // Always update blocks if provided
      if (updatedBlocks.length > 0) {
        await db.message_blocks.bulkPut(updatedBlocks)
      }

      // Check if there are message properties to update beyond id and topicId
      const messageKeysToUpdate = Object.keys(updatedMessage).filter((key) => key !== 'id' && key !== 'topicId')

      // Only proceed with topic update if there are actual message changes
      if (messageKeysToUpdate.length > 0) {
        // 使用 where().modify() 进行原子更新
        await db.topics
          .where('id')
          .equals(updatedMessage.topicId)
          .modify((topic) => {
            if (!topic) return

            const messageIndex = topic.messages.findIndex((m) => m.id === updatedMessage.id)
            if (messageIndex !== -1) {
              // 直接在原对象上更新需要修改的属性
              messageKeysToUpdate.forEach((key) => {
                topic.messages[messageIndex][key] = updatedMessage[key]
              })
            }
          })

        store.dispatch(updateTopicUpdatedAt({ topicId: updatedMessage.topicId }))
      }
    })
  } catch (error) {
    logger.error(`[updateExistingMsg] Failed to update message ${updatedMessage.id}:`, error)
  }
}

/**
 * 消息块节流器。
 * 每个消息块有独立节流器，并发更新时不会互相影响
 */
const blockUpdateThrottlers = new LRUCache<string, ReturnType<typeof throttle>>({
  max: 100,
  ttl: 1000 * 60 * 5,
  updateAgeOnGet: true
})

/**
 * 消息块 RAF 缓存。
 * 用于管理 RAF 请求创建和取消。
 */
const blockUpdateRafs = new LRUCache<string, number>({
  max: 100,
  ttl: 1000 * 60 * 5,
  updateAgeOnGet: true
})

/**
 * 获取或创建消息块专用的节流函数。
 */
const getBlockThrottler = (id: string) => {
  if (!blockUpdateThrottlers.has(id)) {
    const throttler = throttle(async (blockUpdate: any) => {
      const existingRAF = blockUpdateRafs.get(id)
      if (existingRAF) {
        cancelAnimationFrame(existingRAF)
      }

      const rafId = requestAnimationFrame(() => {
        store.dispatch(updateOneBlock({ id, changes: blockUpdate }))
        blockUpdateRafs.delete(id)
      })

      blockUpdateRafs.set(id, rafId)
      await db.message_blocks.update(id, blockUpdate)
    }, 150)

    blockUpdateThrottlers.set(id, throttler)
  }

  return blockUpdateThrottlers.get(id)!
}

/**
 * 更新单个消息块。
 */
export const throttledBlockUpdate = (id: string, blockUpdate: any) => {
  const throttler = getBlockThrottler(id)
  throttler(blockUpdate)
}

/**
 * 取消单个块的节流更新，移除节流器和 RAF。
 */
export const cancelThrottledBlockUpdate = (id: string) => {
  const rafId = blockUpdateRafs.get(id)
  if (rafId) {
    cancelAnimationFrame(rafId)
    blockUpdateRafs.delete(id)
  }

  const throttler = blockUpdateThrottlers.get(id)
  if (throttler) {
    throttler.cancel()
    blockUpdateThrottlers.delete(id)
  }
}

/**
 * 批量清理多个消息块。
 */
export const cleanupMultipleBlocks = (dispatch: AppDispatch, blockIds: string[]) => {
  blockIds.forEach((id) => {
    cancelThrottledBlockUpdate(id)
  })

  const getBlocksFiles = async (blockIds: string[]) => {
    const blocks = await db.message_blocks.where('id').anyOf(blockIds).toArray()
    const files = blocks
      .filter((block) => block.type === MessageBlockType.FILE || block.type === MessageBlockType.IMAGE)
      .map((block) => block.file)
      .filter((file): file is FileMetadata => file !== undefined)
    return isEmpty(files) ? [] : files
  }

  const cleanupFiles = async (files: FileMetadata[]) => {
    await Promise.all(files.map((file) => FileManager.deleteFile(file.id, false)))
  }

  getBlocksFiles(blockIds).then(cleanupFiles)

  if (blockIds.length > 0) {
    dispatch(removeManyBlocks(blockIds))
  }
}

// 新增: 通用的、非节流的函数，用于保存消息和块的更新到数据库
const saveUpdatesToDB = async (
  messageId: string,
  topicId: string,
  messageUpdates: Partial<Message>, // 需要更新的消息字段
  blocksToUpdate: MessageBlock[] // 需要更新/创建的块
) => {
  try {
    const messageDataToSave: Partial<Message> & Pick<Message, 'id' | 'topicId'> = {
      id: messageId,
      topicId,
      ...messageUpdates
    }
    await updateExistingMessageAndBlocksInDB(messageDataToSave, blocksToUpdate)
  } catch (error) {
    logger.error(`[DB Save Updates] Failed for message ${messageId}:`, error)
  }
}

// 新增: 辅助函数，用于获取并保存单个更新后的 Block 到数据库
const saveUpdatedBlockToDB = async (
  blockId: string | null,
  messageId: string,
  topicId: string,
  getState: () => RootState
) => {
  if (!blockId) {
    logger.warn('[DB Save Single Block] Received null/undefined blockId. Skipping save.')
    return
  }
  const state = getState()
  const blockToSave = state.messageBlocks.entities[blockId]
  if (blockToSave) {
    await saveUpdatesToDB(messageId, topicId, {}, [blockToSave]) // Pass messageId, topicId, empty message updates, and the block
  } else {
    logger.warn(`[DB Save Single Block] Block ${blockId} not found in state. Cannot save.`)
  }
}

// --- Helper Function for Multi-Model Dispatch ---
// 多模型创建和发送请求的逻辑，用于用户消息多模型发送和重发
const dispatchMultiModelResponses = async (
  dispatch: AppDispatch,
  getState: () => RootState,
  topicId: string,
  triggeringMessage: Message, // userMessage or messageToResend
  assistant: Assistant,
  mentionedModels: Model[]
) => {
  const assistantMessageStubs: Message[] = []
  const tasksToQueue: { assistantConfig: Assistant; messageStub: Message }[] = []

  for (const mentionedModel of mentionedModels) {
    const assistantForThisMention = { ...assistant, model: mentionedModel }
    const assistantMessage = createAssistantMessage(assistant.id, topicId, {
      askId: triggeringMessage.id,
      model: mentionedModel,
      modelId: mentionedModel.id,
      traceId: triggeringMessage.traceId
    })
    dispatch(newMessagesActions.addMessage({ topicId, message: assistantMessage }))
    assistantMessageStubs.push(assistantMessage)
    tasksToQueue.push({ assistantConfig: assistantForThisMention, messageStub: assistantMessage })
  }

  const topicFromDB = await db.topics.get(topicId)
  if (topicFromDB) {
    const currentTopicMessageIds = getState().messages.messageIdsByTopic[topicId] || []
    const currentEntities = getState().messages.entities
    const messagesToSaveInDB = currentTopicMessageIds.map((id) => currentEntities[id]).filter((m): m is Message => !!m)
    await db.topics.update(topicId, { messages: messagesToSaveInDB })
  } else {
    logger.error(`[dispatchMultiModelResponses] Topic ${topicId} not found in DB during multi-model save.`)
    throw new Error(`Topic ${topicId} not found in DB.`)
  }

  const queue = getTopicQueue(topicId)
  for (const task of tasksToQueue) {
    queue.add(async () => {
      await fetchAndProcessAssistantResponseImpl(dispatch, getState, topicId, task.assistantConfig, task.messageStub)
    })
  }
}

// --- End Helper Function ---

const fetchAndProcessAssistantResponseImpl = async (
  dispatch: AppDispatch,
  getState: () => RootState,
  topicId: string,
  assistant: Assistant,
  assistantMessage: Message // Pass the prepared assistant message (new or reset)
) => {
  const assistantMsgId = assistantMessage.id
  let callbacks: StreamProcessorCallbacks = {}
  try {
    dispatch(newMessagesActions.setTopicLoading({ topicId, loading: true }))

    // let accumulatedContent = ''
    // let accumulatedThinking = ''
    // let lastBlockId: string | null = null
    // let lastBlockType: MessageBlockType | null = null
    // let currentActiveBlockType: MessageBlockType | null = null
    // // 专注于块内部的生命周期处理
    // let initialPlaceholderBlockId: string | null = null
    // let citationBlockId: string | null = null
    // let mainTextBlockId: string | null = null
    // let thinkingBlockId: string | null = null
    // let imageBlockId: string | null = null
    // let toolBlockId: string | null = null

    // const toolCallIdToBlockIdMap = new Map<string, string>()
    // const notificationService = NotificationService.getInstance()

    /**
     * 智能更新策略：根据块类型连续性自动判断使用节流还是立即更新
     * - 连续同类块：使用节流（减少重渲染）
     * - 块类型切换：立即更新（确保状态正确）
     * @param blockId 块ID
     * @param changes 块更新内容
     * @param blockType 块类型
     * @param isComplete 是否完成，如果完成，则需要保存块更新到redux中
     */
    // const smartBlockUpdate = (
    //   blockId: string,
    //   changes: Partial<MessageBlock>,
    //   blockType: MessageBlockType,
    //   isComplete: boolean = false
    // ) => {
    //   const isBlockTypeChanged = currentActiveBlockType !== null && currentActiveBlockType !== blockType
    //   if (isBlockTypeChanged || isComplete) {
    //     // 如果块类型改变，则取消上一个块的节流更新，并保存块更新到redux中（尽管有可能被上一个块本身的oncomplete事件的取消节流已经取消了）
    //     if (isBlockTypeChanged && lastBlockId) {
    //       cancelThrottledBlockUpdate(lastBlockId)
    //     }
    //     // 如果当前块完成，则取消当前块的节流更新，并保存块更新到redux中，避免streaming状态覆盖掉完成状态
    //     if (isComplete) {
    //       cancelThrottledBlockUpdate(blockId)
    //     }
    //     dispatch(updateOneBlock({ id: blockId, changes }))
    //     saveUpdatedBlockToDB(blockId, assistantMsgId, topicId, getState)
    //   } else {
    //     throttledBlockUpdate(blockId, changes)
    //   }

    //   // 更新当前活跃块类型
    //   currentActiveBlockType = blockType
    // }

    // const handleBlockTransition = async (newBlock: MessageBlock, newBlockType: MessageBlockType) => {
    //   lastBlockId = newBlock.id
    //   lastBlockType = newBlockType
    //   if (newBlockType !== MessageBlockType.MAIN_TEXT) {
    //     accumulatedContent = ''
    //   }
    //   if (newBlockType !== MessageBlockType.THINKING) {
    //     accumulatedThinking = ''
    //   }
    //   dispatch(
    //     newMessagesActions.updateMessage({
    //       topicId,
    //       messageId: assistantMsgId,
    //       updates: { blockInstruction: { id: newBlock.id } }
    //     })
    //   )
    //   dispatch(upsertOneBlock(newBlock))
    //   dispatch(
    //     newMessagesActions.upsertBlockReference({
    //       messageId: assistantMsgId,
    //       blockId: newBlock.id,
    //       status: newBlock.status
    //     })
    //   )

    //   const currentState = getState()
    //   const updatedMessage = currentState.messages.entities[assistantMsgId]
    //   if (updatedMessage) {
    //     await saveUpdatesToDB(assistantMsgId, topicId, { blocks: updatedMessage.blocks }, [newBlock])
    //   } else {
    //     console.error(`[handleBlockTransition] Failed to get updated message ${assistantMsgId} from state for DB save.`)
    //   }
    // }

    // 创建 BlockManager 实例
    const blockManager = new BlockManager({
      dispatch,
      getState,
      saveUpdatedBlockToDB,
      saveUpdatesToDB,
      assistantMsgId,
      topicId,
      throttledBlockUpdate,
      cancelThrottledBlockUpdate
    })

    const allMessagesForTopic = selectMessagesForTopic(getState(), topicId)

    let messagesForContext: Message[] = []
    const userMessageId = assistantMessage.askId
    const userMessageIndex = allMessagesForTopic.findIndex((m) => m?.id === userMessageId)

    if (userMessageIndex === -1) {
      logger.error(
        `[fetchAndProcessAssistantResponseImpl] Triggering user message ${userMessageId} (askId of ${assistantMsgId}) not found. Falling back.`
      )
      const assistantMessageIndexFallback = allMessagesForTopic.findIndex((m) => m?.id === assistantMsgId)
      messagesForContext = (
        assistantMessageIndexFallback !== -1
          ? allMessagesForTopic.slice(0, assistantMessageIndexFallback)
          : allMessagesForTopic
      ).filter((m) => m && !m.status?.includes('ing'))
    } else {
      const contextSlice = allMessagesForTopic.slice(0, userMessageIndex + 1)
      messagesForContext = contextSlice.filter((m) => m && !m.status?.includes('ing'))
    }

    // callbacks = {
    //   onLLMResponseCreated: async () => {
    //     const baseBlock = createBaseMessageBlock(assistantMsgId, MessageBlockType.UNKNOWN, {
    //       status: MessageBlockStatus.PROCESSING
    //     })
    //     initialPlaceholderBlockId = baseBlock.id
    //     await handleBlockTransition(baseBlock as PlaceholderMessageBlock, MessageBlockType.UNKNOWN)
    //   },
    //   onTextStart: async () => {
    //     if (initialPlaceholderBlockId) {
    //       lastBlockType = MessageBlockType.MAIN_TEXT
    //       const changes = {
    //         type: MessageBlockType.MAIN_TEXT,
    //         content: accumulatedContent,
    //         status: MessageBlockStatus.STREAMING
    //       }
    //       smartBlockUpdate(initialPlaceholderBlockId, changes, MessageBlockType.MAIN_TEXT, true)
    //       mainTextBlockId = initialPlaceholderBlockId
    //       initialPlaceholderBlockId = null
    //     } else if (!mainTextBlockId) {
    //       const newBlock = createMainTextBlock(assistantMsgId, accumulatedContent, {
    //         status: MessageBlockStatus.STREAMING
    //       })
    //       mainTextBlockId = newBlock.id
    //       await handleBlockTransition(newBlock, MessageBlockType.MAIN_TEXT)
    //     }
    //   },
    //   onTextChunk: async (text) => {
    //     const citationBlockSource = citationBlockId
    //       ? (getState().messageBlocks.entities[citationBlockId] as CitationMessageBlock).response?.source
    //       : WebSearchSource.WEBSEARCH
    //     accumulatedContent += text
    //     if (mainTextBlockId) {
    //       const blockChanges: Partial<MessageBlock> = {
    //         content: accumulatedContent,
    //         status: MessageBlockStatus.STREAMING,
    //         citationReferences: citationBlockId ? [{ citationBlockId, citationBlockSource }] : []
    //       }
    //       smartBlockUpdate(mainTextBlockId, blockChanges, MessageBlockType.MAIN_TEXT)
    //     }
    //   },
    //   onTextComplete: async (finalText) => {
    //     if (mainTextBlockId) {
    //       const changes = {
    //         content: finalText,
    //         status: MessageBlockStatus.SUCCESS
    //       }
    //       smartBlockUpdate(mainTextBlockId, changes, MessageBlockType.MAIN_TEXT, true)
    //       mainTextBlockId = null
    //     } else {
    //       console.warn(
    //         `[onTextComplete] Received text.complete but last block was not MAIN_TEXT (was ${lastBlockType}) or lastBlockId  is null.`
    //       )
    //     }
    //   },
    //   onThinkingStart: async () => {
    //     if (initialPlaceholderBlockId) {
    //       lastBlockType = MessageBlockType.THINKING
    //       const changes = {
    //         type: MessageBlockType.THINKING,
    //         content: accumulatedThinking,
    //         status: MessageBlockStatus.STREAMING,
    //         thinking_millsec: 0
    //       }
    //       thinkingBlockId = initialPlaceholderBlockId
    //       initialPlaceholderBlockId = null
    //       smartBlockUpdate(thinkingBlockId, changes, MessageBlockType.THINKING, true)
    //     } else if (!thinkingBlockId) {
    //       const newBlock = createThinkingBlock(assistantMsgId, accumulatedThinking, {
    //         status: MessageBlockStatus.STREAMING,
    //         thinking_millsec: 0
    //       })
    //       thinkingBlockId = newBlock.id
    //       await handleBlockTransition(newBlock, MessageBlockType.THINKING)
    //     }
    //   },
    //   onThinkingChunk: async (text, thinking_millsec) => {
    //     accumulatedThinking += text
    //     if (thinkingBlockId) {
    //       const blockChanges: Partial<MessageBlock> = {
    //         content: accumulatedThinking,
    //         status: MessageBlockStatus.STREAMING,
    //         thinking_millsec: thinking_millsec
    //       }
    //       smartBlockUpdate(thinkingBlockId, blockChanges, MessageBlockType.THINKING)
    //     }
    //   },
    //   onThinkingComplete: (finalText, final_thinking_millsec) => {
    //     if (thinkingBlockId) {
    //       const changes = {
    //         type: MessageBlockType.THINKING,
    //         content: finalText,
    //         status: MessageBlockStatus.SUCCESS,
    //         thinking_millsec: final_thinking_millsec
    //       }
    //       smartBlockUpdate(thinkingBlockId, changes, MessageBlockType.THINKING, true)
    //     } else {
    //       console.warn(
    //         `[onThinkingComplete] Received thinking.complete but last block was not THINKING (was ${lastBlockType}) or lastBlockId  is null.`
    //       )
    //     }
    //     thinkingBlockId = null
    //   },
    //   onToolCallPending: (toolResponse: MCPToolResponse) => {
    //     if (initialPlaceholderBlockId) {
    //       lastBlockType = MessageBlockType.TOOL
    //       const changes = {
    //         type: MessageBlockType.TOOL,
    //         status: MessageBlockStatus.PENDING,
    //         toolName: toolResponse.tool.name,
    //         metadata: { rawMcpToolResponse: toolResponse }
    //       }
    //       toolBlockId = initialPlaceholderBlockId
    //       initialPlaceholderBlockId = null
    //       smartBlockUpdate(toolBlockId, changes, MessageBlockType.TOOL)
    //       toolCallIdToBlockIdMap.set(toolResponse.id, toolBlockId)
    //     } else if (toolResponse.status === 'pending') {
    //       const toolBlock = createToolBlock(assistantMsgId, toolResponse.id, {
    //         toolName: toolResponse.tool.name,
    //         status: MessageBlockStatus.PENDING,
    //         metadata: { rawMcpToolResponse: toolResponse }
    //       })
    //       toolBlockId = toolBlock.id
    //       handleBlockTransition(toolBlock, MessageBlockType.TOOL)
    //       toolCallIdToBlockIdMap.set(toolResponse.id, toolBlock.id)
    //     } else {
    //       console.warn(
    //         `[onToolCallPending] Received unhandled tool status: ${toolResponse.status} for ID: ${toolResponse.id}`
    //       )
    //     }
    //   },
    //   onToolCallInProgress: (toolResponse: MCPToolResponse) => {
    //     // 根据 toolResponse.id 查找对应的块ID
    //     const targetBlockId = toolCallIdToBlockIdMap.get(toolResponse.id)

    //     if (targetBlockId && toolResponse.status === 'invoking') {
    //       const changes = {
    //         status: MessageBlockStatus.PROCESSING,
    //         metadata: { rawMcpToolResponse: toolResponse }
    //       }
    //       smartBlockUpdate(targetBlockId, changes, MessageBlockType.TOOL)
    //     } else if (!targetBlockId) {
    //       console.warn(
    //         `[onToolCallInProgress] No block ID found for tool ID: ${toolResponse.id}. Available mappings:`,
    //         Array.from(toolCallIdToBlockIdMap.entries())
    //       )
    //     } else {
    //       console.warn(
    //         `[onToolCallInProgress] Received unhandled tool status: ${toolResponse.status} for ID: ${toolResponse.id}`
    //       )
    //     }
    //   },
    //   onToolCallComplete: (toolResponse: MCPToolResponse) => {
    //     const existingBlockId = toolCallIdToBlockIdMap.get(toolResponse.id)
    //     toolCallIdToBlockIdMap.delete(toolResponse.id)
    //     if (toolResponse.status === 'done' || toolResponse.status === 'error' || toolResponse.status === 'cancelled') {
    //       if (!existingBlockId) {
    //         console.error(
    //           `[onToolCallComplete] No existing block found for completed/error tool call ID: ${toolResponse.id}. Cannot update.`
    //         )
    //         return
    //       }
    //       const finalStatus =
    //         toolResponse.status === 'done' || toolResponse.status === 'cancelled'
    //           ? MessageBlockStatus.SUCCESS
    //           : MessageBlockStatus.ERROR
    //       const changes: Partial<ToolMessageBlock> = {
    //         content: toolResponse.response,
    //         status: finalStatus,
    //         metadata: { rawMcpToolResponse: toolResponse }
    //       }
    //       if (finalStatus === MessageBlockStatus.ERROR) {
    //         changes.error = { message: `Tool execution failed/error`, details: toolResponse.response }
    //       }
    //       smartBlockUpdate(existingBlockId, changes, MessageBlockType.TOOL, true)
    //     } else {
    //       console.warn(
    //         `[onToolCallComplete] Received unhandled tool status: ${toolResponse.status} for ID: ${toolResponse.id}`
    //       )
    //     }
    //     toolBlockId = null
    //   },
    //   onExternalToolInProgress: async () => {
    //     const citationBlock = createCitationBlock(assistantMsgId, {}, { status: MessageBlockStatus.PROCESSING })
    //     citationBlockId = citationBlock.id
    //     await handleBlockTransition(citationBlock, MessageBlockType.CITATION)
    //     // saveUpdatedBlockToDB(citationBlock.id, assistantMsgId, topicId, getState)
    //   },
    //   onExternalToolComplete: (externalToolResult: ExternalToolResult) => {
    //     if (citationBlockId) {
    //       const changes: Partial<CitationMessageBlock> = {
    //         response: externalToolResult.webSearch,
    //         knowledge: externalToolResult.knowledge,
    //         status: MessageBlockStatus.SUCCESS
    //       }
    //       smartBlockUpdate(citationBlockId, changes, MessageBlockType.CITATION, true)
    //     } else {
    //       console.error('[onExternalToolComplete] citationBlockId is null. Cannot update.')
    //     }
    //   },
    //   onLLMWebSearchInProgress: async () => {
    //     if (initialPlaceholderBlockId) {
    //       lastBlockType = MessageBlockType.CITATION
    //       citationBlockId = initialPlaceholderBlockId
    //       const changes = {
    //         type: MessageBlockType.CITATION,
    //         status: MessageBlockStatus.PROCESSING
    //       }
    //       lastBlockType = MessageBlockType.CITATION
    //       smartBlockUpdate(initialPlaceholderBlockId, changes, MessageBlockType.CITATION)
    //       initialPlaceholderBlockId = null
    //     } else {
    //       const citationBlock = createCitationBlock(assistantMsgId, {}, { status: MessageBlockStatus.PROCESSING })
    //       citationBlockId = citationBlock.id
    //       await handleBlockTransition(citationBlock, MessageBlockType.CITATION)
    //     }
    //   },
    //   onLLMWebSearchComplete: async (llmWebSearchResult) => {
    //     const blockId = citationBlockId || initialPlaceholderBlockId
    //     if (blockId) {
    //       const changes: Partial<CitationMessageBlock> = {
    //         type: MessageBlockType.CITATION,
    //         response: llmWebSearchResult,
    //         status: MessageBlockStatus.SUCCESS
    //       }
    //       smartBlockUpdate(blockId, changes, MessageBlockType.CITATION)

    //       const state = getState()
    //       const existingMainTextBlocks = findMainTextBlocks(state.messages.entities[assistantMsgId])
    //       if (existingMainTextBlocks.length > 0) {
    //         const existingMainTextBlock = existingMainTextBlocks[0]
    //         const currentRefs = existingMainTextBlock.citationReferences || []
    //         const mainTextChanges = {
    //           citationReferences: [...currentRefs, { blockId, citationBlockSource: llmWebSearchResult.source }]
    //         }
    //         smartBlockUpdate(existingMainTextBlock.id, mainTextChanges, MessageBlockType.MAIN_TEXT, true)
    //       }

    //       if (initialPlaceholderBlockId) {
    //         citationBlockId = initialPlaceholderBlockId
    //         initialPlaceholderBlockId = null
    //       }
    //     } else {
    //       const citationBlock = createCitationBlock(
    //         assistantMsgId,
    //         {
    //           response: llmWebSearchResult
    //         },
    //         {
    //           status: MessageBlockStatus.SUCCESS
    //         }
    //       )
    //       citationBlockId = citationBlock.id
    //       const state = getState()
    //       const existingMainTextBlocks = findMainTextBlocks(state.messages.entities[assistantMsgId])
    //       if (existingMainTextBlocks.length > 0) {
    //         const existingMainTextBlock = existingMainTextBlocks[0]
    //         const currentRefs = existingMainTextBlock.citationReferences || []
    //         const mainTextChanges = {
    //           citationReferences: [...currentRefs, { citationBlockId, citationBlockSource: llmWebSearchResult.source }]
    //         }
    //         smartBlockUpdate(existingMainTextBlock.id, mainTextChanges, MessageBlockType.MAIN_TEXT, true)
    //       }
    //       await handleBlockTransition(citationBlock, MessageBlockType.CITATION)
    //     }
    //   },
    //   onImageCreated: async () => {
    //     if (initialPlaceholderBlockId) {
    //       lastBlockType = MessageBlockType.IMAGE
    //       const initialChanges: Partial<MessageBlock> = {
    //         type: MessageBlockType.IMAGE,
    //         status: MessageBlockStatus.PENDING
    //       }
    //       lastBlockType = MessageBlockType.IMAGE
    //       imageBlockId = initialPlaceholderBlockId
    //       initialPlaceholderBlockId = null
    //       smartBlockUpdate(imageBlockId, initialChanges, MessageBlockType.IMAGE)
    //     } else if (!imageBlockId) {
    //       const imageBlock = createImageBlock(assistantMsgId, {
    //         status: MessageBlockStatus.PENDING
    //       })
    //       imageBlockId = imageBlock.id
    //       await handleBlockTransition(imageBlock, MessageBlockType.IMAGE)
    //     }
    //   },
    //   onImageDelta: (imageData) => {
    //     const imageUrl = imageData.images?.[0] || 'placeholder_image_url'
    //     if (imageBlockId) {
    //       const changes: Partial<ImageMessageBlock> = {
    //         url: imageUrl,
    //         metadata: { generateImageResponse: imageData },
    //         status: MessageBlockStatus.STREAMING
    //       }
    //       smartBlockUpdate(imageBlockId, changes, MessageBlockType.IMAGE, true)
    //     }
    //   },
    //   onImageGenerated: (imageData) => {
    //     if (imageBlockId) {
    //       if (!imageData) {
    //         const changes: Partial<ImageMessageBlock> = {
    //           status: MessageBlockStatus.SUCCESS
    //         }
    //         smartBlockUpdate(imageBlockId, changes, MessageBlockType.IMAGE)
    //       } else {
    //         const imageUrl = imageData.images?.[0] || 'placeholder_image_url'
    //         const changes: Partial<ImageMessageBlock> = {
    //           url: imageUrl,
    //           metadata: { generateImageResponse: imageData },
    //           status: MessageBlockStatus.SUCCESS
    //         }
    //         smartBlockUpdate(imageBlockId, changes, MessageBlockType.IMAGE, true)
    //       }
    //     } else {
    //       console.error('[onImageGenerated] Last block was not an Image block or ID is missing.')
    //     }
    //     imageBlockId = null
    //   },
    //   onError: async (error) => {
    //     console.dir(error, { depth: null })
    //     const isErrorTypeAbort = isAbortError(error)
    //     let pauseErrorLanguagePlaceholder = ''
    //     if (isErrorTypeAbort) {
    //       pauseErrorLanguagePlaceholder = 'pause_placeholder'
    //     }

    //     const serializableError = {
    //       name: error.name,
    //       message: pauseErrorLanguagePlaceholder || error.message || formatErrorMessage(error),
    //       originalMessage: error.message,
    //       stack: error.stack,
    //       status: error.status || error.code,
    //       requestId: error.request_id
    //     }
    //     if (!isOnHomePage()) {
    //       await notificationService.send({
    //         id: uuid(),
    //         type: 'error',
    //         title: t('notification.assistant'),
    //         message: serializableError.message,
    //         silent: false,
    //         timestamp: Date.now(),
    //         source: 'assistant'
    //       })
    //     }
    //     const possibleBlockId =
    //       mainTextBlockId ||
    //       thinkingBlockId ||
    //       toolBlockId ||
    //       imageBlockId ||
    //       citationBlockId ||
    //       initialPlaceholderBlockId ||
    //       lastBlockId

    //     if (possibleBlockId) {
    //       // 更改上一个block的状态为ERROR
    //       const changes: Partial<MessageBlock> = {
    //         status: isErrorTypeAbort ? MessageBlockStatus.PAUSED : MessageBlockStatus.ERROR
    //       }
    //       smartBlockUpdate(possibleBlockId, changes, lastBlockType!, true)
    //     }

    //     const errorBlock = createErrorBlock(assistantMsgId, serializableError, { status: MessageBlockStatus.SUCCESS })
    //     await handleBlockTransition(errorBlock, MessageBlockType.ERROR)
    //     const messageErrorUpdate = {
    //       status: isErrorTypeAbort ? AssistantMessageStatus.SUCCESS : AssistantMessageStatus.ERROR
    //     }
    //     dispatch(newMessagesActions.updateMessage({ topicId, messageId: assistantMsgId, updates: messageErrorUpdate }))

    //     saveUpdatesToDB(assistantMsgId, topicId, messageErrorUpdate, [])

    //     EventEmitter.emit(EVENT_NAMES.MESSAGE_COMPLETE, {
    //       id: assistantMsgId,
    //       topicId,
    //       status: isErrorTypeAbort ? 'pause' : 'error',
    //       error: error.message
    //     })
    //   },
    //   onComplete: async (status: AssistantMessageStatus, response?: Response) => {
    //     const finalStateOnComplete = getState()
    //     const finalAssistantMsg = finalStateOnComplete.messages.entities[assistantMsgId]

    //     if (status === 'success' && finalAssistantMsg) {
    //       const userMsgId = finalAssistantMsg.askId
    //       const orderedMsgs = selectMessagesForTopic(finalStateOnComplete, topicId)
    //       const userMsgIndex = orderedMsgs.findIndex((m) => m.id === userMsgId)
    //       const contextForUsage = userMsgIndex !== -1 ? orderedMsgs.slice(0, userMsgIndex + 1) : []
    //       const finalContextWithAssistant = [...contextForUsage, finalAssistantMsg]

    //       const possibleBlockId =
    //         mainTextBlockId ||
    //         thinkingBlockId ||
    //         toolBlockId ||
    //         imageBlockId ||
    //         citationBlockId ||
    //         initialPlaceholderBlockId ||
    //         lastBlockId
    //       if (possibleBlockId) {
    //         const changes: Partial<MessageBlock> = {
    //           status: MessageBlockStatus.SUCCESS
    //         }
    //         smartBlockUpdate(possibleBlockId, changes, lastBlockType!, true)
    //       }

    //       const endTime = Date.now()
    //       const duration = endTime - startTime
    //       const content = getMainTextContent(finalAssistantMsg)
    //       if (!isOnHomePage() && duration > 60 * 1000) {
    //         await notificationService.send({
    //           id: uuid(),
    //           type: 'success',
    //           title: t('notification.assistant'),
    //           message: content.length > 50 ? content.slice(0, 47) + '...' : content,
    //           silent: false,
    //           timestamp: Date.now(),
    //           source: 'assistant'
    //         })
    //       }

    //       // 更新topic的name
    //       autoRenameTopic(assistant, topicId)

    //       if (
    //         response &&
    //         (response.usage?.total_tokens === 0 ||
    //           response?.usage?.prompt_tokens === 0 ||
    //           response?.usage?.completion_tokens === 0)
    //       ) {
    //         const usage = await estimateMessagesUsage({ assistant, messages: finalContextWithAssistant })
    //         response.usage = usage
    //       }
    //       // dispatch(newMessagesActions.setTopicLoading({ topicId, loading: false }))
    //     }
    //     if (response && response.metrics) {
    //       if (response.metrics.completion_tokens === 0 && response.usage?.completion_tokens) {
    //         response = {
    //           ...response,
    //           metrics: {
    //             ...response.metrics,
    //             completion_tokens: response.usage.completion_tokens
    //           }
    //         }
    //       }
    //     }

    //     const messageUpdates: Partial<Message> = { status, metrics: response?.metrics, usage: response?.usage }
    //     dispatch(
    //       newMessagesActions.updateMessage({
    //         topicId,
    //         messageId: assistantMsgId,
    //         updates: messageUpdates
    //       })
    //     )
    //     saveUpdatesToDB(assistantMsgId, topicId, messageUpdates, [])

    //     EventEmitter.emit(EVENT_NAMES.MESSAGE_COMPLETE, { id: assistantMsgId, topicId, status })
    //   }
    // }

    callbacks = createCallbacks({
      blockManager,
      dispatch,
      getState,
      topicId,
      assistantMsgId,
      saveUpdatesToDB,
      assistant
    })
    const streamProcessorCallbacks = createStreamProcessor(callbacks)

    // const startTime = Date.now()
    const result = await fetchChatCompletion({
      messages: messagesForContext,
      assistant: assistant,
      onChunkReceived: streamProcessorCallbacks
    })
    endSpan({
      topicId,
      outputs: result ? result.getText() : '',
      modelName: assistant.model?.name,
      modelEnded: true
    })
  } catch (error: any) {
<<<<<<< HEAD
    console.error('Error fetching chat completion:', error)
    endSpan({
      topicId,
      error: error,
      modelName: assistant.model?.name
    })
=======
    logger.error('Error fetching chat completion:', error)
>>>>>>> 5488c950
    if (assistantMessage) {
      callbacks.onError?.(error)
      throw error
    }
  }
}

/**
 * 发送消息并处理助手回复
 * @param userMessage 已创建的用户消息
 * @param userMessageBlocks 用户消息关联的消息块
 * @param assistant 助手对象
 * @param topicId 主题ID
 */
export const sendMessage =
  (userMessage: Message, userMessageBlocks: MessageBlock[], assistant: Assistant, topicId: Topic['id']) =>
  async (dispatch: AppDispatch, getState: () => RootState) => {
    try {
      if (userMessage.blocks.length === 0) {
        logger.warn('sendMessage: No blocks in the provided message.')
        return
      }
      await saveMessageAndBlocksToDB(userMessage, userMessageBlocks)
      dispatch(newMessagesActions.addMessage({ topicId, message: userMessage }))
      if (userMessageBlocks.length > 0) {
        dispatch(upsertManyBlocks(userMessageBlocks))
      }
      dispatch(updateTopicUpdatedAt({ topicId }))

      const mentionedModels = userMessage.mentions
      const queue = getTopicQueue(topicId)

      if (mentionedModels && mentionedModels.length > 0) {
        await dispatchMultiModelResponses(dispatch, getState, topicId, userMessage, assistant, mentionedModels)
      } else {
        const assistantMessage = createAssistantMessage(assistant.id, topicId, {
          askId: userMessage.id,
          model: assistant.model,
          traceId: userMessage.traceId
        })
        await saveMessageAndBlocksToDB(assistantMessage, [])
        dispatch(newMessagesActions.addMessage({ topicId, message: assistantMessage }))

        queue.add(async () => {
          await fetchAndProcessAssistantResponseImpl(dispatch, getState, topicId, assistant, assistantMessage)
        })
      }
    } catch (error) {
      logger.error('Error in sendMessage thunk:', error)
    } finally {
      handleChangeLoadingOfTopic(topicId)
    }
  }

/**
 * Loads messages and their blocks for a specific topic from the database
 * and updates the Redux store.
 */
export const loadTopicMessagesThunk =
  (topicId: string, forceReload: boolean = false) =>
  async (dispatch: AppDispatch, getState: () => RootState) => {
    const state = getState()
    const topicMessagesExist = !!state.messages.messageIdsByTopic[topicId]
    dispatch(newMessagesActions.setCurrentTopicId(topicId))

    if (topicMessagesExist && !forceReload) {
      return
    }

    try {
      const topic = await db.topics.get(topicId)
      if (!topic) {
        await db.topics.add({ id: topicId, messages: [] })
      }

      const messagesFromDB = topic?.messages || []

      if (messagesFromDB.length > 0) {
        const messageIds = messagesFromDB.map((m) => m.id)
        const blocks = await db.message_blocks.where('messageId').anyOf(messageIds).toArray()

        if (blocks && blocks.length > 0) {
          dispatch(upsertManyBlocks(blocks))
        }
        const messagesWithBlockIds = messagesFromDB.map((m) => ({
          ...m,
          blocks: m.blocks?.map(String) || []
        }))
        dispatch(newMessagesActions.messagesReceived({ topicId, messages: messagesWithBlockIds }))
      } else {
        dispatch(newMessagesActions.messagesReceived({ topicId, messages: [] }))
      }
    } catch (error: any) {
      logger.error(`[loadTopicMessagesThunk] Failed to load messages for topic ${topicId}:`, error)
      // dispatch(newMessagesActions.setTopicLoading({ topicId, loading: false }))
    }
  }

/**
 * Thunk to delete a single message and its associated blocks.
 */
export const deleteSingleMessageThunk =
  (topicId: string, messageId: string) => async (dispatch: AppDispatch, getState: () => RootState) => {
    const currentState = getState()
    const messageToDelete = currentState.messages.entities[messageId]
    if (!messageToDelete || messageToDelete.topicId !== topicId) {
      logger.error(`[deleteSingleMessage] Message ${messageId} not found in topic ${topicId}.`)
      return
    }

    const blockIdsToDelete = messageToDelete.blocks || []

    try {
      dispatch(newMessagesActions.removeMessage({ topicId, messageId }))
      cleanupMultipleBlocks(dispatch, blockIdsToDelete)
      await db.message_blocks.bulkDelete(blockIdsToDelete)
      const topic = await db.topics.get(topicId)
      if (topic) {
        const finalMessagesToSave = selectMessagesForTopic(getState(), topicId)
        await db.topics.update(topicId, { messages: finalMessagesToSave })
        dispatch(updateTopicUpdatedAt({ topicId }))
      }
    } catch (error) {
      logger.error(`[deleteSingleMessage] Failed to delete message ${messageId}:`, error)
    }
  }

/**
 * Thunk to delete a group of messages (user query + assistant responses) based on askId.
 */
export const deleteMessageGroupThunk =
  (topicId: string, askId: string) => async (dispatch: AppDispatch, getState: () => RootState) => {
    const currentState = getState()
    const topicMessageIds = currentState.messages.messageIdsByTopic[topicId] || []
    const messagesToDelete: Message[] = []

    topicMessageIds.forEach((id) => {
      const msg = currentState.messages.entities[id]
      if (msg && msg.askId === askId) {
        messagesToDelete.push(msg)
      }
    })

    // const userQuery = currentState.messages.entities[askId]
    // if (userQuery && userQuery.topicId === topicId && !idsToDelete.includes(askId)) {
    //   messagesToDelete.push(userQuery)
    //   idsToDelete.push(askId)
    // }

    if (messagesToDelete.length === 0) {
      logger.warn(`[deleteMessageGroup] No messages found with askId ${askId} in topic ${topicId}.`)
      return
    }

    const blockIdsToDelete = messagesToDelete.flatMap((m) => m.blocks || [])

    try {
      dispatch(newMessagesActions.removeMessagesByAskId({ topicId, askId }))
      cleanupMultipleBlocks(dispatch, blockIdsToDelete)
      await db.message_blocks.bulkDelete(blockIdsToDelete)
      const topic = await db.topics.get(topicId)
      if (topic) {
        const finalMessagesToSave = selectMessagesForTopic(getState(), topicId)
        await db.topics.update(topicId, { messages: finalMessagesToSave })
        dispatch(updateTopicUpdatedAt({ topicId }))
      }
    } catch (error) {
      logger.error(`[deleteMessageGroup] Failed to delete messages with askId ${askId}:`, error)
    }
  }

/**
 * Thunk to clear all messages and associated blocks for a topic.
 */
export const clearTopicMessagesThunk =
  (topicId: string) => async (dispatch: AppDispatch, getState: () => RootState) => {
    try {
      const state = getState()
      const messageIdsToClear = state.messages.messageIdsByTopic[topicId] || []
      const blockIdsToDeleteSet = new Set<string>()

      messageIdsToClear.forEach((messageId) => {
        const message = state.messages.entities[messageId]
        message?.blocks?.forEach((blockId) => blockIdsToDeleteSet.add(blockId))
      })

      const blockIdsToDelete = Array.from(blockIdsToDeleteSet)

      dispatch(newMessagesActions.clearTopicMessages(topicId))
      cleanupMultipleBlocks(dispatch, blockIdsToDelete)

      await db.topics.update(topicId, { messages: [] })
      dispatch(updateTopicUpdatedAt({ topicId }))
      if (blockIdsToDelete.length > 0) {
        await db.message_blocks.bulkDelete(blockIdsToDelete)
      }
    } catch (error) {
      logger.error(`[clearTopicMessagesThunk] Failed to clear messages for topic ${topicId}:`, error)
    }
  }

/**
 * Thunk to resend a user message by regenerating its associated assistant responses.
 * Finds all assistant messages responding to the given user message, resets them,
 * and queues them for regeneration without deleting other messages.
 */
export const resendMessageThunk =
  (topicId: Topic['id'], userMessageToResend: Message, assistant: Assistant) =>
  async (dispatch: AppDispatch, getState: () => RootState) => {
    try {
      const state = getState()
      // Use selector to get all messages for the topic
      const allMessagesForTopic = selectMessagesForTopic(state, topicId)

      // Filter to find the assistant messages to reset
      const assistantMessagesToReset = allMessagesForTopic.filter(
        (m) => m.askId === userMessageToResend.id && m.role === 'assistant'
      )

      // Clear cached search results for the user message being resent
      // This ensures that the regenerated responses will not use stale search results
      try {
        window.keyv.remove(`web-search-${userMessageToResend.id}`)
        window.keyv.remove(`knowledge-search-${userMessageToResend.id}`)
      } catch (error) {
        logger.warn(`Failed to clear keyv cache for message ${userMessageToResend.id}:`, error)
      }

      const resetDataList: Message[] = []

      if (assistantMessagesToReset.length === 0 && !userMessageToResend?.mentions?.length) {
        // 没有相关的助手消息且没有提及模型时，使用助手模型创建一条消息

        const assistantMessage = createAssistantMessage(assistant.id, topicId, {
          askId: userMessageToResend.id,
          model: assistant.model
        })
        assistantMessage.traceId = userMessageToResend.traceId
        resetDataList.push(assistantMessage)

        resetDataList.forEach((message) => {
          dispatch(newMessagesActions.addMessage({ topicId, message }))
        })
      }

      // 处理存在相关的助手消息的情况
      const allBlockIdsToDelete: string[] = []
      const messagesToUpdateInRedux: { topicId: string; messageId: string; updates: Partial<Message> }[] = []

      // 先处理已有的重传
      for (const originalMsg of assistantMessagesToReset) {
        const modelToSet =
          assistantMessagesToReset.length === 1 && !userMessageToResend?.mentions?.length
            ? assistant.model
            : originalMsg.model
        const blockIdsToDelete = [...(originalMsg.blocks || [])]
        const resetMsg = resetAssistantMessage(originalMsg, {
          status: AssistantMessageStatus.PENDING,
          updatedAt: new Date().toISOString(),
          model: modelToSet
        })

        resetDataList.push(resetMsg)
        allBlockIdsToDelete.push(...blockIdsToDelete)
        messagesToUpdateInRedux.push({ topicId, messageId: resetMsg.id, updates: resetMsg })
      }

      // 再处理新的重传（用户消息提及，但是现有助手消息中不存在提及的模型）
      const originModelSet = new Set(assistantMessagesToReset.map((m) => m.model).filter((m) => m !== undefined))
      const mentionedModelSet = new Set(userMessageToResend.mentions ?? [])
      const newModelSet = new Set([...mentionedModelSet].filter((m) => !originModelSet.has(m)))
      for (const model of newModelSet) {
        const assistantMessage = createAssistantMessage(assistant.id, topicId, {
          askId: userMessageToResend.id,
          model: model,
          modelId: model.id
        })
        resetDataList.push(assistantMessage)
        dispatch(newMessagesActions.addMessage({ topicId, message: assistantMessage }))
      }

      messagesToUpdateInRedux.forEach((update) => dispatch(newMessagesActions.updateMessage(update)))
      cleanupMultipleBlocks(dispatch, allBlockIdsToDelete)

      try {
        if (allBlockIdsToDelete.length > 0) {
          await db.message_blocks.bulkDelete(allBlockIdsToDelete)
        }
        const finalMessagesToSave = selectMessagesForTopic(getState(), topicId)
        await db.topics.update(topicId, { messages: finalMessagesToSave })
      } catch (dbError) {
        logger.error('[resendMessageThunk] Error updating database:', dbError)
      }

      const queue = getTopicQueue(topicId)
      for (const resetMsg of resetDataList) {
        const assistantConfigForThisRegen = {
          ...assistant,
          ...(resetMsg.model ? { model: resetMsg.model } : {})
        }
        queue.add(async () => {
          await fetchAndProcessAssistantResponseImpl(dispatch, getState, topicId, assistantConfigForThisRegen, resetMsg)
        })
      }
    } catch (error) {
      logger.error(`[resendMessageThunk] Error resending user message ${userMessageToResend.id}:`, error)
    } finally {
      handleChangeLoadingOfTopic(topicId)
    }
  }

/**
 * Thunk to resend a user message after its content has been edited.
 * Updates the user message's text block and then triggers the regeneration
 * of its associated assistant responses using resendMessageThunk.
 */
export const resendUserMessageWithEditThunk =
  (topicId: Topic['id'], originalMessage: Message, assistant: Assistant) => async (dispatch: AppDispatch) => {
    // Trigger the regeneration logic for associated assistant messages
    dispatch(resendMessageThunk(topicId, originalMessage, assistant))
  }

/**
 * Thunk to regenerate a specific assistant response.
 */
export const regenerateAssistantResponseThunk =
  (topicId: Topic['id'], assistantMessageToRegenerate: Message, assistant: Assistant) =>
  async (dispatch: AppDispatch, getState: () => RootState) => {
    try {
      const state = getState()

      // 1. Use selector to get all messages for the topic
      const allMessagesForTopic = selectMessagesForTopic(state, topicId)

      const askId = assistantMessageToRegenerate.askId

      if (!askId) {
        logger.error(
          `[appendAssistantResponseThunk] Existing assistant message ${assistantMessageToRegenerate.id} does not have an askId.`
        )
        return // Stop if askId is missing
      }

      if (!state.messages.entities[askId]) {
        logger.error(
          `[appendAssistantResponseThunk] Original user query (askId: ${askId}) not found in entities. Cannot create assistant response without corresponding user message.`
        )

        // Show error popup instead of creating error message block
        window.message.error({
          content: t('error.missing_user_message'),
          key: 'missing-user-message-error'
        })

        return
      }

      // 2. Find the original user query (Restored Logic)
      const originalUserQuery = allMessagesForTopic.find((m) => m.id === assistantMessageToRegenerate.askId)
      if (!originalUserQuery) {
        logger.error(
          `[regenerateAssistantResponseThunk] Original user query (askId: ${assistantMessageToRegenerate.askId}) not found for assistant message ${assistantMessageToRegenerate.id}. Cannot regenerate.`
        )
        return
      }

      // 3. Verify the assistant message itself exists in entities
      const messageToResetEntity = state.messages.entities[assistantMessageToRegenerate.id]
      if (!messageToResetEntity) {
        // No need to check topicId again as selector implicitly handles it
        logger.error(
          `[regenerateAssistantResponseThunk] Assistant message ${assistantMessageToRegenerate.id} not found in entities despite being in the topic list. State might be inconsistent.`
        )
        return
      }

      // 4. Get Block IDs to delete
      const blockIdsToDelete = [...(messageToResetEntity.blocks || [])]

      // 5. Reset the message entity in Redux
      const resetAssistantMsg = resetAssistantMessage(
        messageToResetEntity,
        // Grouped message (mentioned model message) should not reset model and modelId, always use the original model
        assistantMessageToRegenerate.modelId
          ? {
              status: AssistantMessageStatus.PENDING,
              updatedAt: new Date().toISOString()
            }
          : {
              status: AssistantMessageStatus.PENDING,
              updatedAt: new Date().toISOString(),
              model: assistant.model
            }
      )

      dispatch(
        newMessagesActions.updateMessage({
          topicId,
          messageId: resetAssistantMsg.id,
          updates: resetAssistantMsg
        })
      )

      // 6. Remove old blocks from Redux
      cleanupMultipleBlocks(dispatch, blockIdsToDelete)

      // 7. Update DB: Save the reset message state within the topic and delete old blocks
      // Fetch the current state *after* Redux updates to get the latest message list
      // Use the selector to get the final ordered list of messages for the topic
      const finalMessagesToSave = selectMessagesForTopic(getState(), topicId)

      await db.transaction('rw', db.topics, db.message_blocks, async () => {
        // Use the result from the selector to update the DB
        await db.topics.update(topicId, { messages: finalMessagesToSave })
        if (blockIdsToDelete.length > 0) {
          await db.message_blocks.bulkDelete(blockIdsToDelete)
        }
      })

      // 8. Add fetch/process call to the queue
      const queue = getTopicQueue(topicId)
      const assistantConfigForRegen = {
        ...assistant,
        ...(resetAssistantMsg.model ? { model: resetAssistantMsg.model } : {})
      }
      queue.add(async () => {
        await fetchAndProcessAssistantResponseImpl(
          dispatch,
          getState,
          topicId,
          assistantConfigForRegen,
          resetAssistantMsg
        )
      })
    } catch (error) {
      logger.error(
        `[regenerateAssistantResponseThunk] Error regenerating response for assistant message ${assistantMessageToRegenerate.id}:`,
        error
      )
      // dispatch(newMessagesActions.setTopicLoading({ topicId, loading: false }))
    } finally {
      handleChangeLoadingOfTopic(topicId)
    }
  }

// --- Thunk to initiate translation and create the initial block ---
export const initiateTranslationThunk =
  (
    messageId: string,
    topicId: string,
    targetLanguage: string,
    sourceBlockId?: string, // Optional: If known
    sourceLanguage?: string // Optional: If known
  ) =>
  async (dispatch: AppDispatch, getState: () => RootState): Promise<string | undefined> => {
    // Return the new block ID
    try {
      const state = getState()
      const originalMessage = state.messages.entities[messageId]

      if (!originalMessage) {
        logger.error(`[initiateTranslationThunk] Original message ${messageId} not found.`)
        return undefined
      }

      // 1. Create the initial translation block (streaming state)
      const newBlock = createTranslationBlock(
        messageId,
        '', // Start with empty content
        targetLanguage,
        {
          status: MessageBlockStatus.STREAMING, // Set to STREAMING
          sourceBlockId,
          sourceLanguage
        }
      )

      // 2. Update Redux State
      const updatedBlockIds = [...(originalMessage.blocks || []), newBlock.id]
      dispatch(upsertOneBlock(newBlock)) // Add the new block
      dispatch(
        newMessagesActions.updateMessage({
          topicId,
          messageId,
          updates: { blocks: updatedBlockIds } // Update message's block list
        })
      )

      // 3. Update Database
      // Get the final message list from Redux state *after* updates
      const finalMessagesToSave = selectMessagesForTopic(getState(), topicId)

      await db.transaction('rw', db.topics, db.message_blocks, async () => {
        await db.message_blocks.put(newBlock) // Save the initial block
        await db.topics.update(topicId, { messages: finalMessagesToSave }) // Save updated message list
      })
      return newBlock.id // Return the ID
    } catch (error) {
      logger.error(`[initiateTranslationThunk] Failed for message ${messageId}:`, error)
      return undefined
      // Optional: Dispatch an error action or show notification
    }
  }

// --- Thunk to update the translation block with new content ---
export const updateTranslationBlockThunk =
  (blockId: string, accumulatedText: string, isComplete: boolean = false) =>
  async (dispatch: AppDispatch) => {
    // Logger.log(`[updateTranslationBlockThunk] 更新翻译块 ${blockId}, isComplete: ${isComplete}`)
    try {
      const status = isComplete ? MessageBlockStatus.SUCCESS : MessageBlockStatus.STREAMING
      const changes: Partial<MessageBlock> = {
        content: accumulatedText,
        status: status
      }

      // 更新Redux状态
      dispatch(updateOneBlock({ id: blockId, changes }))

      // 更新数据库
      await db.message_blocks.update(blockId, changes)
      // Logger.log(`[updateTranslationBlockThunk] Successfully updated translation block ${blockId}.`)
    } catch (error) {
      logger.error(`[updateTranslationBlockThunk] Failed to update translation block ${blockId}:`, error)
    }
  }

/**
 * Thunk to append a new assistant response (using a potentially different model)
 * in reply to the same user query as an existing assistant message.
 */
export const appendAssistantResponseThunk =
  (
    topicId: Topic['id'],
    existingAssistantMessageId: string, // ID of the assistant message the user interacted with
    newModel: Model, // The new model selected by the user
    assistant: Assistant, // Base assistant configuration
    traceId?: string
  ) =>
  async (dispatch: AppDispatch, getState: () => RootState) => {
    try {
      const state = getState()

      // 1. Find the existing assistant message to get the original askId
      const existingAssistantMsg = state.messages.entities[existingAssistantMessageId]
      if (!existingAssistantMsg) {
        logger.error(
          `[appendAssistantResponseThunk] Existing assistant message ${existingAssistantMessageId} not found.`
        )
        return // Stop if the reference message doesn't exist
      }
      if (existingAssistantMsg.role !== 'assistant') {
        logger.error(
          `[appendAssistantResponseThunk] Message ${existingAssistantMessageId} is not an assistant message.`
        )
        return // Ensure it's an assistant message
      }
      const askId = existingAssistantMsg.askId
      if (!askId) {
        logger.error(
          `[appendAssistantResponseThunk] Existing assistant message ${existingAssistantMessageId} does not have an askId.`
        )
        return // Stop if askId is missing
      }

      // (Optional but recommended) Verify the original user query exists
      if (!state.messages.entities[askId]) {
        logger.error(
          `[appendAssistantResponseThunk] Original user query (askId: ${askId}) not found in entities. Cannot create assistant response without corresponding user message.`
        )

        // Show error popup instead of creating error message block
        window.message.error({
          content: t('error.missing_user_message'),
          key: 'missing-user-message-error'
        })

        return
      }

      // 2. Create the new assistant message stub
      const newAssistantStub = createAssistantMessage(assistant.id, topicId, {
        askId: askId, // Crucial: Use the original askId
        model: newModel,
        modelId: newModel.id,
        traceId: traceId
      })

      // 3. Update Redux Store
      const currentTopicMessageIds = getState().messages.messageIdsByTopic[topicId] || []
      const existingMessageIndex = currentTopicMessageIds.findIndex((id) => id === existingAssistantMessageId)
      const insertAtIndex = existingMessageIndex !== -1 ? existingMessageIndex + 1 : currentTopicMessageIds.length

      dispatch(newMessagesActions.insertMessageAtIndex({ topicId, message: newAssistantStub, index: insertAtIndex }))

      // 4. Update Database (Save the stub to the topic's message list)
      await saveMessageAndBlocksToDB(newAssistantStub, [], insertAtIndex)

      // 5. Prepare and queue the processing task
      const assistantConfigForThisCall = {
        ...assistant,
        model: newModel
      }
      const queue = getTopicQueue(topicId)
      queue.add(async () => {
        await fetchAndProcessAssistantResponseImpl(
          dispatch,
          getState,
          topicId,
          assistantConfigForThisCall,
          newAssistantStub // Pass the newly created stub
        )
      })
    } catch (error) {
      logger.error(`[appendAssistantResponseThunk] Error appending assistant response:`, error)
      // Optionally dispatch an error action or notification
      // Resetting loading state should be handled by the underlying fetchAndProcessAssistantResponseImpl
    } finally {
      handleChangeLoadingOfTopic(topicId)
    }
  }

/**
 * Clones messages from a source topic up to a specified index into a *pre-existing* new topic.
 * Generates new unique IDs for all cloned messages and blocks.
 * Updates the DB and Redux message/block state for the new topic.
 * Assumes the newTopic object already exists in Redux topic state and DB.
 * @param sourceTopicId The ID of the topic to branch from.
 * @param branchPointIndex The index *after* which messages should NOT be copied (slice endpoint).
 * @param newTopic The newly created Topic object (created and added to Redux/DB by the caller).
 */
export const cloneMessagesToNewTopicThunk =
  (
    sourceTopicId: string,
    branchPointIndex: number,
    newTopic: Topic // Receive newTopic object
  ) =>
  async (dispatch: AppDispatch, getState: () => RootState): Promise<boolean> => {
    if (!newTopic || !newTopic.id) {
      logger.error(`[cloneMessagesToNewTopicThunk] Invalid newTopic provided.`)
      return false
    }
    try {
      const state = getState()
      const sourceMessages = selectMessagesForTopic(state, sourceTopicId)

      if (!sourceMessages || sourceMessages.length === 0) {
        logger.error(`[cloneMessagesToNewTopicThunk] Source topic ${sourceTopicId} not found or is empty.`)
        return false
      }

      // 1. Slice messages to clone
      const messagesToClone = sourceMessages.slice(0, branchPointIndex)
      if (messagesToClone.length === 0) {
        logger.warn(`[cloneMessagesToNewTopicThunk] No messages to branch (index ${branchPointIndex}).`)
        return true // Nothing to clone, operation considered successful but did nothing.
      }

      // 2. Prepare for cloning: Maps and Arrays
      const clonedMessages: Message[] = []
      const clonedBlocks: MessageBlock[] = []
      const filesToUpdateCount: FileMetadata[] = []
      const originalToNewMsgIdMap = new Map<string, string>() // Map original message ID -> new message ID

      // 3. Clone Messages and Blocks with New IDs
      for (const oldMessage of messagesToClone) {
        const newMsgId = uuid()
        originalToNewMsgIdMap.set(oldMessage.id, newMsgId) // Store mapping for all cloned messages

        let newAskId: string | undefined = undefined // Initialize newAskId
        if (oldMessage.role === 'assistant' && oldMessage.askId) {
          // If it's an assistant message with an askId, find the NEW ID of the user message it references
          const mappedNewAskId = originalToNewMsgIdMap.get(oldMessage.askId)
          if (mappedNewAskId) {
            newAskId = mappedNewAskId // Use the new ID
          } else {
            // This happens if the user message corresponding to askId was *before* the branch point index
            // and thus wasn't included in messagesToClone or the map.
            // In this case, the link is broken in the new topic.
            logger.warn(
              `[cloneMessages] Could not find new ID mapping for original askId ${oldMessage.askId} (likely outside branch). Setting askId to undefined for new assistant message ${newMsgId}.`
            )
            // newAskId remains undefined
          }
        }

        // --- Clone Blocks ---
        const newBlockIds: string[] = []
        if (oldMessage.blocks && oldMessage.blocks.length > 0) {
          for (const oldBlockId of oldMessage.blocks) {
            const oldBlock = state.messageBlocks.entities[oldBlockId]
            if (oldBlock) {
              const newBlockId = uuid()
              const newBlock: MessageBlock = {
                ...oldBlock,
                id: newBlockId,
                messageId: newMsgId // Link block to the NEW message ID
              }
              clonedBlocks.push(newBlock)
              newBlockIds.push(newBlockId)

              if (newBlock.type === MessageBlockType.FILE || newBlock.type === MessageBlockType.IMAGE) {
                const fileInfo = (newBlock as FileMessageBlock | ImageMessageBlock).file
                if (fileInfo) {
                  filesToUpdateCount.push(fileInfo)
                }
              }
            } else {
              logger.warn(
                `[cloneMessagesToNewTopicThunk] Block ${oldBlockId} not found in state for message ${oldMessage.id}. Skipping block clone.`
              )
            }
          }
        }

        // --- Create New Message Object ---
        const newMessage: Message = {
          ...oldMessage,
          id: newMsgId,
          topicId: newTopic.id, // Use the NEW topic ID provided
          blocks: newBlockIds // Use the NEW block IDs
        }
        if (newMessage.role === 'assistant') {
          newMessage.askId = newAskId // Use the mapped/updated askId
        }
        clonedMessages.push(newMessage)
      }

      // 4. Update Database (Atomic Transaction)
      await db.transaction('rw', db.topics, db.message_blocks, db.files, async () => {
        // Update the NEW topic with the cloned messages
        // Assumes topic entry was added by caller, so we UPDATE.
        await db.topics.put({ id: newTopic.id, messages: clonedMessages })

        // Add the NEW blocks
        if (clonedBlocks.length > 0) {
          await db.message_blocks.bulkAdd(clonedBlocks)
        }
        // Update file counts
        const uniqueFiles = [...new Map(filesToUpdateCount.map((f) => [f.id, f])).values()]
        for (const file of uniqueFiles) {
          await db.files
            .where('id')
            .equals(file.id)
            .modify((f) => {
              if (f) {
                // Ensure file exists before modifying
                f.count = (f.count || 0) + 1
              }
            })
        }
      })

      // --- Update Redux State ---
      dispatch(newMessagesActions.messagesReceived({ topicId: newTopic.id, messages: clonedMessages }))
      if (clonedBlocks.length > 0) {
        dispatch(upsertManyBlocks(clonedBlocks))
      }

      return true // Indicate success
    } catch (error) {
      logger.error(`[cloneMessagesToNewTopicThunk] Failed to clone messages:`, error)
      return false // Indicate failure
    }
  }

/**
 * Thunk to edit properties of a message and/or its associated blocks.
 * Updates Redux state and persists changes to the database within a transaction.
 * Message updates are optional if only blocks need updating.
 */
export const updateMessageAndBlocksThunk =
  (
    topicId: string,
    // Allow messageUpdates to be optional or just contain the ID if only blocks are updated
    messageUpdates: (Partial<Message> & Pick<Message, 'id'>) | null, // ID is always required for context
    blockUpdatesList: MessageBlock[] // Block updates remain required for this thunk's purpose
  ) =>
  async (dispatch: AppDispatch): Promise<void> => {
    const messageId = messageUpdates?.id

    if (messageUpdates && !messageId) {
      logger.error('[updateMessageAndUpdateBlocksThunk] Message ID is required.')
      return
    }

    try {
      // 1. 更新 Redux Store
      if (messageUpdates && messageId) {
        // eslint-disable-next-line @typescript-eslint/no-unused-vars
        const { id: msgId, ...actualMessageChanges } = messageUpdates // Separate ID from actual changes

        // Only dispatch message update if there are actual changes beyond the ID
        if (Object.keys(actualMessageChanges).length > 0) {
          dispatch(newMessagesActions.updateMessage({ topicId, messageId, updates: actualMessageChanges }))
        }
      }

      if (blockUpdatesList.length > 0) {
        dispatch(upsertManyBlocks(blockUpdatesList))
      }

      // 2. 更新数据库 (在事务中)
      await db.transaction('rw', db.topics, db.message_blocks, async () => {
        // Only update topic.messages if there were actual message changes
        if (messageUpdates && Object.keys(messageUpdates).length > 0) {
          const topic = await db.topics.get(topicId)
          if (topic && topic.messages) {
            const messageIndex = topic.messages.findIndex((m) => m.id === messageId)
            if (messageIndex !== -1) {
              Object.assign(topic.messages[messageIndex], messageUpdates)
              await db.topics.update(topicId, { messages: topic.messages })
            } else {
              logger.error(
                `[updateMessageAndBlocksThunk] Message ${messageId} not found in DB topic ${topicId} for property update.`
              )
              throw new Error(`Message ${messageId} not found in DB topic ${topicId} for property update.`)
            }
          } else {
            logger.error(
              `[updateMessageAndBlocksThunk] Topic ${topicId} not found or empty for message property update.`
            )
            throw new Error(`Topic ${topicId} not found or empty for message property update.`)
          }
        }

        if (blockUpdatesList.length > 0) {
          await db.message_blocks.bulkPut(blockUpdatesList)
        }
      })

      dispatch(updateTopicUpdatedAt({ topicId }))
    } catch (error) {
      logger.error(`[updateMessageAndBlocksThunk] Failed to process updates for message ${messageId}:`, error)
    }
  }

export const removeBlocksThunk =
  (topicId: string, messageId: string, blockIdsToRemove: string[]) =>
  async (dispatch: AppDispatch, getState: () => RootState): Promise<void> => {
    if (!blockIdsToRemove.length) {
      logger.warn('[removeBlocksFromMessageThunk] No block IDs provided to remove.')
      return
    }

    try {
      const state = getState()
      const message = state.messages.entities[messageId]

      if (!message) {
        logger.error(`[removeBlocksFromMessageThunk] Message ${messageId} not found in state.`)
        return
      }
      const blockIdsToRemoveSet = new Set(blockIdsToRemove)

      const updatedBlockIds = (message.blocks || []).filter((id) => !blockIdsToRemoveSet.has(id))

      // 1. Update Redux state
      dispatch(newMessagesActions.updateMessage({ topicId, messageId, updates: { blocks: updatedBlockIds } }))

      cleanupMultipleBlocks(dispatch, blockIdsToRemove)

      const finalMessagesToSave = selectMessagesForTopic(getState(), topicId)

      // 2. Update database (in a transaction)
      await db.transaction('rw', db.topics, db.message_blocks, async () => {
        // Update the message in the topic
        await db.topics.update(topicId, { messages: finalMessagesToSave })
        // Delete the blocks from the database
        if (blockIdsToRemove.length > 0) {
          await db.message_blocks.bulkDelete(blockIdsToRemove)
        }
      })

      dispatch(updateTopicUpdatedAt({ topicId }))

      return
    } catch (error) {
      logger.error(`[removeBlocksFromMessageThunk] Failed to remove blocks from message ${messageId}:`, error)
      throw error
    }
  }<|MERGE_RESOLUTION|>--- conflicted
+++ resolved
@@ -26,12 +26,9 @@
 import type { AppDispatch, RootState } from '../index'
 import { removeManyBlocks, updateOneBlock, upsertManyBlocks, upsertOneBlock } from '../messageBlock'
 import { newMessagesActions, selectMessagesForTopic } from '../newMessage'
-<<<<<<< HEAD
-=======
 
 const logger = loggerService.withContext('MessageThunk')
 
->>>>>>> 5488c950
 const handleChangeLoadingOfTopic = async (topicId: string) => {
   await waitForTopicQueue(topicId)
   store.dispatch(newMessagesActions.setTopicLoading({ topicId, loading: false }))
@@ -903,16 +900,12 @@
       modelEnded: true
     })
   } catch (error: any) {
-<<<<<<< HEAD
-    console.error('Error fetching chat completion:', error)
+    logger.error('Error fetching chat completion:', error)
     endSpan({
       topicId,
       error: error,
       modelName: assistant.model?.name
     })
-=======
-    logger.error('Error fetching chat completion:', error)
->>>>>>> 5488c950
     if (assistantMessage) {
       callbacks.onError?.(error)
       throw error

--- conflicted
+++ resolved
@@ -576,11 +576,7 @@
         EventEmitter.emit(EVENT_NAMES.MESSAGE_COMPLETE, {
           id: assistantMsgId,
           topicId,
-<<<<<<< HEAD
-          status: isAbortError(error) ? 'pause' : 'error',
-=======
           status: isErrorTypeAbort ? 'pause' : 'error',
->>>>>>> e23127a5
           error: error.message
         })
       },

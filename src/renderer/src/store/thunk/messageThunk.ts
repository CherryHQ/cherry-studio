--- conflicted
+++ resolved
@@ -2,11 +2,14 @@
 import { fetchChatCompletion } from '@renderer/services/ApiService'
 import { createStreamProcessor, type StreamProcessorCallbacks } from '@renderer/services/StreamProcessingService'
 import store from '@renderer/store'
-<<<<<<< HEAD
-import { type Assistant, ExternalToolResult, type MCPToolResponse, type Topic, WebSearchSource } from '@renderer/types'
-=======
-import { type Assistant, type MCPToolResponse, type Model, type Topic, WebSearchSource } from '@renderer/types'
->>>>>>> 6269c29e
+import {
+  type Assistant,
+  ExternalToolResult,
+  type MCPToolResponse,
+  type Model,
+  type Topic,
+  WebSearchSource
+} from '@renderer/types'
 import type { MainTextMessageBlock, Message, MessageBlock, ToolMessageBlock } from '@renderer/types/newMessage'
 import { AssistantMessageStatus, MessageBlockStatus, MessageBlockType } from '@renderer/types/newMessage'
 import { Response } from '@renderer/types/newMessage'

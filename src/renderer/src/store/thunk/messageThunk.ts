--- conflicted
+++ resolved
@@ -34,12 +34,7 @@
   createTranslationBlock,
   resetAssistantMessage
 } from '@renderer/utils/messageUtils/create'
-<<<<<<< HEAD
-import { getMainTextContent } from '@renderer/utils/messageUtils/find'
 import { getTopicQueue } from '@renderer/utils/queue'
-=======
-import { getTopicQueue, waitForTopicQueue } from '@renderer/utils/queue'
->>>>>>> 737b8f02
 import { isOnHomePage } from '@renderer/utils/window'
 import { t } from 'i18next'
 import { throttle } from 'lodash'

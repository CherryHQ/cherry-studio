import db from '@renderer/databases'
import { autoRenameTopic } from '@renderer/hooks/useTopic'
import { fetchChatCompletion } from '@renderer/services/ApiService'
import { EVENT_NAMES, EventEmitter } from '@renderer/services/EventService'
import { fetchChatflowCompletion, fetchWorkflowCompletion } from '@renderer/services/FlowEngineService'
import { createStreamProcessor, type StreamProcessorCallbacks } from '@renderer/services/StreamProcessingService'
import { estimateMessagesUsage } from '@renderer/services/TokenService'
import store from '@renderer/store'
import type {
  Assistant,
  ExternalToolResult,
  FileType,
  Flow,
  FlowNode,
  MCPToolResponse,
  Model,
  Topic
} from '@renderer/types'
import { WebSearchSource } from '@renderer/types'
import { Chunk, ChunkType } from '@renderer/types/chunk'
import type {
  CitationMessageBlock,
  FileMessageBlock,
  FlowMessageBlock,
  ImageMessageBlock,
  Message,
  MessageBlock,
  PlaceholderMessageBlock,
  ToolMessageBlock
} from '@renderer/types/newMessage'
import { AssistantMessageStatus, MessageBlockStatus, MessageBlockType } from '@renderer/types/newMessage'
import { Response } from '@renderer/types/newMessage'
import { isAbortError } from '@renderer/utils/error'
import { extractUrlsFromMarkdown } from '@renderer/utils/linkConverter'
import {
  createAssistantMessage,
  createBaseMessageBlock,
  createCitationBlock,
  createErrorBlock,
  createFlowBlock,
  createImageBlock,
  createMainTextBlock,
  createThinkingBlock,
  createToolBlock,
  createTranslationBlock,
  resetAssistantMessage
} from '@renderer/utils/messageUtils/create'
import { getMainTextContent } from '@renderer/utils/messageUtils/find'
import { getTopicQueue, waitForTopicQueue } from '@renderer/utils/queue'
import { findLast, throttle } from 'lodash'
import { v4 as uuidv4 } from 'uuid'

import type { AppDispatch, RootState } from '../index'
import { removeManyBlocks, updateOneBlock, upsertManyBlocks, upsertOneBlock } from '../messageBlock'
import { newMessagesActions, selectMessagesForTopic } from '../newMessage'

export const handleChangeLoadingOfTopic = async (topicId: string) => {
  await waitForTopicQueue(topicId)
  store.dispatch(newMessagesActions.setTopicLoading({ topicId, loading: false }))
}
// TODO: 后续可以将db操作移到Listener Middleware中
export const saveMessageAndBlocksToDB = async (message: Message, blocks: MessageBlock[]) => {
  try {
    if (blocks.length > 0) {
      await db.message_blocks.bulkPut(blocks)
    }
    const topic = await db.topics.get(message.topicId)
    if (topic) {
      const messageIndex = topic.messages.findIndex((m) => m.id === message.id)
      const updatedMessages = [...topic.messages]

      if (messageIndex !== -1) {
        updatedMessages[messageIndex] = message
      } else {
        updatedMessages.push(message)
      }
      await db.topics.update(message.topicId, { messages: updatedMessages })
    } else {
      console.error(`[saveMessageAndBlocksToDB] Topic ${message.topicId} not found.`)
    }
  } catch (error) {
    console.error(`[saveMessageAndBlocksToDB] Failed to save message ${message.id}:`, error)
  }
}

const updateExistingMessageAndBlocksInDB = async (
  updatedMessage: Partial<Message> & Pick<Message, 'id' | 'topicId'>,
  updatedBlocks: MessageBlock[]
) => {
  try {
    // Always update blocks if provided
    if (updatedBlocks.length > 0) {
      await db.message_blocks.bulkPut(updatedBlocks)
    }

    // Check if there are message properties to update beyond id and topicId
    const messageKeysToUpdate = Object.keys(updatedMessage).filter((key) => key !== 'id' && key !== 'topicId')

    // Only proceed with topic update if there are actual message changes
    if (messageKeysToUpdate.length > 0) {
      const topic = await db.topics.get(updatedMessage.topicId)
      if (topic) {
        const messageIndex = topic.messages.findIndex((m) => m.id === updatedMessage.id)
        if (messageIndex !== -1) {
          const newMessages = [...topic.messages]
          // Apply the updates passed in updatedMessage
          Object.assign(newMessages[messageIndex], updatedMessage)
          // Logger.log('updateExistingMessageAndBlocksInDB', updatedMessage)
          await db.topics.update(updatedMessage.topicId, { messages: newMessages })
        } else {
          console.error(`[updateExistingMsg] Message ${updatedMessage.id} not found in topic ${updatedMessage.topicId}`)
        }
      } else {
        console.error(`[updateExistingMsg] Topic ${updatedMessage.topicId} not found.`)
      }
    }
    // If messageKeysToUpdate.length === 0, we skip topic fetch/update entirely
  } catch (error) {
    console.error(`[updateExistingMsg] Failed to update message ${updatedMessage.id}:`, error)
  }
}

// 更新单个块的逻辑，用于更新消息中的单个块
<<<<<<< HEAD
export const throttledBlockUpdate = throttle((id, blockUpdate) => {
  const state = store.getState()
  const block = state.messageBlocks.entities[id]
=======
const throttledBlockUpdate = throttle(async (id, blockUpdate) => {
  // const state = store.getState()
  // const block = state.messageBlocks.entities[id]
>>>>>>> 011b9dca
  // throttle是异步函数,可能会在complete事件触发后才执行
  // if (
  //   blockUpdate.status === MessageBlockStatus.STREAMING &&
  //   (block?.status === MessageBlockStatus.SUCCESS || block?.status === MessageBlockStatus.ERROR)
  // )
  //   return

  store.dispatch(updateOneBlock({ id, changes: blockUpdate }))
  await db.message_blocks.update(id, blockUpdate)
}, 150)

const cancelThrottledBlockUpdate = throttledBlockUpdate.cancel

// // 修改: 节流更新单个块的内容/状态到数据库 (仅用于 Text/Thinking Chunks)
// export const throttledBlockDbUpdate = throttle(
//   async (blockId: string, blockChanges: Partial<MessageBlock>) => {
//     // Check if blockId is valid before attempting update
//     if (!blockId) {
//       console.warn('[DB Throttle Block Update] Attempted to update with null/undefined blockId. Skipping.')
//       return
//     }
//     const state = store.getState()
//     const block = state.messageBlocks.entities[blockId]
//     // throttle是异步函数,可能会在complete事件触发后才执行
//     if (
//       blockChanges.status === MessageBlockStatus.STREAMING &&
//       (block?.status === MessageBlockStatus.SUCCESS || block?.status === MessageBlockStatus.ERROR)
//     )
//       return
//     try {
//     } catch (error) {
//       console.error(`[DB Throttle Block Update] Failed for block ${blockId}:`, error)
//     }
//   },
//   300, // 可以调整节流间隔
//   { leading: false, trailing: true }
// )

// 新增: 通用的、非节流的函数，用于保存消息和块的更新到数据库
export const saveUpdatesToDB = async (
  messageId: string,
  topicId: string,
  messageUpdates: Partial<Message>, // 需要更新的消息字段
  blocksToUpdate: MessageBlock[] // 需要更新/创建的块
) => {
  try {
    const messageDataToSave: Partial<Message> & Pick<Message, 'id' | 'topicId'> = {
      id: messageId,
      topicId,
      ...messageUpdates
    }
    await updateExistingMessageAndBlocksInDB(messageDataToSave, blocksToUpdate)
  } catch (error) {
    console.error(`[DB Save Updates] Failed for message ${messageId}:`, error)
  }
}

// 新增: 辅助函数，用于获取并保存单个更新后的 Block 到数据库
export const saveUpdatedBlockToDB = async (
  blockId: string | null,
  messageId: string,
  topicId: string,
  getState: () => RootState
) => {
  if (!blockId) {
    console.warn('[DB Save Single Block] Received null/undefined blockId. Skipping save.')
    return
  }
  const state = getState()
  const blockToSave = state.messageBlocks.entities[blockId]
  if (blockToSave) {
    await saveUpdatesToDB(messageId, topicId, {}, [blockToSave]) // Pass messageId, topicId, empty message updates, and the block
  } else {
    console.warn(`[DB Save Single Block] Block ${blockId} not found in state. Cannot save.`)
  }
}

// --- Helper Function for Multi-Model Dispatch ---
// 多模型创建和发送请求的逻辑，用于用户消息多模型发送和重发
const dispatchMultiModelResponses = async (
  dispatch: AppDispatch,
  getState: () => RootState,
  topicId: string,
  triggeringMessage: Message, // userMessage or messageToResend
  assistant: Assistant,
  mentionedModels: Model[]
) => {
  const assistantMessageStubs: Message[] = []
  const tasksToQueue: { assistantConfig: Assistant; messageStub: Message }[] = []

  for (const mentionedModel of mentionedModels) {
    const assistantForThisMention = { ...assistant, model: mentionedModel }
    const assistantMessage = createAssistantMessage(assistant.id, topicId, {
      askId: triggeringMessage.id,
      model: mentionedModel,
      modelId: mentionedModel.id
    })
    dispatch(newMessagesActions.addMessage({ topicId, message: assistantMessage }))
    assistantMessageStubs.push(assistantMessage)
    tasksToQueue.push({ assistantConfig: assistantForThisMention, messageStub: assistantMessage })
  }

  const topicFromDB = await db.topics.get(topicId)
  if (topicFromDB) {
    const currentTopicMessageIds = getState().messages.messageIdsByTopic[topicId] || []
    const currentEntities = getState().messages.entities
    const messagesToSaveInDB = currentTopicMessageIds.map((id) => currentEntities[id]).filter((m): m is Message => !!m)
    await db.topics.update(topicId, { messages: messagesToSaveInDB })
  } else {
    console.error(`[dispatchMultiModelResponses] Topic ${topicId} not found in DB during multi-model save.`)
    throw new Error(`Topic ${topicId} not found in DB.`)
  }

  const queue = getTopicQueue(topicId)
  for (const task of tasksToQueue) {
    queue.add(async () => {
      await fetchAndProcessAssistantResponseImpl(dispatch, getState, topicId, task.assistantConfig, task.messageStub)
    })
  }
}

// --- End Helper Function ---

// Internal function extracted from sendMessage to handle fetching and processing assistant response
const fetchAndProcessAssistantResponseImpl = async (
  dispatch: AppDispatch,
  getState: () => RootState,
  topicId: string,
  assistant: Assistant,
  assistantMessage: Message // Pass the prepared assistant message (new or reset)
) => {
  const assistantMsgId = assistantMessage.id
  let callbacks: StreamProcessorCallbacks = {}
  try {
    dispatch(newMessagesActions.setTopicLoading({ topicId, loading: true }))

    let accumulatedContent = ''
    let accumulatedThinking = ''
    let lastBlockId: string | null = null
    let lastBlockType: MessageBlockType | null = null
    let citationBlockId: string | null = null
    let mainTextBlockId: string | null = null
    const toolCallIdToBlockIdMap = new Map<string, string>()

    const handleBlockTransition = async (newBlock: MessageBlock, newBlockType: MessageBlockType) => {
      lastBlockId = newBlock.id
      lastBlockType = newBlockType
      if (newBlockType !== MessageBlockType.MAIN_TEXT) {
        accumulatedContent = ''
      }
      if (newBlockType !== MessageBlockType.THINKING) {
        accumulatedThinking = ''
      }
      dispatch(
        newMessagesActions.updateMessage({
          topicId,
          messageId: assistantMsgId,
          updates: { blockInstruction: { id: newBlock.id } }
        })
      )
      dispatch(upsertOneBlock(newBlock))
      dispatch(
        newMessagesActions.upsertBlockReference({
          messageId: assistantMsgId,
          blockId: newBlock.id,
          status: newBlock.status
        })
      )

      const currentState = getState()
      const updatedMessage = currentState.messages.entities[assistantMsgId]
      if (updatedMessage) {
        await saveUpdatesToDB(assistantMsgId, topicId, { blocks: updatedMessage.blocks }, [newBlock])
      } else {
        console.error(`[handleBlockTransition] Failed to get updated message ${assistantMsgId} from state for DB save.`)
      }
    }

    const allMessagesForTopic = selectMessagesForTopic(getState(), topicId)

    let messagesForContext: Message[] = []
    const userMessageId = assistantMessage.askId
    const userMessageIndex = allMessagesForTopic.findIndex((m) => m?.id === userMessageId)

    if (userMessageIndex === -1) {
      console.error(
        `[fetchAndProcessAssistantResponseImpl] Triggering user message ${userMessageId} (askId of ${assistantMsgId}) not found. Falling back.`
      )
      const assistantMessageIndexFallback = allMessagesForTopic.findIndex((m) => m?.id === assistantMsgId)
      messagesForContext = (
        assistantMessageIndexFallback !== -1
          ? allMessagesForTopic.slice(0, assistantMessageIndexFallback)
          : allMessagesForTopic
      ).filter((m) => m && !m.status?.includes('ing'))
    } else {
      const contextSlice = allMessagesForTopic.slice(0, userMessageIndex + 1)
      messagesForContext = contextSlice.filter((m) => m && !m.status?.includes('ing'))
    }

    callbacks = {
      onLLMResponseCreated: () => {
        const baseBlock = createBaseMessageBlock(assistantMsgId, MessageBlockType.UNKNOWN, {
          status: MessageBlockStatus.PROCESSING
        })
        handleBlockTransition(baseBlock as PlaceholderMessageBlock, MessageBlockType.UNKNOWN)
      },
      onTextChunk: (text) => {
        accumulatedContent += text
        if (lastBlockId) {
          if (lastBlockType === MessageBlockType.UNKNOWN) {
            const initialChanges: Partial<MessageBlock> = {
              type: MessageBlockType.MAIN_TEXT,
              content: accumulatedContent,
              status: MessageBlockStatus.STREAMING,
              citationReferences: citationBlockId ? [{ citationBlockId }] : []
            }
            mainTextBlockId = lastBlockId
            lastBlockType = MessageBlockType.MAIN_TEXT
            dispatch(updateOneBlock({ id: lastBlockId, changes: initialChanges }))
            saveUpdatedBlockToDB(lastBlockId, assistantMsgId, topicId, getState)
          } else if (lastBlockType === MessageBlockType.MAIN_TEXT) {
            const blockChanges: Partial<MessageBlock> = {
              content: accumulatedContent,
              status: MessageBlockStatus.STREAMING
            }
            throttledBlockUpdate(lastBlockId, blockChanges)
            // throttledBlockDbUpdate(lastBlockId, blockChanges)
          } else {
            const newBlock = createMainTextBlock(assistantMsgId, accumulatedContent, {
              status: MessageBlockStatus.STREAMING,
              citationReferences: citationBlockId ? [{ citationBlockId }] : []
            })
            handleBlockTransition(newBlock, MessageBlockType.MAIN_TEXT)
            mainTextBlockId = newBlock.id
          }
        }
      },
      onTextComplete: async (finalText) => {
        cancelThrottledBlockUpdate()
        if (lastBlockType === MessageBlockType.MAIN_TEXT && lastBlockId) {
          const changes = {
            content: finalText,
            status: MessageBlockStatus.SUCCESS
          }
          dispatch(updateOneBlock({ id: lastBlockId, changes }))
          saveUpdatedBlockToDB(lastBlockId, assistantMsgId, topicId, getState)

          if (assistant.enableWebSearch && assistant.model?.provider === 'openrouter') {
            const extractedUrls = extractUrlsFromMarkdown(finalText)
            if (extractedUrls.length > 0) {
              const citationBlock = createCitationBlock(
                assistantMsgId,
                { response: { source: WebSearchSource.OPENROUTER, results: extractedUrls } },
                { status: MessageBlockStatus.SUCCESS }
              )
              await handleBlockTransition(citationBlock, MessageBlockType.CITATION)
              // saveUpdatedBlockToDB(citationBlock.id, assistantMsgId, topicId, getState)
            }
          }
        } else {
          console.warn(
            `[onTextComplete] Received text.complete but last block was not MAIN_TEXT (was ${lastBlockType}) or lastBlockId is null.`
          )
        }
      },
      onThinkingChunk: (text, thinking_millsec) => {
        accumulatedThinking += text
        if (lastBlockId) {
          if (lastBlockType === MessageBlockType.UNKNOWN) {
            // First chunk for this block: Update type and status immediately
            lastBlockType = MessageBlockType.THINKING
            const initialChanges: Partial<MessageBlock> = {
              type: MessageBlockType.THINKING,
              content: accumulatedThinking,
              status: MessageBlockStatus.STREAMING
            }
            dispatch(updateOneBlock({ id: lastBlockId, changes: initialChanges }))
            saveUpdatedBlockToDB(lastBlockId, assistantMsgId, topicId, getState)
          } else if (lastBlockType === MessageBlockType.THINKING) {
            const blockChanges: Partial<MessageBlock> = {
              content: accumulatedThinking,
              status: MessageBlockStatus.STREAMING,
              thinking_millsec: thinking_millsec
            }
            throttledBlockUpdate(lastBlockId, blockChanges)
            // throttledBlockDbUpdate(lastBlockId, blockChanges)
          } else {
            const newBlock = createThinkingBlock(assistantMsgId, accumulatedThinking, {
              status: MessageBlockStatus.STREAMING,
              thinking_millsec: 0
            })
            handleBlockTransition(newBlock, MessageBlockType.THINKING)
          }
        }
      },
      onThinkingComplete: (finalText, final_thinking_millsec) => {
        cancelThrottledBlockUpdate()

        if (lastBlockType === MessageBlockType.THINKING && lastBlockId) {
          const changes = {
            type: MessageBlockType.THINKING,
            content: finalText,
            status: MessageBlockStatus.SUCCESS,
            thinking_millsec: final_thinking_millsec
          }
          dispatch(updateOneBlock({ id: lastBlockId, changes }))
          saveUpdatedBlockToDB(lastBlockId, assistantMsgId, topicId, getState)
        } else {
          console.warn(
            `[onThinkingComplete] Received thinking.complete but last block was not THINKING (was ${lastBlockType}) or lastBlockId is null.`
          )
        }
      },
      onToolCallInProgress: (toolResponse: MCPToolResponse) => {
        if (lastBlockType === MessageBlockType.UNKNOWN && lastBlockId) {
          lastBlockType = MessageBlockType.TOOL
          const changes = {
            type: MessageBlockType.TOOL,
            status: MessageBlockStatus.PROCESSING,
            metadata: { rawMcpToolResponse: toolResponse }
          }
          dispatch(updateOneBlock({ id: lastBlockId, changes }))
          saveUpdatedBlockToDB(lastBlockId, assistantMsgId, topicId, getState)
          toolCallIdToBlockIdMap.set(toolResponse.id, lastBlockId)
        } else if (toolResponse.status === 'invoking') {
          const toolBlock = createToolBlock(assistantMsgId, toolResponse.id, {
            toolName: toolResponse.tool.name,
            status: MessageBlockStatus.PROCESSING,
            metadata: { rawMcpToolResponse: toolResponse }
          })
          handleBlockTransition(toolBlock, MessageBlockType.TOOL)
          toolCallIdToBlockIdMap.set(toolResponse.id, toolBlock.id)
        } else {
          console.warn(
            `[onToolCallInProgress] Received unhandled tool status: ${toolResponse.status} for ID: ${toolResponse.id}`
          )
        }
      },
      onToolCallComplete: (toolResponse: MCPToolResponse) => {
        cancelThrottledBlockUpdate()
        const existingBlockId = toolCallIdToBlockIdMap.get(toolResponse.id)
        if (toolResponse.status === 'done' || toolResponse.status === 'error') {
          if (!existingBlockId) {
            console.error(
              `[onToolCallComplete] No existing block found for completed/error tool call ID: ${toolResponse.id}. Cannot update.`
            )
            return
          }
          const finalStatus = toolResponse.status === 'done' ? MessageBlockStatus.SUCCESS : MessageBlockStatus.ERROR
          const changes: Partial<ToolMessageBlock> = {
            content: toolResponse.response,
            status: finalStatus,
            metadata: { rawMcpToolResponse: toolResponse }
          }
          if (finalStatus === MessageBlockStatus.ERROR) {
            changes.error = { message: `Tool execution failed/error`, details: toolResponse.response }
          }
          dispatch(updateOneBlock({ id: existingBlockId, changes }))
          saveUpdatedBlockToDB(existingBlockId, assistantMsgId, topicId, getState)
        } else {
          console.warn(
            `[onToolCallComplete] Received unhandled tool status: ${toolResponse.status} for ID: ${toolResponse.id}`
          )
        }
      },
      onExternalToolInProgress: () => {
        const citationBlock = createCitationBlock(assistantMsgId, {}, { status: MessageBlockStatus.PROCESSING })
        citationBlockId = citationBlock.id
        handleBlockTransition(citationBlock, MessageBlockType.CITATION)
        // saveUpdatedBlockToDB(citationBlock.id, assistantMsgId, topicId, getState)
      },
      onExternalToolComplete: (externalToolResult: ExternalToolResult) => {
        if (citationBlockId) {
          const changes: Partial<CitationMessageBlock> = {
            response: externalToolResult.webSearch,
            knowledge: externalToolResult.knowledge,
            status: MessageBlockStatus.SUCCESS
          }
          dispatch(updateOneBlock({ id: citationBlockId, changes }))
          saveUpdatedBlockToDB(citationBlockId, assistantMsgId, topicId, getState)
        } else {
          console.error('[onExternalToolComplete] citationBlockId is null. Cannot update.')
        }
      },
      onLLMWebSearchInProgress: () => {
        const citationBlock = createCitationBlock(assistantMsgId, {}, { status: MessageBlockStatus.PROCESSING })
        citationBlockId = citationBlock.id
        handleBlockTransition(citationBlock, MessageBlockType.CITATION)
        // saveUpdatedBlockToDB(citationBlock.id, assistantMsgId, topicId, getState)
      },
      onLLMWebSearchComplete: async (llmWebSearchResult) => {
        if (citationBlockId) {
          const changes: Partial<CitationMessageBlock> = {
            response: llmWebSearchResult,
            status: MessageBlockStatus.SUCCESS
          }
          dispatch(updateOneBlock({ id: citationBlockId, changes }))
          saveUpdatedBlockToDB(citationBlockId, assistantMsgId, topicId, getState)
        } else {
          const citationBlock = createCitationBlock(
            assistantMsgId,
            { response: llmWebSearchResult },
            { status: MessageBlockStatus.SUCCESS }
          )
          citationBlockId = citationBlock.id
          handleBlockTransition(citationBlock, MessageBlockType.CITATION)
        }
        if (mainTextBlockId) {
          const state = getState()
          const existingMainTextBlock = state.messageBlocks.entities[mainTextBlockId]
          if (existingMainTextBlock && existingMainTextBlock.type === MessageBlockType.MAIN_TEXT) {
            const currentRefs = existingMainTextBlock.citationReferences || []
            if (!currentRefs.some((ref) => ref.citationBlockId === citationBlockId)) {
              const mainTextChanges = {
                citationReferences: [
                  ...currentRefs,
                  { citationBlockId, citationBlockSource: llmWebSearchResult.source }
                ]
              }
              dispatch(updateOneBlock({ id: mainTextBlockId, changes: mainTextChanges }))
              saveUpdatedBlockToDB(mainTextBlockId, assistantMsgId, topicId, getState)
            }
          }
        }
      },
      onImageCreated: () => {
        const imageBlock = createImageBlock(assistantMsgId, {
          status: MessageBlockStatus.PROCESSING
        })
        handleBlockTransition(imageBlock, MessageBlockType.IMAGE)
      },
      onImageGenerated: (imageData) => {
        const imageUrl = imageData.images?.[0] || 'placeholder_image_url'
        if (lastBlockId && lastBlockType === MessageBlockType.IMAGE) {
          const changes: Partial<ImageMessageBlock> = {
            url: imageUrl,
            metadata: { generateImageResponse: imageData },
            status: MessageBlockStatus.SUCCESS
          }
          dispatch(updateOneBlock({ id: lastBlockId, changes }))
          saveUpdatedBlockToDB(lastBlockId, assistantMsgId, topicId, getState)
        } else {
          console.error('[onImageGenerated] Last block was not an Image block or ID is missing.')
        }
      },
      onError: async (error) => {
        cancelThrottledBlockUpdate()
        console.dir(error, { depth: null })
        const isErrorTypeAbort = isAbortError(error)
        let pauseErrorLanguagePlaceholder = ''
        if (isErrorTypeAbort) {
          pauseErrorLanguagePlaceholder = 'pause_placeholder'
        }

        const serializableError = {
          name: error.name,
          message: pauseErrorLanguagePlaceholder || error.message || 'Stream processing error',
          originalMessage: error.message,
          stack: error.stack,
          status: error.status || error.code,
          requestId: error.request_id
        }
        if (lastBlockId) {
          // 更改上一个block的状态为ERROR
          const changes: Partial<MessageBlock> = {
            status: isErrorTypeAbort ? MessageBlockStatus.PAUSED : MessageBlockStatus.ERROR
          }
          dispatch(updateOneBlock({ id: lastBlockId, changes }))
          saveUpdatedBlockToDB(lastBlockId, assistantMsgId, topicId, getState)
        }

        const errorBlock = createErrorBlock(assistantMsgId, serializableError, { status: MessageBlockStatus.SUCCESS })
        await handleBlockTransition(errorBlock, MessageBlockType.ERROR)
        const messageErrorUpdate = {
          status: isErrorTypeAbort ? AssistantMessageStatus.SUCCESS : AssistantMessageStatus.ERROR
        }
        dispatch(newMessagesActions.updateMessage({ topicId, messageId: assistantMsgId, updates: messageErrorUpdate }))

        saveUpdatesToDB(assistantMsgId, topicId, messageErrorUpdate, [])

        EventEmitter.emit(EVENT_NAMES.MESSAGE_COMPLETE, {
          id: assistantMsgId,
          topicId,
          status: isErrorTypeAbort ? 'pause' : 'error',
          error: error.message
        })
      },
      onComplete: async (status: AssistantMessageStatus, response?: Response) => {
        cancelThrottledBlockUpdate()

        const finalStateOnComplete = getState()
        const finalAssistantMsg = finalStateOnComplete.messages.entities[assistantMsgId]

        if (status === 'success' && finalAssistantMsg) {
          const userMsgId = finalAssistantMsg.askId
          const orderedMsgs = selectMessagesForTopic(finalStateOnComplete, topicId)
          const userMsgIndex = orderedMsgs.findIndex((m) => m.id === userMsgId)
          const contextForUsage = userMsgIndex !== -1 ? orderedMsgs.slice(0, userMsgIndex + 1) : []
          const finalContextWithAssistant = [...contextForUsage, finalAssistantMsg]

          // 更新topic的name
          autoRenameTopic(assistant, topicId)

          if (response && response.usage?.total_tokens === 0) {
            const usage = await estimateMessagesUsage({ assistant, messages: finalContextWithAssistant })
            response.usage = usage
          }
        }
        if (response && response.metrics) {
          if (response.metrics.completion_tokens === 0 && response.usage?.completion_tokens) {
            response = {
              ...response,
              metrics: {
                ...response.metrics,
                completion_tokens: response.usage.completion_tokens
              }
            }
          }
        }

        const messageUpdates: Partial<Message> = { status, metrics: response?.metrics, usage: response?.usage }
        dispatch(
          newMessagesActions.updateMessage({
            topicId,
            messageId: assistantMsgId,
            updates: messageUpdates
          })
        )
        saveUpdatesToDB(assistantMsgId, topicId, messageUpdates, [])

        EventEmitter.emit(EVENT_NAMES.MESSAGE_COMPLETE, { id: assistantMsgId, topicId, status })
      }
    }

    const streamProcessorCallbacks = createStreamProcessor(callbacks)

    await fetchChatCompletion({
      messages: messagesForContext,
      assistant: assistant,
      onChunkReceived: streamProcessorCallbacks
    })
  } catch (error: any) {
    console.error('Error fetching chat completion:', error)
    if (assistantMessage) {
      callbacks.onError?.(error)
      throw error
    }
  }
}

/**
 * 发送消息并处理助手回复
 * @param userMessage 已创建的用户消息
 * @param userMessageBlocks 用户消息关联的消息块
 * @param assistant 助手对象
 * @param topicId 主题ID
 */
export const sendMessage =
  (userMessage: Message, userMessageBlocks: MessageBlock[], assistant: Assistant, topicId: Topic['id']) =>
  async (dispatch: AppDispatch, getState: () => RootState) => {
    try {
      if (userMessage.blocks.length === 0) {
        console.warn('sendMessage: No blocks in the provided message.')
        return
      }
      await saveMessageAndBlocksToDB(userMessage, userMessageBlocks)
      dispatch(newMessagesActions.addMessage({ topicId, message: userMessage }))
      if (userMessageBlocks.length > 0) {
        dispatch(upsertManyBlocks(userMessageBlocks))
      }

      const mentionedModels = userMessage.mentions
      const queue = getTopicQueue(topicId)

      if (mentionedModels && mentionedModels.length > 0) {
        await dispatchMultiModelResponses(dispatch, getState, topicId, userMessage, assistant, mentionedModels)
      } else if (assistant.workflow) {
        const content = getMainTextContent(userMessage)
        const assistantMessage = createAssistantMessage(assistant.id, topicId, {
          askId: userMessage.id,
          flow: assistant.workflow
        })
        // trigger workflow
        if (content === assistant.workflow.trigger) {
          console.log('[DEBUG] Workflow trigger detected')

          const flowBlock = createFlowBlock(assistantMessage.id, ChunkType.WORKFLOW_INIT, assistant.workflow)
          await saveMessageAndBlocksToDB(assistantMessage, [flowBlock])
          dispatch(newMessagesActions.addMessage({ topicId, message: assistantMessage }))
          dispatch(upsertOneBlock(flowBlock))
          dispatch(
            newMessagesActions.upsertBlockReference({
              messageId: assistantMessage.id,
              blockId: flowBlock.id,
              status: flowBlock.status
            })
          )
        }
      }
      // trigger chatflow
      else if (assistant.chatflow) {
        queue.add(async () => {
          await fetchAndProcessChatflowResponseImpl(dispatch, getState, topicId, assistant)
        })
      } else {
        const assistantMessage = createAssistantMessage(assistant.id, topicId, {
          askId: userMessage.id,
          model: assistant.model
        })
        await saveMessageAndBlocksToDB(assistantMessage, [])
        dispatch(newMessagesActions.addMessage({ topicId, message: assistantMessage }))

        queue.add(async () => {
          await fetchAndProcessAssistantResponseImpl(dispatch, getState, topicId, assistant, assistantMessage)
        })
      }
    } catch (error) {
      console.error('Error in sendMessage thunk:', error)
    } finally {
      handleChangeLoadingOfTopic(topicId)
    }
  }

/**
 * Loads messages and their blocks for a specific topic from the database
 * and updates the Redux store.
 */
export const loadTopicMessagesThunk =
  (topicId: string, forceReload: boolean = false) =>
  async (dispatch: AppDispatch, getState: () => RootState) => {
    const state = getState()
    const topicMessagesExist = !!state.messages.messageIdsByTopic[topicId]

    if (topicMessagesExist && !forceReload) {
      return
    }

    try {
      const topic = await db.topics.get(topicId)
      const messagesFromDB = topic?.messages || []

      if (messagesFromDB.length > 0) {
        const messageIds = messagesFromDB.map((m) => m.id)
        const blocks = await db.message_blocks.where('messageId').anyOf(messageIds).toArray()

        if (blocks && blocks.length > 0) {
          dispatch(upsertManyBlocks(blocks))
        }
        const messagesWithBlockIds = messagesFromDB.map((m) => ({
          ...m,
          blocks: m.blocks?.map(String) || []
        }))
        dispatch(newMessagesActions.messagesReceived({ topicId, messages: messagesWithBlockIds }))
      } else {
        dispatch(newMessagesActions.messagesReceived({ topicId, messages: [] }))
      }
    } catch (error: any) {
      console.error(`[loadTopicMessagesThunk] Failed to load messages for topic ${topicId}:`, error)
      // dispatch(newMessagesActions.setTopicLoading({ topicId, loading: false }))
    }
  }

/**
 * Thunk to delete a single message and its associated blocks.
 */
export const deleteSingleMessageThunk =
  (topicId: string, messageId: string) => async (dispatch: AppDispatch, getState: () => RootState) => {
    const currentState = getState()
    const messageToDelete = currentState.messages.entities[messageId]
    if (!messageToDelete || messageToDelete.topicId !== topicId) {
      console.error(`[deleteSingleMessage] Message ${messageId} not found in topic ${topicId}.`)
      return
    }

    const blockIdsToDelete = messageToDelete.blocks || []

    try {
      dispatch(newMessagesActions.removeMessage({ topicId, messageId }))
      dispatch(removeManyBlocks(blockIdsToDelete))
      await db.message_blocks.bulkDelete(blockIdsToDelete)
      const topic = await db.topics.get(topicId)
      if (topic) {
        const finalMessagesToSave = selectMessagesForTopic(getState(), topicId)
        await db.topics.update(topicId, { messages: finalMessagesToSave })
      }
    } catch (error) {
      console.error(`[deleteSingleMessage] Failed to delete message ${messageId}:`, error)
    }
  }

/**
 * Thunk to delete a group of messages (user query + assistant responses) based on askId.
 */
export const deleteMessageGroupThunk =
  (topicId: string, askId: string) => async (dispatch: AppDispatch, getState: () => RootState) => {
    const currentState = getState()
    const topicMessageIds = currentState.messages.messageIdsByTopic[topicId] || []
    const messagesToDelete: Message[] = []
    const idsToDelete: string[] = []

    topicMessageIds.forEach((id) => {
      const msg = currentState.messages.entities[id]
      if (msg && msg.askId === askId) {
        messagesToDelete.push(msg)
        idsToDelete.push(id)
      }
    })

    const userQuery = currentState.messages.entities[askId]
    if (userQuery && userQuery.topicId === topicId && !idsToDelete.includes(askId)) {
      messagesToDelete.push(userQuery)
      idsToDelete.push(askId)
    }

    if (messagesToDelete.length === 0) {
      console.warn(`[deleteMessageGroup] No messages found with askId ${askId} in topic ${topicId}.`)
      return
    }

    const blockIdsToDelete = messagesToDelete.flatMap((m) => m.blocks || [])

    try {
      dispatch(newMessagesActions.removeMessagesByAskId({ topicId, askId }))
      dispatch(removeManyBlocks(blockIdsToDelete))
      await db.message_blocks.bulkDelete(blockIdsToDelete)
      const topic = await db.topics.get(topicId)
      if (topic) {
        const finalMessagesToSave = selectMessagesForTopic(getState(), topicId)
        await db.topics.update(topicId, { messages: finalMessagesToSave })
      }
    } catch (error) {
      console.error(`[deleteMessageGroup] Failed to delete messages with askId ${askId}:`, error)
    }
  }

/**
 * Thunk to clear all messages and associated blocks for a topic.
 */
export const clearTopicMessagesThunk =
  (topicId: string) => async (dispatch: AppDispatch, getState: () => RootState) => {
    try {
      const state = getState()
      const messageIdsToClear = state.messages.messageIdsByTopic[topicId] || []
      const blockIdsToDeleteSet = new Set<string>()

      messageIdsToClear.forEach((messageId) => {
        const message = state.messages.entities[messageId]
        message?.blocks?.forEach((blockId) => blockIdsToDeleteSet.add(blockId))
      })

      const blockIdsToDelete = Array.from(blockIdsToDeleteSet)

      dispatch(newMessagesActions.clearTopicMessages(topicId))
      if (blockIdsToDelete.length > 0) {
        dispatch(removeManyBlocks(blockIdsToDelete))
      }

      await db.topics.update(topicId, { messages: [] })
      if (blockIdsToDelete.length > 0) {
        await db.message_blocks.bulkDelete(blockIdsToDelete)
      }
    } catch (error) {
      console.error(`[clearTopicMessagesThunk] Failed to clear messages for topic ${topicId}:`, error)
    }
  }

/**
 * Thunk to resend a user message by regenerating its associated assistant responses.
 * Finds all assistant messages responding to the given user message, resets them,
 * and queues them for regeneration without deleting other messages.
 */
export const resendMessageThunk =
  (topicId: Topic['id'], userMessageToResend: Message, assistant: Assistant) =>
  async (dispatch: AppDispatch, getState: () => RootState) => {
    try {
      const state = getState()
      // Use selector to get all messages for the topic
      const allMessagesForTopic = selectMessagesForTopic(state, topicId)

      // Filter to find the assistant messages to reset
      const assistantMessagesToReset = allMessagesForTopic.filter(
        (m) => m.askId === userMessageToResend.id && m.role === 'assistant'
      )

      const resetDataList: Message[] = []

      if (assistantMessagesToReset.length === 0) {
        // 没有用户消息,就创建一个
        const assistantMessage = createAssistantMessage(assistant.id, topicId, {
          askId: userMessageToResend.id,
          model: assistant.model
        })
        resetDataList.push(assistantMessage)
        dispatch(newMessagesActions.addMessage({ topicId, message: assistantMessage }))
      }

      const allBlockIdsToDelete: string[] = []
      const messagesToUpdateInRedux: { topicId: string; messageId: string; updates: Partial<Message> }[] = []

      for (const originalMsg of assistantMessagesToReset) {
        const blockIdsToDelete = [...(originalMsg.blocks || [])]
        const resetMsg = resetAssistantMessage(originalMsg, {
          status: AssistantMessageStatus.PENDING,
          updatedAt: new Date().toISOString(),
          ...(assistantMessagesToReset.length === 1 ? { model: assistant.model } : {})
        })

        resetDataList.push(resetMsg)
        allBlockIdsToDelete.push(...blockIdsToDelete)
        messagesToUpdateInRedux.push({ topicId, messageId: resetMsg.id, updates: resetMsg })
      }

      messagesToUpdateInRedux.forEach((update) => dispatch(newMessagesActions.updateMessage(update)))
      if (allBlockIdsToDelete.length > 0) {
        dispatch(removeManyBlocks(allBlockIdsToDelete))
      }

      try {
        if (allBlockIdsToDelete.length > 0) {
          await db.message_blocks.bulkDelete(allBlockIdsToDelete)
        }
        const finalMessagesToSave = selectMessagesForTopic(getState(), topicId)
        await db.topics.update(topicId, { messages: finalMessagesToSave })
      } catch (dbError) {
        console.error('[resendMessageThunk] Error updating database:', dbError)
      }

      const queue = getTopicQueue(topicId)
      for (const resetMsg of resetDataList) {
        const assistantConfigForThisRegen = {
          ...assistant,
          ...(resetMsg.model ? { model: resetMsg.model } : {})
        }
        queue.add(async () => {
          await fetchAndProcessAssistantResponseImpl(dispatch, getState, topicId, assistantConfigForThisRegen, resetMsg)
        })
      }
    } catch (error) {
      console.error(`[resendMessageThunk] Error resending user message ${userMessageToResend.id}:`, error)
    } finally {
      handleChangeLoadingOfTopic(topicId)
    }
  }

/**
 * Thunk to resend a user message after its content has been edited.
 * Updates the user message's text block and then triggers the regeneration
 * of its associated assistant responses using resendMessageThunk.
 */
export const resendUserMessageWithEditThunk =
  (
    topicId: Topic['id'],
    originalMessage: Message,
    mainTextBlockId: string,
    editedContent: string,
    assistant: Assistant
  ) =>
  async (dispatch: AppDispatch) => {
    const blockChanges = {
      content: editedContent,
      updatedAt: new Date().toISOString()
    }
    // Update block in Redux and DB
    dispatch(updateOneBlock({ id: mainTextBlockId, changes: blockChanges }))
    await db.message_blocks.update(mainTextBlockId, blockChanges)

    // Trigger the regeneration logic for associated assistant messages
    dispatch(resendMessageThunk(topicId, originalMessage, assistant))
  }

/**
 * Thunk to regenerate a specific assistant response.
 */
export const regenerateAssistantResponseThunk =
  (topicId: Topic['id'], assistantMessageToRegenerate: Message, assistant: Assistant) =>
  async (dispatch: AppDispatch, getState: () => RootState) => {
    try {
      const state = getState()

      // 1. Use selector to get all messages for the topic
      const allMessagesForTopic = selectMessagesForTopic(state, topicId)

      // 2. Find the original user query (Restored Logic)
      const originalUserQuery = allMessagesForTopic.find((m) => m.id === assistantMessageToRegenerate.askId)
      if (!originalUserQuery) {
        console.error(
          `[regenerateAssistantResponseThunk] Original user query (askId: ${assistantMessageToRegenerate.askId}) not found for assistant message ${assistantMessageToRegenerate.id}. Cannot regenerate.`
        )
        return
      }

      // 3. Verify the assistant message itself exists in entities
      const messageToResetEntity = state.messages.entities[assistantMessageToRegenerate.id]
      if (!messageToResetEntity) {
        // No need to check topicId again as selector implicitly handles it
        console.error(
          `[regenerateAssistantResponseThunk] Assistant message ${assistantMessageToRegenerate.id} not found in entities despite being in the topic list. State might be inconsistent.`
        )
        return
      }

      // 4. Get Block IDs to delete
      const blockIdsToDelete = [...(messageToResetEntity.blocks || [])]

      // 5. Reset the message entity in Redux
      const resetAssistantMsg = resetAssistantMessage(messageToResetEntity, {
        status: AssistantMessageStatus.PENDING,
        updatedAt: new Date().toISOString()
      })
      dispatch(
        newMessagesActions.updateMessage({
          topicId,
          messageId: resetAssistantMsg.id,
          updates: resetAssistantMsg
        })
      )

      // 6. Remove old blocks from Redux
      if (blockIdsToDelete.length > 0) {
        dispatch(removeManyBlocks(blockIdsToDelete))
      }

      // 7. Update DB: Save the reset message state within the topic and delete old blocks
      // Fetch the current state *after* Redux updates to get the latest message list
      // Use the selector to get the final ordered list of messages for the topic
      const finalMessagesToSave = selectMessagesForTopic(getState(), topicId)

      await db.transaction('rw', db.topics, db.message_blocks, async () => {
        // Use the result from the selector to update the DB
        await db.topics.update(topicId, { messages: finalMessagesToSave })
        if (blockIdsToDelete.length > 0) {
          await db.message_blocks.bulkDelete(blockIdsToDelete)
        }
      })

      // 8. Add fetch/process call to the queue
      const queue = getTopicQueue(topicId)
      const assistantConfigForRegen = {
        ...assistant,
        ...(resetAssistantMsg.model ? { model: resetAssistantMsg.model } : {})
      }
      queue.add(async () => {
        await fetchAndProcessAssistantResponseImpl(
          dispatch,
          getState,
          topicId,
          assistantConfigForRegen,
          resetAssistantMsg
        )
      })
    } catch (error) {
      console.error(
        `[regenerateAssistantResponseThunk] Error regenerating response for assistant message ${assistantMessageToRegenerate.id}:`,
        error
      )
      dispatch(newMessagesActions.setTopicLoading({ topicId, loading: false }))
    } finally {
      handleChangeLoadingOfTopic(topicId)
    }
  }

// --- Thunk to initiate translation and create the initial block ---
export const initiateTranslationThunk =
  (
    messageId: string,
    topicId: string,
    targetLanguage: string,
    sourceBlockId?: string, // Optional: If known
    sourceLanguage?: string // Optional: If known
  ) =>
  async (dispatch: AppDispatch, getState: () => RootState): Promise<string | undefined> => {
    // Return the new block ID
    try {
      const state = getState()
      const originalMessage = state.messages.entities[messageId]

      if (!originalMessage) {
        console.error(`[initiateTranslationThunk] Original message ${messageId} not found.`)
        return undefined
      }

      // 1. Create the initial translation block (streaming state)
      const newBlock = createTranslationBlock(
        messageId,
        '', // Start with empty content
        targetLanguage,
        {
          status: MessageBlockStatus.STREAMING, // Set to STREAMING
          sourceBlockId,
          sourceLanguage
        }
      )

      // 2. Update Redux State
      const updatedBlockIds = [...(originalMessage.blocks || []), newBlock.id]
      dispatch(upsertOneBlock(newBlock)) // Add the new block
      dispatch(
        newMessagesActions.updateMessage({
          topicId,
          messageId,
          updates: { blocks: updatedBlockIds } // Update message's block list
        })
      )

      // 3. Update Database
      // Get the final message list from Redux state *after* updates
      const finalMessagesToSave = selectMessagesForTopic(getState(), topicId)

      await db.transaction('rw', db.topics, db.message_blocks, async () => {
        await db.message_blocks.put(newBlock) // Save the initial block
        await db.topics.update(topicId, { messages: finalMessagesToSave }) // Save updated message list
      })
      return newBlock.id // Return the ID
    } catch (error) {
      console.error(`[initiateTranslationThunk] Failed for message ${messageId}:`, error)
      return undefined
      // Optional: Dispatch an error action or show notification
    }
  }

// --- Thunk to update the translation block with new content ---
export const updateTranslationBlockThunk =
  (blockId: string, accumulatedText: string, isComplete: boolean = false) =>
  async (dispatch: AppDispatch) => {
    // Logger.log(`[updateTranslationBlockThunk] 更新翻译块 ${blockId}, isComplete: ${isComplete}`)
    try {
      const status = isComplete ? MessageBlockStatus.SUCCESS : MessageBlockStatus.STREAMING
      const changes: Partial<MessageBlock> = {
        content: accumulatedText,
        status: status
      }

      // 更新Redux状态
      dispatch(updateOneBlock({ id: blockId, changes }))

      // 更新数据库
      await db.message_blocks.update(blockId, changes)
      // Logger.log(`[updateTranslationBlockThunk] Successfully updated translation block ${blockId}.`)
    } catch (error) {
      console.error(`[updateTranslationBlockThunk] Failed to update translation block ${blockId}:`, error)
    }
  }

/**
 * Thunk to append a new assistant response (using a potentially different model)
 * in reply to the same user query as an existing assistant message.
 */
export const appendAssistantResponseThunk =
  (
    topicId: Topic['id'],
    existingAssistantMessageId: string, // ID of the assistant message the user interacted with
    newModel: Model, // The new model selected by the user
    assistant: Assistant // Base assistant configuration
  ) =>
  async (dispatch: AppDispatch, getState: () => RootState) => {
    try {
      const state = getState()

      // 1. Find the existing assistant message to get the original askId
      const existingAssistantMsg = state.messages.entities[existingAssistantMessageId]
      if (!existingAssistantMsg) {
        console.error(
          `[appendAssistantResponseThunk] Existing assistant message ${existingAssistantMessageId} not found.`
        )
        return // Stop if the reference message doesn't exist
      }
      if (existingAssistantMsg.role !== 'assistant') {
        console.error(
          `[appendAssistantResponseThunk] Message ${existingAssistantMessageId} is not an assistant message.`
        )
        return // Ensure it's an assistant message
      }
      const askId = existingAssistantMsg.askId
      if (!askId) {
        console.error(
          `[appendAssistantResponseThunk] Existing assistant message ${existingAssistantMessageId} does not have an askId.`
        )
        return // Stop if askId is missing
      }

      // (Optional but recommended) Verify the original user query exists
      if (!state.messages.entities[askId]) {
        console.warn(
          `[appendAssistantResponseThunk] Original user query (askId: ${askId}) not found in entities. Proceeding, but state might be inconsistent.`
        )
        // Decide whether to proceed or return based on requirements
      }

      // 2. Create the new assistant message stub
      const newAssistantStub = createAssistantMessage(assistant.id, topicId, {
        askId: askId, // Crucial: Use the original askId
        model: newModel,
        modelId: newModel.id
      })

      // 3. Update Redux Store
      dispatch(newMessagesActions.addMessage({ topicId, message: newAssistantStub }))

      // 4. Update Database (Save the stub to the topic's message list)
      await saveMessageAndBlocksToDB(newAssistantStub, [])

      // 5. Prepare and queue the processing task
      const assistantConfigForThisCall = {
        ...assistant,
        model: newModel
      }
      const queue = getTopicQueue(topicId)
      queue.add(async () => {
        await fetchAndProcessAssistantResponseImpl(
          dispatch,
          getState,
          topicId,
          assistantConfigForThisCall,
          newAssistantStub // Pass the newly created stub
        )
      })
    } catch (error) {
      console.error(`[appendAssistantResponseThunk] Error appending assistant response:`, error)
      // Optionally dispatch an error action or notification
      // Resetting loading state should be handled by the underlying fetchAndProcessAssistantResponseImpl
    } finally {
      handleChangeLoadingOfTopic(topicId)
    }
  }

/**
 * Clones messages from a source topic up to a specified index into a *pre-existing* new topic.
 * Generates new unique IDs for all cloned messages and blocks.
 * Updates the DB and Redux message/block state for the new topic.
 * Assumes the newTopic object already exists in Redux topic state and DB.
 * @param sourceTopicId The ID of the topic to branch from.
 * @param branchPointIndex The index *after* which messages should NOT be copied (slice endpoint).
 * @param newTopic The newly created Topic object (created and added to Redux/DB by the caller).
 */
export const cloneMessagesToNewTopicThunk =
  (
    sourceTopicId: string,
    branchPointIndex: number,
    newTopic: Topic // Receive newTopic object
  ) =>
  async (dispatch: AppDispatch, getState: () => RootState): Promise<boolean> => {
    if (!newTopic || !newTopic.id) {
      console.error(`[cloneMessagesToNewTopicThunk] Invalid newTopic provided.`)
      return false
    }
    try {
      const state = getState()
      const sourceMessages = selectMessagesForTopic(state, sourceTopicId)

      if (!sourceMessages || sourceMessages.length === 0) {
        console.error(`[cloneMessagesToNewTopicThunk] Source topic ${sourceTopicId} not found or is empty.`)
        return false
      }

      // 1. Slice messages to clone
      const messagesToClone = sourceMessages.slice(0, branchPointIndex)
      if (messagesToClone.length === 0) {
        console.warn(`[cloneMessagesToNewTopicThunk] No messages to branch (index ${branchPointIndex}).`)
        return true // Nothing to clone, operation considered successful but did nothing.
      }

      // 2. Prepare for cloning: Maps and Arrays
      const clonedMessages: Message[] = []
      const clonedBlocks: MessageBlock[] = []
      const filesToUpdateCount: FileType[] = []
      const originalToNewMsgIdMap = new Map<string, string>() // Map original message ID -> new message ID

      // 3. Clone Messages and Blocks with New IDs
      for (const oldMessage of messagesToClone) {
        const newMsgId = uuidv4()
        originalToNewMsgIdMap.set(oldMessage.id, newMsgId) // Store mapping for all cloned messages

        let newAskId: string | undefined = undefined // Initialize newAskId
        if (oldMessage.role === 'assistant' && oldMessage.askId) {
          // If it's an assistant message with an askId, find the NEW ID of the user message it references
          const mappedNewAskId = originalToNewMsgIdMap.get(oldMessage.askId)
          if (mappedNewAskId) {
            newAskId = mappedNewAskId // Use the new ID
          } else {
            // This happens if the user message corresponding to askId was *before* the branch point index
            // and thus wasn't included in messagesToClone or the map.
            // In this case, the link is broken in the new topic.
            console.warn(
              `[cloneMessages] Could not find new ID mapping for original askId ${oldMessage.askId} (likely outside branch). Setting askId to undefined for new assistant message ${newMsgId}.`
            )
            // newAskId remains undefined
          }
        }

        // --- Clone Blocks ---
        const newBlockIds: string[] = []
        if (oldMessage.blocks && oldMessage.blocks.length > 0) {
          for (const oldBlockId of oldMessage.blocks) {
            const oldBlock = state.messageBlocks.entities[oldBlockId]
            if (oldBlock) {
              const newBlockId = uuidv4()
              const newBlock: MessageBlock = {
                ...oldBlock,
                id: newBlockId,
                messageId: newMsgId // Link block to the NEW message ID
              }
              clonedBlocks.push(newBlock)
              newBlockIds.push(newBlockId)

              if (newBlock.type === MessageBlockType.FILE || newBlock.type === MessageBlockType.IMAGE) {
                const fileInfo = (newBlock as FileMessageBlock | ImageMessageBlock).file
                if (fileInfo) {
                  filesToUpdateCount.push(fileInfo)
                }
              }
            } else {
              console.warn(
                `[cloneMessagesToNewTopicThunk] Block ${oldBlockId} not found in state for message ${oldMessage.id}. Skipping block clone.`
              )
            }
          }
        }

        // --- Create New Message Object ---
        const newMessage: Message = {
          ...oldMessage,
          id: newMsgId,
          topicId: newTopic.id, // Use the NEW topic ID provided
          blocks: newBlockIds // Use the NEW block IDs
        }
        if (newMessage.role === 'assistant') {
          newMessage.askId = newAskId // Use the mapped/updated askId
        }
        clonedMessages.push(newMessage)
      }

      // 4. Update Database (Atomic Transaction)
      await db.transaction('rw', db.topics, db.message_blocks, db.files, async () => {
        // Update the NEW topic with the cloned messages
        // Assumes topic entry was added by caller, so we UPDATE.
        await db.topics.put({ id: newTopic.id, messages: clonedMessages })

        // Add the NEW blocks
        if (clonedBlocks.length > 0) {
          await db.message_blocks.bulkAdd(clonedBlocks)
        }
        // Update file counts
        const uniqueFiles = [...new Map(filesToUpdateCount.map((f) => [f.id, f])).values()]
        for (const file of uniqueFiles) {
          await db.files
            .where('id')
            .equals(file.id)
            .modify((f) => {
              if (f) {
                // Ensure file exists before modifying
                f.count = (f.count || 0) + 1
              }
            })
        }
      })

      // --- Update Redux State ---
      dispatch(newMessagesActions.messagesReceived({ topicId: newTopic.id, messages: clonedMessages }))
      if (clonedBlocks.length > 0) {
        dispatch(upsertManyBlocks(clonedBlocks))
      }

      return true // Indicate success
    } catch (error) {
      console.error(`[cloneMessagesToNewTopicThunk] Failed to clone messages:`, error)
      return false // Indicate failure
    }
  }

/**
 * Thunk to edit properties of a message and/or its associated blocks.
 * Updates Redux state and persists changes to the database within a transaction.
 * Message updates are optional if only blocks need updating.
 */
export const updateMessageAndBlocksThunk =
  (
    topicId: string,
    // Allow messageUpdates to be optional or just contain the ID if only blocks are updated
    messageUpdates: (Partial<Message> & Pick<Message, 'id'>) | null, // ID is always required for context
    blockUpdatesList: Partial<MessageBlock>[] // Block updates remain required for this thunk's purpose
  ) =>
  async (dispatch: AppDispatch): Promise<boolean> => {
    const messageId = messageUpdates?.id

    if (messageUpdates && !messageId) {
      console.error('[updateMessageAndBlocksThunk] Message ID is required.')
      return false
    }

    try {
      // 1. 更新 Redux Store
      if (messageUpdates && messageId) {
        // eslint-disable-next-line @typescript-eslint/no-unused-vars
        const { id: msgId, ...actualMessageChanges } = messageUpdates // Separate ID from actual changes

        // Only dispatch message update if there are actual changes beyond the ID
        if (Object.keys(actualMessageChanges).length > 0) {
          dispatch(newMessagesActions.updateMessage({ topicId, messageId, updates: actualMessageChanges }))
        }
      }

      if (blockUpdatesList.length > 0) {
        blockUpdatesList.forEach((blockUpdate) => {
          const { id: blockId, ...blockChanges } = blockUpdate
          if (blockId && Object.keys(blockChanges).length > 0) {
            dispatch(updateOneBlock({ id: blockId, changes: blockChanges }))
          } else if (!blockId) {
            console.warn('[updateMessageAndBlocksThunk] Skipping block update due to missing block ID:', blockUpdate)
          }
        })
      }

      // 2. 更新数据库 (在事务中)
      await db.transaction('rw', db.topics, db.message_blocks, async () => {
        // Only update topic.messages if there were actual message changes
        if (messageUpdates && Object.keys(messageUpdates).length > 0) {
          const topic = await db.topics.get(topicId)
          if (topic && topic.messages) {
            const messageIndex = topic.messages.findIndex((m) => m.id === messageId)
            if (messageIndex !== -1) {
              Object.assign(topic.messages[messageIndex], messageUpdates)
              await db.topics.update(topicId, { messages: topic.messages })
            } else {
              console.error(
                `[updateMessageAndBlocksThunk] Message ${messageId} not found in DB topic ${topicId} for property update.`
              )
              throw new Error(`Message ${messageId} not found in DB topic ${topicId} for property update.`)
            }
          } else {
            console.error(
              `[updateMessageAndBlocksThunk] Topic ${topicId} not found or empty for message property update.`
            )
            throw new Error(`Topic ${topicId} not found or empty for message property update.`)
          }
        }

        // Always process block updates if the list is provided and not empty
        if (blockUpdatesList.length > 0) {
          const validBlockUpdatesForDb = blockUpdatesList
            .map((bu) => {
              const { id, ...changes } = bu
              if (id && Object.keys(changes).length > 0) {
                return { key: id, changes: changes }
              }
              return null
            })
            .filter((bu) => bu !== null) as { key: string; changes: Partial<MessageBlock> }[]

          if (validBlockUpdatesForDb.length > 0) {
            await db.message_blocks.bulkUpdate(validBlockUpdatesForDb)
          }
        }
      })

      return true
    } catch (error) {
      console.error(`[updateMessageAndBlocksThunk] Failed to process updates for message ${messageId}:`, error)
      return false
    }
  }

function getCommonStreamLogic(
  dispatch: AppDispatch,
  getState: () => RootState,
  topicId: string,
  assistantMessage: Message,
  flowDefinition: Flow,
  streamState: {
    accumulatedContent: string
    lastBlockId: string | null
    lastBlockType: MessageBlockType | null
    flowBlockId: string | null
  }
) {
  const handleBlockTransition = (newBlock: MessageBlock, newBlockType: MessageBlockType) => {
    streamState.lastBlockId = newBlock.id
    streamState.lastBlockType = newBlockType
    if (newBlockType !== MessageBlockType.MAIN_TEXT) {
      streamState.accumulatedContent = ''
    }
    dispatch(
      newMessagesActions.updateMessage({
        topicId,
        messageId: assistantMessage.id,
        updates: { blockInstruction: { id: newBlock.id } }
      })
    )
    dispatch(upsertOneBlock(newBlock))
    dispatch(
      newMessagesActions.upsertBlockReference({
        messageId: assistantMessage.id,
        blockId: newBlock.id,
        status: newBlock.status
      })
    )
    const currentState = getState()
    const updatedMsgState = currentState.messages.entities[assistantMessage.id]
    if (updatedMsgState) {
      saveUpdatesToDB(
        assistantMessage.id,
        topicId,
        { blocks: updatedMsgState.blocks, status: updatedMsgState.status },
        [newBlock]
      )
    } else {
      console.error(
        `[CommonLogic handleBlockTransition] Failed to get updated message ${assistantMessage.id} for DB save.`
      )
    }
  }

  const onTextChunk = (text: string) => {
    streamState.accumulatedContent += text
    if (!streamState.lastBlockId || streamState.lastBlockType !== MessageBlockType.MAIN_TEXT) {
      const newBlock = createMainTextBlock(assistantMessage.id, streamState.accumulatedContent, {
        status: MessageBlockStatus.STREAMING
      })
      handleBlockTransition(newBlock, MessageBlockType.MAIN_TEXT)
    } else {
      // Existing main text block that is not null
      const blockChanges: Partial<MessageBlock> = {
        content: streamState.accumulatedContent,
        status: MessageBlockStatus.STREAMING
      }
      throttledBlockUpdate(streamState.lastBlockId!, blockChanges)
      throttledBlockDbUpdate(streamState.lastBlockId!, blockChanges)
    }
  }

  const onTextComplete = (finalText: string, logPrefix: string) => {
    if (streamState.lastBlockType === MessageBlockType.MAIN_TEXT && streamState.lastBlockId) {
      const changes = {
        content: finalText,
        status: MessageBlockStatus.SUCCESS
      }
      dispatch(updateOneBlock({ id: streamState.lastBlockId, changes }))
      saveUpdatedBlockToDB(streamState.lastBlockId, assistantMessage.id, topicId, getState)
      console.log(`${logPrefix} Final text for block ${streamState.lastBlockId}:`, finalText)
    } else {
      console.warn(
        `${logPrefix} Received text.complete but last block was not MAIN_TEXT (was ${streamState.lastBlockType}) or lastBlockId is null.`
      )
    }
  }

  const onWorkflowStarted = (chunk: Chunk) => {
    if (chunk.type === ChunkType.WORKFLOW_STARTED && flowDefinition) {
      const overrides = {
        status: MessageBlockStatus.PROCESSING
      }
      const flowBlock = createFlowBlock(assistantMessage.id, chunk.type, flowDefinition, overrides)
      streamState.flowBlockId = flowBlock.id
      console.log('[onWorkflowStarted] Flow block created:', flowBlock)
      handleBlockTransition(flowBlock, MessageBlockType.FLOW)
    }
  }

  const onWorkflowNodeInProgress = (chunk: Chunk) => {
    if (streamState.flowBlockId && chunk.type === ChunkType.WORKFLOW_NODE_STARTED && flowDefinition) {
      const node: FlowNode = {
        status: MessageBlockStatus.PROCESSING,
        id: chunk.metadata.id,
        title: chunk.metadata.title,
        type: chunk.metadata.type
      }
      const currentFlowBlock = getState().messageBlocks.entities[streamState.flowBlockId] as FlowMessageBlock
      const changes = {
        nodes: [...(currentFlowBlock?.nodes || []), node]
      }
      dispatch(updateOneBlock({ id: streamState.flowBlockId, changes }))
      saveUpdatedBlockToDB(streamState.lastBlockId, assistantMessage.id, topicId, getState)
    }
  }

  const onWorkflowNodeComplete = (chunk: Chunk) => {
    if (streamState.flowBlockId && chunk.type === ChunkType.WORKFLOW_NODE_FINISHED) {
      console.log('[onWorkflowNodeComplete] Workflow node completed:', chunk, streamState.lastBlockId)
      const currentFlowBlock = getState().messageBlocks.entities[streamState.flowBlockId] as FlowMessageBlock

      console.log('[onWorkflowNodeComplete] Workflow node completed:', chunk, currentFlowBlock)
      if (!currentFlowBlock.nodes) {
        return
      }

      const changes: Partial<FlowMessageBlock> = {
        nodes: currentFlowBlock.nodes.map((node) => {
          if (node.id === chunk.metadata.id) {
            return {
              ...node,
              status: MessageBlockStatus.SUCCESS
            }
          }
          return node
        })
      }
      console.log('[onWorkflowNodeComplete] Updating flow block with changes:', changes)

      dispatch(updateOneBlock({ id: streamState.flowBlockId, changes }))
      saveUpdatedBlockToDB(streamState.flowBlockId, assistantMessage.id, topicId, getState)
    }
  }

  const onWorkflowFinished = (chunk: Chunk) => {
    if (streamState.flowBlockId && chunk.type === ChunkType.WORKFLOW_FINISHED) {
      const changes: Partial<FlowMessageBlock> = {
        status: MessageBlockStatus.SUCCESS
      }
      dispatch(updateOneBlock({ id: streamState.flowBlockId, changes }))
      saveUpdatedBlockToDB(streamState.flowBlockId, assistantMessage.id, topicId, getState)
    }
  }

  const onError = (error) => {
    console.dir(error, { depth: null })
    let pauseErrorLanguagePlaceholder = ''
    if (isAbortError(error)) {
      pauseErrorLanguagePlaceholder = 'pause_placeholder'
    }

    const serializableError = {
      name: error.name,
      message: pauseErrorLanguagePlaceholder || error.message || 'Stream processing error',
      originalMessage: error.message,
      stack: error.stack,
      status: error.status,
      requestId: error.request_id
    }
    if (streamState.lastBlockId) {
      const changes: Partial<MessageBlock> = {
        status: MessageBlockStatus.ERROR
      }
      dispatch(updateOneBlock({ id: streamState.lastBlockId, changes }))
      saveUpdatedBlockToDB(streamState.lastBlockId, assistantMessage.id, topicId, getState)
    }

    const errorBlock = createErrorBlock(assistantMessage.id, serializableError, { status: MessageBlockStatus.SUCCESS })
    handleBlockTransition(errorBlock, MessageBlockType.ERROR)
    const messageErrorUpdate = {
      status: isAbortError(error) ? AssistantMessageStatus.SUCCESS : AssistantMessageStatus.ERROR
    }
    dispatch(newMessagesActions.updateMessage({ topicId, messageId: assistantMessage.id, updates: messageErrorUpdate }))

    saveUpdatesToDB(assistantMessage.id, topicId, messageErrorUpdate, [])

    EventEmitter.emit(EVENT_NAMES.MESSAGE_COMPLETE, {
      id: assistantMessage.id,
      topicId,
      status: isAbortError(error) ? 'pause' : 'error',
      error: error.message
    })
  }
  return {
    onTextChunk,
    onTextComplete,
    onWorkflowStarted,
    onWorkflowNodeInProgress,
    onWorkflowNodeComplete,
    onWorkflowFinished,
    handleBlockTransition,
    onError
  }
}

const fetchAndProcessChatflowResponseImpl = async (
  dispatch: AppDispatch,
  getState: () => RootState,
  topicId: string,
  assistant: Assistant
) => {
  const assistantMessage = createAssistantMessage(assistant.id, topicId)
  await saveMessageAndBlocksToDB(assistantMessage, [])
  dispatch(newMessagesActions.addMessage({ topicId, message: assistantMessage }))
  dispatch(newMessagesActions.setTopicLoading({ topicId, loading: true }))

  const allMessagesForTopic = selectMessagesForTopic(getState(), topicId)
  const lastUserMessage = findLast(allMessagesForTopic, (m) => m.role === 'user')
  if (!lastUserMessage) {
    dispatch(newMessagesActions.setTopicLoading({ topicId, loading: false }))
    return
  }

  if (!assistant.chatflow) {
    console.error('Assistant chatflow configuration is missing.')
    dispatch(newMessagesActions.setTopicLoading({ topicId, loading: false }))
    return
  }

  const streamState = {
    accumulatedContent: '',
    lastBlockId: null as string | null,
    lastBlockType: null as MessageBlockType | null,
    flowBlockId: null as string | null
  }

  const commonLogic = getCommonStreamLogic(
    dispatch,
    getState,
    topicId,
    assistantMessage,
    assistant.chatflow,
    streamState
  )
  let callbacks: StreamProcessorCallbacks = {}

  try {
    callbacks = {
      onTextChunk: commonLogic.onTextChunk,
      onTextComplete: (finalText) => commonLogic.onTextComplete(finalText, '[Chatflow onTextComplete]'),
      onWorkflowStarted: (chunk) => commonLogic.onWorkflowStarted(chunk),
      onWorkflowNodeInProgress: (chunk) => commonLogic.onWorkflowNodeInProgress(chunk),
      onWorkflowNodeComplete: (chunk) => commonLogic.onWorkflowNodeComplete(chunk),
      onWorkflowFinished: (chunk) => commonLogic.onWorkflowFinished(chunk),
      onError: (error) => commonLogic.onError(error)
    }

    const streamProcessorCallbacks = createStreamProcessor(callbacks)

    await fetchChatflowCompletion({
      assistant: assistant,
      message: lastUserMessage,
      onChunkReceived: streamProcessorCallbacks
    })
  } catch (error: any) {
    console.error(`Error in processChatflowResponseThunk for message ${assistantMessage.id}:`, error)
    if (callbacks && callbacks.onError) {
      callbacks.onError(error)
    }
  } finally {
    handleChangeLoadingOfTopic(topicId)
  }
}

export const fetchAndProcessWorkflowResponseImpl =
  (topicId: string, assistant: Assistant, workflow: Flow, inputs: Record<string, string>) =>
  async (dispatch: AppDispatch, getState: () => RootState) => {
    const assistantMessage = createAssistantMessage(assistant.id, topicId)
    await saveMessageAndBlocksToDB(assistantMessage, [])
    dispatch(newMessagesActions.addMessage({ topicId, message: assistantMessage }))
    dispatch(newMessagesActions.setTopicLoading({ topicId, loading: true }))

    const streamState = {
      accumulatedContent: '',
      lastBlockId: null as string | null,
      lastBlockType: null as MessageBlockType | null,
      flowBlockId: null as string | null
    }

    const commonLogic = getCommonStreamLogic(dispatch, getState, topicId, assistantMessage, workflow, streamState)
    let callbacks: StreamProcessorCallbacks = {}

    try {
      callbacks = {
        onTextChunk: commonLogic.onTextChunk,
        onTextComplete: (finalText) => commonLogic.onTextComplete(finalText, '[Workflow onTextComplete]'),
        onWorkflowStarted: (chunk) => commonLogic.onWorkflowStarted(chunk),
        onWorkflowNodeInProgress: (chunk) => commonLogic.onWorkflowNodeInProgress(chunk),
        onWorkflowNodeComplete: (chunk) => commonLogic.onWorkflowNodeComplete(chunk),
        onError: (error) => commonLogic.onError(error)
      }
      const streamProcessorCallbacks = createStreamProcessor(callbacks)

      await fetchWorkflowCompletion({ assistant: assistant, inputs: inputs, onChunkReceived: streamProcessorCallbacks })
    } catch (error: any) {
      console.error(`Error processing workflow response for message ${assistantMessage.id}:`, error)
      if (callbacks && callbacks.onError) {
        callbacks.onError(error)
      }
    } finally {
      handleChangeLoadingOfTopic(topicId)
    }
  }<|MERGE_RESOLUTION|>--- conflicted
+++ resolved
@@ -121,15 +121,9 @@
 }
 
 // 更新单个块的逻辑，用于更新消息中的单个块
-<<<<<<< HEAD
-export const throttledBlockUpdate = throttle((id, blockUpdate) => {
-  const state = store.getState()
-  const block = state.messageBlocks.entities[id]
-=======
-const throttledBlockUpdate = throttle(async (id, blockUpdate) => {
+export const throttledBlockUpdate = throttle(async (id, blockUpdate) => {
   // const state = store.getState()
   // const block = state.messageBlocks.entities[id]
->>>>>>> 011b9dca
   // throttle是异步函数,可能会在complete事件触发后才执行
   // if (
   //   blockUpdate.status === MessageBlockStatus.STREAMING &&
@@ -1555,7 +1549,7 @@
         status: MessageBlockStatus.STREAMING
       }
       throttledBlockUpdate(streamState.lastBlockId!, blockChanges)
-      throttledBlockDbUpdate(streamState.lastBlockId!, blockChanges)
+      throttledBlockUpdate(streamState.lastBlockId!, blockChanges)
     }
   }
 

--- conflicted
+++ resolved
@@ -710,28 +710,6 @@
         pauseErrorLanguagePlaceholder = 'pause_placeholder'
       }
 
-<<<<<<< HEAD
-        const serializableError = {
-          name: error.name,
-          message: pauseErrorLanguagePlaceholder || error.message || formatErrorMessage(error),
-          originalMessage: error.message,
-          stack: error.stack,
-          status: error.status || error.code,
-          requestId: error.request_id
-        }
-        const msgDuration = Date.now() - startTime
-        if ((!isOnHomePage() && msgDuration > 30 * 1000) || (!isFocused() && msgDuration > 30 * 1000)) {
-          await notificationService.send({
-            id: uuid(),
-            type: 'error',
-            title: t('notification.assistant'),
-            message: serializableError.message,
-            silent: false,
-            timestamp: Date.now(),
-            source: 'assistant',
-            channel: 'system'
-          })
-=======
       const serializableError = {
         name: error.name,
         message: pauseErrorLanguagePlaceholder || error.message || formatErrorMessage(error),
@@ -740,7 +718,8 @@
         status: error.status || error.code,
         requestId: error.request_id
       }
-      if (!isOnHomePage()) {
+      const msgDuration = Date.now() - startTime
+      if ((!isOnHomePage() && msgDuration > 30 * 1000) || (!isFocused() && msgDuration > 30 * 1000)) {
         await notificationService.send({
           id: uuid(),
           type: 'error',
@@ -764,7 +743,6 @@
         // 更改上一个block的状态为ERROR
         const changes: Partial<MessageBlock> = {
           status: isErrorTypeAbort ? MessageBlockStatus.PAUSED : MessageBlockStatus.ERROR
->>>>>>> 397965f6
         }
         smartBlockUpdate(possibleBlockId, changes, lastBlockType!, true)
       }
@@ -811,10 +789,9 @@
           smartBlockUpdate(possibleBlockId, changes, lastBlockType!, true)
         }
 
-        const endTime = Date.now()
-        const duration = endTime - startTime
         const content = getMainTextContent(finalAssistantMsg)
-        if (!isOnHomePage() && duration > 60 * 1000) {
+        const msgDuration = Date.now() - startTime
+        if ((!isOnHomePage() && msgDuration > 30 * 1000) || (!isFocused() && msgDuration > 30 * 1000)) {
           await notificationService.send({
             id: uuid(),
             type: 'success',
@@ -822,7 +799,8 @@
             message: content.length > 50 ? content.slice(0, 47) + '...' : content,
             silent: false,
             timestamp: Date.now(),
-            source: 'assistant'
+            source: 'assistant',
+            channel: 'system'
           })
         }
 
@@ -835,8 +813,7 @@
             response?.usage?.prompt_tokens === 0 ||
             response?.usage?.completion_tokens === 0)
         ) {
-          const usage = await estimateMessagesUsage({ assistant, messages: finalContextWithAssistant })
-          response.usage = usage
+          response.usage = await estimateMessagesUsage({ assistant, messages: finalContextWithAssistant })
         }
         // dispatch(newMessagesActions.setTopicLoading({ topicId, loading: false }))
       }
@@ -862,47 +839,6 @@
       )
       saveUpdatesToDB(assistantMsgId, topicId, messageUpdates, [])
 
-<<<<<<< HEAD
-          const msgDuration = Date.now() - startTime
-          const content = getMainTextContent(finalAssistantMsg)
-          if ((!isOnHomePage() && msgDuration > 30 * 1000) || (!isFocused() && msgDuration > 30 * 1000)) {
-            await notificationService.send({
-              id: uuid(),
-              type: 'success',
-              title: t('notification.assistant'),
-              message: content.length > 50 ? content.slice(0, 47) + '...' : content,
-              silent: false,
-              timestamp: Date.now(),
-              source: 'assistant',
-              channel: 'system'
-            })
-          }
-
-          // 更新topic的name
-          autoRenameTopic(assistant, topicId)
-
-          if (
-            response &&
-            (response.usage?.total_tokens === 0 ||
-              response?.usage?.prompt_tokens === 0 ||
-              response?.usage?.completion_tokens === 0)
-          ) {
-            response.usage = await estimateMessagesUsage({ assistant, messages: finalContextWithAssistant })
-          }
-          // dispatch(newMessagesActions.setTopicLoading({ topicId, loading: false }))
-        }
-        if (response && response.metrics) {
-          if (response.metrics.completion_tokens === 0 && response.usage?.completion_tokens) {
-            response = {
-              ...response,
-              metrics: {
-                ...response.metrics,
-                completion_tokens: response.usage.completion_tokens
-              }
-            }
-          }
-        }
-=======
       EventEmitter.emit(EVENT_NAMES.MESSAGE_COMPLETE, { id: assistantMsgId, topicId, status })
     }
   }
@@ -920,7 +856,6 @@
   const callbacks: StreamProcessorCallbacks = streamCallback(dispatch, getState, topicId, assistant, assistantMsgId)
   try {
     dispatch(newMessagesActions.setTopicLoading({ topicId, loading: true }))
->>>>>>> 397965f6
 
     const allMessagesForTopic = selectMessagesForTopic(getState(), topicId)
 

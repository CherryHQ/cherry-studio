--- conflicted
+++ resolved
@@ -410,14 +410,13 @@
           content: '',
           status: MessageBlockStatus.STREAMING
         }
-        smartBlockUpdate(initialPlaceholderBlockId, changes, MessageBlockType.MAIN_TEXT)
+        smartBlockUpdate(initialPlaceholderBlockId, changes, MessageBlockType.MAIN_TEXT, true)
         mainTextBlockId = initialPlaceholderBlockId
         initialPlaceholderBlockId = null
       } else if (!mainTextBlockId) {
         const newBlock = createMainTextBlock(assistantMsgId, '', {
           status: MessageBlockStatus.STREAMING
         })
-<<<<<<< HEAD
         mainTextBlockId = newBlock.id
         await handleBlockTransition(newBlock, MessageBlockType.MAIN_TEXT)
       }
@@ -431,28 +430,6 @@
           content: text,
           status: MessageBlockStatus.STREAMING,
           citationReferences: citationBlockId ? [{ citationBlockId, citationBlockSource }] : []
-=======
-        initialPlaceholderBlockId = baseBlock.id
-        await handleBlockTransition(baseBlock as PlaceholderMessageBlock, MessageBlockType.UNKNOWN)
-      },
-      onTextStart: async () => {
-        if (initialPlaceholderBlockId) {
-          lastBlockType = MessageBlockType.MAIN_TEXT
-          const changes = {
-            type: MessageBlockType.MAIN_TEXT,
-            content: accumulatedContent,
-            status: MessageBlockStatus.STREAMING
-          }
-          smartBlockUpdate(initialPlaceholderBlockId, changes, MessageBlockType.MAIN_TEXT, true)
-          mainTextBlockId = initialPlaceholderBlockId
-          initialPlaceholderBlockId = null
-        } else if (!mainTextBlockId) {
-          const newBlock = createMainTextBlock(assistantMsgId, accumulatedContent, {
-            status: MessageBlockStatus.STREAMING
-          })
-          mainTextBlockId = newBlock.id
-          await handleBlockTransition(newBlock, MessageBlockType.MAIN_TEXT)
->>>>>>> 706f8e14
         }
         smartBlockUpdate(mainTextBlockId, blockChanges, MessageBlockType.MAIN_TEXT)
       }
@@ -479,10 +456,9 @@
           status: MessageBlockStatus.STREAMING,
           thinking_millsec: 0
         }
-<<<<<<< HEAD
         thinkingBlockId = initialPlaceholderBlockId
         initialPlaceholderBlockId = null
-        smartBlockUpdate(thinkingBlockId, changes, MessageBlockType.THINKING)
+        smartBlockUpdate(thinkingBlockId, changes, MessageBlockType.THINKING, true)
       } else if (!thinkingBlockId) {
         const newBlock = createThinkingBlock(assistantMsgId, '', {
           status: MessageBlockStatus.STREAMING,
@@ -498,28 +474,6 @@
           content: text,
           status: MessageBlockStatus.STREAMING,
           thinking_millsec: thinking_millsec
-=======
-      },
-      onThinkingStart: async () => {
-        if (initialPlaceholderBlockId) {
-          lastBlockType = MessageBlockType.THINKING
-          const changes = {
-            type: MessageBlockType.THINKING,
-            content: accumulatedThinking,
-            status: MessageBlockStatus.STREAMING,
-            thinking_millsec: 0
-          }
-          thinkingBlockId = initialPlaceholderBlockId
-          initialPlaceholderBlockId = null
-          smartBlockUpdate(thinkingBlockId, changes, MessageBlockType.THINKING, true)
-        } else if (!thinkingBlockId) {
-          const newBlock = createThinkingBlock(assistantMsgId, accumulatedThinking, {
-            status: MessageBlockStatus.STREAMING,
-            thinking_millsec: 0
-          })
-          thinkingBlockId = newBlock.id
-          await handleBlockTransition(newBlock, MessageBlockType.THINKING)
->>>>>>> 706f8e14
         }
         smartBlockUpdate(thinkingBlockId, blockChanges, MessageBlockType.THINKING)
       }

import db from '@renderer/databases'
import { autoRenameTopic } from '@renderer/hooks/useTopic'
import { fetchChatCompletion } from '@renderer/services/ApiService'
import { EVENT_NAMES, EventEmitter } from '@renderer/services/EventService'
import FileManager from '@renderer/services/FileManager'
import { NotificationService } from '@renderer/services/NotificationService'
import { createStreamProcessor, type StreamProcessorCallbacks } from '@renderer/services/StreamProcessingService'
import { estimateMessagesUsage } from '@renderer/services/TokenService'
import store from '@renderer/store'
import type { Assistant, ExternalToolResult, FileType, MCPToolResponse, Model, Topic } from '@renderer/types'
import type {
  CitationMessageBlock,
  FileMessageBlock,
  ImageMessageBlock,
  Message,
  MessageBlock,
  PlaceholderMessageBlock,
  ToolMessageBlock
} from '@renderer/types/newMessage'
import { AssistantMessageStatus, MessageBlockStatus, MessageBlockType } from '@renderer/types/newMessage'
import { Response } from '@renderer/types/newMessage'
import { uuid } from '@renderer/utils'
import { formatErrorMessage, isAbortError } from '@renderer/utils/error'
import {
  createAssistantMessage,
  createBaseMessageBlock,
  createCitationBlock,
  createErrorBlock,
  createImageBlock,
  createMainTextBlock,
  createThinkingBlock,
  createToolBlock,
  createTranslationBlock,
  resetAssistantMessage
} from '@renderer/utils/messageUtils/create'
import { getMainTextContent } from '@renderer/utils/messageUtils/find'
import { getTopicQueue } from '@renderer/utils/queue'
import { isOnHomePage } from '@renderer/utils/window'
import { t } from 'i18next'
import { isEmpty, throttle } from 'lodash'
import { LRUCache } from 'lru-cache'

import type { AppDispatch, RootState } from '../index'
import { removeManyBlocks, updateOneBlock, upsertManyBlocks, upsertOneBlock } from '../messageBlock'
import { newMessagesActions, selectMessagesForTopic } from '../newMessage'

// const handleChangeLoadingOfTopic = async (topicId: string) => {
//   await waitForTopicQueue(topicId)
//   store.dispatch(newMessagesActions.setTopicLoading({ topicId, loading: false }))
// }
// TODO: 后续可以将db操作移到Listener Middleware中
export const saveMessageAndBlocksToDB = async (message: Message, blocks: MessageBlock[], messageIndex: number = -1) => {
  try {
    if (blocks.length > 0) {
      await db.message_blocks.bulkPut(blocks)
    }
    const topic = await db.topics.get(message.topicId)
    if (topic) {
      const _messageIndex = topic.messages.findIndex((m) => m.id === message.id)
      const updatedMessages = [...topic.messages]

      if (_messageIndex !== -1) {
        updatedMessages[_messageIndex] = message
      } else {
        if (messageIndex !== -1) {
          updatedMessages.splice(messageIndex, 0, message)
        } else {
          updatedMessages.push(message)
        }
      }
      await db.topics.update(message.topicId, { messages: updatedMessages })
    } else {
      console.error(`[saveMessageAndBlocksToDB] Topic ${message.topicId} not found.`)
    }
  } catch (error) {
    console.error(`[saveMessageAndBlocksToDB] Failed to save message ${message.id}:`, error)
  }
}

const updateExistingMessageAndBlocksInDB = async (
  updatedMessage: Partial<Message> & Pick<Message, 'id' | 'topicId'>,
  updatedBlocks: MessageBlock[]
) => {
  try {
    await db.transaction('rw', db.topics, db.message_blocks, async () => {
      // Always update blocks if provided
      if (updatedBlocks.length > 0) {
        await db.message_blocks.bulkPut(updatedBlocks)
      }

      // Check if there are message properties to update beyond id and topicId
      const messageKeysToUpdate = Object.keys(updatedMessage).filter((key) => key !== 'id' && key !== 'topicId')

      // Only proceed with topic update if there are actual message changes
      if (messageKeysToUpdate.length > 0) {
        // 使用 where().modify() 进行原子更新
        await db.topics
          .where('id')
          .equals(updatedMessage.topicId)
          .modify((topic) => {
            if (!topic) return

            const messageIndex = topic.messages.findIndex((m) => m.id === updatedMessage.id)
            if (messageIndex !== -1) {
              // 直接在原对象上更新需要修改的属性
              messageKeysToUpdate.forEach((key) => {
                topic.messages[messageIndex][key] = updatedMessage[key]
              })
            }
          })
      }
    })
  } catch (error) {
    console.error(`[updateExistingMsg] Failed to update message ${updatedMessage.id}:`, error)
  }
}

/**
 * 消息块节流器。
 * 每个消息块有独立节流器，并发更新时不会互相影响
 */
const blockUpdateThrottlers = new LRUCache<string, ReturnType<typeof throttle>>({
  max: 100,
  ttl: 1000 * 60 * 5,
  updateAgeOnGet: true
})

/**
 * 消息块 RAF 缓存。
 * 用于管理 RAF 请求创建和取消。
 */
const blockUpdateRafs = new LRUCache<string, number>({
  max: 100,
  ttl: 1000 * 60 * 5,
  updateAgeOnGet: true
})

/**
 * 获取或创建消息块专用的节流函数。
 */
const getBlockThrottler = (id: string) => {
  if (!blockUpdateThrottlers.has(id)) {
    const throttler = throttle(async (blockUpdate: any) => {
      const existingRAF = blockUpdateRafs.get(id)
      if (existingRAF) {
        cancelAnimationFrame(existingRAF)
      }

      const rafId = requestAnimationFrame(() => {
        store.dispatch(updateOneBlock({ id, changes: blockUpdate }))
        blockUpdateRafs.delete(id)
      })

      blockUpdateRafs.set(id, rafId)
      await db.message_blocks.update(id, blockUpdate)
    }, 150)

    blockUpdateThrottlers.set(id, throttler)
  }

  return blockUpdateThrottlers.get(id)!
}

/**
 * 更新单个消息块。
 */
const throttledBlockUpdate = (id: string, blockUpdate: any) => {
  const throttler = getBlockThrottler(id)
  throttler(blockUpdate)
}

/**
 * 取消单个块的节流更新，移除节流器和 RAF。
 */
const cancelThrottledBlockUpdate = (id: string) => {
  const rafId = blockUpdateRafs.get(id)
  if (rafId) {
    cancelAnimationFrame(rafId)
    blockUpdateRafs.delete(id)
  }

  const throttler = blockUpdateThrottlers.get(id)
  if (throttler) {
    throttler.cancel()
    blockUpdateThrottlers.delete(id)
  }
}

/**
 * 批量清理多个消息块。
 */
export const cleanupMultipleBlocks = (dispatch: AppDispatch, blockIds: string[]) => {
  blockIds.forEach((id) => {
    cancelThrottledBlockUpdate(id)
  })

  const getBlocksFiles = async (blockIds: string[]) => {
    const blocks = await db.message_blocks.where('id').anyOf(blockIds).toArray()
    const files = blocks
      .filter((block) => block.type === MessageBlockType.FILE || block.type === MessageBlockType.IMAGE)
      .map((block) => block.file)
      .filter((file): file is FileType => file !== undefined)
    return isEmpty(files) ? [] : files
  }

  const cleanupFiles = async (files: FileType[]) => {
    await Promise.all(files.map((file) => FileManager.deleteFile(file.id, false)))
  }

  getBlocksFiles(blockIds).then(cleanupFiles)

  if (blockIds.length > 0) {
    dispatch(removeManyBlocks(blockIds))
  }
}

// // 修改: 节流更新单个块的内容/状态到数据库 (仅用于 Text/Thinking Chunks)
// export const throttledBlockDbUpdate = throttle(
//   async (blockId: string, blockChanges: Partial<MessageBlock>) => {
//     // Check if blockId is valid before attempting update
//     if (!blockId) {
//       console.warn('[DB Throttle Block Update] Attempted to update with null/undefined blockId. Skipping.')
//       return
//     }
//     const state = store.getState()
//     const block = state.messageBlocks.entities[blockId]
//     // throttle是异步函数,可能会在complete事件触发后才执行
//     if (
//       blockChanges.status === MessageBlockStatus.STREAMING &&
//       (block?.status === MessageBlockStatus.SUCCESS || block?.status === MessageBlockStatus.ERROR)
//     )
//       return
//     try {
//     } catch (error) {
//       console.error(`[DB Throttle Block Update] Failed for block ${blockId}:`, error)
//     }
//   },
//   300, // 可以调整节流间隔
//   { leading: false, trailing: true }
// )

// 新增: 通用的、非节流的函数，用于保存消息和块的更新到数据库
const saveUpdatesToDB = async (
  messageId: string,
  topicId: string,
  messageUpdates: Partial<Message>, // 需要更新的消息字段
  blocksToUpdate: MessageBlock[] // 需要更新/创建的块
) => {
  try {
    const messageDataToSave: Partial<Message> & Pick<Message, 'id' | 'topicId'> = {
      id: messageId,
      topicId,
      ...messageUpdates
    }
    await updateExistingMessageAndBlocksInDB(messageDataToSave, blocksToUpdate)
  } catch (error) {
    console.error(`[DB Save Updates] Failed for message ${messageId}:`, error)
  }
}

// 新增: 辅助函数，用于获取并保存单个更新后的 Block 到数据库
const saveUpdatedBlockToDB = async (
  blockId: string | null,
  messageId: string,
  topicId: string,
  getState: () => RootState
) => {
  if (!blockId) {
    console.warn('[DB Save Single Block] Received null/undefined blockId. Skipping save.')
    return
  }
  const state = getState()
  const blockToSave = state.messageBlocks.entities[blockId]
  if (blockToSave) {
    await saveUpdatesToDB(messageId, topicId, {}, [blockToSave]) // Pass messageId, topicId, empty message updates, and the block
  } else {
    console.warn(`[DB Save Single Block] Block ${blockId} not found in state. Cannot save.`)
  }
}

// --- Helper Function for Multi-Model Dispatch ---
// 多模型创建和发送请求的逻辑，用于用户消息多模型发送和重发
const dispatchMultiModelResponses = async (
  dispatch: AppDispatch,
  getState: () => RootState,
  topicId: string,
  triggeringMessage: Message, // userMessage or messageToResend
  assistant: Assistant,
  mentionedModels: Model[]
) => {
  const assistantMessageStubs: Message[] = []
  const tasksToQueue: { assistantConfig: Assistant; messageStub: Message }[] = []

  for (const mentionedModel of mentionedModels) {
    const assistantForThisMention = { ...assistant, model: mentionedModel }
    const assistantMessage = createAssistantMessage(assistant.id, topicId, {
      askId: triggeringMessage.id,
      model: mentionedModel,
      modelId: mentionedModel.id
    })
    dispatch(newMessagesActions.addMessage({ topicId, message: assistantMessage }))
    assistantMessageStubs.push(assistantMessage)
    tasksToQueue.push({ assistantConfig: assistantForThisMention, messageStub: assistantMessage })
  }

  const topicFromDB = await db.topics.get(topicId)
  if (topicFromDB) {
    const currentTopicMessageIds = getState().messages.messageIdsByTopic[topicId] || []
    const currentEntities = getState().messages.entities
    const messagesToSaveInDB = currentTopicMessageIds.map((id) => currentEntities[id]).filter((m): m is Message => !!m)
    await db.topics.update(topicId, { messages: messagesToSaveInDB })
  } else {
    console.error(`[dispatchMultiModelResponses] Topic ${topicId} not found in DB during multi-model save.`)
    throw new Error(`Topic ${topicId} not found in DB.`)
  }

  const queue = getTopicQueue(topicId)
  for (const task of tasksToQueue) {
    queue.add(async () => {
      await fetchAndProcessAssistantResponseImpl(dispatch, getState, topicId, task.assistantConfig, task.messageStub)
    })
  }
}

// --- End Helper Function ---

// Internal function extracted from sendMessage to handle fetching and processing assistant response
const fetchAndProcessAssistantResponseImpl = async (
  dispatch: AppDispatch,
  getState: () => RootState,
  topicId: string,
  assistant: Assistant,
  assistantMessage: Message // Pass the prepared assistant message (new or reset)
) => {
  const assistantMsgId = assistantMessage.id
  let callbacks: StreamProcessorCallbacks = {}
  try {
    dispatch(newMessagesActions.setTopicLoading({ topicId, loading: true }))

    let accumulatedContent = ''
    let accumulatedThinking = ''
    // 专注于管理UI焦点和块切换
    let lastBlockId: string | null = null
    let lastBlockType: MessageBlockType | null = null
    // 专注于块内部的生命周期处理
    let initialPlaceholderBlockId: string | null = null
    let citationBlockId: string | null = null
    let mainTextBlockId: string | null = null
    let thinkingBlockId: string | null = null
    let imageBlockId: string | null = null
    let toolBlockId: string | null = null
    let hasWebSearch = false
    const toolCallIdToBlockIdMap = new Map<string, string>()
    const notificationService = NotificationService.getInstance()

    const handleBlockTransition = async (newBlock: MessageBlock, newBlockType: MessageBlockType) => {
      lastBlockId = newBlock.id
      lastBlockType = newBlockType
      if (newBlockType !== MessageBlockType.MAIN_TEXT) {
        accumulatedContent = ''
      }
      if (newBlockType !== MessageBlockType.THINKING) {
        accumulatedThinking = ''
      }
      dispatch(
        newMessagesActions.updateMessage({
          topicId,
          messageId: assistantMsgId,
          updates: { blockInstruction: { id: newBlock.id } }
        })
      )
      dispatch(upsertOneBlock(newBlock))
      dispatch(
        newMessagesActions.upsertBlockReference({
          messageId: assistantMsgId,
          blockId: newBlock.id,
          status: newBlock.status
        })
      )

      const currentState = getState()
      const updatedMessage = currentState.messages.entities[assistantMsgId]
      if (updatedMessage) {
        await saveUpdatesToDB(assistantMsgId, topicId, { blocks: updatedMessage.blocks }, [newBlock])
      } else {
        console.error(`[handleBlockTransition] Failed to get updated message ${assistantMsgId} from state for DB save.`)
      }
    }

    const allMessagesForTopic = selectMessagesForTopic(getState(), topicId)

    let messagesForContext: Message[] = []
    const userMessageId = assistantMessage.askId
    const userMessageIndex = allMessagesForTopic.findIndex((m) => m?.id === userMessageId)

    if (userMessageIndex === -1) {
      console.error(
        `[fetchAndProcessAssistantResponseImpl] Triggering user message ${userMessageId} (askId of ${assistantMsgId}) not found. Falling back.`
      )
      const assistantMessageIndexFallback = allMessagesForTopic.findIndex((m) => m?.id === assistantMsgId)
      messagesForContext = (
        assistantMessageIndexFallback !== -1
          ? allMessagesForTopic.slice(0, assistantMessageIndexFallback)
          : allMessagesForTopic
      ).filter((m) => m && !m.status?.includes('ing'))
    } else {
      const contextSlice = allMessagesForTopic.slice(0, userMessageIndex + 1)
      messagesForContext = contextSlice.filter((m) => m && !m.status?.includes('ing'))
    }

    callbacks = {
      onLLMResponseCreated: async () => {
        const baseBlock = createBaseMessageBlock(assistantMsgId, MessageBlockType.UNKNOWN, {
          status: MessageBlockStatus.PROCESSING
        })
        initialPlaceholderBlockId = baseBlock.id
        await handleBlockTransition(baseBlock as PlaceholderMessageBlock, MessageBlockType.UNKNOWN)
      },
      onTextChunk: async (text) => {
        accumulatedContent += text
        if (mainTextBlockId) {
          const blockChanges: Partial<MessageBlock> = {
            content: accumulatedContent,
            status: MessageBlockStatus.STREAMING
          }
          throttledBlockUpdate(mainTextBlockId, blockChanges)
        } else if (initialPlaceholderBlockId) {
          // 将占位块转换为主文本块
          const initialChanges: Partial<MessageBlock> = {
            type: MessageBlockType.MAIN_TEXT,
            content: accumulatedContent,
            status: MessageBlockStatus.STREAMING,
            citationReferences: citationBlockId ? [{ citationBlockId }] : []
          }
          mainTextBlockId = initialPlaceholderBlockId
          // 清理占位块
          initialPlaceholderBlockId = null
          lastBlockType = MessageBlockType.MAIN_TEXT
          dispatch(updateOneBlock({ id: mainTextBlockId, changes: initialChanges }))
          saveUpdatedBlockToDB(mainTextBlockId, assistantMsgId, topicId, getState)
        } else {
          const newBlock = createMainTextBlock(assistantMsgId, accumulatedContent, {
            status: MessageBlockStatus.STREAMING,
            citationReferences: citationBlockId ? [{ citationBlockId }] : []
          })
          mainTextBlockId = newBlock.id // 立即设置ID，防止竞态条件
          await handleBlockTransition(newBlock, MessageBlockType.MAIN_TEXT)
        }
      },
      onTextComplete: async (finalText) => {
        if (mainTextBlockId) {
          const changes = {
            content: finalText,
            status: MessageBlockStatus.SUCCESS
          }
          cancelThrottledBlockUpdate(mainTextBlockId)
          dispatch(updateOneBlock({ id: mainTextBlockId, changes }))
          saveUpdatedBlockToDB(mainTextBlockId, assistantMsgId, topicId, getState)
          mainTextBlockId = null
        } else {
          console.warn(
            `[onTextComplete] Received text.complete but last block was not MAIN_TEXT (was ${lastBlockType}) or lastBlockId  is null.`
          )
        }
        if (citationBlockId && !hasWebSearch) {
          const changes: Partial<CitationMessageBlock> = {
            status: MessageBlockStatus.SUCCESS
          }
          dispatch(updateOneBlock({ id: citationBlockId, changes }))
          saveUpdatedBlockToDB(citationBlockId, assistantMsgId, topicId, getState)
          citationBlockId = null
        }
      },
      onThinkingChunk: async (text, thinking_millsec) => {
        accumulatedThinking += text
        if (thinkingBlockId) {
          const blockChanges: Partial<MessageBlock> = {
            content: accumulatedThinking,
            status: MessageBlockStatus.STREAMING,
            thinking_millsec: thinking_millsec
          }
          throttledBlockUpdate(thinkingBlockId, blockChanges)
        } else if (initialPlaceholderBlockId) {
          // First chunk for this block: Update type and status immediately
          lastBlockType = MessageBlockType.THINKING
          const initialChanges: Partial<MessageBlock> = {
            type: MessageBlockType.THINKING,
            content: accumulatedThinking,
            status: MessageBlockStatus.STREAMING
          }
          thinkingBlockId = initialPlaceholderBlockId
          initialPlaceholderBlockId = null
          dispatch(updateOneBlock({ id: thinkingBlockId, changes: initialChanges }))
          saveUpdatedBlockToDB(thinkingBlockId, assistantMsgId, topicId, getState)
        } else {
          const newBlock = createThinkingBlock(assistantMsgId, accumulatedThinking, {
            status: MessageBlockStatus.STREAMING,
            thinking_millsec: 0
          })
          thinkingBlockId = newBlock.id // 立即设置ID，防止竞态条件
          await handleBlockTransition(newBlock, MessageBlockType.THINKING)
        }
      },
      onThinkingComplete: (finalText, final_thinking_millsec) => {
        if (thinkingBlockId) {
          const changes = {
            type: MessageBlockType.THINKING,
            content: finalText,
            status: MessageBlockStatus.SUCCESS,
            thinking_millsec: final_thinking_millsec
          }
          cancelThrottledBlockUpdate(thinkingBlockId)
          dispatch(updateOneBlock({ id: thinkingBlockId, changes }))
          saveUpdatedBlockToDB(thinkingBlockId, assistantMsgId, topicId, getState)
        } else {
          console.warn(
            `[onThinkingComplete] Received thinking.complete but last block was not THINKING (was ${lastBlockType}) or lastBlockId  is null.`
          )
        }
        thinkingBlockId = null
      },
      onToolCallInProgress: (toolResponse: MCPToolResponse) => {
        if (initialPlaceholderBlockId) {
          lastBlockType = MessageBlockType.TOOL
          const changes = {
            type: MessageBlockType.TOOL,
            status: MessageBlockStatus.PROCESSING,
            metadata: { rawMcpToolResponse: toolResponse }
          }
          toolBlockId = initialPlaceholderBlockId
          initialPlaceholderBlockId = null
          dispatch(updateOneBlock({ id: toolBlockId, changes }))
          saveUpdatedBlockToDB(toolBlockId, assistantMsgId, topicId, getState)
          toolCallIdToBlockIdMap.set(toolResponse.id, toolBlockId)
        } else if (toolResponse.status === 'invoking') {
          const toolBlock = createToolBlock(assistantMsgId, toolResponse.id, {
            toolName: toolResponse.tool.name,
            status: MessageBlockStatus.PROCESSING,
            metadata: { rawMcpToolResponse: toolResponse }
          })
          handleBlockTransition(toolBlock, MessageBlockType.TOOL)
          toolCallIdToBlockIdMap.set(toolResponse.id, toolBlock.id)
        } else {
          console.warn(
            `[onToolCallInProgress] Received unhandled tool status: ${toolResponse.status} for ID: ${toolResponse.id}`
          )
        }
      },
      onToolCallComplete: (toolResponse: MCPToolResponse) => {
        const existingBlockId = toolCallIdToBlockIdMap.get(toolResponse.id)
        toolCallIdToBlockIdMap.delete(toolResponse.id)
        if (toolResponse.status === 'done' || toolResponse.status === 'error') {
          if (!existingBlockId) {
            console.error(
              `[onToolCallComplete] No existing block found for completed/error tool call ID: ${toolResponse.id}. Cannot update.`
            )
            return
          }
          const finalStatus = toolResponse.status === 'done' ? MessageBlockStatus.SUCCESS : MessageBlockStatus.ERROR
          const changes: Partial<ToolMessageBlock> = {
            content: toolResponse.response,
            status: finalStatus,
            metadata: { rawMcpToolResponse: toolResponse }
          }
          if (finalStatus === MessageBlockStatus.ERROR) {
            changes.error = { message: `Tool execution failed/error`, details: toolResponse.response }
          }
          cancelThrottledBlockUpdate(existingBlockId)
          dispatch(updateOneBlock({ id: existingBlockId, changes }))
          saveUpdatedBlockToDB(existingBlockId, assistantMsgId, topicId, getState)
        } else {
          console.warn(
            `[onToolCallComplete] Received unhandled tool status: ${toolResponse.status} for ID: ${toolResponse.id}`
          )
        }
      },
      onExternalToolInProgress: async () => {
        const citationBlock = createCitationBlock(assistantMsgId, {}, { status: MessageBlockStatus.PROCESSING })
        citationBlockId = citationBlock.id
        await handleBlockTransition(citationBlock, MessageBlockType.CITATION)
        // saveUpdatedBlockToDB(citationBlock.id, assistantMsgId, topicId, getState)
      },
      onExternalToolComplete: (externalToolResult: ExternalToolResult) => {
        if (citationBlockId) {
          const changes: Partial<CitationMessageBlock> = {
            response: externalToolResult.webSearch,
            knowledge: externalToolResult.knowledge,
            status: MessageBlockStatus.SUCCESS
          }
          dispatch(updateOneBlock({ id: citationBlockId, changes }))
          saveUpdatedBlockToDB(citationBlockId, assistantMsgId, topicId, getState)
        } else {
          console.error('[onExternalToolComplete] citationBlockId is null. Cannot update.')
        }
      },
      onLLMWebSearchInProgress: async () => {
        if (initialPlaceholderBlockId) {
          lastBlockType = MessageBlockType.CITATION
          citationBlockId = initialPlaceholderBlockId
          const changes = {
            type: MessageBlockType.CITATION,
            status: MessageBlockStatus.PROCESSING
          }
          lastBlockType = MessageBlockType.CITATION
          dispatch(updateOneBlock({ id: initialPlaceholderBlockId, changes }))
          saveUpdatedBlockToDB(initialPlaceholderBlockId, assistantMsgId, topicId, getState)
          initialPlaceholderBlockId = null
        } else {
          const citationBlock = createCitationBlock(assistantMsgId, {}, { status: MessageBlockStatus.PROCESSING })
          citationBlockId = citationBlock.id
          await handleBlockTransition(citationBlock, MessageBlockType.CITATION)
        }
      },
      onLLMWebSearchComplete: async (llmWebSearchResult) => {
        if (citationBlockId) {
          hasWebSearch = true
          const changes: Partial<CitationMessageBlock> = {
            response: llmWebSearchResult,
            status: MessageBlockStatus.SUCCESS
          }
          dispatch(updateOneBlock({ id: citationBlockId, changes }))
          saveUpdatedBlockToDB(citationBlockId, assistantMsgId, topicId, getState)

          if (mainTextBlockId) {
            const state = getState()
            const existingMainTextBlock = state.messageBlocks.entities[mainTextBlockId]
            if (existingMainTextBlock && existingMainTextBlock.type === MessageBlockType.MAIN_TEXT) {
              const currentRefs = existingMainTextBlock.citationReferences || []
              const mainTextChanges = {
                citationReferences: [
                  ...currentRefs,
                  { citationBlockId, citationBlockSource: llmWebSearchResult.source }
                ]
              }
              dispatch(updateOneBlock({ id: mainTextBlockId, changes: mainTextChanges }))
              saveUpdatedBlockToDB(mainTextBlockId, assistantMsgId, topicId, getState)
            }
            mainTextBlockId = null
          }
        }
      },
      onImageCreated: async () => {
        if (initialPlaceholderBlockId) {
          lastBlockType = MessageBlockType.IMAGE
          const initialChanges: Partial<MessageBlock> = {
            type: MessageBlockType.IMAGE,
            status: MessageBlockStatus.STREAMING
          }
          lastBlockType = MessageBlockType.IMAGE
          imageBlockId = initialPlaceholderBlockId
          initialPlaceholderBlockId = null
          dispatch(updateOneBlock({ id: imageBlockId, changes: initialChanges }))
          saveUpdatedBlockToDB(imageBlockId, assistantMsgId, topicId, getState)
        } else if (!imageBlockId) {
          const imageBlock = createImageBlock(assistantMsgId, {
            status: MessageBlockStatus.STREAMING
          })
          imageBlockId = imageBlock.id
          await handleBlockTransition(imageBlock, MessageBlockType.IMAGE)
        }
      },
      onImageDelta: (imageData) => {
        const imageUrl = imageData.images?.[0] || 'placeholder_image_url'
        if (imageBlockId) {
          const changes: Partial<ImageMessageBlock> = {
            url: imageUrl,
            metadata: { generateImageResponse: imageData },
            status: MessageBlockStatus.STREAMING
          }
          dispatch(updateOneBlock({ id: imageBlockId, changes }))
          saveUpdatedBlockToDB(imageBlockId, assistantMsgId, topicId, getState)
        }
      },
      onImageGenerated: (imageData) => {
        if (imageBlockId) {
          if (!imageData) {
            const changes: Partial<ImageMessageBlock> = {
              status: MessageBlockStatus.SUCCESS
            }
            dispatch(updateOneBlock({ id: imageBlockId, changes }))
            saveUpdatedBlockToDB(imageBlockId, assistantMsgId, topicId, getState)
          } else {
            const imageUrl = imageData.images?.[0] || 'placeholder_image_url'
            const changes: Partial<ImageMessageBlock> = {
              url: imageUrl,
              metadata: { generateImageResponse: imageData },
              status: MessageBlockStatus.SUCCESS
            }
            dispatch(updateOneBlock({ id: imageBlockId, changes }))
            saveUpdatedBlockToDB(imageBlockId, assistantMsgId, topicId, getState)
          }
        } else {
          console.error('[onImageGenerated] Last block was not an Image block or ID is missing.')
        }
        imageBlockId = null
      },
      onError: async (error) => {
        console.dir(error, { depth: null })
        const isErrorTypeAbort = isAbortError(error)
        let pauseErrorLanguagePlaceholder = ''
        if (isErrorTypeAbort) {
          pauseErrorLanguagePlaceholder = 'pause_placeholder'
        }

        const serializableError = {
          name: error.name,
          message: pauseErrorLanguagePlaceholder || error.message || formatErrorMessage(error),
          originalMessage: error.message,
          stack: error.stack,
          status: error.status || error.code,
          requestId: error.request_id
        }
        if (!isOnHomePage()) {
          await notificationService.send({
            id: uuid(),
            type: 'error',
            title: t('notification.assistant'),
            message: serializableError.message,
            silent: false,
            timestamp: Date.now(),
            source: 'assistant'
          })
        }
        const possibleBlockId =
          mainTextBlockId || thinkingBlockId || toolBlockId || imageBlockId || citationBlockId || lastBlockId
        if (possibleBlockId) {
          // 更改上一个block的状态为ERROR
          const changes: Partial<MessageBlock> = {
            status: isErrorTypeAbort ? MessageBlockStatus.PAUSED : MessageBlockStatus.ERROR
          }
          cancelThrottledBlockUpdate(possibleBlockId)
          dispatch(updateOneBlock({ id: possibleBlockId, changes }))
          saveUpdatedBlockToDB(possibleBlockId, assistantMsgId, topicId, getState)
        }

        const errorBlock = createErrorBlock(assistantMsgId, serializableError, { status: MessageBlockStatus.SUCCESS })
        await handleBlockTransition(errorBlock, MessageBlockType.ERROR)
        const messageErrorUpdate = {
          status: isErrorTypeAbort ? AssistantMessageStatus.SUCCESS : AssistantMessageStatus.ERROR
        }
        dispatch(newMessagesActions.updateMessage({ topicId, messageId: assistantMsgId, updates: messageErrorUpdate }))

        saveUpdatesToDB(assistantMsgId, topicId, messageErrorUpdate, [])

        EventEmitter.emit(EVENT_NAMES.MESSAGE_COMPLETE, {
          id: assistantMsgId,
          topicId,
          status: isErrorTypeAbort ? 'pause' : 'error',
          error: error.message
        })
      },
      onComplete: async (status: AssistantMessageStatus, response?: Response) => {
        const finalStateOnComplete = getState()
        const finalAssistantMsg = finalStateOnComplete.messages.entities[assistantMsgId]

        if (status === 'success' && finalAssistantMsg) {
          const userMsgId = finalAssistantMsg.askId
          const orderedMsgs = selectMessagesForTopic(finalStateOnComplete, topicId)
          const userMsgIndex = orderedMsgs.findIndex((m) => m.id === userMsgId)
          const contextForUsage = userMsgIndex !== -1 ? orderedMsgs.slice(0, userMsgIndex + 1) : []
          const finalContextWithAssistant = [...contextForUsage, finalAssistantMsg]

          const possibleBlockId =
            mainTextBlockId || thinkingBlockId || toolBlockId || imageBlockId || citationBlockId || lastBlockId
          if (possibleBlockId) {
            const changes: Partial<MessageBlock> = {
              status: MessageBlockStatus.SUCCESS
            }
            cancelThrottledBlockUpdate(possibleBlockId)
            dispatch(updateOneBlock({ id: possibleBlockId, changes }))
            saveUpdatedBlockToDB(possibleBlockId, assistantMsgId, topicId, getState)
          }

          const endTime = Date.now()
          const duration = endTime - startTime
          const content = getMainTextContent(finalAssistantMsg)
          if (!isOnHomePage() && duration > 60 * 1000) {
            await notificationService.send({
              id: uuid(),
              type: 'success',
              title: t('notification.assistant'),
              message: content.length > 50 ? content.slice(0, 47) + '...' : content,
              silent: false,
              timestamp: Date.now(),
              source: 'assistant'
            })
          }

          // 更新topic的name
          autoRenameTopic(assistant, topicId)

          if (
            response &&
            (response.usage?.total_tokens === 0 ||
              response?.usage?.prompt_tokens === 0 ||
              response?.usage?.completion_tokens === 0)
          ) {
            const usage = await estimateMessagesUsage({ assistant, messages: finalContextWithAssistant })
            response.usage = usage
          }
          dispatch(newMessagesActions.setTopicLoading({ topicId, loading: false }))
        }
        if (response && response.metrics) {
          if (response.metrics.completion_tokens === 0 && response.usage?.completion_tokens) {
            response = {
              ...response,
              metrics: {
                ...response.metrics,
                completion_tokens: response.usage.completion_tokens
              }
            }
          }
        }

        const messageUpdates: Partial<Message> = { status, metrics: response?.metrics, usage: response?.usage }
        dispatch(
          newMessagesActions.updateMessage({
            topicId,
            messageId: assistantMsgId,
            updates: messageUpdates
          })
        )
        saveUpdatesToDB(assistantMsgId, topicId, messageUpdates, [])

        EventEmitter.emit(EVENT_NAMES.MESSAGE_COMPLETE, { id: assistantMsgId, topicId, status })
      }
    }

    const streamProcessorCallbacks = createStreamProcessor(callbacks)

    const startTime = Date.now()
    await fetchChatCompletion({
      messages: messagesForContext,
      assistant: assistant,
      onChunkReceived: streamProcessorCallbacks
    })
  } catch (error: any) {
    console.error('Error fetching chat completion:', error)
    if (assistantMessage) {
      callbacks.onError?.(error)
      throw error
    }
  }
}

/**
 * 发送消息并处理助手回复
 * @param userMessage 已创建的用户消息
 * @param userMessageBlocks 用户消息关联的消息块
 * @param assistant 助手对象
 * @param topicId 主题ID
 */
export const sendMessage =
  (userMessage: Message, userMessageBlocks: MessageBlock[], assistant: Assistant, topicId: Topic['id']) =>
  async (dispatch: AppDispatch, getState: () => RootState) => {
    try {
      if (userMessage.blocks.length === 0) {
        console.warn('sendMessage: No blocks in the provided message.')
        return
      }
      await saveMessageAndBlocksToDB(userMessage, userMessageBlocks)
      dispatch(newMessagesActions.addMessage({ topicId, message: userMessage }))
      if (userMessageBlocks.length > 0) {
        dispatch(upsertManyBlocks(userMessageBlocks))
      }

      const mentionedModels = userMessage.mentions
      const queue = getTopicQueue(topicId)

      if (mentionedModels && mentionedModels.length > 0) {
        await dispatchMultiModelResponses(dispatch, getState, topicId, userMessage, assistant, mentionedModels)
      } else {
        const assistantMessage = createAssistantMessage(assistant.id, topicId, {
          askId: userMessage.id,
          model: assistant.model
        })
        await saveMessageAndBlocksToDB(assistantMessage, [])
        dispatch(newMessagesActions.addMessage({ topicId, message: assistantMessage }))

        queue.add(async () => {
          await fetchAndProcessAssistantResponseImpl(dispatch, getState, topicId, assistant, assistantMessage)
        })
      }
    } catch (error) {
      console.error('Error in sendMessage thunk:', error)
    }
    // finally {
    //   handleChangeLoadingOfTopic(topicId)
    // }
  }

/**
 * Loads messages and their blocks for a specific topic from the database
 * and updates the Redux store.
 */
export const loadTopicMessagesThunk =
  (topicId: string, forceReload: boolean = false) =>
  async (dispatch: AppDispatch, getState: () => RootState) => {
    const state = getState()
    const topicMessagesExist = !!state.messages.messageIdsByTopic[topicId]
    dispatch(newMessagesActions.setCurrentTopicId(topicId))

    if (topicMessagesExist && !forceReload) {
      return
    }

    try {
      const topic = await db.topics.get(topicId)
      if (!topic) {
        await db.topics.add({ id: topicId, messages: [] })
      }

      const messagesFromDB = topic?.messages || []

      if (messagesFromDB.length > 0) {
        const messageIds = messagesFromDB.map((m) => m.id)
        const blocks = await db.message_blocks.where('messageId').anyOf(messageIds).toArray()

        if (blocks && blocks.length > 0) {
          dispatch(upsertManyBlocks(blocks))
        }
        const messagesWithBlockIds = messagesFromDB.map((m) => ({
          ...m,
          blocks: m.blocks?.map(String) || []
        }))
        dispatch(newMessagesActions.messagesReceived({ topicId, messages: messagesWithBlockIds }))
      } else {
        dispatch(newMessagesActions.messagesReceived({ topicId, messages: [] }))
      }
    } catch (error: any) {
      console.error(`[loadTopicMessagesThunk] Failed to load messages for topic ${topicId}:`, error)
      // dispatch(newMessagesActions.setTopicLoading({ topicId, loading: false }))
    }
  }

/**
 * Thunk to delete a single message and its associated blocks.
 */
export const deleteSingleMessageThunk =
  (topicId: string, messageId: string) => async (dispatch: AppDispatch, getState: () => RootState) => {
    const currentState = getState()
    const messageToDelete = currentState.messages.entities[messageId]
    if (!messageToDelete || messageToDelete.topicId !== topicId) {
      console.error(`[deleteSingleMessage] Message ${messageId} not found in topic ${topicId}.`)
      return
    }

    const blockIdsToDelete = messageToDelete.blocks || []

    try {
      dispatch(newMessagesActions.removeMessage({ topicId, messageId }))
      cleanupMultipleBlocks(dispatch, blockIdsToDelete)
      await db.message_blocks.bulkDelete(blockIdsToDelete)
      const topic = await db.topics.get(topicId)
      if (topic) {
        const finalMessagesToSave = selectMessagesForTopic(getState(), topicId)
        await db.topics.update(topicId, { messages: finalMessagesToSave })
      }
    } catch (error) {
      console.error(`[deleteSingleMessage] Failed to delete message ${messageId}:`, error)
    }
  }

/**
 * Thunk to delete a group of messages (user query + assistant responses) based on askId.
 */
export const deleteMessageGroupThunk =
  (topicId: string, askId: string) => async (dispatch: AppDispatch, getState: () => RootState) => {
    const currentState = getState()
    const topicMessageIds = currentState.messages.messageIdsByTopic[topicId] || []
    const messagesToDelete: Message[] = []

    topicMessageIds.forEach((id) => {
      const msg = currentState.messages.entities[id]
      if (msg && msg.askId === askId) {
        messagesToDelete.push(msg)
      }
    })

    // const userQuery = currentState.messages.entities[askId]
    // if (userQuery && userQuery.topicId === topicId && !idsToDelete.includes(askId)) {
    //   messagesToDelete.push(userQuery)
    //   idsToDelete.push(askId)
    // }

    if (messagesToDelete.length === 0) {
      console.warn(`[deleteMessageGroup] No messages found with askId ${askId} in topic ${topicId}.`)
      return
    }

    const blockIdsToDelete = messagesToDelete.flatMap((m) => m.blocks || [])

    try {
      dispatch(newMessagesActions.removeMessagesByAskId({ topicId, askId }))
      cleanupMultipleBlocks(dispatch, blockIdsToDelete)
      await db.message_blocks.bulkDelete(blockIdsToDelete)
      const topic = await db.topics.get(topicId)
      if (topic) {
        const finalMessagesToSave = selectMessagesForTopic(getState(), topicId)
        await db.topics.update(topicId, { messages: finalMessagesToSave })
      }
    } catch (error) {
      console.error(`[deleteMessageGroup] Failed to delete messages with askId ${askId}:`, error)
    }
  }

/**
 * Thunk to clear all messages and associated blocks for a topic.
 */
export const clearTopicMessagesThunk =
  (topicId: string) => async (dispatch: AppDispatch, getState: () => RootState) => {
    try {
      const state = getState()
      const messageIdsToClear = state.messages.messageIdsByTopic[topicId] || []
      const blockIdsToDeleteSet = new Set<string>()

      messageIdsToClear.forEach((messageId) => {
        const message = state.messages.entities[messageId]
        message?.blocks?.forEach((blockId) => blockIdsToDeleteSet.add(blockId))
      })

      const blockIdsToDelete = Array.from(blockIdsToDeleteSet)

      dispatch(newMessagesActions.clearTopicMessages(topicId))
      cleanupMultipleBlocks(dispatch, blockIdsToDelete)

      await db.topics.update(topicId, { messages: [] })
      if (blockIdsToDelete.length > 0) {
        await db.message_blocks.bulkDelete(blockIdsToDelete)
      }
    } catch (error) {
      console.error(`[clearTopicMessagesThunk] Failed to clear messages for topic ${topicId}:`, error)
    }
  }

/**
 * Thunk to resend a user message by regenerating its associated assistant responses.
 * Finds all assistant messages responding to the given user message, resets them,
 * and queues them for regeneration without deleting other messages.
 */
export const resendMessageThunk =
  (topicId: Topic['id'], userMessageToResend: Message, assistant: Assistant) =>
  async (dispatch: AppDispatch, getState: () => RootState) => {
    try {
      const state = getState()
      // Use selector to get all messages for the topic
      const allMessagesForTopic = selectMessagesForTopic(state, topicId)

      // Filter to find the assistant messages to reset
      const assistantMessagesToReset = allMessagesForTopic.filter(
        (m) => m.askId === userMessageToResend.id && m.role === 'assistant'
      )

      // Clear cached search results for the user message being resent
      // This ensures that the regenerated responses will not use stale search results
      try {
        window.keyv.remove(`web-search-${userMessageToResend.id}`)
        window.keyv.remove(`knowledge-search-${userMessageToResend.id}`)
      } catch (error) {
        console.warn(`Failed to clear keyv cache for message ${userMessageToResend.id}:`, error)
      }

      const resetDataList: Message[] = []

      if (assistantMessagesToReset.length === 0) {
<<<<<<< HEAD
        // 没有要重置的助手消息,就创建一个或多个
=======
        // 没有相关的助手消息就创建一个或多个
>>>>>>> 98b12fb8

        if (userMessageToResend?.mentions?.length) {
          console.log('userMessageToResend.mentions', userMessageToResend.mentions)
          for (const mention of userMessageToResend.mentions) {
            const assistantMessage = createAssistantMessage(assistant.id, topicId, {
              askId: userMessageToResend.id,
              model: mention,
              modelId: mention.id
            })
            resetDataList.push(assistantMessage)
          }
        } else {
          const assistantMessage = createAssistantMessage(assistant.id, topicId, {
            askId: userMessageToResend.id,
            model: assistant.model
          })
          resetDataList.push(assistantMessage)
        }

        resetDataList.forEach((message) => {
          dispatch(newMessagesActions.addMessage({ topicId, message }))
        })
      }

      const allBlockIdsToDelete: string[] = []
      const messagesToUpdateInRedux: { topicId: string; messageId: string; updates: Partial<Message> }[] = []

      for (const originalMsg of assistantMessagesToReset) {
        const blockIdsToDelete = [...(originalMsg.blocks || [])]
        const resetMsg = resetAssistantMessage(originalMsg, {
          status: AssistantMessageStatus.PENDING,
          updatedAt: new Date().toISOString(),
          ...(assistantMessagesToReset.length === 1 ? { model: assistant.model } : {})
        })

        resetDataList.push(resetMsg)
        allBlockIdsToDelete.push(...blockIdsToDelete)
        messagesToUpdateInRedux.push({ topicId, messageId: resetMsg.id, updates: resetMsg })
      }

      messagesToUpdateInRedux.forEach((update) => dispatch(newMessagesActions.updateMessage(update)))
      cleanupMultipleBlocks(dispatch, allBlockIdsToDelete)

      try {
        if (allBlockIdsToDelete.length > 0) {
          await db.message_blocks.bulkDelete(allBlockIdsToDelete)
        }
        const finalMessagesToSave = selectMessagesForTopic(getState(), topicId)
        await db.topics.update(topicId, { messages: finalMessagesToSave })
      } catch (dbError) {
        console.error('[resendMessageThunk] Error updating database:', dbError)
      }

      const queue = getTopicQueue(topicId)
      for (const resetMsg of resetDataList) {
        const assistantConfigForThisRegen = {
          ...assistant,
          ...(resetMsg.model ? { model: resetMsg.model } : {})
        }
        queue.add(async () => {
          await fetchAndProcessAssistantResponseImpl(dispatch, getState, topicId, assistantConfigForThisRegen, resetMsg)
        })
      }
    } catch (error) {
      console.error(`[resendMessageThunk] Error resending user message ${userMessageToResend.id}:`, error)
    }
    // finally {
    //   handleChangeLoadingOfTopic(topicId)
    // }
  }

/**
 * Thunk to resend a user message after its content has been edited.
 * Updates the user message's text block and then triggers the regeneration
 * of its associated assistant responses using resendMessageThunk.
 */
export const resendUserMessageWithEditThunk =
  (topicId: Topic['id'], originalMessage: Message, assistant: Assistant) => async (dispatch: AppDispatch) => {
    // Trigger the regeneration logic for associated assistant messages
    dispatch(resendMessageThunk(topicId, originalMessage, assistant))
  }

/**
 * Thunk to regenerate a specific assistant response.
 */
export const regenerateAssistantResponseThunk =
  (topicId: Topic['id'], assistantMessageToRegenerate: Message, assistant: Assistant) =>
  async (dispatch: AppDispatch, getState: () => RootState) => {
    try {
      const state = getState()

      // 1. Use selector to get all messages for the topic
      const allMessagesForTopic = selectMessagesForTopic(state, topicId)

      // 2. Find the original user query (Restored Logic)
      const originalUserQuery = allMessagesForTopic.find((m) => m.id === assistantMessageToRegenerate.askId)
      if (!originalUserQuery) {
        console.error(
          `[regenerateAssistantResponseThunk] Original user query (askId: ${assistantMessageToRegenerate.askId}) not found for assistant message ${assistantMessageToRegenerate.id}. Cannot regenerate.`
        )
        return
      }

      // 3. Verify the assistant message itself exists in entities
      const messageToResetEntity = state.messages.entities[assistantMessageToRegenerate.id]
      if (!messageToResetEntity) {
        // No need to check topicId again as selector implicitly handles it
        console.error(
          `[regenerateAssistantResponseThunk] Assistant message ${assistantMessageToRegenerate.id} not found in entities despite being in the topic list. State might be inconsistent.`
        )
        return
      }

      // 4. Get Block IDs to delete
      const blockIdsToDelete = [...(messageToResetEntity.blocks || [])]

      // 5. Reset the message entity in Redux
      const resetAssistantMsg = resetAssistantMessage(
        messageToResetEntity,
        // Grouped message (mentioned model message) should not reset model and modelId, always use the original model
        assistantMessageToRegenerate.modelId
          ? {
              status: AssistantMessageStatus.PENDING,
              updatedAt: new Date().toISOString()
            }
          : {
              status: AssistantMessageStatus.PENDING,
              updatedAt: new Date().toISOString(),
              model: assistant.model
            }
      )

      dispatch(
        newMessagesActions.updateMessage({
          topicId,
          messageId: resetAssistantMsg.id,
          updates: resetAssistantMsg
        })
      )

      // 6. Remove old blocks from Redux
      cleanupMultipleBlocks(dispatch, blockIdsToDelete)

      // 7. Update DB: Save the reset message state within the topic and delete old blocks
      // Fetch the current state *after* Redux updates to get the latest message list
      // Use the selector to get the final ordered list of messages for the topic
      const finalMessagesToSave = selectMessagesForTopic(getState(), topicId)

      await db.transaction('rw', db.topics, db.message_blocks, async () => {
        // Use the result from the selector to update the DB
        await db.topics.update(topicId, { messages: finalMessagesToSave })
        if (blockIdsToDelete.length > 0) {
          await db.message_blocks.bulkDelete(blockIdsToDelete)
        }
      })

      // 8. Add fetch/process call to the queue
      const queue = getTopicQueue(topicId)
      const assistantConfigForRegen = {
        ...assistant,
        ...(resetAssistantMsg.model ? { model: resetAssistantMsg.model } : {})
      }
      queue.add(async () => {
        await fetchAndProcessAssistantResponseImpl(
          dispatch,
          getState,
          topicId,
          assistantConfigForRegen,
          resetAssistantMsg
        )
      })
    } catch (error) {
      console.error(
        `[regenerateAssistantResponseThunk] Error regenerating response for assistant message ${assistantMessageToRegenerate.id}:`,
        error
      )
      // dispatch(newMessagesActions.setTopicLoading({ topicId, loading: false }))
    }
    //  finally {
    //   handleChangeLoadingOfTopic(topicId)
    // }
  }

// --- Thunk to initiate translation and create the initial block ---
export const initiateTranslationThunk =
  (
    messageId: string,
    topicId: string,
    targetLanguage: string,
    sourceBlockId?: string, // Optional: If known
    sourceLanguage?: string // Optional: If known
  ) =>
  async (dispatch: AppDispatch, getState: () => RootState): Promise<string | undefined> => {
    // Return the new block ID
    try {
      const state = getState()
      const originalMessage = state.messages.entities[messageId]

      if (!originalMessage) {
        console.error(`[initiateTranslationThunk] Original message ${messageId} not found.`)
        return undefined
      }

      // 1. Create the initial translation block (streaming state)
      const newBlock = createTranslationBlock(
        messageId,
        '', // Start with empty content
        targetLanguage,
        {
          status: MessageBlockStatus.STREAMING, // Set to STREAMING
          sourceBlockId,
          sourceLanguage
        }
      )

      // 2. Update Redux State
      const updatedBlockIds = [...(originalMessage.blocks || []), newBlock.id]
      dispatch(upsertOneBlock(newBlock)) // Add the new block
      dispatch(
        newMessagesActions.updateMessage({
          topicId,
          messageId,
          updates: { blocks: updatedBlockIds } // Update message's block list
        })
      )

      // 3. Update Database
      // Get the final message list from Redux state *after* updates
      const finalMessagesToSave = selectMessagesForTopic(getState(), topicId)

      await db.transaction('rw', db.topics, db.message_blocks, async () => {
        await db.message_blocks.put(newBlock) // Save the initial block
        await db.topics.update(topicId, { messages: finalMessagesToSave }) // Save updated message list
      })
      return newBlock.id // Return the ID
    } catch (error) {
      console.error(`[initiateTranslationThunk] Failed for message ${messageId}:`, error)
      return undefined
      // Optional: Dispatch an error action or show notification
    }
  }

// --- Thunk to update the translation block with new content ---
export const updateTranslationBlockThunk =
  (blockId: string, accumulatedText: string, isComplete: boolean = false) =>
  async (dispatch: AppDispatch) => {
    // Logger.log(`[updateTranslationBlockThunk] 更新翻译块 ${blockId}, isComplete: ${isComplete}`)
    try {
      const status = isComplete ? MessageBlockStatus.SUCCESS : MessageBlockStatus.STREAMING
      const changes: Partial<MessageBlock> = {
        content: accumulatedText,
        status: status
      }

      // 更新Redux状态
      dispatch(updateOneBlock({ id: blockId, changes }))

      // 更新数据库
      await db.message_blocks.update(blockId, changes)
      // Logger.log(`[updateTranslationBlockThunk] Successfully updated translation block ${blockId}.`)
    } catch (error) {
      console.error(`[updateTranslationBlockThunk] Failed to update translation block ${blockId}:`, error)
    }
  }

/**
 * Thunk to append a new assistant response (using a potentially different model)
 * in reply to the same user query as an existing assistant message.
 */
export const appendAssistantResponseThunk =
  (
    topicId: Topic['id'],
    existingAssistantMessageId: string, // ID of the assistant message the user interacted with
    newModel: Model, // The new model selected by the user
    assistant: Assistant // Base assistant configuration
  ) =>
  async (dispatch: AppDispatch, getState: () => RootState) => {
    try {
      const state = getState()

      // 1. Find the existing assistant message to get the original askId
      const existingAssistantMsg = state.messages.entities[existingAssistantMessageId]
      if (!existingAssistantMsg) {
        console.error(
          `[appendAssistantResponseThunk] Existing assistant message ${existingAssistantMessageId} not found.`
        )
        return // Stop if the reference message doesn't exist
      }
      if (existingAssistantMsg.role !== 'assistant') {
        console.error(
          `[appendAssistantResponseThunk] Message ${existingAssistantMessageId} is not an assistant message.`
        )
        return // Ensure it's an assistant message
      }
      const askId = existingAssistantMsg.askId
      if (!askId) {
        console.error(
          `[appendAssistantResponseThunk] Existing assistant message ${existingAssistantMessageId} does not have an askId.`
        )
        return // Stop if askId is missing
      }

      // (Optional but recommended) Verify the original user query exists
      if (!state.messages.entities[askId]) {
        console.warn(
          `[appendAssistantResponseThunk] Original user query (askId: ${askId}) not found in entities. Proceeding, but state might be inconsistent.`
        )
        // Decide whether to proceed or return based on requirements
      }

      // 2. Create the new assistant message stub
      const newAssistantStub = createAssistantMessage(assistant.id, topicId, {
        askId: askId, // Crucial: Use the original askId
        model: newModel,
        modelId: newModel.id
      })

      // 3. Update Redux Store
      const currentTopicMessageIds = getState().messages.messageIdsByTopic[topicId] || []
      const existingMessageIndex = currentTopicMessageIds.findIndex((id) => id === existingAssistantMessageId)
      const insertAtIndex = existingMessageIndex !== -1 ? existingMessageIndex + 1 : currentTopicMessageIds.length

      dispatch(newMessagesActions.insertMessageAtIndex({ topicId, message: newAssistantStub, index: insertAtIndex }))

      // 4. Update Database (Save the stub to the topic's message list)
      await saveMessageAndBlocksToDB(newAssistantStub, [], insertAtIndex)

      // 5. Prepare and queue the processing task
      const assistantConfigForThisCall = {
        ...assistant,
        model: newModel
      }
      const queue = getTopicQueue(topicId)
      queue.add(async () => {
        await fetchAndProcessAssistantResponseImpl(
          dispatch,
          getState,
          topicId,
          assistantConfigForThisCall,
          newAssistantStub // Pass the newly created stub
        )
      })
    } catch (error) {
      console.error(`[appendAssistantResponseThunk] Error appending assistant response:`, error)
      // Optionally dispatch an error action or notification
      // Resetting loading state should be handled by the underlying fetchAndProcessAssistantResponseImpl
    }
    // finally {
    //   handleChangeLoadingOfTopic(topicId)
    // }
  }

/**
 * Clones messages from a source topic up to a specified index into a *pre-existing* new topic.
 * Generates new unique IDs for all cloned messages and blocks.
 * Updates the DB and Redux message/block state for the new topic.
 * Assumes the newTopic object already exists in Redux topic state and DB.
 * @param sourceTopicId The ID of the topic to branch from.
 * @param branchPointIndex The index *after* which messages should NOT be copied (slice endpoint).
 * @param newTopic The newly created Topic object (created and added to Redux/DB by the caller).
 */
export const cloneMessagesToNewTopicThunk =
  (
    sourceTopicId: string,
    branchPointIndex: number,
    newTopic: Topic // Receive newTopic object
  ) =>
  async (dispatch: AppDispatch, getState: () => RootState): Promise<boolean> => {
    if (!newTopic || !newTopic.id) {
      console.error(`[cloneMessagesToNewTopicThunk] Invalid newTopic provided.`)
      return false
    }
    try {
      const state = getState()
      const sourceMessages = selectMessagesForTopic(state, sourceTopicId)

      if (!sourceMessages || sourceMessages.length === 0) {
        console.error(`[cloneMessagesToNewTopicThunk] Source topic ${sourceTopicId} not found or is empty.`)
        return false
      }

      // 1. Slice messages to clone
      const messagesToClone = sourceMessages.slice(0, branchPointIndex)
      if (messagesToClone.length === 0) {
        console.warn(`[cloneMessagesToNewTopicThunk] No messages to branch (index ${branchPointIndex}).`)
        return true // Nothing to clone, operation considered successful but did nothing.
      }

      // 2. Prepare for cloning: Maps and Arrays
      const clonedMessages: Message[] = []
      const clonedBlocks: MessageBlock[] = []
      const filesToUpdateCount: FileType[] = []
      const originalToNewMsgIdMap = new Map<string, string>() // Map original message ID -> new message ID

      // 3. Clone Messages and Blocks with New IDs
      for (const oldMessage of messagesToClone) {
        const newMsgId = uuid()
        originalToNewMsgIdMap.set(oldMessage.id, newMsgId) // Store mapping for all cloned messages

        let newAskId: string | undefined = undefined // Initialize newAskId
        if (oldMessage.role === 'assistant' && oldMessage.askId) {
          // If it's an assistant message with an askId, find the NEW ID of the user message it references
          const mappedNewAskId = originalToNewMsgIdMap.get(oldMessage.askId)
          if (mappedNewAskId) {
            newAskId = mappedNewAskId // Use the new ID
          } else {
            // This happens if the user message corresponding to askId was *before* the branch point index
            // and thus wasn't included in messagesToClone or the map.
            // In this case, the link is broken in the new topic.
            console.warn(
              `[cloneMessages] Could not find new ID mapping for original askId ${oldMessage.askId} (likely outside branch). Setting askId to undefined for new assistant message ${newMsgId}.`
            )
            // newAskId remains undefined
          }
        }

        // --- Clone Blocks ---
        const newBlockIds: string[] = []
        if (oldMessage.blocks && oldMessage.blocks.length > 0) {
          for (const oldBlockId of oldMessage.blocks) {
            const oldBlock = state.messageBlocks.entities[oldBlockId]
            if (oldBlock) {
              const newBlockId = uuid()
              const newBlock: MessageBlock = {
                ...oldBlock,
                id: newBlockId,
                messageId: newMsgId // Link block to the NEW message ID
              }
              clonedBlocks.push(newBlock)
              newBlockIds.push(newBlockId)

              if (newBlock.type === MessageBlockType.FILE || newBlock.type === MessageBlockType.IMAGE) {
                const fileInfo = (newBlock as FileMessageBlock | ImageMessageBlock).file
                if (fileInfo) {
                  filesToUpdateCount.push(fileInfo)
                }
              }
            } else {
              console.warn(
                `[cloneMessagesToNewTopicThunk] Block ${oldBlockId} not found in state for message ${oldMessage.id}. Skipping block clone.`
              )
            }
          }
        }

        // --- Create New Message Object ---
        const newMessage: Message = {
          ...oldMessage,
          id: newMsgId,
          topicId: newTopic.id, // Use the NEW topic ID provided
          blocks: newBlockIds // Use the NEW block IDs
        }
        if (newMessage.role === 'assistant') {
          newMessage.askId = newAskId // Use the mapped/updated askId
        }
        clonedMessages.push(newMessage)
      }

      // 4. Update Database (Atomic Transaction)
      await db.transaction('rw', db.topics, db.message_blocks, db.files, async () => {
        // Update the NEW topic with the cloned messages
        // Assumes topic entry was added by caller, so we UPDATE.
        await db.topics.put({ id: newTopic.id, messages: clonedMessages })

        // Add the NEW blocks
        if (clonedBlocks.length > 0) {
          await db.message_blocks.bulkAdd(clonedBlocks)
        }
        // Update file counts
        const uniqueFiles = [...new Map(filesToUpdateCount.map((f) => [f.id, f])).values()]
        for (const file of uniqueFiles) {
          await db.files
            .where('id')
            .equals(file.id)
            .modify((f) => {
              if (f) {
                // Ensure file exists before modifying
                f.count = (f.count || 0) + 1
              }
            })
        }
      })

      // --- Update Redux State ---
      dispatch(newMessagesActions.messagesReceived({ topicId: newTopic.id, messages: clonedMessages }))
      if (clonedBlocks.length > 0) {
        dispatch(upsertManyBlocks(clonedBlocks))
      }

      return true // Indicate success
    } catch (error) {
      console.error(`[cloneMessagesToNewTopicThunk] Failed to clone messages:`, error)
      return false // Indicate failure
    }
  }

/**
 * Thunk to edit properties of a message and/or its associated blocks.
 * Updates Redux state and persists changes to the database within a transaction.
 * Message updates are optional if only blocks need updating.
 */
export const updateMessageAndBlocksThunk =
  (
    topicId: string,
    // Allow messageUpdates to be optional or just contain the ID if only blocks are updated
    messageUpdates: (Partial<Message> & Pick<Message, 'id'>) | null, // ID is always required for context
    blockUpdatesList: MessageBlock[] // Block updates remain required for this thunk's purpose
  ) =>
  async (dispatch: AppDispatch): Promise<void> => {
    const messageId = messageUpdates?.id

    if (messageUpdates && !messageId) {
      console.error('[updateMessageAndUpdateBlocksThunk] Message ID is required.')
      return
    }

    try {
      // 1. 更新 Redux Store
      if (messageUpdates && messageId) {
        // eslint-disable-next-line @typescript-eslint/no-unused-vars
        const { id: msgId, ...actualMessageChanges } = messageUpdates // Separate ID from actual changes

        // Only dispatch message update if there are actual changes beyond the ID
        if (Object.keys(actualMessageChanges).length > 0) {
          dispatch(newMessagesActions.updateMessage({ topicId, messageId, updates: actualMessageChanges }))
        }
      }

      if (blockUpdatesList.length > 0) {
        dispatch(upsertManyBlocks(blockUpdatesList))
      }

      // 2. 更新数据库 (在事务中)
      await db.transaction('rw', db.topics, db.message_blocks, async () => {
        // Only update topic.messages if there were actual message changes
        if (messageUpdates && Object.keys(messageUpdates).length > 0) {
          const topic = await db.topics.get(topicId)
          if (topic && topic.messages) {
            const messageIndex = topic.messages.findIndex((m) => m.id === messageId)
            if (messageIndex !== -1) {
              Object.assign(topic.messages[messageIndex], messageUpdates)
              await db.topics.update(topicId, { messages: topic.messages })
            } else {
              console.error(
                `[updateMessageAndBlocksThunk] Message ${messageId} not found in DB topic ${topicId} for property update.`
              )
              throw new Error(`Message ${messageId} not found in DB topic ${topicId} for property update.`)
            }
          } else {
            console.error(
              `[updateMessageAndBlocksThunk] Topic ${topicId} not found or empty for message property update.`
            )
            throw new Error(`Topic ${topicId} not found or empty for message property update.`)
          }
        }

        if (blockUpdatesList.length > 0) {
          await db.message_blocks.bulkPut(blockUpdatesList)
        }
      })
    } catch (error) {
      console.error(`[updateMessageAndBlocksThunk] Failed to process updates for message ${messageId}:`, error)
    }
  }

export const removeBlocksThunk =
  (topicId: string, messageId: string, blockIdsToRemove: string[]) =>
  async (dispatch: AppDispatch, getState: () => RootState): Promise<void> => {
    if (!blockIdsToRemove.length) {
      console.warn('[removeBlocksFromMessageThunk] No block IDs provided to remove.')
      return
    }

    try {
      const state = getState()
      const message = state.messages.entities[messageId]

      if (!message) {
        console.error(`[removeBlocksFromMessageThunk] Message ${messageId} not found in state.`)
        return
      }
      const blockIdsToRemoveSet = new Set(blockIdsToRemove)

      const updatedBlockIds = (message.blocks || []).filter((id) => !blockIdsToRemoveSet.has(id))

      // 1. Update Redux state
      dispatch(newMessagesActions.updateMessage({ topicId, messageId, updates: { blocks: updatedBlockIds } }))

      cleanupMultipleBlocks(dispatch, blockIdsToRemove)

      const finalMessagesToSave = selectMessagesForTopic(getState(), topicId)

      // 2. Update database (in a transaction)
      await db.transaction('rw', db.topics, db.message_blocks, async () => {
        // Update the message in the topic
        await db.topics.update(topicId, { messages: finalMessagesToSave })
        // Delete the blocks from the database
        if (blockIdsToRemove.length > 0) {
          await db.message_blocks.bulkDelete(blockIdsToRemove)
        }
      })

      return
    } catch (error) {
      console.error(`[removeBlocksFromMessageThunk] Failed to remove blocks from message ${messageId}:`, error)
      throw error
    }
  }<|MERGE_RESOLUTION|>--- conflicted
+++ resolved
@@ -17,8 +17,7 @@
   PlaceholderMessageBlock,
   ToolMessageBlock
 } from '@renderer/types/newMessage'
-import { AssistantMessageStatus, MessageBlockStatus, MessageBlockType } from '@renderer/types/newMessage'
-import { Response } from '@renderer/types/newMessage'
+import { AssistantMessageStatus, MessageBlockStatus, MessageBlockType, Response } from '@renderer/types/newMessage'
 import { uuid } from '@renderer/utils'
 import { formatErrorMessage, isAbortError } from '@renderer/utils/error'
 import {
@@ -1063,11 +1062,7 @@
       const resetDataList: Message[] = []
 
       if (assistantMessagesToReset.length === 0) {
-<<<<<<< HEAD
-        // 没有要重置的助手消息,就创建一个或多个
-=======
         // 没有相关的助手消息就创建一个或多个
->>>>>>> 98b12fb8
 
         if (userMessageToResend?.mentions?.length) {
           console.log('userMessageToResend.mentions', userMessageToResend.mentions)

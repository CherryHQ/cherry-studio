--- conflicted
+++ resolved
@@ -45,18 +45,10 @@
 import type { AppDispatch, RootState } from '../index'
 import { removeManyBlocks, updateOneBlock, upsertManyBlocks, upsertOneBlock } from '../messageBlock'
 import { newMessagesActions, selectMessagesForTopic } from '../newMessage'
-<<<<<<< HEAD
-// const handleChangeLoadingOfTopic = async (topicId: string) => {
-//   await waitForTopicQueue(topicId)
-//   store.dispatch(newMessagesActions.setTopicLoading({ topicId, loading: false }))
-// }
-=======
-
 const handleChangeLoadingOfTopic = async (topicId: string) => {
   await waitForTopicQueue(topicId)
   store.dispatch(newMessagesActions.setTopicLoading({ topicId, loading: false }))
 }
->>>>>>> 2fad7c0f
 // TODO: 后续可以将db操作移到Listener Middleware中
 export const saveMessageAndBlocksToDB = async (message: Message, blocks: MessageBlock[], messageIndex: number = -1) => {
   try {

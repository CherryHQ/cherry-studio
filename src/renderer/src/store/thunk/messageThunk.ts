--- conflicted
+++ resolved
@@ -597,8 +597,7 @@
           console.error('[onExternalToolComplete] citationBlockId is null. Cannot update.')
         }
       },
-<<<<<<< HEAD
-      onLLMWebSearchInProgress: () => {
+      onLLMWebSearchInProgress: async () => {
         if (lastBlockType === MessageBlockType.UNKNOWN && lastBlockId) {
           lastBlockType = MessageBlockType.CITATION
           citationBlockId = lastBlockId
@@ -611,15 +610,8 @@
         } else {
           const citationBlock = createCitationBlock(assistantMsgId, {}, { status: MessageBlockStatus.PROCESSING })
           citationBlockId = citationBlock.id
-          handleBlockTransition(citationBlock, MessageBlockType.CITATION)
-        }
-=======
-      onLLMWebSearchInProgress: async () => {
-        const citationBlock = createCitationBlock(assistantMsgId, {}, { status: MessageBlockStatus.PROCESSING })
-        citationBlockId = citationBlock.id
-        await handleBlockTransition(citationBlock, MessageBlockType.CITATION)
-        // saveUpdatedBlockToDB(citationBlock.id, assistantMsgId, topicId, getState)
->>>>>>> 18d2f6a9
+          await handleBlockTransition(citationBlock, MessageBlockType.CITATION)
+        }
       },
       onLLMWebSearchComplete: async (llmWebSearchResult) => {
         if (citationBlockId) {
@@ -684,19 +676,18 @@
             metadata: { generateImageResponse: imageData },
             status: MessageBlockStatus.SUCCESS
           }
-<<<<<<< HEAD
-          dispatch(updateOneBlock({ id: lastBlockId, changes }))
-          saveUpdatedBlockToDB(lastBlockId, assistantMsgId, topicId, getState)
+          dispatch(updateOneBlock({ id: imageBlockId, changes }))
+          saveUpdatedBlockToDB(imageBlockId, assistantMsgId, topicId, getState)
         }
       },
       onImageGenerated: (imageData) => {
-        if (lastBlockId && lastBlockType === MessageBlockType.IMAGE) {
+        if (imageBlockId) {
           if (!imageData) {
             const changes: Partial<ImageMessageBlock> = {
               status: MessageBlockStatus.SUCCESS
             }
-            dispatch(updateOneBlock({ id: lastBlockId, changes }))
-            saveUpdatedBlockToDB(lastBlockId, assistantMsgId, topicId, getState)
+            dispatch(updateOneBlock({ id: imageBlockId, changes }))
+            saveUpdatedBlockToDB(imageBlockId, assistantMsgId, topicId, getState)
           } else {
             const imageUrl = imageData.images?.[0] || 'placeholder_image_url'
             const changes: Partial<ImageMessageBlock> = {
@@ -704,13 +695,9 @@
               metadata: { generateImageResponse: imageData },
               status: MessageBlockStatus.SUCCESS
             }
-            dispatch(updateOneBlock({ id: lastBlockId, changes }))
-            saveUpdatedBlockToDB(lastBlockId, assistantMsgId, topicId, getState)
-          }
-=======
-          dispatch(updateOneBlock({ id: imageBlockId, changes }))
-          saveUpdatedBlockToDB(imageBlockId, assistantMsgId, topicId, getState)
->>>>>>> 18d2f6a9
+            dispatch(updateOneBlock({ id: imageBlockId, changes }))
+            saveUpdatedBlockToDB(imageBlockId, assistantMsgId, topicId, getState)
+          }
         } else {
           console.error('[onImageGenerated] Last block was not an Image block or ID is missing.')
         }

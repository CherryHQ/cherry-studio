--- conflicted
+++ resolved
@@ -1145,7 +1145,6 @@
 
       const resetDataList: Message[] = []
 
-<<<<<<< HEAD
       if (assistantMessagesToReset.length === 0 && !userMessageToResend?.mentions?.length) {
         // 没有相关的助手消息且没有提及模型时，使用助手模型创建一条消息
 
@@ -1154,27 +1153,7 @@
           model: assistant.model
         })
         resetDataList.push(assistantMessage)
-=======
-      if (assistantMessagesToReset.length === 0) {
-        // 没有相关的助手消息就创建一个或多个
-
-        if (userMessageToResend?.mentions?.length) {
-          for (const mention of userMessageToResend.mentions) {
-            const assistantMessage = createAssistantMessage(assistant.id, topicId, {
-              askId: userMessageToResend.id,
-              model: mention,
-              modelId: mention.id
-            })
-            resetDataList.push(assistantMessage)
-          }
-        } else {
-          const assistantMessage = createAssistantMessage(assistant.id, topicId, {
-            askId: userMessageToResend.id,
-            model: assistant.model
-          })
-          resetDataList.push(assistantMessage)
-        }
->>>>>>> 8f38422e
+
 
         resetDataList.forEach((message) => {
           dispatch(newMessagesActions.addMessage({ topicId, message }))

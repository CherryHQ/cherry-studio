--- conflicted
+++ resolved
@@ -507,31 +507,16 @@
           cancelThrottledBlockUpdate(mainTextBlockId)
           dispatch(updateOneBlock({ id: mainTextBlockId, changes }))
           saveUpdatedBlockToDB(mainTextBlockId, assistantMsgId, topicId, getState)
-<<<<<<< HEAD
-=======
+
+          await stopBlockObservation(mainTextBlockId)
           if (!assistant.enableWebSearch) {
             mainTextBlockId = null
           }
->>>>>>> 278fd931
         } else {
           console.warn(
             `[onTextComplete] Received text.complete but last block was not MAIN_TEXT (was ${lastBlockType}) or lastBlockId  is null.`
           )
         }
-<<<<<<< HEAD
-        if (citationBlockId && !hasWebSearch) {
-          const changes: Partial<CitationMessageBlock> = {
-            status: MessageBlockStatus.SUCCESS
-          }
-          dispatch(updateOneBlock({ id: citationBlockId, changes }))
-          saveUpdatedBlockToDB(citationBlockId, assistantMsgId, topicId, getState)
-          citationBlockId = null
-        }
-
-        await stopBlockObservation(mainTextBlockId)
-        mainTextBlockId = null
-=======
->>>>>>> 278fd931
       },
       onThinkingChunk: async (text, thinking_millsec) => {
         accumulatedThinking += text

import db from '@renderer/databases'
import { autoRenameTopic } from '@renderer/hooks/useTopic'
import { fetchChatCompletion } from '@renderer/services/ApiService'
import { EVENT_NAMES, EventEmitter } from '@renderer/services/EventService'
import FileManager from '@renderer/services/FileManager'
import { NotificationService } from '@renderer/services/NotificationService'
import { endSpan } from '@renderer/services/SpanManagerService'
import { createStreamProcessor, type StreamProcessorCallbacks } from '@renderer/services/StreamProcessingService'
import { estimateMessagesUsage } from '@renderer/services/TokenService'
import store from '@renderer/store'
import { updateTopicUpdatedAt } from '@renderer/store/assistants'
import {
  type Assistant,
  type ExternalToolResult,
  type FileMetadata,
  type MCPToolResponse,
  type Model,
  type Topic,
  WebSearchSource
} from '@renderer/types'
import type {
  CitationMessageBlock,
  FileMessageBlock,
  ImageMessageBlock,
  Message,
  MessageBlock,
  PlaceholderMessageBlock,
  ToolMessageBlock
} from '@renderer/types/newMessage'
import { AssistantMessageStatus, MessageBlockStatus, MessageBlockType, Response } from '@renderer/types/newMessage'
import { uuid } from '@renderer/utils'
import { formatErrorMessage, isAbortError } from '@renderer/utils/error'
import {
  createAssistantMessage,
  createBaseMessageBlock,
  createCitationBlock,
  createErrorBlock,
  createImageBlock,
  createMainTextBlock,
  createThinkingBlock,
  createToolBlock,
  createTranslationBlock,
  resetAssistantMessage
} from '@renderer/utils/messageUtils/create'
import { findMainTextBlocks, getMainTextContent } from '@renderer/utils/messageUtils/find'
import { getTopicQueue, waitForTopicQueue } from '@renderer/utils/queue'
import { isFocused, isOnHomePage } from '@renderer/utils/window'
import { t } from 'i18next'
import { isEmpty, throttle } from 'lodash'
import { LRUCache } from 'lru-cache'

import type { AppDispatch, RootState } from '../index'
import { removeManyBlocks, updateOneBlock, upsertManyBlocks, upsertOneBlock } from '../messageBlock'
import { newMessagesActions, selectMessagesForTopic } from '../newMessage'
const handleChangeLoadingOfTopic = async (topicId: string) => {
  await waitForTopicQueue(topicId)
  store.dispatch(newMessagesActions.setTopicLoading({ topicId, loading: false }))
}
// TODO: 后续可以将db操作移到Listener Middleware中
export const saveMessageAndBlocksToDB = async (message: Message, blocks: MessageBlock[], messageIndex: number = -1) => {
  try {
    if (blocks.length > 0) {
      await db.message_blocks.bulkPut(blocks)
    }
    const topic = await db.topics.get(message.topicId)
    if (topic) {
      const _messageIndex = topic.messages.findIndex((m) => m.id === message.id)
      const updatedMessages = [...topic.messages]

      if (_messageIndex !== -1) {
        updatedMessages[_messageIndex] = message
      } else {
        if (messageIndex !== -1) {
          updatedMessages.splice(messageIndex, 0, message)
        } else {
          updatedMessages.push(message)
        }
      }
      await db.topics.update(message.topicId, { messages: updatedMessages })
      store.dispatch(updateTopicUpdatedAt({ topicId: message.topicId }))
    } else {
      console.error(`[saveMessageAndBlocksToDB] Topic ${message.topicId} not found.`)
    }
  } catch (error) {
    console.error(`[saveMessageAndBlocksToDB] Failed to save message ${message.id}:`, error)
  }
}

const updateExistingMessageAndBlocksInDB = async (
  updatedMessage: Partial<Message> & Pick<Message, 'id' | 'topicId'>,
  updatedBlocks: MessageBlock[]
) => {
  try {
    await db.transaction('rw', db.topics, db.message_blocks, async () => {
      // Always update blocks if provided
      if (updatedBlocks.length > 0) {
        await db.message_blocks.bulkPut(updatedBlocks)
      }

      // Check if there are message properties to update beyond id and topicId
      const messageKeysToUpdate = Object.keys(updatedMessage).filter((key) => key !== 'id' && key !== 'topicId')

      // Only proceed with topic update if there are actual message changes
      if (messageKeysToUpdate.length > 0) {
        // 使用 where().modify() 进行原子更新
        await db.topics
          .where('id')
          .equals(updatedMessage.topicId)
          .modify((topic) => {
            if (!topic) return

            const messageIndex = topic.messages.findIndex((m) => m.id === updatedMessage.id)
            if (messageIndex !== -1) {
              // 直接在原对象上更新需要修改的属性
              messageKeysToUpdate.forEach((key) => {
                topic.messages[messageIndex][key] = updatedMessage[key]
              })
            }
          })

        store.dispatch(updateTopicUpdatedAt({ topicId: updatedMessage.topicId }))
      }
    })
  } catch (error) {
    console.error(`[updateExistingMsg] Failed to update message ${updatedMessage.id}:`, error)
  }
}

/**
 * 消息块节流器。
 * 每个消息块有独立节流器，并发更新时不会互相影响
 */
const blockUpdateThrottlers = new LRUCache<string, ReturnType<typeof throttle>>({
  max: 100,
  ttl: 1000 * 60 * 5,
  updateAgeOnGet: true
})

/**
 * 消息块 RAF 缓存。
 * 用于管理 RAF 请求创建和取消。
 */
const blockUpdateRafs = new LRUCache<string, number>({
  max: 100,
  ttl: 1000 * 60 * 5,
  updateAgeOnGet: true
})

/**
 * 获取或创建消息块专用的节流函数。
 */
const getBlockThrottler = (id: string) => {
  if (!blockUpdateThrottlers.has(id)) {
    const throttler = throttle(async (blockUpdate: any) => {
      const existingRAF = blockUpdateRafs.get(id)
      if (existingRAF) {
        cancelAnimationFrame(existingRAF)
      }

      const rafId = requestAnimationFrame(() => {
        store.dispatch(updateOneBlock({ id, changes: blockUpdate }))
        blockUpdateRafs.delete(id)
      })

      blockUpdateRafs.set(id, rafId)
      await db.message_blocks.update(id, blockUpdate)
    }, 150)

    blockUpdateThrottlers.set(id, throttler)
  }

  return blockUpdateThrottlers.get(id)!
}

/**
 * 更新单个消息块。
 */
const throttledBlockUpdate = (id: string, blockUpdate: any) => {
  const throttler = getBlockThrottler(id)
  throttler(blockUpdate)
}

/**
 * 取消单个块的节流更新，移除节流器和 RAF。
 */
const cancelThrottledBlockUpdate = (id: string) => {
  const rafId = blockUpdateRafs.get(id)
  if (rafId) {
    cancelAnimationFrame(rafId)
    blockUpdateRafs.delete(id)
  }

  const throttler = blockUpdateThrottlers.get(id)
  if (throttler) {
    throttler.cancel()
    blockUpdateThrottlers.delete(id)
  }
}

/**
 * 批量清理多个消息块。
 */
export const cleanupMultipleBlocks = (dispatch: AppDispatch, blockIds: string[]) => {
  blockIds.forEach((id) => {
    cancelThrottledBlockUpdate(id)
  })

  const getBlocksFiles = async (blockIds: string[]) => {
    const blocks = await db.message_blocks.where('id').anyOf(blockIds).toArray()
    const files = blocks
      .filter((block) => block.type === MessageBlockType.FILE || block.type === MessageBlockType.IMAGE)
      .map((block) => block.file)
      .filter((file): file is FileMetadata => file !== undefined)
    return isEmpty(files) ? [] : files
  }

  const cleanupFiles = async (files: FileMetadata[]) => {
    await Promise.all(files.map((file) => FileManager.deleteFile(file.id, false)))
  }

  getBlocksFiles(blockIds).then(cleanupFiles)

  if (blockIds.length > 0) {
    dispatch(removeManyBlocks(blockIds))
  }
}

// 新增: 通用的、非节流的函数，用于保存消息和块的更新到数据库
const saveUpdatesToDB = async (
  messageId: string,
  topicId: string,
  messageUpdates: Partial<Message>, // 需要更新的消息字段
  blocksToUpdate: MessageBlock[] // 需要更新/创建的块
) => {
  try {
    const messageDataToSave: Partial<Message> & Pick<Message, 'id' | 'topicId'> = {
      id: messageId,
      topicId,
      ...messageUpdates
    }
    await updateExistingMessageAndBlocksInDB(messageDataToSave, blocksToUpdate)
  } catch (error) {
    console.error(`[DB Save Updates] Failed for message ${messageId}:`, error)
  }
}

// 新增: 辅助函数，用于获取并保存单个更新后的 Block 到数据库
const saveUpdatedBlockToDB = async (
  blockId: string | null,
  messageId: string,
  topicId: string,
  getState: () => RootState
) => {
  if (!blockId) {
    console.warn('[DB Save Single Block] Received null/undefined blockId. Skipping save.')
    return
  }
  const state = getState()
  const blockToSave = state.messageBlocks.entities[blockId]
  if (blockToSave) {
    await saveUpdatesToDB(messageId, topicId, {}, [blockToSave]) // Pass messageId, topicId, empty message updates, and the block
  } else {
    console.warn(`[DB Save Single Block] Block ${blockId} not found in state. Cannot save.`)
  }
}

// --- Helper Function for Multi-Model Dispatch ---
// 多模型创建和发送请求的逻辑，用于用户消息多模型发送和重发
const dispatchMultiModelResponses = async (
  dispatch: AppDispatch,
  getState: () => RootState,
  topicId: string,
  triggeringMessage: Message, // userMessage or messageToResend
  assistant: Assistant,
  mentionedModels: Model[]
) => {
  const assistantMessageStubs: Message[] = []
  const tasksToQueue: { assistantConfig: Assistant; messageStub: Message }[] = []

  for (const mentionedModel of mentionedModels) {
    const assistantForThisMention = { ...assistant, model: mentionedModel }
    const assistantMessage = createAssistantMessage(assistant.id, topicId, {
      askId: triggeringMessage.id,
      model: mentionedModel,
      modelId: mentionedModel.id,
      traceId: triggeringMessage.traceId
    })
    dispatch(newMessagesActions.addMessage({ topicId, message: assistantMessage }))
    assistantMessageStubs.push(assistantMessage)
    tasksToQueue.push({ assistantConfig: assistantForThisMention, messageStub: assistantMessage })
  }

  const topicFromDB = await db.topics.get(topicId)
  if (topicFromDB) {
    const currentTopicMessageIds = getState().messages.messageIdsByTopic[topicId] || []
    const currentEntities = getState().messages.entities
    const messagesToSaveInDB = currentTopicMessageIds.map((id) => currentEntities[id]).filter((m): m is Message => !!m)
    await db.topics.update(topicId, { messages: messagesToSaveInDB })
  } else {
    console.error(`[dispatchMultiModelResponses] Topic ${topicId} not found in DB during multi-model save.`)
    throw new Error(`Topic ${topicId} not found in DB.`)
  }

  const queue = getTopicQueue(topicId)
  for (const task of tasksToQueue) {
    queue.add(async () => {
      await fetchAndProcessAssistantResponseImpl(dispatch, getState, topicId, task.assistantConfig, task.messageStub)
    })
  }
}

// --- End Helper Function ---

export const streamCallback = (
  dispatch: AppDispatch,
  getState: () => RootState,
  topicId: string,
  assistant: Assistant,
  assistantMsgId: string
) => {
  let lastBlockId: string | null = null
  let lastBlockType: MessageBlockType | null = null
  // 专注于块内部的生命周期处理
  let initialPlaceholderBlockId: string | null = null
  let citationBlockId: string | null = null
  let mainTextBlockId: string | null = null
  let thinkingBlockId: string | null = null
  let imageBlockId: string | null = null
  let toolBlockId: string | null = null

  const toolCallIdToBlockIdMap = new Map<string, string>()
  const notificationService = NotificationService.getInstance()

  /**
   * 智能更新策略：根据块类型连续性自动判断使用节流还是立即更新
   * - 连续同类块：使用节流（减少重渲染）
   * - 块类型切换：立即更新（确保状态正确）
   * @param blockId 块ID
   * @param changes 块更新内容
   * @param blockType 块类型
   * @param isComplete 是否完成，如果完成，则需要保存块更新到redux中
   */
  const smartBlockUpdate = (
    blockId: string,
    changes: Partial<MessageBlock>,
    blockType: MessageBlockType,
    isComplete: boolean = false
  ) => {
    const isBlockTypeChanged = lastBlockType !== null && lastBlockType !== blockType
    if (isBlockTypeChanged || isComplete) {
      // 如果块类型改变，则取消上一个块的节流更新，并保存块更新到redux中（尽管有可能被上一个块本身的oncomplete事件的取消节流已经取消了）
      if (isBlockTypeChanged && lastBlockId) {
        cancelThrottledBlockUpdate(lastBlockId)
      }
      // 如果当前块完成，则取消当前块的节流更新，并保存块更新到redux中，避免streaming状态覆盖掉完成状态
      if (isComplete) {
        cancelThrottledBlockUpdate(blockId)
      }
      dispatch(updateOneBlock({ id: blockId, changes }))
      saveUpdatedBlockToDB(blockId, assistantMsgId, topicId, getState)
      lastBlockType = blockType
    } else {
      throttledBlockUpdate(blockId, changes)
    }
  }

  const handleBlockTransition = async (newBlock: MessageBlock, newBlockType: MessageBlockType) => {
    lastBlockId = newBlock.id
    lastBlockType = newBlockType
    dispatch(
      newMessagesActions.updateMessage({
        topicId,
        messageId: assistantMsgId,
        updates: { blockInstruction: { id: newBlock.id } }
      })
    )
    dispatch(upsertOneBlock(newBlock))
    dispatch(
      newMessagesActions.upsertBlockReference({
        messageId: assistantMsgId,
        blockId: newBlock.id,
        status: newBlock.status
      })
    )

    const currentState = getState()
    const updatedMessage = currentState.messages.entities[assistantMsgId]
    if (updatedMessage) {
      await saveUpdatesToDB(assistantMsgId, topicId, { blocks: updatedMessage.blocks }, [newBlock])
    } else {
      console.error(`[handleBlockTransition] Failed to get updated message ${assistantMsgId} from state for DB save.`)
    }
  }

  let startTime = 0

  return {
    onLLMResponseCreated: async () => {
      startTime = Date.now()
      const baseBlock = createBaseMessageBlock(assistantMsgId, MessageBlockType.UNKNOWN, {
        status: MessageBlockStatus.PROCESSING
      })
      initialPlaceholderBlockId = baseBlock.id
      await handleBlockTransition(baseBlock as PlaceholderMessageBlock, MessageBlockType.UNKNOWN)
    },
    onTextStart: async () => {
      if (initialPlaceholderBlockId) {
        const changes = {
          type: MessageBlockType.MAIN_TEXT,
          content: '',
          status: MessageBlockStatus.STREAMING
        }
        smartBlockUpdate(initialPlaceholderBlockId, changes, MessageBlockType.MAIN_TEXT, true)
        mainTextBlockId = initialPlaceholderBlockId
        initialPlaceholderBlockId = null
      } else if (!mainTextBlockId) {
        const newBlock = createMainTextBlock(assistantMsgId, '', {
          status: MessageBlockStatus.STREAMING
        })
        mainTextBlockId = newBlock.id
        await handleBlockTransition(newBlock, MessageBlockType.MAIN_TEXT)
      }
    },
    onTextChunk: async (text) => {
      const citationBlockSource = citationBlockId
        ? (getState().messageBlocks.entities[citationBlockId] as CitationMessageBlock).response?.source
        : WebSearchSource.WEBSEARCH
      if (mainTextBlockId) {
        const blockChanges: Partial<MessageBlock> = {
          content: text,
          status: MessageBlockStatus.STREAMING,
          citationReferences: citationBlockId ? [{ citationBlockId, citationBlockSource }] : []
        }
        smartBlockUpdate(mainTextBlockId, blockChanges, MessageBlockType.MAIN_TEXT)
      }
    },
    onTextComplete: async (finalText) => {
      if (mainTextBlockId) {
        const changes = {
          content: finalText,
          status: MessageBlockStatus.SUCCESS
        }
        smartBlockUpdate(mainTextBlockId, changes, MessageBlockType.MAIN_TEXT, true)
        mainTextBlockId = null
      } else {
        console.warn(
          `[onTextComplete] Received text.complete but last block was not MAIN_TEXT (was ${lastBlockType}) or lastBlockId  is null.`
        )
      }
    },
    onThinkingStart: async () => {
      if (initialPlaceholderBlockId) {
        const changes = {
          type: MessageBlockType.THINKING,
          content: '',
          status: MessageBlockStatus.STREAMING,
          thinking_millsec: 0
        }
        thinkingBlockId = initialPlaceholderBlockId
        initialPlaceholderBlockId = null
        smartBlockUpdate(thinkingBlockId, changes, MessageBlockType.THINKING, true)
      } else if (!thinkingBlockId) {
        const newBlock = createThinkingBlock(assistantMsgId, '', {
          status: MessageBlockStatus.STREAMING,
          thinking_millsec: 0
        })
        thinkingBlockId = newBlock.id
        await handleBlockTransition(newBlock, MessageBlockType.THINKING)
      }
    },
    onThinkingChunk: async (text, thinking_millsec) => {
      if (thinkingBlockId) {
        const blockChanges: Partial<MessageBlock> = {
          content: text,
          status: MessageBlockStatus.STREAMING,
          thinking_millsec: thinking_millsec
        }
        smartBlockUpdate(thinkingBlockId, blockChanges, MessageBlockType.THINKING)
      }
    },
    onThinkingComplete: (finalText, final_thinking_millsec) => {
      if (thinkingBlockId) {
        const changes = {
          type: MessageBlockType.THINKING,
          content: finalText,
          status: MessageBlockStatus.SUCCESS,
          thinking_millsec: final_thinking_millsec
        }
        smartBlockUpdate(thinkingBlockId, changes, MessageBlockType.THINKING, true)
      } else {
        console.warn(
          `[onThinkingComplete] Received thinking.complete but last block was not THINKING (was ${lastBlockType}) or lastBlockId  is null.`
        )
      }
      thinkingBlockId = null
    },
    onToolCallPending: (toolResponse: MCPToolResponse) => {
      if (initialPlaceholderBlockId) {
        const changes = {
          type: MessageBlockType.TOOL,
          status: MessageBlockStatus.PENDING,
          toolName: toolResponse.tool.name,
          metadata: { rawMcpToolResponse: toolResponse }
        }
        toolBlockId = initialPlaceholderBlockId
        initialPlaceholderBlockId = null
        smartBlockUpdate(toolBlockId, changes, MessageBlockType.TOOL)
        toolCallIdToBlockIdMap.set(toolResponse.id, toolBlockId)
      } else if (toolResponse.status === 'pending') {
        const toolBlock = createToolBlock(assistantMsgId, toolResponse.id, {
          toolName: toolResponse.tool.name,
          status: MessageBlockStatus.PENDING,
          metadata: { rawMcpToolResponse: toolResponse }
        })
        toolBlockId = toolBlock.id
        handleBlockTransition(toolBlock, MessageBlockType.TOOL)
        toolCallIdToBlockIdMap.set(toolResponse.id, toolBlock.id)
      } else {
        console.warn(
          `[onToolCallPending] Received unhandled tool status: ${toolResponse.status} for ID: ${toolResponse.id}`
        )
      }
    },
    onToolCallInProgress: (toolResponse: MCPToolResponse) => {
      // 根据 toolResponse.id 查找对应的块ID
      const targetBlockId = toolCallIdToBlockIdMap.get(toolResponse.id)

      if (targetBlockId && toolResponse.status === 'invoking') {
        const changes = {
          status: MessageBlockStatus.PROCESSING,
          metadata: { rawMcpToolResponse: toolResponse }
        }
        smartBlockUpdate(targetBlockId, changes, MessageBlockType.TOOL)
      } else if (!targetBlockId) {
        console.warn(
          `[onToolCallInProgress] No block ID found for tool ID: ${toolResponse.id}. Available mappings:`,
          Array.from(toolCallIdToBlockIdMap.entries())
        )
      } else {
        console.warn(
          `[onToolCallInProgress] Received unhandled tool status: ${toolResponse.status} for ID: ${toolResponse.id}`
        )
      }
    },
    onToolCallComplete: (toolResponse: MCPToolResponse) => {
      const existingBlockId = toolCallIdToBlockIdMap.get(toolResponse.id)
      toolCallIdToBlockIdMap.delete(toolResponse.id)
      if (toolResponse.status === 'done' || toolResponse.status === 'error' || toolResponse.status === 'cancelled') {
        if (!existingBlockId) {
          console.error(
            `[onToolCallComplete] No existing block found for completed/error tool call ID: ${toolResponse.id}. Cannot update.`
          )
          return
        }
        const finalStatus =
          toolResponse.status === 'done' || toolResponse.status === 'cancelled'
            ? MessageBlockStatus.SUCCESS
            : MessageBlockStatus.ERROR
        const changes: Partial<ToolMessageBlock> = {
          content: toolResponse.response,
          status: finalStatus,
          metadata: { rawMcpToolResponse: toolResponse }
        }
        if (finalStatus === MessageBlockStatus.ERROR) {
          changes.error = { message: `Tool execution failed/error`, details: toolResponse.response }
        }
        smartBlockUpdate(existingBlockId, changes, MessageBlockType.TOOL, true)
      } else {
        console.warn(
          `[onToolCallComplete] Received unhandled tool status: ${toolResponse.status} for ID: ${toolResponse.id}`
        )
      }
      toolBlockId = null
    },
    onExternalToolInProgress: async () => {
      const citationBlock = createCitationBlock(assistantMsgId, {}, { status: MessageBlockStatus.PROCESSING })
      citationBlockId = citationBlock.id
      await handleBlockTransition(citationBlock, MessageBlockType.CITATION)
      // saveUpdatedBlockToDB(citationBlock.id, assistantMsgId, topicId, getState)
    },
    onExternalToolComplete: (externalToolResult: ExternalToolResult) => {
      if (citationBlockId) {
        const changes: Partial<CitationMessageBlock> = {
          response: externalToolResult.webSearch,
          knowledge: externalToolResult.knowledge,
          status: MessageBlockStatus.SUCCESS
        }
        smartBlockUpdate(citationBlockId, changes, MessageBlockType.CITATION, true)
      } else {
        console.error('[onExternalToolComplete] citationBlockId is null. Cannot update.')
      }
    },
    onLLMWebSearchInProgress: async () => {
      if (initialPlaceholderBlockId) {
        citationBlockId = initialPlaceholderBlockId
        const changes = {
          type: MessageBlockType.CITATION,
          status: MessageBlockStatus.PROCESSING
        }
        smartBlockUpdate(initialPlaceholderBlockId, changes, MessageBlockType.CITATION)
        initialPlaceholderBlockId = null
      } else {
        const citationBlock = createCitationBlock(assistantMsgId, {}, { status: MessageBlockStatus.PROCESSING })
        citationBlockId = citationBlock.id
        await handleBlockTransition(citationBlock, MessageBlockType.CITATION)
      }
    },
    onLLMWebSearchComplete: async (llmWebSearchResult) => {
      const blockId = citationBlockId || initialPlaceholderBlockId
      if (blockId) {
        const changes: Partial<CitationMessageBlock> = {
          type: MessageBlockType.CITATION,
          response: llmWebSearchResult,
          status: MessageBlockStatus.SUCCESS
        }
        smartBlockUpdate(blockId, changes, MessageBlockType.CITATION, true)

        const state = getState()
        const existingMainTextBlocks = findMainTextBlocks(state.messages.entities[assistantMsgId])
        if (existingMainTextBlocks.length > 0) {
          const existingMainTextBlock = existingMainTextBlocks[0]
          const currentRefs = existingMainTextBlock.citationReferences || []
          const mainTextChanges = {
            citationReferences: [...currentRefs, { blockId, citationBlockSource: llmWebSearchResult.source }]
          }
          smartBlockUpdate(existingMainTextBlock.id, mainTextChanges, MessageBlockType.MAIN_TEXT, true)
        }

        if (initialPlaceholderBlockId) {
          citationBlockId = initialPlaceholderBlockId
          initialPlaceholderBlockId = null
        }
      } else {
        const citationBlock = createCitationBlock(
          assistantMsgId,
          {
            response: llmWebSearchResult
          },
          {
            status: MessageBlockStatus.SUCCESS
          }
        )
        citationBlockId = citationBlock.id
        const state = getState()
        const existingMainTextBlocks = findMainTextBlocks(state.messages.entities[assistantMsgId])
        if (existingMainTextBlocks.length > 0) {
          const existingMainTextBlock = existingMainTextBlocks[0]
          const currentRefs = existingMainTextBlock.citationReferences || []
          const mainTextChanges = {
            citationReferences: [...currentRefs, { citationBlockId, citationBlockSource: llmWebSearchResult.source }]
          }
          smartBlockUpdate(existingMainTextBlock.id, mainTextChanges, MessageBlockType.MAIN_TEXT, true)
        }
        await handleBlockTransition(citationBlock, MessageBlockType.CITATION)
      }
    },
    onImageCreated: async () => {
      if (initialPlaceholderBlockId) {
        const initialChanges: Partial<MessageBlock> = {
          type: MessageBlockType.IMAGE,
          status: MessageBlockStatus.PENDING
        }
        imageBlockId = initialPlaceholderBlockId
        initialPlaceholderBlockId = null
        smartBlockUpdate(imageBlockId, initialChanges, MessageBlockType.IMAGE)
      } else if (!imageBlockId) {
        const imageBlock = createImageBlock(assistantMsgId, {
          status: MessageBlockStatus.PENDING
        })
        imageBlockId = imageBlock.id
        await handleBlockTransition(imageBlock, MessageBlockType.IMAGE)
      }
    },
    onImageDelta: (imageData) => {
      const imageUrl = imageData.images?.[0] || 'placeholder_image_url'
      if (imageBlockId) {
        const changes: Partial<ImageMessageBlock> = {
          url: imageUrl,
          metadata: { generateImageResponse: imageData },
          status: MessageBlockStatus.STREAMING
        }
        smartBlockUpdate(imageBlockId, changes, MessageBlockType.IMAGE, true)
      }
    },
    onImageGenerated: (imageData) => {
      if (imageBlockId) {
        if (!imageData) {
          const changes: Partial<ImageMessageBlock> = {
            status: MessageBlockStatus.SUCCESS
          }
          smartBlockUpdate(imageBlockId, changes, MessageBlockType.IMAGE)
        } else {
          const imageUrl = imageData.images?.[0] || 'placeholder_image_url'
          const changes: Partial<ImageMessageBlock> = {
            url: imageUrl,
            metadata: { generateImageResponse: imageData },
            status: MessageBlockStatus.SUCCESS
          }
          smartBlockUpdate(imageBlockId, changes, MessageBlockType.IMAGE, true)
        }
      } else {
        console.error('[onImageGenerated] Last block was not an Image block or ID is missing.')
      }
      imageBlockId = null
    },
    onError: async (error) => {
      console.dir(error, { depth: null })
      const isErrorTypeAbort = isAbortError(error)
      let pauseErrorLanguagePlaceholder = ''
      if (isErrorTypeAbort) {
        pauseErrorLanguagePlaceholder = 'pause_placeholder'
      }

      const serializableError = {
        name: error.name,
        message: pauseErrorLanguagePlaceholder || error.message || formatErrorMessage(error),
        originalMessage: error.message,
        stack: error.stack,
        status: error.status || error.code,
        requestId: error.request_id
      }
      const msgDuration = Date.now() - startTime
      if ((!isOnHomePage() && msgDuration > 30 * 1000) || (!isFocused() && msgDuration > 30 * 1000)) {
        await notificationService.send({
          id: uuid(),
          type: 'error',
          title: t('notification.assistant'),
          message: serializableError.message,
          silent: false,
          timestamp: Date.now(),
          source: 'assistant'
        })
      }
      const possibleBlockId =
        mainTextBlockId ||
        thinkingBlockId ||
        toolBlockId ||
        imageBlockId ||
        citationBlockId ||
        initialPlaceholderBlockId ||
        lastBlockId

      if (possibleBlockId) {
        // 更改上一个block的状态为ERROR
        const changes: Partial<MessageBlock> = {
          status: isErrorTypeAbort ? MessageBlockStatus.PAUSED : MessageBlockStatus.ERROR
        }
        smartBlockUpdate(possibleBlockId, changes, lastBlockType!, true)
      }

      const errorBlock = createErrorBlock(assistantMsgId, serializableError, { status: MessageBlockStatus.SUCCESS })
      await handleBlockTransition(errorBlock, MessageBlockType.ERROR)
      const messageErrorUpdate = {
        status: isErrorTypeAbort ? AssistantMessageStatus.SUCCESS : AssistantMessageStatus.ERROR
      }
      dispatch(newMessagesActions.updateMessage({ topicId, messageId: assistantMsgId, updates: messageErrorUpdate }))

      saveUpdatesToDB(assistantMsgId, topicId, messageErrorUpdate, [])

      EventEmitter.emit(EVENT_NAMES.MESSAGE_COMPLETE, {
        id: assistantMsgId,
        topicId,
        status: isErrorTypeAbort ? 'pause' : 'error',
        error: error.message
      })
    },
    onComplete: async (status: AssistantMessageStatus, response?: Response) => {
      const finalStateOnComplete = getState()
      const finalAssistantMsg = finalStateOnComplete.messages.entities[assistantMsgId]

      if (status === 'success' && finalAssistantMsg) {
        const userMsgId = finalAssistantMsg.askId
        const orderedMsgs = selectMessagesForTopic(finalStateOnComplete, topicId)
        const userMsgIndex = orderedMsgs.findIndex((m) => m.id === userMsgId)
        const contextForUsage = userMsgIndex !== -1 ? orderedMsgs.slice(0, userMsgIndex + 1) : []
        const finalContextWithAssistant = [...contextForUsage, finalAssistantMsg]

        const possibleBlockId =
          mainTextBlockId ||
          thinkingBlockId ||
          toolBlockId ||
          imageBlockId ||
          citationBlockId ||
          initialPlaceholderBlockId ||
          lastBlockId
        if (possibleBlockId) {
          const changes: Partial<MessageBlock> = {
            status: MessageBlockStatus.SUCCESS
          }
          smartBlockUpdate(possibleBlockId, changes, lastBlockType!, true)
        }

        const content = getMainTextContent(finalAssistantMsg)
        const msgDuration = Date.now() - startTime
        if ((!isOnHomePage() && msgDuration > 30 * 1000) || (!isFocused() && msgDuration > 30 * 1000)) {
          await notificationService.send({
            id: uuid(),
            type: 'success',
            title: t('notification.assistant'),
            message: content.length > 50 ? content.slice(0, 47) + '...' : content,
            silent: false,
            timestamp: Date.now(),
            source: 'assistant',
            channel: 'system'
          })
        }

        // 更新topic的name
        autoRenameTopic(assistant, topicId)

        if (
          response &&
          (response.usage?.total_tokens === 0 ||
            response?.usage?.prompt_tokens === 0 ||
            response?.usage?.completion_tokens === 0)
        ) {
          response.usage = await estimateMessagesUsage({ assistant, messages: finalContextWithAssistant })
        }
        // dispatch(newMessagesActions.setTopicLoading({ topicId, loading: false }))
      }
      if (response && response.metrics) {
        if (response.metrics.completion_tokens === 0 && response.usage?.completion_tokens) {
          response = {
            ...response,
            metrics: {
              ...response.metrics,
              completion_tokens: response.usage.completion_tokens
            }
          }
        }
      }

      const messageUpdates: Partial<Message> = { status, metrics: response?.metrics, usage: response?.usage }
      dispatch(
        newMessagesActions.updateMessage({
          topicId,
          messageId: assistantMsgId,
          updates: messageUpdates
        })
      )
      saveUpdatesToDB(assistantMsgId, topicId, messageUpdates, [])

      EventEmitter.emit(EVENT_NAMES.MESSAGE_COMPLETE, { id: assistantMsgId, topicId, status })
    }
  }
}

// Internal function extracted from sendMessage to handle fetching and processing assistant response
const fetchAndProcessAssistantResponseImpl = async (
  dispatch: AppDispatch,
  getState: () => RootState,
  topicId: string,
  assistant: Assistant,
  assistantMessage: Message // Pass the prepared assistant message (new or reset)
) => {
  const assistantMsgId = assistantMessage.id
  const callbacks: StreamProcessorCallbacks = streamCallback(dispatch, getState, topicId, assistant, assistantMsgId)
  try {
    dispatch(newMessagesActions.setTopicLoading({ topicId, loading: true }))

    const allMessagesForTopic = selectMessagesForTopic(getState(), topicId)

    let messagesForContext: Message[] = []
    const userMessageId = assistantMessage.askId
    const userMessageIndex = allMessagesForTopic.findIndex((m) => m?.id === userMessageId)

    if (userMessageIndex === -1) {
      console.error(
        `[fetchAndProcessAssistantResponseImpl] Triggering user message ${userMessageId} (askId of ${assistantMsgId}) not found. Falling back.`
      )
      const assistantMessageIndexFallback = allMessagesForTopic.findIndex((m) => m?.id === assistantMsgId)
      messagesForContext = (
        assistantMessageIndexFallback !== -1
          ? allMessagesForTopic.slice(0, assistantMessageIndexFallback)
          : allMessagesForTopic
      ).filter((m) => m && !m.status?.includes('ing'))
    } else {
      const contextSlice = allMessagesForTopic.slice(0, userMessageIndex + 1)
      messagesForContext = contextSlice.filter((m) => m && !m.status?.includes('ing'))
    }

    const streamProcessorCallbacks = createStreamProcessor(callbacks)

<<<<<<< HEAD
    const startTime = Date.now()
    const result = await fetchChatCompletion({
=======
    await fetchChatCompletion({
>>>>>>> 31ee7a2e
      messages: messagesForContext,
      assistant: assistant,
      onChunkReceived: streamProcessorCallbacks
    })
    endSpan({
      topicId,
      outputs: result ? result.getText() : '',
      modelName: assistant.model?.name,
      modelEnded: true
    })
  } catch (error: any) {
    console.error('Error fetching chat completion:', error)
    endSpan({
      topicId,
      error: error,
      modelName: assistant.model?.name
    })
    if (assistantMessage) {
      callbacks.onError?.(error)
      throw error
    }
  }
}

/**
 * 发送消息并处理助手回复
 * @param userMessage 已创建的用户消息
 * @param userMessageBlocks 用户消息关联的消息块
 * @param assistant 助手对象
 * @param topicId 主题ID
 */
export const sendMessage =
  (userMessage: Message, userMessageBlocks: MessageBlock[], assistant: Assistant, topicId: Topic['id']) =>
  async (dispatch: AppDispatch, getState: () => RootState) => {
    try {
      if (userMessage.blocks.length === 0) {
        console.warn('sendMessage: No blocks in the provided message.')
        return
      }
      await saveMessageAndBlocksToDB(userMessage, userMessageBlocks)
      dispatch(newMessagesActions.addMessage({ topicId, message: userMessage }))
      if (userMessageBlocks.length > 0) {
        dispatch(upsertManyBlocks(userMessageBlocks))
      }
      dispatch(updateTopicUpdatedAt({ topicId }))

      const mentionedModels = userMessage.mentions
      const queue = getTopicQueue(topicId)

      if (mentionedModels && mentionedModels.length > 0) {
        await dispatchMultiModelResponses(dispatch, getState, topicId, userMessage, assistant, mentionedModels)
      } else {
        const assistantMessage = createAssistantMessage(assistant.id, topicId, {
          askId: userMessage.id,
          model: assistant.model,
          traceId: userMessage.traceId
        })
        await saveMessageAndBlocksToDB(assistantMessage, [])
        dispatch(newMessagesActions.addMessage({ topicId, message: assistantMessage }))

        queue.add(async () => {
          await fetchAndProcessAssistantResponseImpl(dispatch, getState, topicId, assistant, assistantMessage)
        })
      }
    } catch (error) {
      console.error('Error in sendMessage thunk:', error)
    } finally {
      handleChangeLoadingOfTopic(topicId)
    }
  }

/**
 * Loads messages and their blocks for a specific topic from the database
 * and updates the Redux store.
 */
export const loadTopicMessagesThunk =
  (topicId: string, forceReload: boolean = false) =>
  async (dispatch: AppDispatch, getState: () => RootState) => {
    const state = getState()
    const topicMessagesExist = !!state.messages.messageIdsByTopic[topicId]
    dispatch(newMessagesActions.setCurrentTopicId(topicId))

    if (topicMessagesExist && !forceReload) {
      return
    }

    try {
      const topic = await db.topics.get(topicId)
      if (!topic) {
        await db.topics.add({ id: topicId, messages: [] })
      }

      const messagesFromDB = topic?.messages || []

      if (messagesFromDB.length > 0) {
        const messageIds = messagesFromDB.map((m) => m.id)
        const blocks = await db.message_blocks.where('messageId').anyOf(messageIds).toArray()

        if (blocks && blocks.length > 0) {
          dispatch(upsertManyBlocks(blocks))
        }
        const messagesWithBlockIds = messagesFromDB.map((m) => ({
          ...m,
          blocks: m.blocks?.map(String) || []
        }))
        dispatch(newMessagesActions.messagesReceived({ topicId, messages: messagesWithBlockIds }))
      } else {
        dispatch(newMessagesActions.messagesReceived({ topicId, messages: [] }))
      }
    } catch (error: any) {
      console.error(`[loadTopicMessagesThunk] Failed to load messages for topic ${topicId}:`, error)
      // dispatch(newMessagesActions.setTopicLoading({ topicId, loading: false }))
    }
  }

/**
 * Thunk to delete a single message and its associated blocks.
 */
export const deleteSingleMessageThunk =
  (topicId: string, messageId: string) => async (dispatch: AppDispatch, getState: () => RootState) => {
    const currentState = getState()
    const messageToDelete = currentState.messages.entities[messageId]
    if (!messageToDelete || messageToDelete.topicId !== topicId) {
      console.error(`[deleteSingleMessage] Message ${messageId} not found in topic ${topicId}.`)
      return
    }

    const blockIdsToDelete = messageToDelete.blocks || []

    try {
      dispatch(newMessagesActions.removeMessage({ topicId, messageId }))
      cleanupMultipleBlocks(dispatch, blockIdsToDelete)
      await db.message_blocks.bulkDelete(blockIdsToDelete)
      const topic = await db.topics.get(topicId)
      if (topic) {
        const finalMessagesToSave = selectMessagesForTopic(getState(), topicId)
        await db.topics.update(topicId, { messages: finalMessagesToSave })
        dispatch(updateTopicUpdatedAt({ topicId }))
      }
    } catch (error) {
      console.error(`[deleteSingleMessage] Failed to delete message ${messageId}:`, error)
    }
  }

/**
 * Thunk to delete a group of messages (user query + assistant responses) based on askId.
 */
export const deleteMessageGroupThunk =
  (topicId: string, askId: string) => async (dispatch: AppDispatch, getState: () => RootState) => {
    const currentState = getState()
    const topicMessageIds = currentState.messages.messageIdsByTopic[topicId] || []
    const messagesToDelete: Message[] = []

    topicMessageIds.forEach((id) => {
      const msg = currentState.messages.entities[id]
      if (msg && msg.askId === askId) {
        messagesToDelete.push(msg)
      }
    })

    // const userQuery = currentState.messages.entities[askId]
    // if (userQuery && userQuery.topicId === topicId && !idsToDelete.includes(askId)) {
    //   messagesToDelete.push(userQuery)
    //   idsToDelete.push(askId)
    // }

    if (messagesToDelete.length === 0) {
      console.warn(`[deleteMessageGroup] No messages found with askId ${askId} in topic ${topicId}.`)
      return
    }

    const blockIdsToDelete = messagesToDelete.flatMap((m) => m.blocks || [])

    try {
      dispatch(newMessagesActions.removeMessagesByAskId({ topicId, askId }))
      cleanupMultipleBlocks(dispatch, blockIdsToDelete)
      await db.message_blocks.bulkDelete(blockIdsToDelete)
      const topic = await db.topics.get(topicId)
      if (topic) {
        const finalMessagesToSave = selectMessagesForTopic(getState(), topicId)
        await db.topics.update(topicId, { messages: finalMessagesToSave })
        dispatch(updateTopicUpdatedAt({ topicId }))
      }
    } catch (error) {
      console.error(`[deleteMessageGroup] Failed to delete messages with askId ${askId}:`, error)
    }
  }

/**
 * Thunk to clear all messages and associated blocks for a topic.
 */
export const clearTopicMessagesThunk =
  (topicId: string) => async (dispatch: AppDispatch, getState: () => RootState) => {
    try {
      const state = getState()
      const messageIdsToClear = state.messages.messageIdsByTopic[topicId] || []
      const blockIdsToDeleteSet = new Set<string>()

      messageIdsToClear.forEach((messageId) => {
        const message = state.messages.entities[messageId]
        message?.blocks?.forEach((blockId) => blockIdsToDeleteSet.add(blockId))
      })

      const blockIdsToDelete = Array.from(blockIdsToDeleteSet)

      dispatch(newMessagesActions.clearTopicMessages(topicId))
      cleanupMultipleBlocks(dispatch, blockIdsToDelete)

      await db.topics.update(topicId, { messages: [] })
      dispatch(updateTopicUpdatedAt({ topicId }))
      if (blockIdsToDelete.length > 0) {
        await db.message_blocks.bulkDelete(blockIdsToDelete)
      }
    } catch (error) {
      console.error(`[clearTopicMessagesThunk] Failed to clear messages for topic ${topicId}:`, error)
    }
  }

/**
 * Thunk to resend a user message by regenerating its associated assistant responses.
 * Finds all assistant messages responding to the given user message, resets them,
 * and queues them for regeneration without deleting other messages.
 */
export const resendMessageThunk =
  (topicId: Topic['id'], userMessageToResend: Message, assistant: Assistant) =>
  async (dispatch: AppDispatch, getState: () => RootState) => {
    try {
      const state = getState()
      // Use selector to get all messages for the topic
      const allMessagesForTopic = selectMessagesForTopic(state, topicId)

      // Filter to find the assistant messages to reset
      const assistantMessagesToReset = allMessagesForTopic.filter(
        (m) => m.askId === userMessageToResend.id && m.role === 'assistant'
      )

      // Clear cached search results for the user message being resent
      // This ensures that the regenerated responses will not use stale search results
      try {
        window.keyv.remove(`web-search-${userMessageToResend.id}`)
        window.keyv.remove(`knowledge-search-${userMessageToResend.id}`)
      } catch (error) {
        console.warn(`Failed to clear keyv cache for message ${userMessageToResend.id}:`, error)
      }

      const resetDataList: Message[] = []

      if (assistantMessagesToReset.length === 0) {
        // 没有相关的助手消息就创建一个或多个

        if (userMessageToResend?.mentions?.length) {
          for (const mention of userMessageToResend.mentions) {
            const assistantMessage = createAssistantMessage(assistant.id, topicId, {
              askId: userMessageToResend.id,
              model: mention,
              modelId: mention.id,
              traceId: userMessageToResend.traceId
            })
            resetDataList.push(assistantMessage)
          }
        } else {
          const assistantMessage = createAssistantMessage(assistant.id, topicId, {
            askId: userMessageToResend.id,
            model: assistant.model,
            traceId: userMessageToResend.traceId
          })
          resetDataList.push(assistantMessage)
        }

        resetDataList.forEach((message) => {
          dispatch(newMessagesActions.addMessage({ topicId, message }))
        })
      }

      const allBlockIdsToDelete: string[] = []
      const messagesToUpdateInRedux: { topicId: string; messageId: string; updates: Partial<Message> }[] = []

      for (const originalMsg of assistantMessagesToReset) {
        const blockIdsToDelete = [...(originalMsg.blocks || [])]
        const resetMsg = resetAssistantMessage(originalMsg, {
          status: AssistantMessageStatus.PENDING,
          updatedAt: new Date().toISOString(),
          ...(assistantMessagesToReset.length === 1 ? { model: assistant.model } : {})
        })

        resetDataList.push(resetMsg)
        allBlockIdsToDelete.push(...blockIdsToDelete)
        messagesToUpdateInRedux.push({ topicId, messageId: resetMsg.id, updates: resetMsg })
      }

      messagesToUpdateInRedux.forEach((update) => dispatch(newMessagesActions.updateMessage(update)))
      cleanupMultipleBlocks(dispatch, allBlockIdsToDelete)

      try {
        if (allBlockIdsToDelete.length > 0) {
          await db.message_blocks.bulkDelete(allBlockIdsToDelete)
        }
        const finalMessagesToSave = selectMessagesForTopic(getState(), topicId)
        await db.topics.update(topicId, { messages: finalMessagesToSave })
      } catch (dbError) {
        console.error('[resendMessageThunk] Error updating database:', dbError)
      }

      const queue = getTopicQueue(topicId)
      for (const resetMsg of resetDataList) {
        const assistantConfigForThisRegen = {
          ...assistant,
          ...(resetMsg.model ? { model: resetMsg.model } : {})
        }
        queue.add(async () => {
          await fetchAndProcessAssistantResponseImpl(dispatch, getState, topicId, assistantConfigForThisRegen, resetMsg)
        })
      }
    } catch (error) {
      console.error(`[resendMessageThunk] Error resending user message ${userMessageToResend.id}:`, error)
    } finally {
      handleChangeLoadingOfTopic(topicId)
    }
  }

/**
 * Thunk to resend a user message after its content has been edited.
 * Updates the user message's text block and then triggers the regeneration
 * of its associated assistant responses using resendMessageThunk.
 */
export const resendUserMessageWithEditThunk =
  (topicId: Topic['id'], originalMessage: Message, assistant: Assistant) => async (dispatch: AppDispatch) => {
    // Trigger the regeneration logic for associated assistant messages
    dispatch(resendMessageThunk(topicId, originalMessage, assistant))
  }

/**
 * Thunk to regenerate a specific assistant response.
 */
export const regenerateAssistantResponseThunk =
  (topicId: Topic['id'], assistantMessageToRegenerate: Message, assistant: Assistant) =>
  async (dispatch: AppDispatch, getState: () => RootState) => {
    try {
      const state = getState()

      // 1. Use selector to get all messages for the topic
      const allMessagesForTopic = selectMessagesForTopic(state, topicId)

      const askId = assistantMessageToRegenerate.askId

      if (!askId) {
        console.error(
          `[appendAssistantResponseThunk] Existing assistant message ${assistantMessageToRegenerate.id} does not have an askId.`
        )
        return // Stop if askId is missing
      }

      if (!state.messages.entities[askId]) {
        console.error(
          `[appendAssistantResponseThunk] Original user query (askId: ${askId}) not found in entities. Cannot create assistant response without corresponding user message.`
        )

        // Show error popup instead of creating error message block
        window.message.error({
          content: t('error.missing_user_message'),
          key: 'missing-user-message-error'
        })

        return
      }

      // 2. Find the original user query (Restored Logic)
      const originalUserQuery = allMessagesForTopic.find((m) => m.id === assistantMessageToRegenerate.askId)
      if (!originalUserQuery) {
        console.error(
          `[regenerateAssistantResponseThunk] Original user query (askId: ${assistantMessageToRegenerate.askId}) not found for assistant message ${assistantMessageToRegenerate.id}. Cannot regenerate.`
        )
        return
      }

      // 3. Verify the assistant message itself exists in entities
      const messageToResetEntity = state.messages.entities[assistantMessageToRegenerate.id]
      if (!messageToResetEntity) {
        // No need to check topicId again as selector implicitly handles it
        console.error(
          `[regenerateAssistantResponseThunk] Assistant message ${assistantMessageToRegenerate.id} not found in entities despite being in the topic list. State might be inconsistent.`
        )
        return
      }

      // 4. Get Block IDs to delete
      const blockIdsToDelete = [...(messageToResetEntity.blocks || [])]

      // 5. Reset the message entity in Redux
      const resetAssistantMsg = resetAssistantMessage(
        messageToResetEntity,
        // Grouped message (mentioned model message) should not reset model and modelId, always use the original model
        assistantMessageToRegenerate.modelId
          ? {
              status: AssistantMessageStatus.PENDING,
              updatedAt: new Date().toISOString()
            }
          : {
              status: AssistantMessageStatus.PENDING,
              updatedAt: new Date().toISOString(),
              model: assistant.model
            }
      )

      dispatch(
        newMessagesActions.updateMessage({
          topicId,
          messageId: resetAssistantMsg.id,
          updates: resetAssistantMsg
        })
      )

      // 6. Remove old blocks from Redux
      cleanupMultipleBlocks(dispatch, blockIdsToDelete)

      // 7. Update DB: Save the reset message state within the topic and delete old blocks
      // Fetch the current state *after* Redux updates to get the latest message list
      // Use the selector to get the final ordered list of messages for the topic
      const finalMessagesToSave = selectMessagesForTopic(getState(), topicId)

      await db.transaction('rw', db.topics, db.message_blocks, async () => {
        // Use the result from the selector to update the DB
        await db.topics.update(topicId, { messages: finalMessagesToSave })
        if (blockIdsToDelete.length > 0) {
          await db.message_blocks.bulkDelete(blockIdsToDelete)
        }
      })

      // 8. Add fetch/process call to the queue
      const queue = getTopicQueue(topicId)
      const assistantConfigForRegen = {
        ...assistant,
        ...(resetAssistantMsg.model ? { model: resetAssistantMsg.model } : {})
      }
      queue.add(async () => {
        await fetchAndProcessAssistantResponseImpl(
          dispatch,
          getState,
          topicId,
          assistantConfigForRegen,
          resetAssistantMsg
        )
      })
    } catch (error) {
      console.error(
        `[regenerateAssistantResponseThunk] Error regenerating response for assistant message ${assistantMessageToRegenerate.id}:`,
        error
      )
      // dispatch(newMessagesActions.setTopicLoading({ topicId, loading: false }))
    } finally {
      handleChangeLoadingOfTopic(topicId)
    }
  }

// --- Thunk to initiate translation and create the initial block ---
export const initiateTranslationThunk =
  (
    messageId: string,
    topicId: string,
    targetLanguage: string,
    sourceBlockId?: string, // Optional: If known
    sourceLanguage?: string // Optional: If known
  ) =>
  async (dispatch: AppDispatch, getState: () => RootState): Promise<string | undefined> => {
    // Return the new block ID
    try {
      const state = getState()
      const originalMessage = state.messages.entities[messageId]

      if (!originalMessage) {
        console.error(`[initiateTranslationThunk] Original message ${messageId} not found.`)
        return undefined
      }

      // 1. Create the initial translation block (streaming state)
      const newBlock = createTranslationBlock(
        messageId,
        '', // Start with empty content
        targetLanguage,
        {
          status: MessageBlockStatus.STREAMING, // Set to STREAMING
          sourceBlockId,
          sourceLanguage
        }
      )

      // 2. Update Redux State
      const updatedBlockIds = [...(originalMessage.blocks || []), newBlock.id]
      dispatch(upsertOneBlock(newBlock)) // Add the new block
      dispatch(
        newMessagesActions.updateMessage({
          topicId,
          messageId,
          updates: { blocks: updatedBlockIds } // Update message's block list
        })
      )

      // 3. Update Database
      // Get the final message list from Redux state *after* updates
      const finalMessagesToSave = selectMessagesForTopic(getState(), topicId)

      await db.transaction('rw', db.topics, db.message_blocks, async () => {
        await db.message_blocks.put(newBlock) // Save the initial block
        await db.topics.update(topicId, { messages: finalMessagesToSave }) // Save updated message list
      })
      return newBlock.id // Return the ID
    } catch (error) {
      console.error(`[initiateTranslationThunk] Failed for message ${messageId}:`, error)
      return undefined
      // Optional: Dispatch an error action or show notification
    }
  }

// --- Thunk to update the translation block with new content ---
export const updateTranslationBlockThunk =
  (blockId: string, accumulatedText: string, isComplete: boolean = false) =>
  async (dispatch: AppDispatch) => {
    // Logger.log(`[updateTranslationBlockThunk] 更新翻译块 ${blockId}, isComplete: ${isComplete}`)
    try {
      const status = isComplete ? MessageBlockStatus.SUCCESS : MessageBlockStatus.STREAMING
      const changes: Partial<MessageBlock> = {
        content: accumulatedText,
        status: status
      }

      // 更新Redux状态
      dispatch(updateOneBlock({ id: blockId, changes }))

      // 更新数据库
      await db.message_blocks.update(blockId, changes)
      // Logger.log(`[updateTranslationBlockThunk] Successfully updated translation block ${blockId}.`)
    } catch (error) {
      console.error(`[updateTranslationBlockThunk] Failed to update translation block ${blockId}:`, error)
    }
  }

/**
 * Thunk to append a new assistant response (using a potentially different model)
 * in reply to the same user query as an existing assistant message.
 */
export const appendAssistantResponseThunk =
  (
    topicId: Topic['id'],
    existingAssistantMessageId: string, // ID of the assistant message the user interacted with
    newModel: Model, // The new model selected by the user
    assistant: Assistant, // Base assistant configuration
    traceId?: string
  ) =>
  async (dispatch: AppDispatch, getState: () => RootState) => {
    try {
      const state = getState()

      // 1. Find the existing assistant message to get the original askId
      const existingAssistantMsg = state.messages.entities[existingAssistantMessageId]
      if (!existingAssistantMsg) {
        console.error(
          `[appendAssistantResponseThunk] Existing assistant message ${existingAssistantMessageId} not found.`
        )
        return // Stop if the reference message doesn't exist
      }
      if (existingAssistantMsg.role !== 'assistant') {
        console.error(
          `[appendAssistantResponseThunk] Message ${existingAssistantMessageId} is not an assistant message.`
        )
        return // Ensure it's an assistant message
      }
      const askId = existingAssistantMsg.askId
      if (!askId) {
        console.error(
          `[appendAssistantResponseThunk] Existing assistant message ${existingAssistantMessageId} does not have an askId.`
        )
        return // Stop if askId is missing
      }

      // (Optional but recommended) Verify the original user query exists
      if (!state.messages.entities[askId]) {
        console.error(
          `[appendAssistantResponseThunk] Original user query (askId: ${askId}) not found in entities. Cannot create assistant response without corresponding user message.`
        )

        // Show error popup instead of creating error message block
        window.message.error({
          content: t('error.missing_user_message'),
          key: 'missing-user-message-error'
        })

        return
      }

      // 2. Create the new assistant message stub
      const newAssistantStub = createAssistantMessage(assistant.id, topicId, {
        askId: askId, // Crucial: Use the original askId
        model: newModel,
        modelId: newModel.id,
        traceId: traceId
      })

      // 3. Update Redux Store
      const currentTopicMessageIds = getState().messages.messageIdsByTopic[topicId] || []
      const existingMessageIndex = currentTopicMessageIds.findIndex((id) => id === existingAssistantMessageId)
      const insertAtIndex = existingMessageIndex !== -1 ? existingMessageIndex + 1 : currentTopicMessageIds.length

      dispatch(newMessagesActions.insertMessageAtIndex({ topicId, message: newAssistantStub, index: insertAtIndex }))

      // 4. Update Database (Save the stub to the topic's message list)
      await saveMessageAndBlocksToDB(newAssistantStub, [], insertAtIndex)

      // 5. Prepare and queue the processing task
      const assistantConfigForThisCall = {
        ...assistant,
        model: newModel
      }
      const queue = getTopicQueue(topicId)
      queue.add(async () => {
        await fetchAndProcessAssistantResponseImpl(
          dispatch,
          getState,
          topicId,
          assistantConfigForThisCall,
          newAssistantStub // Pass the newly created stub
        )
      })
    } catch (error) {
      console.error(`[appendAssistantResponseThunk] Error appending assistant response:`, error)
      // Optionally dispatch an error action or notification
      // Resetting loading state should be handled by the underlying fetchAndProcessAssistantResponseImpl
    } finally {
      handleChangeLoadingOfTopic(topicId)
    }
  }

/**
 * Clones messages from a source topic up to a specified index into a *pre-existing* new topic.
 * Generates new unique IDs for all cloned messages and blocks.
 * Updates the DB and Redux message/block state for the new topic.
 * Assumes the newTopic object already exists in Redux topic state and DB.
 * @param sourceTopicId The ID of the topic to branch from.
 * @param branchPointIndex The index *after* which messages should NOT be copied (slice endpoint).
 * @param newTopic The newly created Topic object (created and added to Redux/DB by the caller).
 */
export const cloneMessagesToNewTopicThunk =
  (
    sourceTopicId: string,
    branchPointIndex: number,
    newTopic: Topic // Receive newTopic object
  ) =>
  async (dispatch: AppDispatch, getState: () => RootState): Promise<boolean> => {
    if (!newTopic || !newTopic.id) {
      console.error(`[cloneMessagesToNewTopicThunk] Invalid newTopic provided.`)
      return false
    }
    try {
      const state = getState()
      const sourceMessages = selectMessagesForTopic(state, sourceTopicId)

      if (!sourceMessages || sourceMessages.length === 0) {
        console.error(`[cloneMessagesToNewTopicThunk] Source topic ${sourceTopicId} not found or is empty.`)
        return false
      }

      // 1. Slice messages to clone
      const messagesToClone = sourceMessages.slice(0, branchPointIndex)
      if (messagesToClone.length === 0) {
        console.warn(`[cloneMessagesToNewTopicThunk] No messages to branch (index ${branchPointIndex}).`)
        return true // Nothing to clone, operation considered successful but did nothing.
      }

      // 2. Prepare for cloning: Maps and Arrays
      const clonedMessages: Message[] = []
      const clonedBlocks: MessageBlock[] = []
      const filesToUpdateCount: FileMetadata[] = []
      const originalToNewMsgIdMap = new Map<string, string>() // Map original message ID -> new message ID

      // 3. Clone Messages and Blocks with New IDs
      for (const oldMessage of messagesToClone) {
        const newMsgId = uuid()
        originalToNewMsgIdMap.set(oldMessage.id, newMsgId) // Store mapping for all cloned messages

        let newAskId: string | undefined = undefined // Initialize newAskId
        if (oldMessage.role === 'assistant' && oldMessage.askId) {
          // If it's an assistant message with an askId, find the NEW ID of the user message it references
          const mappedNewAskId = originalToNewMsgIdMap.get(oldMessage.askId)
          if (mappedNewAskId) {
            newAskId = mappedNewAskId // Use the new ID
          } else {
            // This happens if the user message corresponding to askId was *before* the branch point index
            // and thus wasn't included in messagesToClone or the map.
            // In this case, the link is broken in the new topic.
            console.warn(
              `[cloneMessages] Could not find new ID mapping for original askId ${oldMessage.askId} (likely outside branch). Setting askId to undefined for new assistant message ${newMsgId}.`
            )
            // newAskId remains undefined
          }
        }

        // --- Clone Blocks ---
        const newBlockIds: string[] = []
        if (oldMessage.blocks && oldMessage.blocks.length > 0) {
          for (const oldBlockId of oldMessage.blocks) {
            const oldBlock = state.messageBlocks.entities[oldBlockId]
            if (oldBlock) {
              const newBlockId = uuid()
              const newBlock: MessageBlock = {
                ...oldBlock,
                id: newBlockId,
                messageId: newMsgId // Link block to the NEW message ID
              }
              clonedBlocks.push(newBlock)
              newBlockIds.push(newBlockId)

              if (newBlock.type === MessageBlockType.FILE || newBlock.type === MessageBlockType.IMAGE) {
                const fileInfo = (newBlock as FileMessageBlock | ImageMessageBlock).file
                if (fileInfo) {
                  filesToUpdateCount.push(fileInfo)
                }
              }
            } else {
              console.warn(
                `[cloneMessagesToNewTopicThunk] Block ${oldBlockId} not found in state for message ${oldMessage.id}. Skipping block clone.`
              )
            }
          }
        }

        // --- Create New Message Object ---
        const newMessage: Message = {
          ...oldMessage,
          id: newMsgId,
          topicId: newTopic.id, // Use the NEW topic ID provided
          blocks: newBlockIds // Use the NEW block IDs
        }
        if (newMessage.role === 'assistant') {
          newMessage.askId = newAskId // Use the mapped/updated askId
        }
        clonedMessages.push(newMessage)
      }

      // 4. Update Database (Atomic Transaction)
      await db.transaction('rw', db.topics, db.message_blocks, db.files, async () => {
        // Update the NEW topic with the cloned messages
        // Assumes topic entry was added by caller, so we UPDATE.
        await db.topics.put({ id: newTopic.id, messages: clonedMessages })

        // Add the NEW blocks
        if (clonedBlocks.length > 0) {
          await db.message_blocks.bulkAdd(clonedBlocks)
        }
        // Update file counts
        const uniqueFiles = [...new Map(filesToUpdateCount.map((f) => [f.id, f])).values()]
        for (const file of uniqueFiles) {
          await db.files
            .where('id')
            .equals(file.id)
            .modify((f) => {
              if (f) {
                // Ensure file exists before modifying
                f.count = (f.count || 0) + 1
              }
            })
        }
      })

      // --- Update Redux State ---
      dispatch(newMessagesActions.messagesReceived({ topicId: newTopic.id, messages: clonedMessages }))
      if (clonedBlocks.length > 0) {
        dispatch(upsertManyBlocks(clonedBlocks))
      }

      return true // Indicate success
    } catch (error) {
      console.error(`[cloneMessagesToNewTopicThunk] Failed to clone messages:`, error)
      return false // Indicate failure
    }
  }

/**
 * Thunk to edit properties of a message and/or its associated blocks.
 * Updates Redux state and persists changes to the database within a transaction.
 * Message updates are optional if only blocks need updating.
 */
export const updateMessageAndBlocksThunk =
  (
    topicId: string,
    // Allow messageUpdates to be optional or just contain the ID if only blocks are updated
    messageUpdates: (Partial<Message> & Pick<Message, 'id'>) | null, // ID is always required for context
    blockUpdatesList: MessageBlock[] // Block updates remain required for this thunk's purpose
  ) =>
  async (dispatch: AppDispatch): Promise<void> => {
    const messageId = messageUpdates?.id

    if (messageUpdates && !messageId) {
      console.error('[updateMessageAndUpdateBlocksThunk] Message ID is required.')
      return
    }

    try {
      // 1. 更新 Redux Store
      if (messageUpdates && messageId) {
        // eslint-disable-next-line @typescript-eslint/no-unused-vars
        const { id: msgId, ...actualMessageChanges } = messageUpdates // Separate ID from actual changes

        // Only dispatch message update if there are actual changes beyond the ID
        if (Object.keys(actualMessageChanges).length > 0) {
          dispatch(newMessagesActions.updateMessage({ topicId, messageId, updates: actualMessageChanges }))
        }
      }

      if (blockUpdatesList.length > 0) {
        dispatch(upsertManyBlocks(blockUpdatesList))
      }

      // 2. 更新数据库 (在事务中)
      await db.transaction('rw', db.topics, db.message_blocks, async () => {
        // Only update topic.messages if there were actual message changes
        if (messageUpdates && Object.keys(messageUpdates).length > 0) {
          const topic = await db.topics.get(topicId)
          if (topic && topic.messages) {
            const messageIndex = topic.messages.findIndex((m) => m.id === messageId)
            if (messageIndex !== -1) {
              Object.assign(topic.messages[messageIndex], messageUpdates)
              await db.topics.update(topicId, { messages: topic.messages })
            } else {
              console.error(
                `[updateMessageAndBlocksThunk] Message ${messageId} not found in DB topic ${topicId} for property update.`
              )
              throw new Error(`Message ${messageId} not found in DB topic ${topicId} for property update.`)
            }
          } else {
            console.error(
              `[updateMessageAndBlocksThunk] Topic ${topicId} not found or empty for message property update.`
            )
            throw new Error(`Topic ${topicId} not found or empty for message property update.`)
          }
        }

        if (blockUpdatesList.length > 0) {
          await db.message_blocks.bulkPut(blockUpdatesList)
        }
      })

      dispatch(updateTopicUpdatedAt({ topicId }))
    } catch (error) {
      console.error(`[updateMessageAndBlocksThunk] Failed to process updates for message ${messageId}:`, error)
    }
  }

export const removeBlocksThunk =
  (topicId: string, messageId: string, blockIdsToRemove: string[]) =>
  async (dispatch: AppDispatch, getState: () => RootState): Promise<void> => {
    if (!blockIdsToRemove.length) {
      console.warn('[removeBlocksFromMessageThunk] No block IDs provided to remove.')
      return
    }

    try {
      const state = getState()
      const message = state.messages.entities[messageId]

      if (!message) {
        console.error(`[removeBlocksFromMessageThunk] Message ${messageId} not found in state.`)
        return
      }
      const blockIdsToRemoveSet = new Set(blockIdsToRemove)

      const updatedBlockIds = (message.blocks || []).filter((id) => !blockIdsToRemoveSet.has(id))

      // 1. Update Redux state
      dispatch(newMessagesActions.updateMessage({ topicId, messageId, updates: { blocks: updatedBlockIds } }))

      cleanupMultipleBlocks(dispatch, blockIdsToRemove)

      const finalMessagesToSave = selectMessagesForTopic(getState(), topicId)

      // 2. Update database (in a transaction)
      await db.transaction('rw', db.topics, db.message_blocks, async () => {
        // Update the message in the topic
        await db.topics.update(topicId, { messages: finalMessagesToSave })
        // Delete the blocks from the database
        if (blockIdsToRemove.length > 0) {
          await db.message_blocks.bulkDelete(blockIdsToRemove)
        }
      })

      dispatch(updateTopicUpdatedAt({ topicId }))

      return
    } catch (error) {
      console.error(`[removeBlocksFromMessageThunk] Failed to remove blocks from message ${messageId}:`, error)
      throw error
    }
  }<|MERGE_RESOLUTION|>--- conflicted
+++ resolved
@@ -881,12 +881,7 @@
 
     const streamProcessorCallbacks = createStreamProcessor(callbacks)
 
-<<<<<<< HEAD
-    const startTime = Date.now()
     const result = await fetchChatCompletion({
-=======
-    await fetchChatCompletion({
->>>>>>> 31ee7a2e
       messages: messagesForContext,
       assistant: assistant,
       onChunkReceived: streamProcessorCallbacks

--- conflicted
+++ resolved
@@ -102,18 +102,11 @@
     newlyRenamedTopics: [],
     sessionWaiting: {}
   },
-<<<<<<< HEAD
   // websearch: {
   //   activeSearches: {}
   // },
-  iknow: {}
-=======
-  websearch: {
-    activeSearches: {}
-  },
   iknow: {},
   pendingMap: {}
->>>>>>> b5f2c633
 }
 
 const runtimeSlice = createSlice({
@@ -234,18 +227,11 @@
   // setUpdateState,
   // setExportState,
   addIknowAction,
-<<<<<<< HEAD
+  setPendingAction,
   // // Chat related actions
   // toggleMultiSelectMode,
   // setSelectedMessageIds,
   // setActiveTopic,
-=======
-  setPendingAction,
-  // Chat related actions
-  toggleMultiSelectMode,
-  setSelectedMessageIds,
-  setActiveTopic,
->>>>>>> b5f2c633
   setActiveAgentId,
   setActiveSessionIdAction,
   setActiveTopicOrSessionAction,

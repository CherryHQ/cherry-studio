--- conflicted
+++ resolved
@@ -52,7 +52,6 @@
 // }
 
 export interface RuntimeState {
-<<<<<<< HEAD
   // avatar: string
   // generating: boolean
   // translating: boolean
@@ -73,28 +72,6 @@
   // chat: ChatState
   // websearch: WebSearchState
   placeHolder: string
-  isOvmsSupported: boolean | undefined
-=======
-  avatar: string
-  generating: boolean
-  translating: boolean
-  translateAbortKey?: string
-  /** whether the minapp popup is shown */
-  minappShow: boolean
-  /** the minapps that are opened and should be keep alive */
-  openedKeepAliveMinapps: MinAppType[]
-  /** the minapp that is opened for one time */
-  openedOneOffMinapp: MinAppType | null
-  /** the current minapp id */
-  currentMinappId: string
-  searching: boolean
-  filesPath: string
-  resourcesPath: string
-  update: UpdateState
-  export: ExportState
-  chat: ChatState
-  websearch: WebSearchState
->>>>>>> d391e55a
 }
 
 // export interface ExportState {
@@ -102,7 +79,6 @@
 // }
 
 const initialState: RuntimeState = {
-<<<<<<< HEAD
   // avatar: UserAvatar,
   // generating: false,
   // translating: false,
@@ -139,53 +115,13 @@
   // websearch: {
   //   activeSearches: {}
   // },
-  placeHolder: '',
-  isOvmsSupported: undefined
-=======
-  avatar: UserAvatar,
-  generating: false,
-  translating: false,
-  minappShow: false,
-  openedKeepAliveMinapps: [],
-  openedOneOffMinapp: null,
-  currentMinappId: '',
-  searching: false,
-  filesPath: '',
-  resourcesPath: '',
-  update: {
-    info: null,
-    checking: false,
-    downloading: false,
-    downloaded: false,
-    downloadProgress: 0,
-    available: false,
-    ignore: false
-  },
-  export: {
-    isExporting: false
-  },
-  chat: {
-    isMultiSelectMode: false,
-    selectedMessageIds: [],
-    activeTopic: null,
-    activeAgentId: null,
-    activeTopicOrSession: 'topic',
-    activeSessionIdMap: {},
-    renamingTopics: [],
-    newlyRenamedTopics: [],
-    sessionWaiting: {}
-  },
-  websearch: {
-    activeSearches: {}
-  }
->>>>>>> d391e55a
+  placeHolder: ''
 }
 
 const runtimeSlice = createSlice({
   name: 'runtime',
   initialState,
   reducers: {
-<<<<<<< HEAD
     // setAvatar: (state, action: PayloadAction<string | null>) => {
     //   state.avatar = action.payload || AppLogo
     // },
@@ -225,9 +161,6 @@
     // setExportState: (state, action: PayloadAction<Partial<ExportState>>) => {
     //   state.export = { ...state.export, ...action.payload }
     // },
-    setIsOvmsSupported: (state, action: PayloadAction<boolean>) => {
-      state.isOvmsSupported = action.payload
-    },
     // // Chat related actions
     // toggleMultiSelectMode: (state, action: PayloadAction<boolean>) => {
     //   state.chat.isMultiSelectMode = action.payload
@@ -276,97 +209,11 @@
     // }
     setPlaceholder: (state, action: PayloadAction<string>) => {
       state.placeHolder = action.payload
-=======
-    setAvatar: (state, action: PayloadAction<string | null>) => {
-      state.avatar = action.payload || AppLogo
-    },
-    setGenerating: (state, action: PayloadAction<boolean>) => {
-      state.generating = action.payload
-    },
-    setTranslating: (state, action: PayloadAction<boolean>) => {
-      state.translating = action.payload
-    },
-    setTranslateAbortKey: (state, action: PayloadAction<string>) => {
-      state.translateAbortKey = action.payload
-    },
-    setMinappShow: (state, action: PayloadAction<boolean>) => {
-      state.minappShow = action.payload
-    },
-    setOpenedKeepAliveMinapps: (state, action: PayloadAction<MinAppType[]>) => {
-      state.openedKeepAliveMinapps = action.payload
-    },
-    setOpenedOneOffMinapp: (state, action: PayloadAction<MinAppType | null>) => {
-      state.openedOneOffMinapp = action.payload
-    },
-    setCurrentMinappId: (state, action: PayloadAction<string>) => {
-      state.currentMinappId = action.payload
-    },
-    setSearching: (state, action: PayloadAction<boolean>) => {
-      state.searching = action.payload
-    },
-    setFilesPath: (state, action: PayloadAction<string>) => {
-      state.filesPath = action.payload
-    },
-    setResourcesPath: (state, action: PayloadAction<string>) => {
-      state.resourcesPath = action.payload
-    },
-    setUpdateState: (state, action: PayloadAction<Partial<UpdateState>>) => {
-      state.update = { ...state.update, ...action.payload }
-    },
-    setExportState: (state, action: PayloadAction<Partial<ExportState>>) => {
-      state.export = { ...state.export, ...action.payload }
-    },
-    // Chat related actions
-    toggleMultiSelectMode: (state, action: PayloadAction<boolean>) => {
-      state.chat.isMultiSelectMode = action.payload
-      if (!action.payload) {
-        state.chat.selectedMessageIds = []
-      }
-    },
-    setSelectedMessageIds: (state, action: PayloadAction<string[]>) => {
-      state.chat.selectedMessageIds = action.payload
-    },
-    setActiveTopic: (state, action: PayloadAction<Topic>) => {
-      // @ts-ignore ts2589 false positive
-      state.chat.activeTopic = action.payload
-    },
-    setActiveAgentId: (state, action: PayloadAction<string | null>) => {
-      state.chat.activeAgentId = action.payload
-    },
-    setActiveSessionIdAction: (state, action: PayloadAction<{ agentId: string; sessionId: string | null }>) => {
-      const { agentId, sessionId } = action.payload
-      state.chat.activeSessionIdMap[agentId] = sessionId
-    },
-    setActiveTopicOrSessionAction: (state, action: PayloadAction<'topic' | 'session'>) => {
-      state.chat.activeTopicOrSession = action.payload
-    },
-    setRenamingTopics: (state, action: PayloadAction<string[]>) => {
-      state.chat.renamingTopics = action.payload
-    },
-    setNewlyRenamedTopics: (state, action: PayloadAction<string[]>) => {
-      state.chat.newlyRenamedTopics = action.payload
-    },
-    // WebSearch related actions
-    setActiveSearches: (state, action: PayloadAction<Record<string, WebSearchStatus>>) => {
-      state.websearch.activeSearches = action.payload
-    },
-    setWebSearchStatus: (state, action: PayloadAction<{ requestId: string; status: WebSearchStatus }>) => {
-      const { requestId, status } = action.payload
-      if (status.phase === 'default') {
-        delete state.websearch.activeSearches[requestId]
-      }
-      state.websearch.activeSearches[requestId] = status
-    },
-    setSessionWaitingAction: (state, action: PayloadAction<{ id: string; value: boolean }>) => {
-      const { id, value } = action.payload
-      state.chat.sessionWaiting[id] = value
->>>>>>> d391e55a
     }
   }
 })
 
 export const {
-<<<<<<< HEAD
   // setAvatar,
   // setGenerating,
   // setTranslating,
@@ -380,7 +227,6 @@
   // setResourcesPath,
   // setUpdateState,
   // setExportState,
-  setIsOvmsSupported,
   // // Chat related actions
   // toggleMultiSelectMode,
   // setSelectedMessageIds,
@@ -395,34 +241,6 @@
   // setActiveSearches,
   // setWebSearchStatus,
   setPlaceholder
-=======
-  setAvatar,
-  setGenerating,
-  setTranslating,
-  setTranslateAbortKey,
-  setMinappShow,
-  setOpenedKeepAliveMinapps,
-  setOpenedOneOffMinapp,
-  setCurrentMinappId,
-  setSearching,
-  setFilesPath,
-  setResourcesPath,
-  setUpdateState,
-  setExportState,
-  // Chat related actions
-  toggleMultiSelectMode,
-  setSelectedMessageIds,
-  setActiveTopic,
-  setActiveAgentId,
-  setActiveSessionIdAction,
-  setActiveTopicOrSessionAction,
-  setRenamingTopics,
-  setNewlyRenamedTopics,
-  setSessionWaitingAction,
-  // WebSearch related actions
-  setActiveSearches,
-  setWebSearchStatus
->>>>>>> d391e55a
 } = runtimeSlice.actions
 
 export default runtimeSlice.reducer
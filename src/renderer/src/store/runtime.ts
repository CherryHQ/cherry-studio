--- conflicted
+++ resolved
@@ -1,10 +1,4 @@
 /**
-<<<<<<< HEAD
- * Data Refactor, notes by fullex
- * //TODO @deprecated this file will be removed
- */
-
-=======
  * @deprecated Scheduled for removal in v2.0.0
  * --------------------------------------------------------------------------
  * ⚠️ NOTICE: V2 DATA&UI REFACTORING (by 0xfullex)
@@ -21,7 +15,6 @@
  * --------------------------------------------------------------------------
  */
 import type { PayloadAction } from '@reduxjs/toolkit'
->>>>>>> c242860a
 import { createSlice } from '@reduxjs/toolkit'
 // import type { Topic, WebSearchStatus } from '@renderer/types'
 

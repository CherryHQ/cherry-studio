--- conflicted
+++ resolved
@@ -41,7 +41,6 @@
 }
 
 export interface RuntimeState {
-<<<<<<< HEAD
   // avatar: string
   // generating: boolean
   // translating: boolean
@@ -59,30 +58,9 @@
   // resourcesPath: string
   // update: UpdateState
   // export: ExportState
-  // chat: ChatState
+  chat: ChatState
   // websearch: WebSearchState
-=======
-  avatar: string
-  generating: boolean
-  translating: boolean
-  translateAbortKey?: string
-  /** whether the minapp popup is shown */
-  minappShow: boolean
-  /** the minapps that are opened and should be keep alive */
-  openedKeepAliveMinapps: MinAppType[]
-  /** the minapp that is opened for one time */
-  openedOneOffMinapp: MinAppType | null
-  /** the current minapp id */
-  currentMinappId: string
-  searching: boolean
-  filesPath: string
-  resourcesPath: string
-  update: UpdateState
-  export: ExportState
-  chat: ChatState
-  websearch: WebSearchState
   iknow: Record<string, boolean>
->>>>>>> d7bcd5a2
 }
 
 export interface ExportState {
@@ -90,7 +68,6 @@
 }
 
 const initialState: RuntimeState = {
-<<<<<<< HEAD
   // avatar: UserAvatar,
   // generating: false,
   // translating: false,
@@ -112,38 +89,6 @@
   // export: {
   //   isExporting: false
   // },
-  // chat: {
-  //   isMultiSelectMode: false,
-  //   selectedMessageIds: [],
-  //   activeTopic: null,
-  //   renamingTopics: [],
-  //   newlyRenamedTopics: []
-  // },
-  // websearch: {
-  //   activeSearches: {}
-  // }
-=======
-  avatar: UserAvatar,
-  generating: false,
-  translating: false,
-  minappShow: false,
-  openedKeepAliveMinapps: [],
-  openedOneOffMinapp: null,
-  currentMinappId: '',
-  searching: false,
-  filesPath: '',
-  resourcesPath: '',
-  update: {
-    info: null,
-    checking: false,
-    downloading: false,
-    downloaded: false,
-    downloadProgress: 0,
-    available: false
-  },
-  export: {
-    isExporting: false
-  },
   chat: {
     isMultiSelectMode: false,
     selectedMessageIds: [],
@@ -155,18 +100,16 @@
     newlyRenamedTopics: [],
     sessionWaiting: {}
   },
-  websearch: {
-    activeSearches: {}
-  },
+  // websearch: {
+  //   activeSearches: {}
+  // },
   iknow: {}
->>>>>>> d7bcd5a2
 }
 
 const runtimeSlice = createSlice({
   name: 'runtime',
   initialState,
   reducers: {
-<<<<<<< HEAD
     // setAvatar: (state, action: PayloadAction<string | null>) => {
     //   state.avatar = action.payload || AppLogo
     // },
@@ -217,8 +160,19 @@
     //   state.chat.selectedMessageIds = action.payload
     // },
     // setActiveTopic: (state, action: PayloadAction<Topic>) => {
+    // @ts-ignore ts2589 false positive
     //   state.chat.activeTopic = action.payload
     // },
+    setActiveAgentId: (state, action: PayloadAction<string | null>) => {
+      state.chat.activeAgentId = action.payload
+    },
+    setActiveSessionIdAction: (state, action: PayloadAction<{ agentId: string; sessionId: string | null }>) => {
+      const { agentId, sessionId } = action.payload
+      state.chat.activeSessionId[agentId] = sessionId
+    },
+    setActiveTopicOrSessionAction: (state, action: PayloadAction<'topic' | 'session'>) => {
+      state.chat.activeTopicOrSession = action.payload
+    },
     // setRenamingTopics: (state, action: PayloadAction<string[]>) => {
     //   state.chat.renamingTopics = action.payload
     // },
@@ -236,102 +190,18 @@
     //   }
     //   state.websearch.activeSearches[requestId] = status
     // },
-    setPlaceholder: (state, action: PayloadAction<Partial<RuntimeState>>) => {
-      state = { ...state, ...action.payload }
-=======
-    setAvatar: (state, action: PayloadAction<string | null>) => {
-      state.avatar = action.payload || AppLogo
-    },
-    setGenerating: (state, action: PayloadAction<boolean>) => {
-      state.generating = action.payload
-    },
-    setTranslating: (state, action: PayloadAction<boolean>) => {
-      state.translating = action.payload
-    },
-    setTranslateAbortKey: (state, action: PayloadAction<string>) => {
-      state.translateAbortKey = action.payload
-    },
-    setMinappShow: (state, action: PayloadAction<boolean>) => {
-      state.minappShow = action.payload
-    },
-    setOpenedKeepAliveMinapps: (state, action: PayloadAction<MinAppType[]>) => {
-      state.openedKeepAliveMinapps = action.payload
-    },
-    setOpenedOneOffMinapp: (state, action: PayloadAction<MinAppType | null>) => {
-      state.openedOneOffMinapp = action.payload
-    },
-    setCurrentMinappId: (state, action: PayloadAction<string>) => {
-      state.currentMinappId = action.payload
-    },
-    setSearching: (state, action: PayloadAction<boolean>) => {
-      state.searching = action.payload
-    },
-    setFilesPath: (state, action: PayloadAction<string>) => {
-      state.filesPath = action.payload
-    },
-    setResourcesPath: (state, action: PayloadAction<string>) => {
-      state.resourcesPath = action.payload
-    },
-    setUpdateState: (state, action: PayloadAction<Partial<UpdateState>>) => {
-      state.update = { ...state.update, ...action.payload }
-    },
-    setExportState: (state, action: PayloadAction<Partial<ExportState>>) => {
-      state.export = { ...state.export, ...action.payload }
-    },
-    // Chat related actions
-    toggleMultiSelectMode: (state, action: PayloadAction<boolean>) => {
-      state.chat.isMultiSelectMode = action.payload
-      if (!action.payload) {
-        state.chat.selectedMessageIds = []
-      }
-    },
-    setSelectedMessageIds: (state, action: PayloadAction<string[]>) => {
-      state.chat.selectedMessageIds = action.payload
-    },
-    setActiveTopic: (state, action: PayloadAction<Topic>) => {
-      // @ts-ignore ts2589 false positive
-      state.chat.activeTopic = action.payload
-    },
-    setActiveAgentId: (state, action: PayloadAction<string | null>) => {
-      state.chat.activeAgentId = action.payload
-    },
-    setActiveSessionIdAction: (state, action: PayloadAction<{ agentId: string; sessionId: string | null }>) => {
-      const { agentId, sessionId } = action.payload
-      state.chat.activeSessionId[agentId] = sessionId
-    },
-    setActiveTopicOrSessionAction: (state, action: PayloadAction<'topic' | 'session'>) => {
-      state.chat.activeTopicOrSession = action.payload
-    },
-    setRenamingTopics: (state, action: PayloadAction<string[]>) => {
-      state.chat.renamingTopics = action.payload
-    },
-    setNewlyRenamedTopics: (state, action: PayloadAction<string[]>) => {
-      state.chat.newlyRenamedTopics = action.payload
-    },
-    // WebSearch related actions
-    setActiveSearches: (state, action: PayloadAction<Record<string, WebSearchStatus>>) => {
-      state.websearch.activeSearches = action.payload
-    },
-    setWebSearchStatus: (state, action: PayloadAction<{ requestId: string; status: WebSearchStatus }>) => {
-      const { requestId, status } = action.payload
-      if (status.phase === 'default') {
-        delete state.websearch.activeSearches[requestId]
-      }
-      state.websearch.activeSearches[requestId] = status
-    },
+    // setPlaceholder: (state, action: PayloadAction<Partial<RuntimeState>>) => {},
     addIknowAction: (state, action: PayloadAction<string>) => {
       state.iknow[action.payload] = true
     },
     setSessionWaitingAction: (state, action: PayloadAction<{ id: string; value: boolean }>) => {
       const { id, value } = action.payload
       state.chat.sessionWaiting[id] = value
->>>>>>> d7bcd5a2
     }
   }
 })
 
 export const {
-<<<<<<< HEAD
   // setAvatar,
   // setGenerating,
   // setTranslating,
@@ -345,45 +215,21 @@
   // setResourcesPath,
   // setUpdateState,
   // setExportState,
+  addIknowAction,
   // // Chat related actions
   // toggleMultiSelectMode,
   // setSelectedMessageIds,
   // setActiveTopic,
+  setActiveAgentId,
+  setActiveSessionIdAction,
+  setActiveTopicOrSessionAction,
   // setRenamingTopics,
   // setNewlyRenamedTopics,
+  setSessionWaitingAction
   // // WebSearch related actions
   // setActiveSearches,
   // setWebSearchStatus,
-  setPlaceholder
-=======
-  setAvatar,
-  setGenerating,
-  setTranslating,
-  setTranslateAbortKey,
-  setMinappShow,
-  setOpenedKeepAliveMinapps,
-  setOpenedOneOffMinapp,
-  setCurrentMinappId,
-  setSearching,
-  setFilesPath,
-  setResourcesPath,
-  setUpdateState,
-  setExportState,
-  addIknowAction,
-  // Chat related actions
-  toggleMultiSelectMode,
-  setSelectedMessageIds,
-  setActiveTopic,
-  setActiveAgentId,
-  setActiveSessionIdAction,
-  setActiveTopicOrSessionAction,
-  setRenamingTopics,
-  setNewlyRenamedTopics,
-  setSessionWaitingAction,
-  // WebSearch related actions
-  setActiveSearches,
-  setWebSearchStatus
->>>>>>> d7bcd5a2
+  // setPlaceholder
 } = runtimeSlice.actions
 
 export default runtimeSlice.reducer
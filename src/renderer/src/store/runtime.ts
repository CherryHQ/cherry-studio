/**
 * Data Refactor, notes by fullex
 * //TODO @deprecated this file will be removed
 */

import type { PayloadAction } from '@reduxjs/toolkit'
import { createSlice } from '@reduxjs/toolkit'
import type { Topic, WebSearchStatus } from '@renderer/types'
import type { UpdateInfo } from 'builder-util-runtime'

export interface ChatState {
  isMultiSelectMode: boolean
  selectedMessageIds: string[]
  activeTopic: Topic | null
  /** UI state. null represents no active agent */
  activeAgentId: string | null
  /** UI state. Map agent id to active session id.
   *  null represents no active session  */
  activeSessionIdMap: Record<string, string | null>
  /** meanwhile active Assistants or Agents */
  activeTopicOrSession: 'topic' | 'session'
  /** topic ids that are currently being renamed */
  renamingTopics: string[]
  /** topic ids that are newly renamed */
  newlyRenamedTopics: string[]
  /** is a session waiting for updating/deleting. undefined and false share same semantics.  */
  sessionWaiting: Record<string, boolean>
}

export interface WebSearchState {
  activeSearches: Record<string, WebSearchStatus>
}

export interface UpdateState {
  info: UpdateInfo | null
  checking: boolean
  downloading: boolean
  downloaded: boolean
  downloadProgress: number
  available: boolean
}

export interface RuntimeState {
  // avatar: string
  // generating: boolean
  // translating: boolean
  // translateAbortKey?: string
  // /** whether the minapp popup is shown */
  // minappShow: boolean
  // /** the minapps that are opened and should be keep alive */
  // openedKeepAliveMinapps: MinAppType[]
  // /** the minapp that is opened for one time */
  // openedOneOffMinapp: MinAppType | null
  // /** the current minapp id */
  // currentMinappId: string
  // searching: boolean
  // filesPath: string
  // resourcesPath: string
  // update: UpdateState
  // export: ExportState
  chat: ChatState
<<<<<<< HEAD
  // websearch: WebSearchState
  iknow: Record<string, boolean>
=======
  websearch: WebSearchState
>>>>>>> 78278ce9
}

export interface ExportState {
  isExporting: boolean
}

const initialState: RuntimeState = {
  // avatar: UserAvatar,
  // generating: false,
  // translating: false,
  // minappShow: false,
  // openedKeepAliveMinapps: [],
  // openedOneOffMinapp: null,
  // currentMinappId: '',
  // searching: false,
  // filesPath: '',
  // resourcesPath: '',
  // update: {
  //   info: null,
  //   checking: false,
  //   downloading: false,
  //   downloaded: false,
  //   downloadProgress: 0,
  //   available: false
  // },
  // export: {
  //   isExporting: false
  // },
  chat: {
    isMultiSelectMode: false,
    selectedMessageIds: [],
    activeTopic: null,
    activeAgentId: null,
    activeTopicOrSession: 'topic',
    activeSessionIdMap: {},
    renamingTopics: [],
    newlyRenamedTopics: [],
    sessionWaiting: {}
  },
<<<<<<< HEAD
  // websearch: {
  //   activeSearches: {}
  // },
  iknow: {}
=======
  websearch: {
    activeSearches: {}
  }
>>>>>>> 78278ce9
}

const runtimeSlice = createSlice({
  name: 'runtime',
  initialState,
  reducers: {
    // setAvatar: (state, action: PayloadAction<string | null>) => {
    //   state.avatar = action.payload || AppLogo
    // },
    // setGenerating: (state, action: PayloadAction<boolean>) => {
    //   state.generating = action.payload
    // },
    // setTranslating: (state, action: PayloadAction<boolean>) => {
    //   state.translating = action.payload
    // },
    // setTranslateAbortKey: (state, action: PayloadAction<string>) => {
    //   state.translateAbortKey = action.payload
    // },
    // setMinappShow: (state, action: PayloadAction<boolean>) => {
    //   state.minappShow = action.payload
    // },
    // setOpenedKeepAliveMinapps: (state, action: PayloadAction<MinAppType[]>) => {
    //   state.openedKeepAliveMinapps = action.payload
    // },
    // setOpenedOneOffMinapp: (state, action: PayloadAction<MinAppType | null>) => {
    //   state.openedOneOffMinapp = action.payload
    // },
    // setCurrentMinappId: (state, action: PayloadAction<string>) => {
    //   state.currentMinappId = action.payload
    // },
    // setSearching: (state, action: PayloadAction<boolean>) => {
    //   state.searching = action.payload
    // },
    // setFilesPath: (state, action: PayloadAction<string>) => {
    //   state.filesPath = action.payload
    // },
    // setResourcesPath: (state, action: PayloadAction<string>) => {
    //   state.resourcesPath = action.payload
    // },
    // setUpdateState: (state, action: PayloadAction<Partial<UpdateState>>) => {
    //   state.update = { ...state.update, ...action.payload }
    // },
    // setExportState: (state, action: PayloadAction<Partial<ExportState>>) => {
    //   state.export = { ...state.export, ...action.payload }
    // },
    // // Chat related actions
    // toggleMultiSelectMode: (state, action: PayloadAction<boolean>) => {
    //   state.chat.isMultiSelectMode = action.payload
    //   if (!action.payload) {
    //     state.chat.selectedMessageIds = []
    //   }
    // },
    // setSelectedMessageIds: (state, action: PayloadAction<string[]>) => {
    //   state.chat.selectedMessageIds = action.payload
    // },
    // setActiveTopic: (state, action: PayloadAction<Topic>) => {
    // @ts-ignore ts2589 false positive
    //   state.chat.activeTopic = action.payload
    // },
    setActiveAgentId: (state, action: PayloadAction<string | null>) => {
      state.chat.activeAgentId = action.payload
    },
    setActiveSessionIdAction: (state, action: PayloadAction<{ agentId: string; sessionId: string | null }>) => {
      const { agentId, sessionId } = action.payload
      state.chat.activeSessionIdMap[agentId] = sessionId
    },
    setActiveTopicOrSessionAction: (state, action: PayloadAction<'topic' | 'session'>) => {
      state.chat.activeTopicOrSession = action.payload
    },
<<<<<<< HEAD
    // setRenamingTopics: (state, action: PayloadAction<string[]>) => {
    //   state.chat.renamingTopics = action.payload
    // },
    // setNewlyRenamedTopics: (state, action: PayloadAction<string[]>) => {
    //   state.chat.newlyRenamedTopics = action.payload
    // },
    // // WebSearch related actions
    // setActiveSearches: (state, action: PayloadAction<Record<string, WebSearchStatus>>) => {
    //   state.websearch.activeSearches = action.payload
    // },
    // setWebSearchStatus: (state, action: PayloadAction<{ requestId: string; status: WebSearchStatus }>) => {
    //   const { requestId, status } = action.payload
    //   if (status.phase === 'default') {
    //     delete state.websearch.activeSearches[requestId]
    //   }
    //   state.websearch.activeSearches[requestId] = status
    // },
    // setPlaceholder: (state, action: PayloadAction<Partial<RuntimeState>>) => {},
    addIknowAction: (state, action: PayloadAction<string>) => {
      state.iknow[action.payload] = true
=======
    setRenamingTopics: (state, action: PayloadAction<string[]>) => {
      state.chat.renamingTopics = action.payload
    },
    setNewlyRenamedTopics: (state, action: PayloadAction<string[]>) => {
      state.chat.newlyRenamedTopics = action.payload
    },
    // WebSearch related actions
    setActiveSearches: (state, action: PayloadAction<Record<string, WebSearchStatus>>) => {
      state.websearch.activeSearches = action.payload
    },
    setWebSearchStatus: (state, action: PayloadAction<{ requestId: string; status: WebSearchStatus }>) => {
      const { requestId, status } = action.payload
      if (status.phase === 'default') {
        delete state.websearch.activeSearches[requestId]
      }
      state.websearch.activeSearches[requestId] = status
>>>>>>> 78278ce9
    },
    setSessionWaitingAction: (state, action: PayloadAction<{ id: string; value: boolean }>) => {
      const { id, value } = action.payload
      state.chat.sessionWaiting[id] = value
    }
  }
})

export const {
<<<<<<< HEAD
  // setAvatar,
  // setGenerating,
  // setTranslating,
  // setTranslateAbortKey,
  // setMinappShow,
  // setOpenedKeepAliveMinapps,
  // setOpenedOneOffMinapp,
  // setCurrentMinappId,
  // setSearching,
  // setFilesPath,
  // setResourcesPath,
  // setUpdateState,
  // setExportState,
  addIknowAction,
  // // Chat related actions
  // toggleMultiSelectMode,
  // setSelectedMessageIds,
  // setActiveTopic,
=======
  setAvatar,
  setGenerating,
  setTranslating,
  setTranslateAbortKey,
  setMinappShow,
  setOpenedKeepAliveMinapps,
  setOpenedOneOffMinapp,
  setCurrentMinappId,
  setSearching,
  setFilesPath,
  setResourcesPath,
  setUpdateState,
  setExportState,
  // Chat related actions
  toggleMultiSelectMode,
  setSelectedMessageIds,
  setActiveTopic,
>>>>>>> 78278ce9
  setActiveAgentId,
  setActiveSessionIdAction,
  setActiveTopicOrSessionAction,
  // setRenamingTopics,
  // setNewlyRenamedTopics,
  setSessionWaitingAction
  // // WebSearch related actions
  // setActiveSearches,
  // setWebSearchStatus,
  // setPlaceholder
} = runtimeSlice.actions

export default runtimeSlice.reducer<|MERGE_RESOLUTION|>--- conflicted
+++ resolved
@@ -59,12 +59,7 @@
   // update: UpdateState
   // export: ExportState
   chat: ChatState
-<<<<<<< HEAD
   // websearch: WebSearchState
-  iknow: Record<string, boolean>
-=======
-  websearch: WebSearchState
->>>>>>> 78278ce9
 }
 
 export interface ExportState {
@@ -103,17 +98,10 @@
     renamingTopics: [],
     newlyRenamedTopics: [],
     sessionWaiting: {}
-  },
-<<<<<<< HEAD
+  }
   // websearch: {
   //   activeSearches: {}
   // },
-  iknow: {}
-=======
-  websearch: {
-    activeSearches: {}
-  }
->>>>>>> 78278ce9
 }
 
 const runtimeSlice = createSlice({
@@ -183,7 +171,6 @@
     setActiveTopicOrSessionAction: (state, action: PayloadAction<'topic' | 'session'>) => {
       state.chat.activeTopicOrSession = action.payload
     },
-<<<<<<< HEAD
     // setRenamingTopics: (state, action: PayloadAction<string[]>) => {
     //   state.chat.renamingTopics = action.payload
     // },
@@ -202,27 +189,6 @@
     //   state.websearch.activeSearches[requestId] = status
     // },
     // setPlaceholder: (state, action: PayloadAction<Partial<RuntimeState>>) => {},
-    addIknowAction: (state, action: PayloadAction<string>) => {
-      state.iknow[action.payload] = true
-=======
-    setRenamingTopics: (state, action: PayloadAction<string[]>) => {
-      state.chat.renamingTopics = action.payload
-    },
-    setNewlyRenamedTopics: (state, action: PayloadAction<string[]>) => {
-      state.chat.newlyRenamedTopics = action.payload
-    },
-    // WebSearch related actions
-    setActiveSearches: (state, action: PayloadAction<Record<string, WebSearchStatus>>) => {
-      state.websearch.activeSearches = action.payload
-    },
-    setWebSearchStatus: (state, action: PayloadAction<{ requestId: string; status: WebSearchStatus }>) => {
-      const { requestId, status } = action.payload
-      if (status.phase === 'default') {
-        delete state.websearch.activeSearches[requestId]
-      }
-      state.websearch.activeSearches[requestId] = status
->>>>>>> 78278ce9
-    },
     setSessionWaitingAction: (state, action: PayloadAction<{ id: string; value: boolean }>) => {
       const { id, value } = action.payload
       state.chat.sessionWaiting[id] = value
@@ -231,7 +197,6 @@
 })
 
 export const {
-<<<<<<< HEAD
   // setAvatar,
   // setGenerating,
   // setTranslating,
@@ -245,30 +210,10 @@
   // setResourcesPath,
   // setUpdateState,
   // setExportState,
-  addIknowAction,
   // // Chat related actions
   // toggleMultiSelectMode,
   // setSelectedMessageIds,
   // setActiveTopic,
-=======
-  setAvatar,
-  setGenerating,
-  setTranslating,
-  setTranslateAbortKey,
-  setMinappShow,
-  setOpenedKeepAliveMinapps,
-  setOpenedOneOffMinapp,
-  setCurrentMinappId,
-  setSearching,
-  setFilesPath,
-  setResourcesPath,
-  setUpdateState,
-  setExportState,
-  // Chat related actions
-  toggleMultiSelectMode,
-  setSelectedMessageIds,
-  setActiveTopic,
->>>>>>> 78278ce9
   setActiveAgentId,
   setActiveSessionIdAction,
   setActiveTopicOrSessionAction,

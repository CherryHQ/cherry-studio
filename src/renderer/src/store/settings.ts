--- conflicted
+++ resolved
@@ -11,11 +11,8 @@
   ThemeMode,
   TranslateLanguageVarious
 } from '@renderer/types'
-<<<<<<< HEAD
 import { uuid } from '@renderer/utils'
-=======
 import { UpgradeChannel } from '@shared/config/constant'
->>>>>>> ece59cfa
 
 import { WebDAVSyncState } from './backup'
 

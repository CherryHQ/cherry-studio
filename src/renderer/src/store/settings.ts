<<<<<<< HEAD
import type { PayloadAction } from '@reduxjs/toolkit'
import { createSlice } from '@reduxjs/toolkit'
=======
import { createSlice, PayloadAction } from '@reduxjs/toolkit'
import { isMac } from '@renderer/config/constant'
>>>>>>> ebe28064
import { TRANSLATE_PROMPT } from '@renderer/config/prompts'
import { DEFAULT_SIDEBAR_ICONS } from '@renderer/config/sidebar'
import type {
  ApiServerConfig,
  AssistantsSortType,
  CodeStyleVarious,
  LanguageVarious,
  MathEngine,
  OpenAIServiceTier,
  OpenAISummaryText,
  OpenAIVerbosity,
  PaintingProvider,
  S3Config,
  SidebarIcon,
  TranslateLanguageCode
} from '@renderer/types'
import { ThemeMode } from '@renderer/types'
import { uuid } from '@renderer/utils'
import { UpgradeChannel } from '@shared/config/constant'

import type { RemoteSyncState } from './backup'

export type SendMessageShortcut = 'Enter' | 'Shift+Enter' | 'Ctrl+Enter' | 'Command+Enter' | 'Alt+Enter'

// Re-export for backward compatibility
export { DEFAULT_SIDEBAR_ICONS }

export interface NutstoreSyncRuntime extends RemoteSyncState {}

export type AssistantIconType = 'model' | 'emoji' | 'none'

export type UserTheme = {
  colorPrimary: string
}

export interface SettingsState {
  showAssistants: boolean
  showTopics: boolean
  assistantsTabSortType: AssistantsSortType
  sendMessageShortcut: SendMessageShortcut
  language: LanguageVarious
  targetLanguage: TranslateLanguageCode
  proxyMode: 'system' | 'custom' | 'none'
  proxyUrl?: string
  proxyBypassRules?: string
  userName: string
  userId: string
  showPrompt: boolean
  showTokens: boolean
  showMessageDivider: boolean
  messageFont: 'system' | 'serif'
  showInputEstimatedTokens: boolean
  launchOnBoot: boolean
  launchToTray: boolean
  trayOnClose: boolean
  tray: boolean
  theme: ThemeMode
  userTheme: UserTheme
  windowStyle: 'transparent' | 'opaque'
  fontSize: number
  topicPosition: 'left' | 'right'
  showTopicTime: boolean
  pinTopicsToTop: boolean
  assistantIconType: AssistantIconType
  pasteLongTextAsFile: boolean
  pasteLongTextThreshold: number
  clickAssistantToShowTopic: boolean
  autoCheckUpdate: boolean
  testPlan: boolean
  testChannel: UpgradeChannel
  renderInputMessageAsMarkdown: boolean
  // 代码执行
  codeExecution: {
    enabled: boolean
    timeoutMinutes: number
  }
  codeEditor: {
    enabled: boolean
    themeLight: string
    themeDark: string
    highlightActiveLine: boolean
    foldGutter: boolean
    autocompletion: boolean
    keymap: boolean
  }
  /** @deprecated use codeViewer instead */
  codePreview: {
    themeLight: CodeStyleVarious
    themeDark: CodeStyleVarious
  }
  codeViewer: {
    themeLight: CodeStyleVarious
    themeDark: CodeStyleVarious
  }
  codeShowLineNumbers: boolean
  codeCollapsible: boolean
  codeWrappable: boolean
  codeImageTools: boolean
  mathEngine: MathEngine
  mathEnableSingleDollar: boolean
  messageStyle: 'plain' | 'bubble'
  foldDisplayMode: 'expanded' | 'compact'
  gridColumns: number
  gridPopoverTrigger: 'hover' | 'click'
  messageNavigation: 'none' | 'buttons' | 'anchor'
  // 数据目录设置
  skipBackupFile: boolean
  // webdav 配置 host, user, pass, path
  webdavHost: string
  webdavUser: string
  webdavPass: string
  webdavPath: string
  webdavAutoSync: boolean
  webdavSyncInterval: number
  webdavMaxBackups: number
  webdavSkipBackupFile: boolean
  webdavDisableStream: boolean
  translateModelPrompt: string
  autoTranslateWithSpace: boolean
  showTranslateConfirm: boolean
  enableTopicNaming: boolean
  customCss: string
  topicNamingPrompt: string
  // Sidebar icons
  sidebarIcons: {
    visible: SidebarIcon[]
    disabled: SidebarIcon[]
  }
  narrowMode: boolean
  // QuickAssistant
  enableQuickAssistant: boolean
  clickTrayToShowQuickAssistant: boolean
  multiModelMessageStyle: MultiModelMessageStyle
  readClipboardAtStartup: boolean
  notionDatabaseID: string | null
  notionApiKey: string | null
  notionPageNameKey: string | null
  markdownExportPath: string | null
  forceDollarMathInMarkdown: boolean
  useTopicNamingForMessageTitle: boolean
  showModelNameInMarkdown: boolean
  showModelProviderInMarkdown: boolean
  thoughtAutoCollapse: boolean
  notionExportReasoning: boolean
  excludeCitationsInExport: boolean
  standardizeCitationsInExport: boolean
  yuqueToken: string | null
  yuqueUrl: string | null
  yuqueRepoId: string | null
  joplinToken: string | null
  joplinUrl: string | null
  joplinExportReasoning: boolean
  defaultObsidianVault: string | null
  defaultAgent: string | null
  // 思源笔记配置
  siyuanApiUrl: string | null
  siyuanToken: string | null
  siyuanBoxId: string | null
  siyuanRootPath: string | null
  // 订阅的助手地址
  agentssubscribeUrl: string | null
  // MinApps
  maxKeepAliveMinapps: number
  showOpenedMinappsInSidebar: boolean
  minappsOpenLinkExternal: boolean
  // 隐私设置
  enableDataCollection: boolean
  enableSpellCheck: boolean
  spellCheckLanguages: string[]
  enableQuickPanelTriggers: boolean
  // 硬件加速设置
  disableHardwareAcceleration: boolean
  exportMenuOptions: {
    image: boolean
    markdown: boolean
    markdown_reason: boolean
    notion: boolean
    yuque: boolean
    joplin: boolean
    obsidian: boolean
    siyuan: boolean
    docx: boolean
    plain_text: boolean
  }
  // OpenAI
  openAI: {
    summaryText: OpenAISummaryText
    /** @deprecated 现在该设置迁移到Provider对象中 */
    serviceTier: OpenAIServiceTier
    verbosity: OpenAIVerbosity
  }
  // Notification
  notification: {
    assistant: boolean
    backup: boolean
    knowledge: boolean
  }
  // Local backup settings
  localBackupDir: string
  localBackupAutoSync: boolean
  localBackupSyncInterval: number
  localBackupMaxBackups: number
  localBackupSkipBackupFile: boolean
  defaultPaintingProvider: PaintingProvider
  s3: S3Config
  // Developer mode
  enableDeveloperMode: boolean
  // UI
  navbarPosition: 'left' | 'top'
  // API Server
  apiServer: ApiServerConfig
  showMessageOutline?: boolean
}

export type MultiModelMessageStyle = 'horizontal' | 'vertical' | 'fold' | 'grid'

export const initialState: SettingsState = {
  showAssistants: true,
  showTopics: true,
  assistantsTabSortType: 'list',
  sendMessageShortcut: 'Enter',
  language: navigator.language as LanguageVarious,
  targetLanguage: 'en-us',
  proxyMode: 'system',
  proxyUrl: undefined,
  proxyBypassRules: undefined,
  userName: '',
  userId: uuid(),
  showPrompt: true,
  showTokens: true,
  showMessageDivider: true,
  messageFont: 'system',
  showInputEstimatedTokens: false,
  launchOnBoot: false,
  launchToTray: false,
  trayOnClose: true,
  tray: true,
  theme: ThemeMode.system,
  userTheme: {
    colorPrimary: '#00b96b'
  },
  windowStyle: isMac ? 'transparent' : 'opaque',
  fontSize: 14,
  topicPosition: 'left',
  showTopicTime: false,
  pinTopicsToTop: false,
  assistantIconType: 'emoji',
  pasteLongTextAsFile: false,
  pasteLongTextThreshold: 1500,
  clickAssistantToShowTopic: true,
  autoCheckUpdate: true,
  testPlan: false,
  testChannel: UpgradeChannel.LATEST,
  renderInputMessageAsMarkdown: false,
  codeExecution: {
    enabled: false,
    timeoutMinutes: 1
  },
  codeEditor: {
    enabled: false,
    themeLight: 'auto',
    themeDark: 'auto',
    highlightActiveLine: false,
    foldGutter: false,
    autocompletion: true,
    keymap: false
  },
  /** @deprecated use codeViewer instead */
  codePreview: {
    themeLight: 'auto',
    themeDark: 'auto'
  },
  codeViewer: {
    themeLight: 'auto',
    themeDark: 'auto'
  },
  codeShowLineNumbers: false,
  codeCollapsible: false,
  codeWrappable: false,
  codeImageTools: false,
  mathEngine: 'KaTeX',
  mathEnableSingleDollar: true,
  messageStyle: 'plain',
  foldDisplayMode: 'expanded',
  gridColumns: 2,
  gridPopoverTrigger: 'click',
  messageNavigation: 'none',
  skipBackupFile: false,
  webdavHost: '',
  webdavUser: '',
  webdavPass: '',
  webdavPath: '/cherry-studio',
  webdavAutoSync: false,
  webdavSyncInterval: 0,
  webdavMaxBackups: 0,
  webdavSkipBackupFile: false,
  webdavDisableStream: false,
  translateModelPrompt: TRANSLATE_PROMPT,
  autoTranslateWithSpace: false,
  showTranslateConfirm: true,
  enableTopicNaming: true,
  customCss: '',
  topicNamingPrompt: '',
  sidebarIcons: {
    visible: DEFAULT_SIDEBAR_ICONS,
    disabled: []
  },
  narrowMode: false,
  enableQuickAssistant: false,
  clickTrayToShowQuickAssistant: false,
  readClipboardAtStartup: true,
  multiModelMessageStyle: 'horizontal',
  notionDatabaseID: '',
  notionApiKey: '',
  notionPageNameKey: 'Name',
  markdownExportPath: null,
  forceDollarMathInMarkdown: false,
  useTopicNamingForMessageTitle: false,
  showModelNameInMarkdown: false,
  showModelProviderInMarkdown: false,
  thoughtAutoCollapse: true,
  notionExportReasoning: false,
  excludeCitationsInExport: false,
  standardizeCitationsInExport: false,
  yuqueToken: '',
  yuqueUrl: '',
  yuqueRepoId: '',
  joplinToken: '',
  joplinUrl: '',
  joplinExportReasoning: false,
  defaultObsidianVault: null,
  defaultAgent: null,
  siyuanApiUrl: null,
  siyuanToken: null,
  siyuanBoxId: null,
  siyuanRootPath: null,
  agentssubscribeUrl: '',
  // MinApps
  maxKeepAliveMinapps: 3,
  showOpenedMinappsInSidebar: true,
  minappsOpenLinkExternal: false,
  enableDataCollection: false,
  enableSpellCheck: false,
  spellCheckLanguages: [],
  enableQuickPanelTriggers: false,
  // 硬件加速设置
  disableHardwareAcceleration: false,
  exportMenuOptions: {
    image: true,
    markdown: true,
    markdown_reason: true,
    notion: true,
    yuque: true,
    joplin: true,
    obsidian: true,
    siyuan: true,
    docx: true,
    plain_text: true
  },
  // OpenAI
  openAI: {
    summaryText: 'off',
    serviceTier: 'auto',
    verbosity: 'medium'
  },
  notification: {
    assistant: false,
    backup: false,
    knowledge: false
  },
  // Local backup settings
  localBackupDir: '',
  localBackupAutoSync: false,
  localBackupSyncInterval: 0,
  localBackupMaxBackups: 0,
  localBackupSkipBackupFile: false,
  defaultPaintingProvider: 'zhipu',
  s3: {
    endpoint: '',
    region: '',
    bucket: '',
    accessKeyId: '',
    secretAccessKey: '',
    root: '',
    autoSync: false,
    syncInterval: 0,
    maxBackups: 0,
    skipBackupFile: false
  },
  // Developer mode
  enableDeveloperMode: false,
  // UI
  navbarPosition: 'top',
  // API Server
  apiServer: {
    enabled: false,
    host: 'localhost',
    port: 23333,
    apiKey: `cs-sk-${uuid()}`
  },
  showMessageOutline: undefined
}

const settingsSlice = createSlice({
  name: 'settings',
  initialState,
  reducers: {
    setShowAssistants: (state, action: PayloadAction<boolean>) => {
      state.showAssistants = action.payload
    },
    toggleShowAssistants: (state) => {
      state.showAssistants = !state.showAssistants
    },
    setShowTopics: (state, action: PayloadAction<boolean>) => {
      state.showTopics = action.payload
    },
    toggleShowTopics: (state) => {
      state.showTopics = !state.showTopics
    },
    setAssistantsTabSortType: (state, action: PayloadAction<AssistantsSortType>) => {
      state.assistantsTabSortType = action.payload
    },
    setSendMessageShortcut: (state, action: PayloadAction<SendMessageShortcut>) => {
      state.sendMessageShortcut = action.payload
    },
    setLanguage: (state, action: PayloadAction<LanguageVarious>) => {
      state.language = action.payload
    },
    setTargetLanguage: (state, action: PayloadAction<TranslateLanguageCode>) => {
      state.targetLanguage = action.payload
    },
    setProxyMode: (state, action: PayloadAction<'system' | 'custom' | 'none'>) => {
      state.proxyMode = action.payload
    },
    setProxyUrl: (state, action: PayloadAction<string | undefined>) => {
      state.proxyUrl = action.payload
    },
    setProxyBypassRules: (state, action: PayloadAction<string | undefined>) => {
      state.proxyBypassRules = action.payload
    },
    setUserName: (state, action: PayloadAction<string>) => {
      state.userName = action.payload
    },
    setShowPrompt: (state, action: PayloadAction<boolean>) => {
      state.showPrompt = action.payload
    },
    setShowTokens: (state, action: PayloadAction<boolean>) => {
      state.showTokens = action.payload
    },
    setShowMessageDivider: (state, action: PayloadAction<boolean>) => {
      state.showMessageDivider = action.payload
    },
    setMessageFont: (state, action: PayloadAction<'system' | 'serif'>) => {
      state.messageFont = action.payload
    },
    setShowInputEstimatedTokens: (state, action: PayloadAction<boolean>) => {
      state.showInputEstimatedTokens = action.payload
    },
    setLaunchOnBoot: (state, action: PayloadAction<boolean>) => {
      state.launchOnBoot = action.payload
    },
    setLaunchToTray: (state, action: PayloadAction<boolean>) => {
      state.launchToTray = action.payload
    },
    setTray: (state, action: PayloadAction<boolean>) => {
      state.tray = action.payload
    },
    setTrayOnClose: (state, action: PayloadAction<boolean>) => {
      state.trayOnClose = action.payload
    },
    setTheme: (state, action: PayloadAction<ThemeMode>) => {
      state.theme = action.payload
    },
    setCustomCss: (state, action: PayloadAction<string>) => {
      state.customCss = action.payload
    },
    setUserTheme: (state, action: PayloadAction<UserTheme>) => {
      state.userTheme = action.payload
    },
    setFontSize: (state, action: PayloadAction<number>) => {
      state.fontSize = action.payload
    },
    setWindowStyle: (state, action: PayloadAction<'transparent' | 'opaque'>) => {
      state.windowStyle = action.payload
    },
    setTopicPosition: (state, action: PayloadAction<'left' | 'right'>) => {
      state.topicPosition = action.payload
    },
    setShowTopicTime: (state, action: PayloadAction<boolean>) => {
      state.showTopicTime = action.payload
    },
    setPinTopicsToTop: (state, action: PayloadAction<boolean>) => {
      state.pinTopicsToTop = action.payload
    },
    setAssistantIconType: (state, action: PayloadAction<AssistantIconType>) => {
      state.assistantIconType = action.payload
    },
    setPasteLongTextAsFile: (state, action: PayloadAction<boolean>) => {
      state.pasteLongTextAsFile = action.payload
    },
    setAutoCheckUpdate: (state, action: PayloadAction<boolean>) => {
      state.autoCheckUpdate = action.payload
    },
    setTestPlan: (state, action: PayloadAction<boolean>) => {
      state.testPlan = action.payload
    },
    setTestChannel: (state, action: PayloadAction<UpgradeChannel>) => {
      state.testChannel = action.payload
    },
    setRenderInputMessageAsMarkdown: (state, action: PayloadAction<boolean>) => {
      state.renderInputMessageAsMarkdown = action.payload
    },
    setClickAssistantToShowTopic: (state, action: PayloadAction<boolean>) => {
      state.clickAssistantToShowTopic = action.payload
    },
    setSkipBackupFile: (state, action: PayloadAction<boolean>) => {
      state.skipBackupFile = action.payload
    },
    setWebdavHost: (state, action: PayloadAction<string>) => {
      state.webdavHost = action.payload
    },
    setWebdavUser: (state, action: PayloadAction<string>) => {
      state.webdavUser = action.payload
    },
    setWebdavPass: (state, action: PayloadAction<string>) => {
      state.webdavPass = action.payload
    },
    setWebdavPath: (state, action: PayloadAction<string>) => {
      state.webdavPath = action.payload
    },
    setWebdavAutoSync: (state, action: PayloadAction<boolean>) => {
      state.webdavAutoSync = action.payload
    },
    setWebdavSyncInterval: (state, action: PayloadAction<number>) => {
      state.webdavSyncInterval = action.payload
    },
    setWebdavMaxBackups: (state, action: PayloadAction<number>) => {
      state.webdavMaxBackups = action.payload
    },
    setWebdavSkipBackupFile: (state, action: PayloadAction<boolean>) => {
      state.webdavSkipBackupFile = action.payload
    },
    setWebdavDisableStream: (state, action: PayloadAction<boolean>) => {
      state.webdavDisableStream = action.payload
    },
    setCodeExecution: (state, action: PayloadAction<{ enabled?: boolean; timeoutMinutes?: number }>) => {
      if (action.payload.enabled !== undefined) {
        state.codeExecution.enabled = action.payload.enabled
      }
      if (action.payload.timeoutMinutes !== undefined) {
        state.codeExecution.timeoutMinutes = action.payload.timeoutMinutes
      }
    },
    setCodeEditor: (
      state,
      action: PayloadAction<{
        enabled?: boolean
        themeLight?: string
        themeDark?: string
        highlightActiveLine?: boolean
        foldGutter?: boolean
        autocompletion?: boolean
        keymap?: boolean
      }>
    ) => {
      if (action.payload.enabled !== undefined) {
        state.codeEditor.enabled = action.payload.enabled
      }
      if (action.payload.themeLight !== undefined) {
        state.codeEditor.themeLight = action.payload.themeLight
      }
      if (action.payload.themeDark !== undefined) {
        state.codeEditor.themeDark = action.payload.themeDark
      }
      if (action.payload.highlightActiveLine !== undefined) {
        state.codeEditor.highlightActiveLine = action.payload.highlightActiveLine
      }
      if (action.payload.foldGutter !== undefined) {
        state.codeEditor.foldGutter = action.payload.foldGutter
      }
      if (action.payload.autocompletion !== undefined) {
        state.codeEditor.autocompletion = action.payload.autocompletion
      }
      if (action.payload.keymap !== undefined) {
        state.codeEditor.keymap = action.payload.keymap
      }
    },
    setCodeViewer: (state, action: PayloadAction<{ themeLight?: string; themeDark?: string }>) => {
      if (action.payload.themeLight !== undefined) {
        state.codeViewer.themeLight = action.payload.themeLight
      }
      if (action.payload.themeDark !== undefined) {
        state.codeViewer.themeDark = action.payload.themeDark
      }
    },
    setCodeShowLineNumbers: (state, action: PayloadAction<boolean>) => {
      state.codeShowLineNumbers = action.payload
    },
    setCodeCollapsible: (state, action: PayloadAction<boolean>) => {
      state.codeCollapsible = action.payload
    },
    setCodeWrappable: (state, action: PayloadAction<boolean>) => {
      state.codeWrappable = action.payload
    },
    setCodeImageTools: (state, action: PayloadAction<boolean>) => {
      state.codeImageTools = action.payload
    },
    setMathEngine: (state, action: PayloadAction<MathEngine>) => {
      state.mathEngine = action.payload
    },
    setMathEnableSingleDollar: (state, action: PayloadAction<boolean>) => {
      state.mathEnableSingleDollar = action.payload
    },
    setFoldDisplayMode: (state, action: PayloadAction<'expanded' | 'compact'>) => {
      state.foldDisplayMode = action.payload
    },
    setGridColumns: (state, action: PayloadAction<number>) => {
      state.gridColumns = action.payload
    },
    setGridPopoverTrigger: (state, action: PayloadAction<'hover' | 'click'>) => {
      state.gridPopoverTrigger = action.payload
    },
    setMessageStyle: (state, action: PayloadAction<'plain' | 'bubble'>) => {
      state.messageStyle = action.payload
    },
    setTranslateModelPrompt: (state, action: PayloadAction<string>) => {
      state.translateModelPrompt = action.payload
    },
    setAutoTranslateWithSpace: (state, action: PayloadAction<boolean>) => {
      state.autoTranslateWithSpace = action.payload
    },
    setShowTranslateConfirm: (state, action: PayloadAction<boolean>) => {
      state.showTranslateConfirm = action.payload
    },
    setEnableTopicNaming: (state, action: PayloadAction<boolean>) => {
      state.enableTopicNaming = action.payload
    },
    setPasteLongTextThreshold: (state, action: PayloadAction<number>) => {
      state.pasteLongTextThreshold = action.payload
    },
    setTopicNamingPrompt: (state, action: PayloadAction<string>) => {
      state.topicNamingPrompt = action.payload
    },
    setSidebarIcons: (state, action: PayloadAction<{ visible?: SidebarIcon[]; disabled?: SidebarIcon[] }>) => {
      if (action.payload.visible) {
        state.sidebarIcons.visible = action.payload.visible
      }
      if (action.payload.disabled) {
        state.sidebarIcons.disabled = action.payload.disabled
      }
    },
    setNarrowMode: (state, action: PayloadAction<boolean>) => {
      state.narrowMode = action.payload
    },
    setClickTrayToShowQuickAssistant: (state, action: PayloadAction<boolean>) => {
      state.clickTrayToShowQuickAssistant = action.payload
    },
    setEnableQuickAssistant: (state, action: PayloadAction<boolean>) => {
      state.enableQuickAssistant = action.payload
    },
    setReadClipboardAtStartup: (state, action: PayloadAction<boolean>) => {
      state.readClipboardAtStartup = action.payload
    },
    setMultiModelMessageStyle: (state, action: PayloadAction<'horizontal' | 'vertical' | 'fold' | 'grid'>) => {
      state.multiModelMessageStyle = action.payload
    },
    setNotionDatabaseID: (state, action: PayloadAction<string>) => {
      state.notionDatabaseID = action.payload
    },
    setNotionApiKey: (state, action: PayloadAction<string>) => {
      state.notionApiKey = action.payload
    },
    setNotionPageNameKey: (state, action: PayloadAction<string>) => {
      state.notionPageNameKey = action.payload
    },
    setmarkdownExportPath: (state, action: PayloadAction<string | null>) => {
      state.markdownExportPath = action.payload
    },
    setForceDollarMathInMarkdown: (state, action: PayloadAction<boolean>) => {
      state.forceDollarMathInMarkdown = action.payload
    },
    setUseTopicNamingForMessageTitle: (state, action: PayloadAction<boolean>) => {
      state.useTopicNamingForMessageTitle = action.payload
    },
    setShowModelNameInMarkdown: (state, action: PayloadAction<boolean>) => {
      state.showModelNameInMarkdown = action.payload
    },
    setShowModelProviderInMarkdown: (state, action: PayloadAction<boolean>) => {
      state.showModelProviderInMarkdown = action.payload
    },
    setThoughtAutoCollapse: (state, action: PayloadAction<boolean>) => {
      state.thoughtAutoCollapse = action.payload
    },
    setNotionExportReasoning: (state, action: PayloadAction<boolean>) => {
      state.notionExportReasoning = action.payload
    },
    setExcludeCitationsInExport: (state, action: PayloadAction<boolean>) => {
      state.excludeCitationsInExport = action.payload
    },
    setStandardizeCitationsInExport: (state, action: PayloadAction<boolean>) => {
      state.standardizeCitationsInExport = action.payload
    },
    setYuqueToken: (state, action: PayloadAction<string>) => {
      state.yuqueToken = action.payload
    },
    setYuqueRepoId: (state, action: PayloadAction<string>) => {
      state.yuqueRepoId = action.payload
    },
    setYuqueUrl: (state, action: PayloadAction<string>) => {
      state.yuqueUrl = action.payload
    },
    setJoplinToken: (state, action: PayloadAction<string>) => {
      state.joplinToken = action.payload
    },
    setJoplinUrl: (state, action: PayloadAction<string>) => {
      state.joplinUrl = action.payload
    },
    setJoplinExportReasoning: (state, action: PayloadAction<boolean>) => {
      state.joplinExportReasoning = action.payload
    },
    setMessageNavigation: (state, action: PayloadAction<'none' | 'buttons' | 'anchor'>) => {
      state.messageNavigation = action.payload
    },
    setDefaultObsidianVault: (state, action: PayloadAction<string>) => {
      state.defaultObsidianVault = action.payload
    },
    setDefaultAgent: (state, action: PayloadAction<string>) => {
      state.defaultAgent = action.payload
    },
    setSiyuanApiUrl: (state, action: PayloadAction<string>) => {
      state.siyuanApiUrl = action.payload
    },
    setSiyuanToken: (state, action: PayloadAction<string>) => {
      state.siyuanToken = action.payload
    },
    setSiyuanBoxId: (state, action: PayloadAction<string>) => {
      state.siyuanBoxId = action.payload
    },
    setSiyuanRootPath: (state, action: PayloadAction<string>) => {
      state.siyuanRootPath = action.payload
    },
    setAgentssubscribeUrl: (state, action: PayloadAction<string>) => {
      state.agentssubscribeUrl = action.payload
    },
    setMaxKeepAliveMinapps: (state, action: PayloadAction<number>) => {
      state.maxKeepAliveMinapps = action.payload
    },
    setShowOpenedMinappsInSidebar: (state, action: PayloadAction<boolean>) => {
      state.showOpenedMinappsInSidebar = action.payload
    },
    setMinappsOpenLinkExternal: (state, action: PayloadAction<boolean>) => {
      state.minappsOpenLinkExternal = action.payload
    },
    setEnableDataCollection: (state, action: PayloadAction<boolean>) => {
      state.enableDataCollection = action.payload
    },
    setEnableSpellCheck: (state, action: PayloadAction<boolean>) => {
      state.enableSpellCheck = action.payload
    },
    setSpellCheckLanguages: (state, action: PayloadAction<string[]>) => {
      state.spellCheckLanguages = action.payload
    },
    setExportMenuOptions: (state, action: PayloadAction<typeof initialState.exportMenuOptions>) => {
      state.exportMenuOptions = action.payload
    },
    setEnableQuickPanelTriggers: (state, action: PayloadAction<boolean>) => {
      state.enableQuickPanelTriggers = action.payload
    },
    setDisableHardwareAcceleration: (state, action: PayloadAction<boolean>) => {
      state.disableHardwareAcceleration = action.payload
    },
    setOpenAISummaryText: (state, action: PayloadAction<OpenAISummaryText>) => {
      state.openAI.summaryText = action.payload
    },
    setOpenAIVerbosity: (state, action: PayloadAction<OpenAIVerbosity>) => {
      state.openAI.verbosity = action.payload
    },
    setNotificationSettings: (state, action: PayloadAction<SettingsState['notification']>) => {
      state.notification = action.payload
    },
    // Local backup settings
    setLocalBackupDir: (state, action: PayloadAction<string>) => {
      state.localBackupDir = action.payload
    },
    setLocalBackupAutoSync: (state, action: PayloadAction<boolean>) => {
      state.localBackupAutoSync = action.payload
    },
    setLocalBackupSyncInterval: (state, action: PayloadAction<number>) => {
      state.localBackupSyncInterval = action.payload
    },
    setLocalBackupMaxBackups: (state, action: PayloadAction<number>) => {
      state.localBackupMaxBackups = action.payload
    },
    setLocalBackupSkipBackupFile: (state, action: PayloadAction<boolean>) => {
      state.localBackupSkipBackupFile = action.payload
    },
    setDefaultPaintingProvider: (state, action: PayloadAction<PaintingProvider>) => {
      state.defaultPaintingProvider = action.payload
    },
    setS3: (state, action: PayloadAction<S3Config>) => {
      state.s3 = action.payload
    },
    setS3Partial: (state, action: PayloadAction<Partial<S3Config>>) => {
      state.s3 = { ...state.s3, ...action.payload }
    },
    setEnableDeveloperMode: (state, action: PayloadAction<boolean>) => {
      state.enableDeveloperMode = action.payload
    },
    setNavbarPosition: (state, action: PayloadAction<'left' | 'top'>) => {
      state.navbarPosition = action.payload
    },
    // API Server actions
    setApiServerEnabled: (state, action: PayloadAction<boolean>) => {
      state.apiServer = {
        ...state.apiServer,
        enabled: action.payload
      }
    },
    setApiServerPort: (state, action: PayloadAction<number>) => {
      state.apiServer = {
        ...state.apiServer,
        port: action.payload
      }
    },
    setApiServerApiKey: (state, action: PayloadAction<string>) => {
      state.apiServer = {
        ...state.apiServer,
        apiKey: action.payload
      }
    },
    setShowMessageOutline: (state, action: PayloadAction<boolean>) => {
      state.showMessageOutline = action.payload
    }
  }
})

export const {
  setShowModelNameInMarkdown,
  setShowModelProviderInMarkdown,
  setShowAssistants,
  toggleShowAssistants,
  setShowTopics,
  toggleShowTopics,
  setAssistantsTabSortType,
  setSendMessageShortcut,
  setLanguage,
  setTargetLanguage,
  setProxyMode,
  setProxyUrl,
  setProxyBypassRules,
  setUserName,
  setShowPrompt,
  setShowTokens,
  setShowMessageDivider,
  setMessageFont,
  setShowInputEstimatedTokens,
  setLaunchOnBoot,
  setLaunchToTray,
  setTrayOnClose,
  setTray,
  setTheme,
  setUserTheme,
  setFontSize,
  setWindowStyle,
  setTopicPosition,
  setShowTopicTime,
  setPinTopicsToTop,
  setAssistantIconType,
  setPasteLongTextAsFile,
  setAutoCheckUpdate,
  setTestPlan,
  setTestChannel,
  setRenderInputMessageAsMarkdown,
  setClickAssistantToShowTopic,
  setSkipBackupFile,
  setWebdavHost,
  setWebdavUser,
  setWebdavPass,
  setWebdavPath,
  setWebdavAutoSync,
  setWebdavSyncInterval,
  setWebdavMaxBackups,
  setWebdavSkipBackupFile,
  setWebdavDisableStream,
  setCodeExecution,
  setCodeEditor,
  setCodeViewer,
  setCodeShowLineNumbers,
  setCodeCollapsible,
  setCodeWrappable,
  setCodeImageTools,
  setMathEngine,
  setMathEnableSingleDollar,
  setFoldDisplayMode,
  setGridColumns,
  setGridPopoverTrigger,
  setMessageStyle,
  setTranslateModelPrompt,
  setAutoTranslateWithSpace,
  setShowTranslateConfirm,
  setEnableTopicNaming,
  setPasteLongTextThreshold,
  setCustomCss,
  setTopicNamingPrompt,
  setSidebarIcons,
  setNarrowMode,
  setClickTrayToShowQuickAssistant,
  setEnableQuickAssistant,
  setReadClipboardAtStartup,
  setMultiModelMessageStyle,
  setNotionDatabaseID,
  setNotionApiKey,
  setNotionPageNameKey,
  setmarkdownExportPath,
  setForceDollarMathInMarkdown,
  setUseTopicNamingForMessageTitle,
  setThoughtAutoCollapse,
  setNotionExportReasoning,
  setExcludeCitationsInExport,
  setStandardizeCitationsInExport,
  setYuqueToken,
  setYuqueRepoId,
  setYuqueUrl,
  setJoplinToken,
  setJoplinUrl,
  setJoplinExportReasoning,
  setMessageNavigation,
  setDefaultObsidianVault,
  setDefaultAgent,
  setSiyuanApiUrl,
  setSiyuanToken,
  setSiyuanBoxId,
  setAgentssubscribeUrl,
  setSiyuanRootPath,
  setMaxKeepAliveMinapps,
  setShowOpenedMinappsInSidebar,
  setMinappsOpenLinkExternal,
  setEnableDataCollection,
  setEnableSpellCheck,
  setSpellCheckLanguages,
  setExportMenuOptions,
  setEnableQuickPanelTriggers,
  setDisableHardwareAcceleration,
  setOpenAISummaryText,
  setOpenAIVerbosity,
  setNotificationSettings,
  // Local backup settings
  setLocalBackupDir,
  setLocalBackupAutoSync,
  setLocalBackupSyncInterval,
  setLocalBackupMaxBackups,
  setLocalBackupSkipBackupFile,
  setDefaultPaintingProvider,
  setS3,
  setS3Partial,
  setEnableDeveloperMode,
  setNavbarPosition,
  setShowMessageOutline,
  // API Server actions
  setApiServerEnabled,
  setApiServerPort,
  setApiServerApiKey
} = settingsSlice.actions

export default settingsSlice.reducer<|MERGE_RESOLUTION|>--- conflicted
+++ resolved
@@ -1,10 +1,6 @@
-<<<<<<< HEAD
 import type { PayloadAction } from '@reduxjs/toolkit'
 import { createSlice } from '@reduxjs/toolkit'
-=======
-import { createSlice, PayloadAction } from '@reduxjs/toolkit'
 import { isMac } from '@renderer/config/constant'
->>>>>>> ebe28064
 import { TRANSLATE_PROMPT } from '@renderer/config/prompts'
 import { DEFAULT_SIDEBAR_ICONS } from '@renderer/config/sidebar'
 import type {

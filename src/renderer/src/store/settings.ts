import { createSlice, PayloadAction } from '@reduxjs/toolkit'
import { TRANSLATE_PROMPT } from '@renderer/config/prompts'
import { CodeStyleVarious, LanguageVarious, ThemeMode, TranslateLanguageVarious } from '@renderer/types'

import { WebDAVSyncState } from './backup'

export type SendMessageShortcut = 'Enter' | 'Shift+Enter' | 'Ctrl+Enter' | 'Command+Enter'

export type SidebarIcon = 'assistants' | 'agents' | 'paintings' | 'translate' | 'minapp' | 'knowledge' | 'files'

export const DEFAULT_SIDEBAR_ICONS: SidebarIcon[] = [
  'assistants',
  'agents',
  'paintings',
  'translate',
  'minapp',
  'knowledge',
  'files'
]

export interface NutstoreSyncRuntime extends WebDAVSyncState {}

export interface SettingsState {
  showAssistants: boolean
  showTopics: boolean
  enableAssistantGroup: boolean
  enableTopicsGroup: boolean
  sendMessageShortcut: SendMessageShortcut
  language: LanguageVarious
  targetLanguage: TranslateLanguageVarious
  proxyMode: 'system' | 'custom' | 'none'
  proxyUrl?: string
  userName: string
  showMessageDivider: boolean
  messageFont: 'system' | 'serif'
  showInputEstimatedTokens: boolean
  tray: boolean
  theme: ThemeMode
  windowStyle: 'transparent' | 'opaque'
  fontSize: number
  topicPosition: 'left' | 'right'
  showTopicTime: boolean
  showAssistantIcon: boolean
  pasteLongTextAsFile: boolean
  pasteLongTextThreshold: number
  clickAssistantToShowTopic: boolean
  autoCheckUpdate: boolean
  renderInputMessageAsMarkdown: boolean
  codeShowLineNumbers: boolean
  codeCollapsible: boolean
  codeWrappable: boolean
  mathEngine: 'MathJax' | 'KaTeX'
  messageStyle: 'plain' | 'bubble'
  codeStyle: CodeStyleVarious
  gridColumns: number
  gridPopoverTrigger: 'hover' | 'click'
  // 是否显示助手图标
  // webdav 配置 host, user, pass, path
  webdavHost: string
  webdavUser: string
  webdavPass: string
  webdavPath: string
  webdavAutoSync: boolean
  webdavSyncInterval: number
  translateModelPrompt: string
  autoTranslateWithSpace: boolean
  enableTopicNaming: boolean
  customCss: string
  topicNamingPrompt: string
  // Sidebar icons
  sidebarIcons: {
    visible: SidebarIcon[]
    disabled: SidebarIcon[]
  }
  narrowMode: boolean
  enableQuickAssistant: boolean
  clickTrayToShowQuickAssistant: boolean
  multiModelMessageStyle: MultiModelMessageStyle
  notionDatabaseID: string | null
  notionApiKey: string | null
  notionPageNameKey: string | null
  thoughtAutoCollapse: boolean
  notionAutoSplit: boolean
  notionSplitSize: number
  yuqueToken: string | null
  yuqueUrl: string | null
  yuqueRepoId: string | null
<<<<<<< HEAD
  messageNavigation: boolean
  joplinToken: string | null
  joplinUrl: string | null
  forceDollarMathInMarkdown: boolean
  markdownExportPath: string
  obsidianFolder: string
  obsidianValut: string
  obsidianTages: string
  readClipboardAtStartup: boolean
=======
  joplinToken: string | null
  joplinUrl: string | null
  defaultObsidianVault: string | null
  // 思源笔记配置
  siyuanApiUrl: string | null
  siyuanToken: string | null
  siyuanBoxId: string | null
  siyuanRootPath: string | null
>>>>>>> 91794338
}

export type MultiModelMessageStyle = 'horizontal' | 'vertical' | 'fold' | 'grid'

const initialState: SettingsState = {
  showAssistants: true,
  showTopics: true,
  enableAssistantGroup: false,
  enableTopicsGroup: false,
  sendMessageShortcut: 'Enter',
  language: navigator.language as LanguageVarious,
  targetLanguage: 'english' as TranslateLanguageVarious,
  proxyMode: 'system',
  proxyUrl: undefined,
  userName: '',
  showMessageDivider: true,
  messageFont: 'system',
  showInputEstimatedTokens: false,
  tray: true,
  theme: ThemeMode.auto,
  windowStyle: 'transparent',
  fontSize: 14,
  topicPosition: 'left',
  showTopicTime: false,
  showAssistantIcon: false,
  pasteLongTextAsFile: false,
  pasteLongTextThreshold: 1500,
  clickAssistantToShowTopic: false,
  autoCheckUpdate: true,
  renderInputMessageAsMarkdown: false,
  codeShowLineNumbers: false,
  codeCollapsible: false,
  codeWrappable: false,
  mathEngine: 'KaTeX',
  messageStyle: 'plain',
  codeStyle: 'auto',
  gridColumns: 2,
  gridPopoverTrigger: 'hover',
  webdavHost: '',
  webdavUser: '',
  webdavPass: '',
  webdavPath: '/cherry-studio',
  webdavAutoSync: false,
  webdavSyncInterval: 0,
  translateModelPrompt: TRANSLATE_PROMPT,
  autoTranslateWithSpace: false,
  enableTopicNaming: true,
  customCss: '',
  topicNamingPrompt: '',
  sidebarIcons: {
    visible: DEFAULT_SIDEBAR_ICONS,
    disabled: []
  },
  narrowMode: false,
  enableQuickAssistant: false,
  clickTrayToShowQuickAssistant: false,
  multiModelMessageStyle: 'fold',
  notionDatabaseID: '',
  notionApiKey: '',
  notionPageNameKey: 'Name',
  thoughtAutoCollapse: true,
  notionAutoSplit: false,
  notionSplitSize: 90,
  yuqueToken: '',
  yuqueUrl: '',
  yuqueRepoId: '',
<<<<<<< HEAD
  messageNavigation: false,
  joplinToken: null,
  joplinUrl: null,
  forceDollarMathInMarkdown: false,
  markdownExportPath: '',
  obsidianFolder: '',
  obsidianValut: '',
  obsidianTages: '',
  readClipboardAtStartup: false
=======
  joplinToken: '',
  joplinUrl: '',
  defaultObsidianVault: null,
  // 思源笔记配置初始值
  siyuanApiUrl: null,
  siyuanToken: null,
  siyuanBoxId: null,
  siyuanRootPath: null
>>>>>>> 91794338
}

const settingsSlice = createSlice({
  name: 'settings',
  initialState,
  reducers: {
    setShowAssistants: (state, action: PayloadAction<boolean>) => {
      state.showAssistants = action.payload
    },
    toggleShowAssistants: (state) => {
      state.showAssistants = !state.showAssistants
    },
    setShowTopics: (state, action: PayloadAction<boolean>) => {
      state.showTopics = action.payload
    },
    toggleShowTopics: (state) => {
      state.showTopics = !state.showTopics
    },
    setSendMessageShortcut: (state, action: PayloadAction<SendMessageShortcut>) => {
      state.sendMessageShortcut = action.payload
    },
    setLanguage: (state, action: PayloadAction<LanguageVarious>) => {
      state.language = action.payload
      window.electron.ipcRenderer.send('miniwindow-reload')
    },
    setTargetLanguage: (state, action: PayloadAction<TranslateLanguageVarious>) => {
      state.targetLanguage = action.payload
    },
    setProxyMode: (state, action: PayloadAction<'system' | 'custom' | 'none'>) => {
      state.proxyMode = action.payload
    },
    setProxyUrl: (state, action: PayloadAction<string | undefined>) => {
      state.proxyUrl = action.payload
    },
    setUserName: (state, action: PayloadAction<string>) => {
      state.userName = action.payload
    },
    setShowMessageDivider: (state, action: PayloadAction<boolean>) => {
      state.showMessageDivider = action.payload
    },
    setMessageFont: (state, action: PayloadAction<'system' | 'serif'>) => {
      state.messageFont = action.payload
    },
    setShowInputEstimatedTokens: (state, action: PayloadAction<boolean>) => {
      state.showInputEstimatedTokens = action.payload
    },
    setTray: (state, action: PayloadAction<boolean>) => {
      state.tray = action.payload
    },
    setTheme: (state, action: PayloadAction<ThemeMode>) => {
      state.theme = action.payload
    },
    setFontSize: (state, action: PayloadAction<number>) => {
      state.fontSize = action.payload
    },
    setWindowStyle: (state, action: PayloadAction<'transparent' | 'opaque'>) => {
      state.windowStyle = action.payload
    },
    setTopicPosition: (state, action: PayloadAction<'left' | 'right'>) => {
      state.topicPosition = action.payload
    },
    setShowTopicTime: (state, action: PayloadAction<boolean>) => {
      state.showTopicTime = action.payload
    },
    setShowAssistantIcon: (state, action: PayloadAction<boolean>) => {
      state.showAssistantIcon = action.payload
    },
    setPasteLongTextAsFile: (state, action: PayloadAction<boolean>) => {
      state.pasteLongTextAsFile = action.payload
    },
    setAutoCheckUpdate: (state, action: PayloadAction<boolean>) => {
      state.autoCheckUpdate = action.payload
    },
    setRenderInputMessageAsMarkdown: (state, action: PayloadAction<boolean>) => {
      state.renderInputMessageAsMarkdown = action.payload
    },
    setClickAssistantToShowTopic: (state, action: PayloadAction<boolean>) => {
      state.clickAssistantToShowTopic = action.payload
    },
    setWebdavHost: (state, action: PayloadAction<string>) => {
      state.webdavHost = action.payload
    },
    setWebdavUser: (state, action: PayloadAction<string>) => {
      state.webdavUser = action.payload
    },
    setWebdavPass: (state, action: PayloadAction<string>) => {
      state.webdavPass = action.payload
    },
    setWebdavPath: (state, action: PayloadAction<string>) => {
      state.webdavPath = action.payload
    },
    setWebdavAutoSync: (state, action: PayloadAction<boolean>) => {
      state.webdavAutoSync = action.payload
    },
    setWebdavSyncInterval: (state, action: PayloadAction<number>) => {
      state.webdavSyncInterval = action.payload
    },
    setCodeShowLineNumbers: (state, action: PayloadAction<boolean>) => {
      state.codeShowLineNumbers = action.payload
    },
    setCodeCollapsible: (state, action: PayloadAction<boolean>) => {
      state.codeCollapsible = action.payload
    },
    setCodeWrappable: (state, action: PayloadAction<boolean>) => {
      state.codeWrappable = action.payload
    },
    setMathEngine: (state, action: PayloadAction<'MathJax' | 'KaTeX'>) => {
      state.mathEngine = action.payload
    },
    setGridColumns: (state, action: PayloadAction<number>) => {
      state.gridColumns = action.payload
    },
    setGridPopoverTrigger: (state, action: PayloadAction<'hover' | 'click'>) => {
      state.gridPopoverTrigger = action.payload
    },
    setMessageStyle: (state, action: PayloadAction<'plain' | 'bubble'>) => {
      state.messageStyle = action.payload
    },
    setCodeStyle: (state, action: PayloadAction<CodeStyleVarious>) => {
      state.codeStyle = action.payload
    },
    setTranslateModelPrompt: (state, action: PayloadAction<string>) => {
      state.translateModelPrompt = action.payload
    },
    setAutoTranslateWithSpace: (state, action: PayloadAction<boolean>) => {
      state.autoTranslateWithSpace = action.payload
    },
    setEnableTopicNaming: (state, action: PayloadAction<boolean>) => {
      state.enableTopicNaming = action.payload
    },
    setPasteLongTextThreshold: (state, action: PayloadAction<number>) => {
      state.pasteLongTextThreshold = action.payload
    },
    setCustomCss: (state, action: PayloadAction<string>) => {
      state.customCss = action.payload
    },
    setTopicNamingPrompt: (state, action: PayloadAction<string>) => {
      state.topicNamingPrompt = action.payload
    },
    setSidebarIcons: (state, action: PayloadAction<{ visible?: SidebarIcon[]; disabled?: SidebarIcon[] }>) => {
      if (action.payload.visible) {
        state.sidebarIcons.visible = action.payload.visible
      }
      if (action.payload.disabled) {
        state.sidebarIcons.disabled = action.payload.disabled
      }
    },
    setNarrowMode: (state, action: PayloadAction<boolean>) => {
      state.narrowMode = action.payload
    },
    setClickTrayToShowQuickAssistant: (state, action: PayloadAction<boolean>) => {
      state.clickTrayToShowQuickAssistant = action.payload
    },
    setEnableQuickAssistant: (state, action: PayloadAction<boolean>) => {
      state.enableQuickAssistant = action.payload
    },
    setMultiModelMessageStyle: (state, action: PayloadAction<'horizontal' | 'vertical' | 'fold' | 'grid'>) => {
      state.multiModelMessageStyle = action.payload
    },
    setNotionDatabaseID: (state, action: PayloadAction<string>) => {
      state.notionDatabaseID = action.payload
    },
    setNotionApiKey: (state, action: PayloadAction<string>) => {
      state.notionApiKey = action.payload
    },
    setNotionPageNameKey: (state, action: PayloadAction<string>) => {
      state.notionPageNameKey = action.payload
    },
    setThoughtAutoCollapse: (state, action: PayloadAction<boolean>) => {
      state.thoughtAutoCollapse = action.payload
    },
    setNotionAutoSplit: (state, action: PayloadAction<boolean>) => {
      state.notionAutoSplit = action.payload
    },
    setNotionSplitSize: (state, action: PayloadAction<number>) => {
      state.notionSplitSize = action.payload
    },
    setYuqueToken: (state, action: PayloadAction<string>) => {
      state.yuqueToken = action.payload
    },
    setYuqueRepoId: (state, action: PayloadAction<string>) => {
      state.yuqueRepoId = action.payload
    },
    setYuqueUrl: (state, action: PayloadAction<string>) => {
      state.yuqueUrl = action.payload
    },
<<<<<<< HEAD
    setEnableAssistantGroup: (state, action: PayloadAction<boolean>) => {
      state.enableAssistantGroup = action.payload
    },
    setEnableTopicsGroup: (state, action: PayloadAction<boolean>) => {
      state.enableTopicsGroup = action.payload
    },
    setMessageNavigation: (state, action: PayloadAction<boolean>) => {
      state.messageNavigation = action.payload
    },
    setJoplinToken: (state, action: PayloadAction<string | null>) => {
=======
    setJoplinToken: (state, action: PayloadAction<string>) => {
>>>>>>> 91794338
      state.joplinToken = action.payload
    },
    setJoplinUrl: (state, action: PayloadAction<string | null>) => {
      state.joplinUrl = action.payload
    },
<<<<<<< HEAD
    setForceDollarMathInMarkdown: (state, action: PayloadAction<boolean>) => {
      state.forceDollarMathInMarkdown = action.payload
    },
    setmarkdownExportPath: (state, action: PayloadAction<string>) => {
      state.markdownExportPath = action.payload
    },
    setObsidianFolder: (state, action: PayloadAction<string>) => {
      state.obsidianFolder = action.payload
    },
    setObsidianValut: (state, action: PayloadAction<string>) => {
      state.obsidianValut = action.payload
    },
    setObsidianTages: (state, action: PayloadAction<string>) => {
      state.obsidianTages = action.payload
    },
    setReadClipboardAtStartup: (state, action: PayloadAction<boolean>) => {
      state.readClipboardAtStartup = action.payload
=======
    setSiyuanApiUrl: (state, action: PayloadAction<string>) => {
      state.siyuanApiUrl = action.payload
    },
    setSiyuanToken: (state, action: PayloadAction<string>) => {
      state.siyuanToken = action.payload
    },
    setSiyuanBoxId: (state, action: PayloadAction<string>) => {
      state.siyuanBoxId = action.payload
    },
    setSiyuanRootPath: (state, action: PayloadAction<string>) => {
      state.siyuanRootPath = action.payload
    },
    setMessageNavigation: (state, action: PayloadAction<'none' | 'buttons' | 'anchor'>) => {
      state.messageNavigation = action.payload
    },
    setDefaultObsidianVault: (state, action: PayloadAction<string>) => {
      state.defaultObsidianVault = action.payload
>>>>>>> 91794338
    }
  }
})

export const {
  setShowAssistants,
  setEnableAssistantGroup,
  setEnableTopicsGroup,
  toggleShowAssistants,
  setShowTopics,
  toggleShowTopics,
  setSendMessageShortcut,
  setLanguage,
  setShowAssistantIcon,
  setTargetLanguage,
  setProxyMode,
  setProxyUrl,
  setUserName,
  setShowMessageDivider,
  setMessageFont,
  setShowInputEstimatedTokens,
  setTray,
  setTheme,
  setFontSize,
  setWindowStyle,
  setTopicPosition,
  setShowTopicTime,
  setPasteLongTextAsFile,
  setAutoCheckUpdate,
  setRenderInputMessageAsMarkdown,
  setClickAssistantToShowTopic,
  setWebdavHost,
  setWebdavUser,
  setWebdavPass,
  setWebdavPath,
  setWebdavAutoSync,
  setWebdavSyncInterval,
  setCodeShowLineNumbers,
  setCodeCollapsible,
  setCodeWrappable,
  setMathEngine,
  setGridColumns,
  setGridPopoverTrigger,
  setMessageStyle,
  setCodeStyle,
  setTranslateModelPrompt,
  setAutoTranslateWithSpace,
  setEnableTopicNaming,
  setPasteLongTextThreshold,
  setCustomCss,
  setTopicNamingPrompt,
  setSidebarIcons,
  setNarrowMode,
  setClickTrayToShowQuickAssistant,
  setEnableQuickAssistant,
  setMultiModelMessageStyle,
  setNotionDatabaseID,
  setNotionApiKey,
  setNotionPageNameKey,
  setThoughtAutoCollapse,
  setNotionAutoSplit,
  setNotionSplitSize,
  setYuqueToken,
  setYuqueRepoId,
  setYuqueUrl,
<<<<<<< HEAD
  setMessageNavigation,
  setJoplinToken,
  setJoplinUrl,
  setForceDollarMathInMarkdown,
  setmarkdownExportPath,
  setObsidianFolder,
  setObsidianValut,
  setObsidianTages,
  setReadClipboardAtStartup
=======
  setJoplinToken,
  setJoplinUrl,
  setMessageNavigation,
  setDefaultObsidianVault,
  setSiyuanApiUrl,
  setSiyuanToken,
  setSiyuanBoxId,
  setSiyuanRootPath
>>>>>>> 91794338
} = settingsSlice.actions

export default settingsSlice.reducer<|MERGE_RESOLUTION|>--- conflicted
+++ resolved
@@ -85,7 +85,6 @@
   yuqueToken: string | null
   yuqueUrl: string | null
   yuqueRepoId: string | null
-<<<<<<< HEAD
   messageNavigation: boolean
   joplinToken: string | null
   joplinUrl: string | null
@@ -95,16 +94,12 @@
   obsidianValut: string
   obsidianTages: string
   readClipboardAtStartup: boolean
-=======
-  joplinToken: string | null
-  joplinUrl: string | null
   defaultObsidianVault: string | null
   // 思源笔记配置
   siyuanApiUrl: string | null
   siyuanToken: string | null
   siyuanBoxId: string | null
   siyuanRootPath: string | null
->>>>>>> 91794338
 }
 
 export type MultiModelMessageStyle = 'horizontal' | 'vertical' | 'fold' | 'grid'
@@ -171,26 +166,21 @@
   yuqueToken: '',
   yuqueUrl: '',
   yuqueRepoId: '',
-<<<<<<< HEAD
   messageNavigation: false,
-  joplinToken: null,
-  joplinUrl: null,
+  joplinToken: '',
+  joplinUrl: '',
   forceDollarMathInMarkdown: false,
   markdownExportPath: '',
   obsidianFolder: '',
   obsidianValut: '',
   obsidianTages: '',
-  readClipboardAtStartup: false
-=======
-  joplinToken: '',
-  joplinUrl: '',
+  readClipboardAtStartup: false,
   defaultObsidianVault: null,
-  // 思源笔记配置初始值
+  // 思源笔记配置
   siyuanApiUrl: null,
   siyuanToken: null,
   siyuanBoxId: null,
   siyuanRootPath: null
->>>>>>> 91794338
 }
 
 const settingsSlice = createSlice({
@@ -377,7 +367,6 @@
     setYuqueUrl: (state, action: PayloadAction<string>) => {
       state.yuqueUrl = action.payload
     },
-<<<<<<< HEAD
     setEnableAssistantGroup: (state, action: PayloadAction<boolean>) => {
       state.enableAssistantGroup = action.payload
     },
@@ -387,16 +376,12 @@
     setMessageNavigation: (state, action: PayloadAction<boolean>) => {
       state.messageNavigation = action.payload
     },
-    setJoplinToken: (state, action: PayloadAction<string | null>) => {
-=======
     setJoplinToken: (state, action: PayloadAction<string>) => {
->>>>>>> 91794338
       state.joplinToken = action.payload
     },
-    setJoplinUrl: (state, action: PayloadAction<string | null>) => {
+    setJoplinUrl: (state, action: PayloadAction<string>) => {
       state.joplinUrl = action.payload
     },
-<<<<<<< HEAD
     setForceDollarMathInMarkdown: (state, action: PayloadAction<boolean>) => {
       state.forceDollarMathInMarkdown = action.payload
     },
@@ -414,7 +399,7 @@
     },
     setReadClipboardAtStartup: (state, action: PayloadAction<boolean>) => {
       state.readClipboardAtStartup = action.payload
-=======
+    },
     setSiyuanApiUrl: (state, action: PayloadAction<string>) => {
       state.siyuanApiUrl = action.payload
     },
@@ -427,12 +412,8 @@
     setSiyuanRootPath: (state, action: PayloadAction<string>) => {
       state.siyuanRootPath = action.payload
     },
-    setMessageNavigation: (state, action: PayloadAction<'none' | 'buttons' | 'anchor'>) => {
-      state.messageNavigation = action.payload
-    },
     setDefaultObsidianVault: (state, action: PayloadAction<string>) => {
       state.defaultObsidianVault = action.payload
->>>>>>> 91794338
     }
   }
 })
@@ -498,7 +479,6 @@
   setYuqueToken,
   setYuqueRepoId,
   setYuqueUrl,
-<<<<<<< HEAD
   setMessageNavigation,
   setJoplinToken,
   setJoplinUrl,
@@ -507,17 +487,12 @@
   setObsidianFolder,
   setObsidianValut,
   setObsidianTages,
-  setReadClipboardAtStartup
-=======
-  setJoplinToken,
-  setJoplinUrl,
-  setMessageNavigation,
-  setDefaultObsidianVault,
+  setReadClipboardAtStartup,
   setSiyuanApiUrl,
   setSiyuanToken,
   setSiyuanBoxId,
-  setSiyuanRootPath
->>>>>>> 91794338
+  setSiyuanRootPath,
+  setDefaultObsidianVault
 } = settingsSlice.actions
 
 export default settingsSlice.reducer
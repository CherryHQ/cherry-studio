import type { PayloadAction } from '@reduxjs/toolkit'
import { createSlice } from '@reduxjs/toolkit'
import { isMac } from '@renderer/config/constant'
import { TRANSLATE_PROMPT } from '@renderer/config/prompts'
import { DEFAULT_SIDEBAR_ICONS } from '@renderer/config/sidebar'
import type {
  ApiServerConfig,
  AssistantsSortType,
  CodeStyleVarious,
  LanguageVarious,
  MathEngine,
  OpenAIServiceTier,
  PaintingProvider,
  S3Config,
  SidebarIcon,
  TranslateLanguageCode
} from '@renderer/types'
<<<<<<< HEAD
import { OpenAISummaryText, OpenAIVerbosity } from '@renderer/types/aiCoreTypes'
import { uuid } from '@renderer/utils'
import { UpgradeChannel } from '@shared/config/constant'
=======
import { ThemeMode } from '@renderer/types'
import { uuid } from '@renderer/utils'
import { UpgradeChannel } from '@shared/config/constant'
import type { OpenAIVerbosity } from '@types'
>>>>>>> 49bd298d

import type { RemoteSyncState } from './backup'

export type SendMessageShortcut = 'Enter' | 'Shift+Enter' | 'Ctrl+Enter' | 'Command+Enter' | 'Alt+Enter'

// Re-export for backward compatibility
export { DEFAULT_SIDEBAR_ICONS }

export interface NutstoreSyncRuntime extends RemoteSyncState {}

export type AssistantIconType = 'model' | 'emoji' | 'none'

export type UserTheme = {
  colorPrimary: string
  userFontFamily: string
  userCodeFontFamily: string
}

export interface SettingsState {
  showAssistants: boolean
  showTopics: boolean
  assistantsTabSortType: AssistantsSortType
  sendMessageShortcut: SendMessageShortcut
  language: LanguageVarious
  targetLanguage: TranslateLanguageCode
  proxyMode: 'system' | 'custom' | 'none'
  proxyUrl?: string
  proxyBypassRules?: string
  userName: string
  userId: string
  showPrompt: boolean
  showMessageDivider: boolean
  messageFont: 'system' | 'serif'
  showInputEstimatedTokens: boolean
  launchOnBoot: boolean
  launchToTray: boolean
  trayOnClose: boolean
  tray: boolean
  theme: ThemeMode
  userTheme: UserTheme
  windowStyle: 'transparent' | 'opaque'
  fontSize: number
  topicPosition: 'left' | 'right'
  showTopicTime: boolean
  pinTopicsToTop: boolean
  assistantIconType: AssistantIconType
  pasteLongTextAsFile: boolean
  pasteLongTextThreshold: number
  clickAssistantToShowTopic: boolean
  autoCheckUpdate: boolean
  testPlan: boolean
  testChannel: UpgradeChannel
  renderInputMessageAsMarkdown: boolean
  // 代码执行
  codeExecution: {
    enabled: boolean
    timeoutMinutes: number
  }
  codeEditor: {
    enabled: boolean
    themeLight: string
    themeDark: string
    highlightActiveLine: boolean
    foldGutter: boolean
    autocompletion: boolean
    keymap: boolean
  }
  /** @deprecated use codeViewer instead */
  codePreview: {
    themeLight: CodeStyleVarious
    themeDark: CodeStyleVarious
  }
  codeViewer: {
    themeLight: CodeStyleVarious
    themeDark: CodeStyleVarious
  }
  codeShowLineNumbers: boolean
  codeCollapsible: boolean
  codeWrappable: boolean
  codeImageTools: boolean
  codeFancyBlock: boolean
  mathEngine: MathEngine
  mathEnableSingleDollar: boolean
  messageStyle: 'plain' | 'bubble'
  foldDisplayMode: 'expanded' | 'compact'
  gridColumns: number
  gridPopoverTrigger: 'hover' | 'click'
  messageNavigation: 'none' | 'buttons' | 'anchor'
  // 数据目录设置
  skipBackupFile: boolean
  // webdav 配置 host, user, pass, path
  webdavHost: string
  webdavUser: string
  webdavPass: string
  webdavPath: string
  webdavAutoSync: boolean
  webdavSyncInterval: number
  webdavMaxBackups: number
  webdavSkipBackupFile: boolean
  webdavDisableStream: boolean
  translateModelPrompt: string
  autoTranslateWithSpace: boolean
  showTranslateConfirm: boolean
  enableTopicNaming: boolean
  customCss: string
  topicNamingPrompt: string
  // 消息操作确认设置
  confirmDeleteMessage: boolean
  confirmRegenerateMessage: boolean
  // Sidebar icons
  sidebarIcons: {
    visible: SidebarIcon[]
    disabled: SidebarIcon[]
  }
  narrowMode: boolean
  // QuickAssistant
  enableQuickAssistant: boolean
  clickTrayToShowQuickAssistant: boolean
  multiModelMessageStyle: MultiModelMessageStyle
  readClipboardAtStartup: boolean
  notionDatabaseID: string | null
  notionApiKey: string | null
  notionPageNameKey: string | null
  markdownExportPath: string | null
  forceDollarMathInMarkdown: boolean
  useTopicNamingForMessageTitle: boolean
  showModelNameInMarkdown: boolean
  showModelProviderInMarkdown: boolean
  thoughtAutoCollapse: boolean
  notionExportReasoning: boolean
  excludeCitationsInExport: boolean
  standardizeCitationsInExport: boolean
  yuqueToken: string | null
  yuqueUrl: string | null
  yuqueRepoId: string | null
  joplinToken: string | null
  joplinUrl: string | null
  joplinExportReasoning: boolean
  defaultObsidianVault: string | null
  /** This state is actaully default assistant preset */
  defaultAgent: string | null
  // 思源笔记配置
  siyuanApiUrl: string | null
  siyuanToken: string | null
  siyuanBoxId: string | null
  siyuanRootPath: string | null
  // 订阅的助手地址
  agentssubscribeUrl: string | null
  // MinApps
  maxKeepAliveMinapps: number
  showOpenedMinappsInSidebar: boolean
  minappsOpenLinkExternal: boolean
  // 隐私设置
  enableDataCollection: boolean
  enableSpellCheck: boolean
  spellCheckLanguages: string[]
  enableQuickPanelTriggers: boolean
  // 硬件加速设置
  disableHardwareAcceleration: boolean
  exportMenuOptions: {
    image: boolean
    markdown: boolean
    markdown_reason: boolean
    notion: boolean
    yuque: boolean
    joplin: boolean
    obsidian: boolean
    siyuan: boolean
    docx: boolean
    plain_text: boolean
    notes: boolean
  }
  // OpenAI
  openAI: {
    summaryText: OpenAISummaryText
    /** @deprecated 现在该设置迁移到Provider对象中 */
    serviceTier: OpenAIServiceTier
    verbosity: OpenAIVerbosity
  }
  // Notification
  notification: {
    assistant: boolean
    backup: boolean
    knowledge: boolean
  }
  // Local backup settings
  localBackupDir: string
  localBackupAutoSync: boolean
  localBackupSyncInterval: number
  localBackupMaxBackups: number
  localBackupSkipBackupFile: boolean
  defaultPaintingProvider: PaintingProvider
  s3: S3Config
  // Developer mode
  enableDeveloperMode: boolean
  // UI
  navbarPosition: 'left' | 'top'
  // API Server
  apiServer: ApiServerConfig
  showMessageOutline: boolean
}

export type MultiModelMessageStyle = 'horizontal' | 'vertical' | 'fold' | 'grid'

export const initialState: SettingsState = {
  showAssistants: true,
  showTopics: true,
  assistantsTabSortType: 'list',
  sendMessageShortcut: 'Enter',
  language: navigator.language as LanguageVarious,
  targetLanguage: 'en-us',
  proxyMode: 'system',
  proxyUrl: undefined,
  proxyBypassRules: undefined,
  userName: '',
  userId: uuid(),
  showPrompt: true,
  showMessageDivider: true,
  messageFont: 'system',
  showInputEstimatedTokens: false,
  launchOnBoot: false,
  launchToTray: false,
  trayOnClose: true,
  tray: true,
  theme: ThemeMode.system,
  userTheme: {
    colorPrimary: '#00b96b',
    userFontFamily: '',
    userCodeFontFamily: ''
  },
  windowStyle: isMac ? 'transparent' : 'opaque',
  fontSize: 14,
  topicPosition: 'left',
  showTopicTime: false,
  pinTopicsToTop: false,
  assistantIconType: 'emoji',
  pasteLongTextAsFile: false,
  pasteLongTextThreshold: 1500,
  clickAssistantToShowTopic: true,
  autoCheckUpdate: true,
  testPlan: false,
  testChannel: UpgradeChannel.LATEST,
  renderInputMessageAsMarkdown: false,
  codeExecution: {
    enabled: false,
    timeoutMinutes: 1
  },
  codeEditor: {
    enabled: false,
    themeLight: 'auto',
    themeDark: 'auto',
    highlightActiveLine: false,
    foldGutter: false,
    autocompletion: true,
    keymap: false
  },
  /** @deprecated use codeViewer instead */
  codePreview: {
    themeLight: 'auto',
    themeDark: 'auto'
  },
  codeViewer: {
    themeLight: 'auto',
    themeDark: 'auto'
  },
  codeShowLineNumbers: false,
  codeCollapsible: false,
  codeWrappable: false,
  codeImageTools: false,
  codeFancyBlock: true,
  mathEngine: 'KaTeX',
  mathEnableSingleDollar: true,
  messageStyle: 'plain',
  foldDisplayMode: 'expanded',
  gridColumns: 2,
  gridPopoverTrigger: 'click',
  messageNavigation: 'none',
  skipBackupFile: false,
  webdavHost: '',
  webdavUser: '',
  webdavPass: '',
  webdavPath: '/cherry-studio',
  webdavAutoSync: false,
  webdavSyncInterval: 0,
  webdavMaxBackups: 0,
  webdavSkipBackupFile: false,
  webdavDisableStream: false,
  translateModelPrompt: TRANSLATE_PROMPT,
  autoTranslateWithSpace: false,
  showTranslateConfirm: true,
  enableTopicNaming: true,
  customCss: '',
  topicNamingPrompt: '',
  sidebarIcons: {
    visible: DEFAULT_SIDEBAR_ICONS,
    disabled: []
  },
  narrowMode: false,
  enableQuickAssistant: false,
  clickTrayToShowQuickAssistant: false,
  readClipboardAtStartup: true,
  multiModelMessageStyle: 'horizontal',
  notionDatabaseID: '',
  notionApiKey: '',
  notionPageNameKey: 'Name',
  markdownExportPath: null,
  forceDollarMathInMarkdown: false,
  useTopicNamingForMessageTitle: false,
  showModelNameInMarkdown: false,
  showModelProviderInMarkdown: false,
  thoughtAutoCollapse: true,
  notionExportReasoning: false,
  excludeCitationsInExport: false,
  standardizeCitationsInExport: false,
  yuqueToken: '',
  yuqueUrl: '',
  yuqueRepoId: '',
  joplinToken: '',
  joplinUrl: '',
  joplinExportReasoning: false,
  defaultObsidianVault: null,
  defaultAgent: null,
  siyuanApiUrl: null,
  siyuanToken: null,
  siyuanBoxId: null,
  siyuanRootPath: null,
  agentssubscribeUrl: '',
  // MinApps
  maxKeepAliveMinapps: 3,
  showOpenedMinappsInSidebar: true,
  minappsOpenLinkExternal: false,
  enableDataCollection: false,
  enableSpellCheck: false,
  spellCheckLanguages: [],
  enableQuickPanelTriggers: false,
  // 消息操作确认设置
  confirmDeleteMessage: true,
  confirmRegenerateMessage: true,
  // 硬件加速设置
  disableHardwareAcceleration: false,
  exportMenuOptions: {
    image: true,
    markdown: true,
    markdown_reason: true,
    notion: true,
    yuque: true,
    joplin: true,
    obsidian: true,
    siyuan: true,
    docx: true,
    plain_text: true,
    notes: true
  },
  // OpenAI
  openAI: {
    summaryText: null,
    serviceTier: 'auto',
    verbosity: 'medium'
  },
  notification: {
    assistant: false,
    backup: false,
    knowledge: false
  },
  // Local backup settings
  localBackupDir: '',
  localBackupAutoSync: false,
  localBackupSyncInterval: 0,
  localBackupMaxBackups: 0,
  localBackupSkipBackupFile: false,
  defaultPaintingProvider: 'cherryin',
  s3: {
    endpoint: '',
    region: '',
    bucket: '',
    accessKeyId: '',
    secretAccessKey: '',
    root: '',
    autoSync: false,
    syncInterval: 0,
    maxBackups: 0,
    skipBackupFile: false
  },

  // Developer mode
  enableDeveloperMode: false,
  // UI
  navbarPosition: 'top',
  // API Server
  apiServer: {
    enabled: false,
    host: 'localhost',
    port: 23333,
    apiKey: `cs-sk-${uuid()}`
  },
  showMessageOutline: false
}

const settingsSlice = createSlice({
  name: 'settings',
  initialState,
  reducers: {
    setShowAssistants: (state, action: PayloadAction<boolean>) => {
      state.showAssistants = action.payload
    },
    toggleShowAssistants: (state) => {
      state.showAssistants = !state.showAssistants
    },
    setShowTopics: (state, action: PayloadAction<boolean>) => {
      state.showTopics = action.payload
    },
    toggleShowTopics: (state) => {
      state.showTopics = !state.showTopics
    },
    setAssistantsTabSortType: (state, action: PayloadAction<AssistantsSortType>) => {
      state.assistantsTabSortType = action.payload
    },
    setSendMessageShortcut: (state, action: PayloadAction<SendMessageShortcut>) => {
      state.sendMessageShortcut = action.payload
    },
    setLanguage: (state, action: PayloadAction<LanguageVarious>) => {
      state.language = action.payload
    },
    setTargetLanguage: (state, action: PayloadAction<TranslateLanguageCode>) => {
      state.targetLanguage = action.payload
    },
    setProxyMode: (state, action: PayloadAction<'system' | 'custom' | 'none'>) => {
      state.proxyMode = action.payload
    },
    setProxyUrl: (state, action: PayloadAction<string | undefined>) => {
      state.proxyUrl = action.payload
    },
    setProxyBypassRules: (state, action: PayloadAction<string | undefined>) => {
      state.proxyBypassRules = action.payload
    },
    setUserName: (state, action: PayloadAction<string>) => {
      state.userName = action.payload
    },
    setShowPrompt: (state, action: PayloadAction<boolean>) => {
      state.showPrompt = action.payload
    },
    setShowMessageDivider: (state, action: PayloadAction<boolean>) => {
      state.showMessageDivider = action.payload
    },
    setMessageFont: (state, action: PayloadAction<'system' | 'serif'>) => {
      state.messageFont = action.payload
    },
    setShowInputEstimatedTokens: (state, action: PayloadAction<boolean>) => {
      state.showInputEstimatedTokens = action.payload
    },
    setLaunchOnBoot: (state, action: PayloadAction<boolean>) => {
      state.launchOnBoot = action.payload
    },
    setLaunchToTray: (state, action: PayloadAction<boolean>) => {
      state.launchToTray = action.payload
    },
    setTray: (state, action: PayloadAction<boolean>) => {
      state.tray = action.payload
    },
    setTrayOnClose: (state, action: PayloadAction<boolean>) => {
      state.trayOnClose = action.payload
    },
    setTheme: (state, action: PayloadAction<ThemeMode>) => {
      state.theme = action.payload
    },
    setCustomCss: (state, action: PayloadAction<string>) => {
      state.customCss = action.payload
    },
    setUserTheme: (state, action: PayloadAction<UserTheme>) => {
      state.userTheme = action.payload
    },
    setFontSize: (state, action: PayloadAction<number>) => {
      state.fontSize = action.payload
    },
    setWindowStyle: (state, action: PayloadAction<'transparent' | 'opaque'>) => {
      state.windowStyle = action.payload
    },
    setTopicPosition: (state, action: PayloadAction<'left' | 'right'>) => {
      state.topicPosition = action.payload
    },
    setShowTopicTime: (state, action: PayloadAction<boolean>) => {
      state.showTopicTime = action.payload
    },
    setPinTopicsToTop: (state, action: PayloadAction<boolean>) => {
      state.pinTopicsToTop = action.payload
    },
    setAssistantIconType: (state, action: PayloadAction<AssistantIconType>) => {
      state.assistantIconType = action.payload
    },
    setPasteLongTextAsFile: (state, action: PayloadAction<boolean>) => {
      state.pasteLongTextAsFile = action.payload
    },
    setAutoCheckUpdate: (state, action: PayloadAction<boolean>) => {
      state.autoCheckUpdate = action.payload
    },
    setTestPlan: (state, action: PayloadAction<boolean>) => {
      state.testPlan = action.payload
    },
    setTestChannel: (state, action: PayloadAction<UpgradeChannel>) => {
      state.testChannel = action.payload
    },
    setRenderInputMessageAsMarkdown: (state, action: PayloadAction<boolean>) => {
      state.renderInputMessageAsMarkdown = action.payload
    },
    setClickAssistantToShowTopic: (state, action: PayloadAction<boolean>) => {
      state.clickAssistantToShowTopic = action.payload
    },
    setSkipBackupFile: (state, action: PayloadAction<boolean>) => {
      state.skipBackupFile = action.payload
    },
    setWebdavHost: (state, action: PayloadAction<string>) => {
      state.webdavHost = action.payload
    },
    setWebdavUser: (state, action: PayloadAction<string>) => {
      state.webdavUser = action.payload
    },
    setWebdavPass: (state, action: PayloadAction<string>) => {
      state.webdavPass = action.payload
    },
    setWebdavPath: (state, action: PayloadAction<string>) => {
      state.webdavPath = action.payload
    },
    setWebdavAutoSync: (state, action: PayloadAction<boolean>) => {
      state.webdavAutoSync = action.payload
    },
    setWebdavSyncInterval: (state, action: PayloadAction<number>) => {
      state.webdavSyncInterval = action.payload
    },
    setWebdavMaxBackups: (state, action: PayloadAction<number>) => {
      state.webdavMaxBackups = action.payload
    },
    setWebdavSkipBackupFile: (state, action: PayloadAction<boolean>) => {
      state.webdavSkipBackupFile = action.payload
    },
    setWebdavDisableStream: (state, action: PayloadAction<boolean>) => {
      state.webdavDisableStream = action.payload
    },
    setCodeExecution: (state, action: PayloadAction<{ enabled?: boolean; timeoutMinutes?: number }>) => {
      if (action.payload.enabled !== undefined) {
        state.codeExecution.enabled = action.payload.enabled
      }
      if (action.payload.timeoutMinutes !== undefined) {
        state.codeExecution.timeoutMinutes = action.payload.timeoutMinutes
      }
    },
    setCodeEditor: (
      state,
      action: PayloadAction<{
        enabled?: boolean
        themeLight?: string
        themeDark?: string
        highlightActiveLine?: boolean
        foldGutter?: boolean
        autocompletion?: boolean
        keymap?: boolean
      }>
    ) => {
      if (action.payload.enabled !== undefined) {
        state.codeEditor.enabled = action.payload.enabled
      }
      if (action.payload.themeLight !== undefined) {
        state.codeEditor.themeLight = action.payload.themeLight
      }
      if (action.payload.themeDark !== undefined) {
        state.codeEditor.themeDark = action.payload.themeDark
      }
      if (action.payload.highlightActiveLine !== undefined) {
        state.codeEditor.highlightActiveLine = action.payload.highlightActiveLine
      }
      if (action.payload.foldGutter !== undefined) {
        state.codeEditor.foldGutter = action.payload.foldGutter
      }
      if (action.payload.autocompletion !== undefined) {
        state.codeEditor.autocompletion = action.payload.autocompletion
      }
      if (action.payload.keymap !== undefined) {
        state.codeEditor.keymap = action.payload.keymap
      }
    },
    setCodeViewer: (state, action: PayloadAction<{ themeLight?: string; themeDark?: string }>) => {
      if (action.payload.themeLight !== undefined) {
        state.codeViewer.themeLight = action.payload.themeLight
      }
      if (action.payload.themeDark !== undefined) {
        state.codeViewer.themeDark = action.payload.themeDark
      }
    },
    setCodeShowLineNumbers: (state, action: PayloadAction<boolean>) => {
      state.codeShowLineNumbers = action.payload
    },
    setCodeCollapsible: (state, action: PayloadAction<boolean>) => {
      state.codeCollapsible = action.payload
    },
    setCodeWrappable: (state, action: PayloadAction<boolean>) => {
      state.codeWrappable = action.payload
    },
    setCodeImageTools: (state, action: PayloadAction<boolean>) => {
      state.codeImageTools = action.payload
    },
    setCodeFancyBlock: (state, action: PayloadAction<boolean>) => {
      state.codeFancyBlock = action.payload
    },
    setMathEngine: (state, action: PayloadAction<MathEngine>) => {
      state.mathEngine = action.payload
    },
    setMathEnableSingleDollar: (state, action: PayloadAction<boolean>) => {
      state.mathEnableSingleDollar = action.payload
    },
    setFoldDisplayMode: (state, action: PayloadAction<'expanded' | 'compact'>) => {
      state.foldDisplayMode = action.payload
    },
    setGridColumns: (state, action: PayloadAction<number>) => {
      state.gridColumns = action.payload
    },
    setGridPopoverTrigger: (state, action: PayloadAction<'hover' | 'click'>) => {
      state.gridPopoverTrigger = action.payload
    },
    setMessageStyle: (state, action: PayloadAction<'plain' | 'bubble'>) => {
      state.messageStyle = action.payload
    },
    setTranslateModelPrompt: (state, action: PayloadAction<string>) => {
      state.translateModelPrompt = action.payload
    },
    setAutoTranslateWithSpace: (state, action: PayloadAction<boolean>) => {
      state.autoTranslateWithSpace = action.payload
    },
    setShowTranslateConfirm: (state, action: PayloadAction<boolean>) => {
      state.showTranslateConfirm = action.payload
    },
    setEnableTopicNaming: (state, action: PayloadAction<boolean>) => {
      state.enableTopicNaming = action.payload
    },
    setPasteLongTextThreshold: (state, action: PayloadAction<number>) => {
      state.pasteLongTextThreshold = action.payload
    },
    setTopicNamingPrompt: (state, action: PayloadAction<string>) => {
      state.topicNamingPrompt = action.payload
    },
    setSidebarIcons: (state, action: PayloadAction<{ visible?: SidebarIcon[]; disabled?: SidebarIcon[] }>) => {
      if (action.payload.visible) {
        state.sidebarIcons.visible = action.payload.visible
      }
      if (action.payload.disabled) {
        state.sidebarIcons.disabled = action.payload.disabled
      }
    },
    setNarrowMode: (state, action: PayloadAction<boolean>) => {
      state.narrowMode = action.payload
    },
    setClickTrayToShowQuickAssistant: (state, action: PayloadAction<boolean>) => {
      state.clickTrayToShowQuickAssistant = action.payload
    },
    setEnableQuickAssistant: (state, action: PayloadAction<boolean>) => {
      state.enableQuickAssistant = action.payload
    },
    setReadClipboardAtStartup: (state, action: PayloadAction<boolean>) => {
      state.readClipboardAtStartup = action.payload
    },
    setMultiModelMessageStyle: (state, action: PayloadAction<'horizontal' | 'vertical' | 'fold' | 'grid'>) => {
      state.multiModelMessageStyle = action.payload
    },
    setNotionDatabaseID: (state, action: PayloadAction<string>) => {
      state.notionDatabaseID = action.payload
    },
    setNotionApiKey: (state, action: PayloadAction<string>) => {
      state.notionApiKey = action.payload
    },
    setNotionPageNameKey: (state, action: PayloadAction<string>) => {
      state.notionPageNameKey = action.payload
    },
    setmarkdownExportPath: (state, action: PayloadAction<string | null>) => {
      state.markdownExportPath = action.payload
    },
    setForceDollarMathInMarkdown: (state, action: PayloadAction<boolean>) => {
      state.forceDollarMathInMarkdown = action.payload
    },
    setUseTopicNamingForMessageTitle: (state, action: PayloadAction<boolean>) => {
      state.useTopicNamingForMessageTitle = action.payload
    },
    setShowModelNameInMarkdown: (state, action: PayloadAction<boolean>) => {
      state.showModelNameInMarkdown = action.payload
    },
    setShowModelProviderInMarkdown: (state, action: PayloadAction<boolean>) => {
      state.showModelProviderInMarkdown = action.payload
    },
    setThoughtAutoCollapse: (state, action: PayloadAction<boolean>) => {
      state.thoughtAutoCollapse = action.payload
    },
    setNotionExportReasoning: (state, action: PayloadAction<boolean>) => {
      state.notionExportReasoning = action.payload
    },
    setExcludeCitationsInExport: (state, action: PayloadAction<boolean>) => {
      state.excludeCitationsInExport = action.payload
    },
    setStandardizeCitationsInExport: (state, action: PayloadAction<boolean>) => {
      state.standardizeCitationsInExport = action.payload
    },
    setYuqueToken: (state, action: PayloadAction<string>) => {
      state.yuqueToken = action.payload
    },
    setYuqueRepoId: (state, action: PayloadAction<string>) => {
      state.yuqueRepoId = action.payload
    },
    setYuqueUrl: (state, action: PayloadAction<string>) => {
      state.yuqueUrl = action.payload
    },
    setJoplinToken: (state, action: PayloadAction<string>) => {
      state.joplinToken = action.payload
    },
    setJoplinUrl: (state, action: PayloadAction<string>) => {
      state.joplinUrl = action.payload
    },
    setJoplinExportReasoning: (state, action: PayloadAction<boolean>) => {
      state.joplinExportReasoning = action.payload
    },
    setMessageNavigation: (state, action: PayloadAction<'none' | 'buttons' | 'anchor'>) => {
      state.messageNavigation = action.payload
    },
    setDefaultObsidianVault: (state, action: PayloadAction<string>) => {
      state.defaultObsidianVault = action.payload
    },
    setDefaultAgent: (state, action: PayloadAction<string>) => {
      state.defaultAgent = action.payload
    },
    setSiyuanApiUrl: (state, action: PayloadAction<string>) => {
      state.siyuanApiUrl = action.payload
    },
    setSiyuanToken: (state, action: PayloadAction<string>) => {
      state.siyuanToken = action.payload
    },
    setSiyuanBoxId: (state, action: PayloadAction<string>) => {
      state.siyuanBoxId = action.payload
    },
    setSiyuanRootPath: (state, action: PayloadAction<string>) => {
      state.siyuanRootPath = action.payload
    },
    setAgentssubscribeUrl: (state, action: PayloadAction<string>) => {
      state.agentssubscribeUrl = action.payload
    },
    setMaxKeepAliveMinapps: (state, action: PayloadAction<number>) => {
      state.maxKeepAliveMinapps = action.payload
    },
    setShowOpenedMinappsInSidebar: (state, action: PayloadAction<boolean>) => {
      state.showOpenedMinappsInSidebar = action.payload
    },
    setMinappsOpenLinkExternal: (state, action: PayloadAction<boolean>) => {
      state.minappsOpenLinkExternal = action.payload
    },
    setEnableDataCollection: (state, action: PayloadAction<boolean>) => {
      state.enableDataCollection = action.payload
    },
    setEnableSpellCheck: (state, action: PayloadAction<boolean>) => {
      state.enableSpellCheck = action.payload
    },
    setSpellCheckLanguages: (state, action: PayloadAction<string[]>) => {
      state.spellCheckLanguages = action.payload
    },
    setExportMenuOptions: (state, action: PayloadAction<typeof initialState.exportMenuOptions>) => {
      state.exportMenuOptions = action.payload
    },
    setEnableQuickPanelTriggers: (state, action: PayloadAction<boolean>) => {
      state.enableQuickPanelTriggers = action.payload
    },
    setConfirmDeleteMessage: (state, action: PayloadAction<boolean>) => {
      state.confirmDeleteMessage = action.payload
    },
    setConfirmRegenerateMessage: (state, action: PayloadAction<boolean>) => {
      state.confirmRegenerateMessage = action.payload
    },
    setDisableHardwareAcceleration: (state, action: PayloadAction<boolean>) => {
      state.disableHardwareAcceleration = action.payload
    },
    setOpenAISummaryText: (state, action: PayloadAction<OpenAISummaryText>) => {
      state.openAI.summaryText = action.payload
    },
    setOpenAIVerbosity: (state, action: PayloadAction<OpenAIVerbosity>) => {
      state.openAI.verbosity = action.payload
    },
    setNotificationSettings: (state, action: PayloadAction<SettingsState['notification']>) => {
      state.notification = action.payload
    },
    // Local backup settings
    setLocalBackupDir: (state, action: PayloadAction<string>) => {
      state.localBackupDir = action.payload
    },
    setLocalBackupAutoSync: (state, action: PayloadAction<boolean>) => {
      state.localBackupAutoSync = action.payload
    },
    setLocalBackupSyncInterval: (state, action: PayloadAction<number>) => {
      state.localBackupSyncInterval = action.payload
    },
    setLocalBackupMaxBackups: (state, action: PayloadAction<number>) => {
      state.localBackupMaxBackups = action.payload
    },
    setLocalBackupSkipBackupFile: (state, action: PayloadAction<boolean>) => {
      state.localBackupSkipBackupFile = action.payload
    },
    setDefaultPaintingProvider: (state, action: PayloadAction<PaintingProvider>) => {
      state.defaultPaintingProvider = action.payload
    },
    setS3: (state, action: PayloadAction<S3Config>) => {
      state.s3 = action.payload
    },
    setS3Partial: (state, action: PayloadAction<Partial<S3Config>>) => {
      state.s3 = { ...state.s3, ...action.payload }
    },
    setEnableDeveloperMode: (state, action: PayloadAction<boolean>) => {
      state.enableDeveloperMode = action.payload
    },
    setNavbarPosition: (state, action: PayloadAction<'left' | 'top'>) => {
      state.navbarPosition = action.payload
    },
    // API Server actions
    setApiServerEnabled: (state, action: PayloadAction<boolean>) => {
      state.apiServer = {
        ...state.apiServer,
        enabled: action.payload
      }
    },
    setApiServerPort: (state, action: PayloadAction<number>) => {
      state.apiServer = {
        ...state.apiServer,
        port: action.payload
      }
    },
    setApiServerApiKey: (state, action: PayloadAction<string>) => {
      state.apiServer = {
        ...state.apiServer,
        apiKey: action.payload
      }
    },
    setShowMessageOutline: (state, action: PayloadAction<boolean>) => {
      state.showMessageOutline = action.payload
    }
  }
})

export const {
  setShowModelNameInMarkdown,
  setShowModelProviderInMarkdown,
  setShowAssistants,
  toggleShowAssistants,
  setShowTopics,
  toggleShowTopics,
  setAssistantsTabSortType,
  setSendMessageShortcut,
  setLanguage,
  setTargetLanguage,
  setProxyMode,
  setProxyUrl,
  setProxyBypassRules,
  setUserName,
  setShowPrompt,
  setShowMessageDivider,
  setMessageFont,
  setShowInputEstimatedTokens,
  setLaunchOnBoot,
  setLaunchToTray,
  setTrayOnClose,
  setTray,
  setTheme,
  setUserTheme,
  setFontSize,
  setWindowStyle,
  setTopicPosition,
  setShowTopicTime,
  setPinTopicsToTop,
  setAssistantIconType,
  setPasteLongTextAsFile,
  setAutoCheckUpdate,
  setTestPlan,
  setTestChannel,
  setRenderInputMessageAsMarkdown,
  setClickAssistantToShowTopic,
  setSkipBackupFile,
  setWebdavHost,
  setWebdavUser,
  setWebdavPass,
  setWebdavPath,
  setWebdavAutoSync,
  setWebdavSyncInterval,
  setWebdavMaxBackups,
  setWebdavSkipBackupFile,
  setWebdavDisableStream,
  setCodeExecution,
  setCodeEditor,
  setCodeViewer,
  setCodeShowLineNumbers,
  setCodeCollapsible,
  setCodeWrappable,
  setCodeImageTools,
  setCodeFancyBlock,
  setMathEngine,
  setMathEnableSingleDollar,
  setFoldDisplayMode,
  setGridColumns,
  setGridPopoverTrigger,
  setMessageStyle,
  setTranslateModelPrompt,
  setAutoTranslateWithSpace,
  setShowTranslateConfirm,
  setEnableTopicNaming,
  setPasteLongTextThreshold,
  setCustomCss,
  setTopicNamingPrompt,
  setSidebarIcons,
  setNarrowMode,
  setClickTrayToShowQuickAssistant,
  setEnableQuickAssistant,
  setReadClipboardAtStartup,
  setMultiModelMessageStyle,
  setNotionDatabaseID,
  setNotionApiKey,
  setNotionPageNameKey,
  setmarkdownExportPath,
  setForceDollarMathInMarkdown,
  setUseTopicNamingForMessageTitle,
  setThoughtAutoCollapse,
  setNotionExportReasoning,
  setExcludeCitationsInExport,
  setStandardizeCitationsInExport,
  setYuqueToken,
  setYuqueRepoId,
  setYuqueUrl,
  setJoplinToken,
  setJoplinUrl,
  setJoplinExportReasoning,
  setMessageNavigation,
  setDefaultObsidianVault,
  setDefaultAgent,
  setSiyuanApiUrl,
  setSiyuanToken,
  setSiyuanBoxId,
  setAgentssubscribeUrl,
  setSiyuanRootPath,
  setMaxKeepAliveMinapps,
  setShowOpenedMinappsInSidebar,
  setMinappsOpenLinkExternal,
  setEnableDataCollection,
  setEnableSpellCheck,
  setSpellCheckLanguages,
  setExportMenuOptions,
  setEnableQuickPanelTriggers,
  setConfirmDeleteMessage,
  setConfirmRegenerateMessage,
  setDisableHardwareAcceleration,
  setOpenAISummaryText,
  setOpenAIVerbosity,
  setNotificationSettings,
  // Local backup settings
  setLocalBackupDir,
  setLocalBackupAutoSync,
  setLocalBackupSyncInterval,
  setLocalBackupMaxBackups,
  setLocalBackupSkipBackupFile,
  setDefaultPaintingProvider,
  setS3,
  setS3Partial,
  setEnableDeveloperMode,
  setNavbarPosition,
  setShowMessageOutline,
  // API Server actions
  setApiServerEnabled,
  setApiServerPort,
  setApiServerApiKey
} = settingsSlice.actions

export default settingsSlice.reducer<|MERGE_RESOLUTION|>--- conflicted
+++ resolved
@@ -15,16 +15,10 @@
   SidebarIcon,
   TranslateLanguageCode
 } from '@renderer/types'
-<<<<<<< HEAD
-import { OpenAISummaryText, OpenAIVerbosity } from '@renderer/types/aiCoreTypes'
+import { ThemeMode } from '@renderer/types'
+import type { OpenAISummaryText, OpenAIVerbosity } from '@renderer/types/aiCoreTypes'
 import { uuid } from '@renderer/utils'
 import { UpgradeChannel } from '@shared/config/constant'
-=======
-import { ThemeMode } from '@renderer/types'
-import { uuid } from '@renderer/utils'
-import { UpgradeChannel } from '@shared/config/constant'
-import type { OpenAIVerbosity } from '@types'
->>>>>>> 49bd298d
 
 import type { RemoteSyncState } from './backup'
 

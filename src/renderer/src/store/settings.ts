--- conflicted
+++ resolved
@@ -179,16 +179,13 @@
     backup: boolean
     knowledgeEmbed: boolean
   }
-<<<<<<< HEAD
   // Local backup settings
   localBackupDir: string
   localBackupAutoSync: boolean
   localBackupSyncInterval: number
   localBackupMaxBackups: number
   localBackupSkipBackupFile: boolean
-=======
   defaultPaintingProvider: PaintingProvider
->>>>>>> ea7766db
 }
 
 export type MultiModelMessageStyle = 'horizontal' | 'vertical' | 'fold' | 'grid'
@@ -329,16 +326,13 @@
     backup: false,
     knowledgeEmbed: false
   },
-<<<<<<< HEAD
   // Local backup settings
   localBackupDir: '',
   localBackupAutoSync: false,
   localBackupSyncInterval: 60,
   localBackupMaxBackups: 5,
-  localBackupSkipBackupFile: false
-=======
+  localBackupSkipBackupFile: false,
   defaultPaintingProvider: 'aihubmix'
->>>>>>> ea7766db
 }
 
 const settingsSlice = createSlice({
@@ -691,7 +685,6 @@
     setNotificationSettings: (state, action: PayloadAction<SettingsState['notification']>) => {
       state.notification = action.payload
     },
-<<<<<<< HEAD
     // Local backup settings
     setLocalBackupDir: (state, action: PayloadAction<string>) => {
       state.localBackupDir = action.payload
@@ -707,10 +700,9 @@
     },
     setLocalBackupSkipBackupFile: (state, action: PayloadAction<boolean>) => {
       state.localBackupSkipBackupFile = action.payload
-=======
+    },
     setDefaultPaintingProvider: (state, action: PayloadAction<PaintingProvider>) => {
       state.defaultPaintingProvider = action.payload
->>>>>>> ea7766db
     }
   }
 })
@@ -816,16 +808,13 @@
   setOpenAISummaryText,
   setOpenAIServiceTier,
   setNotificationSettings,
-<<<<<<< HEAD
   // Local backup settings
   setLocalBackupDir,
   setLocalBackupAutoSync,
   setLocalBackupSyncInterval,
   setLocalBackupMaxBackups,
-  setLocalBackupSkipBackupFile
-=======
+  setLocalBackupSkipBackupFile,
   setDefaultPaintingProvider
->>>>>>> ea7766db
 } = settingsSlice.actions
 
 export default settingsSlice.reducer
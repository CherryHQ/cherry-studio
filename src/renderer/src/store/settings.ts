--- conflicted
+++ resolved
@@ -29,11 +29,8 @@
   | 'minapp'
   | 'knowledge'
   | 'files'
-<<<<<<< HEAD
+  | 'code_tools'
   | 'notes'
-=======
-  | 'code_tools'
->>>>>>> 0488ec82
 
 export const DEFAULT_SIDEBAR_ICONS: SidebarIcon[] = [
   'assistants',
@@ -231,12 +228,9 @@
   navbarPosition: 'left' | 'top'
   // API Server
   apiServer: ApiServerConfig
-<<<<<<< HEAD
+  showMessageOutline?: boolean
   // Notes Related
   showWorkspace: boolean
-=======
-  showMessageOutline?: boolean
->>>>>>> 0488ec82
 }
 
 export type MultiModelMessageStyle = 'horizontal' | 'vertical' | 'fold' | 'grid'
@@ -427,12 +421,9 @@
     port: 23333,
     apiKey: `cs-sk-${uuid()}`
   },
-<<<<<<< HEAD
+  showMessageOutline: undefined,
   // Notes Related
   showWorkspace: true
-=======
-  showMessageOutline: undefined
->>>>>>> 0488ec82
 }
 
 const settingsSlice = createSlice({
@@ -862,16 +853,14 @@
         apiKey: action.payload
       }
     },
-<<<<<<< HEAD
+    setShowMessageOutline: (state, action: PayloadAction<boolean>) => {
+      state.showMessageOutline = action.payload
+    },
     setShowWorkspace: (state, action: PayloadAction<boolean>) => {
       state.showWorkspace = action.payload
     },
     toggleShowWorkspace: (state) => {
       state.showWorkspace = !state.showWorkspace
-=======
-    setShowMessageOutline: (state, action: PayloadAction<boolean>) => {
-      state.showMessageOutline = action.payload
->>>>>>> 0488ec82
     }
   }
 })

import { createSlice, PayloadAction } from '@reduxjs/toolkit'
import { TRANSLATE_PROMPT } from '@renderer/config/prompts'
import {
  AssistantsSortType,
  CodeStyleVarious,
  LanguageVarious,
  MathEngine,
  OpenAIServiceTier,
  OpenAISummaryText,
  PaintingProvider,
  ThemeMode,
  TranslateLanguageVarious
} from '@renderer/types'

import { WebDAVSyncState } from './backup'

export type SendMessageShortcut = 'Enter' | 'Shift+Enter' | 'Ctrl+Enter' | 'Command+Enter'

export type SidebarIcon = 'assistants' | 'agents' | 'paintings' | 'translate' | 'minapp' | 'knowledge' | 'files'

export const DEFAULT_SIDEBAR_ICONS: SidebarIcon[] = [
  'assistants',
  'agents',
  'paintings',
  'translate',
  'minapp',
  'knowledge',
  'files'
]

export interface NutstoreSyncRuntime extends WebDAVSyncState {}

export type AssistantIconType = 'model' | 'emoji' | 'none'

export type UserTheme = {
  colorPrimary: string
<<<<<<< HEAD
  backgroundType: 'opacity' | 'image' | 'none'
  backgroundImage: string
  backgroundImageDisplay: boolean
  backgroundBlur: number
  backgroundBrightness: number
=======
>>>>>>> fe1cf5d6
}

export interface SettingsState {
  showAssistants: boolean
  showTopics: boolean
  assistantsTabSortType: AssistantsSortType
  sendMessageShortcut: SendMessageShortcut
  language: LanguageVarious
  targetLanguage: TranslateLanguageVarious
  proxyMode: 'system' | 'custom' | 'none'
  proxyUrl?: string
  userName: string
  showPrompt: boolean
  showMessageDivider: boolean
  messageFont: 'system' | 'serif'
  showInputEstimatedTokens: boolean
  launchOnBoot: boolean
  launchToTray: boolean
  trayOnClose: boolean
  tray: boolean
  theme: ThemeMode
  userTheme: UserTheme
<<<<<<< HEAD
  /** @deprecated */
=======
>>>>>>> fe1cf5d6
  windowStyle: 'transparent' | 'opaque'
  fontSize: number
  topicPosition: 'left' | 'right'
  showTopicTime: boolean
  pinTopicsToTop: boolean
  assistantIconType: AssistantIconType
  pasteLongTextAsFile: boolean
  pasteLongTextThreshold: number
  clickAssistantToShowTopic: boolean
  autoCheckUpdate: boolean
  renderInputMessageAsMarkdown: boolean
  // 代码执行
  codeExecution: {
    enabled: boolean
    timeoutMinutes: number
  }
  codeEditor: {
    enabled: boolean
    themeLight: string
    themeDark: string
    highlightActiveLine: boolean
    foldGutter: boolean
    autocompletion: boolean
    keymap: boolean
  }
  codePreview: {
    themeLight: CodeStyleVarious
    themeDark: CodeStyleVarious
  }
  codeShowLineNumbers: boolean
  codeCollapsible: boolean
  codeWrappable: boolean
  mathEngine: MathEngine
  messageStyle: 'plain' | 'bubble'
  foldDisplayMode: 'expanded' | 'compact'
  gridColumns: number
  gridPopoverTrigger: 'hover' | 'click'
  messageNavigation: 'none' | 'buttons' | 'anchor'
  // 数据目录设置
  skipBackupFile: boolean
  // webdav 配置 host, user, pass, path
  webdavHost: string
  webdavUser: string
  webdavPass: string
  webdavPath: string
  webdavAutoSync: boolean
  webdavSyncInterval: number
  webdavMaxBackups: number
  webdavSkipBackupFile: boolean
  translateModelPrompt: string
  autoTranslateWithSpace: boolean
  showTranslateConfirm: boolean
  enableTopicNaming: boolean
  customCss: string
  topicNamingPrompt: string
  // Sidebar icons
  sidebarIcons: {
    visible: SidebarIcon[]
    disabled: SidebarIcon[]
  }
  narrowMode: boolean
  // QuickAssistant
  enableQuickAssistant: boolean
  clickTrayToShowQuickAssistant: boolean
  multiModelMessageStyle: MultiModelMessageStyle
  readClipboardAtStartup: boolean
  notionDatabaseID: string | null
  notionApiKey: string | null
  notionPageNameKey: string | null
  markdownExportPath: string | null
  forceDollarMathInMarkdown: boolean
  useTopicNamingForMessageTitle: boolean
  thoughtAutoCollapse: boolean
  notionAutoSplit: boolean
  notionSplitSize: number
  yuqueToken: string | null
  yuqueUrl: string | null
  yuqueRepoId: string | null
  joplinToken: string | null
  joplinUrl: string | null
  defaultObsidianVault: string | null
  defaultAgent: string | null
  // 思源笔记配置
  siyuanApiUrl: string | null
  siyuanToken: string | null
  siyuanBoxId: string | null
  siyuanRootPath: string | null
  // 订阅的助手地址
  agentssubscribeUrl: string | null
  // MinApps
  maxKeepAliveMinapps: number
  showOpenedMinappsInSidebar: boolean
  minappsOpenLinkExternal: boolean
  // 隐私设置
  enableDataCollection: boolean
  enableQuickPanelTriggers: boolean
  enableBackspaceDeleteModel: boolean
  exportMenuOptions: {
    image: boolean
    markdown: boolean
    markdown_reason: boolean
    notion: boolean
    yuque: boolean
    joplin: boolean
    obsidian: boolean
    siyuan: boolean
    docx: boolean
  }
  // OpenAI
  openAI: {
    summaryText: OpenAISummaryText
    serviceTier: OpenAIServiceTier
  }
  // Notification
  notification: {
    assistant: boolean
    backup: boolean
    knowledgeEmbed: boolean
  }
  defaultPaintingProvider: PaintingProvider
}

export type MultiModelMessageStyle = 'horizontal' | 'vertical' | 'fold' | 'grid'

export const initialState: SettingsState = {
  showAssistants: true,
  showTopics: true,
  assistantsTabSortType: 'list',
  sendMessageShortcut: 'Enter',
  language: navigator.language as LanguageVarious,
  targetLanguage: 'english' as TranslateLanguageVarious,
  proxyMode: 'system',
  proxyUrl: undefined,
  userName: '',
  showPrompt: true,
  showMessageDivider: true,
  messageFont: 'system',
  showInputEstimatedTokens: false,
  launchOnBoot: false,
  launchToTray: false,
  trayOnClose: true,
  tray: true,
<<<<<<< HEAD
  theme: ThemeMode.auto,
  userTheme: {
    colorPrimary: '#00b96b',
    backgroundType: 'none',
    backgroundImage: '',
    backgroundImageDisplay: false,
    backgroundBlur: 0,
    backgroundBrightness: 0.2
=======
  theme: ThemeMode.system,
  userTheme: {
    colorPrimary: '#00b96b'
>>>>>>> fe1cf5d6
  },
  windowStyle: 'opaque',
  fontSize: 14,
  topicPosition: 'left',
  showTopicTime: false,
  pinTopicsToTop: false,
  assistantIconType: 'emoji',
  pasteLongTextAsFile: false,
  pasteLongTextThreshold: 1500,
  clickAssistantToShowTopic: true,
  autoCheckUpdate: true,
  renderInputMessageAsMarkdown: false,
  codeExecution: {
    enabled: false,
    timeoutMinutes: 1
  },
  codeEditor: {
    enabled: false,
    themeLight: 'auto',
    themeDark: 'auto',
    highlightActiveLine: false,
    foldGutter: false,
    autocompletion: true,
    keymap: false
  },
  codePreview: {
    themeLight: 'auto',
    themeDark: 'auto'
  },
  codeShowLineNumbers: false,
  codeCollapsible: false,
  codeWrappable: false,
  mathEngine: 'KaTeX',
  messageStyle: 'plain',
  foldDisplayMode: 'expanded',
  gridColumns: 2,
  gridPopoverTrigger: 'click',
  messageNavigation: 'none',
  skipBackupFile: false,
  webdavHost: '',
  webdavUser: '',
  webdavPass: '',
  webdavPath: '/cherry-studio',
  webdavAutoSync: false,
  webdavSyncInterval: 0,
  webdavMaxBackups: 0,
  webdavSkipBackupFile: false,
  translateModelPrompt: TRANSLATE_PROMPT,
  autoTranslateWithSpace: false,
  showTranslateConfirm: true,
  enableTopicNaming: true,
  customCss: '',
  topicNamingPrompt: '',
  sidebarIcons: {
    visible: DEFAULT_SIDEBAR_ICONS,
    disabled: []
  },
  narrowMode: false,
  enableQuickAssistant: false,
  clickTrayToShowQuickAssistant: false,
  readClipboardAtStartup: true,
  multiModelMessageStyle: 'fold',
  notionDatabaseID: '',
  notionApiKey: '',
  notionPageNameKey: 'Name',
  markdownExportPath: null,
  forceDollarMathInMarkdown: false,
  useTopicNamingForMessageTitle: false,
  thoughtAutoCollapse: true,
  notionAutoSplit: false,
  notionSplitSize: 90,
  yuqueToken: '',
  yuqueUrl: '',
  yuqueRepoId: '',
  joplinToken: '',
  joplinUrl: '',
  defaultObsidianVault: null,
  defaultAgent: null,
  siyuanApiUrl: null,
  siyuanToken: null,
  siyuanBoxId: null,
  siyuanRootPath: null,
  agentssubscribeUrl: '',
  // MinApps
  maxKeepAliveMinapps: 3,
  showOpenedMinappsInSidebar: true,
  minappsOpenLinkExternal: false,
  enableDataCollection: false,
  enableQuickPanelTriggers: false,
  enableBackspaceDeleteModel: true,
  exportMenuOptions: {
    image: true,
    markdown: true,
    markdown_reason: true,
    notion: true,
    yuque: true,
    joplin: true,
    obsidian: true,
    siyuan: true,
    docx: true
  },
  // OpenAI
  openAI: {
    summaryText: 'off',
    serviceTier: 'auto'
  },
  notification: {
    assistant: false,
    backup: false,
    knowledgeEmbed: false
  },
  defaultPaintingProvider: 'aihubmix'
}

const settingsSlice = createSlice({
  name: 'settings',
  initialState,
  reducers: {
    setShowAssistants: (state, action: PayloadAction<boolean>) => {
      state.showAssistants = action.payload
    },
    toggleShowAssistants: (state) => {
      state.showAssistants = !state.showAssistants
    },
    setShowTopics: (state, action: PayloadAction<boolean>) => {
      state.showTopics = action.payload
    },
    toggleShowTopics: (state) => {
      state.showTopics = !state.showTopics
    },
    setAssistantsTabSortType: (state, action: PayloadAction<AssistantsSortType>) => {
      state.assistantsTabSortType = action.payload
    },
    setSendMessageShortcut: (state, action: PayloadAction<SendMessageShortcut>) => {
      state.sendMessageShortcut = action.payload
    },
    setLanguage: (state, action: PayloadAction<LanguageVarious>) => {
      state.language = action.payload
    },
    setTargetLanguage: (state, action: PayloadAction<TranslateLanguageVarious>) => {
      state.targetLanguage = action.payload
    },
    setProxyMode: (state, action: PayloadAction<'system' | 'custom' | 'none'>) => {
      state.proxyMode = action.payload
    },
    setProxyUrl: (state, action: PayloadAction<string | undefined>) => {
      state.proxyUrl = action.payload
    },
    setUserName: (state, action: PayloadAction<string>) => {
      state.userName = action.payload
    },
    setShowPrompt: (state, action: PayloadAction<boolean>) => {
      state.showPrompt = action.payload
    },
    setShowMessageDivider: (state, action: PayloadAction<boolean>) => {
      state.showMessageDivider = action.payload
    },
    setMessageFont: (state, action: PayloadAction<'system' | 'serif'>) => {
      state.messageFont = action.payload
    },
    setShowInputEstimatedTokens: (state, action: PayloadAction<boolean>) => {
      state.showInputEstimatedTokens = action.payload
    },
    setLaunchOnBoot: (state, action: PayloadAction<boolean>) => {
      state.launchOnBoot = action.payload
    },
    setLaunchToTray: (state, action: PayloadAction<boolean>) => {
      state.launchToTray = action.payload
    },
    setTray: (state, action: PayloadAction<boolean>) => {
      state.tray = action.payload
    },
    setTrayOnClose: (state, action: PayloadAction<boolean>) => {
      state.trayOnClose = action.payload
    },
    setTheme: (state, action: PayloadAction<ThemeMode>) => {
      state.theme = action.payload
    },
    setCustomCss: (state, action: PayloadAction<string>) => {
      state.customCss = action.payload
    },
    setUserTheme: (state, action: PayloadAction<UserTheme>) => {
      state.userTheme = action.payload
    },
    setFontSize: (state, action: PayloadAction<number>) => {
      state.fontSize = action.payload
    },
    /** @deprecated */
    setWindowStyle: (state, action: PayloadAction<'transparent' | 'opaque'>) => {
      state.windowStyle = action.payload
    },
    setTopicPosition: (state, action: PayloadAction<'left' | 'right'>) => {
      state.topicPosition = action.payload
    },
    setShowTopicTime: (state, action: PayloadAction<boolean>) => {
      state.showTopicTime = action.payload
    },
    setPinTopicsToTop: (state, action: PayloadAction<boolean>) => {
      state.pinTopicsToTop = action.payload
    },
    setAssistantIconType: (state, action: PayloadAction<AssistantIconType>) => {
      state.assistantIconType = action.payload
    },
    setPasteLongTextAsFile: (state, action: PayloadAction<boolean>) => {
      state.pasteLongTextAsFile = action.payload
    },
    setAutoCheckUpdate: (state, action: PayloadAction<boolean>) => {
      state.autoCheckUpdate = action.payload
    },
    setRenderInputMessageAsMarkdown: (state, action: PayloadAction<boolean>) => {
      state.renderInputMessageAsMarkdown = action.payload
    },
    setClickAssistantToShowTopic: (state, action: PayloadAction<boolean>) => {
      state.clickAssistantToShowTopic = action.payload
    },
    setSkipBackupFile: (state, action: PayloadAction<boolean>) => {
      state.skipBackupFile = action.payload
    },
    setWebdavHost: (state, action: PayloadAction<string>) => {
      state.webdavHost = action.payload
    },
    setWebdavUser: (state, action: PayloadAction<string>) => {
      state.webdavUser = action.payload
    },
    setWebdavPass: (state, action: PayloadAction<string>) => {
      state.webdavPass = action.payload
    },
    setWebdavPath: (state, action: PayloadAction<string>) => {
      state.webdavPath = action.payload
    },
    setWebdavAutoSync: (state, action: PayloadAction<boolean>) => {
      state.webdavAutoSync = action.payload
    },
    setWebdavSyncInterval: (state, action: PayloadAction<number>) => {
      state.webdavSyncInterval = action.payload
    },
    setWebdavMaxBackups: (state, action: PayloadAction<number>) => {
      state.webdavMaxBackups = action.payload
    },
    setWebdavSkipBackupFile: (state, action: PayloadAction<boolean>) => {
      state.webdavSkipBackupFile = action.payload
    },
    setCodeExecution: (state, action: PayloadAction<{ enabled?: boolean; timeoutMinutes?: number }>) => {
      if (action.payload.enabled !== undefined) {
        state.codeExecution.enabled = action.payload.enabled
      }
      if (action.payload.timeoutMinutes !== undefined) {
        state.codeExecution.timeoutMinutes = action.payload.timeoutMinutes
      }
    },
    setCodeEditor: (
      state,
      action: PayloadAction<{
        enabled?: boolean
        themeLight?: string
        themeDark?: string
        highlightActiveLine?: boolean
        foldGutter?: boolean
        autocompletion?: boolean
        keymap?: boolean
      }>
    ) => {
      if (action.payload.enabled !== undefined) {
        state.codeEditor.enabled = action.payload.enabled
      }
      if (action.payload.themeLight !== undefined) {
        state.codeEditor.themeLight = action.payload.themeLight
      }
      if (action.payload.themeDark !== undefined) {
        state.codeEditor.themeDark = action.payload.themeDark
      }
      if (action.payload.highlightActiveLine !== undefined) {
        state.codeEditor.highlightActiveLine = action.payload.highlightActiveLine
      }
      if (action.payload.foldGutter !== undefined) {
        state.codeEditor.foldGutter = action.payload.foldGutter
      }
      if (action.payload.autocompletion !== undefined) {
        state.codeEditor.autocompletion = action.payload.autocompletion
      }
      if (action.payload.keymap !== undefined) {
        state.codeEditor.keymap = action.payload.keymap
      }
    },
    setCodePreview: (state, action: PayloadAction<{ themeLight?: string; themeDark?: string }>) => {
      if (action.payload.themeLight !== undefined) {
        state.codePreview.themeLight = action.payload.themeLight
      }
      if (action.payload.themeDark !== undefined) {
        state.codePreview.themeDark = action.payload.themeDark
      }
    },
    setCodeShowLineNumbers: (state, action: PayloadAction<boolean>) => {
      state.codeShowLineNumbers = action.payload
    },
    setCodeCollapsible: (state, action: PayloadAction<boolean>) => {
      state.codeCollapsible = action.payload
    },
    setCodeWrappable: (state, action: PayloadAction<boolean>) => {
      state.codeWrappable = action.payload
    },
    setMathEngine: (state, action: PayloadAction<MathEngine>) => {
      state.mathEngine = action.payload
    },
    setFoldDisplayMode: (state, action: PayloadAction<'expanded' | 'compact'>) => {
      state.foldDisplayMode = action.payload
    },
    setGridColumns: (state, action: PayloadAction<number>) => {
      state.gridColumns = action.payload
    },
    setGridPopoverTrigger: (state, action: PayloadAction<'hover' | 'click'>) => {
      state.gridPopoverTrigger = action.payload
    },
    setMessageStyle: (state, action: PayloadAction<'plain' | 'bubble'>) => {
      state.messageStyle = action.payload
    },
    setTranslateModelPrompt: (state, action: PayloadAction<string>) => {
      state.translateModelPrompt = action.payload
    },
    setAutoTranslateWithSpace: (state, action: PayloadAction<boolean>) => {
      state.autoTranslateWithSpace = action.payload
    },
    setShowTranslateConfirm: (state, action: PayloadAction<boolean>) => {
      state.showTranslateConfirm = action.payload
    },
    setEnableTopicNaming: (state, action: PayloadAction<boolean>) => {
      state.enableTopicNaming = action.payload
    },
    setPasteLongTextThreshold: (state, action: PayloadAction<number>) => {
      state.pasteLongTextThreshold = action.payload
    },
    setTopicNamingPrompt: (state, action: PayloadAction<string>) => {
      state.topicNamingPrompt = action.payload
    },
    setSidebarIcons: (state, action: PayloadAction<{ visible?: SidebarIcon[]; disabled?: SidebarIcon[] }>) => {
      if (action.payload.visible) {
        state.sidebarIcons.visible = action.payload.visible
      }
      if (action.payload.disabled) {
        state.sidebarIcons.disabled = action.payload.disabled
      }
    },
    setNarrowMode: (state, action: PayloadAction<boolean>) => {
      state.narrowMode = action.payload
    },
    setClickTrayToShowQuickAssistant: (state, action: PayloadAction<boolean>) => {
      state.clickTrayToShowQuickAssistant = action.payload
    },
    setEnableQuickAssistant: (state, action: PayloadAction<boolean>) => {
      state.enableQuickAssistant = action.payload
    },
    setReadClipboardAtStartup: (state, action: PayloadAction<boolean>) => {
      state.readClipboardAtStartup = action.payload
    },
    setMultiModelMessageStyle: (state, action: PayloadAction<'horizontal' | 'vertical' | 'fold' | 'grid'>) => {
      state.multiModelMessageStyle = action.payload
    },
    setNotionDatabaseID: (state, action: PayloadAction<string>) => {
      state.notionDatabaseID = action.payload
    },
    setNotionApiKey: (state, action: PayloadAction<string>) => {
      state.notionApiKey = action.payload
    },
    setNotionPageNameKey: (state, action: PayloadAction<string>) => {
      state.notionPageNameKey = action.payload
    },
    setmarkdownExportPath: (state, action: PayloadAction<string | null>) => {
      state.markdownExportPath = action.payload
    },
    setForceDollarMathInMarkdown: (state, action: PayloadAction<boolean>) => {
      state.forceDollarMathInMarkdown = action.payload
    },
    setUseTopicNamingForMessageTitle: (state, action: PayloadAction<boolean>) => {
      state.useTopicNamingForMessageTitle = action.payload
    },
    setThoughtAutoCollapse: (state, action: PayloadAction<boolean>) => {
      state.thoughtAutoCollapse = action.payload
    },
    setNotionAutoSplit: (state, action: PayloadAction<boolean>) => {
      state.notionAutoSplit = action.payload
    },
    setNotionSplitSize: (state, action: PayloadAction<number>) => {
      state.notionSplitSize = action.payload
    },
    setYuqueToken: (state, action: PayloadAction<string>) => {
      state.yuqueToken = action.payload
    },
    setYuqueRepoId: (state, action: PayloadAction<string>) => {
      state.yuqueRepoId = action.payload
    },
    setYuqueUrl: (state, action: PayloadAction<string>) => {
      state.yuqueUrl = action.payload
    },
    setJoplinToken: (state, action: PayloadAction<string>) => {
      state.joplinToken = action.payload
    },
    setJoplinUrl: (state, action: PayloadAction<string>) => {
      state.joplinUrl = action.payload
    },
    setMessageNavigation: (state, action: PayloadAction<'none' | 'buttons' | 'anchor'>) => {
      state.messageNavigation = action.payload
    },
    setDefaultObsidianVault: (state, action: PayloadAction<string>) => {
      state.defaultObsidianVault = action.payload
    },
    setDefaultAgent: (state, action: PayloadAction<string>) => {
      state.defaultAgent = action.payload
    },
    setSiyuanApiUrl: (state, action: PayloadAction<string>) => {
      state.siyuanApiUrl = action.payload
    },
    setSiyuanToken: (state, action: PayloadAction<string>) => {
      state.siyuanToken = action.payload
    },
    setSiyuanBoxId: (state, action: PayloadAction<string>) => {
      state.siyuanBoxId = action.payload
    },
    setSiyuanRootPath: (state, action: PayloadAction<string>) => {
      state.siyuanRootPath = action.payload
    },
    setAgentssubscribeUrl: (state, action: PayloadAction<string>) => {
      state.agentssubscribeUrl = action.payload
    },
    setMaxKeepAliveMinapps: (state, action: PayloadAction<number>) => {
      state.maxKeepAliveMinapps = action.payload
    },
    setShowOpenedMinappsInSidebar: (state, action: PayloadAction<boolean>) => {
      state.showOpenedMinappsInSidebar = action.payload
    },
    setMinappsOpenLinkExternal: (state, action: PayloadAction<boolean>) => {
      state.minappsOpenLinkExternal = action.payload
    },
    setEnableDataCollection: (state, action: PayloadAction<boolean>) => {
      state.enableDataCollection = action.payload
    },
    setExportMenuOptions: (state, action: PayloadAction<typeof initialState.exportMenuOptions>) => {
      state.exportMenuOptions = action.payload
    },
    setEnableQuickPanelTriggers: (state, action: PayloadAction<boolean>) => {
      state.enableQuickPanelTriggers = action.payload
    },
    setEnableBackspaceDeleteModel: (state, action: PayloadAction<boolean>) => {
      state.enableBackspaceDeleteModel = action.payload
    },
    setUserTheme: (state, action: PayloadAction<UserTheme>) => {
      state.userTheme = action.payload
    },
    setOpenAISummaryText: (state, action: PayloadAction<OpenAISummaryText>) => {
      state.openAI.summaryText = action.payload
    },
    setOpenAIServiceTier: (state, action: PayloadAction<OpenAIServiceTier>) => {
      state.openAI.serviceTier = action.payload
    },
    setNotificationSettings: (state, action: PayloadAction<SettingsState['notification']>) => {
      state.notification = action.payload
    },
    setDefaultPaintingProvider: (state, action: PayloadAction<PaintingProvider>) => {
      state.defaultPaintingProvider = action.payload
    }
  }
})

export const {
  setShowAssistants,
  toggleShowAssistants,
  setShowTopics,
  toggleShowTopics,
  setAssistantsTabSortType,
  setSendMessageShortcut,
  setLanguage,
  setTargetLanguage,
  setProxyMode,
  setProxyUrl,
  setUserName,
  setShowPrompt,
  setShowMessageDivider,
  setMessageFont,
  setShowInputEstimatedTokens,
  setLaunchOnBoot,
  setLaunchToTray,
  setTrayOnClose,
  setTray,
  setTheme,
  setUserTheme,
  setFontSize,
  setWindowStyle,
  setTopicPosition,
  setShowTopicTime,
  setPinTopicsToTop,
  setAssistantIconType,
  setPasteLongTextAsFile,
  setAutoCheckUpdate,
  setRenderInputMessageAsMarkdown,
  setClickAssistantToShowTopic,
  setSkipBackupFile,
  setWebdavHost,
  setWebdavUser,
  setWebdavPass,
  setWebdavPath,
  setWebdavAutoSync,
  setWebdavSyncInterval,
  setWebdavMaxBackups,
  setWebdavSkipBackupFile,
  setCodeExecution,
  setCodeEditor,
  setCodePreview,
  setCodeShowLineNumbers,
  setCodeCollapsible,
  setCodeWrappable,
  setMathEngine,
  setFoldDisplayMode,
  setGridColumns,
  setGridPopoverTrigger,
  setMessageStyle,
  setTranslateModelPrompt,
  setAutoTranslateWithSpace,
  setShowTranslateConfirm,
  setEnableTopicNaming,
  setPasteLongTextThreshold,
  setCustomCss,
  setTopicNamingPrompt,
  setSidebarIcons,
  setNarrowMode,
  setClickTrayToShowQuickAssistant,
  setEnableQuickAssistant,
  setReadClipboardAtStartup,
  setMultiModelMessageStyle,
  setNotionDatabaseID,
  setNotionApiKey,
  setNotionPageNameKey,
  setmarkdownExportPath,
  setForceDollarMathInMarkdown,
  setUseTopicNamingForMessageTitle,
  setThoughtAutoCollapse,
  setNotionAutoSplit,
  setNotionSplitSize,
  setYuqueToken,
  setYuqueRepoId,
  setYuqueUrl,
  setJoplinToken,
  setJoplinUrl,
  setMessageNavigation,
  setDefaultObsidianVault,
  setDefaultAgent,
  setSiyuanApiUrl,
  setSiyuanToken,
  setSiyuanBoxId,
  setAgentssubscribeUrl,
  setSiyuanRootPath,
  setMaxKeepAliveMinapps,
  setShowOpenedMinappsInSidebar,
  setMinappsOpenLinkExternal,
  setEnableDataCollection,
  setEnableQuickPanelTriggers,
  setExportMenuOptions,
  setEnableBackspaceDeleteModel,
  setUserTheme,
  setOpenAISummaryText,
  setOpenAIServiceTier,
  setNotificationSettings,
  setDefaultPaintingProvider
} = settingsSlice.actions

export default settingsSlice.reducer<|MERGE_RESOLUTION|>--- conflicted
+++ resolved
@@ -34,14 +34,11 @@
 
 export type UserTheme = {
   colorPrimary: string
-<<<<<<< HEAD
   backgroundType: 'opacity' | 'image' | 'none'
   backgroundImage: string
   backgroundImageDisplay: boolean
   backgroundBlur: number
   backgroundBrightness: number
-=======
->>>>>>> fe1cf5d6
 }
 
 export interface SettingsState {
@@ -64,10 +61,7 @@
   tray: boolean
   theme: ThemeMode
   userTheme: UserTheme
-<<<<<<< HEAD
   /** @deprecated */
-=======
->>>>>>> fe1cf5d6
   windowStyle: 'transparent' | 'opaque'
   fontSize: number
   topicPosition: 'left' | 'right'
@@ -210,8 +204,7 @@
   launchToTray: false,
   trayOnClose: true,
   tray: true,
-<<<<<<< HEAD
-  theme: ThemeMode.auto,
+  theme: ThemeMode.system,
   userTheme: {
     colorPrimary: '#00b96b',
     backgroundType: 'none',
@@ -219,11 +212,6 @@
     backgroundImageDisplay: false,
     backgroundBlur: 0,
     backgroundBrightness: 0.2
-=======
-  theme: ThemeMode.system,
-  userTheme: {
-    colorPrimary: '#00b96b'
->>>>>>> fe1cf5d6
   },
   windowStyle: 'opaque',
   fontSize: 14,
@@ -405,9 +393,6 @@
     setCustomCss: (state, action: PayloadAction<string>) => {
       state.customCss = action.payload
     },
-    setUserTheme: (state, action: PayloadAction<UserTheme>) => {
-      state.userTheme = action.payload
-    },
     setFontSize: (state, action: PayloadAction<number>) => {
       state.fontSize = action.payload
     },
@@ -780,7 +765,6 @@
   setEnableQuickPanelTriggers,
   setExportMenuOptions,
   setEnableBackspaceDeleteModel,
-  setUserTheme,
   setOpenAISummaryText,
   setOpenAIServiceTier,
   setNotificationSettings,

import { createSlice, PayloadAction } from '@reduxjs/toolkit'
import { TRANSLATE_PROMPT } from '@renderer/config/prompts'
import {
  AssistantsSortType,
  CodeStyleVarious,
  LanguageVarious,
  MathEngine,
  OpenAIServiceTier,
  OpenAISummaryText,
  PaintingProvider,
  S3Config,
  ThemeMode,
  TranslateLanguageVarious
} from '@renderer/types'
import { uuid } from '@renderer/utils'
import { UpgradeChannel } from '@shared/config/constant'

import { RemoteSyncState } from './backup'

export type SendMessageShortcut = 'Enter' | 'Shift+Enter' | 'Ctrl+Enter' | 'Command+Enter' | 'Alt+Enter'

export type SidebarIcon = 'assistants' | 'agents' | 'paintings' | 'translate' | 'minapp' | 'knowledge' | 'files'

export const DEFAULT_SIDEBAR_ICONS: SidebarIcon[] = [
  'assistants',
  'agents',
  'paintings',
  'translate',
  'minapp',
  'knowledge',
  'files'
]

export interface NutstoreSyncRuntime extends RemoteSyncState {}

export type AssistantIconType = 'model' | 'emoji' | 'none'

export type UserTheme = {
  colorPrimary: string
}

export interface SettingsState {
  showAssistants: boolean
  showTopics: boolean
  assistantsTabSortType: AssistantsSortType
  sendMessageShortcut: SendMessageShortcut
  language: LanguageVarious
  targetLanguage: TranslateLanguageVarious
  proxyMode: 'system' | 'custom' | 'none'
  proxyUrl?: string
  userName: string
  userId: string
  showPrompt: boolean
  showTokens: boolean
  showMessageDivider: boolean
  messageFont: 'system' | 'serif'
  showInputEstimatedTokens: boolean
  launchOnBoot: boolean
  launchToTray: boolean
  trayOnClose: boolean
  tray: boolean
  theme: ThemeMode
  userTheme: UserTheme
  windowStyle: 'transparent' | 'opaque'
  fontSize: number
  topicPosition: 'left' | 'right'
  showTopicTime: boolean
  pinTopicsToTop: boolean
  assistantIconType: AssistantIconType
  pasteLongTextAsFile: boolean
  pasteLongTextThreshold: number
  clickAssistantToShowTopic: boolean
  autoCheckUpdate: boolean
  testPlan: boolean
  testChannel: UpgradeChannel
  renderInputMessageAsMarkdown: boolean
  // 代码执行
  codeExecution: {
    enabled: boolean
    timeoutMinutes: number
  }
  codeEditor: {
    enabled: boolean
    themeLight: string
    themeDark: string
    highlightActiveLine: boolean
    foldGutter: boolean
    autocompletion: boolean
    keymap: boolean
  }
  codePreview: {
    themeLight: CodeStyleVarious
    themeDark: CodeStyleVarious
  }
  codeShowLineNumbers: boolean
  codeCollapsible: boolean
  codeWrappable: boolean
  mathEngine: MathEngine
  messageStyle: 'plain' | 'bubble'
  foldDisplayMode: 'expanded' | 'compact'
  gridColumns: number
  gridPopoverTrigger: 'hover' | 'click'
  messageNavigation: 'none' | 'buttons' | 'anchor'
  // 数据目录设置
  skipBackupFile: boolean
  // webdav 配置 host, user, pass, path
  webdavHost: string
  webdavUser: string
  webdavPass: string
  webdavPath: string
  webdavAutoSync: boolean
  webdavSyncInterval: number
  webdavMaxBackups: number
  webdavSkipBackupFile: boolean
  translateModelPrompt: string
  autoTranslateWithSpace: boolean
  showTranslateConfirm: boolean
  enableTopicNaming: boolean
  customCss: string
  topicNamingPrompt: string
  // Sidebar icons
  sidebarIcons: {
    visible: SidebarIcon[]
    disabled: SidebarIcon[]
  }
  narrowMode: boolean
  // QuickAssistant
  enableQuickAssistant: boolean
  clickTrayToShowQuickAssistant: boolean
  multiModelMessageStyle: MultiModelMessageStyle
  readClipboardAtStartup: boolean
  notionDatabaseID: string | null
  notionApiKey: string | null
  notionPageNameKey: string | null
  markdownExportPath: string | null
  forceDollarMathInMarkdown: boolean
  useTopicNamingForMessageTitle: boolean
  showModelNameInMarkdown: boolean
  showModelProviderInMarkdown: boolean
  thoughtAutoCollapse: boolean
  notionExportReasoning: boolean
  yuqueToken: string | null
  yuqueUrl: string | null
  yuqueRepoId: string | null
  joplinToken: string | null
  joplinUrl: string | null
  joplinExportReasoning: boolean
  defaultObsidianVault: string | null
  defaultAgent: string | null
  // 思源笔记配置
  siyuanApiUrl: string | null
  siyuanToken: string | null
  siyuanBoxId: string | null
  siyuanRootPath: string | null
  // 订阅的助手地址
  agentssubscribeUrl: string | null
  // MinApps
  maxKeepAliveMinapps: number
  showOpenedMinappsInSidebar: boolean
  minappsOpenLinkExternal: boolean
  // 隐私设置
  enableDataCollection: boolean
  enableSpellCheck: boolean
  spellCheckLanguages: string[]
  enableQuickPanelTriggers: boolean
  enableBackspaceDeleteModel: boolean
  // 硬件加速设置
  disableHardwareAcceleration: boolean
  exportMenuOptions: {
    image: boolean
    markdown: boolean
    markdown_reason: boolean
    notion: boolean
    yuque: boolean
    joplin: boolean
    obsidian: boolean
    siyuan: boolean
    docx: boolean
    plain_text: boolean
  }
  // OpenAI
  openAI: {
    summaryText: OpenAISummaryText
    serviceTier: OpenAIServiceTier
  }
  // Notification
  notification: {
    assistant: boolean
    backup: boolean
    knowledge: boolean
  }
  // Local backup settings
  localBackupDir: string
  localBackupAutoSync: boolean
  localBackupSyncInterval: number
  localBackupMaxBackups: number
  localBackupSkipBackupFile: boolean
  defaultPaintingProvider: PaintingProvider
  s3: S3Config
}

export type MultiModelMessageStyle = 'horizontal' | 'vertical' | 'fold' | 'grid'

export const initialState: SettingsState = {
  showAssistants: true,
  showTopics: true,
  assistantsTabSortType: 'list',
  sendMessageShortcut: 'Enter',
  language: navigator.language as LanguageVarious,
  targetLanguage: 'en-us',
  proxyMode: 'system',
  proxyUrl: undefined,
  userName: '',
  userId: uuid(),
  showPrompt: true,
  showTokens: true,
  showMessageDivider: true,
  messageFont: 'system',
  showInputEstimatedTokens: false,
  launchOnBoot: false,
  launchToTray: false,
  trayOnClose: true,
  tray: true,
  theme: ThemeMode.system,
  userTheme: {
    colorPrimary: '#00b96b'
  },
  windowStyle: 'opaque',
  fontSize: 14,
  topicPosition: 'left',
  showTopicTime: false,
  pinTopicsToTop: false,
  assistantIconType: 'emoji',
  pasteLongTextAsFile: false,
  pasteLongTextThreshold: 1500,
  clickAssistantToShowTopic: true,
  autoCheckUpdate: true,
  testPlan: false,
  testChannel: UpgradeChannel.LATEST,
  renderInputMessageAsMarkdown: false,
  codeExecution: {
    enabled: false,
    timeoutMinutes: 1
  },
  codeEditor: {
    enabled: false,
    themeLight: 'auto',
    themeDark: 'auto',
    highlightActiveLine: false,
    foldGutter: false,
    autocompletion: true,
    keymap: false
  },
  codePreview: {
    themeLight: 'auto',
    themeDark: 'auto'
  },
  codeShowLineNumbers: false,
  codeCollapsible: false,
  codeWrappable: false,
  mathEngine: 'KaTeX',
  messageStyle: 'plain',
  foldDisplayMode: 'expanded',
  gridColumns: 2,
  gridPopoverTrigger: 'click',
  messageNavigation: 'none',
  skipBackupFile: false,
  webdavHost: '',
  webdavUser: '',
  webdavPass: '',
  webdavPath: '/cherry-studio',
  webdavAutoSync: false,
  webdavSyncInterval: 0,
  webdavMaxBackups: 0,
  webdavSkipBackupFile: false,
  translateModelPrompt: TRANSLATE_PROMPT,
  autoTranslateWithSpace: false,
  showTranslateConfirm: true,
  enableTopicNaming: true,
  customCss: '',
  topicNamingPrompt: '',
  sidebarIcons: {
    visible: DEFAULT_SIDEBAR_ICONS,
    disabled: []
  },
  narrowMode: false,
  enableQuickAssistant: false,
  clickTrayToShowQuickAssistant: false,
  readClipboardAtStartup: true,
  multiModelMessageStyle: 'fold',
  notionDatabaseID: '',
  notionApiKey: '',
  notionPageNameKey: 'Name',
  markdownExportPath: null,
  forceDollarMathInMarkdown: false,
  useTopicNamingForMessageTitle: false,
  showModelNameInMarkdown: false,
  showModelProviderInMarkdown: false,
  thoughtAutoCollapse: true,
  notionExportReasoning: false,
  yuqueToken: '',
  yuqueUrl: '',
  yuqueRepoId: '',
  joplinToken: '',
  joplinUrl: '',
  joplinExportReasoning: false,
  defaultObsidianVault: null,
  defaultAgent: null,
  siyuanApiUrl: null,
  siyuanToken: null,
  siyuanBoxId: null,
  siyuanRootPath: null,
  agentssubscribeUrl: '',
  // MinApps
  maxKeepAliveMinapps: 3,
  showOpenedMinappsInSidebar: true,
  minappsOpenLinkExternal: false,
  enableDataCollection: false,
  enableSpellCheck: false,
  spellCheckLanguages: [],
  enableQuickPanelTriggers: false,
  enableBackspaceDeleteModel: true,
  // 硬件加速设置
  disableHardwareAcceleration: false,
  exportMenuOptions: {
    image: true,
    markdown: true,
    markdown_reason: true,
    notion: true,
    yuque: true,
    joplin: true,
    obsidian: true,
    siyuan: true,
    docx: true,
    plain_text: true
  },
  // OpenAI
  openAI: {
    summaryText: 'off',
    serviceTier: 'auto'
  },
  notification: {
    assistant: false,
    backup: false,
    knowledge: false
  },
<<<<<<< HEAD
  // Local backup settings
  localBackupDir: '',
  localBackupAutoSync: false,
  localBackupSyncInterval: 0,
  localBackupMaxBackups: 0,
  localBackupSkipBackupFile: false,
  defaultPaintingProvider: 'aihubmix'
=======
  defaultPaintingProvider: 'aihubmix',
  s3: {
    endpoint: '',
    region: '',
    bucket: '',
    accessKeyId: '',
    secretAccessKey: '',
    root: '',
    autoSync: false,
    syncInterval: 0,
    maxBackups: 0,
    skipBackupFile: false
  }
>>>>>>> 05b8afd6
}

const settingsSlice = createSlice({
  name: 'settings',
  initialState,
  reducers: {
    setShowAssistants: (state, action: PayloadAction<boolean>) => {
      state.showAssistants = action.payload
    },
    toggleShowAssistants: (state) => {
      state.showAssistants = !state.showAssistants
    },
    setShowTopics: (state, action: PayloadAction<boolean>) => {
      state.showTopics = action.payload
    },
    toggleShowTopics: (state) => {
      state.showTopics = !state.showTopics
    },
    setAssistantsTabSortType: (state, action: PayloadAction<AssistantsSortType>) => {
      state.assistantsTabSortType = action.payload
    },
    setSendMessageShortcut: (state, action: PayloadAction<SendMessageShortcut>) => {
      state.sendMessageShortcut = action.payload
    },
    setLanguage: (state, action: PayloadAction<LanguageVarious>) => {
      state.language = action.payload
    },
    setTargetLanguage: (state, action: PayloadAction<TranslateLanguageVarious>) => {
      state.targetLanguage = action.payload
    },
    setProxyMode: (state, action: PayloadAction<'system' | 'custom' | 'none'>) => {
      state.proxyMode = action.payload
    },
    setProxyUrl: (state, action: PayloadAction<string | undefined>) => {
      state.proxyUrl = action.payload
    },
    setUserName: (state, action: PayloadAction<string>) => {
      state.userName = action.payload
    },
    setShowPrompt: (state, action: PayloadAction<boolean>) => {
      state.showPrompt = action.payload
    },
    setShowTokens: (state, action: PayloadAction<boolean>) => {
      state.showTokens = action.payload
    },
    setShowMessageDivider: (state, action: PayloadAction<boolean>) => {
      state.showMessageDivider = action.payload
    },
    setMessageFont: (state, action: PayloadAction<'system' | 'serif'>) => {
      state.messageFont = action.payload
    },
    setShowInputEstimatedTokens: (state, action: PayloadAction<boolean>) => {
      state.showInputEstimatedTokens = action.payload
    },
    setLaunchOnBoot: (state, action: PayloadAction<boolean>) => {
      state.launchOnBoot = action.payload
    },
    setLaunchToTray: (state, action: PayloadAction<boolean>) => {
      state.launchToTray = action.payload
    },
    setTray: (state, action: PayloadAction<boolean>) => {
      state.tray = action.payload
    },
    setTrayOnClose: (state, action: PayloadAction<boolean>) => {
      state.trayOnClose = action.payload
    },
    setTheme: (state, action: PayloadAction<ThemeMode>) => {
      state.theme = action.payload
    },
    setCustomCss: (state, action: PayloadAction<string>) => {
      state.customCss = action.payload
    },
    setUserTheme: (state, action: PayloadAction<UserTheme>) => {
      state.userTheme = action.payload
    },
    setFontSize: (state, action: PayloadAction<number>) => {
      state.fontSize = action.payload
    },
    setWindowStyle: (state, action: PayloadAction<'transparent' | 'opaque'>) => {
      state.windowStyle = action.payload
    },
    setTopicPosition: (state, action: PayloadAction<'left' | 'right'>) => {
      state.topicPosition = action.payload
    },
    setShowTopicTime: (state, action: PayloadAction<boolean>) => {
      state.showTopicTime = action.payload
    },
    setPinTopicsToTop: (state, action: PayloadAction<boolean>) => {
      state.pinTopicsToTop = action.payload
    },
    setAssistantIconType: (state, action: PayloadAction<AssistantIconType>) => {
      state.assistantIconType = action.payload
    },
    setPasteLongTextAsFile: (state, action: PayloadAction<boolean>) => {
      state.pasteLongTextAsFile = action.payload
    },
    setAutoCheckUpdate: (state, action: PayloadAction<boolean>) => {
      state.autoCheckUpdate = action.payload
    },
    setTestPlan: (state, action: PayloadAction<boolean>) => {
      state.testPlan = action.payload
    },
    setTestChannel: (state, action: PayloadAction<UpgradeChannel>) => {
      state.testChannel = action.payload
    },
    setRenderInputMessageAsMarkdown: (state, action: PayloadAction<boolean>) => {
      state.renderInputMessageAsMarkdown = action.payload
    },
    setClickAssistantToShowTopic: (state, action: PayloadAction<boolean>) => {
      state.clickAssistantToShowTopic = action.payload
    },
    setSkipBackupFile: (state, action: PayloadAction<boolean>) => {
      state.skipBackupFile = action.payload
    },
    setWebdavHost: (state, action: PayloadAction<string>) => {
      state.webdavHost = action.payload
    },
    setWebdavUser: (state, action: PayloadAction<string>) => {
      state.webdavUser = action.payload
    },
    setWebdavPass: (state, action: PayloadAction<string>) => {
      state.webdavPass = action.payload
    },
    setWebdavPath: (state, action: PayloadAction<string>) => {
      state.webdavPath = action.payload
    },
    setWebdavAutoSync: (state, action: PayloadAction<boolean>) => {
      state.webdavAutoSync = action.payload
    },
    setWebdavSyncInterval: (state, action: PayloadAction<number>) => {
      state.webdavSyncInterval = action.payload
    },
    setWebdavMaxBackups: (state, action: PayloadAction<number>) => {
      state.webdavMaxBackups = action.payload
    },
    setWebdavSkipBackupFile: (state, action: PayloadAction<boolean>) => {
      state.webdavSkipBackupFile = action.payload
    },
    setCodeExecution: (state, action: PayloadAction<{ enabled?: boolean; timeoutMinutes?: number }>) => {
      if (action.payload.enabled !== undefined) {
        state.codeExecution.enabled = action.payload.enabled
      }
      if (action.payload.timeoutMinutes !== undefined) {
        state.codeExecution.timeoutMinutes = action.payload.timeoutMinutes
      }
    },
    setCodeEditor: (
      state,
      action: PayloadAction<{
        enabled?: boolean
        themeLight?: string
        themeDark?: string
        highlightActiveLine?: boolean
        foldGutter?: boolean
        autocompletion?: boolean
        keymap?: boolean
      }>
    ) => {
      if (action.payload.enabled !== undefined) {
        state.codeEditor.enabled = action.payload.enabled
      }
      if (action.payload.themeLight !== undefined) {
        state.codeEditor.themeLight = action.payload.themeLight
      }
      if (action.payload.themeDark !== undefined) {
        state.codeEditor.themeDark = action.payload.themeDark
      }
      if (action.payload.highlightActiveLine !== undefined) {
        state.codeEditor.highlightActiveLine = action.payload.highlightActiveLine
      }
      if (action.payload.foldGutter !== undefined) {
        state.codeEditor.foldGutter = action.payload.foldGutter
      }
      if (action.payload.autocompletion !== undefined) {
        state.codeEditor.autocompletion = action.payload.autocompletion
      }
      if (action.payload.keymap !== undefined) {
        state.codeEditor.keymap = action.payload.keymap
      }
    },
    setCodePreview: (state, action: PayloadAction<{ themeLight?: string; themeDark?: string }>) => {
      if (action.payload.themeLight !== undefined) {
        state.codePreview.themeLight = action.payload.themeLight
      }
      if (action.payload.themeDark !== undefined) {
        state.codePreview.themeDark = action.payload.themeDark
      }
    },
    setCodeShowLineNumbers: (state, action: PayloadAction<boolean>) => {
      state.codeShowLineNumbers = action.payload
    },
    setCodeCollapsible: (state, action: PayloadAction<boolean>) => {
      state.codeCollapsible = action.payload
    },
    setCodeWrappable: (state, action: PayloadAction<boolean>) => {
      state.codeWrappable = action.payload
    },
    setMathEngine: (state, action: PayloadAction<MathEngine>) => {
      state.mathEngine = action.payload
    },
    setFoldDisplayMode: (state, action: PayloadAction<'expanded' | 'compact'>) => {
      state.foldDisplayMode = action.payload
    },
    setGridColumns: (state, action: PayloadAction<number>) => {
      state.gridColumns = action.payload
    },
    setGridPopoverTrigger: (state, action: PayloadAction<'hover' | 'click'>) => {
      state.gridPopoverTrigger = action.payload
    },
    setMessageStyle: (state, action: PayloadAction<'plain' | 'bubble'>) => {
      state.messageStyle = action.payload
    },
    setTranslateModelPrompt: (state, action: PayloadAction<string>) => {
      state.translateModelPrompt = action.payload
    },
    setAutoTranslateWithSpace: (state, action: PayloadAction<boolean>) => {
      state.autoTranslateWithSpace = action.payload
    },
    setShowTranslateConfirm: (state, action: PayloadAction<boolean>) => {
      state.showTranslateConfirm = action.payload
    },
    setEnableTopicNaming: (state, action: PayloadAction<boolean>) => {
      state.enableTopicNaming = action.payload
    },
    setPasteLongTextThreshold: (state, action: PayloadAction<number>) => {
      state.pasteLongTextThreshold = action.payload
    },
    setTopicNamingPrompt: (state, action: PayloadAction<string>) => {
      state.topicNamingPrompt = action.payload
    },
    setSidebarIcons: (state, action: PayloadAction<{ visible?: SidebarIcon[]; disabled?: SidebarIcon[] }>) => {
      if (action.payload.visible) {
        state.sidebarIcons.visible = action.payload.visible
      }
      if (action.payload.disabled) {
        state.sidebarIcons.disabled = action.payload.disabled
      }
    },
    setNarrowMode: (state, action: PayloadAction<boolean>) => {
      state.narrowMode = action.payload
    },
    setClickTrayToShowQuickAssistant: (state, action: PayloadAction<boolean>) => {
      state.clickTrayToShowQuickAssistant = action.payload
    },
    setEnableQuickAssistant: (state, action: PayloadAction<boolean>) => {
      state.enableQuickAssistant = action.payload
    },
    setReadClipboardAtStartup: (state, action: PayloadAction<boolean>) => {
      state.readClipboardAtStartup = action.payload
    },
    setMultiModelMessageStyle: (state, action: PayloadAction<'horizontal' | 'vertical' | 'fold' | 'grid'>) => {
      state.multiModelMessageStyle = action.payload
    },
    setNotionDatabaseID: (state, action: PayloadAction<string>) => {
      state.notionDatabaseID = action.payload
    },
    setNotionApiKey: (state, action: PayloadAction<string>) => {
      state.notionApiKey = action.payload
    },
    setNotionPageNameKey: (state, action: PayloadAction<string>) => {
      state.notionPageNameKey = action.payload
    },
    setmarkdownExportPath: (state, action: PayloadAction<string | null>) => {
      state.markdownExportPath = action.payload
    },
    setForceDollarMathInMarkdown: (state, action: PayloadAction<boolean>) => {
      state.forceDollarMathInMarkdown = action.payload
    },
    setUseTopicNamingForMessageTitle: (state, action: PayloadAction<boolean>) => {
      state.useTopicNamingForMessageTitle = action.payload
    },
    setShowModelNameInMarkdown: (state, action: PayloadAction<boolean>) => {
      state.showModelNameInMarkdown = action.payload
    },
    setShowModelProviderInMarkdown: (state, action: PayloadAction<boolean>) => {
      state.showModelProviderInMarkdown = action.payload
    },
    setThoughtAutoCollapse: (state, action: PayloadAction<boolean>) => {
      state.thoughtAutoCollapse = action.payload
    },
    setNotionExportReasoning: (state, action: PayloadAction<boolean>) => {
      state.notionExportReasoning = action.payload
    },
    setYuqueToken: (state, action: PayloadAction<string>) => {
      state.yuqueToken = action.payload
    },
    setYuqueRepoId: (state, action: PayloadAction<string>) => {
      state.yuqueRepoId = action.payload
    },
    setYuqueUrl: (state, action: PayloadAction<string>) => {
      state.yuqueUrl = action.payload
    },
    setJoplinToken: (state, action: PayloadAction<string>) => {
      state.joplinToken = action.payload
    },
    setJoplinUrl: (state, action: PayloadAction<string>) => {
      state.joplinUrl = action.payload
    },
    setJoplinExportReasoning: (state, action: PayloadAction<boolean>) => {
      state.joplinExportReasoning = action.payload
    },
    setMessageNavigation: (state, action: PayloadAction<'none' | 'buttons' | 'anchor'>) => {
      state.messageNavigation = action.payload
    },
    setDefaultObsidianVault: (state, action: PayloadAction<string>) => {
      state.defaultObsidianVault = action.payload
    },
    setDefaultAgent: (state, action: PayloadAction<string>) => {
      state.defaultAgent = action.payload
    },
    setSiyuanApiUrl: (state, action: PayloadAction<string>) => {
      state.siyuanApiUrl = action.payload
    },
    setSiyuanToken: (state, action: PayloadAction<string>) => {
      state.siyuanToken = action.payload
    },
    setSiyuanBoxId: (state, action: PayloadAction<string>) => {
      state.siyuanBoxId = action.payload
    },
    setSiyuanRootPath: (state, action: PayloadAction<string>) => {
      state.siyuanRootPath = action.payload
    },
    setAgentssubscribeUrl: (state, action: PayloadAction<string>) => {
      state.agentssubscribeUrl = action.payload
    },
    setMaxKeepAliveMinapps: (state, action: PayloadAction<number>) => {
      state.maxKeepAliveMinapps = action.payload
    },
    setShowOpenedMinappsInSidebar: (state, action: PayloadAction<boolean>) => {
      state.showOpenedMinappsInSidebar = action.payload
    },
    setMinappsOpenLinkExternal: (state, action: PayloadAction<boolean>) => {
      state.minappsOpenLinkExternal = action.payload
    },
    setEnableDataCollection: (state, action: PayloadAction<boolean>) => {
      state.enableDataCollection = action.payload
    },
    setEnableSpellCheck: (state, action: PayloadAction<boolean>) => {
      state.enableSpellCheck = action.payload
    },
    setSpellCheckLanguages: (state, action: PayloadAction<string[]>) => {
      state.spellCheckLanguages = action.payload
    },
    setExportMenuOptions: (state, action: PayloadAction<typeof initialState.exportMenuOptions>) => {
      state.exportMenuOptions = action.payload
    },
    setEnableQuickPanelTriggers: (state, action: PayloadAction<boolean>) => {
      state.enableQuickPanelTriggers = action.payload
    },
    setEnableBackspaceDeleteModel: (state, action: PayloadAction<boolean>) => {
      state.enableBackspaceDeleteModel = action.payload
    },
    setDisableHardwareAcceleration: (state, action: PayloadAction<boolean>) => {
      state.disableHardwareAcceleration = action.payload
    },
    setOpenAISummaryText: (state, action: PayloadAction<OpenAISummaryText>) => {
      state.openAI.summaryText = action.payload
    },
    setOpenAIServiceTier: (state, action: PayloadAction<OpenAIServiceTier>) => {
      state.openAI.serviceTier = action.payload
    },
    setNotificationSettings: (state, action: PayloadAction<SettingsState['notification']>) => {
      state.notification = action.payload
    },
    // Local backup settings
    setLocalBackupDir: (state, action: PayloadAction<string>) => {
      state.localBackupDir = action.payload
    },
    setLocalBackupAutoSync: (state, action: PayloadAction<boolean>) => {
      state.localBackupAutoSync = action.payload
    },
    setLocalBackupSyncInterval: (state, action: PayloadAction<number>) => {
      state.localBackupSyncInterval = action.payload
    },
    setLocalBackupMaxBackups: (state, action: PayloadAction<number>) => {
      state.localBackupMaxBackups = action.payload
    },
    setLocalBackupSkipBackupFile: (state, action: PayloadAction<boolean>) => {
      state.localBackupSkipBackupFile = action.payload
    },
    setDefaultPaintingProvider: (state, action: PayloadAction<PaintingProvider>) => {
      state.defaultPaintingProvider = action.payload
    },
    setS3: (state, action: PayloadAction<S3Config>) => {
      state.s3 = action.payload
    },
    setS3Partial: (state, action: PayloadAction<Partial<S3Config>>) => {
      state.s3 = { ...state.s3, ...action.payload }
    }
  }
})

export const {
  setShowModelNameInMarkdown,
  setShowModelProviderInMarkdown,
  setShowAssistants,
  toggleShowAssistants,
  setShowTopics,
  toggleShowTopics,
  setAssistantsTabSortType,
  setSendMessageShortcut,
  setLanguage,
  setTargetLanguage,
  setProxyMode,
  setProxyUrl,
  setUserName,
  setShowPrompt,
  setShowTokens,
  setShowMessageDivider,
  setMessageFont,
  setShowInputEstimatedTokens,
  setLaunchOnBoot,
  setLaunchToTray,
  setTrayOnClose,
  setTray,
  setTheme,
  setUserTheme,
  setFontSize,
  setWindowStyle,
  setTopicPosition,
  setShowTopicTime,
  setPinTopicsToTop,
  setAssistantIconType,
  setPasteLongTextAsFile,
  setAutoCheckUpdate,
  setTestPlan,
  setTestChannel,
  setRenderInputMessageAsMarkdown,
  setClickAssistantToShowTopic,
  setSkipBackupFile,
  setWebdavHost,
  setWebdavUser,
  setWebdavPass,
  setWebdavPath,
  setWebdavAutoSync,
  setWebdavSyncInterval,
  setWebdavMaxBackups,
  setWebdavSkipBackupFile,
  setCodeExecution,
  setCodeEditor,
  setCodePreview,
  setCodeShowLineNumbers,
  setCodeCollapsible,
  setCodeWrappable,
  setMathEngine,
  setFoldDisplayMode,
  setGridColumns,
  setGridPopoverTrigger,
  setMessageStyle,
  setTranslateModelPrompt,
  setAutoTranslateWithSpace,
  setShowTranslateConfirm,
  setEnableTopicNaming,
  setPasteLongTextThreshold,
  setCustomCss,
  setTopicNamingPrompt,
  setSidebarIcons,
  setNarrowMode,
  setClickTrayToShowQuickAssistant,
  setEnableQuickAssistant,
  setReadClipboardAtStartup,
  setMultiModelMessageStyle,
  setNotionDatabaseID,
  setNotionApiKey,
  setNotionPageNameKey,
  setmarkdownExportPath,
  setForceDollarMathInMarkdown,
  setUseTopicNamingForMessageTitle,
  setThoughtAutoCollapse,
  setNotionExportReasoning,
  setYuqueToken,
  setYuqueRepoId,
  setYuqueUrl,
  setJoplinToken,
  setJoplinUrl,
  setJoplinExportReasoning,
  setMessageNavigation,
  setDefaultObsidianVault,
  setDefaultAgent,
  setSiyuanApiUrl,
  setSiyuanToken,
  setSiyuanBoxId,
  setAgentssubscribeUrl,
  setSiyuanRootPath,
  setMaxKeepAliveMinapps,
  setShowOpenedMinappsInSidebar,
  setMinappsOpenLinkExternal,
  setEnableDataCollection,
  setEnableSpellCheck,
  setSpellCheckLanguages,
  setExportMenuOptions,
  setEnableQuickPanelTriggers,
  setEnableBackspaceDeleteModel,
  setDisableHardwareAcceleration,
  setOpenAISummaryText,
  setOpenAIServiceTier,
  setNotificationSettings,
<<<<<<< HEAD
  // Local backup settings
  setLocalBackupDir,
  setLocalBackupAutoSync,
  setLocalBackupSyncInterval,
  setLocalBackupMaxBackups,
  setLocalBackupSkipBackupFile,
  setDefaultPaintingProvider
=======
  setDefaultPaintingProvider,
  setS3,
  setS3Partial
>>>>>>> 05b8afd6
} = settingsSlice.actions

export default settingsSlice.reducer<|MERGE_RESOLUTION|>--- conflicted
+++ resolved
@@ -344,15 +344,12 @@
     backup: false,
     knowledge: false
   },
-<<<<<<< HEAD
   // Local backup settings
   localBackupDir: '',
   localBackupAutoSync: false,
   localBackupSyncInterval: 0,
   localBackupMaxBackups: 0,
   localBackupSkipBackupFile: false,
-  defaultPaintingProvider: 'aihubmix'
-=======
   defaultPaintingProvider: 'aihubmix',
   s3: {
     endpoint: '',
@@ -366,7 +363,6 @@
     maxBackups: 0,
     skipBackupFile: false
   }
->>>>>>> 05b8afd6
 }
 
 const settingsSlice = createSlice({
@@ -864,19 +860,15 @@
   setOpenAISummaryText,
   setOpenAIServiceTier,
   setNotificationSettings,
-<<<<<<< HEAD
   // Local backup settings
   setLocalBackupDir,
   setLocalBackupAutoSync,
   setLocalBackupSyncInterval,
   setLocalBackupMaxBackups,
   setLocalBackupSkipBackupFile,
-  setDefaultPaintingProvider
-=======
   setDefaultPaintingProvider,
   setS3,
   setS3Partial
->>>>>>> 05b8afd6
 } = settingsSlice.actions
 
 export default settingsSlice.reducer
--- conflicted
+++ resolved
@@ -426,7 +426,6 @@
   name: 'settings',
   initialState,
   reducers: {
-<<<<<<< HEAD
     // setShowAssistants: (state, action: PayloadAction<boolean>) => {
     //   state.showAssistants = action.payload
     // },
@@ -624,6 +623,9 @@
     // setCodeImageTools: (state, action: PayloadAction<boolean>) => {
     //   state.codeImageTools = action.payload
     // },
+    setCodeFancyBlock: (state, action: PayloadAction<boolean>) => {
+      state.codeFancyBlock = action.payload
+    },
     // setMathEngine: (state, action: PayloadAction<MathEngine>) => {
     //   state.mathEngine = action.payload
     // },
@@ -743,327 +745,6 @@
     // setDefaultObsidianVault: (state, action: PayloadAction<string>) => {
     //   state.defaultObsidianVault = action.payload
     // },
-=======
-    setShowAssistants: (state, action: PayloadAction<boolean>) => {
-      state.showAssistants = action.payload
-    },
-    toggleShowAssistants: (state) => {
-      state.showAssistants = !state.showAssistants
-    },
-    setShowTopics: (state, action: PayloadAction<boolean>) => {
-      state.showTopics = action.payload
-    },
-    toggleShowTopics: (state) => {
-      state.showTopics = !state.showTopics
-    },
-    setAssistantsTabSortType: (state, action: PayloadAction<AssistantsSortType>) => {
-      state.assistantsTabSortType = action.payload
-    },
-    setSendMessageShortcut: (state, action: PayloadAction<SendMessageShortcut>) => {
-      state.sendMessageShortcut = action.payload
-    },
-    setLanguage: (state, action: PayloadAction<LanguageVarious>) => {
-      state.language = action.payload
-    },
-    setTargetLanguage: (state, action: PayloadAction<TranslateLanguageCode>) => {
-      state.targetLanguage = action.payload
-    },
-    setProxyMode: (state, action: PayloadAction<'system' | 'custom' | 'none'>) => {
-      state.proxyMode = action.payload
-    },
-    setProxyUrl: (state, action: PayloadAction<string | undefined>) => {
-      state.proxyUrl = action.payload
-    },
-    setProxyBypassRules: (state, action: PayloadAction<string | undefined>) => {
-      state.proxyBypassRules = action.payload
-    },
-    setUserName: (state, action: PayloadAction<string>) => {
-      state.userName = action.payload
-    },
-    setShowPrompt: (state, action: PayloadAction<boolean>) => {
-      state.showPrompt = action.payload
-    },
-    setShowMessageDivider: (state, action: PayloadAction<boolean>) => {
-      state.showMessageDivider = action.payload
-    },
-    setMessageFont: (state, action: PayloadAction<'system' | 'serif'>) => {
-      state.messageFont = action.payload
-    },
-    setShowInputEstimatedTokens: (state, action: PayloadAction<boolean>) => {
-      state.showInputEstimatedTokens = action.payload
-    },
-    setLaunchOnBoot: (state, action: PayloadAction<boolean>) => {
-      state.launchOnBoot = action.payload
-    },
-    setLaunchToTray: (state, action: PayloadAction<boolean>) => {
-      state.launchToTray = action.payload
-    },
-    setTray: (state, action: PayloadAction<boolean>) => {
-      state.tray = action.payload
-    },
-    setTrayOnClose: (state, action: PayloadAction<boolean>) => {
-      state.trayOnClose = action.payload
-    },
-    setTheme: (state, action: PayloadAction<ThemeMode>) => {
-      state.theme = action.payload
-    },
-    setCustomCss: (state, action: PayloadAction<string>) => {
-      state.customCss = action.payload
-    },
-    setUserTheme: (state, action: PayloadAction<UserTheme>) => {
-      state.userTheme = action.payload
-    },
-    setFontSize: (state, action: PayloadAction<number>) => {
-      state.fontSize = action.payload
-    },
-    setWindowStyle: (state, action: PayloadAction<'transparent' | 'opaque'>) => {
-      state.windowStyle = action.payload
-    },
-    setTopicPosition: (state, action: PayloadAction<'left' | 'right'>) => {
-      state.topicPosition = action.payload
-    },
-    setShowTopicTime: (state, action: PayloadAction<boolean>) => {
-      state.showTopicTime = action.payload
-    },
-    setPinTopicsToTop: (state, action: PayloadAction<boolean>) => {
-      state.pinTopicsToTop = action.payload
-    },
-    setAssistantIconType: (state, action: PayloadAction<AssistantIconType>) => {
-      state.assistantIconType = action.payload
-    },
-    setPasteLongTextAsFile: (state, action: PayloadAction<boolean>) => {
-      state.pasteLongTextAsFile = action.payload
-    },
-    setAutoCheckUpdate: (state, action: PayloadAction<boolean>) => {
-      state.autoCheckUpdate = action.payload
-    },
-    setTestPlan: (state, action: PayloadAction<boolean>) => {
-      state.testPlan = action.payload
-    },
-    setTestChannel: (state, action: PayloadAction<UpgradeChannel>) => {
-      state.testChannel = action.payload
-    },
-    setRenderInputMessageAsMarkdown: (state, action: PayloadAction<boolean>) => {
-      state.renderInputMessageAsMarkdown = action.payload
-    },
-    setClickAssistantToShowTopic: (state, action: PayloadAction<boolean>) => {
-      state.clickAssistantToShowTopic = action.payload
-    },
-    setSkipBackupFile: (state, action: PayloadAction<boolean>) => {
-      state.skipBackupFile = action.payload
-    },
-    setWebdavHost: (state, action: PayloadAction<string>) => {
-      state.webdavHost = action.payload
-    },
-    setWebdavUser: (state, action: PayloadAction<string>) => {
-      state.webdavUser = action.payload
-    },
-    setWebdavPass: (state, action: PayloadAction<string>) => {
-      state.webdavPass = action.payload
-    },
-    setWebdavPath: (state, action: PayloadAction<string>) => {
-      state.webdavPath = action.payload
-    },
-    setWebdavAutoSync: (state, action: PayloadAction<boolean>) => {
-      state.webdavAutoSync = action.payload
-    },
-    setWebdavSyncInterval: (state, action: PayloadAction<number>) => {
-      state.webdavSyncInterval = action.payload
-    },
-    setWebdavMaxBackups: (state, action: PayloadAction<number>) => {
-      state.webdavMaxBackups = action.payload
-    },
-    setWebdavSkipBackupFile: (state, action: PayloadAction<boolean>) => {
-      state.webdavSkipBackupFile = action.payload
-    },
-    setWebdavDisableStream: (state, action: PayloadAction<boolean>) => {
-      state.webdavDisableStream = action.payload
-    },
-    setCodeExecution: (state, action: PayloadAction<{ enabled?: boolean; timeoutMinutes?: number }>) => {
-      if (action.payload.enabled !== undefined) {
-        state.codeExecution.enabled = action.payload.enabled
-      }
-      if (action.payload.timeoutMinutes !== undefined) {
-        state.codeExecution.timeoutMinutes = action.payload.timeoutMinutes
-      }
-    },
-    setCodeEditor: (
-      state,
-      action: PayloadAction<{
-        enabled?: boolean
-        themeLight?: string
-        themeDark?: string
-        highlightActiveLine?: boolean
-        foldGutter?: boolean
-        autocompletion?: boolean
-        keymap?: boolean
-      }>
-    ) => {
-      if (action.payload.enabled !== undefined) {
-        state.codeEditor.enabled = action.payload.enabled
-      }
-      if (action.payload.themeLight !== undefined) {
-        state.codeEditor.themeLight = action.payload.themeLight
-      }
-      if (action.payload.themeDark !== undefined) {
-        state.codeEditor.themeDark = action.payload.themeDark
-      }
-      if (action.payload.highlightActiveLine !== undefined) {
-        state.codeEditor.highlightActiveLine = action.payload.highlightActiveLine
-      }
-      if (action.payload.foldGutter !== undefined) {
-        state.codeEditor.foldGutter = action.payload.foldGutter
-      }
-      if (action.payload.autocompletion !== undefined) {
-        state.codeEditor.autocompletion = action.payload.autocompletion
-      }
-      if (action.payload.keymap !== undefined) {
-        state.codeEditor.keymap = action.payload.keymap
-      }
-    },
-    setCodeViewer: (state, action: PayloadAction<{ themeLight?: string; themeDark?: string }>) => {
-      if (action.payload.themeLight !== undefined) {
-        state.codeViewer.themeLight = action.payload.themeLight
-      }
-      if (action.payload.themeDark !== undefined) {
-        state.codeViewer.themeDark = action.payload.themeDark
-      }
-    },
-    setCodeShowLineNumbers: (state, action: PayloadAction<boolean>) => {
-      state.codeShowLineNumbers = action.payload
-    },
-    setCodeCollapsible: (state, action: PayloadAction<boolean>) => {
-      state.codeCollapsible = action.payload
-    },
-    setCodeWrappable: (state, action: PayloadAction<boolean>) => {
-      state.codeWrappable = action.payload
-    },
-    setCodeImageTools: (state, action: PayloadAction<boolean>) => {
-      state.codeImageTools = action.payload
-    },
-    setCodeFancyBlock: (state, action: PayloadAction<boolean>) => {
-      state.codeFancyBlock = action.payload
-    },
-    setMathEngine: (state, action: PayloadAction<MathEngine>) => {
-      state.mathEngine = action.payload
-    },
-    setMathEnableSingleDollar: (state, action: PayloadAction<boolean>) => {
-      state.mathEnableSingleDollar = action.payload
-    },
-    setFoldDisplayMode: (state, action: PayloadAction<'expanded' | 'compact'>) => {
-      state.foldDisplayMode = action.payload
-    },
-    setGridColumns: (state, action: PayloadAction<number>) => {
-      state.gridColumns = action.payload
-    },
-    setGridPopoverTrigger: (state, action: PayloadAction<'hover' | 'click'>) => {
-      state.gridPopoverTrigger = action.payload
-    },
-    setMessageStyle: (state, action: PayloadAction<'plain' | 'bubble'>) => {
-      state.messageStyle = action.payload
-    },
-    setTranslateModelPrompt: (state, action: PayloadAction<string>) => {
-      state.translateModelPrompt = action.payload
-    },
-    setAutoTranslateWithSpace: (state, action: PayloadAction<boolean>) => {
-      state.autoTranslateWithSpace = action.payload
-    },
-    setShowTranslateConfirm: (state, action: PayloadAction<boolean>) => {
-      state.showTranslateConfirm = action.payload
-    },
-    setEnableTopicNaming: (state, action: PayloadAction<boolean>) => {
-      state.enableTopicNaming = action.payload
-    },
-    setPasteLongTextThreshold: (state, action: PayloadAction<number>) => {
-      state.pasteLongTextThreshold = action.payload
-    },
-    setTopicNamingPrompt: (state, action: PayloadAction<string>) => {
-      state.topicNamingPrompt = action.payload
-    },
-    setSidebarIcons: (state, action: PayloadAction<{ visible?: SidebarIcon[]; disabled?: SidebarIcon[] }>) => {
-      if (action.payload.visible) {
-        state.sidebarIcons.visible = action.payload.visible
-      }
-      if (action.payload.disabled) {
-        state.sidebarIcons.disabled = action.payload.disabled
-      }
-    },
-    setNarrowMode: (state, action: PayloadAction<boolean>) => {
-      state.narrowMode = action.payload
-    },
-    setClickTrayToShowQuickAssistant: (state, action: PayloadAction<boolean>) => {
-      state.clickTrayToShowQuickAssistant = action.payload
-    },
-    setEnableQuickAssistant: (state, action: PayloadAction<boolean>) => {
-      state.enableQuickAssistant = action.payload
-    },
-    setReadClipboardAtStartup: (state, action: PayloadAction<boolean>) => {
-      state.readClipboardAtStartup = action.payload
-    },
-    setMultiModelMessageStyle: (state, action: PayloadAction<'horizontal' | 'vertical' | 'fold' | 'grid'>) => {
-      state.multiModelMessageStyle = action.payload
-    },
-    setNotionDatabaseID: (state, action: PayloadAction<string>) => {
-      state.notionDatabaseID = action.payload
-    },
-    setNotionApiKey: (state, action: PayloadAction<string>) => {
-      state.notionApiKey = action.payload
-    },
-    setNotionPageNameKey: (state, action: PayloadAction<string>) => {
-      state.notionPageNameKey = action.payload
-    },
-    setmarkdownExportPath: (state, action: PayloadAction<string | null>) => {
-      state.markdownExportPath = action.payload
-    },
-    setForceDollarMathInMarkdown: (state, action: PayloadAction<boolean>) => {
-      state.forceDollarMathInMarkdown = action.payload
-    },
-    setUseTopicNamingForMessageTitle: (state, action: PayloadAction<boolean>) => {
-      state.useTopicNamingForMessageTitle = action.payload
-    },
-    setShowModelNameInMarkdown: (state, action: PayloadAction<boolean>) => {
-      state.showModelNameInMarkdown = action.payload
-    },
-    setShowModelProviderInMarkdown: (state, action: PayloadAction<boolean>) => {
-      state.showModelProviderInMarkdown = action.payload
-    },
-    setThoughtAutoCollapse: (state, action: PayloadAction<boolean>) => {
-      state.thoughtAutoCollapse = action.payload
-    },
-    setNotionExportReasoning: (state, action: PayloadAction<boolean>) => {
-      state.notionExportReasoning = action.payload
-    },
-    setExcludeCitationsInExport: (state, action: PayloadAction<boolean>) => {
-      state.excludeCitationsInExport = action.payload
-    },
-    setStandardizeCitationsInExport: (state, action: PayloadAction<boolean>) => {
-      state.standardizeCitationsInExport = action.payload
-    },
-    setYuqueToken: (state, action: PayloadAction<string>) => {
-      state.yuqueToken = action.payload
-    },
-    setYuqueRepoId: (state, action: PayloadAction<string>) => {
-      state.yuqueRepoId = action.payload
-    },
-    setYuqueUrl: (state, action: PayloadAction<string>) => {
-      state.yuqueUrl = action.payload
-    },
-    setJoplinToken: (state, action: PayloadAction<string>) => {
-      state.joplinToken = action.payload
-    },
-    setJoplinUrl: (state, action: PayloadAction<string>) => {
-      state.joplinUrl = action.payload
-    },
-    setJoplinExportReasoning: (state, action: PayloadAction<boolean>) => {
-      state.joplinExportReasoning = action.payload
-    },
-    setMessageNavigation: (state, action: PayloadAction<'none' | 'buttons' | 'anchor'>) => {
-      state.messageNavigation = action.payload
-    },
-    setDefaultObsidianVault: (state, action: PayloadAction<string>) => {
-      state.defaultObsidianVault = action.payload
-    },
->>>>>>> f9171f3d
     setDefaultAgent: (state, action: PayloadAction<string>) => {
       state.defaultAgent = action.payload
     },
@@ -1181,7 +862,6 @@
 })
 
 export const {
-<<<<<<< HEAD
   // setShowModelNameInMarkdown,
   // setShowModelProviderInMarkdown,
   // setShowAssistants,
@@ -1235,6 +915,7 @@
   // setCodeCollapsible,
   // setCodeWrappable,
   // setCodeImageTools,
+  setCodeFancyBlock,
   // setMathEngine,
   // setMathEnableSingleDollar,
   // setFoldDisplayMode,
@@ -1272,99 +953,6 @@
   // setJoplinExportReasoning,
   // setMessageNavigation,
   // setDefaultObsidianVault,
-=======
-  setShowModelNameInMarkdown,
-  setShowModelProviderInMarkdown,
-  setShowAssistants,
-  toggleShowAssistants,
-  setShowTopics,
-  toggleShowTopics,
-  setAssistantsTabSortType,
-  setSendMessageShortcut,
-  setLanguage,
-  setTargetLanguage,
-  setProxyMode,
-  setProxyUrl,
-  setProxyBypassRules,
-  setUserName,
-  setShowPrompt,
-  setShowMessageDivider,
-  setMessageFont,
-  setShowInputEstimatedTokens,
-  setLaunchOnBoot,
-  setLaunchToTray,
-  setTrayOnClose,
-  setTray,
-  setTheme,
-  setUserTheme,
-  setFontSize,
-  setWindowStyle,
-  setTopicPosition,
-  setShowTopicTime,
-  setPinTopicsToTop,
-  setAssistantIconType,
-  setPasteLongTextAsFile,
-  setAutoCheckUpdate,
-  setTestPlan,
-  setTestChannel,
-  setRenderInputMessageAsMarkdown,
-  setClickAssistantToShowTopic,
-  setSkipBackupFile,
-  setWebdavHost,
-  setWebdavUser,
-  setWebdavPass,
-  setWebdavPath,
-  setWebdavAutoSync,
-  setWebdavSyncInterval,
-  setWebdavMaxBackups,
-  setWebdavSkipBackupFile,
-  setWebdavDisableStream,
-  setCodeExecution,
-  setCodeEditor,
-  setCodeViewer,
-  setCodeShowLineNumbers,
-  setCodeCollapsible,
-  setCodeWrappable,
-  setCodeImageTools,
-  setCodeFancyBlock,
-  setMathEngine,
-  setMathEnableSingleDollar,
-  setFoldDisplayMode,
-  setGridColumns,
-  setGridPopoverTrigger,
-  setMessageStyle,
-  setTranslateModelPrompt,
-  setAutoTranslateWithSpace,
-  setShowTranslateConfirm,
-  setEnableTopicNaming,
-  setPasteLongTextThreshold,
-  setCustomCss,
-  setTopicNamingPrompt,
-  setSidebarIcons,
-  setNarrowMode,
-  setClickTrayToShowQuickAssistant,
-  setEnableQuickAssistant,
-  setReadClipboardAtStartup,
-  setMultiModelMessageStyle,
-  setNotionDatabaseID,
-  setNotionApiKey,
-  setNotionPageNameKey,
-  setmarkdownExportPath,
-  setForceDollarMathInMarkdown,
-  setUseTopicNamingForMessageTitle,
-  setThoughtAutoCollapse,
-  setNotionExportReasoning,
-  setExcludeCitationsInExport,
-  setStandardizeCitationsInExport,
-  setYuqueToken,
-  setYuqueRepoId,
-  setYuqueUrl,
-  setJoplinToken,
-  setJoplinUrl,
-  setJoplinExportReasoning,
-  setMessageNavigation,
-  setDefaultObsidianVault,
->>>>>>> f9171f3d
   setDefaultAgent,
   // setSiyuanApiUrl,
   // setSiyuanToken,

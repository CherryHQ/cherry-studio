--- conflicted
+++ resolved
@@ -92,15 +92,12 @@
   yuqueRepoId: string | null
   joplinToken: string | null
   joplinUrl: string | null
-<<<<<<< HEAD
   defaultObsidianVault: string | null
-=======
   // 思源笔记配置
   siyuanApiUrl: string | null
   siyuanToken: string | null
   siyuanBoxId: string | null
   siyuanRootPath: string | null
->>>>>>> 8acefaa9
 }
 
 export type MultiModelMessageStyle = 'horizontal' | 'vertical' | 'fold' | 'grid'
@@ -174,15 +171,12 @@
   yuqueRepoId: '',
   joplinToken: '',
   joplinUrl: '',
-<<<<<<< HEAD
-  defaultObsidianVault: null
-=======
+  defaultObsidianVault: null,
   // 思源笔记配置初始值
   siyuanApiUrl: null,
   siyuanToken: null,
   siyuanBoxId: null,
   siyuanRootPath: null
->>>>>>> 8acefaa9
 }
 
 const settingsSlice = createSlice({
@@ -481,16 +475,13 @@
   setYuqueUrl,
   setJoplinToken,
   setJoplinUrl,
-<<<<<<< HEAD
   setMessageNavigation,
-  setDefaultObsidianVault
-=======
+  setDefaultObsidianVault,
   setSiyuanApiUrl,
   setSiyuanToken,
   setSiyuanBoxId,
   setSiyuanRootPath,
   setMessageNavigation
->>>>>>> 8acefaa9
 } = settingsSlice.actions
 
 export default settingsSlice.reducer
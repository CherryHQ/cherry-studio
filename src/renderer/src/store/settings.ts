--- conflicted
+++ resolved
@@ -198,18 +198,11 @@
   localBackupSkipBackupFile: boolean
   defaultPaintingProvider: PaintingProvider
   s3: S3Config
-<<<<<<< HEAD
   // API Server
   apiServer: {
     port: number
     apiKey: string
   }
-=======
-  // Developer mode
-  enableDeveloperMode: boolean
-  // UI
-  navbarPosition: 'left' | 'top'
->>>>>>> e7ad3e69
 }
 
 export type MultiModelMessageStyle = 'horizontal' | 'vertical' | 'fold' | 'grid'
@@ -377,18 +370,11 @@
     maxBackups: 0,
     skipBackupFile: false
   },
-<<<<<<< HEAD
   // API Server
   apiServer: {
     port: 13333,
     apiKey: ''
   }
-=======
-  // Developer mode
-  enableDeveloperMode: false,
-  // UI
-  navbarPosition: 'left'
->>>>>>> e7ad3e69
 }
 
 const settingsSlice = createSlice({
@@ -781,7 +767,6 @@
     setS3Partial: (state, action: PayloadAction<Partial<S3Config>>) => {
       state.s3 = { ...state.s3, ...action.payload }
     },
-<<<<<<< HEAD
     // API Server actions
     setApiServerPort: (state, action: PayloadAction<number>) => {
       if (!state.apiServer) {
@@ -800,13 +785,6 @@
         }
       }
       state.apiServer.apiKey = action.payload
-=======
-    setEnableDeveloperMode: (state, action: PayloadAction<boolean>) => {
-      state.enableDeveloperMode = action.payload
-    },
-    setNavbarPosition: (state, action: PayloadAction<'left' | 'top'>) => {
-      state.navbarPosition = action.payload
->>>>>>> e7ad3e69
     }
   }
 })
@@ -926,14 +904,9 @@
   setDefaultPaintingProvider,
   setS3,
   setS3Partial,
-<<<<<<< HEAD
   // API Server actions
   setApiServerPort,
   setApiServerApiKey
-=======
-  setEnableDeveloperMode,
-  setNavbarPosition
->>>>>>> e7ad3e69
 } = settingsSlice.actions
 
 export default settingsSlice.reducer
--- conflicted
+++ resolved
@@ -24,32 +24,8 @@
 
 export type SendMessageShortcut = 'Enter' | 'Shift+Enter' | 'Ctrl+Enter' | 'Command+Enter' | 'Alt+Enter'
 
-<<<<<<< HEAD
-export type SidebarIcon =
-  | 'assistants'
-  | 'agents'
-  | 'paintings'
-  | 'translate'
-  | 'minapp'
-  | 'knowledge'
-  | 'files'
-  | 'code_tools'
-  | 'notes'
-
-export const DEFAULT_SIDEBAR_ICONS: SidebarIcon[] = [
-  'assistants',
-  'agents',
-  'paintings',
-  'translate',
-  'minapp',
-  'knowledge',
-  'files',
-  'notes'
-]
-=======
 // Re-export for backward compatibility
 export { DEFAULT_SIDEBAR_ICONS }
->>>>>>> 84869a4d
 
 export interface NutstoreSyncRuntime extends RemoteSyncState {}
 

import { createSlice, PayloadAction } from '@reduxjs/toolkit'
import { TRANSLATE_PROMPT } from '@renderer/config/prompts'
import { CodeStyleVarious, LanguageVarious, ThemeMode, TranslateLanguageVarious } from '@renderer/types'

import { WebDAVSyncState } from './backup'

export type SendMessageShortcut = 'Enter' | 'Shift+Enter' | 'Ctrl+Enter' | 'Command+Enter'

export type SidebarIcon = 'assistants' | 'agents' | 'paintings' | 'translate' | 'minapp' | 'knowledge' | 'files'

export const DEFAULT_SIDEBAR_ICONS: SidebarIcon[] = [
  'assistants',
  'agents',
  'paintings',
  'translate',
  'minapp',
  'knowledge',
  'files'
]

export interface NutstoreSyncRuntime extends WebDAVSyncState {}

export interface SettingsState {
  showAssistants: boolean
  showTopics: boolean
  sendMessageShortcut: SendMessageShortcut
  language: LanguageVarious
  targetLanguage: TranslateLanguageVarious
  proxyMode: 'system' | 'custom' | 'none'
  proxyUrl?: string
  userName: string
  showMessageDivider: boolean
  messageFont: 'system' | 'serif'
  showInputEstimatedTokens: boolean
  launchOnBoot: boolean
  launchToTray: boolean
  trayOnClose: boolean
  tray: boolean
  theme: ThemeMode
  windowStyle: 'transparent' | 'opaque'
  fontSize: number
  topicPosition: 'left' | 'right'
  showTopicTime: boolean
  showAssistantIcon: boolean
  pasteLongTextAsFile: boolean
  pasteLongTextThreshold: number
  clickAssistantToShowTopic: boolean
  autoCheckUpdate: boolean
  renderInputMessageAsMarkdown: boolean
  codeShowLineNumbers: boolean
  codeCollapsible: boolean
  codeWrappable: boolean
  mathEngine: 'MathJax' | 'KaTeX'
  messageStyle: 'plain' | 'bubble'
  codeStyle: CodeStyleVarious
  gridColumns: number
  gridPopoverTrigger: 'hover' | 'click'
  messageNavigation: 'none' | 'buttons' | 'anchor'
  // webdav 配置 host, user, pass, path
  webdavHost: string
  webdavUser: string
  webdavPass: string
  webdavPath: string
  webdavAutoSync: boolean
  webdavSyncInterval: number
  translateModelPrompt: string
  autoTranslateWithSpace: boolean
  enableTopicNaming: boolean
  customCss: string
  topicNamingPrompt: string
  // Sidebar icons
  sidebarIcons: {
    visible: SidebarIcon[]
    disabled: SidebarIcon[]
  }
  narrowMode: boolean
  // QuickAssistant
  enableQuickAssistant: boolean
  clickTrayToShowQuickAssistant: boolean
  multiModelMessageStyle: MultiModelMessageStyle
  readClipboardAtStartup: boolean
  notionDatabaseID: string | null
  notionApiKey: string | null
  notionPageNameKey: string | null
  markdownExportPath: string | null
  forceDollarMathInMarkdown: boolean
  thoughtAutoCollapse: boolean
  notionAutoSplit: boolean
  notionSplitSize: number
  yuqueToken: string | null
  yuqueUrl: string | null
  yuqueRepoId: string | null
<<<<<<< HEAD
  advancedMode: boolean
  obsidianValut: string | null
  obsidianFolder: string | null
  obsidianTages: string | null
=======
>>>>>>> 91794338
  joplinToken: string | null
  joplinUrl: string | null
  defaultObsidianVault: string | null
  // 思源笔记配置
  siyuanApiUrl: string | null
  siyuanToken: string | null
  siyuanBoxId: string | null
  siyuanRootPath: string | null
}

export type MultiModelMessageStyle = 'horizontal' | 'vertical' | 'fold' | 'grid'

const initialState: SettingsState = {
  showAssistants: true,
  showTopics: true,
  sendMessageShortcut: 'Enter',
  language: navigator.language as LanguageVarious,
  targetLanguage: 'english' as TranslateLanguageVarious,
  proxyMode: 'system',
  proxyUrl: undefined,
  userName: '',
  showMessageDivider: true,
  messageFont: 'system',
  showInputEstimatedTokens: false,
  launchOnBoot: false,
  launchToTray: false,
  trayOnClose: true,
  tray: true,
  theme: ThemeMode.auto,
  windowStyle: 'transparent',
  fontSize: 14,
  topicPosition: 'left',
  showTopicTime: false,
  showAssistantIcon: false,
  pasteLongTextAsFile: false,
  pasteLongTextThreshold: 1500,
  clickAssistantToShowTopic: false,
  autoCheckUpdate: true,
  renderInputMessageAsMarkdown: false,
  codeShowLineNumbers: false,
  codeCollapsible: false,
  codeWrappable: false,
  mathEngine: 'KaTeX',
  messageStyle: 'plain',
  codeStyle: 'auto',
  gridColumns: 2,
  gridPopoverTrigger: 'hover',
  messageNavigation: 'none',
  webdavHost: '',
  webdavUser: '',
  webdavPass: '',
  webdavPath: '/cherry-studio',
  webdavAutoSync: false,
  webdavSyncInterval: 0,
  translateModelPrompt: TRANSLATE_PROMPT,
  autoTranslateWithSpace: false,
  enableTopicNaming: true,
  customCss: '',
  topicNamingPrompt: '',
  sidebarIcons: {
    visible: DEFAULT_SIDEBAR_ICONS,
    disabled: []
  },
  narrowMode: false,
  enableQuickAssistant: false,
  clickTrayToShowQuickAssistant: false,
  readClipboardAtStartup: true,
  multiModelMessageStyle: 'fold',
  notionDatabaseID: '',
  notionApiKey: '',
  notionPageNameKey: 'Name',
  markdownExportPath: null,
  forceDollarMathInMarkdown: false,
  thoughtAutoCollapse: true,
  notionAutoSplit: false,
  notionSplitSize: 90,
  yuqueToken: '',
  yuqueUrl: '',
  yuqueRepoId: '',
<<<<<<< HEAD
  advancedMode: false,
  obsidianValut: '',
  obsidianFolder: '',
  obsidianTages: '',
=======
>>>>>>> 91794338
  joplinToken: '',
  joplinUrl: '',
  defaultObsidianVault: null,
  // 思源笔记配置初始值
  siyuanApiUrl: null,
  siyuanToken: null,
  siyuanBoxId: null,
  siyuanRootPath: null
}

const settingsSlice = createSlice({
  name: 'settings',
  initialState,
  reducers: {
    setShowAssistants: (state, action: PayloadAction<boolean>) => {
      state.showAssistants = action.payload
    },
    toggleShowAssistants: (state) => {
      state.showAssistants = !state.showAssistants
    },
    setShowTopics: (state, action: PayloadAction<boolean>) => {
      state.showTopics = action.payload
    },
    toggleShowTopics: (state) => {
      state.showTopics = !state.showTopics
    },
    setSendMessageShortcut: (state, action: PayloadAction<SendMessageShortcut>) => {
      state.sendMessageShortcut = action.payload
    },
    setLanguage: (state, action: PayloadAction<LanguageVarious>) => {
      state.language = action.payload
      window.electron.ipcRenderer.send('miniwindow-reload')
    },
    setTargetLanguage: (state, action: PayloadAction<TranslateLanguageVarious>) => {
      state.targetLanguage = action.payload
    },
    setProxyMode: (state, action: PayloadAction<'system' | 'custom' | 'none'>) => {
      state.proxyMode = action.payload
    },
    setProxyUrl: (state, action: PayloadAction<string | undefined>) => {
      state.proxyUrl = action.payload
    },
    setUserName: (state, action: PayloadAction<string>) => {
      state.userName = action.payload
    },
    setShowMessageDivider: (state, action: PayloadAction<boolean>) => {
      state.showMessageDivider = action.payload
    },
    setMessageFont: (state, action: PayloadAction<'system' | 'serif'>) => {
      state.messageFont = action.payload
    },
    setShowInputEstimatedTokens: (state, action: PayloadAction<boolean>) => {
      state.showInputEstimatedTokens = action.payload
    },
    setLaunchOnBoot: (state, action: PayloadAction<boolean>) => {
      state.launchOnBoot = action.payload
    },
    setLaunchToTray: (state, action: PayloadAction<boolean>) => {
      state.launchToTray = action.payload
    },
    setTray: (state, action: PayloadAction<boolean>) => {
      state.tray = action.payload
    },
    setTrayOnClose: (state, action: PayloadAction<boolean>) => {
      state.trayOnClose = action.payload
    },
    setTheme: (state, action: PayloadAction<ThemeMode>) => {
      state.theme = action.payload
    },
    setFontSize: (state, action: PayloadAction<number>) => {
      state.fontSize = action.payload
    },
    setWindowStyle: (state, action: PayloadAction<'transparent' | 'opaque'>) => {
      state.windowStyle = action.payload
    },
    setTopicPosition: (state, action: PayloadAction<'left' | 'right'>) => {
      state.topicPosition = action.payload
    },
    setShowTopicTime: (state, action: PayloadAction<boolean>) => {
      state.showTopicTime = action.payload
    },
    setShowAssistantIcon: (state, action: PayloadAction<boolean>) => {
      state.showAssistantIcon = action.payload
    },
    setPasteLongTextAsFile: (state, action: PayloadAction<boolean>) => {
      state.pasteLongTextAsFile = action.payload
    },
    setAutoCheckUpdate: (state, action: PayloadAction<boolean>) => {
      state.autoCheckUpdate = action.payload
    },
    setRenderInputMessageAsMarkdown: (state, action: PayloadAction<boolean>) => {
      state.renderInputMessageAsMarkdown = action.payload
    },
    setClickAssistantToShowTopic: (state, action: PayloadAction<boolean>) => {
      state.clickAssistantToShowTopic = action.payload
    },
    setWebdavHost: (state, action: PayloadAction<string>) => {
      state.webdavHost = action.payload
    },
    setWebdavUser: (state, action: PayloadAction<string>) => {
      state.webdavUser = action.payload
    },
    setWebdavPass: (state, action: PayloadAction<string>) => {
      state.webdavPass = action.payload
    },
    setWebdavPath: (state, action: PayloadAction<string>) => {
      state.webdavPath = action.payload
    },
    setWebdavAutoSync: (state, action: PayloadAction<boolean>) => {
      state.webdavAutoSync = action.payload
    },
    setWebdavSyncInterval: (state, action: PayloadAction<number>) => {
      state.webdavSyncInterval = action.payload
    },
    setCodeShowLineNumbers: (state, action: PayloadAction<boolean>) => {
      state.codeShowLineNumbers = action.payload
    },
    setCodeCollapsible: (state, action: PayloadAction<boolean>) => {
      state.codeCollapsible = action.payload
    },
    setCodeWrappable: (state, action: PayloadAction<boolean>) => {
      state.codeWrappable = action.payload
    },
    setMathEngine: (state, action: PayloadAction<'MathJax' | 'KaTeX'>) => {
      state.mathEngine = action.payload
    },
    setGridColumns: (state, action: PayloadAction<number>) => {
      state.gridColumns = action.payload
    },
    setGridPopoverTrigger: (state, action: PayloadAction<'hover' | 'click'>) => {
      state.gridPopoverTrigger = action.payload
    },
    setMessageStyle: (state, action: PayloadAction<'plain' | 'bubble'>) => {
      state.messageStyle = action.payload
    },
    setCodeStyle: (state, action: PayloadAction<CodeStyleVarious>) => {
      state.codeStyle = action.payload
    },
    setTranslateModelPrompt: (state, action: PayloadAction<string>) => {
      state.translateModelPrompt = action.payload
    },
    setAutoTranslateWithSpace: (state, action: PayloadAction<boolean>) => {
      state.autoTranslateWithSpace = action.payload
    },
    setEnableTopicNaming: (state, action: PayloadAction<boolean>) => {
      state.enableTopicNaming = action.payload
    },
    setPasteLongTextThreshold: (state, action: PayloadAction<number>) => {
      state.pasteLongTextThreshold = action.payload
    },
    setCustomCss: (state, action: PayloadAction<string>) => {
      state.customCss = action.payload
    },
    setTopicNamingPrompt: (state, action: PayloadAction<string>) => {
      state.topicNamingPrompt = action.payload
    },
    setSidebarIcons: (state, action: PayloadAction<{ visible?: SidebarIcon[]; disabled?: SidebarIcon[] }>) => {
      if (action.payload.visible) {
        state.sidebarIcons.visible = action.payload.visible
      }
      if (action.payload.disabled) {
        state.sidebarIcons.disabled = action.payload.disabled
      }
    },
    setNarrowMode: (state, action: PayloadAction<boolean>) => {
      state.narrowMode = action.payload
    },
    setClickTrayToShowQuickAssistant: (state, action: PayloadAction<boolean>) => {
      state.clickTrayToShowQuickAssistant = action.payload
    },
    setEnableQuickAssistant: (state, action: PayloadAction<boolean>) => {
      state.enableQuickAssistant = action.payload
    },
    setReadClipboardAtStartup: (state, action: PayloadAction<boolean>) => {
      state.readClipboardAtStartup = action.payload
    },
    setMultiModelMessageStyle: (state, action: PayloadAction<'horizontal' | 'vertical' | 'fold' | 'grid'>) => {
      state.multiModelMessageStyle = action.payload
    },
    setNotionDatabaseID: (state, action: PayloadAction<string>) => {
      state.notionDatabaseID = action.payload
    },
    setNotionApiKey: (state, action: PayloadAction<string>) => {
      state.notionApiKey = action.payload
    },
    setNotionPageNameKey: (state, action: PayloadAction<string>) => {
      state.notionPageNameKey = action.payload
    },
    setmarkdownExportPath: (state, action: PayloadAction<string | null>) => {
      state.markdownExportPath = action.payload
    },
    setForceDollarMathInMarkdown: (state, action: PayloadAction<boolean>) => {
      state.forceDollarMathInMarkdown = action.payload
    },
    setThoughtAutoCollapse: (state, action: PayloadAction<boolean>) => {
      state.thoughtAutoCollapse = action.payload
    },
    setNotionAutoSplit: (state, action: PayloadAction<boolean>) => {
      state.notionAutoSplit = action.payload
    },
    setNotionSplitSize: (state, action: PayloadAction<number>) => {
      state.notionSplitSize = action.payload
    },
    setYuqueToken: (state, action: PayloadAction<string>) => {
      state.yuqueToken = action.payload
    },
    setYuqueRepoId: (state, action: PayloadAction<string>) => {
      state.yuqueRepoId = action.payload
    },
    setYuqueUrl: (state, action: PayloadAction<string>) => {
      state.yuqueUrl = action.payload
    },
<<<<<<< HEAD
    setAdvancedMode: (state, action: PayloadAction<boolean>) => {
      state.advancedMode = action.payload
    },
    setObsidianValut: (state, action: PayloadAction<string>) => {
      state.obsidianValut = action.payload
    },
    setObsidianFolder: (state, action: PayloadAction<string>) => {
      state.obsidianFolder = action.payload
    },
    setObsidianTages: (state, action: PayloadAction<string>) => {
      state.obsidianTages = action.payload
    },
=======
>>>>>>> 91794338
    setJoplinToken: (state, action: PayloadAction<string>) => {
      state.joplinToken = action.payload
    },
    setJoplinUrl: (state, action: PayloadAction<string>) => {
      state.joplinUrl = action.payload
    },
    setSiyuanApiUrl: (state, action: PayloadAction<string>) => {
      state.siyuanApiUrl = action.payload
    },
    setSiyuanToken: (state, action: PayloadAction<string>) => {
      state.siyuanToken = action.payload
    },
    setSiyuanBoxId: (state, action: PayloadAction<string>) => {
      state.siyuanBoxId = action.payload
    },
    setSiyuanRootPath: (state, action: PayloadAction<string>) => {
      state.siyuanRootPath = action.payload
    },
    setMessageNavigation: (state, action: PayloadAction<'none' | 'buttons' | 'anchor'>) => {
      state.messageNavigation = action.payload
    },
    setDefaultObsidianVault: (state, action: PayloadAction<string>) => {
      state.defaultObsidianVault = action.payload
    }
  }
})

export const {
  setShowAssistants,
  toggleShowAssistants,
  setShowTopics,
  toggleShowTopics,
  setSendMessageShortcut,
  setLanguage,
  setTargetLanguage,
  setProxyMode,
  setProxyUrl,
  setUserName,
  setShowMessageDivider,
  setMessageFont,
  setShowInputEstimatedTokens,
  setLaunchOnBoot,
  setLaunchToTray,
  setTrayOnClose,
  setTray,
  setTheme,
  setFontSize,
  setWindowStyle,
  setTopicPosition,
  setShowTopicTime,
  setShowAssistantIcon,
  setPasteLongTextAsFile,
  setAutoCheckUpdate,
  setRenderInputMessageAsMarkdown,
  setClickAssistantToShowTopic,
  setWebdavHost,
  setWebdavUser,
  setWebdavPass,
  setWebdavPath,
  setWebdavAutoSync,
  setWebdavSyncInterval,
  setCodeShowLineNumbers,
  setCodeCollapsible,
  setCodeWrappable,
  setMathEngine,
  setGridColumns,
  setGridPopoverTrigger,
  setMessageStyle,
  setCodeStyle,
  setTranslateModelPrompt,
  setAutoTranslateWithSpace,
  setEnableTopicNaming,
  setPasteLongTextThreshold,
  setCustomCss,
  setTopicNamingPrompt,
  setSidebarIcons,
  setNarrowMode,
  setClickTrayToShowQuickAssistant,
  setEnableQuickAssistant,
  setReadClipboardAtStartup,
  setMultiModelMessageStyle,
  setNotionDatabaseID,
  setNotionApiKey,
  setNotionPageNameKey,
  setmarkdownExportPath,
  setForceDollarMathInMarkdown,
  setThoughtAutoCollapse,
  setNotionAutoSplit,
  setNotionSplitSize,
  setYuqueToken,
  setYuqueRepoId,
  setYuqueUrl,
<<<<<<< HEAD
  setAdvancedMode,
  setObsidianValut,
  setObsidianFolder,
  setObsidianTages,
=======
>>>>>>> 91794338
  setJoplinToken,
  setJoplinUrl,
  setMessageNavigation,
  setDefaultObsidianVault,
  setSiyuanApiUrl,
  setSiyuanToken,
  setSiyuanBoxId,
  setSiyuanRootPath
} = settingsSlice.actions

export default settingsSlice.reducer<|MERGE_RESOLUTION|>--- conflicted
+++ resolved
@@ -90,13 +90,7 @@
   yuqueToken: string | null
   yuqueUrl: string | null
   yuqueRepoId: string | null
-<<<<<<< HEAD
   advancedMode: boolean
-  obsidianValut: string | null
-  obsidianFolder: string | null
-  obsidianTages: string | null
-=======
->>>>>>> 91794338
   joplinToken: string | null
   joplinUrl: string | null
   defaultObsidianVault: string | null
@@ -176,13 +170,7 @@
   yuqueToken: '',
   yuqueUrl: '',
   yuqueRepoId: '',
-<<<<<<< HEAD
   advancedMode: false,
-  obsidianValut: '',
-  obsidianFolder: '',
-  obsidianTages: '',
-=======
->>>>>>> 91794338
   joplinToken: '',
   joplinUrl: '',
   defaultObsidianVault: null,
@@ -395,21 +383,9 @@
     setYuqueUrl: (state, action: PayloadAction<string>) => {
       state.yuqueUrl = action.payload
     },
-<<<<<<< HEAD
     setAdvancedMode: (state, action: PayloadAction<boolean>) => {
       state.advancedMode = action.payload
     },
-    setObsidianValut: (state, action: PayloadAction<string>) => {
-      state.obsidianValut = action.payload
-    },
-    setObsidianFolder: (state, action: PayloadAction<string>) => {
-      state.obsidianFolder = action.payload
-    },
-    setObsidianTages: (state, action: PayloadAction<string>) => {
-      state.obsidianTages = action.payload
-    },
-=======
->>>>>>> 91794338
     setJoplinToken: (state, action: PayloadAction<string>) => {
       state.joplinToken = action.payload
     },
@@ -502,13 +478,7 @@
   setYuqueToken,
   setYuqueRepoId,
   setYuqueUrl,
-<<<<<<< HEAD
   setAdvancedMode,
-  setObsidianValut,
-  setObsidianFolder,
-  setObsidianTages,
-=======
->>>>>>> 91794338
   setJoplinToken,
   setJoplinUrl,
   setMessageNavigation,

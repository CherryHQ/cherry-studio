--- conflicted
+++ resolved
@@ -151,12 +151,8 @@
   trayOnClose: true,
   tray: true,
   theme: ThemeMode.auto,
-<<<<<<< HEAD
+  windowStyle: 'opaque',
   colorPrimary: '#00b96b',
-  windowStyle: 'transparent',
-=======
-  windowStyle: 'opaque',
->>>>>>> e1a97ccd
   fontSize: 14,
   topicPosition: 'left',
   showTopicTime: false,

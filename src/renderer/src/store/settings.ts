import { createSlice, PayloadAction } from '@reduxjs/toolkit'
import { TRANSLATE_PROMPT } from '@renderer/config/prompts'
import {
  ApiServerConfig,
  AssistantsSortType,
  CodeStyleVarious,
  LanguageVarious,
  MathEngine,
  OpenAIServiceTier,
  OpenAISummaryText,
  PaintingProvider,
  S3Config,
  ThemeMode,
  TranslateLanguageVarious
} from '@renderer/types'
import { uuid } from '@renderer/utils'
import { UpgradeChannel } from '@shared/config/constant'
import { OpenAIVerbosity } from '@types'

import { RemoteSyncState } from './backup'

export type SendMessageShortcut = 'Enter' | 'Shift+Enter' | 'Ctrl+Enter' | 'Command+Enter' | 'Alt+Enter'

export type SidebarIcon = 'assistants' | 'agents' | 'paintings' | 'translate' | 'minapp' | 'knowledge' | 'files'

export const DEFAULT_SIDEBAR_ICONS: SidebarIcon[] = [
  'assistants',
  'agents',
  'paintings',
  'translate',
  'minapp',
  'knowledge',
  'files'
]

export interface NutstoreSyncRuntime extends RemoteSyncState {}

export type AssistantIconType = 'model' | 'emoji' | 'none'

export type UserTheme = {
  colorPrimary: string
}

export interface SettingsState {
  showAssistants: boolean
  showTopics: boolean
  assistantsTabSortType: AssistantsSortType
  sendMessageShortcut: SendMessageShortcut
  language: LanguageVarious
  targetLanguage: TranslateLanguageVarious
  proxyMode: 'system' | 'custom' | 'none'
  proxyUrl?: string
  proxyBypassRules?: string
  userName: string
  userId: string
  showPrompt: boolean
  showTokens: boolean
  showMessageDivider: boolean
  messageFont: 'system' | 'serif'
  showInputEstimatedTokens: boolean
  launchOnBoot: boolean
  launchToTray: boolean
  trayOnClose: boolean
  tray: boolean
  theme: ThemeMode
  userTheme: UserTheme
  windowStyle: 'transparent' | 'opaque'
  fontSize: number
  topicPosition: 'left' | 'right'
  showTopicTime: boolean
  pinTopicsToTop: boolean
  assistantIconType: AssistantIconType
  pasteLongTextAsFile: boolean
  pasteLongTextThreshold: number
  clickAssistantToShowTopic: boolean
  autoCheckUpdate: boolean
  testPlan: boolean
  testChannel: UpgradeChannel
  renderInputMessageAsMarkdown: boolean
  // 代码执行
  codeExecution: {
    enabled: boolean
    timeoutMinutes: number
  }
  codeEditor: {
    enabled: boolean
    themeLight: string
    themeDark: string
    highlightActiveLine: boolean
    foldGutter: boolean
    autocompletion: boolean
    keymap: boolean
  }
  /** @deprecated use codeViewer instead */
  codePreview: {
    themeLight: CodeStyleVarious
    themeDark: CodeStyleVarious
  }
  codeViewer: {
    themeLight: CodeStyleVarious
    themeDark: CodeStyleVarious
  }
  codeShowLineNumbers: boolean
  codeCollapsible: boolean
  codeWrappable: boolean
  codeImageTools: boolean
  mathEngine: MathEngine
  messageStyle: 'plain' | 'bubble'
  foldDisplayMode: 'expanded' | 'compact'
  gridColumns: number
  gridPopoverTrigger: 'hover' | 'click'
  messageNavigation: 'none' | 'buttons' | 'anchor'
  // 数据目录设置
  skipBackupFile: boolean
  // webdav 配置 host, user, pass, path
  webdavHost: string
  webdavUser: string
  webdavPass: string
  webdavPath: string
  webdavAutoSync: boolean
  webdavSyncInterval: number
  webdavMaxBackups: number
  webdavSkipBackupFile: boolean
  webdavDisableStream: boolean
  translateModelPrompt: string
  autoTranslateWithSpace: boolean
  showTranslateConfirm: boolean
  enableTopicNaming: boolean
  customCss: string
  topicNamingPrompt: string
  // Sidebar icons
  sidebarIcons: {
    visible: SidebarIcon[]
    disabled: SidebarIcon[]
  }
  narrowMode: boolean
  // QuickAssistant
  enableQuickAssistant: boolean
  clickTrayToShowQuickAssistant: boolean
  multiModelMessageStyle: MultiModelMessageStyle
  readClipboardAtStartup: boolean
  notionDatabaseID: string | null
  notionApiKey: string | null
  notionPageNameKey: string | null
  markdownExportPath: string | null
  forceDollarMathInMarkdown: boolean
  useTopicNamingForMessageTitle: boolean
  showModelNameInMarkdown: boolean
  showModelProviderInMarkdown: boolean
  thoughtAutoCollapse: boolean
  notionExportReasoning: boolean
  excludeCitationsInExport: boolean
  standardizeCitationsInExport: boolean
  yuqueToken: string | null
  yuqueUrl: string | null
  yuqueRepoId: string | null
  joplinToken: string | null
  joplinUrl: string | null
  joplinExportReasoning: boolean
  defaultObsidianVault: string | null
  defaultAgent: string | null
  // 思源笔记配置
  siyuanApiUrl: string | null
  siyuanToken: string | null
  siyuanBoxId: string | null
  siyuanRootPath: string | null
  // 订阅的助手地址
  agentssubscribeUrl: string | null
  // MinApps
  maxKeepAliveMinapps: number
  showOpenedMinappsInSidebar: boolean
  minappsOpenLinkExternal: boolean
  // 隐私设置
  enableDataCollection: boolean
  enableSpellCheck: boolean
  spellCheckLanguages: string[]
  enableQuickPanelTriggers: boolean
  enableBackspaceDeleteModel: boolean
  // 硬件加速设置
  disableHardwareAcceleration: boolean
  exportMenuOptions: {
    image: boolean
    markdown: boolean
    markdown_reason: boolean
    notion: boolean
    yuque: boolean
    joplin: boolean
    obsidian: boolean
    siyuan: boolean
    docx: boolean
    plain_text: boolean
  }
  // OpenAI
  openAI: {
    summaryText: OpenAISummaryText
    /** @deprecated 现在该设置迁移到Provider对象中 */
    serviceTier: OpenAIServiceTier
    verbosity: OpenAIVerbosity
  }
  // Notification
  notification: {
    assistant: boolean
    backup: boolean
    knowledge: boolean
  }
  // Local backup settings
  localBackupDir: string
  localBackupAutoSync: boolean
  localBackupSyncInterval: number
  localBackupMaxBackups: number
  localBackupSkipBackupFile: boolean
  defaultPaintingProvider: PaintingProvider
  s3: S3Config
  // Developer mode
  enableDeveloperMode: boolean
  // UI
  navbarPosition: 'left' | 'top'
  // API Server
  apiServer: ApiServerConfig
}

export type MultiModelMessageStyle = 'horizontal' | 'vertical' | 'fold' | 'grid'

export const initialState: SettingsState = {
  showAssistants: true,
  showTopics: true,
  assistantsTabSortType: 'list',
  sendMessageShortcut: 'Enter',
  language: navigator.language as LanguageVarious,
  targetLanguage: 'en-us',
  proxyMode: 'system',
  proxyUrl: undefined,
  proxyBypassRules: undefined,
  userName: '',
  userId: uuid(),
  showPrompt: true,
  showTokens: true,
  showMessageDivider: true,
  messageFont: 'system',
  showInputEstimatedTokens: false,
  launchOnBoot: false,
  launchToTray: false,
  trayOnClose: true,
  tray: true,
  theme: ThemeMode.system,
  userTheme: {
    colorPrimary: '#00b96b'
  },
  windowStyle: 'opaque',
  fontSize: 14,
  topicPosition: 'left',
  showTopicTime: false,
  pinTopicsToTop: false,
  assistantIconType: 'emoji',
  pasteLongTextAsFile: false,
  pasteLongTextThreshold: 1500,
  clickAssistantToShowTopic: true,
  autoCheckUpdate: true,
  testPlan: false,
  testChannel: UpgradeChannel.LATEST,
  renderInputMessageAsMarkdown: false,
  codeExecution: {
    enabled: false,
    timeoutMinutes: 1
  },
  codeEditor: {
    enabled: false,
    themeLight: 'auto',
    themeDark: 'auto',
    highlightActiveLine: false,
    foldGutter: false,
    autocompletion: true,
    keymap: false
  },
  /** @deprecated use codeViewer instead */
  codePreview: {
    themeLight: 'auto',
    themeDark: 'auto'
  },
  codeViewer: {
    themeLight: 'auto',
    themeDark: 'auto'
  },
  codeShowLineNumbers: false,
  codeCollapsible: false,
  codeWrappable: false,
  codeImageTools: false,
  mathEngine: 'KaTeX',
  messageStyle: 'plain',
  foldDisplayMode: 'expanded',
  gridColumns: 2,
  gridPopoverTrigger: 'click',
  messageNavigation: 'none',
  skipBackupFile: false,
  webdavHost: '',
  webdavUser: '',
  webdavPass: '',
  webdavPath: '/cherry-studio',
  webdavAutoSync: false,
  webdavSyncInterval: 0,
  webdavMaxBackups: 0,
  webdavSkipBackupFile: false,
  webdavDisableStream: false,
  translateModelPrompt: TRANSLATE_PROMPT,
  autoTranslateWithSpace: false,
  showTranslateConfirm: true,
  enableTopicNaming: true,
  customCss: '',
  topicNamingPrompt: '',
  sidebarIcons: {
    visible: DEFAULT_SIDEBAR_ICONS,
    disabled: []
  },
  narrowMode: false,
  enableQuickAssistant: false,
  clickTrayToShowQuickAssistant: false,
  readClipboardAtStartup: true,
  multiModelMessageStyle: 'horizontal',
  notionDatabaseID: '',
  notionApiKey: '',
  notionPageNameKey: 'Name',
  markdownExportPath: null,
  forceDollarMathInMarkdown: false,
  useTopicNamingForMessageTitle: false,
  showModelNameInMarkdown: false,
  showModelProviderInMarkdown: false,
  thoughtAutoCollapse: true,
  notionExportReasoning: false,
  excludeCitationsInExport: false,
  standardizeCitationsInExport: false,
  yuqueToken: '',
  yuqueUrl: '',
  yuqueRepoId: '',
  joplinToken: '',
  joplinUrl: '',
  joplinExportReasoning: false,
  defaultObsidianVault: null,
  defaultAgent: null,
  siyuanApiUrl: null,
  siyuanToken: null,
  siyuanBoxId: null,
  siyuanRootPath: null,
  agentssubscribeUrl: '',
  // MinApps
  maxKeepAliveMinapps: 3,
  showOpenedMinappsInSidebar: true,
  minappsOpenLinkExternal: false,
  enableDataCollection: false,
  enableSpellCheck: false,
  spellCheckLanguages: [],
  enableQuickPanelTriggers: false,
  enableBackspaceDeleteModel: true,
  // 硬件加速设置
  disableHardwareAcceleration: false,
  exportMenuOptions: {
    image: true,
    markdown: true,
    markdown_reason: true,
    notion: true,
    yuque: true,
    joplin: true,
    obsidian: true,
    siyuan: true,
    docx: true,
    plain_text: true
  },
  // OpenAI
  openAI: {
    summaryText: 'off',
    serviceTier: 'auto',
    verbosity: 'medium'
  },
  notification: {
    assistant: false,
    backup: false,
    knowledge: false
  },
  // Local backup settings
  localBackupDir: '',
  localBackupAutoSync: false,
  localBackupSyncInterval: 0,
  localBackupMaxBackups: 0,
  localBackupSkipBackupFile: false,
  defaultPaintingProvider: 'aihubmix',
  s3: {
    endpoint: '',
    region: '',
    bucket: '',
    accessKeyId: '',
    secretAccessKey: '',
    root: '',
    autoSync: false,
    syncInterval: 0,
    maxBackups: 0,
    skipBackupFile: false
  },
  // Developer mode
  enableDeveloperMode: false,
  // UI
  navbarPosition: 'top',
  // API Server
  apiServer: {
    enabled: false,
    host: 'localhost',
    port: 23333,
    apiKey: `cs-sk-${uuid()}`
  }
}

const settingsSlice = createSlice({
  name: 'settings',
  initialState,
  reducers: {
    setShowAssistants: (state, action: PayloadAction<boolean>) => {
      state.showAssistants = action.payload
    },
    toggleShowAssistants: (state) => {
      state.showAssistants = !state.showAssistants
    },
    setShowTopics: (state, action: PayloadAction<boolean>) => {
      state.showTopics = action.payload
    },
    toggleShowTopics: (state) => {
      state.showTopics = !state.showTopics
    },
    setAssistantsTabSortType: (state, action: PayloadAction<AssistantsSortType>) => {
      state.assistantsTabSortType = action.payload
    },
    setSendMessageShortcut: (state, action: PayloadAction<SendMessageShortcut>) => {
      state.sendMessageShortcut = action.payload
    },
    setLanguage: (state, action: PayloadAction<LanguageVarious>) => {
      state.language = action.payload
    },
    setTargetLanguage: (state, action: PayloadAction<TranslateLanguageVarious>) => {
      state.targetLanguage = action.payload
    },
    setProxyMode: (state, action: PayloadAction<'system' | 'custom' | 'none'>) => {
      state.proxyMode = action.payload
    },
    setProxyUrl: (state, action: PayloadAction<string | undefined>) => {
      state.proxyUrl = action.payload
    },
    setProxyBypassRules: (state, action: PayloadAction<string | undefined>) => {
      state.proxyBypassRules = action.payload
    },
    setUserName: (state, action: PayloadAction<string>) => {
      state.userName = action.payload
    },
    setShowPrompt: (state, action: PayloadAction<boolean>) => {
      state.showPrompt = action.payload
    },
    setShowTokens: (state, action: PayloadAction<boolean>) => {
      state.showTokens = action.payload
    },
    setShowMessageDivider: (state, action: PayloadAction<boolean>) => {
      state.showMessageDivider = action.payload
    },
    setMessageFont: (state, action: PayloadAction<'system' | 'serif'>) => {
      state.messageFont = action.payload
    },
    setShowInputEstimatedTokens: (state, action: PayloadAction<boolean>) => {
      state.showInputEstimatedTokens = action.payload
    },
    setLaunchOnBoot: (state, action: PayloadAction<boolean>) => {
      state.launchOnBoot = action.payload
    },
    setLaunchToTray: (state, action: PayloadAction<boolean>) => {
      state.launchToTray = action.payload
    },
    setTray: (state, action: PayloadAction<boolean>) => {
      state.tray = action.payload
    },
    setTrayOnClose: (state, action: PayloadAction<boolean>) => {
      state.trayOnClose = action.payload
    },
    setTheme: (state, action: PayloadAction<ThemeMode>) => {
      state.theme = action.payload
    },
    setCustomCss: (state, action: PayloadAction<string>) => {
      state.customCss = action.payload
    },
    setUserTheme: (state, action: PayloadAction<UserTheme>) => {
      state.userTheme = action.payload
    },
    setFontSize: (state, action: PayloadAction<number>) => {
      state.fontSize = action.payload
    },
    setWindowStyle: (state, action: PayloadAction<'transparent' | 'opaque'>) => {
      state.windowStyle = action.payload
    },
    setTopicPosition: (state, action: PayloadAction<'left' | 'right'>) => {
      state.topicPosition = action.payload
    },
    setShowTopicTime: (state, action: PayloadAction<boolean>) => {
      state.showTopicTime = action.payload
    },
    setPinTopicsToTop: (state, action: PayloadAction<boolean>) => {
      state.pinTopicsToTop = action.payload
    },
    setAssistantIconType: (state, action: PayloadAction<AssistantIconType>) => {
      state.assistantIconType = action.payload
    },
    setPasteLongTextAsFile: (state, action: PayloadAction<boolean>) => {
      state.pasteLongTextAsFile = action.payload
    },
    setAutoCheckUpdate: (state, action: PayloadAction<boolean>) => {
      state.autoCheckUpdate = action.payload
    },
    setTestPlan: (state, action: PayloadAction<boolean>) => {
      state.testPlan = action.payload
    },
    setTestChannel: (state, action: PayloadAction<UpgradeChannel>) => {
      state.testChannel = action.payload
    },
    setRenderInputMessageAsMarkdown: (state, action: PayloadAction<boolean>) => {
      state.renderInputMessageAsMarkdown = action.payload
    },
    setClickAssistantToShowTopic: (state, action: PayloadAction<boolean>) => {
      state.clickAssistantToShowTopic = action.payload
    },
    setSkipBackupFile: (state, action: PayloadAction<boolean>) => {
      state.skipBackupFile = action.payload
    },
    setWebdavHost: (state, action: PayloadAction<string>) => {
      state.webdavHost = action.payload
    },
    setWebdavUser: (state, action: PayloadAction<string>) => {
      state.webdavUser = action.payload
    },
    setWebdavPass: (state, action: PayloadAction<string>) => {
      state.webdavPass = action.payload
    },
    setWebdavPath: (state, action: PayloadAction<string>) => {
      state.webdavPath = action.payload
    },
    setWebdavAutoSync: (state, action: PayloadAction<boolean>) => {
      state.webdavAutoSync = action.payload
    },
    setWebdavSyncInterval: (state, action: PayloadAction<number>) => {
      state.webdavSyncInterval = action.payload
    },
    setWebdavMaxBackups: (state, action: PayloadAction<number>) => {
      state.webdavMaxBackups = action.payload
    },
    setWebdavSkipBackupFile: (state, action: PayloadAction<boolean>) => {
      state.webdavSkipBackupFile = action.payload
    },
    setWebdavDisableStream: (state, action: PayloadAction<boolean>) => {
      state.webdavDisableStream = action.payload
    },
    setCodeExecution: (state, action: PayloadAction<{ enabled?: boolean; timeoutMinutes?: number }>) => {
      if (action.payload.enabled !== undefined) {
        state.codeExecution.enabled = action.payload.enabled
      }
      if (action.payload.timeoutMinutes !== undefined) {
        state.codeExecution.timeoutMinutes = action.payload.timeoutMinutes
      }
    },
    setCodeEditor: (
      state,
      action: PayloadAction<{
        enabled?: boolean
        themeLight?: string
        themeDark?: string
        highlightActiveLine?: boolean
        foldGutter?: boolean
        autocompletion?: boolean
        keymap?: boolean
      }>
    ) => {
      if (action.payload.enabled !== undefined) {
        state.codeEditor.enabled = action.payload.enabled
      }
      if (action.payload.themeLight !== undefined) {
        state.codeEditor.themeLight = action.payload.themeLight
      }
      if (action.payload.themeDark !== undefined) {
        state.codeEditor.themeDark = action.payload.themeDark
      }
      if (action.payload.highlightActiveLine !== undefined) {
        state.codeEditor.highlightActiveLine = action.payload.highlightActiveLine
      }
      if (action.payload.foldGutter !== undefined) {
        state.codeEditor.foldGutter = action.payload.foldGutter
      }
      if (action.payload.autocompletion !== undefined) {
        state.codeEditor.autocompletion = action.payload.autocompletion
      }
      if (action.payload.keymap !== undefined) {
        state.codeEditor.keymap = action.payload.keymap
      }
    },
    setCodeViewer: (state, action: PayloadAction<{ themeLight?: string; themeDark?: string }>) => {
      if (action.payload.themeLight !== undefined) {
        state.codeViewer.themeLight = action.payload.themeLight
      }
      if (action.payload.themeDark !== undefined) {
        state.codeViewer.themeDark = action.payload.themeDark
      }
    },
    setCodeShowLineNumbers: (state, action: PayloadAction<boolean>) => {
      state.codeShowLineNumbers = action.payload
    },
    setCodeCollapsible: (state, action: PayloadAction<boolean>) => {
      state.codeCollapsible = action.payload
    },
    setCodeWrappable: (state, action: PayloadAction<boolean>) => {
      state.codeWrappable = action.payload
    },
    setCodeImageTools: (state, action: PayloadAction<boolean>) => {
      state.codeImageTools = action.payload
    },
    setMathEngine: (state, action: PayloadAction<MathEngine>) => {
      state.mathEngine = action.payload
    },
    setFoldDisplayMode: (state, action: PayloadAction<'expanded' | 'compact'>) => {
      state.foldDisplayMode = action.payload
    },
    setGridColumns: (state, action: PayloadAction<number>) => {
      state.gridColumns = action.payload
    },
    setGridPopoverTrigger: (state, action: PayloadAction<'hover' | 'click'>) => {
      state.gridPopoverTrigger = action.payload
    },
    setMessageStyle: (state, action: PayloadAction<'plain' | 'bubble'>) => {
      state.messageStyle = action.payload
    },
    setTranslateModelPrompt: (state, action: PayloadAction<string>) => {
      state.translateModelPrompt = action.payload
    },
    setAutoTranslateWithSpace: (state, action: PayloadAction<boolean>) => {
      state.autoTranslateWithSpace = action.payload
    },
    setShowTranslateConfirm: (state, action: PayloadAction<boolean>) => {
      state.showTranslateConfirm = action.payload
    },
    setEnableTopicNaming: (state, action: PayloadAction<boolean>) => {
      state.enableTopicNaming = action.payload
    },
    setPasteLongTextThreshold: (state, action: PayloadAction<number>) => {
      state.pasteLongTextThreshold = action.payload
    },
    setTopicNamingPrompt: (state, action: PayloadAction<string>) => {
      state.topicNamingPrompt = action.payload
    },
    setSidebarIcons: (state, action: PayloadAction<{ visible?: SidebarIcon[]; disabled?: SidebarIcon[] }>) => {
      if (action.payload.visible) {
        state.sidebarIcons.visible = action.payload.visible
      }
      if (action.payload.disabled) {
        state.sidebarIcons.disabled = action.payload.disabled
      }
    },
    setNarrowMode: (state, action: PayloadAction<boolean>) => {
      state.narrowMode = action.payload
    },
    setClickTrayToShowQuickAssistant: (state, action: PayloadAction<boolean>) => {
      state.clickTrayToShowQuickAssistant = action.payload
    },
    setEnableQuickAssistant: (state, action: PayloadAction<boolean>) => {
      state.enableQuickAssistant = action.payload
    },
    setReadClipboardAtStartup: (state, action: PayloadAction<boolean>) => {
      state.readClipboardAtStartup = action.payload
    },
    setMultiModelMessageStyle: (state, action: PayloadAction<'horizontal' | 'vertical' | 'fold' | 'grid'>) => {
      state.multiModelMessageStyle = action.payload
    },
    setNotionDatabaseID: (state, action: PayloadAction<string>) => {
      state.notionDatabaseID = action.payload
    },
    setNotionApiKey: (state, action: PayloadAction<string>) => {
      state.notionApiKey = action.payload
    },
    setNotionPageNameKey: (state, action: PayloadAction<string>) => {
      state.notionPageNameKey = action.payload
    },
    setmarkdownExportPath: (state, action: PayloadAction<string | null>) => {
      state.markdownExportPath = action.payload
    },
    setForceDollarMathInMarkdown: (state, action: PayloadAction<boolean>) => {
      state.forceDollarMathInMarkdown = action.payload
    },
    setUseTopicNamingForMessageTitle: (state, action: PayloadAction<boolean>) => {
      state.useTopicNamingForMessageTitle = action.payload
    },
    setShowModelNameInMarkdown: (state, action: PayloadAction<boolean>) => {
      state.showModelNameInMarkdown = action.payload
    },
    setShowModelProviderInMarkdown: (state, action: PayloadAction<boolean>) => {
      state.showModelProviderInMarkdown = action.payload
    },
    setThoughtAutoCollapse: (state, action: PayloadAction<boolean>) => {
      state.thoughtAutoCollapse = action.payload
    },
    setNotionExportReasoning: (state, action: PayloadAction<boolean>) => {
      state.notionExportReasoning = action.payload
    },
    setExcludeCitationsInExport: (state, action: PayloadAction<boolean>) => {
      state.excludeCitationsInExport = action.payload
    },
    setStandardizeCitationsInExport: (state, action: PayloadAction<boolean>) => {
      state.standardizeCitationsInExport = action.payload
    },
    setYuqueToken: (state, action: PayloadAction<string>) => {
      state.yuqueToken = action.payload
    },
    setYuqueRepoId: (state, action: PayloadAction<string>) => {
      state.yuqueRepoId = action.payload
    },
    setYuqueUrl: (state, action: PayloadAction<string>) => {
      state.yuqueUrl = action.payload
    },
    setJoplinToken: (state, action: PayloadAction<string>) => {
      state.joplinToken = action.payload
    },
    setJoplinUrl: (state, action: PayloadAction<string>) => {
      state.joplinUrl = action.payload
    },
    setJoplinExportReasoning: (state, action: PayloadAction<boolean>) => {
      state.joplinExportReasoning = action.payload
    },
    setMessageNavigation: (state, action: PayloadAction<'none' | 'buttons' | 'anchor'>) => {
      state.messageNavigation = action.payload
    },
    setDefaultObsidianVault: (state, action: PayloadAction<string>) => {
      state.defaultObsidianVault = action.payload
    },
    setDefaultAgent: (state, action: PayloadAction<string>) => {
      state.defaultAgent = action.payload
    },
    setSiyuanApiUrl: (state, action: PayloadAction<string>) => {
      state.siyuanApiUrl = action.payload
    },
    setSiyuanToken: (state, action: PayloadAction<string>) => {
      state.siyuanToken = action.payload
    },
    setSiyuanBoxId: (state, action: PayloadAction<string>) => {
      state.siyuanBoxId = action.payload
    },
    setSiyuanRootPath: (state, action: PayloadAction<string>) => {
      state.siyuanRootPath = action.payload
    },
    setAgentssubscribeUrl: (state, action: PayloadAction<string>) => {
      state.agentssubscribeUrl = action.payload
    },
    setMaxKeepAliveMinapps: (state, action: PayloadAction<number>) => {
      state.maxKeepAliveMinapps = action.payload
    },
    setShowOpenedMinappsInSidebar: (state, action: PayloadAction<boolean>) => {
      state.showOpenedMinappsInSidebar = action.payload
    },
    setMinappsOpenLinkExternal: (state, action: PayloadAction<boolean>) => {
      state.minappsOpenLinkExternal = action.payload
    },
    setEnableDataCollection: (state, action: PayloadAction<boolean>) => {
      state.enableDataCollection = action.payload
    },
    setEnableSpellCheck: (state, action: PayloadAction<boolean>) => {
      state.enableSpellCheck = action.payload
    },
    setSpellCheckLanguages: (state, action: PayloadAction<string[]>) => {
      state.spellCheckLanguages = action.payload
    },
    setExportMenuOptions: (state, action: PayloadAction<typeof initialState.exportMenuOptions>) => {
      state.exportMenuOptions = action.payload
    },
    setEnableQuickPanelTriggers: (state, action: PayloadAction<boolean>) => {
      state.enableQuickPanelTriggers = action.payload
    },
    setEnableBackspaceDeleteModel: (state, action: PayloadAction<boolean>) => {
      state.enableBackspaceDeleteModel = action.payload
    },
    setDisableHardwareAcceleration: (state, action: PayloadAction<boolean>) => {
      state.disableHardwareAcceleration = action.payload
    },
    setOpenAISummaryText: (state, action: PayloadAction<OpenAISummaryText>) => {
      state.openAI.summaryText = action.payload
    },
<<<<<<< HEAD
=======
    setOpenAIVerbosity: (state, action: PayloadAction<OpenAIVerbosity>) => {
      state.openAI.verbosity = action.payload
    },
>>>>>>> 6b8ba9d2
    setNotificationSettings: (state, action: PayloadAction<SettingsState['notification']>) => {
      state.notification = action.payload
    },
    // Local backup settings
    setLocalBackupDir: (state, action: PayloadAction<string>) => {
      state.localBackupDir = action.payload
    },
    setLocalBackupAutoSync: (state, action: PayloadAction<boolean>) => {
      state.localBackupAutoSync = action.payload
    },
    setLocalBackupSyncInterval: (state, action: PayloadAction<number>) => {
      state.localBackupSyncInterval = action.payload
    },
    setLocalBackupMaxBackups: (state, action: PayloadAction<number>) => {
      state.localBackupMaxBackups = action.payload
    },
    setLocalBackupSkipBackupFile: (state, action: PayloadAction<boolean>) => {
      state.localBackupSkipBackupFile = action.payload
    },
    setDefaultPaintingProvider: (state, action: PayloadAction<PaintingProvider>) => {
      state.defaultPaintingProvider = action.payload
    },
    setS3: (state, action: PayloadAction<S3Config>) => {
      state.s3 = action.payload
    },
    setS3Partial: (state, action: PayloadAction<Partial<S3Config>>) => {
      state.s3 = { ...state.s3, ...action.payload }
    },
    setEnableDeveloperMode: (state, action: PayloadAction<boolean>) => {
      state.enableDeveloperMode = action.payload
    },
    setNavbarPosition: (state, action: PayloadAction<'left' | 'top'>) => {
      state.navbarPosition = action.payload
    },
    // API Server actions
    setApiServerEnabled: (state, action: PayloadAction<boolean>) => {
      state.apiServer = {
        ...state.apiServer,
        enabled: action.payload
      }
    },
    setApiServerPort: (state, action: PayloadAction<number>) => {
      state.apiServer = {
        ...state.apiServer,
        port: action.payload
      }
    },
    setApiServerApiKey: (state, action: PayloadAction<string>) => {
      state.apiServer = {
        ...state.apiServer,
        apiKey: action.payload
      }
    }
  }
})

export const {
  setShowModelNameInMarkdown,
  setShowModelProviderInMarkdown,
  setShowAssistants,
  toggleShowAssistants,
  setShowTopics,
  toggleShowTopics,
  setAssistantsTabSortType,
  setSendMessageShortcut,
  setLanguage,
  setTargetLanguage,
  setProxyMode,
  setProxyUrl,
  setProxyBypassRules,
  setUserName,
  setShowPrompt,
  setShowTokens,
  setShowMessageDivider,
  setMessageFont,
  setShowInputEstimatedTokens,
  setLaunchOnBoot,
  setLaunchToTray,
  setTrayOnClose,
  setTray,
  setTheme,
  setUserTheme,
  setFontSize,
  setWindowStyle,
  setTopicPosition,
  setShowTopicTime,
  setPinTopicsToTop,
  setAssistantIconType,
  setPasteLongTextAsFile,
  setAutoCheckUpdate,
  setTestPlan,
  setTestChannel,
  setRenderInputMessageAsMarkdown,
  setClickAssistantToShowTopic,
  setSkipBackupFile,
  setWebdavHost,
  setWebdavUser,
  setWebdavPass,
  setWebdavPath,
  setWebdavAutoSync,
  setWebdavSyncInterval,
  setWebdavMaxBackups,
  setWebdavSkipBackupFile,
  setWebdavDisableStream,
  setCodeExecution,
  setCodeEditor,
  setCodeViewer,
  setCodeShowLineNumbers,
  setCodeCollapsible,
  setCodeWrappable,
  setCodeImageTools,
  setMathEngine,
  setFoldDisplayMode,
  setGridColumns,
  setGridPopoverTrigger,
  setMessageStyle,
  setTranslateModelPrompt,
  setAutoTranslateWithSpace,
  setShowTranslateConfirm,
  setEnableTopicNaming,
  setPasteLongTextThreshold,
  setCustomCss,
  setTopicNamingPrompt,
  setSidebarIcons,
  setNarrowMode,
  setClickTrayToShowQuickAssistant,
  setEnableQuickAssistant,
  setReadClipboardAtStartup,
  setMultiModelMessageStyle,
  setNotionDatabaseID,
  setNotionApiKey,
  setNotionPageNameKey,
  setmarkdownExportPath,
  setForceDollarMathInMarkdown,
  setUseTopicNamingForMessageTitle,
  setThoughtAutoCollapse,
  setNotionExportReasoning,
  setExcludeCitationsInExport,
  setStandardizeCitationsInExport,
  setYuqueToken,
  setYuqueRepoId,
  setYuqueUrl,
  setJoplinToken,
  setJoplinUrl,
  setJoplinExportReasoning,
  setMessageNavigation,
  setDefaultObsidianVault,
  setDefaultAgent,
  setSiyuanApiUrl,
  setSiyuanToken,
  setSiyuanBoxId,
  setAgentssubscribeUrl,
  setSiyuanRootPath,
  setMaxKeepAliveMinapps,
  setShowOpenedMinappsInSidebar,
  setMinappsOpenLinkExternal,
  setEnableDataCollection,
  setEnableSpellCheck,
  setSpellCheckLanguages,
  setExportMenuOptions,
  setEnableQuickPanelTriggers,
  setEnableBackspaceDeleteModel,
  setDisableHardwareAcceleration,
  setOpenAISummaryText,
<<<<<<< HEAD
=======
  setOpenAIVerbosity,
>>>>>>> 6b8ba9d2
  setNotificationSettings,
  // Local backup settings
  setLocalBackupDir,
  setLocalBackupAutoSync,
  setLocalBackupSyncInterval,
  setLocalBackupMaxBackups,
  setLocalBackupSkipBackupFile,
  setDefaultPaintingProvider,
  setS3,
  setS3Partial,
  setEnableDeveloperMode,
  setNavbarPosition,
  // API Server actions
  setApiServerEnabled,
  setApiServerPort,
  setApiServerApiKey
} = settingsSlice.actions

export default settingsSlice.reducer<|MERGE_RESOLUTION|>--- conflicted
+++ resolved
@@ -778,12 +778,9 @@
     setOpenAISummaryText: (state, action: PayloadAction<OpenAISummaryText>) => {
       state.openAI.summaryText = action.payload
     },
-<<<<<<< HEAD
-=======
     setOpenAIVerbosity: (state, action: PayloadAction<OpenAIVerbosity>) => {
       state.openAI.verbosity = action.payload
     },
->>>>>>> 6b8ba9d2
     setNotificationSettings: (state, action: PayloadAction<SettingsState['notification']>) => {
       state.notification = action.payload
     },
@@ -948,10 +945,7 @@
   setEnableBackspaceDeleteModel,
   setDisableHardwareAcceleration,
   setOpenAISummaryText,
-<<<<<<< HEAD
-=======
   setOpenAIVerbosity,
->>>>>>> 6b8ba9d2
   setNotificationSettings,
   // Local backup settings
   setLocalBackupDir,

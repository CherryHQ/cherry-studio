--- conflicted
+++ resolved
@@ -3,13 +3,7 @@
  */
 import type { PayloadAction } from '@reduxjs/toolkit'
 import { createSlice } from '@reduxjs/toolkit'
-<<<<<<< HEAD
-import { isMac } from '@renderer/config/constant'
-=======
 import { DEFAULT_STREAM_OPTIONS_INCLUDE_USAGE, isMac } from '@renderer/config/constant'
-import { TRANSLATE_PROMPT } from '@renderer/config/prompts'
-import { DEFAULT_SIDEBAR_ICONS } from '@renderer/config/sidebar'
->>>>>>> bc00c11a
 import type {
   ApiServerConfig,
   CodeStyleVarious,
@@ -19,16 +13,11 @@
   S3Config,
   TranslateLanguageCode
 } from '@renderer/types'
-<<<<<<< HEAD
-import type { OpenAISummaryText, OpenAIVerbosity } from '@renderer/types/aiCoreTypes'
-=======
-import { ThemeMode } from '@renderer/types'
 import type {
   OpenAICompletionsStreamOptions,
   OpenAIReasoningSummary,
   OpenAIVerbosity
 } from '@renderer/types/aiCoreTypes'
->>>>>>> bc00c11a
 import { uuid } from '@renderer/utils'
 import { API_SERVER_DEFAULTS } from '@shared/config/constant'
 import { TRANSLATE_PROMPT } from '@shared/config/prompts'
@@ -788,7 +777,6 @@
     setAgentssubscribeUrl: (state, action: PayloadAction<string>) => {
       state.agentssubscribeUrl = action.payload
     },
-<<<<<<< HEAD
     // setMaxKeepAliveMinapps: (state, action: PayloadAction<number>) => {
     //   state.maxKeepAliveMinapps = action.payload
     // },
@@ -822,95 +810,37 @@
     // // setDisableHardwareAcceleration: (state, action: PayloadAction<boolean>) => {
     // //   state.disableHardwareAcceleration = action.payload
     // // },
-    setOpenAISummaryText: (state, action: PayloadAction<OpenAISummaryText>) => {
-=======
-    setMaxKeepAliveMinapps: (state, action: PayloadAction<number>) => {
-      state.maxKeepAliveMinapps = action.payload
-    },
-    setShowOpenedMinappsInSidebar: (state, action: PayloadAction<boolean>) => {
-      state.showOpenedMinappsInSidebar = action.payload
-    },
-    setMinappsOpenLinkExternal: (state, action: PayloadAction<boolean>) => {
-      state.minappsOpenLinkExternal = action.payload
-    },
-    setEnableDataCollection: (state, action: PayloadAction<boolean>) => {
-      state.enableDataCollection = action.payload
-    },
-    setEnableSpellCheck: (state, action: PayloadAction<boolean>) => {
-      state.enableSpellCheck = action.payload
-    },
-    setSpellCheckLanguages: (state, action: PayloadAction<string[]>) => {
-      state.spellCheckLanguages = action.payload
-    },
-    setExportMenuOptions: (state, action: PayloadAction<typeof initialState.exportMenuOptions>) => {
-      state.exportMenuOptions = action.payload
-    },
-    setEnableQuickPanelTriggers: (state, action: PayloadAction<boolean>) => {
-      state.enableQuickPanelTriggers = action.payload
-    },
-    setConfirmDeleteMessage: (state, action: PayloadAction<boolean>) => {
-      state.confirmDeleteMessage = action.payload
-    },
-    setConfirmRegenerateMessage: (state, action: PayloadAction<boolean>) => {
-      state.confirmRegenerateMessage = action.payload
-    },
-    setDisableHardwareAcceleration: (state, action: PayloadAction<boolean>) => {
-      state.disableHardwareAcceleration = action.payload
-    },
     setOpenAISummaryText: (state, action: PayloadAction<OpenAIReasoningSummary>) => {
->>>>>>> bc00c11a
       state.openAI.summaryText = action.payload
     },
     setOpenAIVerbosity: (state, action: PayloadAction<OpenAIVerbosity>) => {
       state.openAI.verbosity = action.payload
     },
-<<<<<<< HEAD
-    // setNotificationSettings: (state, action: PayloadAction<SettingsState['notification']>) => {
-    //   state.notification = action.payload
-    // },
-    // // Local backup settings
-    // setLocalBackupDir: (state, action: PayloadAction<string>) => {
-    //   state.localBackupDir = action.payload
-    // },
-    // setLocalBackupAutoSync: (state, action: PayloadAction<boolean>) => {
-    //   state.localBackupAutoSync = action.payload
-    // },
-    // setLocalBackupSyncInterval: (state, action: PayloadAction<number>) => {
-    //   state.localBackupSyncInterval = action.payload
-    // },
-    // setLocalBackupMaxBackups: (state, action: PayloadAction<number>) => {
-    //   state.localBackupMaxBackups = action.payload
-    // },
-    // setLocalBackupSkipBackupFile: (state, action: PayloadAction<boolean>) => {
-    //   state.localBackupSkipBackupFile = action.payload
-    // },
-=======
     setOpenAIStreamOptionsIncludeUsage: (
       state,
       action: PayloadAction<OpenAICompletionsStreamOptions['include_usage']>
     ) => {
       state.openAI.streamOptions.includeUsage = action.payload
     },
-    setNotificationSettings: (state, action: PayloadAction<SettingsState['notification']>) => {
-      state.notification = action.payload
-    },
-    // Local backup settings
-    setLocalBackupDir: (state, action: PayloadAction<string>) => {
-      state.localBackupDir = action.payload
-    },
-    setLocalBackupAutoSync: (state, action: PayloadAction<boolean>) => {
-      state.localBackupAutoSync = action.payload
-    },
-    setLocalBackupSyncInterval: (state, action: PayloadAction<number>) => {
-      state.localBackupSyncInterval = action.payload
-    },
-    setLocalBackupMaxBackups: (state, action: PayloadAction<number>) => {
-      state.localBackupMaxBackups = action.payload
-    },
-    setLocalBackupSkipBackupFile: (state, action: PayloadAction<boolean>) => {
-      state.localBackupSkipBackupFile = action.payload
-    },
->>>>>>> bc00c11a
+    // setNotificationSettings: (state, action: PayloadAction<SettingsState['notification']>) => {
+    //   state.notification = action.payload
+    // },
+    // // Local backup settings
+    // setLocalBackupDir: (state, action: PayloadAction<string>) => {
+    //   state.localBackupDir = action.payload
+    // },
+    // setLocalBackupAutoSync: (state, action: PayloadAction<boolean>) => {
+    //   state.localBackupAutoSync = action.payload
+    // },
+    // setLocalBackupSyncInterval: (state, action: PayloadAction<number>) => {
+    //   state.localBackupSyncInterval = action.payload
+    // },
+    // setLocalBackupMaxBackups: (state, action: PayloadAction<number>) => {
+    //   state.localBackupMaxBackups = action.payload
+    // },
+    // setLocalBackupSkipBackupFile: (state, action: PayloadAction<boolean>) => {
+    //   state.localBackupSkipBackupFile = action.payload
+    // },
     setDefaultPaintingProvider: (state, action: PayloadAction<PaintingProvider>) => {
       state.defaultPaintingProvider = action.payload
     },
@@ -1062,12 +992,8 @@
   // setDisableHardwareAcceleration,
   setOpenAISummaryText,
   setOpenAIVerbosity,
-<<<<<<< HEAD
+  setOpenAIStreamOptionsIncludeUsage,
   // setNotificationSettings,
-=======
-  setOpenAIStreamOptionsIncludeUsage,
-  setNotificationSettings,
->>>>>>> bc00c11a
   // Local backup settings
   // setLocalBackupDir,
   // setLocalBackupAutoSync,

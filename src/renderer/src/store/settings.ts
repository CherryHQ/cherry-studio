--- conflicted
+++ resolved
@@ -82,12 +82,9 @@
   yuqueToken: string | null
   yuqueUrl: string | null
   yuqueRepoId: string | null
-<<<<<<< HEAD
   advancedMode: boolean
-=======
   obsidianApiKey: string | null
   obsidianUrl: string | null
->>>>>>> b89213b1
 }
 
 export type MultiModelMessageStyle = 'horizontal' | 'vertical' | 'fold' | 'grid'
@@ -155,12 +152,9 @@
   yuqueToken: '',
   yuqueUrl: '',
   yuqueRepoId: '',
-<<<<<<< HEAD
-  advancedMode: false
-=======
+  advancedMode: false,
   obsidianApiKey: '',
   obsidianUrl: ''
->>>>>>> b89213b1
 }
 
 const settingsSlice = createSlice({
@@ -356,16 +350,14 @@
     setYuqueUrl: (state, action: PayloadAction<string>) => {
       state.yuqueUrl = action.payload
     },
-<<<<<<< HEAD
     setAdvancedMode: (state, action: PayloadAction<boolean>) => {
       state.advancedMode = action.payload
-=======
+    },
     setObsidianApiKey: (state, action: PayloadAction<string>) => {
       state.obsidianApiKey = action.payload
     },
     setObsidianUrl: (state, action: PayloadAction<string>) => {
       state.obsidianUrl = action.payload
->>>>>>> b89213b1
     }
   }
 })
@@ -432,12 +424,9 @@
   setYuqueToken,
   setYuqueRepoId,
   setYuqueUrl,
-<<<<<<< HEAD
-  setAdvancedMode
-=======
+  setAdvancedMode,
   setObsidianApiKey,
   setObsidianUrl
->>>>>>> b89213b1
 } = settingsSlice.actions
 
 export default settingsSlice.reducer
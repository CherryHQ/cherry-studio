--- conflicted
+++ resolved
@@ -1,13 +1,7 @@
-<<<<<<< HEAD
 import type { PayloadAction } from '@reduxjs/toolkit'
 import { createSlice } from '@reduxjs/toolkit'
 import type { Model } from '@renderer/types'
-import { codeTools } from '@shared/config/constant'
-=======
-import { createSlice, PayloadAction } from '@reduxjs/toolkit'
-import { Model } from '@renderer/types'
 import { codeTools, terminalApps } from '@shared/config/constant'
->>>>>>> 63be1d8c
 
 // 常量定义
 const MAX_DIRECTORIES = 10 // 最多保存10个目录

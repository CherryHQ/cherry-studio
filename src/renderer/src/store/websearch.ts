--- conflicted
+++ resolved
@@ -47,13 +47,9 @@
   searchWithTime: true,
   maxResults: 5,
   excludeDomains: [],
-<<<<<<< HEAD
   subscribeSources: [],
-  enhanceMode: false
-=======
   enhanceMode: false,
   overwrite: true
->>>>>>> a3e10dd1
 }
 
 const websearchSlice = createSlice({
@@ -128,16 +124,12 @@
   setSearchWithTime,
   setExcludeDomains,
   setMaxResult,
-<<<<<<< HEAD
   addSubscribeSource,
   removeSubscribeSource,
   updateSubscribeBlacklist,
   setSubscribeSources,
-  setEnhanceMode
-=======
   setEnhanceMode,
   setOverwrite
->>>>>>> a3e10dd1
 } = websearchSlice.actions
 
 export default websearchSlice.reducer
--- conflicted
+++ resolved
@@ -43,58 +43,7 @@
 
 export const initialState: WebSearchState = {
   defaultProvider: 'local-bing',
-<<<<<<< HEAD
-  providers: [
-    {
-      id: 'zhipu',
-      name: 'Zhipu',
-      apiHost: 'https://open.bigmodel.cn/api/paas/v4/web_search',
-      apiKey: ''
-    },
-    {
-      id: 'tavily',
-      name: 'Tavily',
-      apiHost: 'https://api.tavily.com',
-      apiKey: ''
-    },
-    {
-      id: 'searxng',
-      name: 'Searxng',
-      apiHost: '',
-      basicAuthUsername: '',
-      basicAuthPassword: ''
-    },
-    {
-      id: 'exa',
-      name: 'Exa',
-      apiHost: 'https://api.exa.ai',
-      apiKey: ''
-    },
-    {
-      id: 'bocha',
-      name: 'Bocha',
-      apiHost: 'https://api.bochaai.com',
-      apiKey: ''
-    },
-    {
-      id: 'local-google',
-      name: 'Google',
-      url: 'https://www.google.com/search?q=%s'
-    },
-    {
-      id: 'local-bing',
-      name: 'Bing',
-      url: 'https://cn.bing.com/search?q=%s&ensearch=1'
-    },
-    {
-      id: 'local-baidu',
-      name: 'Baidu',
-      url: 'https://www.baidu.com/s?wd=%s'
-    }
-  ],
-=======
   providers: WEB_SEARCH_PROVIDERS,
->>>>>>> f66cb265
   searchWithTime: true,
   maxResults: 5,
   excludeDomains: [],

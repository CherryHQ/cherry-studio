--- conflicted
+++ resolved
@@ -37,27 +37,18 @@
   websearch,
   mcp,
   copilot,
-<<<<<<< HEAD
-  messages: messagesReducer,
-  flow
-=======
   // messages: messagesReducer,
   messages: newMessagesReducer,
-  messageBlocks: messageBlocksReducer
->>>>>>> f29b83fa
+  messageBlocks: messageBlocksReducer,
+  flow
 })
 
 const persistedReducer = persistReducer(
   {
     key: 'cherry-studio',
     storage,
-<<<<<<< HEAD
-    version: 96,
-    blacklist: ['runtime', 'messages'],
-=======
-    version: 97,
+    version: 98,
     blacklist: ['runtime', 'messages', 'messageBlocks'],
->>>>>>> f29b83fa
     migrate
   },
   rootReducer

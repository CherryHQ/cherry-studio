import { loggerService } from '@logger'
import { combineReducers, configureStore } from '@reduxjs/toolkit'
import { useDispatch, useSelector, useStore } from 'react-redux'
import { FLUSH, PAUSE, PERSIST, persistReducer, persistStore, PURGE, REGISTER, REHYDRATE } from 'redux-persist'
import storage from 'redux-persist/lib/storage'

import storeSyncService from '../services/StoreSyncService'
import assistants from './assistants'
import backup from './backup'
import codeTools from './codeTools'
import copilot from './copilot'
import inputToolsReducer from './inputTools'
import knowledge from './knowledge'
import llm from './llm'
import mcp from './mcp'
import memory from './memory'
import messageBlocksReducer from './messageBlock'
import migrate from './migrate'
import minapps from './minapps'
import newMessagesReducer from './newMessage'
import { setNotesPath } from './note'
import note from './note'
import nutstore from './nutstore'
import ocr from './ocr'
import paintings from './paintings'
import preprocess from './preprocess'
import runtime from './runtime'
import selectionStore from './selectionStore'
import settings from './settings'
import shortcuts from './shortcuts'
import tabs from './tabs'
import translate from './translate'
import websearch from './websearch'

const logger = loggerService.withContext('Store')

const rootReducer = combineReducers({
  assistants,
  backup,
  codeTools,
  nutstore,
  paintings,
  llm,
  settings,
  runtime,
  shortcuts,
  knowledge,
  minapps,
  websearch,
  mcp,
  memory,
  copilot,
  selectionStore,
  tabs,
  preprocess,
  messages: newMessagesReducer,
  messageBlocks: messageBlocksReducer,
  inputTools: inputToolsReducer,
  translate,
  ocr,
  note
})

const persistedReducer = persistReducer(
  {
    key: 'cherry-studio',
    storage,
<<<<<<< HEAD
    version: 164,
=======
    version: 165,
>>>>>>> ac4aa33e
    blacklist: ['runtime', 'messages', 'messageBlocks', 'tabs'],
    migrate
  },
  rootReducer
)

/**
 * Configures the store sync service to synchronize specific state slices across all windows.
 * For detailed implementation, see @renderer/services/StoreSyncService.ts
 *
 * Usage:
 * - 'xxxx/' - Synchronizes the entire state slice
 * - 'xxxx/sliceName' - Synchronizes a specific slice within the state
 *
 * To listen for store changes in a window:
 * Call storeSyncService.subscribe() in the window's entryPoint.tsx
 */
storeSyncService.setOptions({
  syncList: ['assistants/', 'settings/', 'llm/', 'selectionStore/', 'note/']
})

const store = configureStore({
  // @ts-ignore store type is unknown
  reducer: persistedReducer as typeof rootReducer,
  middleware: (getDefaultMiddleware) => {
    return getDefaultMiddleware({
      serializableCheck: {
        ignoredActions: [FLUSH, REHYDRATE, PAUSE, PERSIST, PURGE, REGISTER]
      }
    }).concat(storeSyncService.createMiddleware())
  },
  devTools: true
})

export type RootState = ReturnType<typeof rootReducer>
export type AppDispatch = typeof store.dispatch

export const persistor = persistStore(store, undefined, () => {
  // Initialize notes path after rehydration if empty
  const state = store.getState()
  if (!state.note.notesPath) {
    // Use setTimeout to ensure this runs after the store is fully initialized
    setTimeout(async () => {
      try {
        const info = await window.api.getAppInfo()
        store.dispatch(setNotesPath(info.notesPath))
        logger.info('Initialized notes path on startup:', info.notesPath)
      } catch (error) {
        logger.error('Failed to initialize notes path on startup:', error as Error)
      }
    }, 0)
  }
})

export const useAppDispatch = useDispatch.withTypes<AppDispatch>()
export const useAppSelector = useSelector.withTypes<RootState>()
export const useAppStore = useStore.withTypes<typeof store>()
window.store = store

export async function handleSaveData() {
  logger.info('Flushing redux persistor data')
  await persistor.flush()
  logger.info('Flushed redux persistor data')
}

export default store<|MERGE_RESOLUTION|>--- conflicted
+++ resolved
@@ -65,11 +65,7 @@
   {
     key: 'cherry-studio',
     storage,
-<<<<<<< HEAD
-    version: 164,
-=======
     version: 165,
->>>>>>> ac4aa33e
     blacklist: ['runtime', 'messages', 'messageBlocks', 'tabs'],
     migrate
   },

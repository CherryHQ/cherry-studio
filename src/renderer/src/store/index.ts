--- conflicted
+++ resolved
@@ -67,15 +67,9 @@
   {
     key: 'cherry-studio',
     storage,
-<<<<<<< HEAD
-    version: 144,
+    version: 145,
     blacklist: ['runtime', 'messages', 'messageBlocks', 'tabs']
     // migrate
-=======
-    version: 145,
-    blacklist: ['runtime', 'messages', 'messageBlocks', 'tabs'],
-    migrate
->>>>>>> 16d5f5c2
   },
   rootReducer
 )

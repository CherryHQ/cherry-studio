--- conflicted
+++ resolved
@@ -71,15 +71,9 @@
   {
     key: 'cherry-studio',
     storage,
-<<<<<<< HEAD
-    version: 150,
+    version: 154,
     blacklist: ['runtime', 'messages', 'messageBlocks', 'tabs']
     // migrate
-=======
-    version: 154,
-    blacklist: ['runtime', 'messages', 'messageBlocks', 'tabs'],
-    migrate
->>>>>>> f9171f3d
   },
   rootReducer
 )

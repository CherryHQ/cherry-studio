--- conflicted
+++ resolved
@@ -67,11 +67,7 @@
   {
     key: 'cherry-studio',
     storage,
-<<<<<<< HEAD
-    version: 185,
-=======
-    version: 186,
->>>>>>> e85009fc
+    version: 187,
     blacklist: ['runtime', 'messages', 'messageBlocks', 'tabs', 'toolPermissions'],
     migrate
   },

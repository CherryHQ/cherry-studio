import { combineReducers, configureStore } from '@reduxjs/toolkit'
import { useDispatch, useSelector, useStore } from 'react-redux'
import { FLUSH, PAUSE, PERSIST, persistReducer, persistStore, PURGE, REGISTER, REHYDRATE } from 'redux-persist'
import storage from 'redux-persist/lib/storage'

import storeSyncService from '../services/StoreSyncService'
import agents from './agents'
import assistants from './assistants'
import backup from './backup'
import copilot from './copilot'
import inputToolsReducer from './inputTools'
import knowledge from './knowledge'
import llm from './llm'
import mcp from './mcp'
import messageBlocksReducer from './messageBlock'
import migrate from './migrate'
import minapps from './minapps'
import newMessagesReducer from './newMessage'
import nutstore from './nutstore'
import paintings from './paintings'
import runtime from './runtime'
import selectionStore from './selectionStore'
import settings from './settings'
import shortcuts from './shortcuts'
import tabs from './tabs'
import topics from './topics'
import websearch from './websearch'

const rootReducer = combineReducers({
  assistants,
  agents,
  backup,
  nutstore,
  paintings,
  llm,
  settings,
  runtime,
  shortcuts,
  knowledge,
  minapps,
  websearch,
  mcp,
  copilot,
  selectionStore,
  topics,
  tabs,
  // messages: messagesReducer,
  messages: newMessagesReducer,
  messageBlocks: messageBlocksReducer,
  inputTools: inputToolsReducer
})

const persistedReducer = persistReducer(
  {
    key: 'cherry-studio',
    storage,
<<<<<<< HEAD
    version: 116,
    blacklist: ['runtime', 'messages', 'messageBlocks', 'tabs'],
=======
    version: 117,
    blacklist: ['runtime', 'messages', 'messageBlocks'],
>>>>>>> ba21a2c5
    migrate
  },
  rootReducer
)

/**
 * Configures the store sync service to synchronize specific state slices across all windows.
 * For detailed implementation, see @renderer/services/StoreSyncService.ts
 *
 * Usage:
 * - 'xxxx/' - Synchronizes the entire state slice
 * - 'xxxx/sliceName' - Synchronizes a specific slice within the state
 *
 * To listen for store changes in a window:
 * Call storeSyncService.subscribe() in the window's entryPoint.tsx
 */
storeSyncService.setOptions({
  syncList: ['assistants/', 'settings/', 'llm/', 'selectionStore/', 'topics/']
})

const store = configureStore({
  // @ts-ignore store type is unknown
  reducer: persistedReducer as typeof rootReducer,
  middleware: (getDefaultMiddleware) => {
    return getDefaultMiddleware({
      serializableCheck: {
        ignoredActions: [FLUSH, REHYDRATE, PAUSE, PERSIST, PURGE, REGISTER]
      }
    }).concat(storeSyncService.createMiddleware())
  },
  devTools: true
})

export type RootState = ReturnType<typeof rootReducer>
export type AppDispatch = typeof store.dispatch

export const persistor = persistStore(store)
export const useAppDispatch = useDispatch.withTypes<AppDispatch>()
export const useAppSelector = useSelector.withTypes<RootState>()
export const useAppStore = useStore.withTypes<typeof store>()
window.store = store

export default store<|MERGE_RESOLUTION|>--- conflicted
+++ resolved
@@ -54,13 +54,8 @@
   {
     key: 'cherry-studio',
     storage,
-<<<<<<< HEAD
-    version: 116,
-    blacklist: ['runtime', 'messages', 'messageBlocks', 'tabs'],
-=======
-    version: 117,
+    version: 119,
     blacklist: ['runtime', 'messages', 'messageBlocks'],
->>>>>>> ba21a2c5
     migrate
   },
   rootReducer

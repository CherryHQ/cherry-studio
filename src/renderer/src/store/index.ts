--- conflicted
+++ resolved
@@ -45,13 +45,8 @@
   {
     key: 'cherry-studio',
     storage,
-<<<<<<< HEAD
     version: 98,
-    blacklist: ['runtime', 'messages'],
-=======
-    version: 97,
     blacklist: ['runtime', 'messages', 'messageBlocks'],
->>>>>>> a068d36f
     migrate
   },
   rootReducer

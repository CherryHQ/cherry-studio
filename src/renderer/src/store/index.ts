import { combineReducers, configureStore } from '@reduxjs/toolkit'
import { useDispatch, useSelector, useStore } from 'react-redux'
import { FLUSH, PAUSE, PERSIST, persistReducer, persistStore, PURGE, REGISTER, REHYDRATE } from 'redux-persist'
import storage from 'redux-persist/lib/storage'

import storeSyncService from '../services/StoreSyncService'
import agents from './agents'
import assistants from './assistants'
import backup from './backup'
import copilot from './copilot'
import inputToolsReducer from './inputTools'
import knowledge from './knowledge'
import llm from './llm'
import mcp from './mcp'
import memory from './memory'
import messageBlocksReducer from './messageBlock'
import migrate from './migrate'
import minapps from './minapps'
import newMessagesReducer from './newMessage'
import nutstore from './nutstore'
import ocr from './ocr'
import paintings from './paintings'
import preprocess from './preprocess'
import runtime from './runtime'
import selectionStore from './selectionStore'
import settings from './settings'
import shortcuts from './shortcuts'
import tabs from './tabs'
import websearch from './websearch'

const rootReducer = combineReducers({
  assistants,
  agents,
  backup,
  nutstore,
  paintings,
  llm,
  settings,
  runtime,
  ocr,
  shortcuts,
  knowledge,
  minapps,
  websearch,
  mcp,
  memory,
  copilot,
  selectionStore,
  tabs,
  // messages: messagesReducer,
  preprocess,
  messages: newMessagesReducer,
  messageBlocks: messageBlocksReducer,
  inputTools: inputToolsReducer
})

const persistedReducer = persistReducer(
  {
    key: 'cherry-studio',
    storage,
    version: 122,
<<<<<<< HEAD
    blacklist: ['runtime', 'messages', 'messageBlocks'],
=======
    blacklist: ['runtime', 'messages', 'messageBlocks', 'tabs'],
>>>>>>> 65b1d881
    migrate
  },
  rootReducer
)

/**
 * Configures the store sync service to synchronize specific state slices across all windows.
 * For detailed implementation, see @renderer/services/StoreSyncService.ts
 *
 * Usage:
 * - 'xxxx/' - Synchronizes the entire state slice
 * - 'xxxx/sliceName' - Synchronizes a specific slice within the state
 *
 * To listen for store changes in a window:
 * Call storeSyncService.subscribe() in the window's entryPoint.tsx
 */
storeSyncService.setOptions({
  syncList: ['assistants/', 'settings/', 'llm/', 'selectionStore/']
})

const store = configureStore({
  // @ts-ignore store type is unknown
  reducer: persistedReducer as typeof rootReducer,
  middleware: (getDefaultMiddleware) => {
    return getDefaultMiddleware({
      serializableCheck: {
        ignoredActions: [FLUSH, REHYDRATE, PAUSE, PERSIST, PURGE, REGISTER]
      }
    }).concat(storeSyncService.createMiddleware())
  },
  devTools: true
})

export type RootState = ReturnType<typeof rootReducer>
export type AppDispatch = typeof store.dispatch

export const persistor = persistStore(store)
export const useAppDispatch = useDispatch.withTypes<AppDispatch>()
export const useAppSelector = useSelector.withTypes<RootState>()
export const useAppStore = useStore.withTypes<typeof store>()
window.store = store

export default store<|MERGE_RESOLUTION|>--- conflicted
+++ resolved
@@ -59,11 +59,7 @@
     key: 'cherry-studio',
     storage,
     version: 122,
-<<<<<<< HEAD
-    blacklist: ['runtime', 'messages', 'messageBlocks'],
-=======
     blacklist: ['runtime', 'messages', 'messageBlocks', 'tabs'],
->>>>>>> 65b1d881
     migrate
   },
   rootReducer

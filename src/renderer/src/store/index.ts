import { combineReducers, configureStore } from '@reduxjs/toolkit'
import { useDispatch, useSelector, useStore } from 'react-redux'
import { FLUSH, PAUSE, PERSIST, persistReducer, persistStore, PURGE, REGISTER, REHYDRATE } from 'redux-persist'
import storage from 'redux-persist/lib/storage'

import storeSyncService from '../services/StoreSyncService'
import agents from './agents'
import assistants from './assistants'
import backup from './backup'
import copilot from './copilot'
import inputToolsReducer from './inputTools'
import knowledge from './knowledge'
import llm from './llm'
import mcp from './mcp'
import messageBlocksReducer from './messageBlock'
import migrate from './migrate'
import minapps from './minapps'
import newMessagesReducer from './newMessage'
import nutstore from './nutstore'
import paintings from './paintings'
import runtime from './runtime'
import selectionStore from './selectionStore'
import settings from './settings'
import shortcuts from './shortcuts'
import websearch from './websearch'

const rootReducer = combineReducers({
  assistants,
  agents,
  backup,
  nutstore,
  paintings,
  llm,
  settings,
  runtime,
  shortcuts,
  knowledge,
  minapps,
  websearch,
  mcp,
  copilot,
  selectionStore,
  // messages: messagesReducer,
  messages: newMessagesReducer,
  messageBlocks: messageBlocksReducer,
  inputTools: inputToolsReducer
})

const persistedReducer = persistReducer(
  {
    key: 'cherry-studio',
    storage,
<<<<<<< HEAD
    version: 103,
=======
    version: 107,
>>>>>>> eca3f1d7
    blacklist: ['runtime', 'messages', 'messageBlocks'],
    migrate
  },
  rootReducer
)

/**
 * Configures the store sync service to synchronize specific state slices across all windows.
 * For detailed implementation, see @renderer/services/StoreSyncService.ts
 *
 * Usage:
 * - 'xxxx/' - Synchronizes the entire state slice
 * - 'xxxx/sliceName' - Synchronizes a specific slice within the state
 *
 * To listen for store changes in a window:
 * Call storeSyncService.subscribe() in the window's entryPoint.tsx
 */
storeSyncService.setOptions({
  syncList: ['assistants/', 'settings/', 'llm/', 'selectionStore/']
})

const store = configureStore({
  // @ts-ignore store type is unknown
  reducer: persistedReducer as typeof rootReducer,
  middleware: (getDefaultMiddleware) => {
    return getDefaultMiddleware({
      serializableCheck: {
        ignoredActions: [FLUSH, REHYDRATE, PAUSE, PERSIST, PURGE, REGISTER]
      }
    }).concat(storeSyncService.createMiddleware())
  },
  devTools: true
})

export type RootState = ReturnType<typeof rootReducer>
export type AppDispatch = typeof store.dispatch

export const persistor = persistStore(store)
export const useAppDispatch = useDispatch.withTypes<AppDispatch>()
export const useAppSelector = useSelector.withTypes<RootState>()
export const useAppStore = useStore.withTypes<typeof store>()
window.store = store

export default store<|MERGE_RESOLUTION|>--- conflicted
+++ resolved
@@ -50,11 +50,7 @@
   {
     key: 'cherry-studio',
     storage,
-<<<<<<< HEAD
-    version: 103,
-=======
     version: 107,
->>>>>>> eca3f1d7
     blacklist: ['runtime', 'messages', 'messageBlocks'],
     migrate
   },

--- conflicted
+++ resolved
@@ -67,13 +67,8 @@
   {
     key: 'cherry-studio',
     storage,
-<<<<<<< HEAD
-    version: 168,
-    blacklist: ['runtime', 'messages', 'messageBlocks', 'tabs'],
-=======
-    version: 170,
+    version: 171,
     blacklist: ['runtime', 'messages', 'messageBlocks', 'tabs', 'toolPermissions'],
->>>>>>> 49bd298d
     migrate
   },
   rootReducer

import { loggerService } from '@logger'
import { combineReducers, configureStore } from '@reduxjs/toolkit'
import { useDispatch, useSelector, useStore } from 'react-redux'
import { FLUSH, PAUSE, PERSIST, persistReducer, persistStore, PURGE, REGISTER, REHYDRATE } from 'redux-persist'
import storage from 'redux-persist/lib/storage'

import storeSyncService from '../services/StoreSyncService'
import assistants from './assistants'
import backup from './backup'
import codeTools from './codeTools'
import copilot from './copilot'
import inputToolsReducer from './inputTools'
import knowledge from './knowledge'
import llm from './llm'
import mcp from './mcp'
import memory from './memory'
import messageBlocksReducer from './messageBlock'
import migrate from './migrate'
import minapps from './minapps'
import newMessagesReducer from './newMessage'
import { setNotesPath } from './note'
import note from './note'
import nutstore from './nutstore'
import ocr from './ocr'
import paintings from './paintings'
import preprocess from './preprocess'
import runtime from './runtime'
import selectionStore from './selectionStore'
import settings from './settings'
import shortcuts from './shortcuts'
import tabs from './tabs'
import toolPermissions from './toolPermissions'
import translate from './translate'
import websearch from './websearch'

const logger = loggerService.withContext('Store')

const rootReducer = combineReducers({
  assistants,
  backup,
  codeTools,
  nutstore,
  paintings,
  llm,
  settings,
  runtime,
  shortcuts,
  knowledge,
  minapps,
  websearch,
  mcp,
  memory,
  copilot,
  selectionStore,
  tabs,
  preprocess,
  messages: newMessagesReducer,
  messageBlocks: messageBlocksReducer,
  inputTools: inputToolsReducer,
  translate,
  ocr,
  note,
  toolPermissions
})

const persistedReducer = persistReducer(
  {
    key: 'cherry-studio',
    storage,
<<<<<<< HEAD
    version: 172,
=======
    version: 176,
>>>>>>> 62309ae1
    blacklist: ['runtime', 'messages', 'messageBlocks', 'tabs', 'toolPermissions'],
    migrate
  },
  rootReducer
)

/**
 * Configures the store sync service to synchronize specific state slices across all windows.
 * For detailed implementation, see @renderer/services/StoreSyncService.ts
 *
 * Usage:
 * - 'xxxx/' - Synchronizes the entire state slice
 * - 'xxxx/sliceName' - Synchronizes a specific slice within the state
 *
 * To listen for store changes in a window:
 * Call storeSyncService.subscribe() in the window's entryPoint.tsx
 */
storeSyncService.setOptions({
  syncList: ['assistants/', 'settings/', 'llm/', 'selectionStore/', 'note/']
})

const store = configureStore({
  // @ts-ignore store type is unknown
  reducer: persistedReducer as typeof rootReducer,
  middleware: (getDefaultMiddleware) => {
    return getDefaultMiddleware({
      serializableCheck: {
        ignoredActions: [FLUSH, REHYDRATE, PAUSE, PERSIST, PURGE, REGISTER]
      }
    }).concat(storeSyncService.createMiddleware())
  },
  devTools: true
})

export type RootState = ReturnType<typeof rootReducer>
export type AppDispatch = typeof store.dispatch

export const persistor = persistStore(store, undefined, () => {
  // Initialize notes path after rehydration if empty
  const state = store.getState()
  if (!state.note.notesPath) {
    // Use setTimeout to ensure this runs after the store is fully initialized
    setTimeout(async () => {
      try {
        const info = await window.api.getAppInfo()
        store.dispatch(setNotesPath(info.notesPath))
        logger.info('Initialized notes path on startup:', info.notesPath)
      } catch (error) {
        logger.error('Failed to initialize notes path on startup:', error as Error)
      }
    }, 0)
  }
})

export const useAppDispatch = useDispatch.withTypes<AppDispatch>()
export const useAppSelector = useSelector.withTypes<RootState>()
export const useAppStore = useStore.withTypes<typeof store>()
window.store = store

export async function handleSaveData() {
  logger.info('Flushing redux persistor data')
  await persistor.flush()
  logger.info('Flushed redux persistor data')
}

export default store<|MERGE_RESOLUTION|>--- conflicted
+++ resolved
@@ -67,11 +67,7 @@
   {
     key: 'cherry-studio',
     storage,
-<<<<<<< HEAD
-    version: 172,
-=======
-    version: 176,
->>>>>>> 62309ae1
+    version: 177,
     blacklist: ['runtime', 'messages', 'messageBlocks', 'tabs', 'toolPermissions'],
     migrate
   },

import { combineReducers, configureStore } from '@reduxjs/toolkit'
import { useDispatch, useSelector, useStore } from 'react-redux'
import { FLUSH, PAUSE, PERSIST, persistReducer, persistStore, PURGE, REGISTER, REHYDRATE } from 'redux-persist'
import storage from 'redux-persist/lib/storage'

import agents from './agents'
import assistants from './assistants'
import knowledge from './knowledge'
import llm from './llm'
import migrate from './migrate'
import minapps from './minapps'
import paintings from './paintings'
import runtime from './runtime'
import settings from './settings'
import shortcuts from './shortcuts'
import websearch from './websearch'

const rootReducer = combineReducers({
  assistants,
  agents,
  paintings,
  llm,
  settings,
  runtime,
  shortcuts,
  knowledge,
  minapps,
  websearch
})

const persistedReducer = persistReducer(
  {
    key: 'cherry-studio',
    storage,
<<<<<<< HEAD
    version: 75,
=======
    version: 76,
>>>>>>> 581e2fb7
    blacklist: ['runtime'],
    migrate
  },
  rootReducer
)

const store = configureStore({
  // @ts-ignore store type is unknown
  reducer: persistedReducer as typeof rootReducer,
  middleware: (getDefaultMiddleware) => {
    return getDefaultMiddleware({
      serializableCheck: {
        ignoredActions: [FLUSH, REHYDRATE, PAUSE, PERSIST, PURGE, REGISTER]
      }
    })
  },
  devTools: true
})

export type RootState = ReturnType<typeof rootReducer>
export type AppDispatch = typeof store.dispatch

export const persistor = persistStore(store)
export const useAppDispatch = useDispatch.withTypes<AppDispatch>()
export const useAppSelector = useSelector.withTypes<RootState>()
export const useAppStore = useStore.withTypes<typeof store>()

window.store = store

export default store<|MERGE_RESOLUTION|>--- conflicted
+++ resolved
@@ -32,11 +32,7 @@
   {
     key: 'cherry-studio',
     storage,
-<<<<<<< HEAD
-    version: 75,
-=======
     version: 76,
->>>>>>> 581e2fb7
     blacklist: ['runtime'],
     migrate
   },

--- conflicted
+++ resolved
@@ -67,11 +67,7 @@
   {
     key: 'cherry-studio',
     storage,
-<<<<<<< HEAD
-    version: 180,
-=======
     version: 183,
->>>>>>> 03db02d5
     blacklist: ['runtime', 'messages', 'messageBlocks', 'tabs', 'toolPermissions'],
     migrate
   },

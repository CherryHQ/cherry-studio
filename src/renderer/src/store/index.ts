import { combineReducers, configureStore } from '@reduxjs/toolkit'
import { useDispatch, useSelector, useStore } from 'react-redux'
import { FLUSH, PAUSE, PERSIST, persistReducer, persistStore, PURGE, REGISTER, REHYDRATE } from 'redux-persist'
import storage from 'redux-persist/lib/storage'

import agents from './agents'
import assistants from './assistants'
import backup from './backup'
import copilot from './copilot'
import extensions from './extensions'
import knowledge from './knowledge'
import llm from './llm'
import mcp from './mcp'
import messagesReducer from './messages'
import migrate from './migrate'
import minapps from './minapps'
import nutstore from './nutstore'
import paintings from './paintings'
import runtime from './runtime'
import settings from './settings'
import shortcuts from './shortcuts'
import websearch from './websearch'

const rootReducer = combineReducers({
  assistants,
  agents,
  backup,
  nutstore,
  paintings,
  llm,
  settings,
  runtime,
  shortcuts,
  knowledge,
  minapps,
  websearch,
  mcp,
  copilot,
  extensions,
  messages: messagesReducer
})

const persistedReducer = persistReducer(
  {
    key: 'cherry-studio',
    storage,
<<<<<<< HEAD
    version: 93,
=======
    version: 96,
>>>>>>> 73f8148a
    blacklist: ['runtime', 'messages'],
    migrate
  },
  rootReducer
)

const store = configureStore({
  // @ts-ignore store type is unknown
  reducer: persistedReducer as typeof rootReducer,
  middleware: (getDefaultMiddleware) => {
    return getDefaultMiddleware({
      serializableCheck: {
        ignoredActions: [FLUSH, REHYDRATE, PAUSE, PERSIST, PURGE, REGISTER]
      }
    })
  },
  devTools: true
})

export type RootState = ReturnType<typeof rootReducer>
export type AppDispatch = typeof store.dispatch

export const persistor = persistStore(store)
export const useAppDispatch = useDispatch.withTypes<AppDispatch>()
export const useAppSelector = useSelector.withTypes<RootState>()
export const useAppStore = useStore.withTypes<typeof store>()

window.store = store

export default store<|MERGE_RESOLUTION|>--- conflicted
+++ resolved
@@ -44,11 +44,7 @@
   {
     key: 'cherry-studio',
     storage,
-<<<<<<< HEAD
-    version: 93,
-=======
     version: 96,
->>>>>>> 73f8148a
     blacklist: ['runtime', 'messages'],
     migrate
   },

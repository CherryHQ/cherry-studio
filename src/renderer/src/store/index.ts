import { combineReducers, configureStore } from '@reduxjs/toolkit'
import { useDispatch, useSelector, useStore } from 'react-redux'
import { FLUSH, PAUSE, PERSIST, persistReducer, persistStore, PURGE, REGISTER, REHYDRATE } from 'redux-persist'
import storage from 'redux-persist/lib/storage'

import storeSyncService from '../services/StoreSyncService'
import agents from './agents'
import assistants from './assistants'
import backup from './backup'
import copilot from './copilot'
import inputToolsReducer from './inputTools'
import knowledge from './knowledge'
import llm from './llm'
import mcp from './mcp'
import memory from './memory'
import messageBlocksReducer from './messageBlock'
import migrate from './migrate'
import minapps from './minapps'
import newMessagesReducer from './newMessage'
import nutstore from './nutstore'
import ocr from './ocr'
import paintings from './paintings'
import preprocess from './preprocess'
import runtime from './runtime'
import selectionStore from './selectionStore'
import settings from './settings'
import shortcuts from './shortcuts'
<<<<<<< HEAD
import translate from './translate'
=======
import tabs from './tabs'
>>>>>>> 26bd9203
import websearch from './websearch'

const rootReducer = combineReducers({
  assistants,
  agents,
  backup,
  nutstore,
  paintings,
  llm,
  settings,
  runtime,
  ocr,
  shortcuts,
  knowledge,
  minapps,
  websearch,
  mcp,
  memory,
  copilot,
  selectionStore,
  tabs,
  // messages: messagesReducer,
  preprocess,
  messages: newMessagesReducer,
  messageBlocks: messageBlocksReducer,
  inputTools: inputToolsReducer,
  translate
})

const persistedReducer = persistReducer(
  {
    key: 'cherry-studio',
    storage,
    version: 124,
    blacklist: ['runtime', 'messages', 'messageBlocks', 'tabs'],
    migrate
  },
  rootReducer
)

/**
 * Configures the store sync service to synchronize specific state slices across all windows.
 * For detailed implementation, see @renderer/services/StoreSyncService.ts
 *
 * Usage:
 * - 'xxxx/' - Synchronizes the entire state slice
 * - 'xxxx/sliceName' - Synchronizes a specific slice within the state
 *
 * To listen for store changes in a window:
 * Call storeSyncService.subscribe() in the window's entryPoint.tsx
 */
storeSyncService.setOptions({
  syncList: ['assistants/', 'settings/', 'llm/', 'selectionStore/']
})

const store = configureStore({
  // @ts-ignore store type is unknown
  reducer: persistedReducer as typeof rootReducer,
  middleware: (getDefaultMiddleware) => {
    return getDefaultMiddleware({
      serializableCheck: {
        ignoredActions: [FLUSH, REHYDRATE, PAUSE, PERSIST, PURGE, REGISTER]
      }
    }).concat(storeSyncService.createMiddleware())
  },
  devTools: true
})

export type RootState = ReturnType<typeof rootReducer>
export type AppDispatch = typeof store.dispatch

export const persistor = persistStore(store)
export const useAppDispatch = useDispatch.withTypes<AppDispatch>()
export const useAppSelector = useSelector.withTypes<RootState>()
export const useAppStore = useStore.withTypes<typeof store>()
window.store = store

export default store<|MERGE_RESOLUTION|>--- conflicted
+++ resolved
@@ -25,11 +25,8 @@
 import selectionStore from './selectionStore'
 import settings from './settings'
 import shortcuts from './shortcuts'
-<<<<<<< HEAD
+import tabs from './tabs'
 import translate from './translate'
-=======
-import tabs from './tabs'
->>>>>>> 26bd9203
 import websearch from './websearch'
 
 const rootReducer = combineReducers({

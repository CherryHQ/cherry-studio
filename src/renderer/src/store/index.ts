import { loggerService } from '@logger'
import { combineReducers, configureStore } from '@reduxjs/toolkit'
import { useDispatch, useSelector, useStore } from 'react-redux'
import { FLUSH, PAUSE, PERSIST, persistReducer, persistStore, PURGE, REGISTER, REHYDRATE } from 'redux-persist'
import storage from 'redux-persist/lib/storage'

import storeSyncService from '../services/StoreSyncService'
import agents from './agents'
import assistants from './assistants'
import backup from './backup'
import codeTools from './codeTools'
import copilot from './copilot'
import inputToolsReducer from './inputTools'
import knowledge from './knowledge'
import llm from './llm'
import mcp from './mcp'
import memory from './memory'
import messageBlocksReducer from './messageBlock'
import migrate from './migrate'
import minapps from './minapps'
import newMessagesReducer from './newMessage'
import nutstore from './nutstore'
import paintings from './paintings'
import preprocess from './preprocess'
import runtime from './runtime'
import selectionStore from './selectionStore'
import settings from './settings'
import shortcuts from './shortcuts'
import tabs from './tabs'
import translate from './translate'
import websearch from './websearch'

const logger = loggerService.withContext('Store')

const rootReducer = combineReducers({
  assistants,
  agents,
  backup,
  codeTools,
  nutstore,
  paintings,
  llm,
  settings,
  runtime,
  shortcuts,
  knowledge,
  minapps,
  websearch,
  mcp,
  memory,
  copilot,
  selectionStore,
  tabs,
  preprocess,
  messages: newMessagesReducer,
  messageBlocks: messageBlocksReducer,
  inputTools: inputToolsReducer,
  translate
})

const persistedReducer = persistReducer(
  {
    key: 'cherry-studio',
    storage,
<<<<<<< HEAD
    version: 132,
=======
    version: 136,
>>>>>>> f66cb265
    blacklist: ['runtime', 'messages', 'messageBlocks', 'tabs'],
    migrate
  },
  rootReducer
)

/**
 * Configures the store sync service to synchronize specific state slices across all windows.
 * For detailed implementation, see @renderer/services/StoreSyncService.ts
 *
 * Usage:
 * - 'xxxx/' - Synchronizes the entire state slice
 * - 'xxxx/sliceName' - Synchronizes a specific slice within the state
 *
 * To listen for store changes in a window:
 * Call storeSyncService.subscribe() in the window's entryPoint.tsx
 */
storeSyncService.setOptions({
  syncList: ['assistants/', 'settings/', 'llm/', 'selectionStore/']
})

const store = configureStore({
  // @ts-ignore store type is unknown
  reducer: persistedReducer as typeof rootReducer,
  middleware: (getDefaultMiddleware) => {
    return getDefaultMiddleware({
      serializableCheck: {
        ignoredActions: [FLUSH, REHYDRATE, PAUSE, PERSIST, PURGE, REGISTER]
      }
    }).concat(storeSyncService.createMiddleware())
  },
  devTools: true
})

export type RootState = ReturnType<typeof rootReducer>
export type AppDispatch = typeof store.dispatch

export const persistor = persistStore(store)
export const useAppDispatch = useDispatch.withTypes<AppDispatch>()
export const useAppSelector = useSelector.withTypes<RootState>()
export const useAppStore = useStore.withTypes<typeof store>()
window.store = store

export async function handleSaveData() {
  logger.info('Flushing redux persistor data')
  await persistor.flush()
  logger.info('Flushed redux persistor data')
}

export default store<|MERGE_RESOLUTION|>--- conflicted
+++ resolved
@@ -62,11 +62,7 @@
   {
     key: 'cherry-studio',
     storage,
-<<<<<<< HEAD
-    version: 132,
-=======
-    version: 136,
->>>>>>> f66cb265
+    version: 137,
     blacklist: ['runtime', 'messages', 'messageBlocks', 'tabs'],
     migrate
   },

--- conflicted
+++ resolved
@@ -67,11 +67,7 @@
   {
     key: 'cherry-studio',
     storage,
-<<<<<<< HEAD
-    version: 180,
-=======
     version: 181,
->>>>>>> a2a6c62f
     blacklist: ['runtime', 'messages', 'messageBlocks', 'tabs', 'toolPermissions'],
     migrate
   },

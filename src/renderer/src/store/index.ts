--- conflicted
+++ resolved
@@ -67,11 +67,7 @@
   {
     key: 'cherry-studio',
     storage,
-<<<<<<< HEAD
-    version: 161,
-=======
-    version: 162,
->>>>>>> 162e33f4
+    version: 163,
     blacklist: ['runtime', 'messages', 'messageBlocks', 'tabs'],
     migrate
   },

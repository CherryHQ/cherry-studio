/**
 * Data Refactor, notes by fullex
 * //TODO @deprecated this file will be removed
 */
import { loggerService } from '@logger'
import { combineReducers, configureStore } from '@reduxjs/toolkit'
import { useDispatch, useSelector, useStore } from 'react-redux'
import { FLUSH, PAUSE, PERSIST, persistReducer, persistStore, PURGE, REGISTER, REHYDRATE } from 'redux-persist'
import storage from 'redux-persist/lib/storage'

import storeSyncService from '../services/StoreSyncService'
import assistants from './assistants'
import backup from './backup'
import codeTools from './codeTools'
import copilot from './copilot'
import inputToolsReducer from './inputTools'
import knowledge from './knowledge'
import llm from './llm'
import mcp from './mcp'
import memory from './memory'
import messageBlocksReducer from './messageBlock'
import migrate from './migrate'
import minapps from './minapps'
import newMessagesReducer from './newMessage'
import { setNotesPath } from './note'
import note from './note'
import nutstore from './nutstore'
import ocr from './ocr'
import paintings from './paintings'
import preprocess from './preprocess'
import runtime from './runtime'
import selectionStore from './selectionStore'
import settings from './settings'
import shortcuts from './shortcuts'
import tabs from './tabs'
import toolPermissions from './toolPermissions'
import translate from './translate'
import video from './video'
import websearch from './websearch'

const logger = loggerService.withContext('Store')

const rootReducer = combineReducers({
  assistants,
  backup,
  codeTools,
  nutstore,
  paintings,
  llm,
  settings,
  runtime,
  shortcuts,
  knowledge,
  minapps,
  websearch,
  mcp,
  memory,
  copilot,
  selectionStore,
  tabs,
  preprocess,
  messages: newMessagesReducer,
  messageBlocks: messageBlocksReducer,
  inputTools: inputToolsReducer,
  translate,
  ocr,
  note,
<<<<<<< HEAD
  video
=======
  toolPermissions
>>>>>>> ad939f4b
})

const persistedReducer = persistReducer(
  {
    key: 'cherry-studio',
    storage,
<<<<<<< HEAD
    version: 163,
    blacklist: ['runtime', 'messages', 'messageBlocks', 'tabs'],
=======
    version: 174,
    blacklist: ['runtime', 'messages', 'messageBlocks', 'tabs', 'toolPermissions'],
>>>>>>> ad939f4b
    migrate
  },
  rootReducer
)

/**
 * Configures the store sync service to synchronize specific state slices across all windows.
 * For detailed implementation, see @renderer/services/StoreSyncService.ts
 *
 * Usage:
 * - 'xxxx/' - Synchronizes the entire state slice
 * - 'xxxx/sliceName' - Synchronizes a specific slice within the state
 *
 * To listen for store changes in a window:
 * Call storeSyncService.subscribe() in the window's entryPoint.tsx
 */
storeSyncService.setOptions({
  syncList: ['assistants/', 'settings/', 'llm/', 'selectionStore/', 'note/']
})

const store = configureStore({
  // @ts-ignore store type is unknown
  reducer: persistedReducer as typeof rootReducer,
  middleware: (getDefaultMiddleware) => {
    return getDefaultMiddleware({
      serializableCheck: {
        ignoredActions: [FLUSH, REHYDRATE, PAUSE, PERSIST, PURGE, REGISTER]
      }
    }).concat(storeSyncService.createMiddleware())
  },
  devTools: true
})

export type RootState = ReturnType<typeof rootReducer>
export type AppDispatch = typeof store.dispatch

export const persistor = persistStore(store, undefined, () => {
  // Initialize notes path after rehydration if empty
  const state = store.getState()
  if (!state.note.notesPath) {
    // Use setTimeout to ensure this runs after the store is fully initialized
    setTimeout(async () => {
      try {
        const info = await window.api.getAppInfo()
        store.dispatch(setNotesPath(info.notesPath))
        logger.info('Initialized notes path on startup:', info.notesPath)
      } catch (error) {
        logger.error('Failed to initialize notes path on startup:', error as Error)
      }
    }, 0)
  }
})

export const useAppDispatch = useDispatch.withTypes<AppDispatch>()
export const useAppSelector = useSelector.withTypes<RootState>()
export const useAppStore = useStore.withTypes<typeof store>()
window.store = store

export async function handleSaveData() {
  logger.info('Flushing redux persistor data')
  await persistor.flush()
  logger.info('Flushed redux persistor data')
}

export default store<|MERGE_RESOLUTION|>--- conflicted
+++ resolved
@@ -65,24 +65,16 @@
   translate,
   ocr,
   note,
-<<<<<<< HEAD
+  toolPermissions,
   video
-=======
-  toolPermissions
->>>>>>> ad939f4b
 })
 
 const persistedReducer = persistReducer(
   {
     key: 'cherry-studio',
     storage,
-<<<<<<< HEAD
-    version: 163,
-    blacklist: ['runtime', 'messages', 'messageBlocks', 'tabs'],
-=======
     version: 174,
     blacklist: ['runtime', 'messages', 'messageBlocks', 'tabs', 'toolPermissions'],
->>>>>>> ad939f4b
     migrate
   },
   rootReducer

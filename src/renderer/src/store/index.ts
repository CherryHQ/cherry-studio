import { combineReducers, configureStore } from '@reduxjs/toolkit'
import { useDispatch, useSelector, useStore } from 'react-redux'
import { FLUSH, PAUSE, PERSIST, persistReducer, persistStore, PURGE, REGISTER, REHYDRATE } from 'redux-persist'
import storage from 'redux-persist/lib/storage'

import agents from './agents'
import assistants from './assistants'
import knowledge from './knowledge'
import llm from './llm'
import mcp from './mcp'
import messagesReducer from './messages'
import migrate from './migrate'
import minapps from './minapps'
import paintings from './paintings'
import runtime from './runtime'
import settings from './settings'
import shortcuts from './shortcuts'
import websearch from './websearch'

const rootReducer = combineReducers({
  assistants,
  agents,
  paintings,
  llm,
  settings,
  runtime,
  shortcuts,
  knowledge,
  minapps,
  websearch,
  messages: messagesReducer,
  mcp
})

const persistedReducer = persistReducer(
  {
    key: 'cherry-studio',
    storage,
<<<<<<< HEAD
    version: 77,
=======
    version: 78,
>>>>>>> 53892fa5
    blacklist: ['runtime', 'messages'],
    migrate
  },
  rootReducer
)

const store = configureStore({
  // @ts-ignore store type is unknown
  reducer: persistedReducer as typeof rootReducer,
  middleware: (getDefaultMiddleware) => {
    return getDefaultMiddleware({
      serializableCheck: {
        ignoredActions: [FLUSH, REHYDRATE, PAUSE, PERSIST, PURGE, REGISTER]
      }
    })
  },
  devTools: true
})

export type RootState = ReturnType<typeof rootReducer>
export type AppDispatch = typeof store.dispatch

export const persistor = persistStore(store)
export const useAppDispatch = useDispatch.withTypes<AppDispatch>()
export const useAppSelector = useSelector.withTypes<RootState>()
export const useAppStore = useStore.withTypes<typeof store>()

window.store = store

export default store<|MERGE_RESOLUTION|>--- conflicted
+++ resolved
@@ -7,6 +7,8 @@
 import assistants from './assistants'
 import knowledge from './knowledge'
 import llm from './llm'
+import mcp from './mcp'
+import messagesReducer from './messages'
 import mcp from './mcp'
 import messagesReducer from './messages'
 import migrate from './migrate'
@@ -30,17 +32,16 @@
   websearch,
   messages: messagesReducer,
   mcp
+  websearch,
+  messages: messagesReducer,
+  mcp
 })
 
 const persistedReducer = persistReducer(
   {
     key: 'cherry-studio',
     storage,
-<<<<<<< HEAD
-    version: 77,
-=======
     version: 78,
->>>>>>> 53892fa5
     blacklist: ['runtime', 'messages'],
     migrate
   },

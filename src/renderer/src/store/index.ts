import { combineReducers, configureStore } from '@reduxjs/toolkit'
import { useDispatch, useSelector, useStore } from 'react-redux'
import { FLUSH, PAUSE, PERSIST, persistReducer, persistStore, PURGE, REGISTER, REHYDRATE } from 'redux-persist'
import storage from 'redux-persist/lib/storage'

import storeSyncService from '../services/StoreSyncService'
import agents from './agents'
import assistants from './assistants'
import backup from './backup'
import copilot from './copilot'
import inputToolsReducer from './inputTools'
import knowledge from './knowledge'
import llm from './llm'
import mcp from './mcp'
import messageBlocksReducer from './messageBlock'
import migrate from './migrate'
import minapps from './minapps'
import newMessagesReducer from './newMessage'
import nutstore from './nutstore'
import ocr from './ocr'
import paintings from './paintings'
import preprocess from './preprocess'
import runtime from './runtime'
import selectionStore from './selectionStore'
import settings from './settings'
import shortcuts from './shortcuts'
import tabs from './tabs'
import topics from './topics'
import websearch from './websearch'

const rootReducer = combineReducers({
  assistants,
  agents,
  backup,
  nutstore,
  paintings,
  llm,
  settings,
  runtime,
  ocr,
  shortcuts,
  knowledge,
  minapps,
  websearch,
  mcp,
  copilot,
  selectionStore,
  topics,
  tabs,
  // messages: messagesReducer,
  preprocess,
  messages: newMessagesReducer,
  messageBlocks: messageBlocksReducer,
  inputTools: inputToolsReducer
})

const persistedReducer = persistReducer(
  {
    key: 'cherry-studio',
    storage,
<<<<<<< HEAD
    version: 119,
=======
    version: 120,
>>>>>>> 5b9ff305
    blacklist: ['runtime', 'messages', 'messageBlocks'],
    migrate
  },
  rootReducer
)

/**
 * Configures the store sync service to synchronize specific state slices across all windows.
 * For detailed implementation, see @renderer/services/StoreSyncService.ts
 *
 * Usage:
 * - 'xxxx/' - Synchronizes the entire state slice
 * - 'xxxx/sliceName' - Synchronizes a specific slice within the state
 *
 * To listen for store changes in a window:
 * Call storeSyncService.subscribe() in the window's entryPoint.tsx
 */
storeSyncService.setOptions({
  syncList: ['assistants/', 'settings/', 'llm/', 'selectionStore/', 'topics/']
})

const store = configureStore({
  // @ts-ignore store type is unknown
  reducer: persistedReducer as typeof rootReducer,
  middleware: (getDefaultMiddleware) => {
    return getDefaultMiddleware({
      serializableCheck: {
        ignoredActions: [FLUSH, REHYDRATE, PAUSE, PERSIST, PURGE, REGISTER]
      }
    }).concat(storeSyncService.createMiddleware())
  },
  devTools: true
})

export type RootState = ReturnType<typeof rootReducer>
export type AppDispatch = typeof store.dispatch

export const persistor = persistStore(store)
export const useAppDispatch = useDispatch.withTypes<AppDispatch>()
export const useAppSelector = useSelector.withTypes<RootState>()
export const useAppStore = useStore.withTypes<typeof store>()
window.store = store

export default store<|MERGE_RESOLUTION|>--- conflicted
+++ resolved
@@ -58,11 +58,7 @@
   {
     key: 'cherry-studio',
     storage,
-<<<<<<< HEAD
-    version: 119,
-=======
-    version: 120,
->>>>>>> 5b9ff305
+    version: 121,
     blacklist: ['runtime', 'messages', 'messageBlocks'],
     migrate
   },

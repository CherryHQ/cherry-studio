--- conflicted
+++ resolved
@@ -67,11 +67,7 @@
   {
     key: 'cherry-studio',
     storage,
-<<<<<<< HEAD
-    version: 170,
-=======
     version: 171,
->>>>>>> 2546dfbe
     blacklist: ['runtime', 'messages', 'messageBlocks', 'tabs', 'toolPermissions'],
     migrate
   },

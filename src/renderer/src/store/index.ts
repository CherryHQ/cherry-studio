--- conflicted
+++ resolved
@@ -60,13 +60,8 @@
   {
     key: 'cherry-studio',
     storage,
-<<<<<<< HEAD
-    version: 122,
-    blacklist: ['runtime', 'messages', 'messageBlocks'],
-=======
     version: 125,
     blacklist: ['runtime', 'messages', 'messageBlocks', 'tabs'],
->>>>>>> 0de9e5eb
     migrate
   },
   rootReducer

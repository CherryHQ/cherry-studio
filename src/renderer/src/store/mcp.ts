import { loggerService } from '@logger'
import { createSlice, nanoid, type PayloadAction } from '@reduxjs/toolkit'
import { type BuiltinMCPServer, BuiltinMCPServerNames, type MCPConfig, type MCPServer } from '@renderer/types'

const logger = loggerService.withContext('Store:MCP')

export const initialState: MCPConfig = {
  servers: [],
  isUvInstalled: true,
  isBunInstalled: true
}

const mcpSlice = createSlice({
  name: 'mcp',
  initialState,
  reducers: {
    setMCPServers: (state, action: PayloadAction<MCPServer[]>) => {
      state.servers = action.payload
    },
    addMCPServer: (state, action: PayloadAction<MCPServer>) => {
      state.servers.unshift(action.payload)
    },
    updateMCPServer: (state, action: PayloadAction<MCPServer>) => {
      const index = state.servers.findIndex((server) => server.id === action.payload.id)
      if (index !== -1) {
        state.servers[index] = action.payload
      }
    },
    deleteMCPServer: (state, action: PayloadAction<string>) => {
      state.servers = state.servers.filter((server) => server.id !== action.payload)
    },
    setMCPServerActive: (state, action: PayloadAction<{ id: string; isActive: boolean }>) => {
      const index = state.servers.findIndex((server) => server.id === action.payload.id)
      if (index !== -1) {
        state.servers[index].isActive = action.payload.isActive
      }
    },
    setIsUvInstalled: (state, action: PayloadAction<boolean>) => {
      state.isUvInstalled = action.payload
    },
    setIsBunInstalled: (state, action: PayloadAction<boolean>) => {
      state.isBunInstalled = action.payload
    }
  },
  selectors: {
    getActiveServers: (state) => {
      return state.servers.filter((server) => server.isActive)
    },
    getAllServers: (state) => state.servers
  }
})

export const {
  setMCPServers,
  addMCPServer,
  updateMCPServer,
  deleteMCPServer,
  setMCPServerActive,
  setIsBunInstalled,
  setIsUvInstalled
} = mcpSlice.actions

// Export the generated selectors from the slice
export const { getActiveServers, getAllServers } = mcpSlice.selectors

// Type-safe selector for accessing this slice from the root state
export const selectMCP = (state: { mcp: MCPConfig }) => state.mcp

export { mcpSlice }
// Export the reducer as default export
export default mcpSlice.reducer

export const builtinMCPServers: BuiltinMCPServer[] = [
  {
    id: nanoid(),
    name: BuiltinMCPServerNames.mcpAutoInstall,
    reference: 'https://docs.cherry-ai.com/advanced-basic/mcp/auto-install',
    type: 'inMemory',
    command: 'npx',
    args: ['-y', '@mcpmarket/mcp-auto-install', 'connect', '--json'],
    isActive: false,
    provider: 'CherryAI',
    installSource: 'builtin',
    isTrusted: true
  },
  {
    id: nanoid(),
    name: BuiltinMCPServerNames.memory,
    reference: 'https://github.com/modelcontextprotocol/servers/tree/main/src/memory',
    type: 'inMemory',
    isActive: true,
    env: {
      MEMORY_FILE_PATH: 'YOUR_MEMORY_FILE_PATH'
    },
    shouldConfig: true,
    provider: 'CherryAI',
    installSource: 'builtin',
    isTrusted: true
  },
  {
    id: nanoid(),
    name: BuiltinMCPServerNames.sequentialThinking,
    type: 'inMemory',
    isActive: true,
    provider: 'CherryAI',
    installSource: 'builtin',
    isTrusted: true
  },
  {
    id: nanoid(),
    name: BuiltinMCPServerNames.braveSearch,
    type: 'inMemory',
    isActive: false,
    env: {
      BRAVE_API_KEY: 'YOUR_API_KEY'
    },
    shouldConfig: true,
    provider: 'CherryAI',
    installSource: 'builtin',
    isTrusted: true
  },
  {
    id: nanoid(),
    name: BuiltinMCPServerNames.fetch,
    type: 'inMemory',
    isActive: true,
    provider: 'CherryAI',
    installSource: 'builtin',
    isTrusted: true
  },
  {
    id: nanoid(),
    name: BuiltinMCPServerNames.filesystem,
    type: 'inMemory',
    args: ['/Users/username/Desktop', '/path/to/other/allowed/dir'],
    shouldConfig: true,
    isActive: false,
    provider: 'CherryAI',
    installSource: 'builtin',
    isTrusted: true
  },
  {
    id: nanoid(),
    name: BuiltinMCPServerNames.difyKnowledge,
    type: 'inMemory',
    isActive: false,
    env: {
      DIFY_KEY: 'YOUR_DIFY_KEY'
    },
    shouldConfig: true,
    provider: 'CherryAI',
    installSource: 'builtin',
    isTrusted: true
  },
  {
    id: nanoid(),
    name: BuiltinMCPServerNames.python,
    type: 'inMemory',
    isActive: false,
    provider: 'CherryAI',
    installSource: 'builtin',
    isTrusted: true
  },
  {
    id: nanoid(),
    name: '@cherry/didi-mcp',
    reference: 'https://mcp.didichuxing.com/',
    type: 'inMemory',
    isActive: false,
    env: {
      DIDI_API_KEY: 'YOUR_DIDI_API_KEY'
    },
    shouldConfig: true,
    provider: 'CherryAI',
    installSource: 'builtin',
    isTrusted: true
  },
  {
    id: nanoid(),
<<<<<<< HEAD
    name: BuiltinMCPServerNames.nowledgeMem,
    reference: 'https://mem.nowledge.co/',
    type: 'inMemory',
    isActive: false,
    provider: 'Nowledge',
=======
    name: BuiltinMCPServerNames.browser,
    type: 'inMemory',
    isActive: false,
    provider: 'CherryAI',
>>>>>>> d41229c6
    installSource: 'builtin',
    isTrusted: true
  }
] as const

/**
 * Utility function to add servers to the MCP store during app initialization
 * @param servers Array of MCP servers to add
 * @param dispatch Redux dispatch function
 */
export const initializeMCPServers = (existingServers: MCPServer[], dispatch: (action: any) => void): void => {
  // Check if the existing servers already contain the built-in servers
  const serverIds = new Set(existingServers.map((server) => server.name))

  // Filter out any built-in servers that are already present
  const newServers = builtinMCPServers.filter((server) => !serverIds.has(server.name))

  logger.info('Adding new servers:', newServers)
  // Add the new built-in servers to the existing servers
  newServers.forEach((server) => {
    dispatch(addMCPServer(server))
  })
}<|MERGE_RESOLUTION|>--- conflicted
+++ resolved
@@ -177,18 +177,20 @@
   },
   {
     id: nanoid(),
-<<<<<<< HEAD
+    name: BuiltinMCPServerNames.browser,
+    type: 'inMemory',
+    isActive: false,
+    provider: 'CherryAI',
+    installSource: 'builtin',
+    isTrusted: true
+  },
+  {
+    id: nanoid(),
     name: BuiltinMCPServerNames.nowledgeMem,
     reference: 'https://mem.nowledge.co/',
     type: 'inMemory',
     isActive: false,
     provider: 'Nowledge',
-=======
-    name: BuiltinMCPServerNames.browser,
-    type: 'inMemory',
-    isActive: false,
-    provider: 'CherryAI',
->>>>>>> d41229c6
     installSource: 'builtin',
     isTrusted: true
   }

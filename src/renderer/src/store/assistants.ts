--- conflicted
+++ resolved
@@ -14,18 +14,14 @@
 
 const initialState: AssistantsState = {
   defaultAssistant: getDefaultAssistant(),
-<<<<<<< HEAD
   quickAssistant: {
     ...getDefaultAssistant(),
     id: 'quick-assistant',
     name: 'Quick Assistant',
     emoji: '🚀'
   },
-  assistants: [getDefaultAssistant()]
-=======
   assistants: [getDefaultAssistant()],
   tagsOrder: []
->>>>>>> e13b1364
 }
 
 const assistantsSlice = createSlice({

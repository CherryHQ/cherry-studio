import { Client } from '@notionhq/client'
import db from '@renderer/databases'
import i18n from '@renderer/i18n'
import { getMessageTitle } from '@renderer/services/MessagesService'
import store from '@renderer/store'
import { setExportState } from '@renderer/store/runtime'
import { Message, Topic } from '@renderer/types'
import { convertMathFormula, removeSpecialCharactersForFileName } from '@renderer/utils/index'
import { markdownToBlocks } from '@tryfabric/martian'
import dayjs from 'dayjs'

export const messageToMarkdown = (message: Message) => {
  const { forceDollarMathInMarkdown } = store.getState().settings
  const roleText = message.role === 'user' ? '🧑‍💻 User' : '🤖 Assistant'
  const titleSection = `### ${roleText}`
  const contentSection = forceDollarMathInMarkdown ? convertMathFormula(message.content) : message.content

  return [titleSection, '', contentSection].join('\n')
}

export const messagesToMarkdown = (messages: Message[]) => {
  return messages.map((message) => messageToMarkdown(message)).join('\n\n---\n\n')
}

export const topicToMarkdown = async (topic: Topic) => {
  const topicName = `# ${topic.name}`
  const topicMessages = await db.topics.get(topic.id)

  if (topicMessages) {
    return topicName + '\n\n' + messagesToMarkdown(topicMessages.messages)
  }

  return ''
}

export const exportTopicAsMarkdown = async (topic: Topic) => {
  const { markdownExportPath } = store.getState().settings
  if (!markdownExportPath) {
    try {
      const fileName = removeSpecialCharactersForFileName(topic.name) + '.md'
      const markdown = await topicToMarkdown(topic)
      const result = await window.api.file.save(fileName, markdown)
      if (result) {
        window.message.success({
          content: i18n.t('message.success.markdown.export.specified'),
          key: 'markdown-success'
        })
      }
    } catch (error: any) {
      window.message.error({ content: i18n.t('message.error.markdown.export.specified'), key: 'markdown-error' })
    }
  } else {
    try {
      const timestamp = dayjs().format('YYYY-MM-DD-HH-mm-ss')
      const fileName = removeSpecialCharactersForFileName(topic.name) + ` ${timestamp}.md`
      const markdown = await topicToMarkdown(topic)
      await window.api.file.write(markdownExportPath + '/' + fileName, markdown)
      window.message.success({ content: i18n.t('message.success.markdown.export.preconf'), key: 'markdown-success' })
    } catch (error: any) {
      window.message.error({ content: i18n.t('message.error.markdown.export.preconf'), key: 'markdown-error' })
    }
  }
}

export const exportMessageAsMarkdown = async (message: Message) => {
  const { markdownExportPath } = store.getState().settings
  if (!markdownExportPath) {
    try {
      const fileName = removeSpecialCharactersForFileName(getMessageTitle(message)) + '.md'
      const markdown = messageToMarkdown(message)
      const result = await window.api.file.save(fileName, markdown)
      if (result) {
        window.message.success({
          content: i18n.t('message.success.markdown.export.specified'),
          key: 'markdown-success'
        })
      }
    } catch (error: any) {
      window.message.error({ content: i18n.t('message.error.markdown.export.specified'), key: 'markdown-error' })
    }
  } else {
    try {
      const timestamp = dayjs().format('YYYY-MM-DD-HH-mm-ss')
      const fileName = removeSpecialCharactersForFileName(getMessageTitle(message)) + ` ${timestamp}.md`
      const markdown = messageToMarkdown(message)
      await window.api.file.write(markdownExportPath + '/' + fileName, markdown)
      window.message.success({ content: i18n.t('message.success.markdown.export.preconf'), key: 'markdown-success' })
    } catch (error: any) {
      window.message.error({ content: i18n.t('message.error.markdown.export.preconf'), key: 'markdown-error' })
    }
  }
}

const convertMarkdownToNotionBlocks = async (markdown: string) => {
  return markdownToBlocks(markdown)
}
// 修改 splitNotionBlocks 函数
const splitNotionBlocks = (blocks: any[]) => {
  const { notionAutoSplit, notionSplitSize } = store.getState().settings

  // 如果未开启自动分页,返回单页
  if (!notionAutoSplit) {
    return [blocks]
  }

  const pages: any[][] = []
  let currentPage: any[] = []

  blocks.forEach((block) => {
    if (currentPage.length >= notionSplitSize) {
      window.message.info({ content: i18n.t('message.info.notion.block_reach_limit'), key: 'notion-block-reach-limit' })
      pages.push(currentPage)
      currentPage = []
    }
    currentPage.push(block)
  })

  if (currentPage.length > 0) {
    pages.push(currentPage)
  }

  return pages
}

export const exportTopicToNotion = async (topic: Topic) => {
  const { isExporting } = store.getState().runtime.export
  if (isExporting) {
    window.message.warning({ content: i18n.t('message.warn.notion.exporting'), key: 'notion-exporting' })
    return
  }
  setExportState({
    isExporting: true
  })
  const { notionDatabaseID, notionApiKey } = store.getState().settings
  if (!notionApiKey || !notionDatabaseID) {
    window.message.error({ content: i18n.t('message.error.notion.no_api_key'), key: 'notion-no-apikey-error' })
    return
  }

  try {
    const notion = new Client({ auth: notionApiKey })
    const markdown = await topicToMarkdown(topic)
    const allBlocks = await convertMarkdownToNotionBlocks(markdown)
    const blockPages = splitNotionBlocks(allBlocks)

    if (blockPages.length === 0) {
      throw new Error('No content to export')
    }

    // 创建主页面和子页面
    let mainPageResponse: any = null
    let parentBlockId: string | null = null
    for (let i = 0; i < blockPages.length; i++) {
      const pageTitle = topic.name
      const pageBlocks = blockPages[i]

      // 导出进度提示
      window.message.loading({
        content: i18n.t('message.loading.notion.exporting_progress', {
          current: i + 1,
          total: blockPages.length
        }),
        key: 'notion-export-progress'
      })

      if (i === 0) {
        const response = await notion.pages.create({
          parent: { database_id: notionDatabaseID },
          properties: {
            [store.getState().settings.notionPageNameKey || 'Name']: {
              title: [{ text: { content: pageTitle } }]
            }
          },
          children: pageBlocks
        })
        mainPageResponse = response
        parentBlockId = response.id
      } else {
        if (!parentBlockId) {
          throw new Error('Parent block ID is null')
        }
        await notion.blocks.children.append({
          block_id: parentBlockId,
          children: pageBlocks
        })
      }
    }

    window.message.success({ content: i18n.t('message.success.notion.export'), key: 'notion-export-progress' })
    return mainPageResponse
  } catch (error: any) {
    window.message.error({ content: i18n.t('message.error.notion.export'), key: 'notion-export-progress' })
    return null
  } finally {
    setExportState({
      isExporting: false
    })
  }
}

export const exportMarkdownToNotion = async (title: string, content: string) => {
  const { isExporting } = store.getState().runtime.export

  if (isExporting) {
    window.message.warning({ content: i18n.t('message.warn.notion.exporting'), key: 'notion-exporting' })
    return
  }

  setExportState({ isExporting: true })

  const { notionDatabaseID, notionApiKey } = store.getState().settings

  if (!notionApiKey || !notionDatabaseID) {
    window.message.error({ content: i18n.t('message.error.notion.no_api_key'), key: 'notion-no-apikey-error' })
    return
  }

  try {
    const notion = new Client({ auth: notionApiKey })
    const notionBlocks = await convertMarkdownToNotionBlocks(content)

    if (notionBlocks.length === 0) {
      throw new Error('No content to export')
    }

    const response = await notion.pages.create({
      parent: { database_id: notionDatabaseID },
      properties: {
        [store.getState().settings.notionPageNameKey || 'Name']: {
          title: [{ text: { content: title } }]
        }
      },
      children: notionBlocks as any[]
    })

    window.message.success({ content: i18n.t('message.success.notion.export'), key: 'notion-success' })
    return response
  } catch (error: any) {
    window.message.error({ content: i18n.t('message.error.notion.export'), key: 'notion-error' })
    return null
  } finally {
    setExportState({
      isExporting: false
    })
  }
}

export const exportMarkdownToYuque = async (title: string, content: string) => {
  const { isExporting } = store.getState().runtime.export
  const { yuqueToken, yuqueRepoId } = store.getState().settings

  if (isExporting) {
    window.message.warning({ content: i18n.t('message.warn.yuque.exporting'), key: 'yuque-exporting' })
    return
  }

  if (!yuqueToken || !yuqueRepoId) {
    window.message.error({ content: i18n.t('message.error.yuque.no_config'), key: 'yuque-no-config-error' })
    return
  }

  setExportState({ isExporting: true })

  try {
    const response = await fetch(`https://www.yuque.com/api/v2/repos/${yuqueRepoId}/docs`, {
      method: 'POST',
      headers: {
        'Content-Type': 'application/json',
        'X-Auth-Token': yuqueToken,
        'User-Agent': 'CherryAI'
      },
      body: JSON.stringify({
        title: title,
        slug: Date.now().toString(), // 使用时间戳作为唯一slug
        format: 'markdown',
        body: content
      })
    })

    if (!response.ok) {
      throw new Error(`HTTP error! status: ${response.status}`)
    }

    const data = await response.json()
    const doc_id = data.data.id

    const tocResponse = await fetch(`https://www.yuque.com/api/v2/repos/${yuqueRepoId}/toc`, {
      method: 'PUT',
      headers: {
        'Content-Type': 'application/json',
        'X-Auth-Token': yuqueToken,
        'User-Agent': 'CherryAI'
      },
      body: JSON.stringify({
        action: 'appendNode',
        action_mode: 'sibling',
        doc_ids: [doc_id]
      })
    })

    if (!tocResponse.ok) {
      throw new Error(`HTTP error! status: ${tocResponse.status}`)
    }

    window.message.success({
      content: i18n.t('message.success.yuque.export'),
      key: 'yuque-success'
    })
    return data
  } catch (error: any) {
    window.message.error({
      content: i18n.t('message.error.yuque.export'),
      key: 'yuque-error'
    })
    return null
  } finally {
    setExportState({ isExporting: false })
  }
}

/**
 * 导出Markdown到Obsidian
 * @param attributes 文档属性
 * @param attributes.title 标题
 * @param attributes.created 创建时间
 * @param attributes.source 来源
 * @param attributes.tags 标签
 * @param attributes.processingMethod 处理方式
 */
export const exportMarkdownToObsidian = async (attributes: any) => {
  try {
    const obsidianValut = store.getState().settings.obsidianValut
    const obsidianFolder = store.getState().settings.obsidianFolder

    if (!obsidianValut || !obsidianFolder) {
      window.message.error(i18n.t('chat.topics.export.obsidian_not_configured'))
      return
    }
    let path = ''

    if (!attributes.title) {
      window.message.error(i18n.t('chat.topics.export.obsidian_title_required'))
      return
    }

    //构建保存路径添加以 / 结尾
    if (!obsidianFolder.endsWith('/')) {
      path = obsidianFolder + '/'
    }
    //构建文件名
    const fileName = transformObsidianFileName(attributes.title)

    let obsidianUrl = `obsidian://new?file=${encodeURIComponent(path + fileName)}&vault=${encodeURIComponent(obsidianValut)}&clipboard`

    if (attributes.processingMethod === '3') {
      obsidianUrl += '&overwrite=true'
    } else if (attributes.processingMethod === '2') {
      obsidianUrl += '&prepend=true'
    } else if (attributes.processingMethod === '1') {
      obsidianUrl += '&append=true'
    }
    window.open(obsidianUrl)
    window.message.success(i18n.t('chat.topics.export.obsidian_export_success'))
  } catch (error) {
    console.error('导出到Obsidian失败:', error)
    window.message.error(i18n.t('chat.topics.export.obsidian_export_failed'))
  }
}

<<<<<<< HEAD
/**
 * 生成Obsidian文件名,源自 Obsidian  Web Clipper 官方实现,修改了一些细节
 * @param fileName
 * @returns
 */

function transformObsidianFileName(fileName: string): string {
  const platform = window.navigator.userAgent
  const isWindows = /win/i.test(platform)
  const isMac = /mac/i.test(platform)

  // 删除Obsidian 全平台无效字符
  let sanitized = fileName.replace(/[#|\\^\\[\]]/g, '')

  if (isWindows) {
    // Windows 的清理
    sanitized = sanitized
      .replace(/[<>:"\\/\\|?*]/g, '') // 移除无效字符
      .replace(/^(con|prn|aux|nul|com[0-9]|lpt[0-9])(\..*)?$/i, '_$1$2') // 避免保留名称
      .replace(/[\s.]+$/, '') // 移除结尾的空格和句点
  } else if (isMac) {
    // Mac 的清理
    sanitized = sanitized
      .replace(/[/:\u0020-\u007E]/g, '') // 移除无效字符
      .replace(/^\./, '_') // 避免以句点开头
  } else {
    // Linux 或其他系统
    sanitized = sanitized
      .replace(/[<>:"\\/\\|?*]/g, '') // 移除无效字符
      .replace(/^\./, '_') // 避免以句点开头
  }

  // 所有平台的通用操作
  sanitized = sanitized
    .replace(/^\.+/, '') // 移除开头的句点
    .trim() // 移除前后空格
    .slice(0, 245) // 截断为 245 个字符，留出空间以追加 ' 1.md'

  // 确保文件名不为空
  if (sanitized.length === 0) {
    sanitized = 'Untitled'
  }

  return sanitized
=======
export const exportMarkdownToJoplin = async (title: string, content: string) => {
  const { joplinUrl, joplinToken } = store.getState().settings

  if (!joplinUrl || !joplinToken) {
    window.message.error(i18n.t('message.error.joplin.no_config'))
    return
  }

  try {
    const baseUrl = joplinUrl.endsWith('/') ? joplinUrl : `${joplinUrl}/`
    const response = await fetch(`${baseUrl}notes?token=${joplinToken}`, {
      method: 'POST',
      headers: {
        'Content-Type': 'application/json'
      },
      body: JSON.stringify({
        title: title,
        body: content,
        source: 'Cherry Studio'
      })
    })

    if (!response.ok) {
      throw new Error('service not available')
    }

    const data = await response.json()
    if (data?.error) {
      throw new Error('response error')
    }

    window.message.success(i18n.t('message.success.joplin.export'))
    return
  } catch (error) {
    window.message.error(i18n.t('message.error.joplin.export'))
    return
  }
>>>>>>> f6cb5011
}<|MERGE_RESOLUTION|>--- conflicted
+++ resolved
@@ -367,7 +367,6 @@
   }
 }
 
-<<<<<<< HEAD
 /**
  * 生成Obsidian文件名,源自 Obsidian  Web Clipper 官方实现,修改了一些细节
  * @param fileName
@@ -412,7 +411,7 @@
   }
 
   return sanitized
-=======
+}
 export const exportMarkdownToJoplin = async (title: string, content: string) => {
   const { joplinUrl, joplinToken } = store.getState().settings
 
@@ -450,5 +449,4 @@
     window.message.error(i18n.t('message.error.joplin.export'))
     return
   }
->>>>>>> f6cb5011
 }
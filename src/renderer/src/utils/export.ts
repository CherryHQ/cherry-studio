import { Client } from '@notionhq/client'
import db from '@renderer/databases'
import i18n from '@renderer/i18n'
import { getMessageTitle } from '@renderer/services/MessagesService'
import store from '@renderer/store'
import { setExportState } from '@renderer/store/runtime'
import { Message, Topic } from '@renderer/types'

export const messageToMarkdown = (message: Message) => {
  const roleText = message.role === 'user' ? '🧑‍💻 User' : '🤖 Assistant'
  const titleSection = `### ${roleText}`
  const contentSection = message.content

  return [titleSection, '', contentSection].join('\n')
}

export const messagesToMarkdown = (messages: Message[]) => {
  return messages.map((message) => messageToMarkdown(message)).join('\n\n---\n\n')
}

export const topicToMarkdown = async (topic: Topic) => {
  const topicName = `# ${topic.name}`
  const topicMessages = await db.topics.get(topic.id)

  if (topicMessages) {
    return topicName + '\n\n' + messagesToMarkdown(topicMessages.messages)
  }

  return ''
}

export const exportTopicAsMarkdown = async (topic: Topic) => {
  const fileName = topic.name + '.md'
  const markdown = await topicToMarkdown(topic)
  window.api.file.save(fileName, markdown)
}

<<<<<<< HEAD
// 修改 splitNotionBlocks 函数
const splitNotionBlocks = (blocks: any[]) => {
  const { notionAutoSplit, notionSplitSize } = store.getState().settings

  // 如果未开启自动分页,返回单页
  if (!notionAutoSplit) {
    return [blocks]
  }

  const pages: any[][] = []
  let currentPage: any[] = []

  blocks.forEach((block) => {
    if (currentPage.length >= notionSplitSize) {
      window.message.info({ content: i18n.t('message.info.notion.block_reach_limit'), key: 'notion-block-reach-limit' })
      pages.push(currentPage)
      currentPage = []
    }
    currentPage.push(block)
  })

  if (currentPage.length > 0) {
    pages.push(currentPage)
  }

  return pages
}

// 创建页面标题块
const createPageTitleBlocks = (title: string, pageNumber: number, totalPages: number) => {
  return [
    {
      object: 'block',
      type: 'heading_1',
      heading_1: {
        rich_text: [{ type: 'text', text: { content: `${title} (${pageNumber}/${totalPages})` } }]
      }
    },
    {
      object: 'block',
      type: 'paragraph',
      paragraph: {
        rich_text: []
      }
    }
  ]
}

export const exportTopicToNotion = async (topic: Topic) => {
=======
export const exportMessageAsMarkdown = async (message: Message) => {
  const fileName = getMessageTitle(message) + '.md'
  const markdown = messageToMarkdown(message)
  window.api.file.save(fileName, markdown)
}

export const exportMarkdownToNotion = async (title: string, content: string) => {
>>>>>>> 76778505
  const { isExporting } = store.getState().runtime.export

  if (isExporting) {
    window.message.warning({ content: i18n.t('message.warn.notion.exporting'), key: 'notion-exporting' })
    return
  }

  setExportState({ isExporting: true })

  const { notionDatabaseID, notionApiKey } = store.getState().settings

  if (!notionApiKey || !notionDatabaseID) {
    window.message.error({ content: i18n.t('message.error.notion.no_api_key'), key: 'notion-no-apikey-error' })
    return
  }

  try {
    const notion = new Client({ auth: notionApiKey })
    const requestBody = JSON.stringify({ md: content })

    const res = await fetch('https://md2notion.hilars.dev', {
      method: 'POST',
      headers: {
        'Content-Type': 'application/json'
      },
      body: requestBody
    })

    const data = await res.json()
<<<<<<< HEAD
    const allBlocks = data
    const blockPages = splitNotionBlocks(allBlocks)

    if (blockPages.length === 0) {
      throw new Error('No content to export')
    }

    // 创建主页面和子页面
    let mainPageResponse: any = null
    for (let i = 0; i < blockPages.length; i++) {
      const pageTitle = blockPages.length > 1 ? `${topic.name} (${i + 1}/${blockPages.length})` : topic.name
      const pageBlocks = blockPages[i]

      const pageContent =
        i === 0 ? pageBlocks : [...createPageTitleBlocks(topic.name, i + 1, blockPages.length), ...pageBlocks]

      const response = await notion.pages.create({
        parent: { database_id: notionDatabaseID },
        properties: {
          [store.getState().settings.notionPageNameKey || 'Name']: {
            title: [{ text: { content: pageTitle } }]
          }
        },
        children: pageContent
      })

      // 保存主页面响应
      if (i === 0) {
        mainPageResponse = response
      }
    }
=======
    const notionBlocks = data

    const response = await notion.pages.create({
      parent: { database_id: notionDatabaseID },
      properties: {
        [store.getState().settings.notionPageNameKey || 'Name']: {
          title: [{ text: { content: title } }]
        }
      },
      children: notionBlocks
    })
>>>>>>> 76778505

    window.message.success({ content: i18n.t('message.success.notion.export'), key: 'notion-success' })
    return mainPageResponse
  } catch (error: any) {
    window.message.error({ content: i18n.t('message.error.notion.export'), key: 'notion-error' })
    return null
  } finally {
    setExportState({
      isExporting: false
    })
  }
}<|MERGE_RESOLUTION|>--- conflicted
+++ resolved
@@ -35,7 +35,12 @@
   window.api.file.save(fileName, markdown)
 }
 
-<<<<<<< HEAD
+export const exportMessageAsMarkdown = async (message: Message) => {
+  const fileName = getMessageTitle(message) + '.md'
+  const markdown = messageToMarkdown(message)
+  window.api.file.save(fileName, markdown)
+}
+
 // 修改 splitNotionBlocks 函数
 const splitNotionBlocks = (blocks: any[]) => {
   const { notionAutoSplit, notionSplitSize } = store.getState().settings
@@ -85,26 +90,15 @@
 }
 
 export const exportTopicToNotion = async (topic: Topic) => {
-=======
-export const exportMessageAsMarkdown = async (message: Message) => {
-  const fileName = getMessageTitle(message) + '.md'
-  const markdown = messageToMarkdown(message)
-  window.api.file.save(fileName, markdown)
-}
-
-export const exportMarkdownToNotion = async (title: string, content: string) => {
->>>>>>> 76778505
   const { isExporting } = store.getState().runtime.export
-
   if (isExporting) {
     window.message.warning({ content: i18n.t('message.warn.notion.exporting'), key: 'notion-exporting' })
     return
   }
-
-  setExportState({ isExporting: true })
-
+  setExportState({
+    isExporting: true
+  })
   const { notionDatabaseID, notionApiKey } = store.getState().settings
-
   if (!notionApiKey || !notionDatabaseID) {
     window.message.error({ content: i18n.t('message.error.notion.no_api_key'), key: 'notion-no-apikey-error' })
     return
@@ -112,7 +106,8 @@
 
   try {
     const notion = new Client({ auth: notionApiKey })
-    const requestBody = JSON.stringify({ md: content })
+    const markdown = await topicToMarkdown(topic)
+    const requestBody = JSON.stringify({ md: markdown })
 
     const res = await fetch('https://md2notion.hilars.dev', {
       method: 'POST',
@@ -123,7 +118,6 @@
     })
 
     const data = await res.json()
-<<<<<<< HEAD
     const allBlocks = data
     const blockPages = splitNotionBlocks(allBlocks)
 
@@ -155,7 +149,49 @@
         mainPageResponse = response
       }
     }
-=======
+
+    window.message.success({ content: i18n.t('message.success.notion.export'), key: 'notion-success' })
+    return mainPageResponse
+  } catch (error: any) {
+    window.message.error({ content: i18n.t('message.error.notion.export'), key: 'notion-error' })
+    return null
+  } finally {
+    setExportState({
+      isExporting: false
+    })
+  }
+}
+
+export const exportMarkdownToNotion = async (title: string, content: string) => {
+  const { isExporting } = store.getState().runtime.export
+
+  if (isExporting) {
+    window.message.warning({ content: i18n.t('message.warn.notion.exporting'), key: 'notion-exporting' })
+    return
+  }
+
+  setExportState({ isExporting: true })
+
+  const { notionDatabaseID, notionApiKey } = store.getState().settings
+
+  if (!notionApiKey || !notionDatabaseID) {
+    window.message.error({ content: i18n.t('message.error.notion.no_api_key'), key: 'notion-no-apikey-error' })
+    return
+  }
+
+  try {
+    const notion = new Client({ auth: notionApiKey })
+    const requestBody = JSON.stringify({ md: content })
+
+    const res = await fetch('https://md2notion.hilars.dev', {
+      method: 'POST',
+      headers: {
+        'Content-Type': 'application/json'
+      },
+      body: requestBody
+    })
+
+    const data = await res.json()
     const notionBlocks = data
 
     const response = await notion.pages.create({
@@ -167,10 +203,9 @@
       },
       children: notionBlocks
     })
->>>>>>> 76778505
 
     window.message.success({ content: i18n.t('message.success.notion.export'), key: 'notion-success' })
-    return mainPageResponse
+    return response
   } catch (error: any) {
     window.message.error({ content: i18n.t('message.error.notion.export'), key: 'notion-error' })
     return null

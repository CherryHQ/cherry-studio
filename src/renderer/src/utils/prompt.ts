--- conflicted
+++ resolved
@@ -1,10 +1,7 @@
-<<<<<<< HEAD
+import { loggerService } from '@logger'
 import { getStoreSetting } from '@renderer/hooks/useSettings'
-=======
-import { loggerService } from '@logger'
->>>>>>> 072b5270
 import store from '@renderer/store'
-import { MCPTool } from '@renderer/types'
+import { Assistant, MCPTool } from '@renderer/types'
 
 const logger = loggerService.withContext('Utils:Prompt')
 
@@ -200,22 +197,17 @@
 </tools>`
 }
 
-<<<<<<< HEAD
 export const promptVariableReplacer = async (userSystemPrompt: string, modelName?: string): Promise<string> => {
+  if (typeof userSystemPrompt !== 'string') {
+    logger.warn('User system prompt is not a string:', userSystemPrompt)
+    return userSystemPrompt
+  }
+
   const now = new Date()
   if (userSystemPrompt.includes('{{date}}')) {
     const date = now.toLocaleDateString()
     userSystemPrompt = userSystemPrompt.replace(/{{date}}/g, date)
   }
-=======
-export const buildSystemPrompt = async (userSystemPrompt: string, assistant?: Assistant): Promise<string> => {
-  if (typeof userSystemPrompt === 'string') {
-    const now = new Date()
-    if (userSystemPrompt.includes('{{date}}')) {
-      const date = now.toLocaleDateString()
-      userSystemPrompt = userSystemPrompt.replace(/{{date}}/g, date)
-    }
->>>>>>> 072b5270
 
   if (userSystemPrompt.includes('{{time}}')) {
     const time = now.toLocaleTimeString()
@@ -227,114 +219,59 @@
     userSystemPrompt = userSystemPrompt.replace(/{{datetime}}/g, datetime)
   }
 
-<<<<<<< HEAD
   if (userSystemPrompt.includes('{{username}}')) {
     try {
       const userName = (getStoreSetting('userName') as string) || 'User'
       userSystemPrompt = userSystemPrompt.replace(/{{username}}/g, userName)
     } catch (error) {
-      console.error('Failed to get username:', error)
+      logger.error('Failed to get username:', error as Error)
       userSystemPrompt = userSystemPrompt.replace(/{{username}}/g, 'Unknown Username')
-=======
-    if (userSystemPrompt.includes('{{system}}')) {
-      try {
-        const systemType = await window.api.system.getDeviceType()
-        userSystemPrompt = userSystemPrompt.replace(/{{system}}/g, systemType)
-      } catch (error) {
-        logger.error('Failed to get system type:', error as Error)
-        userSystemPrompt = userSystemPrompt.replace(/{{system}}/g, 'Unknown System')
-      }
->>>>>>> 072b5270
-    }
-  }
-
-<<<<<<< HEAD
+    }
+  }
+
   if (userSystemPrompt.includes('{{system}}')) {
     try {
       const systemType = await window.api.system.getDeviceType()
       userSystemPrompt = userSystemPrompt.replace(/{{system}}/g, systemType)
     } catch (error) {
-      console.error('Failed to get system type:', error)
+      logger.error('Failed to get system type:', error as Error)
       userSystemPrompt = userSystemPrompt.replace(/{{system}}/g, 'Unknown System')
-=======
-    if (userSystemPrompt.includes('{{language}}')) {
-      try {
-        const language = store.getState().settings.language
-        userSystemPrompt = userSystemPrompt.replace(/{{language}}/g, language)
-      } catch (error) {
-        logger.error('Failed to get language:', error as Error)
-        userSystemPrompt = userSystemPrompt.replace(/{{language}}/g, 'Unknown System Language')
-      }
->>>>>>> 072b5270
-    }
-  }
-
-<<<<<<< HEAD
+    }
+  }
+
   if (userSystemPrompt.includes('{{language}}')) {
     try {
-      const language = getStoreSetting('language') as string
+      const language = store.getState().settings.language
       userSystemPrompt = userSystemPrompt.replace(/{{language}}/g, language)
     } catch (error) {
-      console.error('Failed to get language:', error)
+      logger.error('Failed to get language:', error as Error)
       userSystemPrompt = userSystemPrompt.replace(/{{language}}/g, 'Unknown System Language')
-=======
-    if (userSystemPrompt.includes('{{arch}}')) {
-      try {
-        const appInfo = await window.api.getAppInfo()
-        userSystemPrompt = userSystemPrompt.replace(/{{arch}}/g, appInfo.arch)
-      } catch (error) {
-        logger.error('Failed to get architecture:', error as Error)
-        userSystemPrompt = userSystemPrompt.replace(/{{arch}}/g, 'Unknown Architecture')
-      }
->>>>>>> 072b5270
-    }
-  }
-
-<<<<<<< HEAD
+    }
+  }
+
   if (userSystemPrompt.includes('{{arch}}')) {
     try {
       const appInfo = await window.api.getAppInfo()
       userSystemPrompt = userSystemPrompt.replace(/{{arch}}/g, appInfo.arch)
     } catch (error) {
-      console.error('Failed to get architecture:', error)
+      logger.error('Failed to get architecture:', error as Error)
       userSystemPrompt = userSystemPrompt.replace(/{{arch}}/g, 'Unknown Architecture')
-=======
-    if (userSystemPrompt.includes('{{model_name}}')) {
-      try {
-        userSystemPrompt = userSystemPrompt.replace(/{{model_name}}/g, assistant?.model?.name || 'Unknown Model')
-      } catch (error) {
-        logger.error('Failed to get model name:', error as Error)
-        userSystemPrompt = userSystemPrompt.replace(/{{model_name}}/g, 'Unknown Model')
-      }
->>>>>>> 072b5270
-    }
-  }
-
-<<<<<<< HEAD
+    }
+  }
+
   if (userSystemPrompt.includes('{{model_name}}')) {
     try {
-      const name = modelName || store.getState().llm.defaultModel.name
+      const name = modelName || store.getState().llm.defaultModel?.name
       userSystemPrompt = userSystemPrompt.replace(/{{model_name}}/g, name)
     } catch (error) {
-      console.error('Failed to get model name:', error)
+      logger.error('Failed to get model name:', error as Error)
       userSystemPrompt = userSystemPrompt.replace(/{{model_name}}/g, 'Unknown Model')
-=======
-    if (userSystemPrompt.includes('{{username}}')) {
-      try {
-        const username = store.getState().settings.userName || 'Unknown Username'
-        userSystemPrompt = userSystemPrompt.replace(/{{username}}/g, username)
-      } catch (error) {
-        logger.error('Failed to get username:', error as Error)
-        userSystemPrompt = userSystemPrompt.replace(/{{username}}/g, 'Unknown Username')
-      }
->>>>>>> 072b5270
     }
   }
 
   return userSystemPrompt
 }
 
-<<<<<<< HEAD
 export const supportedVariables = [
   '{{username}}',
   '{{date}}',
@@ -350,23 +287,10 @@
   return supportedVariables.some((variable) => userSystemPrompt.includes(variable))
 }
 
-export const buildSystemPrompt = async (userSystemPrompt: string, tools?: MCPTool[]): Promise<string> => {
-  if (typeof userSystemPrompt === 'string') {
-    userSystemPrompt = await promptVariableReplacer(userSystemPrompt)
-  }
-
-=======
-export const buildSystemPromptWithTools = (userSystemPrompt: string, tools?: MCPTool[]): string => {
->>>>>>> 072b5270
-  if (tools && tools.length > 0) {
-    return SYSTEM_PROMPT.replace('{{ USER_SYSTEM_PROMPT }}', userSystemPrompt || '')
-      .replace('{{ TOOL_USE_EXAMPLES }}', ToolUseExamples)
-      .replace('{{ AVAILABLE_TOOLS }}', AvailableTools(tools))
-  }
-  return userSystemPrompt
-}
-
-<<<<<<< HEAD
+export const buildSystemPrompt = async (userSystemPrompt: string, assistant?: Assistant): Promise<string> => {
+  return await promptVariableReplacer(userSystemPrompt, assistant)
+}
+
 export const buildSystemPromptWithTools = (userSystemPrompt: string, tools?: MCPTool[]): string => {
   if (tools && tools.length > 0) {
     return SYSTEM_PROMPT.replace('{{ USER_SYSTEM_PROMPT }}', userSystemPrompt || '')
@@ -376,8 +300,6 @@
   return userSystemPrompt
 }
 
-=======
->>>>>>> 072b5270
 export const buildSystemPromptWithThinkTool = (userSystemPrompt: string): string => {
   return THINK_TOOL_PROMPT.replace('{{ USER_SYSTEM_PROMPT }}', userSystemPrompt || '')
 }
import type { MainTextMessageBlock, Message } from '@renderer/types/newMessage'

import { findImageBlocks, getMainTextContent } from './messageUtils/find'

export function escapeDollarNumber(text: string) {
  let escapedText = ''

  for (let i = 0; i < text.length; i += 1) {
    let char = text[i]
    const nextChar = text[i + 1] || ' '

    if (char === '$' && nextChar >= '0' && nextChar <= '9') {
      char = '\\$'
    }

    escapedText += char
  }

  return escapedText
}

export function escapeBrackets(text: string) {
  const pattern = /(```[\s\S]*?```|`.*?`)|\\\[([\s\S]*?[^\\])\\\]|\\\((.*?)\\\)/g
  return text.replace(pattern, (match, codeBlock, squareBracket, roundBracket) => {
    if (codeBlock) {
      return codeBlock
    } else if (squareBracket) {
      return `
$$
${squareBracket}
$$
`
    } else if (roundBracket) {
      return `$${roundBracket}$`
    }
    return match
  })
}

export function extractTitle(html: string): string | null {
  // 处理标准闭合的标题标签
  const titleRegex = /<title>(.*?)<\/title>/i
  const match = html.match(titleRegex)

  if (match) {
    return match[1] ? match[1].trim() : ''
  }

  // 处理未闭合的标题标签
  const malformedTitleRegex = /<title>(.*?)($|<(?!\/title))/i
  const malformedMatch = html.match(malformedTitleRegex)

  if (malformedMatch) {
    return malformedMatch[1] ? malformedMatch[1].trim() : ''
  }

  return null
}

export function removeSvgEmptyLines(text: string): string {
  // 用正则表达式匹配 <svg> 标签内的内容
  const svgPattern = /(<svg[\s\S]*?<\/svg>)/g

  return text.replace(svgPattern, (svgMatch) => {
    // 将 SVG 内容按行分割,过滤掉空行,然后重新组合
    return svgMatch
      .split('\n')
      .filter((line) => line.trim() !== '')
      .join('\n')
  })
}

export function withGeminiGrounding(block: MainTextMessageBlock): string {
  // TODO
  // const citationBlock = findCitationBlockWithGrounding(block)
  // const groundingSupports = citationBlock?.groundingMetadata?.groundingSupports

  const content = block.content

  // if (!groundingSupports || groundingSupports.length === 0) {
  //   return content
  // }

  // groundingSupports.forEach((support) => {
  //   const text = support?.segment?.text
  //   const indices = support?.groundingChunkIndices

  //   if (!text || !indices) return

  //   const nodes = indices.reduce((acc, index) => {
  //     acc.push(`<sup>${index + 1}</sup>`)
  //     return acc
  //   }, [] as string[])

  //   content = content.replace(text, `${text} ${nodes.join(' ')}`)
  // })

  return content
}

interface ThoughtProcessor {
  canProcess: (content: string, message?: Message) => boolean
  process: (content: string) => { reasoning: string; content: string }
}

const glmZeroPreviewProcessor: ThoughtProcessor = {
  canProcess: (content: string, message?: Message) => {
    if (!message) return false

    const modelId = message.modelId || ''
    const modelName = message.model?.name || ''
    const isGLMZeroPreview =
      modelId.toLowerCase().includes('glm-zero-preview') || modelName.toLowerCase().includes('glm-zero-preview')

    return isGLMZeroPreview && content.includes('###Thinking')
  },
  process: (content: string) => {
    const parts = content.split('###')
    const thinkingMatch = parts.find((part) => part.trim().startsWith('Thinking'))
    const responseMatch = parts.find((part) => part.trim().startsWith('Response'))

    return {
      reasoning: thinkingMatch ? thinkingMatch.replace('Thinking', '').trim() : '',
      content: responseMatch ? responseMatch.replace('Response', '').trim() : ''
    }
  }
}

const thinkTagProcessor: ThoughtProcessor = {
  canProcess: (content: string, message?: Message) => {
    if (!message) return false

    return content.startsWith('<think>') || content.includes('</think>')
  },
  process: (content: string) => {
    // 处理正常闭合的 think 标签
    const thinkPattern = /^<think>(.*?)<\/think>/s
    const matches = content.match(thinkPattern)
    if (matches) {
      return {
        reasoning: matches[1].trim(),
        content: content.replace(thinkPattern, '').trim()
      }
    }

    // 处理只有结束标签的情况
    if (content.includes('</think>') && !content.startsWith('<think>')) {
      const parts = content.split('</think>')
      return {
        reasoning: parts[0].trim(),
        content: parts.slice(1).join('</think>').trim()
      }
    }

    // 处理只有开始标签的情况
    if (content.startsWith('<think>')) {
      return {
        reasoning: content.slice(7).trim(), // 跳过 '<think>' 标签
        content: ''
      }
    }

    return {
      reasoning: '',
      content
    }
  }
}

export function withMessageThought(message: Message): Message {
  return message
}

export function withGenerateImage(message: Message): { content: string; images?: string[] } {
  const originalContent = getMainTextContent(message)
  const imagePattern = new RegExp(`!\\[[^\\]]*\\]\\((.*?)\\s*("(?:.*[^"])")?\\s*\\)`)
  const images: string[] = []
  let processedContent = originalContent

  processedContent = originalContent.replace(imagePattern, (match, url) => {
    if (url) {
      images.push(url)
    }
    return ''
  })

  processedContent = processedContent.replace(/\n\s*\n/g, '\n').trim()

<<<<<<< HEAD
  const downloadPattern = /\[[^\]]*\]\((.*?)\s*("(?:.*[^"])")?\s*\)/g
  processedContent = processedContent
    .replace(downloadPattern, '')
    .replace(/\n\s*\n/g, '\n')
    .trim()

  if (images.length > 0) {
    return { content: processedContent, images }
=======
  // 替换图片语法，保留其他内容
  let cleanContent = message.content.replace(imagePattern, '').trim()

  // 检查是否有下载链接
  const downloadPattern = new RegExp(`\\[[^\\]]*\\]\\((.*?)\\s*("(?:.*[^"])")?\\s*\\)`)
  const downloadMatches = cleanContent.match(downloadPattern)

  // 如果有下载链接，只保留图片前的内容
  if (downloadMatches) {
    const contentBeforeImage = message.content.split(imageMatches[0])[0].trim()
    cleanContent = contentBeforeImage
>>>>>>> 81eab117
  }

  return { content: originalContent }
}

export function addImageFileToContents(messages: Message[]) {
  const lastAssistantMessage = messages.findLast((m) => m.role === 'assistant')
  if (!lastAssistantMessage) return messages
  const blocks = findImageBlocks(lastAssistantMessage)
  if (!blocks || blocks.length === 0) return messages
  if (blocks.every((v) => !v.metadata?.generateImage)) {
    return messages
  }

  const imageFiles = blocks.map((v) => v.metadata?.generateImage?.images).flat()
  const updatedAssistantMessage = {
    ...lastAssistantMessage,
    images: imageFiles
  }

  return messages.map((message) => (message.id === lastAssistantMessage.id ? updatedAssistantMessage : message))
}<|MERGE_RESOLUTION|>--- conflicted
+++ resolved
@@ -186,7 +186,6 @@
 
   processedContent = processedContent.replace(/\n\s*\n/g, '\n').trim()
 
-<<<<<<< HEAD
   const downloadPattern = /\[[^\]]*\]\((.*?)\s*("(?:.*[^"])")?\s*\)/g
   processedContent = processedContent
     .replace(downloadPattern, '')
@@ -195,19 +194,6 @@
 
   if (images.length > 0) {
     return { content: processedContent, images }
-=======
-  // 替换图片语法，保留其他内容
-  let cleanContent = message.content.replace(imagePattern, '').trim()
-
-  // 检查是否有下载链接
-  const downloadPattern = new RegExp(`\\[[^\\]]*\\]\\((.*?)\\s*("(?:.*[^"])")?\\s*\\)`)
-  const downloadMatches = cleanContent.match(downloadPattern)
-
-  // 如果有下载链接，只保留图片前的内容
-  if (downloadMatches) {
-    const contentBeforeImage = message.content.split(imageMatches[0])[0].trim()
-    cleanContent = contentBeforeImage
->>>>>>> 81eab117
   }
 
   return { content: originalContent }

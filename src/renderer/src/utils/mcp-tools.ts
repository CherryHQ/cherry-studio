import { ContentBlockParam, MessageParam, ToolUnion, ToolUseBlock } from '@anthropic-ai/sdk/resources'
import { Content, FunctionCall, Part, Tool, Type as GeminiSchemaType } from '@google/genai'
import Logger from '@renderer/config/logger'
import { isFunctionCallingModel, isVisionModel } from '@renderer/config/models'
import i18n from '@renderer/i18n'
import { currentSpan } from '@renderer/services/SpanManagerService'
import store from '@renderer/store'
import { addMCPServer } from '@renderer/store/mcp'
import {
  Assistant,
  MCPCallToolResponse,
  MCPServer,
  MCPTool,
  MCPToolResponse,
  Model,
  ToolUseResponse
} from '@renderer/types'
import type { MCPToolCompleteChunk, MCPToolInProgressChunk, MCPToolPendingChunk } from '@renderer/types/chunk'
import { ChunkType } from '@renderer/types/chunk'
import { isArray, isObject, pull, transform } from 'lodash'
import { nanoid } from 'nanoid'
import OpenAI from 'openai'
import {
  ChatCompletionContentPart,
  ChatCompletionMessageParam,
  ChatCompletionMessageToolCall,
  ChatCompletionTool
} from 'openai/resources'

import { CompletionsParams } from '../aiCore/middleware/schemas'
import { requestToolConfirmation } from './userConfirmation'

const MCP_AUTO_INSTALL_SERVER_NAME = '@cherry/mcp-auto-install'
const EXTRA_SCHEMA_KEYS = ['schema', 'headers']

// const ensureValidSchema = (obj: Record<string, any>) => {
//   // Filter out unsupported keys for Gemini
//   const filteredObj = filterUnsupportedKeys(obj)

//   // Handle base schema properties
//   const baseSchema = {
//     description: filteredObj.description,
//     nullable: filteredObj.nullable
//   } as BaseSchema

//   // Handle string type
//   if (filteredObj.type?.toLowerCase() === SchemaType.STRING) {
//     if (filteredObj.enum && Array.isArray(filteredObj.enum)) {
//       return {
//         ...baseSchema,
//         type: SchemaType.STRING,
//         format: 'enum',
//         enum: filteredObj.enum as string[]
//       } as EnumStringSchema
//     }
//     return {
//       ...baseSchema,
//       type: SchemaType.STRING,
//       format: filteredObj.format === 'date-time' ? 'date-time' : undefined
//     } as SimpleStringSchema
//   }

//   // Handle number type
//   if (filteredObj.type?.toLowerCase() === SchemaType.NUMBER) {
//     return {
//       ...baseSchema,
//       type: SchemaType.NUMBER,
//       format: ['float', 'double'].includes(filteredObj.format) ? (filteredObj.format as 'float' | 'double') : undefined
//     } as NumberSchema
//   }

//   // Handle integer type
//   if (filteredObj.type?.toLowerCase() === SchemaType.INTEGER) {
//     return {
//       ...baseSchema,
//       type: SchemaType.INTEGER,
//       format: ['int32', 'int64'].includes(filteredObj.format) ? (filteredObj.format as 'int32' | 'int64') : undefined
//     } as IntegerSchema
//   }

//   // Handle boolean type
//   if (filteredObj.type?.toLowerCase() === SchemaType.BOOLEAN) {
//     return {
//       ...baseSchema,
//       type: SchemaType.BOOLEAN
//     } as BooleanSchema
//   }

//   // Handle array type
//   if (filteredObj.type?.toLowerCase() === SchemaType.ARRAY) {
//     return {
//       ...baseSchema,
//       type: SchemaType.ARRAY,
//       items: filteredObj.items
//         ? ensureValidSchema(filteredObj.items as Record<string, any>)
//         : ({ type: SchemaType.STRING } as SimpleStringSchema),
//       minItems: filteredObj.minItems,
//       maxItems: filteredObj.maxItems
//     } as ArraySchema
//   }

//   // Handle object type (default)
//   const properties = filteredObj.properties
//     ? Object.fromEntries(
//         Object.entries(filteredObj.properties).map(([key, value]) => [
//           key,
//           ensureValidSchema(value as Record<string, any>)
//         ])
//       )
//     : { _empty: { type: SchemaType.STRING } as SimpleStringSchema } // Ensure properties is never empty

//   return {
//     ...baseSchema,
//     type: SchemaType.OBJECT,
//     properties,
//     required: Array.isArray(filteredObj.required) ? filteredObj.required : undefined
//   } as ObjectSchema
// }

// function filterUnsupportedKeys(obj: Record<string, any>): Record<string, any> {
//   const supportedBaseKeys = ['description', 'nullable']
//   const supportedStringKeys = [...supportedBaseKeys, 'type', 'format', 'enum']
//   const supportedNumberKeys = [...supportedBaseKeys, 'type', 'format']
//   const supportedBooleanKeys = [...supportedBaseKeys, 'type']
//   const supportedArrayKeys = [...supportedBaseKeys, 'type', 'items', 'minItems', 'maxItems']
//   const supportedObjectKeys = [...supportedBaseKeys, 'type', 'properties', 'required']

//   const filtered: Record<string, any> = {}

//   let keysToKeep: string[]

//   if (obj.type?.toLowerCase() === SchemaType.STRING) {
//     keysToKeep = supportedStringKeys
//   } else if (obj.type?.toLowerCase() === SchemaType.NUMBER) {
//     keysToKeep = supportedNumberKeys
//   } else if (obj.type?.toLowerCase() === SchemaType.INTEGER) {
//     keysToKeep = supportedNumberKeys
//   } else if (obj.type?.toLowerCase() === SchemaType.BOOLEAN) {
//     keysToKeep = supportedBooleanKeys
//   } else if (obj.type?.toLowerCase() === SchemaType.ARRAY) {
//     keysToKeep = supportedArrayKeys
//   } else {
//     // Default to object type
//     keysToKeep = supportedObjectKeys
//   }

//   // copy supported keys
//   for (const key of keysToKeep) {
//     if (obj[key] !== undefined) {
//       filtered[key] = obj[key]
//     }
//   }

//   return filtered
// }

// function filterPropertieAttributes(tool: MCPTool, filterNestedObj: boolean = false): Record<string, object> {
//   const properties = tool.inputSchema.properties
//   if (!properties) {
//     return {}
//   }

//   // For OpenAI, we don't need to validate as strictly
//   if (!filterNestedObj) {
//     return properties
//   }

//   const processedProperties = Object.fromEntries(
//     Object.entries(properties).map(([key, value]) => [key, ensureValidSchema(value as Record<string, any>)])
//   )

//   return processedProperties
// }

export function filterProperties(
  properties: Record<string, any> | string | number | boolean | Array<Record<string, any> | string | number | boolean>,
  supportedKeys: string[]
) {
  // If it is an array, recursively process each element
  if (isArray(properties)) {
    return properties.map((item) => filterProperties(item, supportedKeys))
  }

  // If it is an object, recursively process each property
  if (isObject(properties)) {
    return transform(
      properties,
      (result, value, key) => {
        if (key === 'properties') {
          result[key] = transform(value, (acc, v, k) => {
            acc[k] = filterProperties(v, supportedKeys)
          })

          result['additionalProperties'] = false
          result['required'] = pull(Object.keys(value), ...EXTRA_SCHEMA_KEYS)
        } else if (key === 'oneOf') {
          // openai only supports anyOf
          result['anyOf'] = filterProperties(value, supportedKeys)
        } else if (supportedKeys.includes(key)) {
          result[key] = filterProperties(value, supportedKeys)
          if (key === 'type' && value === 'object') {
            result['additionalProperties'] = false
          }
        }
      },
      {}
    )
  }

  // Return other types directly (e.g., string, number, etc.)
  return properties
}

export function mcpToolsToOpenAIResponseTools(mcpTools: MCPTool[]): OpenAI.Responses.Tool[] {
  const schemaKeys = ['type', 'description', 'items', 'enum', 'additionalProperties', 'anyof']
  return mcpTools.map(
    (tool) =>
      ({
        type: 'function',
        name: tool.id,
        parameters: {
          type: 'object',
          properties: filterProperties(tool.inputSchema, schemaKeys).properties,
          required: pull(Object.keys(tool.inputSchema.properties), ...EXTRA_SCHEMA_KEYS),
          additionalProperties: false
        },
        strict: true
      }) satisfies OpenAI.Responses.Tool
  )
}

export function mcpToolsToOpenAIChatTools(mcpTools: MCPTool[]): Array<ChatCompletionTool> {
  return mcpTools.map(
    (tool) =>
      ({
        type: 'function',
        function: {
          name: tool.id,
          description: tool.description,
          parameters: {
            type: 'object',
            properties: tool.inputSchema.properties,
            required: tool.inputSchema.required
          }
        }
      }) as ChatCompletionTool
  )
}

export function openAIToolsToMcpTool(
  mcpTools: MCPTool[],
  toolCall: OpenAI.Responses.ResponseFunctionToolCall | ChatCompletionMessageToolCall
): MCPTool | undefined {
  const tool = mcpTools.find((mcpTool) => {
    if ('name' in toolCall) {
      return mcpTool.id === toolCall.name || mcpTool.name === toolCall.name
    } else {
      return mcpTool.id === toolCall.function.name || mcpTool.name === toolCall.function.name
    }
  })

  if (!tool) {
    console.warn('No MCP Tool found for tool call:', toolCall)
    return undefined
  }

  return tool
}

export async function callMCPTool(
  toolResponse: MCPToolResponse,
  topicId?: string,
  modelName?: string
): Promise<MCPCallToolResponse> {
  Logger.log(`[MCP] Calling Tool: ${toolResponse.tool.serverName} ${toolResponse.tool.name}`, toolResponse.tool)
  try {
    const server = getMcpServerByTool(toolResponse.tool)

    if (!server) {
      throw new Error(`Server not found: ${toolResponse.tool.serverName}`)
    }

<<<<<<< HEAD
    const resp = await window.api.mcp.callTool(
      {
        server,
        name: toolResponse.tool.name,
        args: toolResponse.arguments
      },
      topicId ? currentSpan(topicId, modelName)?.spanContext() : undefined
    )
=======
    const resp = await window.api.mcp.callTool({
      server,
      name: toolResponse.tool.name,
      args: toolResponse.arguments,
      callId: toolResponse.id
    })
>>>>>>> fbf89b3f
    if (toolResponse.tool.serverName === MCP_AUTO_INSTALL_SERVER_NAME) {
      if (resp.data) {
        const mcpServer: MCPServer = {
          id: `f${nanoid()}`,
          name: resp.data.name,
          description: resp.data.description,
          baseUrl: resp.data.baseUrl,
          command: resp.data.command,
          args: resp.data.args,
          env: resp.data.env,
          registryUrl: '',
          isActive: false,
          provider: 'CherryAI'
        }
        store.dispatch(addMCPServer(mcpServer))
      }
    }

    Logger.log(`[MCP] Tool called: ${toolResponse.tool.serverName} ${toolResponse.tool.name}`, resp)
    return resp
  } catch (e) {
    console.error(`[MCP] Error calling Tool: ${toolResponse.tool.serverName} ${toolResponse.tool.name}`, e)
    return Promise.resolve({
      isError: true,
      content: [
        {
          type: 'text',
          text: `Error calling tool ${toolResponse.tool.name}: ${e instanceof Error ? e.stack || e.message || 'No error details available' : JSON.stringify(e)}`
        }
      ]
    })
  }
}

export function mcpToolsToAnthropicTools(mcpTools: MCPTool[]): Array<ToolUnion> {
  return mcpTools.map((tool) => {
    const t: ToolUnion = {
      name: tool.id,
      description: tool.description,
      // @ts-ignore ignore type as it it unknow
      input_schema: tool.inputSchema
    }
    return t
  })
}

export function anthropicToolUseToMcpTool(mcpTools: MCPTool[] | undefined, toolUse: ToolUseBlock): MCPTool | undefined {
  if (!mcpTools) return undefined
  const tool = mcpTools.find((tool) => tool.id === toolUse.name)
  if (!tool) {
    return undefined
  }
  return tool
}

/**
 * @param mcpTools
 * @returns
 */
export function mcpToolsToGeminiTools(mcpTools: MCPTool[]): Tool[] {
  /**
   * @typedef {import('@google/genai').Schema} Schema
   */
  const schemaKeys = [
    'example',
    'pattern',
    'default',
    'maxLength',
    'minLength',
    'minProperties',
    'maxProperties',
    'anyOf',
    'description',
    'enum',
    'format',
    'items',
    'maxItems',
    'maximum',
    'minItems',
    'minimum',
    'nullable',
    'properties',
    'propertyOrdering',
    'required',
    'title',
    'type'
  ]
  return [
    {
      functionDeclarations: mcpTools?.map((tool) => {
        return {
          name: tool.id,
          description: tool.description,
          parameters: {
            type: GeminiSchemaType.OBJECT,
            properties: filterProperties(tool.inputSchema, schemaKeys).properties,
            required: tool.inputSchema.required
          }
        }
      })
    }
  ]
}

export function geminiFunctionCallToMcpTool(
  mcpTools: MCPTool[] | undefined,
  toolCall: FunctionCall | undefined
): MCPTool | undefined {
  if (!toolCall) return undefined
  if (!mcpTools) return undefined
  const tool = mcpTools.find((tool) => tool.id === toolCall.name)
  if (!tool) {
    return undefined
  }
  return tool
}

export function upsertMCPToolResponse(
  results: MCPToolResponse[],
  resp: MCPToolResponse,
  onChunk: (chunk: MCPToolPendingChunk | MCPToolInProgressChunk | MCPToolCompleteChunk) => void
) {
  const index = results.findIndex((ret) => ret.id === resp.id)
  let result = resp
  if (index !== -1) {
    const cur = {
      ...results[index],
      response: resp.response,
      arguments: resp.arguments,
      status: resp.status
    }
    results[index] = cur
    result = cur
  } else {
    results.push(resp)
  }
  switch (resp.status) {
    case 'pending':
      onChunk({
        type: ChunkType.MCP_TOOL_PENDING,
        responses: [result]
      })
      break
    case 'invoking':
      onChunk({
        type: ChunkType.MCP_TOOL_IN_PROGRESS,
        responses: [result]
      })
      break
    case 'cancelled':
    case 'done':
      onChunk({
        type: ChunkType.MCP_TOOL_COMPLETE,
        responses: [result]
      })
      break
    default:
      break
  }
}

export function filterMCPTools(
  mcpTools: MCPTool[] | undefined,
  enabledServers: MCPServer[] | undefined
): MCPTool[] | undefined {
  if (mcpTools) {
    if (enabledServers) {
      mcpTools = mcpTools.filter((t) => enabledServers.some((m) => m.name === t.serverName))
    } else {
      mcpTools = []
    }
  }
  return mcpTools
}

export function getMcpServerByTool(tool: MCPTool) {
  const servers = store.getState().mcp.servers
  return servers.find((s) => s.id === tool.serverId)
}

export function parseToolUse(content: string, mcpTools: MCPTool[], startIdx: number = 0): ToolUseResponse[] {
  if (!content || !mcpTools || mcpTools.length === 0) {
    return []
  }

  // 支持两种格式：
  // 1. 完整的 <tool_use></tool_use> 标签包围的内容
  // 2. 只有内部内容（从 TagExtractor 提取出来的）

  let contentToProcess = content

  // 如果内容不包含 <tool_use> 标签，说明是从 TagExtractor 提取的内部内容，需要包装
  if (!content.includes('<tool_use>')) {
    contentToProcess = `<tool_use>\n${content}\n</tool_use>`
  }

  const toolUsePattern =
    /<tool_use>([\s\S]*?)<name>([\s\S]*?)<\/name>([\s\S]*?)<arguments>([\s\S]*?)<\/arguments>([\s\S]*?)<\/tool_use>/g
  const tools: ToolUseResponse[] = []
  let match
  let idx = startIdx
  // Find all tool use blocks
  while ((match = toolUsePattern.exec(contentToProcess)) !== null) {
    // const fullMatch = match[0]
    const toolName = match[2].trim()
    const toolArgs = match[4].trim()

    // Try to parse the arguments as JSON
    let parsedArgs
    try {
      parsedArgs = JSON.parse(toolArgs)
    } catch (error) {
      // If parsing fails, use the string as is
      parsedArgs = toolArgs
    }
    // Logger.log(`Parsed arguments for tool "${toolName}":`, parsedArgs)
    const mcpTool = mcpTools.find((tool) => tool.id === toolName)
    if (!mcpTool) {
      Logger.error(`Tool "${toolName}" not found in MCP tools`)
      window.message.error(i18n.t('settings.mcp.errors.toolNotFound', { name: toolName }))
      continue
    }

    // Add to tools array
    tools.push({
      id: `${toolName}-${idx++}`, // Unique ID for each tool use
      toolUseId: mcpTool.id,
      tool: mcpTool,
      arguments: parsedArgs,
      status: 'pending'
    })

    // Remove the tool use block from the content
    // content = content.replace(fullMatch, '')
  }
  return tools
}

export async function parseAndCallTools<R>(
  tools: MCPToolResponse[],
  allToolResponses: MCPToolResponse[],
  onChunk: CompletionsParams['onChunk'],
  convertToMessage: (mcpToolResponse: MCPToolResponse, resp: MCPCallToolResponse, model: Model) => R | undefined,
  model: Model,
  mcpTools?: MCPTool[],
<<<<<<< HEAD
  topicId?: CompletionsParams['topicId']
): Promise<SdkMessageParam[]>
=======
  abortSignal?: AbortSignal
): Promise<{ toolResults: R[]; confirmedToolResponses: MCPToolResponse[] }>
>>>>>>> fbf89b3f

export async function parseAndCallTools<R>(
  content: string,
  allToolResponses: MCPToolResponse[],
  onChunk: CompletionsParams['onChunk'],
  convertToMessage: (mcpToolResponse: MCPToolResponse, resp: MCPCallToolResponse, model: Model) => R | undefined,
  model: Model,
  mcpTools?: MCPTool[],
<<<<<<< HEAD
  topicId?: CompletionsParams['topicId']
): Promise<SdkMessageParam[]>
=======
  abortSignal?: AbortSignal
): Promise<{ toolResults: R[]; confirmedToolResponses: MCPToolResponse[] }>
>>>>>>> fbf89b3f

export async function parseAndCallTools<R>(
  content: string | MCPToolResponse[],
  allToolResponses: MCPToolResponse[],
  onChunk: CompletionsParams['onChunk'],
  convertToMessage: (mcpToolResponse: MCPToolResponse, resp: MCPCallToolResponse, model: Model) => R | undefined,
  model: Model,
  mcpTools?: MCPTool[],
<<<<<<< HEAD
  topicId?: CompletionsParams['topicId']
): Promise<R[]> {
=======
  abortSignal?: AbortSignal
): Promise<{ toolResults: R[]; confirmedToolResponses: MCPToolResponse[] }> {
>>>>>>> fbf89b3f
  const toolResults: R[] = []
  let curToolResponses: MCPToolResponse[] = []
  if (Array.isArray(content)) {
    curToolResponses = content
  } else {
    // process tool use
    curToolResponses = parseToolUse(content, mcpTools || [], 0)
  }
  if (!curToolResponses || curToolResponses.length === 0) {
    return { toolResults, confirmedToolResponses: [] }
  }

  for (const toolResponse of curToolResponses) {
    upsertMCPToolResponse(
      allToolResponses,
      {
        ...toolResponse,
        status: 'pending'
      },
      onChunk!
    )
  }

<<<<<<< HEAD
  const toolPromises = curToolResponses.map(async (toolResponse) => {
    const images: string[] = []
    const toolCallResponse = await callMCPTool(toolResponse, topicId, model.name)
    upsertMCPToolResponse(
      allToolResponses,
      {
        ...toolResponse,
        status: 'done',
        response: toolCallResponse
      },
      onChunk!
    )
=======
  // 创建工具确认Promise映射，并立即处理每个确认
  const confirmedTools: MCPToolResponse[] = []
  const pendingPromises: Promise<void>[] = []

  curToolResponses.forEach((toolResponse) => {
    const confirmationPromise = requestToolConfirmation(toolResponse.id, abortSignal)

    const processingPromise = confirmationPromise
      .then(async (confirmed) => {
        if (confirmed) {
          // 立即更新为invoking状态
          upsertMCPToolResponse(
            allToolResponses,
            {
              ...toolResponse,
              status: 'invoking'
            },
            onChunk!
          )

          // 执行工具调用
          try {
            const images: string[] = []
            const toolCallResponse = await callMCPTool(toolResponse)

            // 立即更新为done状态
            upsertMCPToolResponse(
              allToolResponses,
              {
                ...toolResponse,
                status: 'done',
                response: toolCallResponse
              },
              onChunk!
            )

            // 处理图片
            for (const content of toolCallResponse.content) {
              if (content.type === 'image' && content.data) {
                images.push(`data:${content.mimeType};base64,${content.data}`)
              }
            }
>>>>>>> fbf89b3f

            if (images.length) {
              onChunk?.({
                type: ChunkType.IMAGE_CREATED
              })
              onChunk?.({
                type: ChunkType.IMAGE_COMPLETE,
                image: {
                  type: 'base64',
                  images: images
                }
              })
            }

            // 转换消息并添加到结果
            const convertedMessage = convertToMessage(toolResponse, toolCallResponse, model)
            if (convertedMessage) {
              confirmedTools.push(toolResponse)
              toolResults.push(convertedMessage)
            }
          } catch (error) {
            Logger.error(`🔧 [MCP] Error executing tool ${toolResponse.id}:`, error)
            // 更新为错误状态
            upsertMCPToolResponse(
              allToolResponses,
              {
                ...toolResponse,
                status: 'done',
                response: {
                  isError: true,
                  content: [
                    {
                      type: 'text',
                      text: `Error executing tool: ${error instanceof Error ? error.message : 'Unknown error'}`
                    }
                  ]
                }
              },
              onChunk!
            )
          }
        } else {
          // 立即更新为cancelled状态
          upsertMCPToolResponse(
            allToolResponses,
            {
              ...toolResponse,
              status: 'cancelled',
              response: {
                isError: false,
                content: [
                  {
                    type: 'text',
                    text: 'Tool call cancelled by user.'
                  }
                ]
              }
            },
            onChunk!
          )
        }
      })
      .catch((error) => {
        Logger.error(`🔧 [MCP] Error waiting for tool confirmation ${toolResponse.id}:`, error)
        // 立即更新为cancelled状态
        upsertMCPToolResponse(
          allToolResponses,
          {
            ...toolResponse,
            status: 'cancelled',
            response: {
              isError: true,
              content: [
                {
                  type: 'text',
                  text: `Error in confirmation process: ${error instanceof Error ? error.message : 'Unknown error'}`
                }
              ]
            }
          },
          onChunk!
        )
      })

    pendingPromises.push(processingPromise)
  })

  Logger.info(
    `🔧 [MCP] Waiting for tool confirmations:`,
    curToolResponses.map((t) => t.id)
  )

  // 等待所有工具处理完成（但每个工具的状态已经实时更新）
  await Promise.all(pendingPromises)

  Logger.info(`🔧 [MCP] All tools processed. Confirmed tools: ${confirmedTools.length}`)

  return { toolResults, confirmedToolResponses: confirmedTools }
}

export function mcpToolCallResponseToOpenAICompatibleMessage(
  mcpToolResponse: MCPToolResponse,
  resp: MCPCallToolResponse,
  isVisionModel: boolean = false
): ChatCompletionMessageParam {
  const message = {
    role: 'user'
  } as ChatCompletionMessageParam

  if (resp.isError) {
    message.content = JSON.stringify(resp.content)
  } else {
    const content: ChatCompletionContentPart[] = [
      {
        type: 'text',
        text: `Here is the result of mcp tool use \`${mcpToolResponse.tool.name}\`:`
      }
    ]

    if (isVisionModel) {
      for (const item of resp.content) {
        switch (item.type) {
          case 'text':
            content.push({
              type: 'text',
              text: item.text || 'no content'
            })
            break
          case 'image':
            content.push({
              type: 'image_url',
              image_url: {
                url: `data:${item.mimeType};base64,${item.data}`,
                detail: 'auto'
              }
            })
            break
          case 'audio':
            content.push({
              type: 'input_audio',
              input_audio: {
                data: `data:${item.mimeType};base64,${item.data}`,
                format: 'mp3'
              }
            })
            break
          default:
            content.push({
              type: 'text',
              text: `Unsupported type: ${item.type}`
            })
            break
        }
      }
    } else {
      content.push({
        type: 'text',
        text: JSON.stringify(resp.content)
      })
    }

    message.content = content
  }

  return message
}

export function mcpToolCallResponseToOpenAIMessage(
  mcpToolResponse: MCPToolResponse,
  resp: MCPCallToolResponse,
  isVisionModel: boolean = false
): OpenAI.Responses.EasyInputMessage {
  const message = {
    role: 'user'
  } as OpenAI.Responses.EasyInputMessage

  if (resp.isError) {
    message.content = JSON.stringify(resp.content)
  } else {
    const content: OpenAI.Responses.ResponseInputContent[] = [
      {
        type: 'input_text',
        text: `Here is the result of mcp tool use \`${mcpToolResponse.tool.name}\`:`
      }
    ]

    if (isVisionModel) {
      for (const item of resp.content) {
        switch (item.type) {
          case 'text':
            content.push({
              type: 'input_text',
              text: item.text || 'no content'
            })
            break
          case 'image':
            content.push({
              type: 'input_image',
              image_url: `data:${item.mimeType};base64,${item.data}`,
              detail: 'auto'
            })
            break
          default:
            content.push({
              type: 'input_text',
              text: `Unsupported type: ${item.type}`
            })
            break
        }
      }
    } else {
      content.push({
        type: 'input_text',
        text: JSON.stringify(resp.content)
      })
    }

    message.content = content
  }

  return message
}

export function mcpToolCallResponseToAnthropicMessage(
  mcpToolResponse: MCPToolResponse,
  resp: MCPCallToolResponse,
  model: Model
): MessageParam {
  const message = {
    role: 'user'
  } as MessageParam
  if (resp.isError) {
    message.content = JSON.stringify(resp.content)
  } else {
    const content: ContentBlockParam[] = [
      {
        type: 'text',
        text: `Here is the result of mcp tool use \`${mcpToolResponse.tool.name}\`:`
      }
    ]
    if (isVisionModel(model)) {
      for (const item of resp.content) {
        switch (item.type) {
          case 'text':
            content.push({
              type: 'text',
              text: item.text || 'no content'
            })
            break
          case 'image':
            if (
              item.mimeType === 'image/png' ||
              item.mimeType === 'image/jpeg' ||
              item.mimeType === 'image/webp' ||
              item.mimeType === 'image/gif'
            ) {
              content.push({
                type: 'image',
                source: {
                  type: 'base64',
                  data: `data:${item.mimeType};base64,${item.data}`,
                  media_type: item.mimeType
                }
              })
            } else {
              content.push({
                type: 'text',
                text: `Unsupported image type: ${item.mimeType}`
              })
            }
            break
          default:
            content.push({
              type: 'text',
              text: `Unsupported type: ${item.type}`
            })
            break
        }
      }
    } else {
      content.push({
        type: 'text',
        text: JSON.stringify(resp.content)
      })
    }
    message.content = content
  }

  return message
}

export function mcpToolCallResponseToGeminiMessage(
  mcpToolResponse: MCPToolResponse,
  resp: MCPCallToolResponse,
  isVisionModel: boolean = false
): Content {
  const message = {
    role: 'user'
  } as Content

  if (resp.isError) {
    message.parts = [
      {
        text: JSON.stringify(resp.content)
      }
    ]
  } else {
    const parts: Part[] = [
      {
        text: `Here is the result of mcp tool use \`${mcpToolResponse.tool.name}\`:`
      }
    ]
    if (isVisionModel) {
      for (const item of resp.content) {
        switch (item.type) {
          case 'text':
            parts.push({
              text: item.text || 'no content'
            })
            break
          case 'image':
            if (!item.data) {
              parts.push({
                text: 'No image data provided'
              })
            } else {
              parts.push({
                inlineData: {
                  data: item.data,
                  mimeType: item.mimeType || 'image/png'
                }
              })
            }
            break
          default:
            parts.push({
              text: `Unsupported type: ${item.type}`
            })
            break
        }
      }
    } else {
      parts.push({
        text: JSON.stringify(resp.content)
      })
    }
    message.parts = parts
  }

  return message
}

export function isEnabledToolUse(assistant: Assistant) {
  if (assistant.model) {
    if (isFunctionCallingModel(assistant.model)) {
      return assistant.settings?.toolUseMode === 'function'
    }
  }

  return false
}<|MERGE_RESOLUTION|>--- conflicted
+++ resolved
@@ -280,23 +280,15 @@
       throw new Error(`Server not found: ${toolResponse.tool.serverName}`)
     }
 
-<<<<<<< HEAD
     const resp = await window.api.mcp.callTool(
       {
         server,
         name: toolResponse.tool.name,
-        args: toolResponse.arguments
+        args: toolResponse.arguments,
+        callId: toolResponse.id
       },
       topicId ? currentSpan(topicId, modelName)?.spanContext() : undefined
     )
-=======
-    const resp = await window.api.mcp.callTool({
-      server,
-      name: toolResponse.tool.name,
-      args: toolResponse.arguments,
-      callId: toolResponse.id
-    })
->>>>>>> fbf89b3f
     if (toolResponse.tool.serverName === MCP_AUTO_INSTALL_SERVER_NAME) {
       if (resp.data) {
         const mcpServer: MCPServer = {
@@ -542,13 +534,9 @@
   convertToMessage: (mcpToolResponse: MCPToolResponse, resp: MCPCallToolResponse, model: Model) => R | undefined,
   model: Model,
   mcpTools?: MCPTool[],
-<<<<<<< HEAD
+  abortSignal?: AbortSignal,
   topicId?: CompletionsParams['topicId']
-): Promise<SdkMessageParam[]>
-=======
-  abortSignal?: AbortSignal
 ): Promise<{ toolResults: R[]; confirmedToolResponses: MCPToolResponse[] }>
->>>>>>> fbf89b3f
 
 export async function parseAndCallTools<R>(
   content: string,
@@ -557,13 +545,9 @@
   convertToMessage: (mcpToolResponse: MCPToolResponse, resp: MCPCallToolResponse, model: Model) => R | undefined,
   model: Model,
   mcpTools?: MCPTool[],
-<<<<<<< HEAD
+  abortSignal?: AbortSignal,
   topicId?: CompletionsParams['topicId']
-): Promise<SdkMessageParam[]>
-=======
-  abortSignal?: AbortSignal
 ): Promise<{ toolResults: R[]; confirmedToolResponses: MCPToolResponse[] }>
->>>>>>> fbf89b3f
 
 export async function parseAndCallTools<R>(
   content: string | MCPToolResponse[],
@@ -572,13 +556,9 @@
   convertToMessage: (mcpToolResponse: MCPToolResponse, resp: MCPCallToolResponse, model: Model) => R | undefined,
   model: Model,
   mcpTools?: MCPTool[],
-<<<<<<< HEAD
+  abortSignal?: AbortSignal,
   topicId?: CompletionsParams['topicId']
-): Promise<R[]> {
-=======
-  abortSignal?: AbortSignal
 ): Promise<{ toolResults: R[]; confirmedToolResponses: MCPToolResponse[] }> {
->>>>>>> fbf89b3f
   const toolResults: R[] = []
   let curToolResponses: MCPToolResponse[] = []
   if (Array.isArray(content)) {
@@ -602,20 +582,6 @@
     )
   }
 
-<<<<<<< HEAD
-  const toolPromises = curToolResponses.map(async (toolResponse) => {
-    const images: string[] = []
-    const toolCallResponse = await callMCPTool(toolResponse, topicId, model.name)
-    upsertMCPToolResponse(
-      allToolResponses,
-      {
-        ...toolResponse,
-        status: 'done',
-        response: toolCallResponse
-      },
-      onChunk!
-    )
-=======
   // 创建工具确认Promise映射，并立即处理每个确认
   const confirmedTools: MCPToolResponse[] = []
   const pendingPromises: Promise<void>[] = []
@@ -639,7 +605,7 @@
           // 执行工具调用
           try {
             const images: string[] = []
-            const toolCallResponse = await callMCPTool(toolResponse)
+            const toolCallResponse = await callMCPTool(toolResponse, topicId, model.name)
 
             // 立即更新为done状态
             upsertMCPToolResponse(
@@ -658,7 +624,6 @@
                 images.push(`data:${content.mimeType};base64,${content.data}`)
               }
             }
->>>>>>> fbf89b3f
 
             if (images.length) {
               onChunk?.({

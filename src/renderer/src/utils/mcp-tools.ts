--- conflicted
+++ resolved
@@ -269,17 +269,12 @@
   return tool
 }
 
-<<<<<<< HEAD
 export async function callMCPTool(
   toolResponse: MCPToolResponse,
   topicId?: string,
   modelName?: string
 ): Promise<MCPCallToolResponse> {
-  Logger.log(`[MCP] Calling Tool: ${toolResponse.tool.serverName} ${toolResponse.tool.name}`, toolResponse.tool)
-=======
-export async function callMCPTool(toolResponse: MCPToolResponse): Promise<MCPCallToolResponse> {
   logger.info(`Calling Tool: ${toolResponse.tool.serverName} ${toolResponse.tool.name}`, toolResponse.tool)
->>>>>>> 5488c950
   try {
     const server = getMcpServerByTool(toolResponse.tool)
 

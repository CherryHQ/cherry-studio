import { ContentBlockParam, MessageParam, ToolUnion, ToolUseBlock } from '@anthropic-ai/sdk/resources'
import { Content, FunctionCall, Part, Tool, Type as GeminiSchemaType } from '@google/genai'
import { loggerService } from '@logger'
import { isFunctionCallingModel, isVisionModel } from '@renderer/config/models'
import i18n from '@renderer/i18n'
import { currentSpan } from '@renderer/services/SpanManagerService'
import store from '@renderer/store'
import { addMCPServer } from '@renderer/store/mcp'
import {
  Assistant,
  MCPCallToolResponse,
  MCPServer,
  MCPTool,
  MCPToolResponse,
  Model,
  ToolUseResponse
} from '@renderer/types'
import type { MCPToolCompleteChunk, MCPToolInProgressChunk, MCPToolPendingChunk } from '@renderer/types/chunk'
import { ChunkType } from '@renderer/types/chunk'
<<<<<<< HEAD
=======
import { AwsBedrockSdkMessageParam, AwsBedrockSdkTool, AwsBedrockSdkToolCall } from '@renderer/types/sdk'
import { isArray, isObject, pull, transform } from 'lodash'
>>>>>>> a4854a88
import { nanoid } from 'nanoid'
import OpenAI from 'openai'
import {
  ChatCompletionContentPart,
  ChatCompletionMessageParam,
  ChatCompletionMessageToolCall,
  ChatCompletionTool
} from 'openai/resources'

import { convertBase64ImageToAwsBedrockFormat } from './aws-bedrock-utils'

const logger = loggerService.withContext('Utils:MCPTools')

const MCP_AUTO_INSTALL_SERVER_NAME = '@cherry/mcp-auto-install'

/**
 * Recursively filters and validates properties for OpenAI o3 strict schema validation
 *
 * o3 strict mode requirements:
 * 1. ALL object schemas (including nested ones) must have complete required arrays with ALL property keys
 * 2. Object schemas with additionalProperties: false MUST have a properties field (even if empty)
 *
 * This function recursively processes the entire schema tree to ensure compliance.
 */
function filterProperties(schema: any): any {
  if (!schema || typeof schema !== 'object') {
    return schema
  }

  // Handle arrays by recursively processing items
  if (Array.isArray(schema)) {
    return schema.map(filterProperties)
  }

  const filtered = { ...schema }

  // Process all properties recursively first
  if (filtered.properties && typeof filtered.properties === 'object') {
    const newProperties: any = {}
    for (const [key, value] of Object.entries(filtered.properties)) {
      newProperties[key] = filterProperties(value)
    }
    filtered.properties = newProperties
  }

  // Process other schema fields that might contain nested schemas
  if (filtered.items) {
    filtered.items = filterProperties(filtered.items)
  }
  if (filtered.additionalProperties && typeof filtered.additionalProperties === 'object') {
    filtered.additionalProperties = filterProperties(filtered.additionalProperties)
  }
  if (filtered.patternProperties) {
    const newPatternProperties: any = {}
    for (const [pattern, value] of Object.entries(filtered.patternProperties)) {
      newPatternProperties[pattern] = filterProperties(value)
    }
    filtered.patternProperties = newPatternProperties
  }

  // Handle schema composition keywords (array-based)
  const arrayCompositionKeywords = ['allOf', 'anyOf', 'oneOf']
  for (const keyword of arrayCompositionKeywords) {
    if (filtered[keyword]) {
      filtered[keyword] = filtered[keyword].map(filterProperties)
    }
  }

  // Handle single schema keywords
  const singleSchemaKeywords = ['not', 'if', 'then', 'else']
  for (const keyword of singleSchemaKeywords) {
    if (filtered[keyword]) {
      filtered[keyword] = filterProperties(filtered[keyword])
    }
  }

  // For ALL object schemas in strict mode, ensure proper o3 compliance
  if (filtered.type === 'object') {
    // o3 requirement: object schemas must have a properties field (even if empty)
    if (!filtered.properties) {
      filtered.properties = {}
    }

    // o3 strict requirement 1: ALL properties must be in required array
    const propertyKeys = Object.keys(filtered.properties)
    filtered.required = propertyKeys

    // o3 strict requirement 2: additionalProperties must ALWAYS be false for strict validation
    // This applies regardless of the original value (true, undefined, etc.)
    filtered.additionalProperties = false
  }

  return filtered
}

/**
 * Fixes object properties for o3 strict mode by ensuring objects have properties field (even if empty)
 */
function fixObjectPropertiesForO3(properties: Record<string, any>): Record<string, any> {
  const fixedProperties = { ...properties }
  for (const [propKey, propValue] of Object.entries(fixedProperties || {})) {
    if (propValue && typeof propValue === 'object') {
      const prop = propValue as any
      if (prop.type === 'object') {
        // For object types, ensure they have a properties field (even if empty) for o3 strict mode
        if (!prop.properties && prop.additionalProperties === false) {
          fixedProperties[propKey] = {
            ...prop,
            properties: {} // Add empty properties object for strict validation
          }
        }
      }
    }
  }
  return fixedProperties
}

/**
 * Processes MCP tool schema for OpenAI o3 strict validation requirements
 */
function processSchemaForO3(inputSchema: any): {
  properties: Record<string, any>
  required: string[]
  additionalProperties: boolean
} {
  const filteredSchema = filterProperties(inputSchema)

  // For strict mode (like o3), ensure ALL properties are in required array
  // This must be done AFTER filterProperties since it sets its own required array
  const allPropertyKeys = Object.keys(filteredSchema.properties || {})

  // Fix object properties for o3 strict mode - ensure objects have properties field
  const fixedProperties = fixObjectPropertiesForO3(filteredSchema.properties)

  // Create clean schema object to avoid mutations
  return {
    properties: fixedProperties || {},
    required: allPropertyKeys, // o3 requires ALL properties to be in required
    additionalProperties: false
  }
}

export function mcpToolsToOpenAIResponseTools(mcpTools: MCPTool[]): OpenAI.Responses.Tool[] {
  return mcpTools.map((tool) => {
    const parameters = processSchemaForO3(tool.inputSchema)

    return {
      type: 'function',
      name: tool.id,
      parameters: {
        type: 'object' as const,
        ...parameters
      },
      strict: true
    } satisfies OpenAI.Responses.Tool
  })
}

export function mcpToolsToOpenAIChatTools(mcpTools: MCPTool[]): Array<ChatCompletionTool> {
  return mcpTools.map((tool) => {
    const parameters = processSchemaForO3(tool.inputSchema)

    return {
      type: 'function',
      function: {
        name: tool.id,
        description: tool.description,
        parameters: {
          type: 'object' as const,
          ...parameters
        },
        strict: true
      }
    } as ChatCompletionTool
  })
}

export function openAIToolsToMcpTool(
  mcpTools: MCPTool[],
  toolCall: OpenAI.Responses.ResponseFunctionToolCall | ChatCompletionMessageToolCall
): MCPTool | undefined {
  const tool = mcpTools.find((mcpTool) => {
    if ('name' in toolCall) {
      return mcpTool.id === toolCall.name || mcpTool.name === toolCall.name
    } else {
      return mcpTool.id === toolCall.function.name || mcpTool.name === toolCall.function.name
    }
  })

  if (!tool) {
    logger.warn('No MCP Tool found for tool call:', toolCall)
    return undefined
  }

  return tool
}

export async function callBuiltInTool(toolResponse: MCPToolResponse): Promise<MCPCallToolResponse | undefined> {
  logger.info(`[BuiltIn] Calling Built-in Tool: ${toolResponse.tool.name}`, toolResponse.tool)

  if (toolResponse.tool.name === 'think') {
    const thought = toolResponse.arguments?.thought
    return {
      isError: false,
      content: [
        {
          type: 'text',
          text: (thought as string) || ''
        }
      ]
    }
  }

  return undefined
}

export async function callMCPTool(
  toolResponse: MCPToolResponse,
  topicId?: string,
  modelName?: string
): Promise<MCPCallToolResponse> {
  logger.info(`Calling Tool: ${toolResponse.tool.serverName} ${toolResponse.tool.name}`, toolResponse.tool)
  try {
    const server = getMcpServerByTool(toolResponse.tool)

    if (!server) {
      throw new Error(`Server not found: ${toolResponse.tool.serverName}`)
    }

    const resp = await window.api.mcp.callTool(
      {
        server,
        name: toolResponse.tool.name,
        args: toolResponse.arguments,
        callId: toolResponse.id
      },
      topicId ? currentSpan(topicId, modelName)?.spanContext() : undefined
    )
    if (toolResponse.tool.serverName === MCP_AUTO_INSTALL_SERVER_NAME) {
      if (resp.data) {
        const mcpServer: MCPServer = {
          id: `f${nanoid()}`,
          name: resp.data.name,
          description: resp.data.description,
          baseUrl: resp.data.baseUrl,
          command: resp.data.command,
          args: resp.data.args,
          env: resp.data.env,
          registryUrl: '',
          isActive: false,
          provider: 'CherryAI'
        }
        store.dispatch(addMCPServer(mcpServer))
      }
    }

    logger.info(`Tool called: ${toolResponse.tool.serverName} ${toolResponse.tool.name}`, resp)
    return resp
  } catch (e) {
    logger.error(`Error calling Tool: ${toolResponse.tool.serverName} ${toolResponse.tool.name}`, e as Error)
    return Promise.resolve({
      isError: true,
      content: [
        {
          type: 'text',
          text: `Error calling tool ${toolResponse.tool.name}: ${e instanceof Error ? e.stack || e.message || 'No error details available' : JSON.stringify(e)}`
        }
      ]
    })
  }
}

export function mcpToolsToAnthropicTools(mcpTools: MCPTool[]): Array<ToolUnion> {
  return mcpTools.map((tool) => {
    const t: ToolUnion = {
      name: tool.id,
      description: tool.description,
      // @ts-ignore ignore type as it it unknow
      input_schema: tool.inputSchema
    }
    return t
  })
}

export function anthropicToolUseToMcpTool(mcpTools: MCPTool[] | undefined, toolUse: ToolUseBlock): MCPTool | undefined {
  if (!mcpTools) return undefined
  const tool = mcpTools.find((tool) => tool.id === toolUse.name)
  if (!tool) {
    return undefined
  }
  return tool
}

/**
 * @param mcpTools
 * @returns
 */
export function mcpToolsToGeminiTools(mcpTools: MCPTool[]): Tool[] {
  return [
    {
      functionDeclarations: mcpTools?.map((tool) => {
        const filteredSchema = filterProperties(tool.inputSchema)
        return {
          name: tool.id,
          description: tool.description,
          parameters: {
            type: GeminiSchemaType.OBJECT,
            properties: filteredSchema.properties,
            required: tool.inputSchema.required
          }
        }
      })
    }
  ]
}

export function geminiFunctionCallToMcpTool(
  mcpTools: MCPTool[] | undefined,
  toolCall: FunctionCall | undefined
): MCPTool | undefined {
  if (!toolCall) return undefined
  if (!mcpTools) return undefined

  const toolName = toolCall.name || toolCall.id
  if (!toolName) return undefined

  const tool = mcpTools.find((tool) => tool.id.includes(toolName) || tool.name.includes(toolName))

  return tool
}

export function upsertMCPToolResponse(
  results: MCPToolResponse[],
  resp: MCPToolResponse,
  onChunk: (chunk: MCPToolPendingChunk | MCPToolInProgressChunk | MCPToolCompleteChunk) => void
) {
  const index = results.findIndex((ret) => ret.id === resp.id)
  let result = resp
  if (index !== -1) {
    const cur = {
      ...results[index],
      response: resp.response,
      arguments: resp.arguments,
      status: resp.status
    }
    results[index] = cur
    result = cur
  } else {
    results.push(resp)
  }
  switch (resp.status) {
    case 'pending':
      onChunk({
        type: ChunkType.MCP_TOOL_PENDING,
        responses: [result]
      })
      break
    case 'invoking':
      onChunk({
        type: ChunkType.MCP_TOOL_IN_PROGRESS,
        responses: [result]
      })
      break
    case 'cancelled':
    case 'done':
      onChunk({
        type: ChunkType.MCP_TOOL_COMPLETE,
        responses: [result]
      })
      break
    default:
      break
  }
}

export function filterMCPTools(
  mcpTools: MCPTool[] | undefined,
  enabledServers: MCPServer[] | undefined
): MCPTool[] | undefined {
  if (mcpTools) {
    if (enabledServers) {
      mcpTools = mcpTools.filter((t) => enabledServers.some((m) => m.name === t.serverName))
    } else {
      mcpTools = []
    }
  }
  return mcpTools
}

export function getMcpServerByTool(tool: MCPTool) {
  const servers = store.getState().mcp.servers
  return servers.find((s) => s.id === tool.serverId)
}

export function isToolAutoApproved(tool: MCPTool, server?: MCPServer): boolean {
  if (tool.isBuiltIn) {
    return true
  }
  const effectiveServer = server ?? getMcpServerByTool(tool)
  return effectiveServer ? !effectiveServer.disabledAutoApproveTools?.includes(tool.name) : false
}

export function parseToolUse(content: string, mcpTools: MCPTool[], startIdx: number = 0): ToolUseResponse[] {
  if (!content || !mcpTools || mcpTools.length === 0) {
    return []
  }

  // 支持两种格式：
  // 1. 完整的 <tool_use></tool_use> 标签包围的内容
  // 2. 只有内部内容（从 TagExtractor 提取出来的）

  let contentToProcess = content

  // 如果内容不包含 <tool_use> 标签，说明是从 TagExtractor 提取的内部内容，需要包装
  if (!content.includes('<tool_use>')) {
    contentToProcess = `<tool_use>\n${content}\n</tool_use>`
  }

  const toolUsePattern =
    /<tool_use>([\s\S]*?)<name>([\s\S]*?)<\/name>([\s\S]*?)<arguments>([\s\S]*?)<\/arguments>([\s\S]*?)<\/tool_use>/g
  const tools: ToolUseResponse[] = []
  let match
  let idx = startIdx
  // Find all tool use blocks
  while ((match = toolUsePattern.exec(contentToProcess)) !== null) {
    // const fullMatch = match[0]
    const toolName = match[2].trim()
    const toolArgs = match[4].trim()

    // Try to parse the arguments as JSON
    let parsedArgs
    try {
      parsedArgs = JSON.parse(toolArgs)
    } catch (error) {
      // If parsing fails, use the string as is
      parsedArgs = toolArgs
    }
    // Logger.log(`Parsed arguments for tool "${toolName}":`, parsedArgs)
    const mcpTool = mcpTools.find((tool) => tool.id === toolName || tool.name === toolName)
    if (!mcpTool) {
      logger.error(`Tool "${toolName}" not found in MCP tools`)
      window.message.error(i18n.t('settings.mcp.errors.toolNotFound', { name: toolName }))
      continue
    }

    // Add to tools array
    tools.push({
      id: `${toolName}-${idx++}`, // Unique ID for each tool use
      toolUseId: mcpTool.id,
      tool: mcpTool,
      arguments: parsedArgs,
      status: 'pending'
    })

    // Remove the tool use block from the content
    // content = content.replace(fullMatch, '')
  }
  return tools
}

export function mcpToolCallResponseToOpenAICompatibleMessage(
  mcpToolResponse: MCPToolResponse,
  resp: MCPCallToolResponse,
  isVisionModel: boolean = false,
  isCompatibleMode: boolean = false
): ChatCompletionMessageParam {
  const message = {
    role: 'user'
  } as ChatCompletionMessageParam
  if (resp.isError) {
    message.content = JSON.stringify(resp.content)
  } else if (isCompatibleMode) {
    let content: string = `Here is the result of mcp tool use \`${mcpToolResponse.tool.name}\`:\n`

    if (isVisionModel) {
      for (const item of resp.content) {
        switch (item.type) {
          case 'text':
            content += (item.text || 'no content') + '\n'
            break
          case 'image':
            // NOTE: 假设兼容模式下支持解析base64图片，虽然我觉得应该不支持
            content += `Here is a image result: data:${item.mimeType};base64,${item.data}\n`
            break
          case 'audio':
            // NOTE: 假设兼容模式下支持解析base64音频，虽然我觉得应该不支持
            content += `Here is a audio result: data:${item.mimeType};base64,${item.data}\n`
            break
          default:
            content += `Here is a unsupported result type: ${item.type}\n`
            break
        }
      }
    } else {
      content += JSON.stringify(resp.content)
      content += '\n'
    }

    message.content = content
  } else {
    const content: ChatCompletionContentPart[] = [
      {
        type: 'text',
        text: `Here is the result of mcp tool use \`${mcpToolResponse.tool.name}\`:`
      }
    ]

    if (isVisionModel) {
      for (const item of resp.content) {
        switch (item.type) {
          case 'text':
            content.push({
              type: 'text',
              text: item.text || 'no content'
            })
            break
          case 'image':
            content.push({
              type: 'image_url',
              image_url: {
                url: `data:${item.mimeType};base64,${item.data}`,
                detail: 'auto'
              }
            })
            break
          case 'audio':
            content.push({
              type: 'input_audio',
              input_audio: {
                data: `data:${item.mimeType};base64,${item.data}`,
                format: 'mp3'
              }
            })
            break
          default:
            content.push({
              type: 'text',
              text: `Unsupported type: ${item.type}`
            })
            break
        }
      }
    } else {
      content.push({
        type: 'text',
        text: JSON.stringify(resp.content)
      })
    }

    message.content = content
  }

  return message
}

export function mcpToolCallResponseToOpenAIMessage(
  mcpToolResponse: MCPToolResponse,
  resp: MCPCallToolResponse,
  isVisionModel: boolean = false
): OpenAI.Responses.EasyInputMessage {
  const message = {
    role: 'user'
  } as OpenAI.Responses.EasyInputMessage

  if (resp.isError) {
    message.content = JSON.stringify(resp.content)
  } else {
    const content: OpenAI.Responses.ResponseInputContent[] = [
      {
        type: 'input_text',
        text: `Here is the result of mcp tool use \`${mcpToolResponse.tool.name}\`:`
      }
    ]

    if (isVisionModel) {
      for (const item of resp.content) {
        switch (item.type) {
          case 'text':
            content.push({
              type: 'input_text',
              text: item.text || 'no content'
            })
            break
          case 'image':
            content.push({
              type: 'input_image',
              image_url: `data:${item.mimeType};base64,${item.data}`,
              detail: 'auto'
            })
            break
          default:
            content.push({
              type: 'input_text',
              text: `Unsupported type: ${item.type}`
            })
            break
        }
      }
    } else {
      content.push({
        type: 'input_text',
        text: JSON.stringify(resp.content)
      })
    }

    message.content = content
  }

  return message
}

export function mcpToolCallResponseToAnthropicMessage(
  mcpToolResponse: MCPToolResponse,
  resp: MCPCallToolResponse,
  model: Model
): MessageParam {
  const message = {
    role: 'user'
  } as MessageParam
  if (resp.isError) {
    message.content = JSON.stringify(resp.content)
  } else {
    const content: ContentBlockParam[] = [
      {
        type: 'text',
        text: `Here is the result of mcp tool use \`${mcpToolResponse.tool.name}\`:`
      }
    ]
    if (isVisionModel(model)) {
      for (const item of resp.content) {
        switch (item.type) {
          case 'text':
            content.push({
              type: 'text',
              text: item.text || 'no content'
            })
            break
          case 'image':
            if (
              item.mimeType === 'image/png' ||
              item.mimeType === 'image/jpeg' ||
              item.mimeType === 'image/webp' ||
              item.mimeType === 'image/gif'
            ) {
              content.push({
                type: 'image',
                source: {
                  type: 'base64',
                  data: `data:${item.mimeType};base64,${item.data}`,
                  media_type: item.mimeType
                }
              })
            } else {
              content.push({
                type: 'text',
                text: `Unsupported image type: ${item.mimeType}`
              })
            }
            break
          default:
            content.push({
              type: 'text',
              text: `Unsupported type: ${item.type}`
            })
            break
        }
      }
    } else {
      content.push({
        type: 'text',
        text: JSON.stringify(resp.content)
      })
    }
    message.content = content
  }

  return message
}

export function mcpToolCallResponseToGeminiMessage(
  mcpToolResponse: MCPToolResponse,
  resp: MCPCallToolResponse,
  isVisionModel: boolean = false
): Content {
  const message = {
    role: 'user'
  } as Content

  if (resp.isError) {
    message.parts = [
      {
        text: JSON.stringify(resp.content)
      }
    ]
  } else {
    const parts: Part[] = [
      {
        text: `Here is the result of mcp tool use \`${mcpToolResponse.tool.name}\`:`
      }
    ]
    if (isVisionModel) {
      for (const item of resp.content) {
        switch (item.type) {
          case 'text':
            parts.push({
              text: item.text || 'no content'
            })
            break
          case 'image':
            if (!item.data) {
              parts.push({
                text: 'No image data provided'
              })
            } else {
              parts.push({
                inlineData: {
                  data: item.data,
                  mimeType: item.mimeType || 'image/png'
                }
              })
            }
            break
          default:
            parts.push({
              text: `Unsupported type: ${item.type}`
            })
            break
        }
      }
    } else {
      parts.push({
        text: JSON.stringify(resp.content)
      })
    }
    message.parts = parts
  }

  return message
}

export function mcpToolsToAwsBedrockTools(mcpTools: MCPTool[]): Array<AwsBedrockSdkTool> {
  return mcpTools.map((tool) => ({
    toolSpec: {
      name: tool.id,
      description: tool.description,
      inputSchema: {
        json: {
          type: 'object',
          properties: tool.inputSchema?.properties
            ? Object.fromEntries(
                Object.entries(tool.inputSchema.properties).map(([key, value]) => [
                  key,
                  {
                    type:
                      typeof value === 'object' && value !== null && 'type' in value ? (value as any).type : 'string',
                    description:
                      typeof value === 'object' && value !== null && 'description' in value
                        ? (value as any).description
                        : undefined
                  }
                ])
              )
            : {},
          required: tool.inputSchema?.required || []
        }
      }
    }
  }))
}

export function awsBedrockToolUseToMcpTool(
  mcpTools: MCPTool[] | undefined,
  toolCall: AwsBedrockSdkToolCall
): MCPTool | undefined {
  if (!toolCall) return undefined
  if (!mcpTools) return undefined
  const tool = mcpTools.find((tool) => tool.id === toolCall.name || tool.name === toolCall.name)
  if (!tool) {
    return undefined
  }
  return tool
}

export function mcpToolCallResponseToAwsBedrockMessage(
  mcpToolResponse: MCPToolResponse,
  resp: MCPCallToolResponse,
  model: Model
): AwsBedrockSdkMessageParam {
  const message: AwsBedrockSdkMessageParam = {
    role: 'user',
    content: []
  }

  const toolUseId =
    'toolUseId' in mcpToolResponse && mcpToolResponse.toolUseId
      ? mcpToolResponse.toolUseId
      : 'toolCallId' in mcpToolResponse && mcpToolResponse.toolCallId
        ? mcpToolResponse.toolCallId
        : 'unknown-tool-id'

  if (resp.isError) {
    message.content = [
      {
        toolResult: {
          toolUseId: toolUseId,
          content: [
            {
              text: `Error: ${JSON.stringify(resp.content)}`
            }
          ],
          status: 'error'
        }
      }
    ]
  } else {
    const toolResultContent: Array<{
      json?: any
      text?: string
      image?: {
        format: 'png' | 'jpeg' | 'gif' | 'webp'
        source: {
          bytes?: Uint8Array
          s3Location?: {
            uri: string
            bucketOwner?: string
          }
        }
      }
    }> = []

    if (isVisionModel(model)) {
      for (const item of resp.content) {
        switch (item.type) {
          case 'text':
            toolResultContent.push({
              text: item.text || 'no content'
            })
            break
          case 'image':
            if (item.data && item.mimeType) {
              const awsImage = convertBase64ImageToAwsBedrockFormat(item.data, item.mimeType)
              if (awsImage) {
                toolResultContent.push({ image: awsImage })
              } else {
                toolResultContent.push({
                  text: `[Image received: ${item.mimeType}, size: ${item.data?.length || 0} bytes]`
                })
              }
            } else {
              toolResultContent.push({
                text: '[Image received but no data available]'
              })
            }
            break
          default:
            toolResultContent.push({
              text: `Unsupported content type: ${item.type}`
            })
            break
        }
      }
    } else {
      // 对于非视觉模型，将所有内容合并为文本
      const textContent = resp.content
        .map((item) => {
          if (item.type === 'text') {
            return item.text
          } else {
            // 对于非文本内容，尝试转换为JSON格式
            try {
              return JSON.stringify(item)
            } catch {
              return `[${item.type} content]`
            }
          }
        })
        .join('\n')

      toolResultContent.push({
        text: textContent || 'Tool execution completed with no output'
      })
    }

    message.content = [
      {
        toolResult: {
          toolUseId: toolUseId,
          content: toolResultContent,
          status: 'success'
        }
      }
    ]
  }

  return message
}

export function isEnabledToolUse(assistant: Assistant) {
  if (assistant.model) {
    if (isFunctionCallingModel(assistant.model)) {
      return assistant.settings?.toolUseMode === 'function'
    }
  }

  return false
}<|MERGE_RESOLUTION|>--- conflicted
+++ resolved
@@ -17,11 +17,7 @@
 } from '@renderer/types'
 import type { MCPToolCompleteChunk, MCPToolInProgressChunk, MCPToolPendingChunk } from '@renderer/types/chunk'
 import { ChunkType } from '@renderer/types/chunk'
-<<<<<<< HEAD
-=======
 import { AwsBedrockSdkMessageParam, AwsBedrockSdkTool, AwsBedrockSdkToolCall } from '@renderer/types/sdk'
-import { isArray, isObject, pull, transform } from 'lodash'
->>>>>>> a4854a88
 import { nanoid } from 'nanoid'
 import OpenAI from 'openai'
 import {

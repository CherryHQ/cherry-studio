--- conflicted
+++ resolved
@@ -8,11 +8,7 @@
 import { addMCPServer } from '@renderer/store/mcp'
 import {
   Assistant,
-<<<<<<< HEAD
-  BaseTool,
-=======
   BuiltinMCPServerNames,
->>>>>>> 69252f61
   MCPCallToolResponse,
   MCPServer,
   MCPTool,
@@ -322,13 +318,12 @@
   return servers.find((s) => s.id === tool.serverId)
 }
 
-export function isToolAutoApproved(tool: BaseTool, server?: MCPServer): boolean {
-  if (tool.type === 'builtin') {
+export function isToolAutoApproved(tool: MCPTool, server?: MCPServer): boolean {
+  if (tool.isBuiltIn) {
     return true
   }
-  const mcpTool = tool as MCPTool
-  const effectiveServer = server ?? getMcpServerByTool(mcpTool)
-  return effectiveServer ? !effectiveServer.disabledAutoApproveTools?.includes(mcpTool.name) : false
+  const effectiveServer = server ?? getMcpServerByTool(tool)
+  return effectiveServer ? !effectiveServer.disabledAutoApproveTools?.includes(tool.name) : false
 }
 
 export function parseToolUse(
@@ -839,15 +834,7 @@
  */
 export function isSupportedToolUse(assistant: Assistant) {
   if (assistant.model) {
-<<<<<<< HEAD
-    if (isFunctionCallingModel(assistant.model)) {
-      return true
-    } else {
-      return assistant.settings?.toolUseMode === 'prompt'
-    }
-=======
     return isFunctionCallingModel(assistant.model) && isToolUseModeFunction(assistant)
->>>>>>> 69252f61
   }
 
   return false

--- conflicted
+++ resolved
@@ -78,15 +78,10 @@
   try {
     if ('name' in toolCall) {
       toolName = toolCall.name
-<<<<<<< HEAD
-    } else {
-      toolName = toolCall.function.name
-=======
     } else if (toolCall.type === 'function' && 'function' in toolCall) {
       toolName = toolCall.function.name
     } else {
       throw new Error('Unknown tool call type')
->>>>>>> 6b8ba9d2
     }
   } catch (error) {
     logger.error(`Error parsing tool call: ${toolCall}`, error as Error)

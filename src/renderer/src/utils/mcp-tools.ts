--- conflicted
+++ resolved
@@ -18,11 +18,7 @@
 import type { MCPToolCompleteChunk, MCPToolInProgressChunk, MCPToolPendingChunk } from '@renderer/types/chunk'
 import { ChunkType } from '@renderer/types/chunk'
 import { AwsBedrockSdkMessageParam, AwsBedrockSdkTool, AwsBedrockSdkToolCall } from '@renderer/types/sdk'
-<<<<<<< HEAD
-=======
 import { t } from 'i18next'
-import { isArray, isObject, pull, transform } from 'lodash'
->>>>>>> 636a430e
 import { nanoid } from 'nanoid'
 import OpenAI from 'openai'
 import {

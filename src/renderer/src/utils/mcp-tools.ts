import { ContentBlockParam, MessageParam, ToolUnion, ToolUseBlock } from '@anthropic-ai/sdk/resources'
import { Content, FunctionCall, Part, Tool, Type as GeminiSchemaType } from '@google/genai'
import Logger from '@renderer/config/logger'
import { isFunctionCallingModel, isVisionModel } from '@renderer/config/models'
<<<<<<< HEAD
import { currentSpan } from '@renderer/services/SpanManagerService'
=======
import i18n from '@renderer/i18n'
>>>>>>> 7b781921
import store from '@renderer/store'
import { addMCPServer } from '@renderer/store/mcp'
import {
  Assistant,
  MCPCallToolResponse,
  MCPServer,
  MCPTool,
  MCPToolResponse,
  Model,
  ToolUseResponse
} from '@renderer/types'
import type { MCPToolCompleteChunk, MCPToolInProgressChunk } from '@renderer/types/chunk'
import { ChunkType } from '@renderer/types/chunk'
import { SdkMessageParam } from '@renderer/types/sdk'
import { isArray, isObject, pull, transform } from 'lodash'
import { nanoid } from 'nanoid'
import OpenAI from 'openai'
import {
  ChatCompletionContentPart,
  ChatCompletionMessageParam,
  ChatCompletionMessageToolCall,
  ChatCompletionTool
} from 'openai/resources'

import { CompletionsParams } from '../aiCore/middleware/schemas'

const MCP_AUTO_INSTALL_SERVER_NAME = '@cherry/mcp-auto-install'
const EXTRA_SCHEMA_KEYS = ['schema', 'headers']

// const ensureValidSchema = (obj: Record<string, any>) => {
//   // Filter out unsupported keys for Gemini
//   const filteredObj = filterUnsupportedKeys(obj)

//   // Handle base schema properties
//   const baseSchema = {
//     description: filteredObj.description,
//     nullable: filteredObj.nullable
//   } as BaseSchema

//   // Handle string type
//   if (filteredObj.type?.toLowerCase() === SchemaType.STRING) {
//     if (filteredObj.enum && Array.isArray(filteredObj.enum)) {
//       return {
//         ...baseSchema,
//         type: SchemaType.STRING,
//         format: 'enum',
//         enum: filteredObj.enum as string[]
//       } as EnumStringSchema
//     }
//     return {
//       ...baseSchema,
//       type: SchemaType.STRING,
//       format: filteredObj.format === 'date-time' ? 'date-time' : undefined
//     } as SimpleStringSchema
//   }

//   // Handle number type
//   if (filteredObj.type?.toLowerCase() === SchemaType.NUMBER) {
//     return {
//       ...baseSchema,
//       type: SchemaType.NUMBER,
//       format: ['float', 'double'].includes(filteredObj.format) ? (filteredObj.format as 'float' | 'double') : undefined
//     } as NumberSchema
//   }

//   // Handle integer type
//   if (filteredObj.type?.toLowerCase() === SchemaType.INTEGER) {
//     return {
//       ...baseSchema,
//       type: SchemaType.INTEGER,
//       format: ['int32', 'int64'].includes(filteredObj.format) ? (filteredObj.format as 'int32' | 'int64') : undefined
//     } as IntegerSchema
//   }

//   // Handle boolean type
//   if (filteredObj.type?.toLowerCase() === SchemaType.BOOLEAN) {
//     return {
//       ...baseSchema,
//       type: SchemaType.BOOLEAN
//     } as BooleanSchema
//   }

//   // Handle array type
//   if (filteredObj.type?.toLowerCase() === SchemaType.ARRAY) {
//     return {
//       ...baseSchema,
//       type: SchemaType.ARRAY,
//       items: filteredObj.items
//         ? ensureValidSchema(filteredObj.items as Record<string, any>)
//         : ({ type: SchemaType.STRING } as SimpleStringSchema),
//       minItems: filteredObj.minItems,
//       maxItems: filteredObj.maxItems
//     } as ArraySchema
//   }

//   // Handle object type (default)
//   const properties = filteredObj.properties
//     ? Object.fromEntries(
//         Object.entries(filteredObj.properties).map(([key, value]) => [
//           key,
//           ensureValidSchema(value as Record<string, any>)
//         ])
//       )
//     : { _empty: { type: SchemaType.STRING } as SimpleStringSchema } // Ensure properties is never empty

//   return {
//     ...baseSchema,
//     type: SchemaType.OBJECT,
//     properties,
//     required: Array.isArray(filteredObj.required) ? filteredObj.required : undefined
//   } as ObjectSchema
// }

// function filterUnsupportedKeys(obj: Record<string, any>): Record<string, any> {
//   const supportedBaseKeys = ['description', 'nullable']
//   const supportedStringKeys = [...supportedBaseKeys, 'type', 'format', 'enum']
//   const supportedNumberKeys = [...supportedBaseKeys, 'type', 'format']
//   const supportedBooleanKeys = [...supportedBaseKeys, 'type']
//   const supportedArrayKeys = [...supportedBaseKeys, 'type', 'items', 'minItems', 'maxItems']
//   const supportedObjectKeys = [...supportedBaseKeys, 'type', 'properties', 'required']

//   const filtered: Record<string, any> = {}

//   let keysToKeep: string[]

//   if (obj.type?.toLowerCase() === SchemaType.STRING) {
//     keysToKeep = supportedStringKeys
//   } else if (obj.type?.toLowerCase() === SchemaType.NUMBER) {
//     keysToKeep = supportedNumberKeys
//   } else if (obj.type?.toLowerCase() === SchemaType.INTEGER) {
//     keysToKeep = supportedNumberKeys
//   } else if (obj.type?.toLowerCase() === SchemaType.BOOLEAN) {
//     keysToKeep = supportedBooleanKeys
//   } else if (obj.type?.toLowerCase() === SchemaType.ARRAY) {
//     keysToKeep = supportedArrayKeys
//   } else {
//     // Default to object type
//     keysToKeep = supportedObjectKeys
//   }

//   // copy supported keys
//   for (const key of keysToKeep) {
//     if (obj[key] !== undefined) {
//       filtered[key] = obj[key]
//     }
//   }

//   return filtered
// }

// function filterPropertieAttributes(tool: MCPTool, filterNestedObj: boolean = false): Record<string, object> {
//   const properties = tool.inputSchema.properties
//   if (!properties) {
//     return {}
//   }

//   // For OpenAI, we don't need to validate as strictly
//   if (!filterNestedObj) {
//     return properties
//   }

//   const processedProperties = Object.fromEntries(
//     Object.entries(properties).map(([key, value]) => [key, ensureValidSchema(value as Record<string, any>)])
//   )

//   return processedProperties
// }

export function filterProperties(
  properties: Record<string, any> | string | number | boolean | Array<Record<string, any> | string | number | boolean>,
  supportedKeys: string[]
) {
  // If it is an array, recursively process each element
  if (isArray(properties)) {
    return properties.map((item) => filterProperties(item, supportedKeys))
  }

  // If it is an object, recursively process each property
  if (isObject(properties)) {
    return transform(
      properties,
      (result, value, key) => {
        if (key === 'properties') {
          result[key] = transform(value, (acc, v, k) => {
            acc[k] = filterProperties(v, supportedKeys)
          })

          result['additionalProperties'] = false
          result['required'] = pull(Object.keys(value), ...EXTRA_SCHEMA_KEYS)
        } else if (key === 'oneOf') {
          // openai only supports anyOf
          result['anyOf'] = filterProperties(value, supportedKeys)
        } else if (supportedKeys.includes(key)) {
          result[key] = filterProperties(value, supportedKeys)
          if (key === 'type' && value === 'object') {
            result['additionalProperties'] = false
          }
        }
      },
      {}
    )
  }

  // Return other types directly (e.g., string, number, etc.)
  return properties
}

export function mcpToolsToOpenAIResponseTools(mcpTools: MCPTool[]): OpenAI.Responses.Tool[] {
  const schemaKeys = ['type', 'description', 'items', 'enum', 'additionalProperties', 'anyof']
  return mcpTools.map(
    (tool) =>
      ({
        type: 'function',
        name: tool.id,
        parameters: {
          type: 'object',
          properties: filterProperties(tool.inputSchema, schemaKeys).properties,
          required: pull(Object.keys(tool.inputSchema.properties), ...EXTRA_SCHEMA_KEYS),
          additionalProperties: false
        },
        strict: true
      }) satisfies OpenAI.Responses.Tool
  )
}

export function mcpToolsToOpenAIChatTools(mcpTools: MCPTool[]): Array<ChatCompletionTool> {
  return mcpTools.map(
    (tool) =>
      ({
        type: 'function',
        function: {
          name: tool.id,
          description: tool.description,
          parameters: {
            type: 'object',
            properties: tool.inputSchema.properties,
            required: tool.inputSchema.required
          }
        }
      }) as ChatCompletionTool
  )
}

export function openAIToolsToMcpTool(
  mcpTools: MCPTool[],
  toolCall: OpenAI.Responses.ResponseFunctionToolCall | ChatCompletionMessageToolCall
): MCPTool | undefined {
  const tool = mcpTools.find((mcpTool) => {
    if ('name' in toolCall) {
      return mcpTool.id === toolCall.name || mcpTool.name === toolCall.name
    } else {
      return mcpTool.id === toolCall.function.name || mcpTool.name === toolCall.function.name
    }
  })

  if (!tool) {
    console.warn('No MCP Tool found for tool call:', toolCall)
    return undefined
  }

  return tool
}

export async function callMCPTool(toolResponse: MCPToolResponse, topicId?: string): Promise<MCPCallToolResponse> {
  Logger.log(`[MCP] Calling Tool: ${toolResponse.tool.serverName} ${toolResponse.tool.name}`, toolResponse.tool)
  try {
    const server = getMcpServerByTool(toolResponse.tool)

    if (!server) {
      throw new Error(`Server not found: ${toolResponse.tool.serverName}`)
    }

    const resp = await window.api.mcp.callTool(
      {
        server,
        name: toolResponse.tool.name,
        args: toolResponse.arguments
      },
      currentSpan(topicId)?.spanContext()
    )
    if (toolResponse.tool.serverName === MCP_AUTO_INSTALL_SERVER_NAME) {
      if (resp.data) {
        const mcpServer: MCPServer = {
          id: `f${nanoid()}`,
          name: resp.data.name,
          description: resp.data.description,
          baseUrl: resp.data.baseUrl,
          command: resp.data.command,
          args: resp.data.args,
          env: resp.data.env,
          registryUrl: '',
          isActive: false,
          provider: 'CherryAI'
        }
        store.dispatch(addMCPServer(mcpServer))
      }
    }

    Logger.log(`[MCP] Tool called: ${toolResponse.tool.serverName} ${toolResponse.tool.name}`, resp)
    return resp
  } catch (e) {
    console.error(`[MCP] Error calling Tool: ${toolResponse.tool.serverName} ${toolResponse.tool.name}`, e)
    return Promise.resolve({
      isError: true,
      content: [
        {
          type: 'text',
          text: `Error calling tool ${toolResponse.tool.name}: ${e instanceof Error ? e.stack || e.message || 'No error details available' : JSON.stringify(e)}`
        }
      ]
    })
  }
}

export function mcpToolsToAnthropicTools(mcpTools: MCPTool[]): Array<ToolUnion> {
  return mcpTools.map((tool) => {
    const t: ToolUnion = {
      name: tool.id,
      description: tool.description,
      // @ts-ignore ignore type as it it unknow
      input_schema: tool.inputSchema
    }
    return t
  })
}

export function anthropicToolUseToMcpTool(mcpTools: MCPTool[] | undefined, toolUse: ToolUseBlock): MCPTool | undefined {
  if (!mcpTools) return undefined
  const tool = mcpTools.find((tool) => tool.id === toolUse.name)
  if (!tool) {
    return undefined
  }
  return tool
}

/**
 * @param mcpTools
 * @returns
 */
export function mcpToolsToGeminiTools(mcpTools: MCPTool[]): Tool[] {
  /**
   * @typedef {import('@google/genai').Schema} Schema
   */
  const schemaKeys = [
    'example',
    'pattern',
    'default',
    'maxLength',
    'minLength',
    'minProperties',
    'maxProperties',
    'anyOf',
    'description',
    'enum',
    'format',
    'items',
    'maxItems',
    'maximum',
    'minItems',
    'minimum',
    'nullable',
    'properties',
    'propertyOrdering',
    'required',
    'title',
    'type'
  ]
  return [
    {
      functionDeclarations: mcpTools?.map((tool) => {
        return {
          name: tool.id,
          description: tool.description,
          parameters: {
            type: GeminiSchemaType.OBJECT,
            properties: filterProperties(tool.inputSchema, schemaKeys).properties,
            required: tool.inputSchema.required
          }
        }
      })
    }
  ]
}

export function geminiFunctionCallToMcpTool(
  mcpTools: MCPTool[] | undefined,
  toolCall: FunctionCall | undefined
): MCPTool | undefined {
  if (!toolCall) return undefined
  if (!mcpTools) return undefined
  const tool = mcpTools.find((tool) => tool.id === toolCall.name)
  if (!tool) {
    return undefined
  }
  return tool
}

export function upsertMCPToolResponse(
  results: MCPToolResponse[],
  resp: MCPToolResponse,
  onChunk: (chunk: MCPToolInProgressChunk | MCPToolCompleteChunk) => void
) {
  const index = results.findIndex((ret) => ret.id === resp.id)
  let result = resp
  if (index !== -1) {
    const cur = {
      ...results[index],
      response: resp.response,
      arguments: resp.arguments,
      status: resp.status
    }
    results[index] = cur
    result = cur
  } else {
    results.push(resp)
  }
  onChunk({
    type: resp.status === 'invoking' ? ChunkType.MCP_TOOL_IN_PROGRESS : ChunkType.MCP_TOOL_COMPLETE,
    responses: [result]
  })
}

export function filterMCPTools(
  mcpTools: MCPTool[] | undefined,
  enabledServers: MCPServer[] | undefined
): MCPTool[] | undefined {
  if (mcpTools) {
    if (enabledServers) {
      mcpTools = mcpTools.filter((t) => enabledServers.some((m) => m.name === t.serverName))
    } else {
      mcpTools = []
    }
  }
  return mcpTools
}

export function getMcpServerByTool(tool: MCPTool) {
  const servers = store.getState().mcp.servers
  return servers.find((s) => s.id === tool.serverId)
}

export function parseToolUse(content: string, mcpTools: MCPTool[]): ToolUseResponse[] {
  if (!content || !mcpTools || mcpTools.length === 0) {
    return []
  }

  // 支持两种格式：
  // 1. 完整的 <tool_use></tool_use> 标签包围的内容
  // 2. 只有内部内容（从 TagExtractor 提取出来的）

  let contentToProcess = content

  // 如果内容不包含 <tool_use> 标签，说明是从 TagExtractor 提取的内部内容，需要包装
  if (!content.includes('<tool_use>')) {
    contentToProcess = `<tool_use>\n${content}\n</tool_use>`
  }

  const toolUsePattern =
    /<tool_use>([\s\S]*?)<name>([\s\S]*?)<\/name>([\s\S]*?)<arguments>([\s\S]*?)<\/arguments>([\s\S]*?)<\/tool_use>/g
  const tools: ToolUseResponse[] = []
  let match
  let idx = 0
  // Find all tool use blocks
  while ((match = toolUsePattern.exec(contentToProcess)) !== null) {
    // const fullMatch = match[0]
    const toolName = match[2].trim()
    const toolArgs = match[4].trim()

    // Try to parse the arguments as JSON
    let parsedArgs
    try {
      parsedArgs = JSON.parse(toolArgs)
    } catch (error) {
      // If parsing fails, use the string as is
      parsedArgs = toolArgs
    }
    // Logger.log(`Parsed arguments for tool "${toolName}":`, parsedArgs)
    const mcpTool = mcpTools.find((tool) => tool.id === toolName)
    if (!mcpTool) {
      Logger.error(`Tool "${toolName}" not found in MCP tools`)
      window.message.error(i18n.t('settings.mcp.errors.toolNotFound', { name: toolName }))
      continue
    }

    // Add to tools array
    tools.push({
      id: `${toolName}-${idx++}`, // Unique ID for each tool use
      toolUseId: mcpTool.id,
      tool: mcpTool,
      arguments: parsedArgs,
      status: 'pending'
    })

    // Remove the tool use block from the content
    // content = content.replace(fullMatch, '')
  }
  return tools
}

export async function parseAndCallTools<R>(
  tools: MCPToolResponse[],
  allToolResponses: MCPToolResponse[],
  onChunk: CompletionsParams['onChunk'],
  convertToMessage: (mcpToolResponse: MCPToolResponse, resp: MCPCallToolResponse, model: Model) => R | undefined,
  model: Model,
  mcpTools?: MCPTool[],
  topicId?: CompletionsParams['topicId']
): Promise<SdkMessageParam[]>

export async function parseAndCallTools<R>(
  content: string,
  allToolResponses: MCPToolResponse[],
  onChunk: CompletionsParams['onChunk'],
  convertToMessage: (mcpToolResponse: MCPToolResponse, resp: MCPCallToolResponse, model: Model) => R | undefined,
  model: Model,
  mcpTools?: MCPTool[],
  topicId?: CompletionsParams['topicId']
): Promise<SdkMessageParam[]>

export async function parseAndCallTools<R>(
  content: string | MCPToolResponse[],
  allToolResponses: MCPToolResponse[],
  onChunk: CompletionsParams['onChunk'],
  convertToMessage: (mcpToolResponse: MCPToolResponse, resp: MCPCallToolResponse, model: Model) => R | undefined,
  model: Model,
  mcpTools?: MCPTool[],
  topicId?: CompletionsParams['topicId']
): Promise<R[]> {
  const toolResults: R[] = []
  let curToolResponses: MCPToolResponse[] = []
  if (Array.isArray(content)) {
    curToolResponses = content
  } else {
    // process tool use
    curToolResponses = parseToolUse(content, mcpTools || [])
  }
  if (!curToolResponses || curToolResponses.length === 0) {
    return toolResults
  }
  for (let i = 0; i < curToolResponses.length; i++) {
    const toolResponse = curToolResponses[i]
    upsertMCPToolResponse(
      allToolResponses,
      {
        ...toolResponse,
        status: 'invoking'
      },
      onChunk!
    )
  }

  const toolPromises = curToolResponses.map(async (toolResponse) => {
    const images: string[] = []
    const toolCallResponse = await callMCPTool(toolResponse, topicId)
    upsertMCPToolResponse(
      allToolResponses,
      {
        ...toolResponse,
        status: 'done',
        response: toolCallResponse
      },
      onChunk!
    )

    for (const content of toolCallResponse.content) {
      if (content.type === 'image' && content.data) {
        images.push(`data:${content.mimeType};base64,${content.data}`)
      }
    }

    if (images.length) {
      onChunk?.({
        type: ChunkType.IMAGE_CREATED
      })
      onChunk?.({
        type: ChunkType.IMAGE_COMPLETE,
        image: {
          type: 'base64',
          images: images
        }
      })
    }

    return convertToMessage(toolResponse, toolCallResponse, model)
  })

  toolResults.push(...(await Promise.all(toolPromises)).filter((t) => typeof t !== 'undefined'))
  return toolResults
}

export function mcpToolCallResponseToOpenAICompatibleMessage(
  mcpToolResponse: MCPToolResponse,
  resp: MCPCallToolResponse,
  isVisionModel: boolean = false
): ChatCompletionMessageParam {
  const message = {
    role: 'user'
  } as ChatCompletionMessageParam

  if (resp.isError) {
    message.content = JSON.stringify(resp.content)
  } else {
    const content: ChatCompletionContentPart[] = [
      {
        type: 'text',
        text: `Here is the result of mcp tool use \`${mcpToolResponse.tool.name}\`:`
      }
    ]

    if (isVisionModel) {
      for (const item of resp.content) {
        switch (item.type) {
          case 'text':
            content.push({
              type: 'text',
              text: item.text || 'no content'
            })
            break
          case 'image':
            content.push({
              type: 'image_url',
              image_url: {
                url: `data:${item.mimeType};base64,${item.data}`,
                detail: 'auto'
              }
            })
            break
          case 'audio':
            content.push({
              type: 'input_audio',
              input_audio: {
                data: `data:${item.mimeType};base64,${item.data}`,
                format: 'mp3'
              }
            })
            break
          default:
            content.push({
              type: 'text',
              text: `Unsupported type: ${item.type}`
            })
            break
        }
      }
    } else {
      content.push({
        type: 'text',
        text: JSON.stringify(resp.content)
      })
    }

    message.content = content
  }

  return message
}

export function mcpToolCallResponseToOpenAIMessage(
  mcpToolResponse: MCPToolResponse,
  resp: MCPCallToolResponse,
  isVisionModel: boolean = false
): OpenAI.Responses.EasyInputMessage {
  const message = {
    role: 'user'
  } as OpenAI.Responses.EasyInputMessage

  if (resp.isError) {
    message.content = JSON.stringify(resp.content)
  } else {
    const content: OpenAI.Responses.ResponseInputContent[] = [
      {
        type: 'input_text',
        text: `Here is the result of mcp tool use \`${mcpToolResponse.tool.name}\`:`
      }
    ]

    if (isVisionModel) {
      for (const item of resp.content) {
        switch (item.type) {
          case 'text':
            content.push({
              type: 'input_text',
              text: item.text || 'no content'
            })
            break
          case 'image':
            content.push({
              type: 'input_image',
              image_url: `data:${item.mimeType};base64,${item.data}`,
              detail: 'auto'
            })
            break
          default:
            content.push({
              type: 'input_text',
              text: `Unsupported type: ${item.type}`
            })
            break
        }
      }
    } else {
      content.push({
        type: 'input_text',
        text: JSON.stringify(resp.content)
      })
    }

    message.content = content
  }

  return message
}

export function mcpToolCallResponseToAnthropicMessage(
  mcpToolResponse: MCPToolResponse,
  resp: MCPCallToolResponse,
  model: Model
): MessageParam {
  const message = {
    role: 'user'
  } as MessageParam
  if (resp.isError) {
    message.content = JSON.stringify(resp.content)
  } else {
    const content: ContentBlockParam[] = [
      {
        type: 'text',
        text: `Here is the result of mcp tool use \`${mcpToolResponse.tool.name}\`:`
      }
    ]
    if (isVisionModel(model)) {
      for (const item of resp.content) {
        switch (item.type) {
          case 'text':
            content.push({
              type: 'text',
              text: item.text || 'no content'
            })
            break
          case 'image':
            if (
              item.mimeType === 'image/png' ||
              item.mimeType === 'image/jpeg' ||
              item.mimeType === 'image/webp' ||
              item.mimeType === 'image/gif'
            ) {
              content.push({
                type: 'image',
                source: {
                  type: 'base64',
                  data: `data:${item.mimeType};base64,${item.data}`,
                  media_type: item.mimeType
                }
              })
            } else {
              content.push({
                type: 'text',
                text: `Unsupported image type: ${item.mimeType}`
              })
            }
            break
          default:
            content.push({
              type: 'text',
              text: `Unsupported type: ${item.type}`
            })
            break
        }
      }
    } else {
      content.push({
        type: 'text',
        text: JSON.stringify(resp.content)
      })
    }
    message.content = content
  }

  return message
}

export function mcpToolCallResponseToGeminiMessage(
  mcpToolResponse: MCPToolResponse,
  resp: MCPCallToolResponse,
  isVisionModel: boolean = false
): Content {
  const message = {
    role: 'user'
  } as Content

  if (resp.isError) {
    message.parts = [
      {
        text: JSON.stringify(resp.content)
      }
    ]
  } else {
    const parts: Part[] = [
      {
        text: `Here is the result of mcp tool use \`${mcpToolResponse.tool.name}\`:`
      }
    ]
    if (isVisionModel) {
      for (const item of resp.content) {
        switch (item.type) {
          case 'text':
            parts.push({
              text: item.text || 'no content'
            })
            break
          case 'image':
            if (!item.data) {
              parts.push({
                text: 'No image data provided'
              })
            } else {
              parts.push({
                inlineData: {
                  data: item.data,
                  mimeType: item.mimeType || 'image/png'
                }
              })
            }
            break
          default:
            parts.push({
              text: `Unsupported type: ${item.type}`
            })
            break
        }
      }
    } else {
      parts.push({
        text: JSON.stringify(resp.content)
      })
    }
    message.parts = parts
  }

  return message
}

export function isEnabledToolUse(assistant: Assistant) {
  if (assistant.model) {
    if (isFunctionCallingModel(assistant.model)) {
      return assistant.settings?.toolUseMode === 'function'
    }
  }

  return false
}<|MERGE_RESOLUTION|>--- conflicted
+++ resolved
@@ -2,11 +2,8 @@
 import { Content, FunctionCall, Part, Tool, Type as GeminiSchemaType } from '@google/genai'
 import Logger from '@renderer/config/logger'
 import { isFunctionCallingModel, isVisionModel } from '@renderer/config/models'
-<<<<<<< HEAD
+import i18n from '@renderer/i18n'
 import { currentSpan } from '@renderer/services/SpanManagerService'
-=======
-import i18n from '@renderer/i18n'
->>>>>>> 7b781921
 import store from '@renderer/store'
 import { addMCPServer } from '@renderer/store/mcp'
 import {

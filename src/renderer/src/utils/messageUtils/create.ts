--- conflicted
+++ resolved
@@ -1,9 +1,5 @@
-<<<<<<< HEAD
+import Logger from '@renderer/config/logger'
 import type { Assistant, FileType, Flow, Topic } from '@renderer/types'
-=======
-import Logger from '@renderer/config/logger'
-import type { Assistant, FileType, Topic } from '@renderer/types'
->>>>>>> 011b9dca
 import { FileTypes } from '@renderer/types'
 import { ChunkType } from '@renderer/types/chunk'
 import type {

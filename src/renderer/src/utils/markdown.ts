<<<<<<< HEAD
/**
 * 更彻底的查找方法，递归搜索所有子元素
 * @param {any} children 子元素
 * @returns {string} 找到的 citation 或 ''
 */
export const findCitationInChildren = (children: any): string => {
  if (!children) return ''
=======
import remarkParse from 'remark-parse'
import remarkStringify from 'remark-stringify'
import { unified } from 'unified'
import { visit } from 'unist-util-visit'

// 更彻底的查找方法，递归搜索所有子元素
export const findCitationInChildren = (children) => {
  if (!children) return null
>>>>>>> 2f472507

  // 直接搜索子元素
  for (const child of Array.isArray(children) ? children : [children]) {
    if (typeof child === 'object' && child?.props?.['data-citation']) {
      return child.props['data-citation']
    }

    // 递归查找更深层次
    if (typeof child === 'object' && child?.props?.children) {
      const found = findCitationInChildren(child.props.children)
      if (found) return found
    }
  }

  return ''
}

/**
 * 转换数学公式格式：
 * - 将 LaTeX 格式的 '\\[' 和 '\\]' 转换为 '$$$$'。
 * - 将 LaTeX 格式的 '\\(' 和 '\\)' 转换为 '$$'。
 * @param {string} input 输入字符串
 * @returns {string} 转换后的字符串
 */
export function convertMathFormula(input: string): string {
  if (!input) return input

  let result = input
  result = result.replaceAll('\\[', '$$$$').replaceAll('\\]', '$$$$')
  result = result.replaceAll('\\(', '$$').replaceAll('\\)', '$$')
  return result
}

/**
 * 移除 Markdown 文本中每行末尾的两个空格。
 * @param {string} markdown 输入的 Markdown 文本
 * @returns {string} 处理后的文本
 */
export function removeTrailingDoubleSpaces(markdown: string): string {
  // 使用正则表达式匹配末尾的两个空格，并替换为空字符串
  return markdown.replace(/ {2}$/gm, '')
}

/**
 * 根据代码块节点的起始位置生成 ID
 * @param start 代码块节点的起始位置
 * @returns 代码块在 Markdown 字符串中的 ID
 */
export function getCodeBlockId(start: any): string | null {
  return start ? `${start.line}:${start.column}:${start.offset}` : null
}

/**
 * HTML实体编码辅助函数
 * @param str 输入字符串
 * @returns string 编码后的字符串
 */
export const encodeHTML = (str: string) => {
  return str.replace(/[&<>"']/g, (match) => {
    const entities: { [key: string]: string } = {
      '&': '&amp;',
      '<': '&lt;',
      '>': '&gt;',
      '"': '&quot;',
      "'": '&apos;'
    }
    return entities[match]
  })
}

/**
 * 更新Markdown字符串中的代码块内容。
 *
 * 由于使用了remark-stringify，所以会有一些默认格式化操作，例如：
 * - 代码块前后会补充换行符。
 * - 有些空格会被trimmed。
 * - 文档末尾会补充一个换行符。
 *
 * @param raw 原始Markdown字符串
 * @param id 代码块ID，按位置生成
 * @param newContent 修改后的代码内容
 * @returns 替换后的Markdown字符串
 */
export function updateCodeBlock(raw: string, id: string, newContent: string): string {
  const tree = unified().use(remarkParse).parse(raw)
  visit(tree, 'code', (node) => {
    const startIndex = getCodeBlockId(node.position?.start)
    if (startIndex && id && startIndex === id) {
      node.value = newContent
    }
  })

  return unified().use(remarkStringify).stringify(tree)
}

/**
 * 检查是否为有效的 PlantUML 图表
 * @param code 输入的 PlantUML 图表字符串
 * @returns 有效 true，无效 false
 */
export function isValidPlantUML(code: string | null): boolean {
  if (!code || !code.trim().startsWith('@start')) {
    return false
  }
  const diagramType = code.match(/@start(\w+)/)?.[1]

  return diagramType !== undefined && code.search(`@end${diagramType}`) !== -1
}<|MERGE_RESOLUTION|>--- conflicted
+++ resolved
@@ -1,4 +1,8 @@
-<<<<<<< HEAD
+import remarkParse from 'remark-parse'
+import remarkStringify from 'remark-stringify'
+import { unified } from 'unified'
+import { visit } from 'unist-util-visit'
+
 /**
  * 更彻底的查找方法，递归搜索所有子元素
  * @param {any} children 子元素
@@ -6,16 +10,6 @@
  */
 export const findCitationInChildren = (children: any): string => {
   if (!children) return ''
-=======
-import remarkParse from 'remark-parse'
-import remarkStringify from 'remark-stringify'
-import { unified } from 'unified'
-import { visit } from 'unist-util-visit'
-
-// 更彻底的查找方法，递归搜索所有子元素
-export const findCitationInChildren = (children) => {
-  if (!children) return null
->>>>>>> 2f472507
 
   // 直接搜索子元素
   for (const child of Array.isArray(children) ? children : [children]) {

import type { McpError } from '@modelcontextprotocol/sdk/types.js'
import type { AgentServerError } from '@renderer/types'
import { AgentServerErrorSchema } from '@renderer/types'
import type {
  AiSdkErrorUnion,
  SerializedAiSdkError,
  SerializedAiSdkInvalidToolInputError,
  SerializedAiSdkNoSuchToolError,
  SerializedError
} from '@renderer/types/error'
import { isSerializedAiSdkAPICallError } from '@renderer/types/error'
import type { NoSuchToolError } from 'ai'
import { InvalidToolInputError } from 'ai'
import { type AxiosError, isAxiosError } from 'axios'
import { t } from 'i18next'
<<<<<<< HEAD
import type { z } from 'zod'
=======
import * as z from 'zod'
>>>>>>> 0d760ffa
import { ZodError } from 'zod'

import { parseJSON } from './json'
import { safeSerialize } from './serialize'

// const logger = loggerService.withContext('Utils:error')

export function getErrorDetails(err: any, seen = new WeakSet()): any {
  // Handle circular references
  if (err === null || typeof err !== 'object' || seen.has(err)) {
    return err
  }

  seen.add(err)
  const result: any = {}

  // Get all enumerable properties, including those from the prototype chain
  const allProps = new Set([...Object.getOwnPropertyNames(err), ...Object.keys(err)])

  for (const prop of allProps) {
    try {
      const value = err[prop]
      // Skip function properties
      if (typeof value === 'function') continue
      // Recursively process nested objects
      result[prop] = getErrorDetails(value, seen)
    } catch (e) {
      result[prop] = '<Unable to access property>'
    }
  }

  return result
}

export function formatErrorMessage(error: unknown): string {
  if (error instanceof ZodError) {
    return formatZodError(error)
  }
  if (isAxiosError(error)) {
    return formatAxiosError(error)
  }
  const parseResult = AgentServerErrorSchema.safeParse(error)
  if (parseResult.success) {
    return formatAgentServerError(parseResult.data)
  }
  const detailedError = getErrorDetails(error)
  delete detailedError?.headers
  delete detailedError?.stack
  delete detailedError?.request_id

  const formattedJson = JSON.stringify(detailedError, null, 2)
    .split('\n')
    .map((line) => `  ${line}`)
    .join('\n')
  return `Error Details:\n${formattedJson}`
}

export function getErrorMessage(error: unknown): string {
  if (error instanceof Error) {
    return error.message
  } else {
    return t('error.unknown')
  }
}

export function formatErrorMessageWithPrefix(error: unknown, prefix: string): string {
  const msg = getErrorMessage(error)
  return `${prefix}: ${msg}`
}

export const isAbortError = (error: any): boolean => {
  // Convert message to string for consistent checking
  const errorMessage = String(error?.message || '')

  // 检查错误消息
  if (errorMessage === 'Request was aborted.') {
    return true
  }

  // 检查是否为 DOMException 类型的中止错误
  if (error instanceof DOMException && error.name === 'AbortError') {
    return true
  }

  // 检查 OpenAI 特定的错误结构
  if (
    error &&
    typeof error === 'object' &&
    errorMessage &&
    (errorMessage === 'Request was aborted.' || errorMessage.includes('signal is aborted without reason'))
  ) {
    return true
  }

  return false
}

// TODO: format
export const formatMcpError = (error: McpError) => {
  return error.message
}

const getBaseError = (error: Error) => {
  return {
    name: error.name ?? null,
    message: error.message ?? null,
    stack: error.stack ?? null,
    cause: error.cause ? String(error.cause) : null
  } as const
}

const serializeInvalidToolInputError = (error: InvalidToolInputError): SerializedAiSdkInvalidToolInputError => {
  const baseError = getBaseError(error)
  return {
    ...baseError,
    toolName: error.toolName,
    toolInput: error.toolInput
  } satisfies SerializedAiSdkInvalidToolInputError
}

const serializeNoSuchToolError = (error: NoSuchToolError): SerializedAiSdkNoSuchToolError => {
  const baseError = getBaseError(error)
  return {
    ...baseError,
    toolName: error.toolName ?? null,
    availableTools: error.availableTools ?? null
  } satisfies SerializedAiSdkNoSuchToolError
}

export const serializeError = (error: AiSdkErrorUnion): SerializedError => {
  // 统一所有可能的错误字段
  const serializedError: SerializedError = {
    name: error.name ?? null,
    message: error.message ?? null,
    stack: error.stack ?? null,
    cause: safeSerialize(error.cause)
  }

  if ('url' in error) serializedError.url = error.url
  if ('requestBodyValues' in error) serializedError.requestBodyValues = safeSerialize(error.requestBodyValues)
  if ('statusCode' in error) serializedError.statusCode = error.statusCode ?? null
  if ('responseBody' in error && error.responseBody) {
    const body = parseJSON(error.responseBody)
    if (body) {
      // try to parse internal msg
      const message = body.message || body.msg
      if (message) {
        if (serializedError.message === null) {
          serializedError.message = message
        } else {
          serializedError.message += ' ' + message
        }
      }
      serializedError.responseBody = JSON.stringify(body, null, 2)
    } else {
      serializedError.responseBody = error.responseBody
    }
  }
  if ('isRetryable' in error) serializedError.isRetryable = error.isRetryable
  if ('data' in error) serializedError.data = safeSerialize(error.data)
  if ('responseHeaders' in error) serializedError.responseHeaders = error.responseHeaders ?? null
  if ('statusText' in error) serializedError.statusText = error.statusText ?? null
  if ('parameter' in error) serializedError.parameter = error.parameter
  if ('value' in error) serializedError.value = safeSerialize(error.value)
  if ('content' in error) serializedError.content = safeSerialize(error.content)
  if ('role' in error) serializedError.role = error.role
  if ('prompt' in error) serializedError.prompt = safeSerialize(error.prompt)
  if ('toolName' in error) serializedError.toolName = error.toolName
  if ('toolInput' in error) serializedError.toolInput = error.toolInput
  if ('text' in error) serializedError.text = error.text ?? null
  if ('originalMessage' in error) serializedError.originalMessage = safeSerialize(error.originalMessage)
  if ('response' in error) serializedError.response = error.response ?? null
  if ('usage' in error) serializedError.usage = safeSerialize(error.usage)
  if ('finishReason' in error) serializedError.finishReason = error.finishReason ?? null
  if ('modelId' in error) serializedError.modelId = error.modelId
  if ('modelType' in error) serializedError.modelType = error.modelType
  if ('providerId' in error) serializedError.providerId = error.providerId
  if ('availableProviders' in error) serializedError.availableProviders = error.availableProviders
  if ('availableTools' in error) serializedError.availableTools = error.availableTools ?? null
  if ('reason' in error) serializedError.reason = error.reason
  if ('lastError' in error) serializedError.lastError = safeSerialize(error.lastError)
  if ('errors' in error) serializedError.errors = error.errors.map((err: unknown) => safeSerialize(err))
  if ('originalError' in error)
    serializedError.originalError = InvalidToolInputError.isInstance(error.originalError)
      ? serializeInvalidToolInputError(error.originalError)
      : serializeNoSuchToolError(error.originalError)
  if ('functionality' in error) serializedError.functionality = error.functionality

  return serializedError
}
/**
 * 格式化 Zod 验证错误信息为可读的字符串
 * @param error - Zod 验证错误对象
 * @param title - 可选的错误标题，会作为前缀添加到错误信息中
 * @returns 格式化后的错误信息字符串。
 */
export const formatZodError = (error: z.ZodError, title?: string) => {
  const readableErrors = error.issues.map((issue) => `${issue.path.join('.')}: ${issue.message}`)
  const errorMessage = readableErrors.join('\n')
  return title ? `${title}: \n${errorMessage}` : errorMessage
}

/**
 * 将任意值安全地转换为字符串
 * @param value - 需要转换的值，unknown 类型
 * @returns 转换后的字符串
 *
 * @description
 * 该函数可以安全地处理以下情况:
 * - null 和 undefined 会被转换为 'null'
 * - 字符串直接返回
 * - 原始类型(数字、布尔值、bigint等)使用 String() 转换
 * - 对象和数组会尝试使用 JSON.stringify 序列化，并处理循环引用
 * - 如果序列化失败，返回错误信息
 *
 * @example
 * ```ts
 * safeToString(null)  // 'null'
 * safeToString('test')  // 'test'
 * safeToString(123)  // '123'
 * safeToString({a: 1})  // '{"a":1}'
 * ```
 */
export function safeToString(value: unknown): string {
  // 处理 null 和 undefined
  if (value == null) {
    return 'null'
  }

  // 字符串直接返回
  if (typeof value === 'string') {
    return value
  }

  // 数字、布尔值、bigint 等原始类型，安全用 String()
  if (typeof value !== 'object' && typeof value !== 'function') {
    return String(value)
  }

  // 处理对象（包括数组）
  if (typeof value === 'object') {
    // 处理函数
    if (typeof value === 'function') {
      return value.toString()
    }
    // 其他对象
    try {
      return JSON.stringify(value, getCircularReplacer())
    } catch (err) {
      return '[Unserializable: ' + err + ']'
    }
  }

  return String(value)
}

// 防止循环引用导致的 JSON.stringify 崩溃
function getCircularReplacer() {
  const seen = new WeakSet()
  return (_key: string, value: unknown) => {
    if (typeof value === 'object' && value !== null) {
      if (seen.has(value)) {
        return '[Circular]'
      }
      seen.add(value)
    }
    return value
  }
}

export function formatError(error: SerializedError): string {
  return `${t('error.name')}: ${error.name}\n${t('error.message')}: ${error.message}\n${t('error.stack')}: ${error.stack}`
}

export function formatAiSdkError(error: SerializedAiSdkError): string {
  let text = formatError(error) + '\n'
  if (error.cause) {
    text += `${t('error.cause')}: ${error.cause}\n`
  }
  if (isSerializedAiSdkAPICallError(error)) {
    if (error.statusCode) {
      text += `${t('error.statusCode')}: ${error.statusCode}\n`
    }
    text += `${t('error.requestUrl')}: ${error.url}\n`
    const requestBodyValues = safeToString(error.requestBodyValues)
    text += `${t('error.requestBodyValues')}: ${requestBodyValues}\n`
    if (error.responseHeaders) {
      text += `${t('error.responseHeaders')}: ${JSON.stringify(error.responseHeaders, null, 2)}\n`
    }
    if (error.responseBody) {
      text += `${t('error.responseBody')}: ${error.responseBody}\n`
    }
    if (error.data) {
      const data = safeToString(error.data)
      text += `${t('error.data')}: ${data}\n`
    }
  }

  return text.trim()
}
export const formatAgentServerError = (error: AgentServerError) =>
  `${t('common.error')}: ${error.error.code} ${error.error.message}`
export const formatAxiosError = (error: AxiosError) => {
  if (!error.response) {
    return `${t('common.error')}: ${t('error.no_response')}`
  }

  const { status, statusText } = error.response

  return `${t('common.error')}: ${status} ${statusText}`
}<|MERGE_RESOLUTION|>--- conflicted
+++ resolved
@@ -13,11 +13,7 @@
 import { InvalidToolInputError } from 'ai'
 import { type AxiosError, isAxiosError } from 'axios'
 import { t } from 'i18next'
-<<<<<<< HEAD
-import type { z } from 'zod'
-=======
-import * as z from 'zod'
->>>>>>> 0d760ffa
+import type * as z from 'zod'
 import { ZodError } from 'zod'
 
 import { parseJSON } from './json'

import { CLAUDE_SUPPORTED_PROVIDERS } from '@renderer/pages/code'
<<<<<<< HEAD
import type { AzureOpenAIProvider, Provider } from '@renderer/types'

export const isAzureResponsesEndpoint = (provider: AzureOpenAIProvider) => {
  return provider.apiVersion === 'preview' || provider.apiVersion === 'v1'
}
=======
import type { AzureOpenAIProvider, ProviderType, VertexProvider } from '@renderer/types'
import { isSystemProvider, type Provider, type SystemProviderId, SystemProviderIds } from '@renderer/types'
>>>>>>> 49903a15

export const getClaudeSupportedProviders = (providers: Provider[]) => {
  return providers.filter(
    (p) => p.type === 'anthropic' || !!p.anthropicApiHost || CLAUDE_SUPPORTED_PROVIDERS.includes(p.id)
  )
}

const NOT_SUPPORT_ARRAY_CONTENT_PROVIDERS = [
  'deepseek',
  'baichuan',
  'minimax',
  'xirang',
  'poe',
  'cephalon'
] as const satisfies SystemProviderId[]

/**
 * 判断提供商是否支持 message 的 content 为数组类型。 Only for OpenAI Chat Completions API.
 */
export const isSupportArrayContentProvider = (provider: Provider) => {
  return (
    provider.apiOptions?.isNotSupportArrayContent !== true &&
    !NOT_SUPPORT_ARRAY_CONTENT_PROVIDERS.some((pid) => pid === provider.id)
  )
}

const NOT_SUPPORT_DEVELOPER_ROLE_PROVIDERS = ['poe', 'qiniu'] as const satisfies SystemProviderId[]

/**
 * 判断提供商是否支持 developer 作为 message role。 Only for OpenAI API.
 */
export const isSupportDeveloperRoleProvider = (provider: Provider) => {
  return (
    provider.apiOptions?.isSupportDeveloperRole === true ||
    (isSystemProvider(provider) && !NOT_SUPPORT_DEVELOPER_ROLE_PROVIDERS.some((pid) => pid === provider.id))
  )
}

const NOT_SUPPORT_STREAM_OPTIONS_PROVIDERS = ['mistral'] as const satisfies SystemProviderId[]

/**
 * 判断提供商是否支持 stream_options 参数。Only for OpenAI API.
 */
export const isSupportStreamOptionsProvider = (provider: Provider) => {
  return (
    provider.apiOptions?.isNotSupportStreamOptions !== true &&
    !NOT_SUPPORT_STREAM_OPTIONS_PROVIDERS.some((pid) => pid === provider.id)
  )
}

const NOT_SUPPORT_QWEN3_ENABLE_THINKING_PROVIDER = [
  'ollama',
  'lmstudio',
  'nvidia'
] as const satisfies SystemProviderId[]

/**
 * 判断提供商是否支持使用 enable_thinking 参数来控制 Qwen3 等模型的思考。 Only for OpenAI Chat Completions API.
 */
export const isSupportEnableThinkingProvider = (provider: Provider) => {
  return (
    provider.apiOptions?.isNotSupportEnableThinking !== true &&
    !NOT_SUPPORT_QWEN3_ENABLE_THINKING_PROVIDER.some((pid) => pid === provider.id)
  )
}

const NOT_SUPPORT_SERVICE_TIER_PROVIDERS = ['github', 'copilot', 'cerebras'] as const satisfies SystemProviderId[]

/**
 * 判断提供商是否支持 service_tier 设置。 Only for OpenAI API.
 */
export const isSupportServiceTierProvider = (provider: Provider) => {
  return (
    provider.apiOptions?.isSupportServiceTier === true ||
    (isSystemProvider(provider) && !NOT_SUPPORT_SERVICE_TIER_PROVIDERS.some((pid) => pid === provider.id))
  )
}

const SUPPORT_URL_CONTEXT_PROVIDER_TYPES = [
  'gemini',
  'vertexai',
  'anthropic',
  'new-api'
] as const satisfies ProviderType[]

export const isSupportUrlContextProvider = (provider: Provider) => {
  return (
    SUPPORT_URL_CONTEXT_PROVIDER_TYPES.some((type) => type === provider.type) ||
    provider.id === SystemProviderIds.cherryin
  )
}

const SUPPORT_GEMINI_NATIVE_WEB_SEARCH_PROVIDERS = ['gemini', 'vertexai'] as const satisfies SystemProviderId[]

/** 判断是否是使用 Gemini 原生搜索工具的 provider. 目前假设只有官方 API 使用原生工具 */
export const isGeminiWebSearchProvider = (provider: Provider) => {
  return SUPPORT_GEMINI_NATIVE_WEB_SEARCH_PROVIDERS.some((id) => id === provider.id)
}

export const isNewApiProvider = (provider: Provider) => {
  return ['new-api', 'cherryin'].includes(provider.id) || provider.type === 'new-api'
}

export function isCherryAIProvider(provider: Provider): boolean {
  return provider.id === 'cherryai'
}

export function isPerplexityProvider(provider: Provider): boolean {
  return provider.id === 'perplexity'
}

/**
 * 判断是否为 OpenAI 兼容的提供商
 * @param {Provider} provider 提供商对象
 * @returns {boolean} 是否为 OpenAI 兼容提供商
 */
export function isOpenAICompatibleProvider(provider: Provider): boolean {
  return ['openai', 'new-api', 'mistral'].includes(provider.type)
}

export function isAzureOpenAIProvider(provider: Provider): provider is AzureOpenAIProvider {
  return provider.type === 'azure-openai'
}

export function isOpenAIProvider(provider: Provider): boolean {
  return provider.type === 'openai-response'
}

export function isVertexProvider(provider: Provider): provider is VertexProvider {
  return provider.type === 'vertexai'
}

export function isAwsBedrockProvider(provider: Provider): boolean {
  return provider.type === 'aws-bedrock'
}

export function isAnthropicProvider(provider: Provider): boolean {
  return provider.type === 'anthropic'
}

export function isGeminiProvider(provider: Provider): boolean {
  return provider.type === 'gemini'
}

export function isAIGatewayProvider(provider: Provider): boolean {
  return provider.type === 'ai-gateway'
}

const NOT_SUPPORT_API_VERSION_PROVIDERS = ['github', 'copilot', 'perplexity'] as const satisfies SystemProviderId[]

export const isSupportAPIVersionProvider = (provider: Provider) => {
  if (isSystemProvider(provider)) {
    return !NOT_SUPPORT_API_VERSION_PROVIDERS.some((pid) => pid === provider.id)
  }
  return provider.apiOptions?.isNotSupportAPIVersion !== false
}<|MERGE_RESOLUTION|>--- conflicted
+++ resolved
@@ -1,14 +1,10 @@
 import { CLAUDE_SUPPORTED_PROVIDERS } from '@renderer/pages/code'
-<<<<<<< HEAD
-import type { AzureOpenAIProvider, Provider } from '@renderer/types'
+import type { AzureOpenAIProvider, ProviderType, VertexProvider } from '@renderer/types'
+import { isSystemProvider, type Provider, type SystemProviderId, SystemProviderIds } from '@renderer/types'
 
 export const isAzureResponsesEndpoint = (provider: AzureOpenAIProvider) => {
   return provider.apiVersion === 'preview' || provider.apiVersion === 'v1'
 }
-=======
-import type { AzureOpenAIProvider, ProviderType, VertexProvider } from '@renderer/types'
-import { isSystemProvider, type Provider, type SystemProviderId, SystemProviderIds } from '@renderer/types'
->>>>>>> 49903a15
 
 export const getClaudeSupportedProviders = (providers: Provider[]) => {
   return providers.filter(

--- conflicted
+++ resolved
@@ -1,10 +1,5 @@
 import { loggerService } from '@logger'
-<<<<<<< HEAD
-import type { TurndownPlugin } from '@truto/turndown-plugin-gfm'
-import DOMPurify from 'dompurify'
-=======
 import { TurndownPlugin } from '@truto/turndown-plugin-gfm'
->>>>>>> 86d8e10d
 import he from 'he'
 import htmlTags, { type HtmlTags } from 'html-tags'
 import * as htmlparser2 from 'htmlparser2'
@@ -576,7 +571,7 @@
       return node.nodeName === 'LI' && node.getAttribute && node.getAttribute('data-type') === 'taskItem'
     },
     replacement: (_content: string, node: Element) => {
-      const checkbox = node.querySelector('input[type="checkbox"]')
+      const checkbox = node.querySelector('input[type="checkbox"]') as HTMLInputElement
       const isChecked = checkbox?.checked || node.getAttribute('data-checked') === 'true'
       const textContent = node.textContent?.trim() || ''
 

--- conflicted
+++ resolved
@@ -1,11 +1,6 @@
 import { loggerService } from '@logger'
-<<<<<<< HEAD
-import type { Model, ModelType, Provider } from '@renderer/types'
+import type { Model, ModelType } from '@renderer/types'
 import type { ModalFuncProps } from 'antd'
-=======
-import { Model, ModelType } from '@renderer/types'
-import { ModalFuncProps } from 'antd'
->>>>>>> e0a2ed04
 import { isEqual } from 'lodash'
 import { v4 as uuidv4 } from 'uuid'
 
@@ -60,7 +55,13 @@
   })()
 }
 
-export const uuid = () => uuidv4()
+/**
+ * Generate a UUID v4 string.
+ * @returns {string} A UUID v4 string
+ */
+export function uuid(): string {
+  return uuidv4()
+}
 
 /**
  * 从错误对象中提取错误信息。

import Logger from '@renderer/config/logger'
import { Model } from '@renderer/types'
import { ModalFuncProps } from 'antd/es/modal/interface'
// @ts-ignore next-line`
import { v4 as uuidv4 } from 'uuid'

/**
 * 异步执行一个函数。
 * @param {() => void} fn 要执行的函数
 * @returns {Promise<void>} 执行结果
 */
export const runAsyncFunction = async (fn: () => void): Promise<void> => {
  await fn()
}

/**
 * 创建一个延迟的 Promise，在指定秒数后解析。
 * @param {number} seconds 延迟的秒数
 * @returns {Promise<any>} 在指定秒数后解析的 Promise
 */
export const delay = (seconds: number): Promise<any> => {
  return new Promise((resolve) => {
    setTimeout(() => {
      resolve(true)
    }, seconds * 1000)
  })
}

/**
 * 等待异步函数返回 true。
 * @param {() => Promise<any>} fn 要等待的异步函数
 * @param {number} [interval=200] 检查间隔时间（毫秒）
 * @param {number} [stopTimeout=60000] 停止等待的超时时间（毫秒）
 * @returns {Promise<any>} 异步函数返回 true 后的 Promise
 */
export const waitAsyncFunction = (
  fn: () => Promise<any>,
  interval: number = 200,
  stopTimeout: number = 60000
): Promise<any> => {
  let timeout = false
  const timer = setTimeout(() => (timeout = true), stopTimeout)

  return (async function check(): Promise<any> {
    if (await fn()) {
      clearTimeout(timer)
      return Promise.resolve()
    } else if (!timeout) {
      return delay(interval / 1000).then(check)
    } else {
      return Promise.resolve()
    }
  })()
}

export const uuid = () => uuidv4()

export function isFreeModel(model: Model) {
  return (model.id + model.name).toLocaleLowerCase().includes('free')
}

export async function isProduction() {
  const { isPackaged } = await window.api.getAppInfo()
  return isPackaged
}

export async function isDev() {
  const isProd = await isProduction()
  return !isProd
}

/**
 * 从错误对象中提取错误信息。
 * @param {any} error 错误对象或字符串
 * @returns {string} 提取的错误信息，如果没有则返回空字符串
 */
export function getErrorMessage(error: any): string {
  if (!error) {
    return ''
  }

  if (typeof error === 'string') {
    return error
  }

  if (error?.error) {
    return getErrorMessage(error.error)
  }

  if (error?.message) {
    return error.message
  }

  return ''
}

/**
 * 移除字符串中的引号。
 * @param {string} str 输入字符串
 * @returns {string} 新字符串
 */
export function removeQuotes(str: string): string {
  return str.replace(/['"]+/g, '')
}

/**
 * 移除字符串中的特殊字符。
 * @param {string} str 输入字符串
 * @returns {string} 新字符串
 */
export function removeSpecialCharacters(str: string): string {
  // First remove newlines and quotes, then remove other special characters
  return str.replace(/[\n"]/g, '').replace(/[\p{M}\p{P}]/gu, '')
}

/**
 * 检查 URL 是否是有效的代理 URL。
 * @param {string} url 代理 URL
 * @returns {boolean} 是否有效
 */
export const isValidProxyUrl = (url: string): boolean => {
  return url.includes('://')
}

/**
 * 动态加载 JavaScript 脚本。
 * @param url 脚本的 URL 地址
 * @returns Promise<void> 脚本加载成功或失败的 Promise
 */
export function loadScript(url: string) {
  return new Promise((resolve, reject) => {
    const script = document.createElement('script')
    script.type = 'text/javascript'
    script.src = url

    script.onload = resolve
    script.onerror = reject

    document.head.appendChild(script)
  })
}

/**
 * 检查 URL 是否包含路径部分。
 * @param {string} url 输入 URL 字符串
 * @returns {boolean} 如果 URL 包含路径则返回 true，否则返回 false
 */
export function hasPath(url: string): boolean {
  try {
    const parsedUrl = new URL(url)
    return parsedUrl.pathname !== '/' && parsedUrl.pathname !== ''
  } catch (error) {
    console.error('Invalid URL:', error)
    return false
  }
}

/**
 * 比较两个版本号字符串。
 * @param {string} v1 第一个版本号
 * @param {string} v2 第二个版本号
 * @returns {number} 比较结果，1 表示 v1 大于 v2，-1 表示 v1 小于 v2，0 表示相等
 */
export const compareVersions = (v1: string, v2: string): number => {
  const v1Parts = v1.split('.').map(Number)
  const v2Parts = v2.split('.').map(Number)

  for (let i = 0; i < Math.max(v1Parts.length, v2Parts.length); i++) {
    const v1Part = v1Parts[i] || 0
    const v2Part = v2Parts[i] || 0
    if (v1Part > v2Part) return 1
    if (v1Part < v2Part) return -1
  }
  return 0
}

/**
 * 显示确认模态框。
 * @param {ModalFuncProps} params 模态框参数
 * @returns {Promise<boolean>} 用户确认返回 true，取消返回 false
 */
export function modalConfirm(params: ModalFuncProps): Promise<boolean> {
  return new Promise((resolve) => {
    window.modal.confirm({
      centered: true,
      ...params,
      onOk: () => resolve(true),
      onCancel: () => resolve(false)
    })
  })
}

/**
 * 检查对象是否包含特定键。
 * @param {any} obj 输入对象
 * @param {string} key 要检查的键
 * @returns {boolean} 包含该键则返回 true，否则返回 false
 */
export function hasObjectKey(obj: any, key: string): boolean {
  if (typeof obj !== 'object' || obj === null) {
    return false
  }

  return Object.keys(obj).includes(key)
}

/**
 * 从npm readme中提取 npx mcp config
 * @param {string} readme readme字符串
 * @returns {Record<string, any> | null} mcp config sample
 */
export function getMcpConfigSampleFromReadme(readme: string): Record<string, any> | null {
  if (readme) {
    try {
      const regex = /"mcpServers"\s*:\s*({(?:[^{}]*|{(?:[^{}]*|{[^{}]*})*})*})/g
      for (const match of readme.matchAll(regex)) {
        let orgSample = JSON.parse(match[1])
        orgSample = orgSample[Object.keys(orgSample)[0] ?? '']
        if (orgSample.command === 'npx') {
          return orgSample
        }
      }
    } catch (e) {
      Logger.log('getMcpConfigSampleFromReadme', e)
    }
  }
  return null
}

<<<<<<< HEAD
export function safelyToString(value: any): string {
  if (typeof value === 'string') {
    return value
  }
  try {
    return JSON.stringify(value)
  } catch (e) {
    Logger.log('safelyToString', e)
    return ''
  }
}

=======
export * from './api'
>>>>>>> 1e0f0f47
export * from './file'
export * from './image'
export * from './json'
export * from './naming'
export * from './sort'
export * from './style'<|MERGE_RESOLUTION|>--- conflicted
+++ resolved
@@ -227,7 +227,6 @@
   return null
 }
 
-<<<<<<< HEAD
 export function safelyToString(value: any): string {
   if (typeof value === 'string') {
     return value
@@ -240,9 +239,7 @@
   }
 }
 
-=======
 export * from './api'
->>>>>>> 1e0f0f47
 export * from './file'
 export * from './image'
 export * from './json'

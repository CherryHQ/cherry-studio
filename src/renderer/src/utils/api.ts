export {
  formatApiHost,
  formatAzureOpenAIApiHost,
  formatVertexApiHost,
  getAiSdkBaseUrl,
  hasAPIVersion,
  routeToEndpoint,
  SUPPORTED_ENDPOINT_LIST,
  SUPPORTED_IMAGE_ENDPOINT_LIST,
  validateApiHost,
  withoutTrailingSlash
} from '@shared/api'

/**
 * 格式化 API key 字符串。
 *
 * @param {string} value - 需要格式化的 API key 字符串。
 * @returns {string} 格式化后的 API key 字符串。
 */
export function formatApiKeys(value: string): string {
  return value.replaceAll('，', ',').replaceAll('\n', ',')
}

/**
<<<<<<< HEAD
=======
 * Matches a version segment in a path that starts with `/v<number>` and optionally
 * continues with `alpha` or `beta`. The segment may be followed by `/` or the end
 * of the string (useful for cases like `/v3alpha/resources`).
 */
const VERSION_REGEX_PATTERN = '\\/v\\d+(?:alpha|beta)?(?=\\/|$)'

/**
 * Matches an API version at the end of a URL (with optional trailing slash).
 * Used to detect and extract versions only from the trailing position.
 */
const TRAILING_VERSION_REGEX = /\/v\d+(?:alpha|beta)?\/?$/i

/**
 * 判断 host 的 path 中是否包含形如版本的字符串（例如 /v1、/v2beta 等），
 *
 * @param host - 要检查的 host 或 path 字符串
 * @returns 如果 path 中包含版本字符串则返回 true，否则 false
 */
export function hasAPIVersion(host?: string): boolean {
  if (!host) return false

  const regex = new RegExp(VERSION_REGEX_PATTERN, 'i')

  try {
    const url = new URL(host)
    return regex.test(url.pathname)
  } catch {
    // 若无法作为完整 URL 解析，则当作路径直接检测
    return regex.test(host)
  }
}

/**
 * Removes the trailing slash from a URL string if it exists.
 *
 * @template T - The string type to preserve type safety
 * @param {T} url - The URL string to process
 * @returns {T} The URL string without a trailing slash
 *
 * @example
 * ```ts
 * withoutTrailingSlash('https://example.com/') // 'https://example.com'
 * withoutTrailingSlash('https://example.com')  // 'https://example.com'
 * ```
 */
export function withoutTrailingSlash<T extends string>(url: T): T {
  return url.replace(/\/$/, '') as T
}

/**
 * Formats an API host URL by normalizing it and optionally appending an API version.
 *
 * @param host - The API host URL to format. Leading/trailing whitespace will be trimmed and trailing slashes removed.
 * @param supportApiVersion - Whether the API version is supported. Defaults to `true`.
 * @param apiVersion - The API version to append if needed. Defaults to `'v1'`.
 *
 * @returns The formatted API host URL. If the host is empty after normalization, returns an empty string.
 *          If the host ends with '#', API version is not supported, or the host already contains a version, returns the normalized host as-is.
 *          Otherwise, returns the host with the API version appended.
 *
 * @example
 * formatApiHost('https://api.example.com/') // Returns 'https://api.example.com/v1'
 * formatApiHost('https://api.example.com#') // Returns 'https://api.example.com#'
 * formatApiHost('https://api.example.com/v2', true, 'v1') // Returns 'https://api.example.com/v2'
 */
export function formatApiHost(host?: string, supportApiVersion: boolean = true, apiVersion: string = 'v1'): string {
  const normalizedHost = withoutTrailingSlash(trim(host))
  if (!normalizedHost) {
    return ''
  }

  if (normalizedHost.endsWith('#') || !supportApiVersion || hasAPIVersion(normalizedHost)) {
    return normalizedHost
  }
  return `${normalizedHost}/${apiVersion}`
}

/**
 * 格式化 Azure OpenAI 的 API 主机地址。
 */
export function formatAzureOpenAIApiHost(host: string): string {
  const normalizedHost = withoutTrailingSlash(host)
    ?.replace(/\/v1$/, '')
    .replace(/\/openai$/, '')
  // NOTE: AISDK会添加上`v1`
  return formatApiHost(normalizedHost + '/openai', false)
}

export function formatVertexApiHost(provider: VertexProvider): string {
  const { apiHost } = provider
  const { projectId: project, location } = store.getState().llm.settings.vertexai
  const trimmedHost = withoutTrailingSlash(trim(apiHost))
  if (!trimmedHost || trimmedHost.endsWith('aiplatform.googleapis.com')) {
    const host =
      location == 'global' ? 'https://aiplatform.googleapis.com' : `https://${location}-aiplatform.googleapis.com`
    return `${formatApiHost(host)}/projects/${project}/locations/${location}`
  }
  return formatApiHost(trimmedHost)
}

// 目前对话界面只支持这些端点
export const SUPPORTED_IMAGE_ENDPOINT_LIST = ['images/generations', 'images/edits', 'predict'] as const
export const SUPPORTED_ENDPOINT_LIST = [
  'chat/completions',
  'responses',
  'messages',
  'generateContent',
  'streamGenerateContent',
  ...SUPPORTED_IMAGE_ENDPOINT_LIST
] as const

/**
 * Converts an API host URL into separate base URL and endpoint components.
 *
 * @param apiHost - The API host string to parse. Expected to be a trimmed URL that may end with '#' followed by an endpoint identifier.
 * @returns An object containing:
 *   - `baseURL`: The base URL without the endpoint suffix
 *   - `endpoint`: The matched endpoint identifier, or empty string if no match found
 *
 * @description
 * This function extracts endpoint information from a composite API host string.
 * If the host ends with '#', it attempts to match the preceding part against the supported endpoint list.
 * The '#' delimiter is removed before processing.
 *
 * @example
 * routeToEndpoint('https://api.example.com/openai/chat/completions#')
 * // Returns: { baseURL: 'https://api.example.com/v1', endpoint: 'chat/completions' }
 *
 * @example
 * routeToEndpoint('https://api.example.com/v1')
 * // Returns: { baseURL: 'https://api.example.com/v1', endpoint: '' }
 */
export function routeToEndpoint(apiHost: string): { baseURL: string; endpoint: string } {
  const trimmedHost = trim(apiHost)
  // 前面已经确保apiHost合法
  if (!trimmedHost.endsWith('#')) {
    return { baseURL: trimmedHost, endpoint: '' }
  }
  // 去掉结尾的 #
  const host = trimmedHost.slice(0, -1)
  const endpointMatch = SUPPORTED_ENDPOINT_LIST.find((endpoint) => host.endsWith(endpoint))
  if (!endpointMatch) {
    const baseURL = withoutTrailingSlash(host)
    return { baseURL, endpoint: '' }
  }
  const baseSegment = host.slice(0, host.length - endpointMatch.length)
  const baseURL = withoutTrailingSlash(baseSegment).replace(/:$/, '') // 去掉结尾可能存在的冒号(gemini的特殊情况)
  return { baseURL, endpoint: endpointMatch }
}

/**
 * 验证 API 主机地址是否合法。
 *
 * @param {string} apiHost - 需要验证的 API 主机地址。
 * @returns {boolean} 如果是合法的 URL 则返回 true，否则返回 false。
 */
export function validateApiHost(apiHost: string): boolean {
  // 允许apiHost为空
  if (!apiHost || !trim(apiHost)) {
    return true
  }
  try {
    const url = new URL(trim(apiHost))
    // 验证协议是否为 http 或 https
    if (url.protocol !== 'http:' && url.protocol !== 'https:') {
      return false
    }
    return true
  } catch {
    return false
  }
}

/**
>>>>>>> f1f48311
 * API key 脱敏函数。仅保留部分前后字符，中间用星号代替。
 *
 * - 长度大于 24，保留前、后 8 位。
 * - 长度大于 16，保留前、后 4 位。
 * - 长度大于 8，保留前、后 2 位。
 * - 其余情况，返回原始密钥。
 *
 * @param {string} key - 需要脱敏的 API 密钥。
 * @returns {string} 脱敏后的密钥字符串。
 */
export function maskApiKey(key: string): string {
  if (!key) return ''

  if (key.length > 24) {
    return `${key.slice(0, 8)}****${key.slice(-8)}`
  } else if (key.length > 16) {
    return `${key.slice(0, 4)}****${key.slice(-4)}`
  } else if (key.length > 8) {
    return `${key.slice(0, 2)}****${key.slice(-2)}`
  } else {
    return key
  }
}

/**
 * 将 API key 字符串转换为 key 数组。
 *
 * @param {string} keyStr - 包含 API key 的逗号分隔字符串。
 * @returns {string[]} 转换后的数组，每个元素为 API key。
 */
export function splitApiKeyString(keyStr: string): string[] {
  return keyStr
    .split(/(?<!\\),/)
    .map((k) => k.trim())
    .map((k) => k.replace(/\\,/g, ','))
    .filter((k) => k)
}

/**
 * Extracts the trailing API version segment from a URL path.
 *
 * This function extracts API version patterns (e.g., `v1`, `v2beta`) from the end of a URL.
 * Only versions at the end of the path are extracted, not versions in the middle.
 * The returned version string does not include leading or trailing slashes.
 *
 * @param {string} url - The URL string to parse.
 * @returns {string | undefined} The trailing API version found (e.g., 'v1', 'v2beta'), or undefined if none found.
 *
 * @example
 * getTrailingApiVersion('https://api.example.com/v1') // 'v1'
 * getTrailingApiVersion('https://api.example.com/v2beta/') // 'v2beta'
 * getTrailingApiVersion('https://api.example.com/v1/chat') // undefined (version not at end)
 * getTrailingApiVersion('https://gateway.ai.cloudflare.com/v1/xxx/v1beta') // 'v1beta'
 * getTrailingApiVersion('https://api.example.com') // undefined
 */
export function getTrailingApiVersion(url: string): string | undefined {
  const match = url.match(TRAILING_VERSION_REGEX)

  if (match) {
    // Extract version without leading slash and trailing slash
    return match[0].replace(/^\//, '').replace(/\/$/, '')
  }

  return undefined
}

/**
 * Removes the trailing API version segment from a URL path.
 *
 * This function removes API version patterns (e.g., `/v1`, `/v2beta`) from the end of a URL.
 * Only versions at the end of the path are removed, not versions in the middle.
 *
 * @param {string} url - The URL string to process.
 * @returns {string} The URL with the trailing API version removed, or the original URL if no trailing version found.
 *
 * @example
 * withoutTrailingApiVersion('https://api.example.com/v1') // 'https://api.example.com'
 * withoutTrailingApiVersion('https://api.example.com/v2beta/') // 'https://api.example.com'
 * withoutTrailingApiVersion('https://api.example.com/v1/chat') // 'https://api.example.com/v1/chat' (no change)
 * withoutTrailingApiVersion('https://api.example.com') // 'https://api.example.com'
 */
export function withoutTrailingApiVersion(url: string): string {
  return url.replace(TRAILING_VERSION_REGEX, '')
}<|MERGE_RESOLUTION|>--- conflicted
+++ resolved
@@ -3,11 +3,13 @@
   formatAzureOpenAIApiHost,
   formatVertexApiHost,
   getAiSdkBaseUrl,
+  getTrailingApiVersion,
   hasAPIVersion,
   routeToEndpoint,
   SUPPORTED_ENDPOINT_LIST,
   SUPPORTED_IMAGE_ENDPOINT_LIST,
   validateApiHost,
+  withoutTrailingApiVersion,
   withoutTrailingSlash
 } from '@shared/api'
 
@@ -22,183 +24,6 @@
 }
 
 /**
-<<<<<<< HEAD
-=======
- * Matches a version segment in a path that starts with `/v<number>` and optionally
- * continues with `alpha` or `beta`. The segment may be followed by `/` or the end
- * of the string (useful for cases like `/v3alpha/resources`).
- */
-const VERSION_REGEX_PATTERN = '\\/v\\d+(?:alpha|beta)?(?=\\/|$)'
-
-/**
- * Matches an API version at the end of a URL (with optional trailing slash).
- * Used to detect and extract versions only from the trailing position.
- */
-const TRAILING_VERSION_REGEX = /\/v\d+(?:alpha|beta)?\/?$/i
-
-/**
- * 判断 host 的 path 中是否包含形如版本的字符串（例如 /v1、/v2beta 等），
- *
- * @param host - 要检查的 host 或 path 字符串
- * @returns 如果 path 中包含版本字符串则返回 true，否则 false
- */
-export function hasAPIVersion(host?: string): boolean {
-  if (!host) return false
-
-  const regex = new RegExp(VERSION_REGEX_PATTERN, 'i')
-
-  try {
-    const url = new URL(host)
-    return regex.test(url.pathname)
-  } catch {
-    // 若无法作为完整 URL 解析，则当作路径直接检测
-    return regex.test(host)
-  }
-}
-
-/**
- * Removes the trailing slash from a URL string if it exists.
- *
- * @template T - The string type to preserve type safety
- * @param {T} url - The URL string to process
- * @returns {T} The URL string without a trailing slash
- *
- * @example
- * ```ts
- * withoutTrailingSlash('https://example.com/') // 'https://example.com'
- * withoutTrailingSlash('https://example.com')  // 'https://example.com'
- * ```
- */
-export function withoutTrailingSlash<T extends string>(url: T): T {
-  return url.replace(/\/$/, '') as T
-}
-
-/**
- * Formats an API host URL by normalizing it and optionally appending an API version.
- *
- * @param host - The API host URL to format. Leading/trailing whitespace will be trimmed and trailing slashes removed.
- * @param supportApiVersion - Whether the API version is supported. Defaults to `true`.
- * @param apiVersion - The API version to append if needed. Defaults to `'v1'`.
- *
- * @returns The formatted API host URL. If the host is empty after normalization, returns an empty string.
- *          If the host ends with '#', API version is not supported, or the host already contains a version, returns the normalized host as-is.
- *          Otherwise, returns the host with the API version appended.
- *
- * @example
- * formatApiHost('https://api.example.com/') // Returns 'https://api.example.com/v1'
- * formatApiHost('https://api.example.com#') // Returns 'https://api.example.com#'
- * formatApiHost('https://api.example.com/v2', true, 'v1') // Returns 'https://api.example.com/v2'
- */
-export function formatApiHost(host?: string, supportApiVersion: boolean = true, apiVersion: string = 'v1'): string {
-  const normalizedHost = withoutTrailingSlash(trim(host))
-  if (!normalizedHost) {
-    return ''
-  }
-
-  if (normalizedHost.endsWith('#') || !supportApiVersion || hasAPIVersion(normalizedHost)) {
-    return normalizedHost
-  }
-  return `${normalizedHost}/${apiVersion}`
-}
-
-/**
- * 格式化 Azure OpenAI 的 API 主机地址。
- */
-export function formatAzureOpenAIApiHost(host: string): string {
-  const normalizedHost = withoutTrailingSlash(host)
-    ?.replace(/\/v1$/, '')
-    .replace(/\/openai$/, '')
-  // NOTE: AISDK会添加上`v1`
-  return formatApiHost(normalizedHost + '/openai', false)
-}
-
-export function formatVertexApiHost(provider: VertexProvider): string {
-  const { apiHost } = provider
-  const { projectId: project, location } = store.getState().llm.settings.vertexai
-  const trimmedHost = withoutTrailingSlash(trim(apiHost))
-  if (!trimmedHost || trimmedHost.endsWith('aiplatform.googleapis.com')) {
-    const host =
-      location == 'global' ? 'https://aiplatform.googleapis.com' : `https://${location}-aiplatform.googleapis.com`
-    return `${formatApiHost(host)}/projects/${project}/locations/${location}`
-  }
-  return formatApiHost(trimmedHost)
-}
-
-// 目前对话界面只支持这些端点
-export const SUPPORTED_IMAGE_ENDPOINT_LIST = ['images/generations', 'images/edits', 'predict'] as const
-export const SUPPORTED_ENDPOINT_LIST = [
-  'chat/completions',
-  'responses',
-  'messages',
-  'generateContent',
-  'streamGenerateContent',
-  ...SUPPORTED_IMAGE_ENDPOINT_LIST
-] as const
-
-/**
- * Converts an API host URL into separate base URL and endpoint components.
- *
- * @param apiHost - The API host string to parse. Expected to be a trimmed URL that may end with '#' followed by an endpoint identifier.
- * @returns An object containing:
- *   - `baseURL`: The base URL without the endpoint suffix
- *   - `endpoint`: The matched endpoint identifier, or empty string if no match found
- *
- * @description
- * This function extracts endpoint information from a composite API host string.
- * If the host ends with '#', it attempts to match the preceding part against the supported endpoint list.
- * The '#' delimiter is removed before processing.
- *
- * @example
- * routeToEndpoint('https://api.example.com/openai/chat/completions#')
- * // Returns: { baseURL: 'https://api.example.com/v1', endpoint: 'chat/completions' }
- *
- * @example
- * routeToEndpoint('https://api.example.com/v1')
- * // Returns: { baseURL: 'https://api.example.com/v1', endpoint: '' }
- */
-export function routeToEndpoint(apiHost: string): { baseURL: string; endpoint: string } {
-  const trimmedHost = trim(apiHost)
-  // 前面已经确保apiHost合法
-  if (!trimmedHost.endsWith('#')) {
-    return { baseURL: trimmedHost, endpoint: '' }
-  }
-  // 去掉结尾的 #
-  const host = trimmedHost.slice(0, -1)
-  const endpointMatch = SUPPORTED_ENDPOINT_LIST.find((endpoint) => host.endsWith(endpoint))
-  if (!endpointMatch) {
-    const baseURL = withoutTrailingSlash(host)
-    return { baseURL, endpoint: '' }
-  }
-  const baseSegment = host.slice(0, host.length - endpointMatch.length)
-  const baseURL = withoutTrailingSlash(baseSegment).replace(/:$/, '') // 去掉结尾可能存在的冒号(gemini的特殊情况)
-  return { baseURL, endpoint: endpointMatch }
-}
-
-/**
- * 验证 API 主机地址是否合法。
- *
- * @param {string} apiHost - 需要验证的 API 主机地址。
- * @returns {boolean} 如果是合法的 URL 则返回 true，否则返回 false。
- */
-export function validateApiHost(apiHost: string): boolean {
-  // 允许apiHost为空
-  if (!apiHost || !trim(apiHost)) {
-    return true
-  }
-  try {
-    const url = new URL(trim(apiHost))
-    // 验证协议是否为 http 或 https
-    if (url.protocol !== 'http:' && url.protocol !== 'https:') {
-      return false
-    }
-    return true
-  } catch {
-    return false
-  }
-}
-
-/**
->>>>>>> f1f48311
  * API key 脱敏函数。仅保留部分前后字符，中间用星号代替。
  *
  * - 长度大于 24，保留前、后 8 位。
@@ -235,51 +60,4 @@
     .map((k) => k.trim())
     .map((k) => k.replace(/\\,/g, ','))
     .filter((k) => k)
-}
-
-/**
- * Extracts the trailing API version segment from a URL path.
- *
- * This function extracts API version patterns (e.g., `v1`, `v2beta`) from the end of a URL.
- * Only versions at the end of the path are extracted, not versions in the middle.
- * The returned version string does not include leading or trailing slashes.
- *
- * @param {string} url - The URL string to parse.
- * @returns {string | undefined} The trailing API version found (e.g., 'v1', 'v2beta'), or undefined if none found.
- *
- * @example
- * getTrailingApiVersion('https://api.example.com/v1') // 'v1'
- * getTrailingApiVersion('https://api.example.com/v2beta/') // 'v2beta'
- * getTrailingApiVersion('https://api.example.com/v1/chat') // undefined (version not at end)
- * getTrailingApiVersion('https://gateway.ai.cloudflare.com/v1/xxx/v1beta') // 'v1beta'
- * getTrailingApiVersion('https://api.example.com') // undefined
- */
-export function getTrailingApiVersion(url: string): string | undefined {
-  const match = url.match(TRAILING_VERSION_REGEX)
-
-  if (match) {
-    // Extract version without leading slash and trailing slash
-    return match[0].replace(/^\//, '').replace(/\/$/, '')
-  }
-
-  return undefined
-}
-
-/**
- * Removes the trailing API version segment from a URL path.
- *
- * This function removes API version patterns (e.g., `/v1`, `/v2beta`) from the end of a URL.
- * Only versions at the end of the path are removed, not versions in the middle.
- *
- * @param {string} url - The URL string to process.
- * @returns {string} The URL with the trailing API version removed, or the original URL if no trailing version found.
- *
- * @example
- * withoutTrailingApiVersion('https://api.example.com/v1') // 'https://api.example.com'
- * withoutTrailingApiVersion('https://api.example.com/v2beta/') // 'https://api.example.com'
- * withoutTrailingApiVersion('https://api.example.com/v1/chat') // 'https://api.example.com/v1/chat' (no change)
- * withoutTrailingApiVersion('https://api.example.com') // 'https://api.example.com'
- */
-export function withoutTrailingApiVersion(url: string): string {
-  return url.replace(TRAILING_VERSION_REGEX, '')
 }
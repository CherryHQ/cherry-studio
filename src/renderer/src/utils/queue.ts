import { EventEmitter } from '@renderer/services/EventService'
import PQueue from 'p-queue'

// Define queue event names
export const QUEUE_EVENTS = {
  STATE_CHANGED: 'queue:state_changed',
  TASK_ADDED: 'queue:task_added',
  TASK_COMPLETED: 'queue:task_completed',
  QUEUE_IDLE: 'queue:idle'
}

// Queue configuration - managed by topic
const requestQueues: { [topicId: string]: PQueue } = {}

/**
 * Add event listeners to the queue
 * @param queue PQueue instance
 * @param topicId Topic ID
 */
const addQueueEventListeners = (queue: PQueue, topicId: string) => {
  // Remove existing event listeners to avoid duplicates
  queue.removeAllListeners('add')
  queue.removeAllListeners('completed')
  queue.removeAllListeners('idle')

  // Add new event listeners
  queue.on('add', () => {
    EventEmitter.emit(QUEUE_EVENTS.TASK_ADDED, { topicId })
    EventEmitter.emit(QUEUE_EVENTS.STATE_CHANGED, { topicId, hasPending: true })
  })

  queue.on('completed', () => {
    EventEmitter.emit(QUEUE_EVENTS.TASK_COMPLETED, { topicId })
    // Check the queue status and emit the corresponding event
    const hasPending = queue.size > 0 || queue.pending > 0
    EventEmitter.emit(QUEUE_EVENTS.STATE_CHANGED, { topicId, hasPending })
  })

  queue.on('idle', () => {
    // Make sure to send the state change event when the queue is idle
    EventEmitter.emit(QUEUE_EVENTS.QUEUE_IDLE, { topicId })
    EventEmitter.emit(QUEUE_EVENTS.STATE_CHANGED, { topicId, hasPending: false })
  })
}

/**
 * Get or create a queue for a specific topic
 * @param topicId The ID of the topic
 * @returns A PQueue instance for the topic
 */
export const getTopicQueue = (topicId: string, options = {}): PQueue => {
  console.log(`[DEBUG] getTopicQueue called for topic ${topicId}`)
  if (!requestQueues[topicId]) {
<<<<<<< HEAD
    const queue = new PQueue(options)
    // Add event listeners to the new queue
    addQueueEventListeners(queue, topicId)
    requestQueues[topicId] = queue
  } else {
    // Make sure the existing queue also has event listeners
    addQueueEventListeners(requestQueues[topicId], topicId)
=======
    console.log(`[DEBUG] Creating new queue for topic ${topicId}`)
    requestQueues[topicId] = new PQueue(options)
  } else {
    console.log(
      `[DEBUG] Using existing queue for topic ${topicId}, size: ${requestQueues[topicId].size}, pending: ${requestQueues[topicId].pending}`
    )
>>>>>>> 08ee8776
  }
  return requestQueues[topicId]
}

/**
 * Clear the queue for a specific topic
 * @param topicId The ID of the topic
 */
export const clearTopicQueue = (topicId: string): void => {
  if (requestQueues[topicId]) {
    requestQueues[topicId].clear()
    EventEmitter.emit(QUEUE_EVENTS.STATE_CHANGED, { topicId, hasPending: false })
    delete requestQueues[topicId]
  }
}

/**
 * Clear all topic queues
 */
export const clearAllQueues = (): void => {
  Object.keys(requestQueues).forEach((topicId) => {
    requestQueues[topicId].clear()
    EventEmitter.emit(QUEUE_EVENTS.STATE_CHANGED, { topicId, hasPending: false })
    delete requestQueues[topicId]
  })
}

/**
 * Check if a topic has pending requests
 * @param topicId The ID of the topic
 * @returns True if the topic has pending requests
 */
export const hasTopicPendingRequests = (topicId: string): boolean => {
  return requestQueues[topicId]?.size > 0 || requestQueues[topicId]?.pending > 0
}

/**
 * Get the number of pending requests for a topic
 * @param topicId The ID of the topic
 * @returns The number of pending requests
 */
export const getTopicPendingRequestCount = (topicId: string): number => {
  if (!requestQueues[topicId]) {
    return 0
  }
  return requestQueues[topicId].size + requestQueues[topicId].pending
}

/**
 * Wait for all pending requests in a topic queue to complete
 * @param topicId The ID of the topic
 */
export const waitForTopicQueue = async (topicId: string): Promise<void> => {
  console.log('waitForTopicQueue', requestQueues[topicId])
  if (requestQueues[topicId]) {
    await requestQueues[topicId].onIdle()
  }
}<|MERGE_RESOLUTION|>--- conflicted
+++ resolved
@@ -51,22 +51,16 @@
 export const getTopicQueue = (topicId: string, options = {}): PQueue => {
   console.log(`[DEBUG] getTopicQueue called for topic ${topicId}`)
   if (!requestQueues[topicId]) {
-<<<<<<< HEAD
-    const queue = new PQueue(options)
-    // Add event listeners to the new queue
-    addQueueEventListeners(queue, topicId)
-    requestQueues[topicId] = queue
-  } else {
-    // Make sure the existing queue also has event listeners
-    addQueueEventListeners(requestQueues[topicId], topicId)
-=======
     console.log(`[DEBUG] Creating new queue for topic ${topicId}`)
     requestQueues[topicId] = new PQueue(options)
+    // Add event listeners to the new queue
+    addQueueEventListeners(requestQueues[topicId], topicId)
   } else {
     console.log(
       `[DEBUG] Using existing queue for topic ${topicId}, size: ${requestQueues[topicId].size}, pending: ${requestQueues[topicId].pending}`
     )
->>>>>>> 08ee8776
+    // Make sure the existing queue also has event listeners
+    addQueueEventListeners(requestQueues[topicId], topicId)
   }
   return requestQueues[topicId]
 }

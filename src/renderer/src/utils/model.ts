--- conflicted
+++ resolved
@@ -6,12 +6,8 @@
   isVisionModel,
   isWebSearchModel
 } from '@renderer/config/models'
-<<<<<<< HEAD
-import type { Model, ModelTag } from '@renderer/types'
+import type { AdaptedApiModel, ApiModel, Model, ModelTag } from '@renderer/types'
 import { objectKeys } from '@renderer/types'
-=======
-import { AdaptedApiModel, ApiModel, Model, ModelTag, objectKeys } from '@renderer/types'
->>>>>>> d7bcd5a2
 
 /**
  * 获取模型标签的状态

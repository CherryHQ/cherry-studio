--- conflicted
+++ resolved
@@ -64,17 +64,6 @@
 
   useEffect(() => {
     runAsyncFunction(async () => {
-<<<<<<< HEAD
-      if (_agents.length > 0) return;
-      const agents = await window.api.fs.read(resourcesPath + '/data/agents.json');
-      _agents = JSON.parse(agents) as Agent[];
-      setAgents(_agents);
-    });
-  }, [resourcesPath]);
-
-  return agents;
-};
-=======
       if (!resourcesPath || _agents.length > 0) return
       const agents = await window.api.fs.read(resourcesPath + '/data/agents.json')
       _agents = JSON.parse(agents) as Agent[]
@@ -100,5 +89,4 @@
     result[category] = items
   })
   return result
-}
->>>>>>> ac0fe750
+}
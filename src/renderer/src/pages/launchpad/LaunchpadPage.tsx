import App from '@renderer/components/MinApp/MinApp'
import { useMinapps } from '@renderer/hooks/useMinapps'
import { useRuntime } from '@renderer/hooks/useRuntime'
import { useSettings } from '@renderer/hooks/useSettings'
import tabsService from '@renderer/services/TabsService'
<<<<<<< HEAD
import { Code, FileSearch, Folder, Languages, LayoutGrid, Palette, Sparkle } from 'lucide-react'
import type { FC } from 'react'
import { useMemo } from 'react'
=======
import { Code, FileSearch, Folder, Languages, LayoutGrid, NotepadText, Palette, Sparkle } from 'lucide-react'
import { FC, useMemo } from 'react'
>>>>>>> dfb3322b
import { useTranslation } from 'react-i18next'
import { useNavigate } from 'react-router-dom'
import styled from 'styled-components'

const LaunchpadPage: FC = () => {
  const navigate = useNavigate()
  const { t } = useTranslation()
  const { defaultPaintingProvider } = useSettings()
  const { pinned } = useMinapps()
  const { openedKeepAliveMinapps } = useRuntime()

  const appMenuItems = [
    {
      icon: <LayoutGrid size={32} className="icon" />,
      text: t('title.apps'),
      path: '/apps',
      bgColor: 'linear-gradient(135deg, #8B5CF6, #A855F7)' // 小程序：紫色，代表多功能和灵活性
    },
    {
      icon: <FileSearch size={32} className="icon" />,
      text: t('title.knowledge'),
      path: '/knowledge',
      bgColor: 'linear-gradient(135deg, #10B981, #34D399)' // 知识库：翠绿色，代表生长和知识
    },
    {
      icon: <Palette size={32} className="icon" />,
      text: t('title.paintings'),
      path: `/paintings/${defaultPaintingProvider}`,
      bgColor: 'linear-gradient(135deg, #EC4899, #F472B6)' // 绘画：活力粉色，代表创造力和艺术
    },
    {
      icon: <Sparkle size={32} className="icon" />,
      text: t('title.agents'),
      path: '/agents',
      bgColor: 'linear-gradient(135deg, #6366F1, #4F46E5)' // AI助手：靛蓝渐变，代表智能和科技
    },
    {
      icon: <Languages size={32} className="icon" />,
      text: t('title.translate'),
      path: '/translate',
      bgColor: 'linear-gradient(135deg, #06B6D4, #0EA5E9)' // 翻译：明亮的青蓝色，代表沟通和流畅
    },
    {
      icon: <Folder size={32} className="icon" />,
      text: t('title.files'),
      path: '/files',
      bgColor: 'linear-gradient(135deg, #F59E0B, #FBBF24)' // 文件：金色，代表资源和重要性
    },
    {
      icon: <Code size={32} className="icon" />,
      text: t('title.code'),
      path: '/code',
      bgColor: 'linear-gradient(135deg, #1F2937, #374151)' // Code CLI：高级暗黑色，代表专业和技术
    },
    {
      icon: <NotepadText size={32} className="icon" />,
      text: t('title.notes'),
      path: '/notes',
      bgColor: 'linear-gradient(135deg, #F97316, #FB923C)' // 笔记：橙色，代表活力和清晰思路
    }
  ]

  // 合并并排序小程序列表
  const sortedMinapps = useMemo(() => {
    // 先添加固定的小程序，保持原有顺序
    const result = [...pinned]

    // 再添加其他已打开但未固定的小程序
    openedKeepAliveMinapps.forEach((app) => {
      if (!result.some((pinnedApp) => pinnedApp.id === app.id)) {
        result.push(app)
      }
    })

    return result
  }, [openedKeepAliveMinapps, pinned])

  return (
    <Container>
      <Content>
        <Section>
          <SectionTitle>{t('launchpad.apps')}</SectionTitle>
          <Grid>
            {appMenuItems.map((item) => (
              <AppIcon key={item.path} onClick={() => navigate(item.path)}>
                <IconContainer>
                  <IconWrapper bgColor={item.bgColor}>{item.icon}</IconWrapper>
                </IconContainer>
                <AppName>{item.text}</AppName>
              </AppIcon>
            ))}
          </Grid>
        </Section>

        {sortedMinapps.length > 0 && (
          <Section>
            <SectionTitle>{t('launchpad.minapps')}</SectionTitle>
            <Grid>
              {sortedMinapps.map((app) => (
                <AppWrapper key={app.id}>
                  <App app={app} size={56} onClick={() => setTimeout(() => tabsService.closeTab('launchpad'), 350)} />
                </AppWrapper>
              ))}
            </Grid>
          </Section>
        )}
      </Content>
    </Container>
  )
}

const Container = styled.div`
  width: 100%;
  flex: 1;
  display: flex;
  justify-content: center;
  align-items: flex-start;
  background-color: var(--color-background);
  overflow-y: auto;
  padding: 50px 0;
`

const Content = styled.div`
  max-width: 720px;
  width: 100%;
  display: flex;
  flex-direction: column;
  gap: 20px;
`

const Section = styled.div`
  display: flex;
  flex-direction: column;
  gap: 8px;
`

const SectionTitle = styled.h2`
  font-size: 14px;
  font-weight: 600;
  color: var(--color-text);
  opacity: 0.8;
  margin: 0;
  padding: 0 36px;
`

const Grid = styled.div`
  display: grid;
  grid-template-columns: repeat(6, 1fr);
  gap: 8px;
  padding: 0 8px;
`

const AppIcon = styled.div`
  display: flex;
  flex-direction: column;
  align-items: center;
  cursor: pointer;
  gap: 4px;
  padding: 8px 4px;
  border-radius: 16px;
  transition: transform 0.2s ease;

  &:hover {
    transform: scale(1.05);
  }

  &:active {
    transform: scale(0.95);
  }
`

const IconContainer = styled.div`
  position: relative;
  display: flex;
  justify-content: center;
  align-items: center;
  width: 56px;
  height: 56px;
`

const IconWrapper = styled.div<{ bgColor: string }>`
  width: 56px;
  height: 56px;
  border-radius: 16px;
  background: ${(props) => props.bgColor};
  display: flex;
  justify-content: center;
  align-items: center;
  box-shadow: 0 2px 4px rgba(0, 0, 0, 0.1);

  .icon {
    color: white;
    width: 28px;
    height: 28px;
  }
`

const AppName = styled.div`
  font-size: 12px;
  color: var(--color-text);
  text-align: center;
  width: 100%;
  overflow: hidden;
  text-overflow: ellipsis;
  white-space: nowrap;
`

const AppWrapper = styled.div`
  padding: 8px 4px;
  border-radius: 8px;
  transition: transform 0.2s ease;

  &:hover {
    transform: scale(1.05);
  }

  &:active {
    transform: scale(0.95);
  }
`

export default LaunchpadPage<|MERGE_RESOLUTION|>--- conflicted
+++ resolved
@@ -3,14 +3,9 @@
 import { useRuntime } from '@renderer/hooks/useRuntime'
 import { useSettings } from '@renderer/hooks/useSettings'
 import tabsService from '@renderer/services/TabsService'
-<<<<<<< HEAD
-import { Code, FileSearch, Folder, Languages, LayoutGrid, Palette, Sparkle } from 'lucide-react'
+import { Code, FileSearch, Folder, Languages, LayoutGrid, NotepadText, Palette, Sparkle } from 'lucide-react'
 import type { FC } from 'react'
 import { useMemo } from 'react'
-=======
-import { Code, FileSearch, Folder, Languages, LayoutGrid, NotepadText, Palette, Sparkle } from 'lucide-react'
-import { FC, useMemo } from 'react'
->>>>>>> dfb3322b
 import { useTranslation } from 'react-i18next'
 import { useNavigate } from 'react-router-dom'
 import styled from 'styled-components'

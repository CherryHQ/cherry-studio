--- conflicted
+++ resolved
@@ -1,14 +1,9 @@
 import App from '@renderer/components/MinApp/MinApp'
 import { useMinapps } from '@renderer/hooks/useMinapps'
 import { useSettings } from '@renderer/hooks/useSettings'
-<<<<<<< HEAD
-import { Code, FileSearch, Folder, Languages, LayoutGrid, NotepadText, Palette, Sparkle } from 'lucide-react'
+import { Code, FileSearch, Folder, Languages, LayoutGrid, NotepadText, Palette, Sparkle, Video } from 'lucide-react'
 import type { FC } from 'react'
 import { useMemo } from 'react'
-=======
-import { Code, FileSearch, Folder, Languages, LayoutGrid, NotepadText, Palette, Sparkle, Video } from 'lucide-react'
-import { FC, useMemo } from 'react'
->>>>>>> b5f2c633
 import { useTranslation } from 'react-i18next'
 import { useNavigate } from 'react-router-dom'
 import styled from 'styled-components'

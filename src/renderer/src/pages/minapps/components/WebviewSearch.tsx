import { Button, Input } from '@heroui/react'
import { loggerService } from '@logger'
import type { WebviewTag } from 'electron'
import { ChevronDown, ChevronUp, X } from 'lucide-react'
import type { FC } from 'react'
import { useCallback, useEffect, useRef, useState } from 'react'
import { useTranslation } from 'react-i18next'

type FoundInPageResult = Electron.FoundInPageResult

interface WebviewSearchProps {
  webviewRef: React.RefObject<WebviewTag | null>
  isWebviewReady: boolean
  appId: string
}

const logger = loggerService.withContext('WebviewSearch')

const WebviewSearch: FC<WebviewSearchProps> = ({ webviewRef, isWebviewReady, appId }) => {
  const { t } = useTranslation()
  const [isVisible, setIsVisible] = useState(false)
  const [query, setQuery] = useState('')
  const [matchCount, setMatchCount] = useState(0)
  const [activeIndex, setActiveIndex] = useState(0)
  const inputRef = useRef<HTMLInputElement>(null)
  const focusFrameRef = useRef<number | null>(null)
  const lastAppIdRef = useRef<string>(appId)
  const attachedWebviewRef = useRef<WebviewTag | null>(null)
  const activeWebview = webviewRef.current ?? null

  const focusInput = useCallback(() => {
    if (focusFrameRef.current !== null) {
      window.cancelAnimationFrame(focusFrameRef.current)
      focusFrameRef.current = null
    }
    focusFrameRef.current = window.requestAnimationFrame(() => {
      inputRef.current?.focus()
      inputRef.current?.select()
    })
  }, [])

  const resetSearchState = useCallback((options?: { keepQuery?: boolean }) => {
    if (!options?.keepQuery) {
      setQuery('')
    }
    setMatchCount(0)
    setActiveIndex(0)
  }, [])

  const stopSearch = useCallback(() => {
    const target = webviewRef.current ?? attachedWebviewRef.current
    if (!target) return
    try {
      target.stopFindInPage('clearSelection')
    } catch (error) {
      logger.error('stopFindInPage failed', { error })
    }
  }, [webviewRef])

  const closeSearch = useCallback(() => {
    setIsVisible(false)
    stopSearch()
    resetSearchState({ keepQuery: true })
  }, [resetSearchState, stopSearch])

  const performSearch = useCallback(
    (text: string, options?: Electron.FindInPageOptions) => {
      const target = webviewRef.current ?? attachedWebviewRef.current
      if (!target) {
        logger.debug('Skip performSearch: webview not attached')
        return
      }
      if (!text) {
        stopSearch()
        resetSearchState({ keepQuery: true })
        return
      }
      try {
        target.findInPage(text, options)
      } catch (error) {
        logger.error('findInPage failed', { error })
        window.toast?.error(t('common.error'))
      }
    },
    [resetSearchState, stopSearch, t, webviewRef]
  )

  const handleFoundInPage = useCallback((event: Event & { result?: FoundInPageResult }) => {
    if (!event.result) return

    const { activeMatchOrdinal, matches } = event.result

    if (matches !== undefined) {
      setMatchCount(matches)
    }

    if (activeMatchOrdinal !== undefined) {
      setActiveIndex(activeMatchOrdinal)
    }
  }, [])

  const openSearch = useCallback(() => {
    if (!isWebviewReady) {
      logger.debug('Skip openSearch: webview not ready')
      return
    }
    setIsVisible(true)
    focusInput()
  }, [focusInput, isWebviewReady])

  const goToNext = useCallback(() => {
    if (!query) return
    performSearch(query, { forward: true, findNext: true })
  }, [performSearch, query])

  const goToPrevious = useCallback(() => {
    if (!query) return
    performSearch(query, { forward: false, findNext: true })
  }, [performSearch, query])

  useEffect(() => {
<<<<<<< HEAD
    const nextWebview = webviewRef.current ?? null
    if (currentWebview === nextWebview) return
    setCurrentWebview(nextWebview)
  }, [webviewRef, currentWebview])

  useEffect(() => {
    const target = currentWebview
    if (!target) {
      attachedWebviewRef.current = null
=======
    attachedWebviewRef.current = activeWebview
    if (!activeWebview) {
>>>>>>> 0d760ffa
      return
    }

    const handle = handleFoundInPage
    activeWebview.addEventListener('found-in-page', handle)

    return () => {
      activeWebview.removeEventListener('found-in-page', handle)
      if (attachedWebviewRef.current === activeWebview) {
        try {
          activeWebview.stopFindInPage('clearSelection')
        } catch (error) {
          logger.error('stopFindInPage failed', { error })
        }
        attachedWebviewRef.current = null
      }
    }
  }, [activeWebview, handleFoundInPage])

  useEffect(() => {
    if (!activeWebview) return
    const onFindShortcut = window.api?.webview?.onFindShortcut
    if (!onFindShortcut) return

    const webContentsId = activeWebview.getWebContentsId?.()
    if (!webContentsId) {
      logger.warn('WebviewSearch: missing webContentsId', { appId })
      return
    }

    const unsubscribe = onFindShortcut(({ webviewId, key, control, meta, shift }) => {
      if (webviewId !== webContentsId) return

      if ((control || meta) && key === 'f') {
        openSearch()
        return
      }

      if (!isVisible) return

      if (key === 'escape') {
        closeSearch()
        return
      }

      if (key === 'enter') {
        if (shift) {
          goToPrevious()
        } else {
          goToNext()
        }
      }
    })

    return () => {
      unsubscribe?.()
    }
  }, [appId, activeWebview, closeSearch, goToNext, goToPrevious, isVisible, openSearch])

  useEffect(() => {
    if (!isVisible) return
    focusInput()
  }, [focusInput, isVisible])

  useEffect(() => {
    if (!isVisible) return
    if (!query) {
      performSearch('')
      return
    }
    performSearch(query)
  }, [activeWebview, isVisible, performSearch, query])

  useEffect(() => {
    const handleKeydown = (event: KeyboardEvent) => {
      if ((event.ctrlKey || event.metaKey) && event.key.toLowerCase() === 'f') {
        event.preventDefault()
        openSearch()
        return
      }

      if (!isVisible) return

      if (event.key === 'Escape') {
        event.preventDefault()
        closeSearch()
        return
      }

      if (event.key === 'Enter') {
        event.preventDefault()
        if (event.shiftKey) {
          goToPrevious()
        } else {
          goToNext()
        }
      }
    }

    window.addEventListener('keydown', handleKeydown, true)
    return () => {
      window.removeEventListener('keydown', handleKeydown, true)
    }
  }, [closeSearch, goToNext, goToPrevious, isVisible, openSearch])

  useEffect(() => {
    if (!isWebviewReady) {
      setIsVisible(false)
      resetSearchState()
      stopSearch()
      return
    }
  }, [isWebviewReady, resetSearchState, stopSearch])

  useEffect(() => {
    if (!appId) return
    if (lastAppIdRef.current === appId) return
    lastAppIdRef.current = appId
    setIsVisible(false)
    resetSearchState()
    stopSearch()
  }, [appId, resetSearchState, stopSearch])

  useEffect(() => {
    return () => {
      stopSearch()
      if (focusFrameRef.current !== null) {
        window.cancelAnimationFrame(focusFrameRef.current)
        focusFrameRef.current = null
      }
    }
  }, [stopSearch])

  if (!isVisible) {
    return null
  }

  const matchLabel = `${matchCount > 0 ? Math.max(activeIndex, 1) : 0}/${matchCount}`
  const noResultTitle = matchCount === 0 && query ? t('common.no_results') : undefined
  const disableNavigation = !query || matchCount === 0

  return (
    <div className="pointer-events-auto absolute top-3 right-3 z-50 flex items-center gap-2 rounded-xl border border-default-200 bg-background px-2 py-1 shadow-lg">
      <Input
        ref={inputRef}
        autoFocus
        value={query}
        onValueChange={setQuery}
        spellCheck={'false'}
        placeholder={t('common.search')}
        size="sm"
        radius="sm"
        variant="flat"
        classNames={{
          base: 'w-[240px]',
          inputWrapper:
            'h-8 bg-transparent border border-transparent shadow-none hover:border-transparent hover:bg-transparent focus:border-transparent data-[hover=true]:border-transparent data-[focus=true]:border-transparent data-[focus-visible=true]:outline-none data-[focus-visible=true]:ring-0',
          input: 'text-small focus:outline-none focus-visible:outline-none',
          innerWrapper: 'gap-0'
        }}
      />
      <span
        className="min-w-[44px] text-center text-default-500 text-small tabular-nums"
        title={noResultTitle}
        role="status"
        aria-live="polite"
        aria-atomic="true">
        {matchLabel}
      </span>
      <div className="h-4 w-px bg-default-200" />
      <Button
        size="sm"
        variant="light"
        radius="full"
        isIconOnly
        onPress={goToPrevious}
        isDisabled={disableNavigation}
        aria-label="Previous match"
        className="text-default-500 hover:text-default-900">
        <ChevronUp size={16} />
      </Button>
      <Button
        size="sm"
        variant="light"
        radius="full"
        isIconOnly
        onPress={goToNext}
        isDisabled={disableNavigation}
        aria-label="Next match"
        className="text-default-500 hover:text-default-900">
        <ChevronDown size={16} />
      </Button>
      <div className="h-4 w-px bg-default-200" />
      <Button
        size="sm"
        variant="light"
        radius="full"
        isIconOnly
        onPress={closeSearch}
        aria-label={t('common.close')}
        className="text-default-500 hover:text-default-900">
        <X size={16} />
      </Button>
    </div>
  )
}

export default WebviewSearch<|MERGE_RESOLUTION|>--- conflicted
+++ resolved
@@ -119,20 +119,8 @@
   }, [performSearch, query])
 
   useEffect(() => {
-<<<<<<< HEAD
-    const nextWebview = webviewRef.current ?? null
-    if (currentWebview === nextWebview) return
-    setCurrentWebview(nextWebview)
-  }, [webviewRef, currentWebview])
-
-  useEffect(() => {
-    const target = currentWebview
-    if (!target) {
-      attachedWebviewRef.current = null
-=======
     attachedWebviewRef.current = activeWebview
     if (!activeWebview) {
->>>>>>> 0d760ffa
       return
     }
 

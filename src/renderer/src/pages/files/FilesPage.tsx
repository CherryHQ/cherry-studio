--- conflicted
+++ resolved
@@ -10,13 +10,7 @@
 import db from '@renderer/databases'
 import { handleDelete, handleRename, sortFiles, tempFilesSort } from '@renderer/services/FileAction'
 import FileManager from '@renderer/services/FileManager'
-<<<<<<< HEAD
-import store from '@renderer/store'
 import { FileMetadata, FileTypes } from '@renderer/types'
-import { Message } from '@renderer/types/newMessage'
-=======
-import { FileType, FileTypes } from '@renderer/types'
->>>>>>> ece59cfa
 import { formatFileSize } from '@renderer/utils'
 import { Button, Empty, Flex, Popconfirm } from 'antd'
 import dayjs from 'dayjs'
@@ -36,40 +30,8 @@
   const [fileType, setFileType] = useState<string>('document')
   const [sortField, setSortField] = useState<SortField>('created_at')
   const [sortOrder, setSortOrder] = useState<SortOrder>('desc')
-<<<<<<< HEAD
-  const tempFilesSort = (files: FileMetadata[]) => {
-    return files.sort((a, b) => {
-      const aIsTemp = a.origin_name.startsWith('temp_file')
-      const bIsTemp = b.origin_name.startsWith('temp_file')
-      if (aIsTemp && !bIsTemp) return 1
-      if (!aIsTemp && bIsTemp) return -1
-      return 0
-    })
-  }
-
-  const sortFiles = (files: FileMetadata[]) => {
-    return [...files].sort((a, b) => {
-      let comparison = 0
-      switch (sortField) {
-        case 'created_at':
-          comparison = dayjs(a.created_at).unix() - dayjs(b.created_at).unix()
-          break
-        case 'size':
-          comparison = a.size - b.size
-          break
-        case 'name':
-          comparison = a.origin_name.localeCompare(b.origin_name)
-          break
-      }
-      return sortOrder === 'asc' ? comparison : -comparison
-    })
-  }
 
   const files = useLiveQuery<FileMetadata[]>(() => {
-=======
-
-  const files = useLiveQuery<FileType[]>(() => {
->>>>>>> ece59cfa
     if (fileType === 'all') {
       return db.files.orderBy('count').toArray().then(tempFilesSort)
     }

--- conflicted
+++ resolved
@@ -9,7 +9,6 @@
   SortDescendingOutlined
 } from '@ant-design/icons'
 import { Navbar, NavbarCenter } from '@renderer/components/app/Navbar'
-import ListItem from '@renderer/components/ListItem'
 import TextEditPopup from '@renderer/components/Popups/TextEditPopup'
 import db from '@renderer/databases'
 import { useProviders } from '@renderer/hooks/useProvider'
@@ -17,12 +16,7 @@
 import store from '@renderer/store'
 import { FileType, FileTypes } from '@renderer/types'
 import { formatFileSize } from '@renderer/utils'
-import type { MenuProps } from 'antd'
-<<<<<<< HEAD
-import { Button, Dropdown } from 'antd'
-=======
 import { Button, Empty, Flex, Menu, Popconfirm } from 'antd'
->>>>>>> 91b9a48c
 import dayjs from 'dayjs'
 import { useLiveQuery } from 'dexie-react-hooks'
 import { FC, useState } from 'react'
@@ -183,17 +177,7 @@
       </Navbar>
       <ContentContainer id="content-container">
         <SideNav>
-          <ScrollContainer>
-            {menuItems.map((item) => (
-              <ListItem
-                key={item?.key}
-                active={fileType === item?.key}
-                icon={item?.icon}
-                title={item?.label as string}
-                onClick={() => setFileType(item?.key as FileTypes)}
-              />
-            ))}
-          </ScrollContainer>
+          <Menu selectedKeys={[fileType]} items={menuItems} onSelect={({ key }) => setFileType(key as FileTypes)} />
         </SideNav>
         <MainContent>
           <SortContainer>
@@ -266,17 +250,24 @@
     border-inline-end: none !important;
     background: transparent;
   }
-`
-const ScrollContainer = styled(Scrollbar)`
-  display: flex;
-  flex-direction: column;
-  flex: 1;
-
-  > div {
-    margin-bottom: 8px;
-
-    &:last-child {
-      margin-bottom: 0;
+
+  .ant-menu-item {
+    height: 36px;
+    line-height: 36px;
+    margin: 4px 0;
+    width: 100%;
+    border-radius: var(--list-item-border-radius);
+    border: 0.5px solid transparent;
+
+    &:hover {
+      background-color: var(--color-background-soft) !important;
+    }
+
+    &.ant-menu-item-selected {
+      background-color: var(--color-background-soft);
+      color: var(--color-primary);
+      border: 0.5px solid var(--color-border);
+      color: var(--color-text);
     }
   }
 `

--- conflicted
+++ resolved
@@ -36,15 +36,9 @@
   const [isPortable, setIsPortable] = useState(false)
   const { t } = useTranslation()
   const { theme } = useTheme()
-<<<<<<< HEAD
   // const dispatch = useAppDispatch()
   // const { update } = useRuntime()
-  const { openMinapp } = useMinappPopup()
-=======
-  const dispatch = useAppDispatch()
-  const { update } = useRuntime()
   const { openSmartMinapp } = useMinappPopup()
->>>>>>> 09e9b95e
 
   const { appUpdateState, updateAppUpdateState } = useAppUpdateState()
 

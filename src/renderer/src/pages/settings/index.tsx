<<<<<<< HEAD
import { cn } from '@heroui/react'
import { ThemeMode } from '@shared/data/preferenceTypes'
=======
import { ThemeMode } from '@shared/data/preference/preferenceTypes'
>>>>>>> 79c9ed96
import { Divider } from 'antd'
import Link from 'antd/es/typography/Link'
import React from 'react'
import styled, { CSSProp } from 'styled-components'

export const SettingContainer = styled.div<{ theme?: ThemeMode }>`
  display: flex;
  flex-direction: column;
  flex: 1;
  padding: 15px 18px;
  overflow-y: scroll;
  background: ${(props) => (props.theme === 'dark' ? 'transparent' : 'var(--color-background-soft)')};

  &::-webkit-scrollbar {
    display: none;
  }
`

export const SettingTitle = styled.div`
  display: flex;
  flex-direction: row;
  justify-content: space-between;
  align-items: center;
  user-select: none;
  font-size: 14px;
  font-weight: bold;
`

export const SettingSubtitle = ({
  ref,
  className,
  ...props
}: React.HTMLAttributes<HTMLDivElement> & { ref?: React.RefObject<HTMLDivElement | null> }) => (
  <div
    ref={ref}
    className={cn('mt-4 text-sm font-bold text-[var(--color-text-1)] select-none', className)}
    {...props}
  />
)

export const SettingDescription = styled.div`
  font-size: 12px;
  color: var(--color-text-3);
  margin-top: 10px;
`

export const SettingDivider = styled(Divider)`
  margin: 10px 0;
  border-block-start: 0.5px solid var(--color-border);
`

export const SettingRow = styled.div`
  display: flex;
  flex-direction: row;
  justify-content: space-between;
  align-items: center;
  min-height: 24px;
`

export const SettingRowTitle = styled.div`
  font-size: 14px;
  line-height: 18px;
  color: var(--color-text-1);
  display: flex;
  flex-direction: row;
  align-items: center;
`

export const SettingHelpTextRow = styled.div`
  display: flex;
  flex-direction: row;
  align-items: center;
  padding: 5px 0;
`

export const SettingHelpText = styled.div`
  font-size: 11px;
  color: var(--color-text);
  opacity: 0.4;
`

export const SettingHelpLink = styled(Link)`
  font-size: 11px;
  margin: 0 5px;
`

export const SettingGroup = styled.div<{ theme?: ThemeMode; css?: CSSProp }>`
  margin-bottom: 20px;
  border-radius: var(--list-item-border-radius);
  border: 0.5px solid var(--color-border);
  padding: 16px;
  background: ${(props) => (props.theme === 'dark' ? '#00000010' : 'var(--color-background)')};
`<|MERGE_RESOLUTION|>--- conflicted
+++ resolved
@@ -1,9 +1,5 @@
-<<<<<<< HEAD
 import { cn } from '@heroui/react'
-import { ThemeMode } from '@shared/data/preferenceTypes'
-=======
 import { ThemeMode } from '@shared/data/preference/preferenceTypes'
->>>>>>> 79c9ed96
 import { Divider } from 'antd'
 import Link from 'antd/es/typography/Link'
 import React from 'react'

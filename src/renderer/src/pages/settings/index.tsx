--- conflicted
+++ resolved
@@ -1,17 +1,10 @@
-<<<<<<< HEAD
 import { cn } from '@heroui/react'
-import { ThemeMode } from '@shared/data/preference/preferenceTypes'
+import type { ThemeMode } from '@shared/data/preference/preferenceTypes'
 import { Divider } from 'antd'
 import Link from 'antd/es/typography/Link'
 import React from 'react'
-import styled, { CSSProp } from 'styled-components'
-=======
-import type { ThemeMode } from '@shared/data/preference/preferenceTypes'
-import { Divider } from 'antd'
-import Link from 'antd/es/typography/Link'
 import type { CSSProp } from 'styled-components'
 import styled from 'styled-components'
->>>>>>> 1b04fd06
 
 export const SettingContainer = styled.div<{ theme?: ThemeMode }>`
   display: flex;
@@ -43,7 +36,7 @@
 }: React.HTMLAttributes<HTMLDivElement> & { ref?: React.RefObject<HTMLDivElement | null> }) => (
   <div
     ref={ref}
-    className={cn('mt-4 text-sm font-bold text-[var(--color-text-1)] select-none', className)}
+    className={cn('mt-4 select-none font-bold text-[var(--color-text-1)] text-sm', className)}
     {...props}
   />
 )

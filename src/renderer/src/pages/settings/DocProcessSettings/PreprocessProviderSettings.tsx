--- conflicted
+++ resolved
@@ -1,21 +1,11 @@
 import { ExportOutlined } from '@ant-design/icons'
-<<<<<<< HEAD
-import { Button, Flex, Tooltip } from '@cherrystudio/ui'
-=======
-import { Flex } from '@cherrystudio/ui'
-import { Button } from '@cherrystudio/ui'
-import { Avatar } from '@cherrystudio/ui'
->>>>>>> 6c71b92d
+import { Avatar, Button, Flex, Tooltip } from '@cherrystudio/ui'
 import { ApiKeyListPopup } from '@renderer/components/Popups/ApiKeyListPopup'
 import { getPreprocessProviderLogo, PREPROCESS_PROVIDER_CONFIG } from '@renderer/config/preprocessProviders'
 import { usePreprocessProvider } from '@renderer/hooks/usePreprocess'
 import type { PreprocessProvider } from '@renderer/types'
 import { formatApiKeys, hasObjectKey } from '@renderer/utils'
-<<<<<<< HEAD
-import { Avatar, Divider, Input } from 'antd'
-=======
-import { Divider, Input, Tooltip } from 'antd'
->>>>>>> 6c71b92d
+import { Divider, Input } from 'antd'
 import Link from 'antd/es/typography/Link'
 import { List } from 'lucide-react'
 import type { FC } from 'react'

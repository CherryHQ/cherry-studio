// import { loggerService } from '@logger'
import { Flex } from '@cherrystudio/ui'
import CustomTag from '@renderer/components/Tags/CustomTag'
import { InfoTooltip } from '@renderer/components/TooltipIcons'
import { TESSERACT_LANG_MAP } from '@renderer/config/ocr'
import { useOcrProvider } from '@renderer/hooks/useOcrProvider'
import useTranslate from '@renderer/hooks/useTranslate'
<<<<<<< HEAD
import { BuiltinOcrProviderIds, isOcrTesseractProvider, TesseractLangCode } from '@renderer/types'
import { Select } from 'antd'
=======
import type { TesseractLangCode } from '@renderer/types'
import { BuiltinOcrProviderIds, isOcrTesseractProvider } from '@renderer/types'
import { Flex, Select } from 'antd'
>>>>>>> 1b04fd06
import { useCallback, useMemo, useState } from 'react'
import { useTranslation } from 'react-i18next'

import { SettingRow, SettingRowTitle } from '..'

// const logger = loggerService.withContext('OcrTesseractSettings')

export const OcrTesseractSettings = () => {
  const { t } = useTranslation()
  const { provider, updateConfig } = useOcrProvider(BuiltinOcrProviderIds.tesseract)

  if (!isOcrTesseractProvider(provider)) {
    throw new Error('Not tesseract provider.')
  }

  const [langs, setLangs] = useState<Partial<Record<TesseractLangCode, boolean>>>(provider.config?.langs ?? {})
  const { translateLanguages } = useTranslate()

  const options = useMemo(
    () =>
      translateLanguages
        .map((lang) => ({
          value: TESSERACT_LANG_MAP[lang.langCode],
          label: lang.emoji + ' ' + lang.label()
        }))
        .filter((option) => option.value),
    [translateLanguages]
  )

  // TODO: type safe objectKeys
  const value = useMemo(
    () =>
      Object.entries(langs)
        .filter(([, enabled]) => enabled)
        .map(([lang]) => lang) as TesseractLangCode[],
    [langs]
  )

  const onChange = useCallback((values: TesseractLangCode[]) => {
    setLangs(() => {
      const newLangs = {}
      values.forEach((v) => {
        newLangs[v] = true
      })
      return newLangs
    })
  }, [])

  const onBlur = useCallback(() => {
    updateConfig({ langs })
  }, [langs, updateConfig])

  return (
    <>
      <SettingRow>
        <SettingRowTitle>
          <Flex className="items-center gap-1">
            {t('settings.tool.ocr.common.langs')}
            <InfoTooltip title={t('settings.tool.ocr.tesseract.langs_tooltip')} />
          </Flex>
        </SettingRowTitle>
        <div style={{ display: 'flex', gap: '8px' }}>
          <Select
            mode="multiple"
            style={{ minWidth: 200 }}
            value={value}
            options={options}
            maxTagCount={1}
            onChange={onChange}
            onBlur={onBlur}
            // use tag render to disable default close action
            // don't modify this, because close action won't trigger onBlur to update state
            tagRender={(props) => <CustomTag color="var(--color-text)">{props.label}</CustomTag>}
          />
        </div>
      </SettingRow>
    </>
  )
}<|MERGE_RESOLUTION|>--- conflicted
+++ resolved
@@ -5,14 +5,9 @@
 import { TESSERACT_LANG_MAP } from '@renderer/config/ocr'
 import { useOcrProvider } from '@renderer/hooks/useOcrProvider'
 import useTranslate from '@renderer/hooks/useTranslate'
-<<<<<<< HEAD
-import { BuiltinOcrProviderIds, isOcrTesseractProvider, TesseractLangCode } from '@renderer/types'
-import { Select } from 'antd'
-=======
 import type { TesseractLangCode } from '@renderer/types'
 import { BuiltinOcrProviderIds, isOcrTesseractProvider } from '@renderer/types'
-import { Flex, Select } from 'antd'
->>>>>>> 1b04fd06
+import { Select } from 'antd'
 import { useCallback, useMemo, useState } from 'react'
 import { useTranslation } from 'react-i18next'
 

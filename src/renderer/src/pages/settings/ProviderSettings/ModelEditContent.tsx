import { DownOutlined, UpOutlined } from '@ant-design/icons'
import CopyIcon from '@renderer/components/Icons/CopyIcon'
import {
  isEmbeddingModel,
  isFunctionCallingModel,
  isReasoningModel,
  isVisionModel,
  isWebSearchModel
} from '@renderer/config/models'
import { Model, ModelType } from '@renderer/types'
import { getDefaultGroupName } from '@renderer/utils'
<<<<<<< HEAD
import { Button, Checkbox, Divider, Flex, Form, Input, InputNumber, Modal, Select } from 'antd'
=======
import { Button, Checkbox, Divider, Flex, Form, Input, message, Modal } from 'antd'
>>>>>>> 8c20bd6d
import { FC, useState } from 'react'
import { useTranslation } from 'react-i18next'
import styled from 'styled-components'
interface ModelEditContentProps {
  model: Model
  onUpdateModel: (model: Model) => void
  open: boolean
  onClose: () => void
}

const symbols = ['$', '¥', '€', '£']
const ModelEditContent: FC<ModelEditContentProps> = ({ model, onUpdateModel, open, onClose }) => {
  const [form] = Form.useForm()
  const { t } = useTranslation()
  const [showMoreSettings, setShowMoreSettings] = useState(false)
  const [currencySymbol, setCurrencySymbol] = useState(model.pricing?.currencySymbol || '$')
  const [isCustomCurrency, setIsCustomCurrency] = useState(!symbols.includes(model.pricing?.currencySymbol || '$'))

  const onFinish = (values: any) => {
    const finalCurrencySymbol = isCustomCurrency ? values.customCurrencySymbol : values.currencySymbol
    const updatedModel = {
      ...model,
      id: values.id || model.id,
      name: values.name || model.name,
      group: values.group || model.group,
      pricing: {
        input_per_million_tokens: Number(values.input_per_million_tokens) || 0,
        output_per_million_tokens: Number(values.output_per_million_tokens) || 0,
        currencySymbol: finalCurrencySymbol || '$'
      }
    }
    onUpdateModel(updatedModel)
    setShowMoreSettings(false)
    onClose()
  }

  const handleClose = () => {
    setShowMoreSettings(false)
    onClose()
  }

  const currencyOptions = [
    ...symbols.map((symbol) => ({ label: symbol, value: symbol })),
    { label: t('models.price.custom'), value: 'custom' }
  ]

  return (
    <Modal
      title={t('models.edit')}
      open={open}
      onCancel={handleClose}
      footer={null}
      maskClosable={false}
      centered
      afterOpenChange={(visible) => {
        if (visible) {
          form.getFieldInstance('id')?.focus()
        } else {
          setShowMoreSettings(false)
        }
      }}>
      <Form
        form={form}
        labelCol={{ flex: '110px' }}
        labelAlign="left"
        colon={false}
        style={{ marginTop: 15 }}
        initialValues={{
          id: model.id,
          name: model.name,
          group: model.group,
          input_per_million_tokens: model.pricing?.input_per_million_tokens ?? 0,
          output_per_million_tokens: model.pricing?.output_per_million_tokens ?? 0,
          currencySymbol: symbols.includes(model.pricing?.currencySymbol || '$')
            ? model.pricing?.currencySymbol || '$'
            : 'custom',
          customCurrencySymbol: symbols.includes(model.pricing?.currencySymbol || '$')
            ? ''
            : model.pricing?.currencySymbol || ''
        }}
        onFinish={onFinish}>
        <Form.Item
          name="id"
          label={t('settings.models.add.model_id')}
          tooltip={t('settings.models.add.model_id.tooltip')}
          rules={[{ required: true }]}>
          <Flex justify="space-between" gap={5}>
            <Input
              placeholder={t('settings.models.add.model_id.placeholder')}
              spellCheck={false}
              maxLength={200}
              disabled={true}
              value={model.id}
              onChange={(e) => {
                const value = e.target.value
                form.setFieldValue('name', value)
                form.setFieldValue('group', getDefaultGroupName(value))
              }}
            />
            <Button
              onClick={() => {
                //copy model id
                const val = form.getFieldValue('name')
                navigator.clipboard.writeText((val.id || model.id) as string)
                message.success(t('message.copied'))
              }}>
              <CopyIcon /> {t('chat.topics.copy.title')}
            </Button>
          </Flex>
        </Form.Item>
        <Form.Item
          name="name"
          label={t('settings.models.add.model_name')}
          tooltip={t('settings.models.add.model_name.tooltip')}>
          <Input placeholder={t('settings.models.add.model_name.placeholder')} spellCheck={false} />
        </Form.Item>
        <Form.Item
          name="group"
          label={t('settings.models.add.group_name')}
          tooltip={t('settings.models.add.group_name.tooltip')}>
          <Input placeholder={t('settings.models.add.group_name.placeholder')} spellCheck={false} />
        </Form.Item>
        <Form.Item style={{ marginBottom: 15, textAlign: 'center' }}>
<<<<<<< HEAD
          <Flex justify="center" align="center" style={{ position: 'relative' }}>
            <div>
              <Button type="primary" htmlType="submit" size="middle">
                {t('common.save')}
              </Button>
            </div>
            <MoreSettingsRow
              onClick={() => setShowMoreSettings(!showMoreSettings)}
              style={{ position: 'absolute', right: 0 }}>
=======
          <Flex justify="space-between" align="center" style={{ position: 'relative' }}>
            <MoreSettingsRow onClick={() => setShowModelTypes(!showModelTypes)}>
>>>>>>> 8c20bd6d
              {t('settings.moresetting')}
              <ExpandIcon>{showMoreSettings ? <UpOutlined /> : <DownOutlined />}</ExpandIcon>
            </MoreSettingsRow>
            <Button type="primary" htmlType="submit" size="middle">
              {t('common.save')}
            </Button>
          </Flex>
        </Form.Item>
        {showMoreSettings && (
          <div>
            <Divider style={{ margin: '0 0 15px 0' }} />
            <TypeTitle>{t('models.type.select')}:</TypeTitle>
            {(() => {
              const defaultTypes = [
                ...(isVisionModel(model) ? ['vision'] : []),
                ...(isEmbeddingModel(model) ? ['embedding'] : []),
                ...(isReasoningModel(model) ? ['reasoning'] : []),
                ...(isFunctionCallingModel(model) ? ['function_calling'] : []),
                ...(isWebSearchModel(model) ? ['web_search'] : [])
              ] as ModelType[]

              // 合并现有选择和默认类型
              const selectedTypes = [...new Set([...(model.type || []), ...defaultTypes])]

              const showTypeConfirmModal = (type: string) => {
                window.modal.confirm({
                  title: t('settings.moresetting.warn'),
                  content: t('settings.moresetting.check.warn'),
                  okText: t('settings.moresetting.check.confirm'),
                  cancelText: t('common.cancel'),
                  okButtonProps: { danger: true },
                  cancelButtonProps: { type: 'primary' },
                  onOk: () => onUpdateModel({ ...model, type: [...selectedTypes, type] as ModelType[] }),
                  onCancel: () => {},
                  centered: true
                })
              }

              const handleTypeChange = (types: string[]) => {
                const newType = types.find((type) => !selectedTypes.includes(type as ModelType))

                if (newType) {
                  showTypeConfirmModal(newType)
                } else {
                  onUpdateModel({ ...model, type: types as ModelType[] })
                }
              }

              return (
                <Checkbox.Group
                  value={selectedTypes}
                  onChange={handleTypeChange}
                  options={[
                    {
                      label: t('models.type.vision'),
                      value: 'vision',
                      disabled: isVisionModel(model) && !selectedTypes.includes('vision')
                    },
                    {
                      label: t('models.type.websearch'),
                      value: 'web_search',
                      disabled: isWebSearchModel(model) && !selectedTypes.includes('web_search')
                    },
                    {
                      label: t('models.type.embedding'),
                      value: 'embedding',
                      disabled: isEmbeddingModel(model) && !selectedTypes.includes('embedding')
                    },
                    {
                      label: t('models.type.reasoning'),
                      value: 'reasoning',
                      disabled: isReasoningModel(model) && !selectedTypes.includes('reasoning')
                    },
                    {
                      label: t('models.type.function_calling'),
                      value: 'function_calling',
                      disabled: isFunctionCallingModel(model) && !selectedTypes.includes('function_calling')
                    }
                  ]}
                />
              )
            })()}
            <TypeTitle>{t('models.price.price')}</TypeTitle>
            <Form.Item name="currencySymbol" label={t('models.price.currency')} style={{ marginBottom: 10 }}>
              <Select
                style={{ width: '100px' }}
                options={currencyOptions}
                onChange={(value) => {
                  if (value === 'custom') {
                    setIsCustomCurrency(true)
                    setCurrencySymbol(form.getFieldValue('customCurrencySymbol') || '')
                  } else {
                    setIsCustomCurrency(false)
                    setCurrencySymbol(value)
                  }
                }}
                dropdownMatchSelectWidth={false}
              />
            </Form.Item>

            {isCustomCurrency && (
              <Form.Item
                name="customCurrencySymbol"
                label={t('models.price.custom_currency')}
                style={{ marginBottom: 10 }}
                rules={[{ required: isCustomCurrency }]}>
                <Input
                  style={{ width: '100px' }}
                  placeholder={t('models.price.custom_currency_placeholder')}
                  maxLength={5}
                  onChange={(e) => setCurrencySymbol(e.target.value)}
                />
              </Form.Item>
            )}

            <Form.Item label={t('models.price.input')} name="input_per_million_tokens">
              <InputNumber
                placeholder="0.00"
                min={0}
                step={0.01}
                precision={2}
                style={{ width: '240px' }}
                addonAfter={`${currencySymbol} / ${t('models.price.million_tokens')}`}
              />
            </Form.Item>
            <Form.Item label={t('models.price.output')} name="output_per_million_tokens">
              <InputNumber
                placeholder="0.00"
                min={0}
                step={0.01}
                precision={2}
                style={{ width: '240px' }}
                addonAfter={`${currencySymbol} / ${t('models.price.million_tokens')}`}
              />
            </Form.Item>
          </div>
        )}
      </Form>
    </Modal>
  )
}

const TypeTitle = styled.div`
  margin-bottom: 12px;
  font-size: 14px;
  font-weight: 600;
`

const ExpandIcon = styled.div`
  font-size: 12px;
  color: var(--color-text-3);
`

const MoreSettingsRow = styled.div`
  display: flex;
  align-items: center;
  gap: 8px;
  color: var(--color-text-3);
  cursor: pointer;
  padding: 4px 8px;
  border-radius: 4px;
  max-width: 150px;
  overflow: hidden;
  text-overflow: ellipsis;

  &:hover {
    background-color: var(--color-background-soft);
  }
`

export default ModelEditContent<|MERGE_RESOLUTION|>--- conflicted
+++ resolved
@@ -9,11 +9,7 @@
 } from '@renderer/config/models'
 import { Model, ModelType } from '@renderer/types'
 import { getDefaultGroupName } from '@renderer/utils'
-<<<<<<< HEAD
 import { Button, Checkbox, Divider, Flex, Form, Input, InputNumber, Modal, Select } from 'antd'
-=======
-import { Button, Checkbox, Divider, Flex, Form, Input, message, Modal } from 'antd'
->>>>>>> 8c20bd6d
 import { FC, useState } from 'react'
 import { useTranslation } from 'react-i18next'
 import styled from 'styled-components'
@@ -137,7 +133,6 @@
           <Input placeholder={t('settings.models.add.group_name.placeholder')} spellCheck={false} />
         </Form.Item>
         <Form.Item style={{ marginBottom: 15, textAlign: 'center' }}>
-<<<<<<< HEAD
           <Flex justify="center" align="center" style={{ position: 'relative' }}>
             <div>
               <Button type="primary" htmlType="submit" size="middle">
@@ -147,10 +142,6 @@
             <MoreSettingsRow
               onClick={() => setShowMoreSettings(!showMoreSettings)}
               style={{ position: 'absolute', right: 0 }}>
-=======
-          <Flex justify="space-between" align="center" style={{ position: 'relative' }}>
-            <MoreSettingsRow onClick={() => setShowModelTypes(!showModelTypes)}>
->>>>>>> 8c20bd6d
               {t('settings.moresetting')}
               <ExpandIcon>{showMoreSettings ? <UpOutlined /> : <DownOutlined />}</ExpandIcon>
             </MoreSettingsRow>

--- conflicted
+++ resolved
@@ -23,11 +23,7 @@
 import type { Model, ModelCapability, ModelType, Provider } from '@renderer/types'
 import { getDefaultGroupName, getDifference, getUnion, uniqueObjectArray } from '@renderer/utils'
 import type { ModalProps } from 'antd'
-<<<<<<< HEAD
-import { Button, Divider, Form, Input, InputNumber, Modal, Select, Switch, Tooltip } from 'antd'
-=======
-import { Button, Divider, Form, Input, InputNumber, message, Modal, Select, Tooltip } from 'antd'
->>>>>>> a72feebe
+import { Button, Divider, Form, Input, InputNumber, Modal, Select, Tooltip } from 'antd'
 import { cloneDeep } from 'lodash'
 import { ChevronDown, ChevronUp, RotateCcw, SaveIcon } from 'lucide-react'
 import type { FC } from 'react'

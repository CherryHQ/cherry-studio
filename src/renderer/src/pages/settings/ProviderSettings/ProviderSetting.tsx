import { ApiOutlined, ExportOutlined, HeartOutlined, SettingOutlined } from '@ant-design/icons'
import { HStack } from '@renderer/components/Layout'
import OAuthButton from '@renderer/components/OAuth/OAuthButton'
import { isEmbeddingModel, isRerankModel } from '@renderer/config/models'
import { PROVIDER_CONFIG } from '@renderer/config/providers'
import { useTheme } from '@renderer/context/ThemeProvider'
import { useProvider } from '@renderer/hooks/useProvider'
import { isOpenAIProvider } from '@renderer/providers/ProviderFactory'
import { checkModelsHealth, ModelCheckStatus } from '@renderer/services/HealthCheckService'
import { isProviderSupportAuth, isProviderSupportCharge } from '@renderer/services/ProviderService'
import { Provider } from '@renderer/types'
import { formatApiHost } from '@renderer/utils/api'
import { providerCharge } from '@renderer/utils/oauth'
import { Button, Divider, Flex, Input, Space, Switch, Tooltip } from 'antd'
import Link from 'antd/es/typography/Link'
import { isEmpty } from 'lodash'
import { FC, useEffect, useState } from 'react'
import { useTranslation } from 'react-i18next'
import styled from 'styled-components'

import {
  SettingContainer,
  SettingHelpLink,
  SettingHelpText,
  SettingHelpTextRow,
  SettingSubtitle,
  SettingTitle
} from '..'
import ApiKeyList from './ApiKeyList'
import GithubCopilotSettings from './GithubCopilotSettings'
import GPUStackSettings from './GPUStackSettings'
import GraphRAGSettings from './GraphRAGSettings'
import HealthCheckPopup from './HealthCheckPopup'
import LMStudioSettings from './LMStudioSettings'
import ModelList, { ModelStatus } from './ModelList'
import ModelListSearchBar from './ModelListSearchBar'
import OllamSettings from './OllamaSettings'
import ProviderSettingsPopup from './ProviderSettingsPopup'

interface Props {
  provider: Provider
}

const ProviderSetting: FC<Props> = ({ provider: _provider }) => {
  const { provider } = useProvider(_provider.id)
  const [apiKey, setApiKey] = useState(provider.apiKey)
  const [apiHost, setApiHost] = useState(provider.apiHost)
  const [apiVersion, setApiVersion] = useState(provider.apiVersion)
  const [searchText, setSearchText] = useState('')
  const { updateProvider, models } = useProvider(provider.id)
  const { t } = useTranslation()
  const { theme } = useTheme()

  const isAzureOpenAI = provider.id === 'azure-openai' || provider.type === 'azure-openai'

  const providerConfig = PROVIDER_CONFIG[provider.id]
  const officialWebsite = providerConfig?.websites?.official
  const apiKeyWebsite = providerConfig?.websites?.apiKey
  const configedApiHost = providerConfig?.api?.url

  const [modelStatuses, setModelStatuses] = useState<ModelStatus[]>([])
  const [isHealthChecking, setIsHealthChecking] = useState(false)

  const onUpdateApiHost = () => {
    if (apiHost.trim()) {
      updateProvider({ ...provider, apiHost })
    } else {
      setApiHost(provider.apiHost)
    }
  }

  const handleApiKeyChange = (newApiKey: string) => {
    setApiKey(newApiKey)
    updateProvider({ ...provider, apiKey: newApiKey })
  }

  const onUpdateApiVersion = () => updateProvider({ ...provider, apiVersion })

  const onHealthCheck = async () => {
    const modelsToCheck = models.filter((model) => !isRerankModel(model))

    if (isEmpty(modelsToCheck)) {
      window.message.error({
        key: 'no-models',
        style: { marginTop: '3vh' },
        duration: 5,
        content: t('settings.provider.no_models_for_check')
      })
      return
    }

    let keys: string[] = []
    if (apiKey.includes(',')) {
      keys = apiKey
        .split(',')
        .map((k) => k.trim())
        .filter((k) => k)
    } else {
      keys = [apiKey]
    }

    // Add an empty key to enable health checks for local models.
    // Error messages will be shown for each model if a valid key is needed.
    if (keys.length === 0) {
      keys.push('')
    }

    // Show configuration dialog to get health check parameters
    const result = await HealthCheckPopup.show({
      title: t('settings.models.check.title'),
      provider: { ...provider, apiHost },
      apiKeys: keys
    })

    if (result.cancelled) {
      return
    }

    // Prepare the list of models to be checked
    const initialStatuses = modelsToCheck.map((model) => ({
      model,
      checking: true,
      status: undefined
    }))
    setModelStatuses(initialStatuses)
    setIsHealthChecking(true)

    const checkResults = await checkModelsHealth(
      {
        provider: { ...provider, apiHost },
        models: modelsToCheck,
        apiKeys: result.apiKeys,
        isConcurrent: result.isConcurrent
      },
      (checkResult, index) => {
        setModelStatuses((current) => {
          const updated = [...current]
          if (updated[index]) {
            updated[index] = {
              ...updated[index],
              checking: false,
              status: checkResult.status,
              error: checkResult.error,
              keyResults: checkResult.keyResults,
              latency: checkResult.latency
            }
          }
          return updated
        })
      }
    )

    // Show summary of results after checking
    const failedModels = checkResults.filter((result) => result.status === ModelCheckStatus.FAILED)
    const partialModels = checkResults.filter((result) => result.status === ModelCheckStatus.PARTIAL)
    const successModels = checkResults.filter((result) => result.status === ModelCheckStatus.SUCCESS)

    // Display statistics of all model check results
    window.message.info({
      key: 'health-check-summary',
      style: { marginTop: '3vh' },
      duration: 10,
      content: t('settings.models.check.model_status_summary', {
        provider: provider.name,
        count_passed: successModels.length + partialModels.length,
        count_partial: partialModels.length,
        count_failed: failedModels.length
      })
    })

    // Reset health check status
    setIsHealthChecking(false)
  }

<<<<<<< HEAD
=======
  const onCheckApi = async () => {
    const modelsToCheck = models.filter((model) => !isEmbeddingModel(model) && !isRerankModel(model))

    if (isEmpty(modelsToCheck)) {
      window.message.error({
        key: 'no-models',
        style: { marginTop: '3vh' },
        duration: 5,
        content: t('settings.provider.no_models_for_check')
      })
      return
    }

    const model = await SelectProviderModelPopup.show({ provider })

    if (!model) {
      window.message.error({ content: i18n.t('message.error.enter.model'), key: 'api-check' })
      return
    }

    if (apiKey.includes(',')) {
      const keys = apiKey
        .split(',')
        .map((k) => k.trim())
        .filter((k) => k)

      const result = await ApiCheckPopup.show({
        title: t('settings.provider.check_multiple_keys'),
        provider: { ...provider, apiHost },
        model,
        apiKeys: keys,
        type: 'provider'
      })

      if (result?.validKeys) {
        setApiKey(result.validKeys.join(','))
        updateProvider({ ...provider, apiKey: result.validKeys.join(',') })
      }
    } else {
      setApiChecking(true)

      const { valid, error } = await checkApi({ ...provider, apiKey, apiHost }, model)

      const errorMessage = error && error?.message ? ' ' + error?.message : ''

      window.message[valid ? 'success' : 'error']({
        key: 'api-check',
        style: { marginTop: '3vh' },
        duration: valid ? 2 : 8,
        content: valid
          ? i18n.t('message.api.connection.success')
          : i18n.t('message.api.connection.failed') + errorMessage
      })

      setApiValid(valid)
      setApiChecking(false)
      setTimeout(() => setApiValid(false), 3000)
    }
  }

>>>>>>> c1622424
  const onReset = () => {
    setApiHost(configedApiHost)
    updateProvider({ ...provider, apiHost: configedApiHost })
  }

  const hostPreview = () => {
    if (apiHost.endsWith('#')) {
      return apiHost.replace('#', '')
    }

    return formatApiHost(apiHost) + 'chat/completions'
  }

  useEffect(() => {
    if (provider.id === 'copilot') {
      return
    }
    setApiKey(provider.apiKey)
    setApiHost(provider.apiHost)
  }, [provider.apiKey, provider.apiHost, provider.id])

  // Save apiKey to provider when unmount
  useEffect(() => {
    return () => {
      if (apiKey.trim() && apiKey !== provider.apiKey) {
        updateProvider({ ...provider, apiKey })
      }
    }
  }, [apiKey, provider, updateProvider])

  return (
    <SettingContainer theme={theme}>
      <SettingTitle>
        <Flex align="center" gap={8}>
          <ProviderName>{provider.isSystem ? t(`provider.${provider.id}`) : provider.name}</ProviderName>
          {officialWebsite! && (
            <Link target="_blank" href={providerConfig.websites.official}>
              <ExportOutlined style={{ color: 'var(--color-text)', fontSize: '12px' }} />
            </Link>
          )}
          {!provider.isSystem && (
            <SettingOutlined
              type="text"
              style={{ width: 30 }}
              onClick={() => ProviderSettingsPopup.show({ provider })}
            />
          )}
        </Flex>
        <Switch
          value={provider.enabled}
          key={provider.id}
          onChange={(enabled) => updateProvider({ ...provider, apiKey, apiHost, enabled })}
        />
      </SettingTitle>
      <Divider style={{ width: '100%', margin: '10px 0' }} />
      <SettingSubtitle style={{ marginBottom: 5, marginTop: 5 }}>
        <Flex align="center" justify="space-between" style={{ width: '100%' }}>
          <span>{t('settings.provider.api_key')}</span>
          <Space>
            {isProviderSupportAuth(provider) && (
              <OAuthButton
                provider={provider}
                onSuccess={handleApiKeyChange}
                type="text"
                size="small"
                icon={<ApiOutlined />}
                title={t('auth.get_key')}
              />
            )}
          </Space>
        </Flex>
      </SettingSubtitle>
      <ApiKeyList provider={provider} apiKeys={apiKey} onChange={handleApiKeyChange} type="provider" />
      {apiKeyWebsite && (
        <SettingHelpTextRow style={{ justifyContent: 'space-between' }}>
          <HStack>
            <SettingHelpLink target="_blank" href={apiKeyWebsite}>
              {t('settings.provider.get_api_key')}
            </SettingHelpLink>
            {isProviderSupportCharge(provider) && (
              <SettingHelpLink onClick={() => providerCharge(provider.id)}>
                {t('settings.provider.charge')}
              </SettingHelpLink>
            )}
          </HStack>
        </SettingHelpTextRow>
      )}
      <SettingSubtitle>{t('settings.provider.api_host')}</SettingSubtitle>
      <Space.Compact style={{ width: '100%', marginTop: 5 }}>
        <Input
          value={apiHost}
          placeholder={t('settings.provider.api_host')}
          onChange={(e) => setApiHost(e.target.value)}
          onBlur={onUpdateApiHost}
        />
        {!isEmpty(configedApiHost) && apiHost !== configedApiHost && (
          <Button danger onClick={onReset}>
            {t('settings.provider.api.url.reset')}
          </Button>
        )}
      </Space.Compact>
      {isOpenAIProvider(provider) && (
        <SettingHelpTextRow style={{ justifyContent: 'space-between' }}>
          <SettingHelpText
            style={{ marginLeft: 6, marginRight: '1em', whiteSpace: 'break-spaces', wordBreak: 'break-all' }}>
            {hostPreview()}
          </SettingHelpText>
          <SettingHelpText style={{ minWidth: 'fit-content' }}>{t('settings.provider.api.url.tip')}</SettingHelpText>
        </SettingHelpTextRow>
      )}
      {isAzureOpenAI && (
        <>
          <SettingSubtitle>{t('settings.provider.api_version')}</SettingSubtitle>
          <Space.Compact style={{ width: '100%', marginTop: 5 }}>
            <Input
              value={apiVersion}
              placeholder="2024-xx-xx-preview"
              onChange={(e) => setApiVersion(e.target.value)}
              onBlur={onUpdateApiVersion}
            />
          </Space.Compact>
        </>
      )}
      {provider.id === 'ollama' && <OllamSettings />}
      {provider.id === 'lmstudio' && <LMStudioSettings />}
      {provider.id === 'gpustack' && <GPUStackSettings />}
      {provider.id === 'graphrag-kylin-mountain' && provider.models.length > 0 && (
        <GraphRAGSettings provider={provider} />
      )}
      {provider.id === 'copilot' && <GithubCopilotSettings provider={provider} setApiKey={setApiKey} />}
      <SettingSubtitle style={{ marginBottom: 5 }}>
        <Space align="center" style={{ width: '100%', justifyContent: 'space-between' }}>
          <Space>
            <span>{t('common.models')}</span>
            {!isEmpty(models) && <ModelListSearchBar onSearch={setSearchText} />}
          </Space>
          {!isEmpty(models) && (
            <Tooltip title={t('settings.models.check.button_caption')} mouseEnterDelay={0.5}>
              <Button
                type="text"
                size="small"
                icon={<HeartOutlined />}
                onClick={onHealthCheck}
                loading={isHealthChecking}
              />
            </Tooltip>
          )}
        </Space>
      </SettingSubtitle>
      <ModelList provider={provider} modelStatuses={modelStatuses} searchText={searchText} />
    </SettingContainer>
  )
}

const ProviderName = styled.span`
  font-size: 14px;
  font-weight: 500;
`

export default ProviderSetting<|MERGE_RESOLUTION|>--- conflicted
+++ resolved
@@ -172,69 +172,6 @@
     setIsHealthChecking(false)
   }
 
-<<<<<<< HEAD
-=======
-  const onCheckApi = async () => {
-    const modelsToCheck = models.filter((model) => !isEmbeddingModel(model) && !isRerankModel(model))
-
-    if (isEmpty(modelsToCheck)) {
-      window.message.error({
-        key: 'no-models',
-        style: { marginTop: '3vh' },
-        duration: 5,
-        content: t('settings.provider.no_models_for_check')
-      })
-      return
-    }
-
-    const model = await SelectProviderModelPopup.show({ provider })
-
-    if (!model) {
-      window.message.error({ content: i18n.t('message.error.enter.model'), key: 'api-check' })
-      return
-    }
-
-    if (apiKey.includes(',')) {
-      const keys = apiKey
-        .split(',')
-        .map((k) => k.trim())
-        .filter((k) => k)
-
-      const result = await ApiCheckPopup.show({
-        title: t('settings.provider.check_multiple_keys'),
-        provider: { ...provider, apiHost },
-        model,
-        apiKeys: keys,
-        type: 'provider'
-      })
-
-      if (result?.validKeys) {
-        setApiKey(result.validKeys.join(','))
-        updateProvider({ ...provider, apiKey: result.validKeys.join(',') })
-      }
-    } else {
-      setApiChecking(true)
-
-      const { valid, error } = await checkApi({ ...provider, apiKey, apiHost }, model)
-
-      const errorMessage = error && error?.message ? ' ' + error?.message : ''
-
-      window.message[valid ? 'success' : 'error']({
-        key: 'api-check',
-        style: { marginTop: '3vh' },
-        duration: valid ? 2 : 8,
-        content: valid
-          ? i18n.t('message.api.connection.success')
-          : i18n.t('message.api.connection.failed') + errorMessage
-      })
-
-      setApiValid(valid)
-      setApiChecking(false)
-      setTimeout(() => setApiValid(false), 3000)
-    }
-  }
-
->>>>>>> c1622424
   const onReset = () => {
     setApiHost(configedApiHost)
     updateProvider({ ...provider, apiHost: configedApiHost })

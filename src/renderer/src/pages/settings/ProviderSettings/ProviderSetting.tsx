import { Button, Flex, RowFlex, Switch, Tooltip, WarnTooltip } from '@cherrystudio/ui'
import OpenAIAlert from '@renderer/components/Alert/OpenAIAlert'
import { LoadingIcon } from '@renderer/components/Icons'
import { ApiKeyListPopup } from '@renderer/components/Popups/ApiKeyListPopup'
import { isEmbeddingModel, isRerankModel } from '@renderer/config/models'
import { PROVIDER_URLS } from '@renderer/config/providers'
import { useTheme } from '@renderer/context/ThemeProvider'
import { useAllProviders, useProvider, useProviders } from '@renderer/hooks/useProvider'
import { useTimer } from '@renderer/hooks/useTimer'
import i18n from '@renderer/i18n'
import AnthropicSettings from '@renderer/pages/settings/ProviderSettings/AnthropicSettings'
import { ModelList } from '@renderer/pages/settings/ProviderSettings/ModelList'
import { checkApi } from '@renderer/services/ApiService'
import { isProviderSupportAuth } from '@renderer/services/ProviderService'
import { useAppDispatch } from '@renderer/store'
import { updateWebSearchProvider } from '@renderer/store/websearch'
<<<<<<< HEAD
import { isSystemProvider } from '@renderer/types'
import type { ApiKeyConnectivity } from '@renderer/types/healthCheck'
import { HealthStatus } from '@renderer/types/healthCheck'
=======
import { isSystemProvider, isSystemProviderId, SystemProviderIds } from '@renderer/types'
import { ApiKeyConnectivity, HealthStatus } from '@renderer/types/healthCheck'
>>>>>>> d7bcd5a2
import {
  formatApiHost,
  formatApiKeys,
  getFancyProviderName,
  isAnthropicProvider,
  isOpenAIProvider
} from '@renderer/utils'
import { formatErrorMessage } from '@renderer/utils/error'
import { Divider, Input, Select, Space } from 'antd'
import Link from 'antd/es/typography/Link'
import { debounce, isEmpty } from 'lodash'
import { Bolt, Check, Settings2, SquareArrowOutUpRight } from 'lucide-react'
import type { FC } from 'react'
import { useCallback, useEffect, useMemo, useState } from 'react'
import { useTranslation } from 'react-i18next'
import styled from 'styled-components'

import {
  SettingContainer,
  SettingHelpLink,
  SettingHelpText,
  SettingHelpTextRow,
  SettingSubtitle,
  SettingTitle
} from '..'
import ApiOptionsSettingsPopup from './ApiOptionsSettings/ApiOptionsSettingsPopup'
import AwsBedrockSettings from './AwsBedrockSettings'
import CustomHeaderPopup from './CustomHeaderPopup'
import DMXAPISettings from './DMXAPISettings'
import GithubCopilotSettings from './GithubCopilotSettings'
import GPUStackSettings from './GPUStackSettings'
import LMStudioSettings from './LMStudioSettings'
import OVMSSettings from './OVMSSettings'
import ProviderOAuth from './ProviderOAuth'
import SelectProviderModelPopup from './SelectProviderModelPopup'
import VertexAISettings from './VertexAISettings'

interface Props {
  providerId: string
}

const ANTHROPIC_COMPATIBLE_PROVIDER_IDS = [
  SystemProviderIds.deepseek,
  SystemProviderIds.moonshot,
  SystemProviderIds.zhipu,
  SystemProviderIds.dashscope,
  SystemProviderIds.modelscope,
  SystemProviderIds.aihubmix,
  SystemProviderIds.grok
] as const
type AnthropicCompatibleProviderId = (typeof ANTHROPIC_COMPATIBLE_PROVIDER_IDS)[number]

const ANTHROPIC_COMPATIBLE_PROVIDER_ID_SET = new Set<string>(ANTHROPIC_COMPATIBLE_PROVIDER_IDS)
const isAnthropicCompatibleProviderId = (id: string): id is AnthropicCompatibleProviderId => {
  return ANTHROPIC_COMPATIBLE_PROVIDER_ID_SET.has(id)
}

const ProviderSetting: FC<Props> = ({ providerId }) => {
  const { provider, updateProvider, models } = useProvider(providerId)
  const allProviders = useAllProviders()
  const { updateProviders } = useProviders()
  const [apiHost, setApiHost] = useState(provider.apiHost)
  const [anthropicApiHost, setAnthropicHost] = useState<string | undefined>(provider.anthropicApiHost)
  const [apiVersion, setApiVersion] = useState(provider.apiVersion)
  const { t } = useTranslation()
  const { theme } = useTheme()
  const { setTimeoutTimer } = useTimer()
  const dispatch = useAppDispatch()

  const isAzureOpenAI = provider.id === 'azure-openai' || provider.type === 'azure-openai'
  const isDmxapi = provider.id === 'dmxapi'
  const hideApiInput = ['vertexai', 'aws-bedrock'].includes(provider.id)

  const providerConfig = PROVIDER_URLS[provider.id]
  const officialWebsite = providerConfig?.websites?.official
  const apiKeyWebsite = providerConfig?.websites?.apiKey
  const configedApiHost = providerConfig?.api?.url

  const fancyProviderName = getFancyProviderName(provider)

  const [localApiKey, setLocalApiKey] = useState(provider.apiKey)
  const [apiKeyConnectivity, setApiKeyConnectivity] = useState<ApiKeyConnectivity>({
    status: HealthStatus.NOT_CHECKED,
    checking: false
  })

  const updateWebSearchProviderKey = ({ apiKey }: { apiKey: string }) => {
    provider.id === 'zhipu' && dispatch(updateWebSearchProvider({ id: 'zhipu', apiKey: apiKey.split(',')[0] }))
  }

  // eslint-disable-next-line react-hooks/exhaustive-deps
  const debouncedUpdateApiKey = useCallback(
    debounce((value) => {
      updateProvider({ apiKey: formatApiKeys(value) })
      updateWebSearchProviderKey({ apiKey: formatApiKeys(value) })
    }, 150),
    []
  )

  // 同步 provider.apiKey 到 localApiKey
  // 重置连通性检查状态
  useEffect(() => {
    setLocalApiKey(provider.apiKey)
    setApiKeyConnectivity({ status: HealthStatus.NOT_CHECKED })
  }, [provider.apiKey])

  // 同步 localApiKey 到 provider.apiKey（防抖）
  useEffect(() => {
    if (localApiKey !== provider.apiKey) {
      debouncedUpdateApiKey(localApiKey)
    }

    // 卸载时取消任何待执行的更新
    return () => debouncedUpdateApiKey.cancel()
  }, [localApiKey, provider.apiKey, debouncedUpdateApiKey])

  const isApiKeyConnectable = useMemo(() => {
    return apiKeyConnectivity.status === 'success'
  }, [apiKeyConnectivity])

  const moveProviderToTop = useCallback(
    (providerId: string) => {
      const reorderedProviders = [...allProviders]
      const index = reorderedProviders.findIndex((p) => p.id === providerId)

      if (index !== -1) {
        const updatedProvider = { ...reorderedProviders[index], enabled: true }
        reorderedProviders.splice(index, 1)
        reorderedProviders.unshift(updatedProvider)
        updateProviders(reorderedProviders)
      }
    },
    [allProviders, updateProviders]
  )

  const onUpdateApiHost = () => {
    if (apiHost.trim()) {
      updateProvider({ apiHost })
    } else {
      setApiHost(provider.apiHost)
    }
  }

  const onUpdateAnthropicHost = () => {
    const trimmedHost = anthropicApiHost?.trim()

    if (trimmedHost) {
      updateProvider({ anthropicApiHost: trimmedHost })
      setAnthropicHost(trimmedHost)
    } else {
      updateProvider({ anthropicApiHost: undefined })
      setAnthropicHost(undefined)
    }
  }
  const onUpdateApiVersion = () => updateProvider({ apiVersion })

  const openApiKeyList = async () => {
    await ApiKeyListPopup.show({
      providerId: provider.id,
      title: `${fancyProviderName} ${t('settings.provider.api.key.list.title')}`
    })
  }

  const onCheckApi = async () => {
    // 如果存在多个密钥，直接打开管理窗口
    if (provider.apiKey.includes(',')) {
      await openApiKeyList()
      return
    }

    const modelsToCheck = models.filter((model) => !isEmbeddingModel(model) && !isRerankModel(model))

    if (isEmpty(modelsToCheck)) {
      window.toast.error({
        timeout: 5000,
        title: t('settings.provider.no_models_for_check')
      })
      return
    }

    const model = await SelectProviderModelPopup.show({ provider })

    if (!model) {
      window.toast.error(i18n.t('message.error.enter.model'))
      return
    }

    try {
      setApiKeyConnectivity((prev) => ({ ...prev, checking: true, status: HealthStatus.NOT_CHECKED }))
      await checkApi({ ...provider, apiHost }, model)

      window.toast.success({
        timeout: 2000,
        title: i18n.t('message.api.connection.success')
      })

      setApiKeyConnectivity((prev) => ({ ...prev, status: HealthStatus.SUCCESS }))
      setTimeoutTimer(
        'onCheckApi',
        () => {
          setApiKeyConnectivity((prev) => ({ ...prev, status: HealthStatus.NOT_CHECKED }))
        },
        3000
      )
    } catch (error: any) {
      window.toast.error({
        timeout: 8000,
        title: i18n.t('message.api.connection.failed')
      })

      setApiKeyConnectivity((prev) => ({ ...prev, status: HealthStatus.FAILED, error: formatErrorMessage(error) }))
    } finally {
      setApiKeyConnectivity((prev) => ({ ...prev, checking: false }))
    }
  }

  const onReset = () => {
    setApiHost(configedApiHost)
    updateProvider({ apiHost: configedApiHost })
  }

  const hostPreview = () => {
    if (apiHost.endsWith('#')) {
      return apiHost.replace('#', '')
    }
    if (provider.type === 'openai') {
      return formatApiHost(apiHost) + 'chat/completions'
    }

    if (provider.type === 'azure-openai') {
      return formatApiHost(apiHost) + 'openai/v1'
    }

    if (provider.type === 'anthropic') {
      return formatApiHost(apiHost) + 'messages'
    }
    return formatApiHost(apiHost) + 'responses'
  }

  // API key 连通性检查状态指示器，目前仅在失败时显示
  const renderStatusIndicator = () => {
    if (apiKeyConnectivity.checking || apiKeyConnectivity.status !== HealthStatus.FAILED) {
      return null
    }

    return (
      <WarnTooltip
        content={<ErrorOverlay>{apiKeyConnectivity.error}</ErrorOverlay>}
        iconProps={{ size: 16, color: 'var(--color-status-warning)' }}
      />
    )
  }

  useEffect(() => {
    if (provider.id === 'copilot') {
      return
    }
    setApiHost(provider.apiHost)
  }, [provider.apiHost, provider.id])

  useEffect(() => {
    setAnthropicHost(provider.anthropicApiHost)
  }, [provider.anthropicApiHost])

  const canConfigureAnthropicHost = useMemo(() => {
    return (
      provider.type !== 'anthropic' && isSystemProviderId(provider.id) && isAnthropicCompatibleProviderId(provider.id)
    )
  }, [provider])

  const anthropicHostPreview = useMemo(() => {
    const rawHost = (anthropicApiHost ?? provider.anthropicApiHost)?.trim()
    if (!rawHost) {
      return ''
    }

    if (/\/messages\/?$/.test(rawHost)) {
      return rawHost.replace(/\/$/, '')
    }

    let normalizedHost = rawHost
    if (/\/v\d+(?:\/)?$/i.test(normalizedHost)) {
      normalizedHost = normalizedHost.replace(/\/$/, '')
    } else {
      normalizedHost = formatApiHost(normalizedHost).replace(/\/$/, '')
    }

    return `${normalizedHost}/messages`
  }, [anthropicApiHost, provider.anthropicApiHost])

  const isAnthropicOAuth = () => provider.id === 'anthropic' && provider.authType === 'oauth'

  return (
    <SettingContainer theme={theme} style={{ background: 'var(--color-background)' }}>
      <SettingTitle>
        <Flex className="items-center gap-2">
          <ProviderName>{fancyProviderName}</ProviderName>
          {officialWebsite && (
            <Link target="_blank" href={providerConfig.websites.official} style={{ display: 'flex' }}>
              <Button variant="light" size="sm" startContent={<SquareArrowOutUpRight size={14} />} isIconOnly />
            </Link>
          )}
          {!isSystemProvider(provider) && (
            <Tooltip content={t('settings.provider.api.options.label')}>
              <Button
                variant="light"
                startContent={<Bolt size={14} />}
                isIconOnly
                size="sm"
                onPress={() => ApiOptionsSettingsPopup.show({ providerId: provider.id })}
              />
            </Tooltip>
          )}
        </Flex>
        <Switch
          isSelected={provider.enabled}
          key={provider.id}
          onValueChange={(enabled) => {
            updateProvider({ apiHost, enabled })
            if (enabled) {
              moveProviderToTop(provider.id)
            }
          }}
        />
      </SettingTitle>
      <Divider style={{ width: '100%', margin: '10px 0' }} />
      {isProviderSupportAuth(provider) && <ProviderOAuth providerId={provider.id} />}
      {provider.id === 'openai' && <OpenAIAlert />}
      {provider.id === 'ovms' && <OVMSSettings />}
      {isDmxapi && <DMXAPISettings providerId={provider.id} />}
      {provider.id === 'anthropic' && (
        <>
          <SettingSubtitle style={{ marginTop: 5 }}>{t('settings.provider.anthropic.auth_method')}</SettingSubtitle>
          <Select
            style={{ width: '40%', marginTop: 5, marginBottom: 10 }}
            value={provider.authType || 'apiKey'}
            onChange={(value) => updateProvider({ authType: value })}
            options={[
              { value: 'apiKey', label: t('settings.provider.anthropic.apikey') },
              { value: 'oauth', label: t('settings.provider.anthropic.oauth') }
            ]}
          />
          {provider.authType === 'oauth' && <AnthropicSettings />}
        </>
      )}
      {!hideApiInput && !isAnthropicOAuth() && (
        <>
          <SettingSubtitle
            style={{
              marginTop: 5,
              display: 'flex',
              alignItems: 'center',
              justifyContent: 'space-between'
            }}>
            {t('settings.provider.api_key.label')}
            {provider.id !== 'copilot' && (
              <Tooltip content={t('settings.provider.api.key.list.open')} delay={500}>
                <Button variant="light" onPress={openApiKeyList} startContent={<Settings2 size={16} />} isIconOnly />
              </Tooltip>
            )}
          </SettingSubtitle>
          <Space.Compact style={{ width: '100%', marginTop: 5 }}>
            <Input.Password
              value={localApiKey}
              placeholder={t('settings.provider.api_key.label')}
              onChange={(e) => setLocalApiKey(e.target.value)}
              spellCheck={false}
              autoFocus={provider.enabled && provider.apiKey === '' && !isProviderSupportAuth(provider)}
              disabled={provider.id === 'copilot'}
              suffix={renderStatusIndicator()}
            />
            <Button
              color={isApiKeyConnectable ? 'primary' : undefined}
              variant={isApiKeyConnectable ? 'ghost' : undefined}
              onPress={onCheckApi}
              startContent={
                apiKeyConnectivity.checking ? (
                  <LoadingIcon />
                ) : apiKeyConnectivity.status === HealthStatus.SUCCESS ? (
                  <Check size={16} className="lucide-custom" />
                ) : undefined
              }
              isDisabled={!apiHost || apiKeyConnectivity.checking}>
              {!apiKeyConnectivity.checking &&
                !(apiKeyConnectivity.status === HealthStatus.SUCCESS) &&
                t('settings.provider.check')}
            </Button>
          </Space.Compact>
          <SettingHelpTextRow style={{ justifyContent: 'space-between' }}>
            <RowFlex>
              {apiKeyWebsite && !isDmxapi && (
                <SettingHelpLink target="_blank" href={apiKeyWebsite}>
                  {t('settings.provider.get_api_key')}
                </SettingHelpLink>
              )}
            </RowFlex>
            <SettingHelpText>{t('settings.provider.api_key.tip')}</SettingHelpText>
          </SettingHelpTextRow>
          {!isDmxapi && !isAnthropicOAuth() && (
            <>
              <SettingSubtitle style={{ display: 'flex', alignItems: 'center', justifyContent: 'space-between' }}>
                <Tooltip title={t('settings.provider.api_host_tooltip')} mouseEnterDelay={0.3}>
                  <SubtitleLabel>{t('settings.provider.api_host')}</SubtitleLabel>
                </Tooltip>
                <Button
                  variant="light"
                  onPress={() => CustomHeaderPopup.show({ provider })}
                  startContent={<Settings2 size={16} />}
                  isIconOnly
                />
              </SettingSubtitle>
              <Space.Compact style={{ width: '100%', marginTop: 5 }}>
                <Input
                  value={apiHost}
                  placeholder={t('settings.provider.api_host')}
                  onChange={(e) => setApiHost(e.target.value)}
                  onBlur={onUpdateApiHost}
                />
                {!isEmpty(configedApiHost) && apiHost !== configedApiHost && (
                  <Button color="danger" onPress={onReset}>
                    {t('settings.provider.api.url.reset')}
                  </Button>
                )}
              </Space.Compact>

              {(isOpenAIProvider(provider) || isAnthropicProvider(provider)) && (
                <SettingHelpTextRow style={{ justifyContent: 'space-between' }}>
                  <SettingHelpText
                    style={{ marginLeft: 6, marginRight: '1em', whiteSpace: 'break-spaces', wordBreak: 'break-all' }}>
                    {t('settings.provider.api_host_preview', { url: hostPreview() })}
                  </SettingHelpText>
                  <SettingHelpText style={{ minWidth: 'fit-content' }}>
                    {t('settings.provider.api.url.tip')}
                  </SettingHelpText>
                </SettingHelpTextRow>
              )}

              {canConfigureAnthropicHost && (
                <>
                  <SettingSubtitle
                    style={{
                      marginTop: 5,
                      display: 'flex',
                      alignItems: 'center',
                      justifyContent: 'space-between'
                    }}>
                    <Tooltip title={t('settings.provider.anthropic_api_host_tooltip')} mouseEnterDelay={0.3}>
                      <SubtitleLabel>{t('settings.provider.anthropic_api_host')}</SubtitleLabel>
                    </Tooltip>
                  </SettingSubtitle>
                  <Space.Compact style={{ width: '100%', marginTop: 5 }}>
                    <Input
                      value={anthropicApiHost ?? ''}
                      placeholder={t('settings.provider.anthropic_api_host')}
                      onChange={(e) => setAnthropicHost(e.target.value)}
                      onBlur={onUpdateAnthropicHost}
                    />
                  </Space.Compact>
                  <SettingHelpTextRow style={{ justifyContent: 'space-between' }}>
                    <SettingHelpText
                      style={{ marginLeft: 6, marginRight: '1em', whiteSpace: 'break-spaces', wordBreak: 'break-all' }}>
                      {t('settings.provider.anthropic_api_host_preview', {
                        url: anthropicHostPreview || '—'
                      })}
                    </SettingHelpText>
                    <SettingHelpText style={{ minWidth: 'fit-content', whiteSpace: 'normal' }}>
                      {t('settings.provider.anthropic_api_host_tip')}
                    </SettingHelpText>
                  </SettingHelpTextRow>
                </>
              )}
            </>
          )}
        </>
      )}
      {isAzureOpenAI && (
        <>
          <SettingSubtitle>{t('settings.provider.api_version')}</SettingSubtitle>
          <Space.Compact style={{ width: '100%', marginTop: 5 }}>
            <Input
              value={apiVersion}
              placeholder="2024-xx-xx-preview"
              onChange={(e) => setApiVersion(e.target.value)}
              onBlur={onUpdateApiVersion}
            />
          </Space.Compact>
          <SettingHelpTextRow style={{ justifyContent: 'space-between' }}>
            <SettingHelpText style={{ minWidth: 'fit-content' }}>
              {t('settings.provider.azure.apiversion.tip')}
            </SettingHelpText>
          </SettingHelpTextRow>
        </>
      )}
      {provider.id === 'lmstudio' && <LMStudioSettings />}
      {provider.id === 'gpustack' && <GPUStackSettings />}
      {provider.id === 'copilot' && <GithubCopilotSettings providerId={provider.id} />}
      {provider.id === 'aws-bedrock' && <AwsBedrockSettings />}
      {provider.id === 'vertexai' && <VertexAISettings providerId={provider.id} />}
      <ModelList providerId={provider.id} />
    </SettingContainer>
  )
}

const SubtitleLabel = styled.span`
  display: inline-flex;
  align-items: center;
  line-height: inherit;
  font-size: inherit;
  font-weight: inherit;
  color: inherit;
`

const ProviderName = styled.span`
  font-size: 14px;
  font-weight: 500;
  margin-right: -2px;
`

const ErrorOverlay = styled.div`
  max-height: 200px;
  overflow-y: auto;
  max-width: 300px;
  word-wrap: break-word;
  user-select: text;
`

export default ProviderSetting<|MERGE_RESOLUTION|>--- conflicted
+++ resolved
@@ -14,14 +14,9 @@
 import { isProviderSupportAuth } from '@renderer/services/ProviderService'
 import { useAppDispatch } from '@renderer/store'
 import { updateWebSearchProvider } from '@renderer/store/websearch'
-<<<<<<< HEAD
-import { isSystemProvider } from '@renderer/types'
+import { isSystemProvider, isSystemProviderId, SystemProviderIds } from '@renderer/types'
 import type { ApiKeyConnectivity } from '@renderer/types/healthCheck'
 import { HealthStatus } from '@renderer/types/healthCheck'
-=======
-import { isSystemProvider, isSystemProviderId, SystemProviderIds } from '@renderer/types'
-import { ApiKeyConnectivity, HealthStatus } from '@renderer/types/healthCheck'
->>>>>>> d7bcd5a2
 import {
   formatApiHost,
   formatApiKeys,
@@ -423,7 +418,7 @@
           {!isDmxapi && !isAnthropicOAuth() && (
             <>
               <SettingSubtitle style={{ display: 'flex', alignItems: 'center', justifyContent: 'space-between' }}>
-                <Tooltip title={t('settings.provider.api_host_tooltip')} mouseEnterDelay={0.3}>
+                <Tooltip content={t('settings.provider.api_host_tooltip')} delay={300}>
                   <SubtitleLabel>{t('settings.provider.api_host')}</SubtitleLabel>
                 </Tooltip>
                 <Button
@@ -468,7 +463,7 @@
                       alignItems: 'center',
                       justifyContent: 'space-between'
                     }}>
-                    <Tooltip title={t('settings.provider.anthropic_api_host_tooltip')} mouseEnterDelay={0.3}>
+                    <Tooltip content={t('settings.provider.anthropic_api_host_tooltip')} delay={300}>
                       <SubtitleLabel>{t('settings.provider.anthropic_api_host')}</SubtitleLabel>
                     </Tooltip>
                   </SettingSubtitle>

--- conflicted
+++ resolved
@@ -1,11 +1,6 @@
 import { CheckOutlined, CloseCircleFilled, LoadingOutlined } from '@ant-design/icons'
 import { isOpenAIProvider } from '@renderer/aiCore/clients/ApiClientFactory'
 import OpenAIAlert from '@renderer/components/Alert/OpenAIAlert'
-<<<<<<< HEAD
-import CodeEditor from '@renderer/components/CodeEditor'
-=======
-import { StreamlineGoodHealthAndWellBeing } from '@renderer/components/Icons/SVGIcon'
->>>>>>> f9e88fb6
 import { HStack } from '@renderer/components/Layout'
 import { ModelList } from '@renderer/components/ModelList'
 import { ApiKeyListPopup } from '@renderer/components/Popups/ApiKeyListPopup'
@@ -17,20 +12,14 @@
 import i18n from '@renderer/i18n'
 import { checkApi } from '@renderer/services/ApiService'
 import { isProviderSupportAuth } from '@renderer/services/ProviderService'
-import { ApiKeyConnectivity } from '@renderer/types/healthCheck'
+import { ApiKeyConnectivity, HealthStatus } from '@renderer/types/healthCheck'
 import { formatApiHost, formatApiKeys, getFancyProviderName } from '@renderer/utils'
 import { formatErrorMessage } from '@renderer/utils/error'
 import { Button, Divider, Flex, FloatButton, Input, Space, Switch, Tooltip } from 'antd'
 import Link from 'antd/es/typography/Link'
 import { debounce, isEmpty } from 'lodash'
-<<<<<<< HEAD
-import { List, Settings2, SquareArrowOutUpRight } from 'lucide-react'
+import { Settings2, SquareArrowOutUpRight } from 'lucide-react'
 import { FC, useCallback, useEffect, useMemo, useRef, useState } from 'react'
-=======
-import { Settings2, SquareArrowOutUpRight } from 'lucide-react'
-import { motion } from 'motion/react'
-import { FC, useCallback, useDeferredValue, useEffect, useMemo, useState } from 'react'
->>>>>>> f9e88fb6
 import { useTranslation } from 'react-i18next'
 import styled from 'styled-components'
 
@@ -80,7 +69,7 @@
 
   const [localApiKey, setLocalApiKey] = useState(provider.apiKey)
   const [apiKeyConnectivity, setApiKeyConnectivity] = useState<ApiKeyConnectivity>({
-    status: 'not_checked',
+    status: HealthStatus.NOT_CHECKED,
     checking: false
   })
 
@@ -96,7 +85,7 @@
   // 重置连通性检查状态
   useEffect(() => {
     setLocalApiKey(provider.apiKey)
-    setApiKeyConnectivity({ status: 'not_checked' })
+    setApiKeyConnectivity({ status: HealthStatus.NOT_CHECKED })
   }, [provider.apiKey])
 
   // 同步 localApiKey 到 provider.apiKey（防抖）
@@ -173,7 +162,7 @@
     }
 
     try {
-      setApiKeyConnectivity((prev) => ({ ...prev, checking: true, status: 'not_checked' }))
+      setApiKeyConnectivity((prev) => ({ ...prev, checking: true, status: HealthStatus.NOT_CHECKED }))
       await checkApi({ ...provider, apiHost }, model)
 
       window.message.success({
@@ -183,9 +172,9 @@
         content: i18n.t('message.api.connection.success')
       })
 
-      setApiKeyConnectivity((prev) => ({ ...prev, status: 'success' }))
+      setApiKeyConnectivity((prev) => ({ ...prev, status: HealthStatus.SUCCESS }))
       setTimeout(() => {
-        setApiKeyConnectivity((prev) => ({ ...prev, status: 'not_checked' }))
+        setApiKeyConnectivity((prev) => ({ ...prev, status: HealthStatus.NOT_CHECKED }))
       }, 3000)
     } catch (error: any) {
       window.message.error({
@@ -195,7 +184,7 @@
         content: i18n.t('message.api.connection.failed')
       })
 
-      setApiKeyConnectivity((prev) => ({ ...prev, status: 'error', error: formatErrorMessage(error) }))
+      setApiKeyConnectivity((prev) => ({ ...prev, status: HealthStatus.FAILED, error: formatErrorMessage(error) }))
     } finally {
       setApiKeyConnectivity((prev) => ({ ...prev, checking: false }))
     }
@@ -218,7 +207,7 @@
 
   // API key 连通性检查状态指示器，目前仅在失败时显示
   const renderStatusIndicator = () => {
-    if (apiKeyConnectivity.checking || apiKeyConnectivity.status !== 'error') {
+    if (apiKeyConnectivity.checking || apiKeyConnectivity.status !== HealthStatus.FAILED) {
       return null
     }
 

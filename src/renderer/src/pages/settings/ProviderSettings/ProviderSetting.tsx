import { CheckOutlined, CloseCircleFilled, LoadingOutlined } from '@ant-design/icons'
import OpenAIAlert from '@renderer/components/Alert/OpenAIAlert'
import { HStack } from '@renderer/components/Layout'
import { ModelList } from '@renderer/components/ModelList'
import { ApiKeyListPopup } from '@renderer/components/Popups/ApiKeyListPopup'
import { isEmbeddingModel, isRerankModel } from '@renderer/config/models'
import { PROVIDER_CONFIG } from '@renderer/config/providers'
import { useTheme } from '@renderer/context/ThemeProvider'
import { useAllProviders, useProvider, useProviders } from '@renderer/hooks/useProvider'
import i18n from '@renderer/i18n'
import { checkApi } from '@renderer/services/ApiService'
import { isProviderSupportAuth } from '@renderer/services/ProviderService'
import { ApiKeyConnectivity, HealthStatus } from '@renderer/types/healthCheck'
import { formatApiHost, formatApiKeys, getFancyProviderName, isOpenAIProvider } from '@renderer/utils'
import { formatErrorMessage } from '@renderer/utils/error'
import { Button, Checkbox, Divider, Flex, Input, Space, Switch, Tooltip } from 'antd'
import Link from 'antd/es/typography/Link'
import { debounce, isEmpty } from 'lodash'
import { CircleHelp, Settings2, SquareArrowOutUpRight } from 'lucide-react'
import { FC, useCallback, useEffect, useMemo, useState } from 'react'
import { useTranslation } from 'react-i18next'
import styled from 'styled-components'

import {
  SettingContainer,
  SettingHelpLink,
  SettingHelpText,
  SettingHelpTextRow,
  SettingSubtitle,
  SettingTitle
} from '..'
import ApiOptionsSettings from './ApiOptionsSettings'
import AwsBedrockSettings from './AwsBedrockSettings'
import CustomHeaderPopup from './CustomHeaderPopup'
import DMXAPISettings from './DMXAPISettings'
import GithubCopilotSettings from './GithubCopilotSettings'
import GPUStackSettings from './GPUStackSettings'
import LMStudioSettings from './LMStudioSettings'
import ProviderOAuth from './ProviderOAuth'
import SelectProviderModelPopup from './SelectProviderModelPopup'
import VertexAISettings from './VertexAISettings'

interface Props {
  providerId: string
}

const ProviderSetting: FC<Props> = ({ providerId }) => {
  const { provider, updateProvider, models } = useProvider(providerId)
  const allProviders = useAllProviders()
  const { updateProviders } = useProviders()
  const [apiHost, setApiHost] = useState(provider.apiHost)
  const [apiVersion, setApiVersion] = useState(provider.apiVersion)
  const [isNotSupportArrayContent, setIsNotSupportArrayContent] = useState(provider?.isNotSupportArrayContent || false)
  const { t } = useTranslation()
  const { theme } = useTheme()

  const isAzureOpenAI = provider.id === 'azure-openai' || provider.type === 'azure-openai'

  const isDmxapi = provider.id === 'dmxapi'

  const providerConfig = PROVIDER_CONFIG[provider.id]
  const officialWebsite = providerConfig?.websites?.official
  const apiKeyWebsite = providerConfig?.websites?.apiKey
  const configedApiHost = providerConfig?.api?.url

  const fancyProviderName = getFancyProviderName(provider)

  const [localApiKey, setLocalApiKey] = useState(provider.apiKey)
  const [apiKeyConnectivity, setApiKeyConnectivity] = useState<ApiKeyConnectivity>({
    status: HealthStatus.NOT_CHECKED,
    checking: false
  })

  // eslint-disable-next-line react-hooks/exhaustive-deps
  const debouncedUpdateApiKey = useCallback(
    debounce((value) => {
      updateProvider({ apiKey: formatApiKeys(value) })
    }, 150),
    []
  )

  // 同步 provider.apiKey 到 localApiKey
  // 重置连通性检查状态
  useEffect(() => {
    setLocalApiKey(provider.apiKey)
    setApiKeyConnectivity({ status: HealthStatus.NOT_CHECKED })
  }, [provider.apiKey])

  // 同步 localApiKey 到 provider.apiKey（防抖）
  useEffect(() => {
    if (localApiKey !== provider.apiKey) {
      debouncedUpdateApiKey(localApiKey)
    }

    // 卸载时取消任何待执行的更新
    return () => debouncedUpdateApiKey.cancel()
  }, [localApiKey, provider.apiKey, debouncedUpdateApiKey])

  const isApiKeyConnectable = useMemo(() => {
    return apiKeyConnectivity.status === 'success'
  }, [apiKeyConnectivity])

  const moveProviderToTop = useCallback(
    (providerId: string) => {
      const reorderedProviders = [...allProviders]
      const index = reorderedProviders.findIndex((p) => p.id === providerId)

      if (index !== -1) {
        const updatedProvider = { ...reorderedProviders[index], enabled: true }
        reorderedProviders.splice(index, 1)
        reorderedProviders.unshift(updatedProvider)
        updateProviders(reorderedProviders)
      }
    },
    [allProviders, updateProviders]
  )

  const onUpdateApiHost = () => {
    if (apiHost.trim()) {
      updateProvider({ apiHost })
    } else {
      setApiHost(provider.apiHost)
    }
  }

  const onUpdateApiVersion = () => updateProvider({ apiVersion })

  const openApiKeyList = async () => {
    await ApiKeyListPopup.show({
      providerId: provider.id,
      providerKind: 'llm',
      title: `${fancyProviderName} ${t('settings.provider.api.key.list.title')}`
    })
  }

  const onCheckApi = async () => {
    // 如果存在多个密钥，直接打开管理窗口
    if (provider.apiKey.includes(',')) {
      await openApiKeyList()
      return
    }

    const modelsToCheck = models.filter((model) => !isEmbeddingModel(model) && !isRerankModel(model))

    if (isEmpty(modelsToCheck)) {
      window.message.error({
        key: 'no-models',
        style: { marginTop: '3vh' },
        duration: 5,
        content: t('settings.provider.no_models_for_check')
      })
      return
    }

    const model = await SelectProviderModelPopup.show({ provider })

    if (!model) {
      window.message.error({ content: i18n.t('message.error.enter.model'), key: 'api-check' })
      return
    }

    try {
      setApiKeyConnectivity((prev) => ({ ...prev, checking: true, status: HealthStatus.NOT_CHECKED }))
      await checkApi({ ...provider, apiHost }, model)

      window.message.success({
        key: 'api-check',
        style: { marginTop: '3vh' },
        duration: 2,
        content: i18n.t('message.api.connection.success')
      })

      setApiKeyConnectivity((prev) => ({ ...prev, status: HealthStatus.SUCCESS }))
      setTimeout(() => {
        setApiKeyConnectivity((prev) => ({ ...prev, status: HealthStatus.NOT_CHECKED }))
      }, 3000)
    } catch (error: any) {
      window.message.error({
        key: 'api-check',
        style: { marginTop: '3vh' },
        duration: 8,
        content: i18n.t('message.api.connection.failed')
      })

      setApiKeyConnectivity((prev) => ({ ...prev, status: HealthStatus.FAILED, error: formatErrorMessage(error) }))
    } finally {
      setApiKeyConnectivity((prev) => ({ ...prev, checking: false }))
    }
  }

  const onReset = () => {
    setApiHost(configedApiHost)
    updateProvider({ apiHost: configedApiHost })
  }

  const hostPreview = () => {
    if (apiHost.endsWith('#')) {
      return apiHost.replace('#', '')
    }
    if (provider.type === 'openai') {
      return formatApiHost(apiHost) + 'chat/completions'
    }

    if (provider.type === 'azure-openai') {
      return formatApiHost(apiHost) + 'openai/v1'
    }
    return formatApiHost(apiHost) + 'responses'
  }

  // API key 连通性检查状态指示器，目前仅在失败时显示
  const renderStatusIndicator = () => {
    if (apiKeyConnectivity.checking || apiKeyConnectivity.status !== HealthStatus.FAILED) {
      return null
    }

    return (
      <Tooltip title={<ErrorOverlay>{apiKeyConnectivity.error}</ErrorOverlay>}>
        <CloseCircleFilled style={{ color: 'var(--color-status-error)' }} />
      </Tooltip>
    )
  }

  useEffect(() => {
    if (provider.id === 'copilot') {
      return
    }
    setApiHost(provider.apiHost)
  }, [provider.apiHost, provider.id])

  return (
    <SettingContainer theme={theme} style={{ background: 'var(--color-background)' }}>
      <SettingTitle>
        <Flex align="center" gap={5}>
          <ProviderName>{fancyProviderName}</ProviderName>
          {officialWebsite && (
            <Link target="_blank" href={providerConfig.websites.official} style={{ display: 'flex' }}>
              <Button type="text" size="small" icon={<SquareArrowOutUpRight size={14} />} />
            </Link>
          )}
        </Flex>
        <Switch
          value={provider.enabled}
          key={provider.id}
          onChange={(enabled) => {
            updateProvider({ apiHost, enabled })
            if (enabled) {
              moveProviderToTop(provider.id)
            }
          }}
        />
      </SettingTitle>
      <Divider style={{ width: '100%', margin: '10px 0' }} />
      {isProviderSupportAuth(provider) && <ProviderOAuth providerId={provider.id} />}
      {provider.id === 'openai' && <OpenAIAlert />}
      {isDmxapi && <DMXAPISettings providerId={provider.id} />}
      {provider.id !== 'vertexai' && provider.id !== 'aws-bedrock' && (
        <>
          <SettingSubtitle
            style={{
              marginTop: 5,
              display: 'flex',
              alignItems: 'center',
              justifyContent: 'space-between'
            }}>
            {t('settings.provider.api_key.label')}
            {provider.id !== 'copilot' && (
              <Tooltip title={t('settings.provider.api.key.list.open')} mouseEnterDelay={0.5}>
                <Button type="text" size="small" onClick={openApiKeyList} icon={<Settings2 size={14} />} />
              </Tooltip>
            )}
          </SettingSubtitle>
          <Space.Compact style={{ width: '100%', marginTop: 5 }}>
            <Input.Password
              value={localApiKey}
              placeholder={t('settings.provider.api_key.label')}
              onChange={(e) => setLocalApiKey(e.target.value)}
              spellCheck={false}
              autoFocus={provider.enabled && provider.apiKey === '' && !isProviderSupportAuth(provider)}
              disabled={provider.id === 'copilot'}
              // FIXME：暂时用 prefix。因为 suffix 会被覆盖，实际上不起作用。
              prefix={renderStatusIndicator()}
            />
            <Button
              type={isApiKeyConnectable ? 'primary' : 'default'}
              ghost={isApiKeyConnectable}
              onClick={onCheckApi}
              disabled={!apiHost || apiKeyConnectivity.checking}>
              {apiKeyConnectivity.checking ? (
                <LoadingOutlined spin />
              ) : apiKeyConnectivity.status === 'success' ? (
                <CheckOutlined />
              ) : (
                t('settings.provider.check')
              )}
            </Button>
          </Space.Compact>
          {apiKeyWebsite && (
            <SettingHelpTextRow style={{ justifyContent: 'space-between' }}>
              <HStack>
                {!isDmxapi && (
                  <SettingHelpLink target="_blank" href={apiKeyWebsite}>
                    {t('settings.provider.get_api_key')}
                  </SettingHelpLink>
                )}
              </HStack>
              <SettingHelpText>{t('settings.provider.api_key.tip')}</SettingHelpText>
            </SettingHelpTextRow>
          )}
          {!isDmxapi && (
            <>
              <SettingSubtitle style={{ display: 'flex', alignItems: 'center', justifyContent: 'space-between' }}>
                {t('settings.provider.api_host')}
                <Button
                  type="text"
                  size="small"
                  onClick={() => CustomHeaderPopup.show({ provider })}
                  icon={<Settings2 size={14} />}
                />
              </SettingSubtitle>
              <Space.Compact style={{ width: '100%', marginTop: 5 }}>
                <Input
                  value={apiHost}
                  placeholder={t('settings.provider.api_host')}
                  onChange={(e) => setApiHost(e.target.value)}
                  onBlur={onUpdateApiHost}
                />
                {!isEmpty(configedApiHost) && apiHost !== configedApiHost && (
                  <Button danger onClick={onReset}>
                    {t('settings.provider.api.url.reset')}
                  </Button>
                )}
              </Space.Compact>
              {isOpenAIProvider(provider) && (
                <SettingHelpTextRow style={{ justifyContent: 'space-between' }}>
                  <SettingHelpText
                    style={{ marginLeft: 6, marginRight: '1em', whiteSpace: 'break-spaces', wordBreak: 'break-all' }}>
                    {hostPreview()}
                  </SettingHelpText>
                  <SettingHelpText style={{ minWidth: 'fit-content' }}>
                    {t('settings.provider.api.url.tip')}
                  </SettingHelpText>
                </SettingHelpTextRow>
              )}
            </>
          )}
        </>
      )}
      {isAzureOpenAI && (
        <>
          <SettingSubtitle>{t('settings.provider.api_version')}</SettingSubtitle>
          <Space.Compact style={{ width: '100%', marginTop: 5 }}>
            <Input
              value={apiVersion}
              placeholder="2024-xx-xx-preview"
              onChange={(e) => setApiVersion(e.target.value)}
              onBlur={onUpdateApiVersion}
            />
          </Space.Compact>
          <SettingHelpTextRow style={{ justifyContent: 'space-between' }}>
            <SettingHelpText style={{ minWidth: 'fit-content' }}>
              {t('settings.provider.azure.apiversion.tip')}
            </SettingHelpText>
          </SettingHelpTextRow>
        </>
      )}
      {provider.id === 'lmstudio' && <LMStudioSettings />}
      {provider.id === 'gpustack' && <GPUStackSettings />}
      {provider.id === 'copilot' && <GithubCopilotSettings providerId={provider.id} />}
      {provider.id === 'aws-bedrock' && <AwsBedrockSettings />}
      {provider.id === 'vertexai' && <VertexAISettings providerId={provider.id} />}
<<<<<<< HEAD
      <SettingSubtitle>{t('settings.provider.misc')}</SettingSubtitle>
      <Checkbox
        checked={isNotSupportArrayContent}
        onChange={(e) => {
          setIsNotSupportArrayContent(e.target.checked)
          updateProvider({ ...provider, isNotSupportArrayContent: e.target.checked })
        }}>
        <CheckboxLabelContainer>
          {t('settings.provider.is_not_support_array_content.label')}
          <Tooltip title={t('settings.provider.is_not_support_array_content.tip')}>
            <CircleHelp size={14} style={{ marginLeft: 4 }} color="var(--color-text-2)" />
          </Tooltip>
        </CheckboxLabelContainer>
      </Checkbox>
=======
      <ApiOptionsSettings providerId={provider.id} />
>>>>>>> 680ad83d
      <ModelList providerId={provider.id} />
    </SettingContainer>
  )
}

const ProviderName = styled.span`
  font-size: 14px;
  font-weight: 500;
  margin-right: -2px;
`

const ErrorOverlay = styled.div`
  max-height: 200px;
  overflow-y: auto;
  max-width: 300px;
  word-wrap: break-word;
  user-select: text;
`

const CheckboxLabelContainer = styled.div`
  display: flex;
  align-items: center;
  padding: 4px 0;
`

export default ProviderSetting<|MERGE_RESOLUTION|>--- conflicted
+++ resolved
@@ -13,10 +13,10 @@
 import { ApiKeyConnectivity, HealthStatus } from '@renderer/types/healthCheck'
 import { formatApiHost, formatApiKeys, getFancyProviderName, isOpenAIProvider } from '@renderer/utils'
 import { formatErrorMessage } from '@renderer/utils/error'
-import { Button, Checkbox, Divider, Flex, Input, Space, Switch, Tooltip } from 'antd'
+import { Button, Divider, Flex, Input, Space, Switch, Tooltip } from 'antd'
 import Link from 'antd/es/typography/Link'
 import { debounce, isEmpty } from 'lodash'
-import { CircleHelp, Settings2, SquareArrowOutUpRight } from 'lucide-react'
+import { Settings2, SquareArrowOutUpRight } from 'lucide-react'
 import { FC, useCallback, useEffect, useMemo, useState } from 'react'
 import { useTranslation } from 'react-i18next'
 import styled from 'styled-components'
@@ -368,24 +368,7 @@
       {provider.id === 'copilot' && <GithubCopilotSettings providerId={provider.id} />}
       {provider.id === 'aws-bedrock' && <AwsBedrockSettings />}
       {provider.id === 'vertexai' && <VertexAISettings providerId={provider.id} />}
-<<<<<<< HEAD
-      <SettingSubtitle>{t('settings.provider.misc')}</SettingSubtitle>
-      <Checkbox
-        checked={isNotSupportArrayContent}
-        onChange={(e) => {
-          setIsNotSupportArrayContent(e.target.checked)
-          updateProvider({ ...provider, isNotSupportArrayContent: e.target.checked })
-        }}>
-        <CheckboxLabelContainer>
-          {t('settings.provider.is_not_support_array_content.label')}
-          <Tooltip title={t('settings.provider.is_not_support_array_content.tip')}>
-            <CircleHelp size={14} style={{ marginLeft: 4 }} color="var(--color-text-2)" />
-          </Tooltip>
-        </CheckboxLabelContainer>
-      </Checkbox>
-=======
       <ApiOptionsSettings providerId={provider.id} />
->>>>>>> 680ad83d
       <ModelList providerId={provider.id} />
     </SettingContainer>
   )

--- conflicted
+++ resolved
@@ -28,11 +28,7 @@
   SettingTitle
 } from '..'
 import ApiCheckPopup from './ApiCheckPopup'
-<<<<<<< HEAD
-import EditModelsPopup from './EditModelsPopup'
 import GithubCopilotSettings from './GithubCopilotSettings'
-=======
->>>>>>> 68685511
 import GraphRAGSettings from './GraphRAGSettings'
 import HealthCheckPopup from './HealthCheckPopup'
 import LMStudioSettings from './LMStudioSettings'
@@ -54,19 +50,7 @@
   const { updateProvider, models } = useProvider(provider.id)
   const { t } = useTranslation()
   const { theme } = useTheme()
-<<<<<<< HEAD
-  const dispatch = useAppDispatch()
-
-  const { defaultModel, setDefaultModel } = useDefaultModel()
-
-  const modelGroups = groupBy(models, 'group')
-  const sortedModelGroups = sortBy(toPairs(modelGroups), [0]).reduce((acc, [key, value]) => {
-    acc[key] = value
-    return acc
-  }, {})
-=======
-
->>>>>>> 68685511
+
   const isAzureOpenAI = provider.id === 'azure-openai' || provider.type === 'azure-openai'
 
   const providerConfig = PROVIDER_CONFIG[provider.id]
@@ -369,76 +353,7 @@
       {provider.id === 'graphrag-kylin-mountain' && provider.models.length > 0 && (
         <GraphRAGSettings provider={provider} />
       )}
-<<<<<<< HEAD
       {provider.id === 'copilot' && <GithubCopilotSettings provider={provider} setApiKey={setApiKey} />}
-      <SettingSubtitle style={{ marginBottom: 5 }}>{t('common.models')}</SettingSubtitle>
-      {Object.keys(sortedModelGroups).map((group) => (
-        <Card
-          key={group}
-          type="inner"
-          title={group}
-          extra={
-            <Tooltip title={t('settings.models.manage.remove_whole_group')}>
-              <HoveredRemoveIcon
-                onClick={() =>
-                  modelGroups[group]
-                    .filter((model) => provider.models.some((m) => m.id === model.id))
-                    .forEach((model) => removeModel(model))
-                }
-              />
-            </Tooltip>
-          }
-          style={{ marginBottom: '10px', border: '0.5px solid var(--color-border)' }}
-          size="small">
-          {sortedModelGroups[group].map((model) => (
-            <ModelListItem key={model.id}>
-              <ModelListHeader>
-                <Avatar src={getModelLogo(model.id)} size={22} style={{ marginRight: '8px' }}>
-                  {model?.name?.[0]?.toUpperCase()}
-                </Avatar>
-                <ModelNameRow>
-                  <span>{model?.name}</span>
-                  <ModelTags model={model} />
-                </ModelNameRow>
-                <SettingIcon onClick={() => setEditingModel(model)} />
-              </ModelListHeader>
-              <RemoveIcon onClick={() => removeModel(model)} />
-            </ModelListItem>
-          ))}
-        </Card>
-      ))}
-      {docsWebsite && (
-        <SettingHelpTextRow>
-          <SettingHelpText>{t('settings.provider.docs_check')} </SettingHelpText>
-          <SettingHelpLink target="_blank" href={docsWebsite}>
-            {t(`provider.${provider.id}`) + ' '}
-            {t('common.docs')}
-          </SettingHelpLink>
-          <SettingHelpText>{t('common.and')}</SettingHelpText>
-          <SettingHelpLink target="_blank" href={modelsWebsite}>
-            {t('common.models')}
-          </SettingHelpLink>
-          <SettingHelpText>{t('settings.provider.docs_more_details')}</SettingHelpText>
-        </SettingHelpTextRow>
-      )}
-      <Flex gap={10} style={{ marginTop: '10px' }}>
-        <Button type="primary" onClick={onManageModel} icon={<EditOutlined />}>
-          {t('button.manage')}
-        </Button>
-        <Button type="default" onClick={onAddModel} icon={<PlusOutlined />}>
-          {t('button.add')}
-        </Button>
-      </Flex>
-      {models.map((model) => (
-        <ModelEditContent
-          model={model}
-          onUpdateModel={onUpdateModel}
-          open={editingModel?.id === model.id}
-          onClose={() => setEditingModel(null)}
-          key={model.id}
-        />
-      ))}
-=======
       <SettingSubtitle style={{ marginBottom: 5 }}>
         <Flex align="center" justify="space-between" style={{ width: '100%' }}>
           <span>{t('common.models')}</span>
@@ -456,7 +371,6 @@
         </Flex>
       </SettingSubtitle>
       <ModelList provider={provider} modelStatuses={modelStatuses} />
->>>>>>> 68685511
     </SettingContainer>
   )
 }

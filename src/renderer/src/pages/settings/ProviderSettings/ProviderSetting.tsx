--- conflicted
+++ resolved
@@ -10,18 +10,8 @@
 import i18n from '@renderer/i18n'
 import { checkApi } from '@renderer/services/ApiService'
 import { isProviderSupportAuth } from '@renderer/services/ProviderService'
-<<<<<<< HEAD
 import { ApiKeyConnectivity, HealthStatus } from '@renderer/types/healthCheck'
-import { formatApiHost, formatApiKeys, getFancyProviderName } from '@renderer/utils'
-=======
-import {
-  formatApiHost,
-  formatApiKeys,
-  getFancyProviderName,
-  isOpenAIProvider,
-  splitApiKeyString
-} from '@renderer/utils'
->>>>>>> e141b477
+import { formatApiHost, formatApiKeys, getFancyProviderName, isOpenAIProvider } from '@renderer/utils'
 import { formatErrorMessage } from '@renderer/utils/error'
 import { Button, Divider, Flex, Input, Space, Switch, Tooltip } from 'antd'
 import Link from 'antd/es/typography/Link'

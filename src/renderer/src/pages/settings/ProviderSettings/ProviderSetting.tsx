import { Button, Flex, RowFlex, Switch, Tooltip, WarnTooltip } from '@cherrystudio/ui'
import { HelpTooltip } from '@cherrystudio/ui'
import { adaptProvider } from '@renderer/aiCore/provider/providerConfig'
import OpenAIAlert from '@renderer/components/Alert/OpenAIAlert'
import { LoadingIcon } from '@renderer/components/Icons'
import { ApiKeyListPopup } from '@renderer/components/Popups/ApiKeyListPopup'
import Selector from '@renderer/components/Selector'
import { isEmbeddingModel, isRerankModel } from '@renderer/config/models'
import { PROVIDER_URLS } from '@renderer/config/providers'
import { useTheme } from '@renderer/context/ThemeProvider'
import { useAllProviders, useProvider, useProviders } from '@renderer/hooks/useProvider'
import { useTimer } from '@renderer/hooks/useTimer'
import AnthropicSettings from '@renderer/pages/settings/ProviderSettings/AnthropicSettings'
import { ModelList } from '@renderer/pages/settings/ProviderSettings/ModelList'
import { checkApi } from '@renderer/services/ApiService'
import { isProviderSupportAuth } from '@renderer/services/ProviderService'
import { useAppDispatch } from '@renderer/store'
import { updateWebSearchProvider } from '@renderer/store/websearch'
import type { SystemProviderId } from '@renderer/types'
import { isSystemProvider, isSystemProviderId, SystemProviderIds } from '@renderer/types'
import type { ApiKeyConnectivity } from '@renderer/types/healthCheck'
import { HealthStatus } from '@renderer/types/healthCheck'
import { formatApiHost, formatApiKeys, getFancyProviderName, validateApiHost } from '@renderer/utils'
import { formatErrorMessage } from '@renderer/utils/error'
import {
  isAIGatewayProvider,
  isAnthropicProvider,
  isAzureOpenAIProvider,
  isGeminiProvider,
  isNewApiProvider,
  isOllamaProvider,
  isOpenAICompatibleProvider,
  isOpenAIProvider,
  isVertexProvider
} from '@renderer/utils/provider'
import { Divider, Input, Select, Space } from 'antd'
import Link from 'antd/es/typography/Link'
import { debounce, isEmpty } from 'lodash'
import { Bolt, Check, Settings2, SquareArrowOutUpRight } from 'lucide-react'
import type { FC } from 'react'
import { useCallback, useEffect, useMemo, useState } from 'react'
import { useTranslation } from 'react-i18next'
import styled from 'styled-components'

import {
  SettingContainer,
  SettingHelpLink,
  SettingHelpText,
  SettingHelpTextRow,
  SettingSubtitle,
  SettingTitle
} from '..'
import ApiOptionsSettingsPopup from './ApiOptionsSettings/ApiOptionsSettingsPopup'
import AwsBedrockSettings from './AwsBedrockSettings'
import CherryINSettings from './CherryINSettings'
import CustomHeaderPopup from './CustomHeaderPopup'
import DMXAPISettings from './DMXAPISettings'
import GithubCopilotSettings from './GithubCopilotSettings'
import GPUStackSettings from './GPUStackSettings'
import LMStudioSettings from './LMStudioSettings'
import OVMSSettings from './OVMSSettings'
import ProviderOAuth from './ProviderOAuth'
import SelectProviderModelPopup from './SelectProviderModelPopup'
import VertexAISettings from './VertexAISettings'

interface Props {
  providerId: string
}

const ANTHROPIC_COMPATIBLE_PROVIDER_IDS = [
  SystemProviderIds.deepseek,
  SystemProviderIds.moonshot,
  SystemProviderIds.zhipu,
  SystemProviderIds.dashscope,
  SystemProviderIds.modelscope,
  SystemProviderIds.aihubmix,
  SystemProviderIds.grok,
  SystemProviderIds.cherryin,
  SystemProviderIds.longcat,
  SystemProviderIds.minimax,
  SystemProviderIds.silicon,
  SystemProviderIds.qiniu,
  SystemProviderIds.dmxapi
] as const
type AnthropicCompatibleProviderId = (typeof ANTHROPIC_COMPATIBLE_PROVIDER_IDS)[number]

const ANTHROPIC_COMPATIBLE_PROVIDER_ID_SET = new Set<string>(ANTHROPIC_COMPATIBLE_PROVIDER_IDS)
const isAnthropicCompatibleProviderId = (id: string): id is AnthropicCompatibleProviderId => {
  return ANTHROPIC_COMPATIBLE_PROVIDER_ID_SET.has(id)
}

type HostField = 'apiHost' | 'anthropicApiHost'

const ProviderSetting: FC<Props> = ({ providerId }) => {
  const { provider, updateProvider, models } = useProvider(providerId)
  const allProviders = useAllProviders()
  const { updateProviders } = useProviders()
  const [apiHost, setApiHost] = useState(provider.apiHost)
  const [anthropicApiHost, setAnthropicHost] = useState<string | undefined>(provider.anthropicApiHost)
  const [apiVersion, setApiVersion] = useState(provider.apiVersion)
  const [activeHostField, setActiveHostField] = useState<HostField>('apiHost')
  const { t, i18n } = useTranslation()
  const { theme } = useTheme()
  const { setTimeoutTimer } = useTimer()
  const dispatch = useAppDispatch()

  const isAzureOpenAI = isAzureOpenAIProvider(provider)
  const isDmxapi = provider.id === 'dmxapi'
  const isCherryIN = provider.id === 'cherryin'
  const isChineseUser = i18n.language.startsWith('zh')
  const noAPIInputProviders = ['aws-bedrock'] as const satisfies SystemProviderId[]
  const hideApiInput = noAPIInputProviders.some((id) => id === provider.id)
  const noAPIKeyInputProviders = ['copilot', 'vertexai'] as const satisfies SystemProviderId[]
  const hideApiKeyInput = noAPIKeyInputProviders.some((id) => id === provider.id)

  const providerConfig = PROVIDER_URLS[provider.id]
  const officialWebsite = providerConfig?.websites?.official
  const apiKeyWebsite = providerConfig?.websites?.apiKey
  const configuredApiHost = providerConfig?.api?.url

  const fancyProviderName = getFancyProviderName(provider)

  const [localApiKey, setLocalApiKey] = useState(provider.apiKey)
  const [apiKeyConnectivity, setApiKeyConnectivity] = useState<ApiKeyConnectivity>({
    status: HealthStatus.NOT_CHECKED,
    checking: false
  })

  const updateWebSearchProviderKey = ({ apiKey }: { apiKey: string }) => {
    provider.id === 'zhipu' && dispatch(updateWebSearchProvider({ id: 'zhipu', apiKey: apiKey.split(',')[0] }))
  }

  // eslint-disable-next-line react-hooks/exhaustive-deps
  const debouncedUpdateApiKey = useCallback(
    debounce((value) => {
      updateProvider({ apiKey: formatApiKeys(value) })
      updateWebSearchProviderKey({ apiKey: formatApiKeys(value) })
    }, 150),
    []
  )

  // 同步 provider.apiKey 到 localApiKey
  // 重置连通性检查状态
  useEffect(() => {
    setLocalApiKey(provider.apiKey)
    setApiKeyConnectivity({ status: HealthStatus.NOT_CHECKED })
  }, [provider.apiKey])

  // 同步 localApiKey 到 provider.apiKey（防抖）
  useEffect(() => {
    if (localApiKey !== provider.apiKey) {
      debouncedUpdateApiKey(localApiKey)
    }

    // 卸载时取消任何待执行的更新
    return () => debouncedUpdateApiKey.cancel()
  }, [localApiKey, provider.apiKey, debouncedUpdateApiKey])

  const isApiKeyConnectable = useMemo(() => {
    return apiKeyConnectivity.status === 'success'
  }, [apiKeyConnectivity])

  const moveProviderToTop = useCallback(
    (providerId: string) => {
      const reorderedProviders = [...allProviders]
      const index = reorderedProviders.findIndex((p) => p.id === providerId)

      if (index !== -1) {
        const updatedProvider = { ...reorderedProviders[index], enabled: true }
        reorderedProviders.splice(index, 1)
        reorderedProviders.unshift(updatedProvider)
        updateProviders(reorderedProviders)
      }
    },
    [allProviders, updateProviders]
  )

  const onUpdateApiHost = () => {
    if (!validateApiHost(apiHost)) {
      setApiHost(provider.apiHost)
      window.toast.error(t('settings.provider.api_host_no_valid'))
      return
    }
    if (isVertexProvider(provider) || apiHost.trim()) {
      updateProvider({ apiHost })
    } else {
      setApiHost(provider.apiHost)
    }
  }

  const onUpdateAnthropicHost = () => {
    const trimmedHost = anthropicApiHost?.trim()

    if (trimmedHost) {
      updateProvider({ anthropicApiHost: trimmedHost })
      setAnthropicHost(trimmedHost)
    } else {
      updateProvider({ anthropicApiHost: undefined })
      setAnthropicHost(undefined)
    }
  }
  const onUpdateApiVersion = () => updateProvider({ apiVersion })

  const openApiKeyList = async () => {
    if (localApiKey !== provider.apiKey) {
      updateProvider({ apiKey: formatApiKeys(localApiKey) })
      await new Promise((resolve) => setTimeout(resolve, 0))
    }

    await ApiKeyListPopup.show({
      providerId: provider.id,
      title: `${fancyProviderName} ${t('settings.provider.api.key.list.title')}`,
      providerType: 'llm'
    })
  }

  const onCheckApi = async () => {
    const formattedLocalKey = formatApiKeys(localApiKey)
    // 如果存在多个密钥，直接打开管理窗口
    if (formattedLocalKey.includes(',')) {
      await openApiKeyList()
      return
    }

    const modelsToCheck = models.filter((model) => !isEmbeddingModel(model) && !isRerankModel(model))

    if (isEmpty(modelsToCheck)) {
      window.toast.error({
        timeout: 5000,
        title: t('settings.provider.no_models_for_check')
      })
      return
    }

    const model = await SelectProviderModelPopup.show({ provider })

    if (!model) {
      window.toast.error(i18n.t('message.error.enter.model'))
      return
    }

    try {
      setApiKeyConnectivity((prev) => ({ ...prev, checking: true, status: HealthStatus.NOT_CHECKED }))
      await checkApi({ ...provider, apiHost, apiKey: formattedLocalKey }, model)

      window.toast.success({
        timeout: 2000,
        title: i18n.t('message.api.connection.success')
      })

      setApiKeyConnectivity((prev) => ({ ...prev, status: HealthStatus.SUCCESS }))
      setTimeoutTimer(
        'onCheckApi',
        () => {
          setApiKeyConnectivity((prev) => ({ ...prev, status: HealthStatus.NOT_CHECKED }))
        },
        3000
      )
    } catch (error: any) {
      window.toast.error({
        timeout: 8000,
        title: i18n.t('message.api.connection.failed')
      })

      setApiKeyConnectivity((prev) => ({ ...prev, status: HealthStatus.FAILED, error: formatErrorMessage(error) }))
    } finally {
      setApiKeyConnectivity((prev) => ({ ...prev, checking: false }))
    }
  }

  const onReset = useCallback(() => {
    setApiHost(configuredApiHost)
    updateProvider({ apiHost: configuredApiHost })
  }, [configuredApiHost, updateProvider])

  const isApiHostResettable = useMemo(() => {
    return !isEmpty(configuredApiHost) && apiHost !== configuredApiHost
  }, [configuredApiHost, apiHost])

  const hostPreview = () => {
    const formattedApiHost = adaptProvider({ provider: { ...provider, apiHost } }).apiHost

    if (isOllamaProvider(provider)) {
      return formattedApiHost + '/chat'
    }

    if (isOpenAICompatibleProvider(provider)) {
      return formattedApiHost + '/chat/completions'
    }

    if (isAzureOpenAIProvider(provider)) {
      const apiVersion = provider.apiVersion || ''
      const path = !['preview', 'v1'].includes(apiVersion)
        ? `/v1/chat/completion?apiVersion=v1`
        : `/v1/responses?apiVersion=v1`
      return formattedApiHost + path
    }

    if (isAnthropicProvider(provider)) {
      return formattedApiHost + '/messages'
    }

    if (isGeminiProvider(provider)) {
      return formattedApiHost + '/models'
    }
    if (isOpenAIProvider(provider)) {
      return formattedApiHost + '/responses'
    }
    if (isVertexProvider(provider)) {
      return formattedApiHost + '/publishers/google'
    }
    if (isAIGatewayProvider(provider)) {
      return formattedApiHost + '/language-model'
    }
    return formattedApiHost
  }

  // API key 连通性检查状态指示器，目前仅在失败时显示
  const renderStatusIndicator = () => {
    if (apiKeyConnectivity.checking || apiKeyConnectivity.status !== HealthStatus.FAILED) {
      return null
    }

    return (
      <WarnTooltip
        content={<ErrorOverlay>{apiKeyConnectivity.error}</ErrorOverlay>}
        iconProps={{ size: 16, color: 'var(--color-status-warning)' }}
      />
    )
  }

  useEffect(() => {
    if (provider.id === 'copilot') {
      return
    }
    setApiHost(provider.apiHost)
  }, [provider.apiHost, provider.id])

  useEffect(() => {
    setAnthropicHost(provider.anthropicApiHost)
  }, [provider.anthropicApiHost])

  const canConfigureAnthropicHost = useMemo(() => {
    if (isCherryIN) {
      return false
    }
    if (isNewApiProvider(provider)) {
      return true
    }
    return (
      provider.type !== 'anthropic' && isSystemProviderId(provider.id) && isAnthropicCompatibleProviderId(provider.id)
    )
  }, [isCherryIN, provider])

  const anthropicHostPreview = useMemo(() => {
    const rawHost = anthropicApiHost ?? provider.anthropicApiHost
    // AI SDK uses the baseURL with /v1, then appends /messages
    const normalizedHost = formatApiHost(rawHost)

    return `${normalizedHost}/messages`
  }, [anthropicApiHost, provider.anthropicApiHost])

  const hostSelectorOptions = useMemo(() => {
    const options: { value: HostField; label: string }[] = [
      { value: 'apiHost', label: t('settings.provider.api_host') }
    ]

    if (canConfigureAnthropicHost) {
      options.push({ value: 'anthropicApiHost', label: t('settings.provider.anthropic_api_host') })
    }

    return options
  }, [canConfigureAnthropicHost, t])

  useEffect(() => {
    if (!canConfigureAnthropicHost && activeHostField === 'anthropicApiHost') {
      setActiveHostField('apiHost')
    }
  }, [canConfigureAnthropicHost, activeHostField])

  const hostSelectorTooltip =
    activeHostField === 'anthropicApiHost'
      ? t('settings.provider.anthropic_api_host_tooltip')
      : t('settings.provider.api_host_tooltip')

  const isAnthropicOAuth = () => provider.id === 'anthropic' && provider.authType === 'oauth'

  return (
    <SettingContainer theme={theme} style={{ background: 'var(--color-background)' }}>
      <SettingTitle>
        <Flex className="items-center gap-2">
          <ProviderName>{fancyProviderName}</ProviderName>
          {officialWebsite && (
            <Link target="_blank" href={providerConfig.websites.official} style={{ display: 'flex' }}>
              <Button variant="ghost" size="sm">
                <SquareArrowOutUpRight size={14} />
              </Button>
            </Link>
          )}
          {!isSystemProvider(provider) && (
            <Tooltip content={t('settings.provider.api.options.label')}>
              <Button
                variant="ghost"
                size="sm"
                onClick={() => ApiOptionsSettingsPopup.show({ providerId: provider.id })}>
                <Bolt size={14} />
              </Button>
            </Tooltip>
          )}
        </Flex>
        <Switch
          checked={provider.enabled}
          key={provider.id}
          onCheckedChange={(enabled) => {
            updateProvider({ apiHost, enabled })
            if (enabled) {
              moveProviderToTop(provider.id)
            }
          }}
        />
      </SettingTitle>
      <Divider style={{ width: '100%', margin: '10px 0' }} />
      {isProviderSupportAuth(provider) && <ProviderOAuth providerId={provider.id} />}
      {provider.id === 'openai' && <OpenAIAlert />}
      {provider.id === 'ovms' && <OVMSSettings />}
      {isDmxapi && <DMXAPISettings providerId={provider.id} />}
      {provider.id === 'anthropic' && (
        <>
          <SettingSubtitle style={{ marginTop: 5 }}>{t('settings.provider.anthropic.auth_method')}</SettingSubtitle>
          <Select
            style={{ width: '40%', marginTop: 5, marginBottom: 10 }}
            value={provider.authType || 'apiKey'}
            onChange={(value) => updateProvider({ authType: value })}
            options={[
              { value: 'apiKey', label: t('settings.provider.anthropic.apikey') },
              { value: 'oauth', label: t('settings.provider.anthropic.oauth') }
            ]}
          />
          {provider.authType === 'oauth' && <AnthropicSettings />}
        </>
      )}
      {!hideApiInput && !isAnthropicOAuth() && (
        <>
          {!hideApiKeyInput && (
            <>
              <SettingSubtitle
                style={{
                  marginTop: 5,
                  display: 'flex',
                  alignItems: 'center',
                  justifyContent: 'space-between'
                }}>
                {t('settings.provider.api_key.label')}
                {provider.id !== 'copilot' && (
                  <Tooltip title={t('settings.provider.api.key.list.open')} delay={500}>
                    <Button variant="ghost" onClick={openApiKeyList} size="icon">
                      <Settings2 size={16} />
                    </Button>
                  </Tooltip>
                )}
              </SettingSubtitle>
              <Space.Compact style={{ width: '100%', marginTop: 5 }}>
                <Input.Password
                  value={localApiKey}
                  placeholder={t('settings.provider.api_key.label')}
                  onChange={(e) => setLocalApiKey(e.target.value)}
                  spellCheck={false}
                  autoFocus={provider.enabled && provider.apiKey === '' && !isProviderSupportAuth(provider)}
                  disabled={provider.id === 'copilot'}
                  suffix={renderStatusIndicator()}
                />
                <Button
                  variant={isApiKeyConnectable ? 'ghost' : undefined}
                  onClick={onCheckApi}
                  disabled={!apiHost || apiKeyConnectivity.checking}>
                  {apiKeyConnectivity.checking ? (
                    <LoadingIcon />
                  ) : apiKeyConnectivity.status === HealthStatus.SUCCESS ? (
                    <Check size={16} className="lucide-custom" />
                  ) : (
                    t('settings.provider.check')
                  )}
                </Button>
              </Space.Compact>
              <SettingHelpTextRow style={{ justifyContent: 'space-between' }}>
                <RowFlex>
                  {apiKeyWebsite && !isDmxapi && (
                    <SettingHelpLink target="_blank" href={apiKeyWebsite}>
                      {t('settings.provider.get_api_key')}
                    </SettingHelpLink>
                  )}
                </RowFlex>
                <SettingHelpText>{t('settings.provider.api_key.tip')}</SettingHelpText>
              </SettingHelpTextRow>
            </>
          )}
          {!isDmxapi && (
            <>
              <SettingSubtitle style={{ display: 'flex', alignItems: 'center', justifyContent: 'space-between' }}>
                <div className="flex items-center gap-1">
                  <Tooltip title={hostSelectorTooltip} delay={300}>
                    <div>
                      <Selector
                        size={14}
                        value={activeHostField}
                        onChange={(value) => setActiveHostField(value as HostField)}
                        options={hostSelectorOptions}
                        style={{ paddingLeft: 1, fontWeight: 'bold' }}
                        placement="bottomLeft"
                      />
                    </div>
                  </Tooltip>
                  <HelpTooltip title={t('settings.provider.api.url.tip')}></HelpTooltip>
                </div>
                <Button variant="ghost" onClick={() => CustomHeaderPopup.show({ provider })} size="icon">
                  <Settings2 size={16} />
                </Button>
              </SettingSubtitle>
              {activeHostField === 'apiHost' && (
                <>
<<<<<<< HEAD
                  <Space.Compact style={{ width: '100%', marginTop: 5 }}>
                    <Input
                      value={apiHost}
                      placeholder={t('settings.provider.api_host')}
                      onChange={(e) => setApiHost(e.target.value)}
                      onBlur={onUpdateApiHost}
                    />
                    {isApiHostResettable && (
                      <Button variant="destructive" onClick={onReset}>
                        {t('settings.provider.api.url.reset')}
                      </Button>
                    )}
                  </Space.Compact>
=======
                  {isCherryIN && isChineseUser ? (
                    <CherryINSettings providerId={provider.id} apiHost={apiHost} setApiHost={setApiHost} />
                  ) : (
                    <Space.Compact style={{ width: '100%', marginTop: 5 }}>
                      <Input
                        value={apiHost}
                        placeholder={t('settings.provider.api_host')}
                        onChange={(e) => setApiHost(e.target.value)}
                        onBlur={onUpdateApiHost}
                      />
                      {isApiHostResettable && (
                        <Button danger onClick={onReset}>
                          {t('settings.provider.api.url.reset')}
                        </Button>
                      )}
                    </Space.Compact>
                  )}
>>>>>>> dc0c47c6
                  {isVertexProvider(provider) && (
                    <SettingHelpTextRow>
                      <SettingHelpText>{t('settings.provider.vertex_ai.api_host_help')}</SettingHelpText>
                    </SettingHelpTextRow>
                  )}
                  <SettingHelpTextRow style={{ justifyContent: 'space-between' }}>
                    <SettingHelpText
                      style={{
                        marginLeft: 6,
                        marginRight: '1em',
                        whiteSpace: 'break-spaces',
                        wordBreak: 'break-all'
                      }}>
                      {t('settings.provider.api_host_preview', { url: hostPreview() })}
                    </SettingHelpText>
                  </SettingHelpTextRow>
                </>
              )}

              {activeHostField === 'anthropicApiHost' && canConfigureAnthropicHost && (
                <>
                  <Space.Compact style={{ width: '100%', marginTop: 5 }}>
                    <Input
                      value={anthropicApiHost ?? ''}
                      placeholder={t('settings.provider.anthropic_api_host')}
                      onChange={(e) => setAnthropicHost(e.target.value)}
                      onBlur={onUpdateAnthropicHost}
                    />
                    {/* TODO: Add a reset button here. */}
                  </Space.Compact>
                  <SettingHelpTextRow style={{ flexDirection: 'column', alignItems: 'flex-start', gap: '4px' }}>
                    <SettingHelpText style={{ marginLeft: 6, whiteSpace: 'break-spaces', wordBreak: 'break-all' }}>
                      {t('settings.provider.anthropic_api_host_preview', {
                        url: anthropicHostPreview || '—'
                      })}
                    </SettingHelpText>
                  </SettingHelpTextRow>
                </>
              )}
            </>
          )}
        </>
      )}
      {isAzureOpenAI && (
        <>
          <SettingSubtitle>{t('settings.provider.api_version')}</SettingSubtitle>
          <Space.Compact style={{ width: '100%', marginTop: 5 }}>
            <Input
              value={apiVersion}
              placeholder="2024-xx-xx-preview"
              onChange={(e) => setApiVersion(e.target.value)}
              onBlur={onUpdateApiVersion}
            />
          </Space.Compact>
          <SettingHelpTextRow style={{ justifyContent: 'space-between' }}>
            <SettingHelpText style={{ minWidth: 'fit-content' }}>
              {t('settings.provider.azure.apiversion.tip')}
            </SettingHelpText>
          </SettingHelpTextRow>
        </>
      )}
      {provider.id === 'lmstudio' && <LMStudioSettings />}
      {provider.id === 'gpustack' && <GPUStackSettings />}
      {provider.id === 'copilot' && <GithubCopilotSettings providerId={provider.id} />}
      {provider.id === 'aws-bedrock' && <AwsBedrockSettings />}
      {provider.id === 'vertexai' && <VertexAISettings />}
      <ModelList providerId={provider.id} />
    </SettingContainer>
  )
}

const ProviderName = styled.span`
  font-size: 14px;
  font-weight: 500;
  margin-right: -2px;
`

const ErrorOverlay = styled.div`
  max-height: 200px;
  overflow-y: auto;
  max-width: 300px;
  word-wrap: break-word;
  user-select: text;
`

export default ProviderSetting<|MERGE_RESOLUTION|>--- conflicted
+++ resolved
@@ -518,21 +518,6 @@
               </SettingSubtitle>
               {activeHostField === 'apiHost' && (
                 <>
-<<<<<<< HEAD
-                  <Space.Compact style={{ width: '100%', marginTop: 5 }}>
-                    <Input
-                      value={apiHost}
-                      placeholder={t('settings.provider.api_host')}
-                      onChange={(e) => setApiHost(e.target.value)}
-                      onBlur={onUpdateApiHost}
-                    />
-                    {isApiHostResettable && (
-                      <Button variant="destructive" onClick={onReset}>
-                        {t('settings.provider.api.url.reset')}
-                      </Button>
-                    )}
-                  </Space.Compact>
-=======
                   {isCherryIN && isChineseUser ? (
                     <CherryINSettings providerId={provider.id} apiHost={apiHost} setApiHost={setApiHost} />
                   ) : (
@@ -544,13 +529,12 @@
                         onBlur={onUpdateApiHost}
                       />
                       {isApiHostResettable && (
-                        <Button danger onClick={onReset}>
+                        <Button variant="destructive" onClick={onReset}>
                           {t('settings.provider.api.url.reset')}
                         </Button>
                       )}
                     </Space.Compact>
                   )}
->>>>>>> dc0c47c6
                   {isVertexProvider(provider) && (
                     <SettingHelpTextRow>
                       <SettingHelpText>{t('settings.provider.vertex_ai.api_host_help')}</SettingHelpText>

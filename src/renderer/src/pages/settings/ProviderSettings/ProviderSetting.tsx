--- conflicted
+++ resolved
@@ -16,12 +16,8 @@
 import { useAppDispatch } from '@renderer/store'
 import { updateWebSearchProvider } from '@renderer/store/websearch'
 import { isSystemProvider } from '@renderer/types'
-<<<<<<< HEAD
 import type { ApiKeyConnectivity } from '@renderer/types/healthCheck'
 import { HealthStatus } from '@renderer/types/healthCheck'
-import { formatApiHost, formatApiKeys, getFancyProviderName, isOpenAIProvider } from '@renderer/utils'
-=======
-import { ApiKeyConnectivity, HealthStatus } from '@renderer/types/healthCheck'
 import {
   formatApiHost,
   formatApiKeys,
@@ -29,7 +25,6 @@
   isAnthropicProvider,
   isOpenAIProvider
 } from '@renderer/utils'
->>>>>>> 6afaf624
 import { formatErrorMessage } from '@renderer/utils/error'
 import { Button, Divider, Input, Select, Space, Switch, Tooltip } from 'antd'
 import Link from 'antd/es/typography/Link'

import { StreamlineGoodHealthAndWellBeing } from '@renderer/components/Icons/SVGIcon'
import { HStack } from '@renderer/components/Layout'
import { isRerankModel } from '@renderer/config/models'
import { PROVIDER_CONFIG } from '@renderer/config/providers'
import { useTheme } from '@renderer/context/ThemeProvider'
import { useAllProviders, useProvider, useProviders } from '@renderer/hooks/useProvider'
import { isOpenAIProvider } from '@renderer/providers/AiProvider/ProviderFactory'
<<<<<<< HEAD
import { checkModelsHealth, ModelCheckStatus } from '@renderer/services/HealthCheckService'
=======
import { checkApi, formatApiKeys } from '@renderer/services/ApiService'
import { checkModelsHealth, getModelCheckSummary } from '@renderer/services/HealthCheckService'
>>>>>>> b48c6525
import { isProviderSupportAuth } from '@renderer/services/ProviderService'
import { Provider } from '@renderer/types'
import { formatApiHost } from '@renderer/utils/api'
import { lightbulbVariants } from '@renderer/utils/motionVariants'
import { Button, Divider, Flex, Input, Space, Switch, Tooltip } from 'antd'
import Link from 'antd/es/typography/Link'
import { isEmpty } from 'lodash'
import { Settings2, SquareArrowOutUpRight } from 'lucide-react'
import { motion } from 'motion/react'
import { FC, useCallback, useDeferredValue, useEffect, useState } from 'react'
import { useTranslation } from 'react-i18next'
import styled from 'styled-components'

import {
  SettingContainer,
  SettingHelpLink,
  SettingHelpText,
  SettingHelpTextRow,
  SettingSubtitle,
  SettingTitle
} from '..'
import ApiKeyList from './ApiKeyList'
import GithubCopilotSettings from './GithubCopilotSettings'
import GPUStackSettings from './GPUStackSettings'
import HealthCheckPopup from './HealthCheckPopup'
import LMStudioSettings from './LMStudioSettings'
import ModelList, { ModelStatus } from './ModelList'
import ModelListSearchBar from './ModelListSearchBar'
import ProviderOAuth from './ProviderOAuth'
import ProviderSettingsPopup from './ProviderSettingsPopup'

interface Props {
  provider: Provider
}

const ProviderSetting: FC<Props> = ({ provider: _provider }) => {
  const { provider } = useProvider(_provider.id)
  const allProviders = useAllProviders()
  const { updateProviders } = useProviders()
  const [apiKey, setApiKey] = useState(provider.apiKey)
  const [apiHost, setApiHost] = useState(provider.apiHost)
  const [apiVersion, setApiVersion] = useState(provider.apiVersion)
  const [modelSearchText, setModelSearchText] = useState('')
  const deferredModelSearchText = useDeferredValue(modelSearchText)
  const { updateProvider, models } = useProvider(provider.id)
  const { t } = useTranslation()
  const { theme } = useTheme()

  const isAzureOpenAI = provider.id === 'azure-openai' || provider.type === 'azure-openai'

  const providerConfig = PROVIDER_CONFIG[provider.id]
  const officialWebsite = providerConfig?.websites?.official
  const apiKeyWebsite = providerConfig?.websites?.apiKey
  const configedApiHost = providerConfig?.api?.url

  const [modelStatuses, setModelStatuses] = useState<ModelStatus[]>([])
  const [isHealthChecking, setIsHealthChecking] = useState(false)

  const moveProviderToTop = useCallback(
    (providerId: string) => {
      const reorderedProviders = [...allProviders]
      const index = reorderedProviders.findIndex((p) => p.id === providerId)

      if (index !== -1) {
        const updatedProvider = { ...reorderedProviders[index], enabled: true }
        reorderedProviders.splice(index, 1)
        reorderedProviders.unshift(updatedProvider)
        updateProviders(reorderedProviders)
      }
    },
    [allProviders, updateProviders]
  )

  const onUpdateApiHost = () => {
    if (apiHost.trim()) {
      updateProvider({ ...provider, apiHost })
    } else {
      setApiHost(provider.apiHost)
    }
  }

  const handleApiKeyChange = (newApiKey: string) => {
    setApiKey(newApiKey)
    updateProvider({ ...provider, apiKey: newApiKey })
  }

  const onUpdateApiVersion = () => updateProvider({ ...provider, apiVersion })

  const onHealthCheck = async () => {
    const modelsToCheck = models.filter((model) => !isRerankModel(model))

    if (isEmpty(modelsToCheck)) {
      window.message.error({
        key: 'no-models',
        style: { marginTop: '3vh' },
        duration: 5,
        content: t('settings.provider.no_models_for_check')
      })
      return
    }

    const keys = apiKey
      .split(',')
      .map((k) => k.trim())
      .filter((k) => k)

    // Add an empty key to enable health checks for local models.
    // Error messages will be shown for each model if a valid key is needed.
    if (keys.length === 0) {
      keys.push('')
    }

    // Show configuration dialog to get health check parameters
    const result = await HealthCheckPopup.show({
      title: t('settings.models.check.title'),
      provider: { ...provider, apiHost },
      apiKeys: keys
    })

    if (result.cancelled) {
      return
    }

    // Prepare the list of models to be checked
    const initialStatuses = modelsToCheck.map((model) => ({
      model,
      checking: true,
      status: undefined
    }))
    setModelStatuses(initialStatuses)
    setIsHealthChecking(true)

    const checkResults = await checkModelsHealth(
      {
        provider: { ...provider, apiHost },
        models: modelsToCheck,
        apiKeys: result.apiKeys,
        isConcurrent: result.isConcurrent
      },
      (checkResult, index) => {
        setModelStatuses((current) => {
          const updated = [...current]
          if (updated[index]) {
            updated[index] = {
              ...updated[index],
              checking: false,
              status: checkResult.status,
              error: checkResult.error,
              keyResults: checkResult.keyResults,
              latency: checkResult.latency
            }
          }
          return updated
        })
      }
    )

    window.message.info({
      key: 'health-check-summary',
      style: { marginTop: '3vh' },
      duration: 5,
      content: getModelCheckSummary(checkResults, provider.name)
    })

    // Reset health check status
    setIsHealthChecking(false)
  }

<<<<<<< HEAD
=======
  const onCheckApi = async () => {
    const modelsToCheck = models.filter((model) => !isEmbeddingModel(model) && !isRerankModel(model))

    if (isEmpty(modelsToCheck)) {
      window.message.error({
        key: 'no-models',
        style: { marginTop: '3vh' },
        duration: 5,
        content: t('settings.provider.no_models_for_check')
      })
      return
    }

    const model = await SelectProviderModelPopup.show({ provider })

    if (!model) {
      window.message.error({ content: i18n.t('message.error.enter.model'), key: 'api-check' })
      return
    }

    if (apiKey.includes(',')) {
      const keys = apiKey
        .split(/(?<!\\),/)
        .map((k) => k.trim())
        .map((k) => k.replace(/\\,/g, ','))
        .filter((k) => k)

      const result = await ApiCheckPopup.show({
        title: t('settings.provider.check_multiple_keys'),
        provider: { ...provider, apiHost },
        model,
        apiKeys: keys,
        type: 'provider'
      })

      if (result?.validKeys) {
        const newApiKey = result.validKeys.join(',')
        setInputValue(newApiKey)
        setApiKey(newApiKey)
        updateProvider({ ...provider, apiKey: newApiKey })
      }
    } else {
      setApiChecking(true)

      const { valid, error } = await checkApi({ ...provider, apiKey, apiHost }, model)

      const errorMessage = error && error?.message ? ' ' + error?.message : ''

      window.message[valid ? 'success' : 'error']({
        key: 'api-check',
        style: { marginTop: '3vh' },
        duration: valid ? 2 : 8,
        content: valid
          ? i18n.t('message.api.connection.success')
          : i18n.t('message.api.connection.failed') + errorMessage
      })

      setApiValid(valid)
      setApiChecking(false)
      setTimeout(() => setApiValid(false), 3000)
    }
  }

>>>>>>> b48c6525
  const onReset = () => {
    setApiHost(configedApiHost)
    updateProvider({ ...provider, apiHost: configedApiHost })
  }

  const hostPreview = () => {
    if (apiHost.endsWith('#')) {
      return apiHost.replace('#', '')
    }
    if (provider.type === 'openai') {
      return formatApiHost(apiHost) + 'chat/completions'
    }
    return formatApiHost(apiHost) + 'responses'
  }

  useEffect(() => {
    if (provider.id === 'copilot') {
      return
    }
    setApiKey(provider.apiKey)
    setApiHost(provider.apiHost)
  }, [provider.apiKey, provider.apiHost, provider.id])

  // Save apiKey to provider when unmount
  useEffect(() => {
    return () => {
      if (apiKey.trim() && apiKey !== provider.apiKey) {
        updateProvider({ ...provider, apiKey })
      }
    }
  }, [apiKey, provider, updateProvider])

  return (
    <SettingContainer theme={theme} style={{ background: 'var(--color-background)' }}>
      <SettingTitle>
        <Flex align="center" gap={5}>
          <ProviderName>{provider.isSystem ? t(`provider.${provider.id}`) : provider.name}</ProviderName>
          {officialWebsite && (
            <Link target="_blank" href={providerConfig.websites.official} style={{ display: 'flex' }}>
              <Button type="text" size="small" icon={<SquareArrowOutUpRight size={14} />} />
            </Link>
          )}
          {!provider.isSystem && (
            <Button
              type="text"
              size="small"
              onClick={() => ProviderSettingsPopup.show({ provider })}
              icon={<Settings2 size={14} />}
            />
          )}
        </Flex>
        <Switch
          value={provider.enabled}
          key={provider.id}
          onChange={(enabled) => {
            updateProvider({ ...provider, apiKey, apiHost, enabled })
            if (enabled) {
              moveProviderToTop(provider.id)
            }
          }}
        />
      </SettingTitle>
      <Divider style={{ width: '100%', margin: '10px 0' }} />
      {isProviderSupportAuth(provider) && <ProviderOAuth provider={provider} setApiKey={handleApiKeyChange} />}
      <SettingSubtitle style={{ marginBottom: 5 }}>
        <Space align="center" style={{ width: '100%', justifyContent: 'space-between' }}>
          <SettingSubtitle style={{ marginTop: 0 }}>{t('settings.provider.api_key')}</SettingSubtitle>
        </Space>
      </SettingSubtitle>
      <ApiKeyList provider={provider} apiKeys={apiKey} onChange={handleApiKeyChange} type="provider" />
      {apiKeyWebsite && (
        <SettingHelpTextRow style={{ justifyContent: 'space-between' }}>
          <HStack>
            <SettingHelpLink target="_blank" href={apiKeyWebsite}>
              {t('settings.provider.get_api_key')}
            </SettingHelpLink>
          </HStack>
        </SettingHelpTextRow>
      )}
      <SettingSubtitle>{t('settings.provider.api_host')}</SettingSubtitle>
      <Space.Compact style={{ width: '100%', marginTop: 5 }}>
        <Input
          value={apiHost}
          placeholder={t('settings.provider.api_host')}
          onChange={(e) => setApiHost(e.target.value)}
          onBlur={onUpdateApiHost}
        />
        {!isEmpty(configedApiHost) && apiHost !== configedApiHost && (
          <Button danger onClick={onReset}>
            {t('settings.provider.api.url.reset')}
          </Button>
        )}
      </Space.Compact>
      {isOpenAIProvider(provider) && (
        <SettingHelpTextRow style={{ justifyContent: 'space-between' }}>
          <SettingHelpText
            style={{ marginLeft: 6, marginRight: '1em', whiteSpace: 'break-spaces', wordBreak: 'break-all' }}>
            {hostPreview()}
          </SettingHelpText>
          <SettingHelpText style={{ minWidth: 'fit-content' }}>{t('settings.provider.api.url.tip')}</SettingHelpText>
        </SettingHelpTextRow>
      )}
      {isAzureOpenAI && (
        <>
          <SettingSubtitle>{t('settings.provider.api_version')}</SettingSubtitle>
          <Space.Compact style={{ width: '100%', marginTop: 5 }}>
            <Input
              value={apiVersion}
              placeholder="2024-xx-xx-preview"
              onChange={(e) => setApiVersion(e.target.value)}
              onBlur={onUpdateApiVersion}
            />
          </Space.Compact>
        </>
      )}
      {provider.id === 'lmstudio' && <LMStudioSettings />}
      {provider.id === 'gpustack' && <GPUStackSettings />}
      {provider.id === 'copilot' && <GithubCopilotSettings provider={provider} setApiKey={setApiKey} />}
      <SettingSubtitle style={{ marginBottom: 5 }}>
        <Space align="center" style={{ width: '100%', justifyContent: 'space-between' }}>
          <HStack alignItems="center" gap={5}>
            <SettingSubtitle style={{ marginTop: 0 }}>{t('common.models')}</SettingSubtitle>
            {!isEmpty(models) && <ModelListSearchBar onSearch={setModelSearchText} />}
          </HStack>
          {!isEmpty(models) && (
            <Tooltip title={t('settings.models.check.button_caption')} mouseEnterDelay={0.5}>
              <Button
                type="text"
                size="small"
                onClick={onHealthCheck}
                icon={
                  <motion.span
                    variants={lightbulbVariants}
                    animate={isHealthChecking ? 'active' : 'idle'}
                    initial="idle">
                    <StreamlineGoodHealthAndWellBeing />
                  </motion.span>
                }
              />
            </Tooltip>
          )}
        </Space>
      </SettingSubtitle>
      <ModelList providerId={provider.id} modelStatuses={modelStatuses} searchText={deferredModelSearchText} />
    </SettingContainer>
  )
}

const ProviderName = styled.span`
  font-size: 14px;
  font-weight: 500;
  margin-right: -2px;
`

export default ProviderSetting<|MERGE_RESOLUTION|>--- conflicted
+++ resolved
@@ -5,12 +5,7 @@
 import { useTheme } from '@renderer/context/ThemeProvider'
 import { useAllProviders, useProvider, useProviders } from '@renderer/hooks/useProvider'
 import { isOpenAIProvider } from '@renderer/providers/AiProvider/ProviderFactory'
-<<<<<<< HEAD
-import { checkModelsHealth, ModelCheckStatus } from '@renderer/services/HealthCheckService'
-=======
-import { checkApi, formatApiKeys } from '@renderer/services/ApiService'
 import { checkModelsHealth, getModelCheckSummary } from '@renderer/services/HealthCheckService'
->>>>>>> b48c6525
 import { isProviderSupportAuth } from '@renderer/services/ProviderService'
 import { Provider } from '@renderer/types'
 import { formatApiHost } from '@renderer/utils/api'
@@ -179,72 +174,6 @@
     setIsHealthChecking(false)
   }
 
-<<<<<<< HEAD
-=======
-  const onCheckApi = async () => {
-    const modelsToCheck = models.filter((model) => !isEmbeddingModel(model) && !isRerankModel(model))
-
-    if (isEmpty(modelsToCheck)) {
-      window.message.error({
-        key: 'no-models',
-        style: { marginTop: '3vh' },
-        duration: 5,
-        content: t('settings.provider.no_models_for_check')
-      })
-      return
-    }
-
-    const model = await SelectProviderModelPopup.show({ provider })
-
-    if (!model) {
-      window.message.error({ content: i18n.t('message.error.enter.model'), key: 'api-check' })
-      return
-    }
-
-    if (apiKey.includes(',')) {
-      const keys = apiKey
-        .split(/(?<!\\),/)
-        .map((k) => k.trim())
-        .map((k) => k.replace(/\\,/g, ','))
-        .filter((k) => k)
-
-      const result = await ApiCheckPopup.show({
-        title: t('settings.provider.check_multiple_keys'),
-        provider: { ...provider, apiHost },
-        model,
-        apiKeys: keys,
-        type: 'provider'
-      })
-
-      if (result?.validKeys) {
-        const newApiKey = result.validKeys.join(',')
-        setInputValue(newApiKey)
-        setApiKey(newApiKey)
-        updateProvider({ ...provider, apiKey: newApiKey })
-      }
-    } else {
-      setApiChecking(true)
-
-      const { valid, error } = await checkApi({ ...provider, apiKey, apiHost }, model)
-
-      const errorMessage = error && error?.message ? ' ' + error?.message : ''
-
-      window.message[valid ? 'success' : 'error']({
-        key: 'api-check',
-        style: { marginTop: '3vh' },
-        duration: valid ? 2 : 8,
-        content: valid
-          ? i18n.t('message.api.connection.success')
-          : i18n.t('message.api.connection.failed') + errorMessage
-      })
-
-      setApiValid(valid)
-      setApiChecking(false)
-      setTimeout(() => setApiValid(false), 3000)
-    }
-  }
-
->>>>>>> b48c6525
   const onReset = () => {
     setApiHost(configedApiHost)
     updateProvider({ ...provider, apiHost: configedApiHost })

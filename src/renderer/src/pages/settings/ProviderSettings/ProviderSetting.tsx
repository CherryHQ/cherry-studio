<<<<<<< HEAD
import { CheckOutlined, LoadingOutlined } from '@ant-design/icons'
import { BedrockRuntimeClient, ConverseCommand } from '@aws-sdk/client-bedrock-runtime'
=======
import { CheckOutlined, CloseCircleFilled, LoadingOutlined } from '@ant-design/icons'
>>>>>>> 7f8ad88c
import { isOpenAIProvider } from '@renderer/aiCore/clients/ApiClientFactory'
import BedrockLogo from '@renderer/assets/images/providers/bedrock.png'
import OpenAIAlert from '@renderer/components/Alert/OpenAIAlert'
import { StreamlineGoodHealthAndWellBeing } from '@renderer/components/Icons/SVGIcon'
import { HStack } from '@renderer/components/Layout'
import { ApiKeyConnectivity, ApiKeyListPopup } from '@renderer/components/Popups/ApiKeyListPopup'
import { isEmbeddingModel, isRerankModel } from '@renderer/config/models'
import { PROVIDER_CONFIG } from '@renderer/config/providers'
import { useTheme } from '@renderer/context/ThemeProvider'
import { useAllProviders, useProvider, useProviders } from '@renderer/hooks/useProvider'
import i18n from '@renderer/i18n'
import { checkApi } from '@renderer/services/ApiService'
import { checkModelsHealth, getModelCheckSummary } from '@renderer/services/HealthCheckService'
import { isProviderSupportAuth } from '@renderer/services/ProviderService'
<<<<<<< HEAD
import { isBedrock, Provider } from '@renderer/types'
import { formatApiHost, splitApiKeyString } from '@renderer/utils/api'
=======
import { formatApiHost, formatApiKeys, getFancyProviderName, splitApiKeyString } from '@renderer/utils'
import { formatErrorMessage } from '@renderer/utils/error'
>>>>>>> 7f8ad88c
import { lightbulbVariants } from '@renderer/utils/motionVariants'
import { Button, Divider, Flex, Input, Select, Space, Switch, Tooltip } from 'antd'
import Link from 'antd/es/typography/Link'
import { debounce, isEmpty } from 'lodash'
import { List, Settings2, SquareArrowOutUpRight } from 'lucide-react'
import { motion } from 'motion/react'
import { FC, useCallback, useDeferredValue, useEffect, useMemo, useState } from 'react'
import { useTranslation } from 'react-i18next'
import styled from 'styled-components'

import {
  SettingContainer,
  SettingHelpLink,
  SettingHelpText,
  SettingHelpTextRow,
  SettingSubtitle,
  SettingTitle
} from '..'
import DMXAPISettings from './DMXAPISettings'
import GithubCopilotSettings from './GithubCopilotSettings'
import GPUStackSettings from './GPUStackSettings'
import HealthCheckPopup from './HealthCheckPopup'
import LMStudioSettings from './LMStudioSettings'
import ModelList, { ModelStatus } from './ModelList'
import ModelListSearchBar from './ModelListSearchBar'
import ProviderOAuth from './ProviderOAuth'
import ProviderSettingsPopup from './ProviderSettingsPopup'
import SelectProviderModelPopup from './SelectProviderModelPopup'
import VertexAISettings from './VertexAISettings'

interface Props {
  providerId: string
}

const ProviderSetting: FC<Props> = ({ providerId }) => {
  const { provider, updateProvider, models } = useProvider(providerId)
  const allProviders = useAllProviders()
  const { updateProviders } = useProviders()
  const [apiHost, setApiHost] = useState(provider.apiHost)
  const [apiVersion, setApiVersion] = useState(provider.apiVersion)
  const [modelSearchText, setModelSearchText] = useState('')
  const deferredModelSearchText = useDeferredValue(modelSearchText)
  const { t } = useTranslation()
  const { theme } = useTheme()
<<<<<<< HEAD
  const [inputValue, setInputValue] = useState(apiKey)
  const isBedrockProvider = isBedrock(provider)
  const [accessKey, setAccesskey] = useState<string>(isBedrock(provider) ? provider.accessKey || '' : '')
  const [secretKey, setSecretKey] = useState<string>(isBedrock(provider) ? provider.secretKey || '' : '')
  const [selectedRegion, setSelectedRegion] = useState<string>(isBedrock(provider) ? provider.region || '' : '')
  const [crossRegion, setCrossRegion] = useState(isBedrock(provider) ? (provider.crossRegion ?? true) : true)
  const [bedrockChecking, setBedrockChecking] = useState(false)
  const [bedrockValid, setBedrockValid] = useState(false)
=======
>>>>>>> 7f8ad88c

  const isAzureOpenAI = provider.id === 'azure-openai' || provider.type === 'azure-openai'

  const isDmxapi = provider.id === 'dmxapi'

  const providerConfig = PROVIDER_CONFIG[provider.id]
  const officialWebsite = providerConfig?.websites?.official
  const apiKeyWebsite = providerConfig?.websites?.apiKey
  const configedApiHost = providerConfig?.api?.url

  const [modelStatuses, setModelStatuses] = useState<ModelStatus[]>([])
  const [isHealthChecking, setIsHealthChecking] = useState(false)

  const fancyProviderName = getFancyProviderName(provider)

  const [localApiKey, setLocalApiKey] = useState(provider.apiKey)
  const [apiKeyConnectivity, setApiKeyConnectivity] = useState<ApiKeyConnectivity>({
    status: 'not_checked',
    checking: false
  })

  // eslint-disable-next-line react-hooks/exhaustive-deps
  const debouncedUpdateApiKey = useCallback(
    debounce((value) => {
      updateProvider({ apiKey: formatApiKeys(value) })
    }, 150),
    []
  )

  // 同步 provider.apiKey 到 localApiKey
  // 重置连通性检查状态
  useEffect(() => {
    setLocalApiKey(provider.apiKey)
    setApiKeyConnectivity({ status: 'not_checked' })
  }, [provider.apiKey])

  // 同步 localApiKey 到 provider.apiKey（防抖）
  useEffect(() => {
    if (localApiKey !== provider.apiKey) {
      debouncedUpdateApiKey(localApiKey)
    }

    // 卸载时取消任何待执行的更新
    return () => debouncedUpdateApiKey.cancel()
  }, [localApiKey, provider.apiKey, debouncedUpdateApiKey])

  const isApiKeyConnectable = useMemo(() => {
    return apiKeyConnectivity.status === 'success'
  }, [apiKeyConnectivity])

  const moveProviderToTop = useCallback(
    (providerId: string) => {
      const reorderedProviders = [...allProviders]
      const index = reorderedProviders.findIndex((p) => p.id === providerId)

      if (index !== -1) {
        const updatedProvider = { ...reorderedProviders[index], enabled: true }
        reorderedProviders.splice(index, 1)
        reorderedProviders.unshift(updatedProvider)
        updateProviders(reorderedProviders)
      }
    },
    [allProviders, updateProviders]
  )

  const onUpdateApiHost = () => {
    if (apiHost.trim()) {
      updateProvider({ apiHost })
    } else {
      setApiHost(provider.apiHost)
    }
  }

  const onUpdateApiVersion = () => updateProvider({ apiVersion })

  const openApiKeyList = async () => {
    await ApiKeyListPopup.show({
      providerId: provider.id,
      providerKind: 'llm',
      title: `${fancyProviderName} ${t('settings.provider.api.key.list.title')}`
    })
  }

  const onHealthCheck = async () => {
    const modelsToCheck = models.filter((model) => !isRerankModel(model))

    if (isEmpty(modelsToCheck)) {
      window.message.error({
        key: 'no-models',
        style: { marginTop: '3vh' },
        duration: 5,
        content: t('settings.provider.no_models_for_check')
      })
      return
    }

    const keys = splitApiKeyString(provider.apiKey)

    // Add an empty key to enable health checks for local models.
    // Error messages will be shown for each model if a valid key is needed.
    if (keys.length === 0) {
      keys.push('')
    }

    // Show configuration dialog to get health check parameters
    const result = await HealthCheckPopup.show({
      title: t('settings.models.check.title'),
      provider: { ...provider, apiHost },
      apiKeys: keys
    })

    if (result.cancelled) {
      return
    }

    // Prepare the list of models to be checked
    const initialStatuses = modelsToCheck.map((model) => ({
      model,
      checking: true,
      status: undefined
    }))
    setModelStatuses(initialStatuses)
    setIsHealthChecking(true)

    const checkResults = await checkModelsHealth(
      {
        provider: { ...provider, apiHost },
        models: modelsToCheck,
        apiKeys: result.apiKeys,
        isConcurrent: result.isConcurrent
      },
      (checkResult, index) => {
        setModelStatuses((current) => {
          const updated = [...current]
          if (updated[index]) {
            updated[index] = {
              ...updated[index],
              checking: false,
              status: checkResult.status,
              error: checkResult.error,
              keyResults: checkResult.keyResults,
              latency: checkResult.latency
            }
          }
          return updated
        })
      }
    )

    window.message.info({
      key: 'health-check-summary',
      style: { marginTop: '3vh' },
      duration: 5,
      content: getModelCheckSummary(checkResults, provider.name)
    })

    // Reset health check status
    setIsHealthChecking(false)
  }

  const onCheckApi = async () => {
    // 如果存在多个密钥，直接打开管理窗口
    if (provider.apiKey.includes(',')) {
      await openApiKeyList()
      return
    }

    const modelsToCheck = models.filter((model) => !isEmbeddingModel(model) && !isRerankModel(model))

    if (isEmpty(modelsToCheck)) {
      window.message.error({
        key: 'no-models',
        style: { marginTop: '3vh' },
        duration: 5,
        content: t('settings.provider.no_models_for_check')
      })
      return
    }

    const model = await SelectProviderModelPopup.show({ provider })

    if (!model) {
      window.message.error({ content: i18n.t('message.error.enter.model'), key: 'api-check' })
      return
    }

    try {
      setApiKeyConnectivity((prev) => ({ ...prev, checking: true, status: 'not_checked' }))
      await checkApi({ ...provider, apiHost }, model)

      window.message.success({
        key: 'api-check',
        style: { marginTop: '3vh' },
        duration: 2,
        content: i18n.t('message.api.connection.success')
      })

      setApiKeyConnectivity((prev) => ({ ...prev, status: 'success' }))
      setTimeout(() => {
        setApiKeyConnectivity((prev) => ({ ...prev, status: 'not_checked' }))
      }, 3000)
    } catch (error: any) {
      window.message.error({
        key: 'api-check',
        style: { marginTop: '3vh' },
        duration: 8,
        content: i18n.t('message.api.connection.failed')
      })

      setApiKeyConnectivity((prev) => ({ ...prev, status: 'error', error: formatErrorMessage(error) }))
    } finally {
      setApiKeyConnectivity((prev) => ({ ...prev, checking: false }))
    }
  }

  const onReset = () => {
    setApiHost(configedApiHost)
    updateProvider({ apiHost: configedApiHost })
  }

  const hostPreview = () => {
    if (apiHost.endsWith('#')) {
      return apiHost.replace('#', '')
    }
    if (provider.type === 'openai') {
      return formatApiHost(apiHost) + 'chat/completions'
    }
    return formatApiHost(apiHost) + 'responses'
  }

  // API key 连通性检查状态指示器，目前仅在失败时显示
  const renderStatusIndicator = () => {
    if (apiKeyConnectivity.checking || apiKeyConnectivity.status !== 'error') {
      return null
    }

    return (
      <Tooltip title={<ErrorOverlay>{apiKeyConnectivity.error}</ErrorOverlay>}>
        <CloseCircleFilled style={{ color: 'var(--color-status-error)' }} />
      </Tooltip>
    )
  }

  useEffect(() => {
    if (provider.id === 'copilot') {
      return
    }
    setApiHost(provider.apiHost)
<<<<<<< HEAD
    if (isBedrockProvider) {
      setAccesskey(provider.accessKey || '')
      setSecretKey(provider.secretKey || '')
      setSelectedRegion(provider.region || '')
      setCrossRegion(provider.crossRegion ?? true)
    }
  }, [provider, isBedrockProvider])

  // Save apiKey to provider when unmount
  useEffect(() => {
    return () => {
      if (apiKey.trim() && apiKey !== provider.apiKey) {
        updateProvider({ ...provider, apiKey })
      }
    }
  }, [apiKey, provider, updateProvider])
=======
  }, [provider.apiHost, provider.id])
>>>>>>> 7f8ad88c

  return (
    <SettingContainer theme={theme} style={{ background: 'var(--color-background)' }}>
      <SettingTitle>
        <Flex align="center" gap={5}>
          <ProviderName>{fancyProviderName}</ProviderName>
          {officialWebsite && (
            <Link target="_blank" href={providerConfig.websites.official} style={{ display: 'flex' }}>
              <Button type="text" size="small" icon={<SquareArrowOutUpRight size={14} />} />
            </Link>
          )}
          {!provider.isSystem && (
            <Button
              type="text"
              size="small"
              onClick={() => ProviderSettingsPopup.show({ provider })}
              icon={<Settings2 size={14} />}
            />
          )}
        </Flex>
        <Switch
          value={provider.enabled}
          key={provider.id}
          onChange={(enabled) => {
            updateProvider({ apiHost, enabled })
            if (enabled) {
              moveProviderToTop(provider.id)
            }
          }}
        />
      </SettingTitle>
      <Divider style={{ width: '100%', margin: '10px 0' }} />
      {isProviderSupportAuth(provider) && <ProviderOAuth providerId={provider.id} />}
      {provider.id === 'openai' && <OpenAIAlert />}
<<<<<<< HEAD
      {isDmxapi && <DMXAPISettings provider={provider} setApiKey={setApiKey} />}
      {isBedrockProvider && (
        <>
          <Container>
            <ProviderLogo src={BedrockLogo} />
            <HStack gap={10}>
              <Button
                style={{ width: 200 }}
                shape="round"
                type={bedrockValid ? 'primary' : 'default'}
                disabled={!accessKey || !secretKey || !selectedRegion}
                onClick={async () => {
                  setBedrockChecking(true)
                  try {
                    const client = new BedrockRuntimeClient({
                      region: selectedRegion,
                      credentials: {
                        accessKeyId: accessKey,
                        secretAccessKey: secretKey
                      }
                    })
                    const command = new ConverseCommand({
                      modelId: crossRegion
                        ? 'us.anthropic.claude-3-7-sonnet-20250219-v1:0'
                        : 'anthropic.claude-3-7-sonnet-20250219-v1:0',
                      messages: [{ role: 'user', content: [{ text: 'Test' }] }]
                    })
                    await client.send(command)
                    window.message.success({
                      content: t('settings.provider.bedrock.check_success'),
                      duration: 2
                    })
                    setBedrockValid(true)
                    setTimeout(() => setBedrockValid(false), 3000)
                  } catch {
                    window.message.error({
                      content: t('settings.provider.bedrock.check_failed'),
                      duration: 5
                    })
                  } finally {
                    setBedrockChecking(false)
                  }
                }}>
                {bedrockChecking ? (
                  <LoadingOutlined spin />
                ) : bedrockValid ? (
                  <CheckOutlined />
                ) : (
                  t('settings.provider.bedrock.check')
                )}
              </Button>
            </HStack>
          </Container>
          <SettingSubtitle style={{ marginTop: 5 }}>{t('settings.provider.bedrock.access_key')}</SettingSubtitle>
          <Space.Compact style={{ width: '100%', marginTop: 5 }}>
            <Input
              value={accessKey}
              placeholder={t('settings.provider.bedrock.access_key_placeholder')}
              onChange={(e) => {
                setAccesskey(e.target.value)
                updateProvider({ ...provider, accessKey: e.target.value })
              }}
              style={{ width: '100%' }}
            />
          </Space.Compact>
          <SettingSubtitle style={{ marginTop: 15 }}>{t('settings.provider.bedrock.secret_key')}</SettingSubtitle>
          <Space.Compact style={{ width: '100%', marginTop: 5 }}>
            <Input.Password
              value={secretKey}
              placeholder={t('settings.provider.bedrock.secret_key_placeholder')}
              onChange={(e) => {
                setSecretKey(e.target.value)
                updateProvider({ ...provider, secretKey: e.target.value })
              }}
              style={{ width: '100%' }}
            />
          </Space.Compact>
          <SettingSubtitle style={{ marginTop: 15 }}>{t('settings.provider.bedrock.region')}</SettingSubtitle>
          <Space.Compact style={{ width: '100%', marginTop: 5 }}>
            <Select
              value={selectedRegion}
              placeholder={t('settings.provider.bedrock.region_placeholder')}
              style={{ width: '100%' }}
              options={[
                { label: 'us-east-1', value: 'us-east-1' },
                { label: 'us-east-2', value: 'us-east-2' },
                { label: 'us-west-2', value: 'us-west-2' },
                { label: 'ap-northeast-1', value: 'ap-northeast-1' },
                { label: 'ap-southeast-1', value: 'ap-southeast-1' },
                { label: 'eu-central-1', value: 'eu-central-1' }
              ]}
              onChange={(value) => {
                setSelectedRegion(value)
                updateProvider({ ...provider, region: value })
              }}
            />
          </Space.Compact>
          <SettingSubtitle style={{ marginTop: 15 }}>{t('settings.provider.bedrock.cross_region')}</SettingSubtitle>
          <Space.Compact style={{ width: '100%', marginTop: 5 }}>
            <Switch
              checked={crossRegion}
              onChange={(value) => {
                setCrossRegion(value)
                if (isBedrock(provider)) {
                  updateProvider({ ...provider, crossRegion: value })
                }
              }}
            />
          </Space.Compact>
        </>
      )}
      {provider.id !== 'vertexai' && !isBedrockProvider && (
=======
      {isDmxapi && <DMXAPISettings providerId={provider.id} />}
      {provider.id !== 'vertexai' && (
>>>>>>> 7f8ad88c
        <>
          <SettingSubtitle
            style={{
              marginTop: 5,
              display: 'flex',
              alignItems: 'center',
              justifyContent: 'space-between'
            }}>
            {t('settings.provider.api_key')}
            {provider.id !== 'copilot' && (
              <Tooltip title={t('settings.provider.api.key.list.open')} mouseEnterDelay={0.5}>
                <Button type="text" size="small" onClick={openApiKeyList} icon={<List size={14} />} />
              </Tooltip>
            )}
          </SettingSubtitle>
          <Space.Compact style={{ width: '100%', marginTop: 5 }}>
            <Input.Password
              value={localApiKey}
              placeholder={t('settings.provider.api_key')}
              onChange={(e) => setLocalApiKey(e.target.value)}
              spellCheck={false}
              autoFocus={provider.enabled && provider.apiKey === '' && !isProviderSupportAuth(provider)}
              disabled={provider.id === 'copilot'}
              // FIXME：暂时用 prefix。因为 suffix 会被覆盖，实际上不起作用。
              prefix={renderStatusIndicator()}
            />
            <Button
              type={isApiKeyConnectable ? 'primary' : 'default'}
              ghost={isApiKeyConnectable}
              onClick={onCheckApi}
              disabled={!apiHost || apiKeyConnectivity.checking}>
              {apiKeyConnectivity.checking ? (
                <LoadingOutlined spin />
              ) : apiKeyConnectivity.status === 'success' ? (
                <CheckOutlined />
              ) : (
                t('settings.provider.check')
              )}
            </Button>
          </Space.Compact>
          {apiKeyWebsite && (
            <SettingHelpTextRow style={{ justifyContent: 'space-between' }}>
              <HStack>
                {!isDmxapi && (
                  <SettingHelpLink target="_blank" href={apiKeyWebsite}>
                    {t('settings.provider.get_api_key')}
                  </SettingHelpLink>
                )}
              </HStack>
              <SettingHelpText>{t('settings.provider.api_key.tip')}</SettingHelpText>
            </SettingHelpTextRow>
          )}
          {!isDmxapi && (
            <>
              <SettingSubtitle>{t('settings.provider.api_host')}</SettingSubtitle>
              <Space.Compact style={{ width: '100%', marginTop: 5 }}>
                <Input
                  value={apiHost}
                  placeholder={t('settings.provider.api_host')}
                  onChange={(e) => setApiHost(e.target.value)}
                  onBlur={onUpdateApiHost}
                />
                {!isEmpty(configedApiHost) && apiHost !== configedApiHost && (
                  <Button danger onClick={onReset}>
                    {t('settings.provider.api.url.reset')}
                  </Button>
                )}
              </Space.Compact>
              {isOpenAIProvider(provider) && (
                <SettingHelpTextRow style={{ justifyContent: 'space-between' }}>
                  <SettingHelpText
                    style={{ marginLeft: 6, marginRight: '1em', whiteSpace: 'break-spaces', wordBreak: 'break-all' }}>
                    {hostPreview()}
                  </SettingHelpText>
                  <SettingHelpText style={{ minWidth: 'fit-content' }}>
                    {t('settings.provider.api.url.tip')}
                  </SettingHelpText>
                </SettingHelpTextRow>
              )}
            </>
          )}
        </>
      )}
      {isAzureOpenAI && (
        <>
          <SettingSubtitle>{t('settings.provider.api_version')}</SettingSubtitle>
          <Space.Compact style={{ width: '100%', marginTop: 5 }}>
            <Input
              value={apiVersion}
              placeholder="2024-xx-xx-preview"
              onChange={(e) => setApiVersion(e.target.value)}
              onBlur={onUpdateApiVersion}
            />
          </Space.Compact>
        </>
      )}
      {provider.id === 'lmstudio' && <LMStudioSettings />}
      {provider.id === 'gpustack' && <GPUStackSettings />}
      {provider.id === 'copilot' && <GithubCopilotSettings providerId={provider.id} />}
      {provider.id === 'vertexai' && <VertexAISettings />}
      <SettingSubtitle style={{ marginBottom: 5 }}>
        <Space align="center" style={{ width: '100%', justifyContent: 'space-between' }}>
          <HStack alignItems="center" gap={8} mb={5}>
            <SettingSubtitle style={{ marginTop: 0 }}>{t('common.models')}</SettingSubtitle>
            {!isEmpty(models) && <ModelListSearchBar onSearch={setModelSearchText} />}
          </HStack>
          {!isEmpty(models) && (
            <Tooltip title={t('settings.models.check.button_caption')} mouseEnterDelay={0.5}>
              <Button
                type="text"
                size="small"
                onClick={onHealthCheck}
                icon={
                  <motion.span
                    variants={lightbulbVariants}
                    animate={isHealthChecking ? 'active' : 'idle'}
                    initial="idle">
                    <StreamlineGoodHealthAndWellBeing />
                  </motion.span>
                }
              />
            </Tooltip>
          )}
        </Space>
      </SettingSubtitle>
      <ModelList providerId={provider.id} modelStatuses={modelStatuses} searchText={deferredModelSearchText} />
    </SettingContainer>
  )
}

const Container = styled.div`
  display: flex;
  flex-direction: column;
  align-items: center;
  justify-content: center;
  gap: 15px;
  padding: 20px;
`

const ProviderLogo = styled.img`
  width: 100px;
  height: 100px;
  border-radius: 50%;
`

const ProviderName = styled.span`
  font-size: 14px;
  font-weight: 500;
  margin-right: -2px;
`

const ErrorOverlay = styled.div`
  max-height: 200px;
  overflow-y: auto;
  max-width: 300px;
  word-wrap: break-word;
  user-select: text;
`

export default ProviderSetting<|MERGE_RESOLUTION|>--- conflicted
+++ resolved
@@ -1,9 +1,5 @@
-<<<<<<< HEAD
-import { CheckOutlined, LoadingOutlined } from '@ant-design/icons'
+import { CheckOutlined, CloseCircleFilled, LoadingOutlined } from '@ant-design/icons'
 import { BedrockRuntimeClient, ConverseCommand } from '@aws-sdk/client-bedrock-runtime'
-=======
-import { CheckOutlined, CloseCircleFilled, LoadingOutlined } from '@ant-design/icons'
->>>>>>> 7f8ad88c
 import { isOpenAIProvider } from '@renderer/aiCore/clients/ApiClientFactory'
 import BedrockLogo from '@renderer/assets/images/providers/bedrock.png'
 import OpenAIAlert from '@renderer/components/Alert/OpenAIAlert'
@@ -18,13 +14,9 @@
 import { checkApi } from '@renderer/services/ApiService'
 import { checkModelsHealth, getModelCheckSummary } from '@renderer/services/HealthCheckService'
 import { isProviderSupportAuth } from '@renderer/services/ProviderService'
-<<<<<<< HEAD
-import { isBedrock, Provider } from '@renderer/types'
-import { formatApiHost, splitApiKeyString } from '@renderer/utils/api'
-=======
+import { isBedrock } from '@renderer/types'
 import { formatApiHost, formatApiKeys, getFancyProviderName, splitApiKeyString } from '@renderer/utils'
 import { formatErrorMessage } from '@renderer/utils/error'
->>>>>>> 7f8ad88c
 import { lightbulbVariants } from '@renderer/utils/motionVariants'
 import { Button, Divider, Flex, Input, Select, Space, Switch, Tooltip } from 'antd'
 import Link from 'antd/es/typography/Link'
@@ -69,8 +61,6 @@
   const deferredModelSearchText = useDeferredValue(modelSearchText)
   const { t } = useTranslation()
   const { theme } = useTheme()
-<<<<<<< HEAD
-  const [inputValue, setInputValue] = useState(apiKey)
   const isBedrockProvider = isBedrock(provider)
   const [accessKey, setAccesskey] = useState<string>(isBedrock(provider) ? provider.accessKey || '' : '')
   const [secretKey, setSecretKey] = useState<string>(isBedrock(provider) ? provider.secretKey || '' : '')
@@ -78,8 +68,6 @@
   const [crossRegion, setCrossRegion] = useState(isBedrock(provider) ? (provider.crossRegion ?? true) : true)
   const [bedrockChecking, setBedrockChecking] = useState(false)
   const [bedrockValid, setBedrockValid] = useState(false)
-=======
->>>>>>> 7f8ad88c
 
   const isAzureOpenAI = provider.id === 'azure-openai' || provider.type === 'azure-openai'
 
@@ -328,7 +316,6 @@
       return
     }
     setApiHost(provider.apiHost)
-<<<<<<< HEAD
     if (isBedrockProvider) {
       setAccesskey(provider.accessKey || '')
       setSecretKey(provider.secretKey || '')
@@ -337,17 +324,12 @@
     }
   }, [provider, isBedrockProvider])
 
-  // Save apiKey to provider when unmount
   useEffect(() => {
-    return () => {
-      if (apiKey.trim() && apiKey !== provider.apiKey) {
-        updateProvider({ ...provider, apiKey })
-      }
-    }
-  }, [apiKey, provider, updateProvider])
-=======
+    if (provider.id === 'copilot') {
+      return
+    }
+    setApiHost(provider.apiHost)
   }, [provider.apiHost, provider.id])
->>>>>>> 7f8ad88c
 
   return (
     <SettingContainer theme={theme} style={{ background: 'var(--color-background)' }}>
@@ -382,8 +364,7 @@
       <Divider style={{ width: '100%', margin: '10px 0' }} />
       {isProviderSupportAuth(provider) && <ProviderOAuth providerId={provider.id} />}
       {provider.id === 'openai' && <OpenAIAlert />}
-<<<<<<< HEAD
-      {isDmxapi && <DMXAPISettings provider={provider} setApiKey={setApiKey} />}
+      {isDmxapi && <DMXAPISettings providerId={provider.id} />}
       {isBedrockProvider && (
         <>
           <Container>
@@ -494,11 +475,7 @@
           </Space.Compact>
         </>
       )}
-      {provider.id !== 'vertexai' && !isBedrockProvider && (
-=======
-      {isDmxapi && <DMXAPISettings providerId={provider.id} />}
       {provider.id !== 'vertexai' && (
->>>>>>> 7f8ad88c
         <>
           <SettingSubtitle
             style={{

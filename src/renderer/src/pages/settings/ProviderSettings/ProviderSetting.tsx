import { RowFlex } from '@cherrystudio/ui'
import { Flex } from '@cherrystudio/ui'
import { Switch } from '@cherrystudio/ui'
<<<<<<< HEAD
import { Tooltip } from '@cherrystudio/ui'
import { WarnTooltip } from '@cherrystudio/ui'
=======
import { Button } from '@cherrystudio/ui'
>>>>>>> ef4bede0
import OpenAIAlert from '@renderer/components/Alert/OpenAIAlert'
import { LoadingIcon } from '@renderer/components/Icons'
import { ApiKeyListPopup } from '@renderer/components/Popups/ApiKeyListPopup'
import { isEmbeddingModel, isRerankModel } from '@renderer/config/models'
import { PROVIDER_URLS } from '@renderer/config/providers'
import { useTheme } from '@renderer/context/ThemeProvider'
import { useAllProviders, useProvider, useProviders } from '@renderer/hooks/useProvider'
import { useTimer } from '@renderer/hooks/useTimer'
import i18n from '@renderer/i18n'
import AnthropicSettings from '@renderer/pages/settings/ProviderSettings/AnthropicSettings'
import { ModelList } from '@renderer/pages/settings/ProviderSettings/ModelList'
import { checkApi } from '@renderer/services/ApiService'
import { isProviderSupportAuth } from '@renderer/services/ProviderService'
import { useAppDispatch } from '@renderer/store'
import { updateWebSearchProvider } from '@renderer/store/websearch'
import { isSystemProvider } from '@renderer/types'
import type { ApiKeyConnectivity } from '@renderer/types/healthCheck'
import { HealthStatus } from '@renderer/types/healthCheck'
import {
  formatApiHost,
  formatApiKeys,
  getFancyProviderName,
  isAnthropicProvider,
  isOpenAIProvider
} from '@renderer/utils'
import { formatErrorMessage } from '@renderer/utils/error'
<<<<<<< HEAD
import { Button, Divider, Input, Select, Space } from 'antd'
=======
import { Divider, Input, Select, Space, Tooltip } from 'antd'
>>>>>>> ef4bede0
import Link from 'antd/es/typography/Link'
import { debounce, isEmpty } from 'lodash'
import { Bolt, Check, Settings2, SquareArrowOutUpRight } from 'lucide-react'
import type { FC } from 'react'
import { useCallback, useEffect, useMemo, useState } from 'react'
import { useTranslation } from 'react-i18next'
import styled from 'styled-components'

import {
  SettingContainer,
  SettingHelpLink,
  SettingHelpText,
  SettingHelpTextRow,
  SettingSubtitle,
  SettingTitle
} from '..'
import ApiOptionsSettingsPopup from './ApiOptionsSettings/ApiOptionsSettingsPopup'
import AwsBedrockSettings from './AwsBedrockSettings'
import CustomHeaderPopup from './CustomHeaderPopup'
import DMXAPISettings from './DMXAPISettings'
import GithubCopilotSettings from './GithubCopilotSettings'
import GPUStackSettings from './GPUStackSettings'
import LMStudioSettings from './LMStudioSettings'
import ProviderOAuth from './ProviderOAuth'
import SelectProviderModelPopup from './SelectProviderModelPopup'
import VertexAISettings from './VertexAISettings'

interface Props {
  providerId: string
}

const ProviderSetting: FC<Props> = ({ providerId }) => {
  const { provider, updateProvider, models } = useProvider(providerId)
  const allProviders = useAllProviders()
  const { updateProviders } = useProviders()
  const [apiHost, setApiHost] = useState(provider.apiHost)
  const [apiVersion, setApiVersion] = useState(provider.apiVersion)
  const { t } = useTranslation()
  const { theme } = useTheme()
  const { setTimeoutTimer } = useTimer()
  const dispatch = useAppDispatch()

  const isAzureOpenAI = provider.id === 'azure-openai' || provider.type === 'azure-openai'
  const isDmxapi = provider.id === 'dmxapi'
  const hideApiInput = ['vertexai', 'aws-bedrock'].includes(provider.id)

  const providerConfig = PROVIDER_URLS[provider.id]
  const officialWebsite = providerConfig?.websites?.official
  const apiKeyWebsite = providerConfig?.websites?.apiKey
  const configedApiHost = providerConfig?.api?.url

  const fancyProviderName = getFancyProviderName(provider)

  const [localApiKey, setLocalApiKey] = useState(provider.apiKey)
  const [apiKeyConnectivity, setApiKeyConnectivity] = useState<ApiKeyConnectivity>({
    status: HealthStatus.NOT_CHECKED,
    checking: false
  })

  const updateWebSearchProviderKey = ({ apiKey }: { apiKey: string }) => {
    provider.id === 'zhipu' && dispatch(updateWebSearchProvider({ id: 'zhipu', apiKey: apiKey.split(',')[0] }))
  }

  // eslint-disable-next-line react-hooks/exhaustive-deps
  const debouncedUpdateApiKey = useCallback(
    debounce((value) => {
      updateProvider({ apiKey: formatApiKeys(value) })
      updateWebSearchProviderKey({ apiKey: formatApiKeys(value) })
    }, 150),
    []
  )

  // 同步 provider.apiKey 到 localApiKey
  // 重置连通性检查状态
  useEffect(() => {
    setLocalApiKey(provider.apiKey)
    setApiKeyConnectivity({ status: HealthStatus.NOT_CHECKED })
  }, [provider.apiKey])

  // 同步 localApiKey 到 provider.apiKey（防抖）
  useEffect(() => {
    if (localApiKey !== provider.apiKey) {
      debouncedUpdateApiKey(localApiKey)
    }

    // 卸载时取消任何待执行的更新
    return () => debouncedUpdateApiKey.cancel()
  }, [localApiKey, provider.apiKey, debouncedUpdateApiKey])

  const isApiKeyConnectable = useMemo(() => {
    return apiKeyConnectivity.status === 'success'
  }, [apiKeyConnectivity])

  const moveProviderToTop = useCallback(
    (providerId: string) => {
      const reorderedProviders = [...allProviders]
      const index = reorderedProviders.findIndex((p) => p.id === providerId)

      if (index !== -1) {
        const updatedProvider = { ...reorderedProviders[index], enabled: true }
        reorderedProviders.splice(index, 1)
        reorderedProviders.unshift(updatedProvider)
        updateProviders(reorderedProviders)
      }
    },
    [allProviders, updateProviders]
  )

  const onUpdateApiHost = () => {
    if (apiHost.trim()) {
      updateProvider({ apiHost })
    } else {
      setApiHost(provider.apiHost)
    }
  }

  const onUpdateApiVersion = () => updateProvider({ apiVersion })

  const openApiKeyList = async () => {
    await ApiKeyListPopup.show({
      providerId: provider.id,
      title: `${fancyProviderName} ${t('settings.provider.api.key.list.title')}`
    })
  }

  const onCheckApi = async () => {
    // 如果存在多个密钥，直接打开管理窗口
    if (provider.apiKey.includes(',')) {
      await openApiKeyList()
      return
    }

    const modelsToCheck = models.filter((model) => !isEmbeddingModel(model) && !isRerankModel(model))

    if (isEmpty(modelsToCheck)) {
      window.toast.error({
        timeout: 5000,
        title: t('settings.provider.no_models_for_check')
      })
      return
    }

    const model = await SelectProviderModelPopup.show({ provider })

    if (!model) {
      window.toast.error(i18n.t('message.error.enter.model'))
      return
    }

    try {
      setApiKeyConnectivity((prev) => ({ ...prev, checking: true, status: HealthStatus.NOT_CHECKED }))
      await checkApi({ ...provider, apiHost }, model)

      window.toast.success({
        timeout: 2000,
        title: i18n.t('message.api.connection.success')
      })

      setApiKeyConnectivity((prev) => ({ ...prev, status: HealthStatus.SUCCESS }))
      setTimeoutTimer(
        'onCheckApi',
        () => {
          setApiKeyConnectivity((prev) => ({ ...prev, status: HealthStatus.NOT_CHECKED }))
        },
        3000
      )
    } catch (error: any) {
      window.toast.error({
        timeout: 8000,
        title: i18n.t('message.api.connection.failed')
      })

      setApiKeyConnectivity((prev) => ({ ...prev, status: HealthStatus.FAILED, error: formatErrorMessage(error) }))
    } finally {
      setApiKeyConnectivity((prev) => ({ ...prev, checking: false }))
    }
  }

  const onReset = () => {
    setApiHost(configedApiHost)
    updateProvider({ apiHost: configedApiHost })
  }

  const hostPreview = () => {
    if (apiHost.endsWith('#')) {
      return apiHost.replace('#', '')
    }
    if (provider.type === 'openai') {
      return formatApiHost(apiHost) + 'chat/completions'
    }

    if (provider.type === 'azure-openai') {
      return formatApiHost(apiHost) + 'openai/v1'
    }

    if (provider.type === 'anthropic') {
      return formatApiHost(apiHost) + 'messages'
    }
    return formatApiHost(apiHost) + 'responses'
  }

  // API key 连通性检查状态指示器，目前仅在失败时显示
  const renderStatusIndicator = () => {
    if (apiKeyConnectivity.checking || apiKeyConnectivity.status !== HealthStatus.FAILED) {
      return null
    }

    return (
      <WarnTooltip
        title={<ErrorOverlay>{apiKeyConnectivity.error}</ErrorOverlay>}
        iconSize={16}
        iconColor="var(--color-status-warning)"
      />
    )
  }

  useEffect(() => {
    if (provider.id === 'copilot') {
      return
    }
    setApiHost(provider.apiHost)
  }, [provider.apiHost, provider.id])

  const isAnthropicOAuth = () => provider.id === 'anthropic' && provider.authType === 'oauth'

  return (
    <SettingContainer theme={theme} style={{ background: 'var(--color-background)' }}>
      <SettingTitle>
        <Flex className="items-center gap-2">
          <ProviderName>{fancyProviderName}</ProviderName>
          {officialWebsite && (
            <Link target="_blank" href={providerConfig.websites.official} style={{ display: 'flex' }}>
              <Button variant="light" size="sm" startContent={<SquareArrowOutUpRight size={14} />} isIconOnly />
            </Link>
          )}
          {!isSystemProvider(provider) && (
            <Tooltip placement="top" title={t('settings.provider.api.options.label')}>
              <Button
                variant="light"
                startContent={<Bolt size={14} />}
                isIconOnly
                size="sm"
                onPress={() => ApiOptionsSettingsPopup.show({ providerId: provider.id })}
              />
            </Tooltip>
          )}
        </Flex>
        <Switch
          isSelected={provider.enabled}
          key={provider.id}
          onValueChange={(enabled) => {
            updateProvider({ apiHost, enabled })
            if (enabled) {
              moveProviderToTop(provider.id)
            }
          }}
        />
      </SettingTitle>
      <Divider style={{ width: '100%', margin: '10px 0' }} />
      {isProviderSupportAuth(provider) && <ProviderOAuth providerId={provider.id} />}
      {provider.id === 'openai' && <OpenAIAlert />}
      {isDmxapi && <DMXAPISettings providerId={provider.id} />}
      {provider.id === 'anthropic' && (
        <>
          <SettingSubtitle style={{ marginTop: 5 }}>{t('settings.provider.anthropic.auth_method')}</SettingSubtitle>
          <Select
            style={{ width: '40%', marginTop: 5, marginBottom: 10 }}
            value={provider.authType || 'apiKey'}
            onChange={(value) => updateProvider({ authType: value })}
            options={[
              { value: 'apiKey', label: t('settings.provider.anthropic.apikey') },
              { value: 'oauth', label: t('settings.provider.anthropic.oauth') }
            ]}
          />
          {provider.authType === 'oauth' && <AnthropicSettings />}
        </>
      )}
      {!hideApiInput && !isAnthropicOAuth() && (
        <>
          <SettingSubtitle
            style={{
              marginTop: 5,
              display: 'flex',
              alignItems: 'center',
              justifyContent: 'space-between'
            }}>
            {t('settings.provider.api_key.label')}
            {provider.id !== 'copilot' && (
<<<<<<< HEAD
              <Tooltip placement="top" title={t('settings.provider.api.key.list.open')} mouseEnterDelay={0.5}>
                <Button type="text" onClick={openApiKeyList} icon={<Settings2 size={16} />} />
=======
              <Tooltip title={t('settings.provider.api.key.list.open')} mouseEnterDelay={0.5}>
                <Button variant="light" onPress={openApiKeyList} startContent={<Settings2 size={16} />} isIconOnly />
>>>>>>> ef4bede0
              </Tooltip>
            )}
          </SettingSubtitle>
          <Space.Compact style={{ width: '100%', marginTop: 5 }}>
            <Input.Password
              value={localApiKey}
              placeholder={t('settings.provider.api_key.label')}
              onChange={(e) => setLocalApiKey(e.target.value)}
              spellCheck={false}
              autoFocus={provider.enabled && provider.apiKey === '' && !isProviderSupportAuth(provider)}
              disabled={provider.id === 'copilot'}
              suffix={renderStatusIndicator()}
            />
            <Button
              color={isApiKeyConnectable ? 'primary' : undefined}
              variant={isApiKeyConnectable ? 'ghost' : undefined}
              onPress={onCheckApi}
              startContent={
                apiKeyConnectivity.checking ? (
                  <LoadingIcon />
                ) : apiKeyConnectivity.status === HealthStatus.SUCCESS ? (
                  <Check size={16} className="lucide-custom" />
                ) : undefined
              }
              isDisabled={!apiHost || apiKeyConnectivity.checking}>
              {!apiKeyConnectivity.checking &&
                !(apiKeyConnectivity.status === HealthStatus.SUCCESS) &&
                t('settings.provider.check')}
            </Button>
          </Space.Compact>
          <SettingHelpTextRow style={{ justifyContent: 'space-between' }}>
            <RowFlex>
              {apiKeyWebsite && !isDmxapi && (
                <SettingHelpLink target="_blank" href={apiKeyWebsite}>
                  {t('settings.provider.get_api_key')}
                </SettingHelpLink>
              )}
            </RowFlex>
            <SettingHelpText>{t('settings.provider.api_key.tip')}</SettingHelpText>
          </SettingHelpTextRow>
          {!isDmxapi && !isAnthropicOAuth() && (
            <>
              <SettingSubtitle style={{ display: 'flex', alignItems: 'center', justifyContent: 'space-between' }}>
                {t('settings.provider.api_host')}
                <Button
                  variant="light"
                  onPress={() => CustomHeaderPopup.show({ provider })}
                  startContent={<Settings2 size={16} />}
                  isIconOnly
                />
              </SettingSubtitle>
              <Space.Compact style={{ width: '100%', marginTop: 5 }}>
                <Input
                  value={apiHost}
                  placeholder={t('settings.provider.api_host')}
                  onChange={(e) => setApiHost(e.target.value)}
                  onBlur={onUpdateApiHost}
                />
                {!isEmpty(configedApiHost) && apiHost !== configedApiHost && (
                  <Button color="danger" onPress={onReset}>
                    {t('settings.provider.api.url.reset')}
                  </Button>
                )}
              </Space.Compact>
              {(isOpenAIProvider(provider) || isAnthropicProvider(provider)) && (
                <SettingHelpTextRow style={{ justifyContent: 'space-between' }}>
                  <SettingHelpText
                    style={{ marginLeft: 6, marginRight: '1em', whiteSpace: 'break-spaces', wordBreak: 'break-all' }}>
                    {hostPreview()}
                  </SettingHelpText>
                  <SettingHelpText style={{ minWidth: 'fit-content' }}>
                    {t('settings.provider.api.url.tip')}
                  </SettingHelpText>
                </SettingHelpTextRow>
              )}
            </>
          )}
        </>
      )}
      {isAzureOpenAI && (
        <>
          <SettingSubtitle>{t('settings.provider.api_version')}</SettingSubtitle>
          <Space.Compact style={{ width: '100%', marginTop: 5 }}>
            <Input
              value={apiVersion}
              placeholder="2024-xx-xx-preview"
              onChange={(e) => setApiVersion(e.target.value)}
              onBlur={onUpdateApiVersion}
            />
          </Space.Compact>
          <SettingHelpTextRow style={{ justifyContent: 'space-between' }}>
            <SettingHelpText style={{ minWidth: 'fit-content' }}>
              {t('settings.provider.azure.apiversion.tip')}
            </SettingHelpText>
          </SettingHelpTextRow>
        </>
      )}
      {provider.id === 'lmstudio' && <LMStudioSettings />}
      {provider.id === 'gpustack' && <GPUStackSettings />}
      {provider.id === 'copilot' && <GithubCopilotSettings providerId={provider.id} />}
      {provider.id === 'aws-bedrock' && <AwsBedrockSettings />}
      {provider.id === 'vertexai' && <VertexAISettings providerId={provider.id} />}
      <ModelList providerId={provider.id} />
    </SettingContainer>
  )
}

const ProviderName = styled.span`
  font-size: 14px;
  font-weight: 500;
  margin-right: -2px;
`

const ErrorOverlay = styled.div`
  max-height: 200px;
  overflow-y: auto;
  max-width: 300px;
  word-wrap: break-word;
  user-select: text;
`

export default ProviderSetting<|MERGE_RESOLUTION|>--- conflicted
+++ resolved
@@ -1,12 +1,4 @@
-import { RowFlex } from '@cherrystudio/ui'
-import { Flex } from '@cherrystudio/ui'
-import { Switch } from '@cherrystudio/ui'
-<<<<<<< HEAD
-import { Tooltip } from '@cherrystudio/ui'
-import { WarnTooltip } from '@cherrystudio/ui'
-=======
-import { Button } from '@cherrystudio/ui'
->>>>>>> ef4bede0
+import { Button, Flex, RowFlex, Switch, Tooltip, WarnTooltip } from '@cherrystudio/ui'
 import OpenAIAlert from '@renderer/components/Alert/OpenAIAlert'
 import { LoadingIcon } from '@renderer/components/Icons'
 import { ApiKeyListPopup } from '@renderer/components/Popups/ApiKeyListPopup'
@@ -33,11 +25,7 @@
   isOpenAIProvider
 } from '@renderer/utils'
 import { formatErrorMessage } from '@renderer/utils/error'
-<<<<<<< HEAD
-import { Button, Divider, Input, Select, Space } from 'antd'
-=======
-import { Divider, Input, Select, Space, Tooltip } from 'antd'
->>>>>>> ef4bede0
+import { Divider, Input, Select, Space } from 'antd'
 import Link from 'antd/es/typography/Link'
 import { debounce, isEmpty } from 'lodash'
 import { Bolt, Check, Settings2, SquareArrowOutUpRight } from 'lucide-react'
@@ -326,13 +314,8 @@
             }}>
             {t('settings.provider.api_key.label')}
             {provider.id !== 'copilot' && (
-<<<<<<< HEAD
               <Tooltip placement="top" title={t('settings.provider.api.key.list.open')} mouseEnterDelay={0.5}>
-                <Button type="text" onClick={openApiKeyList} icon={<Settings2 size={16} />} />
-=======
-              <Tooltip title={t('settings.provider.api.key.list.open')} mouseEnterDelay={0.5}>
                 <Button variant="light" onPress={openApiKeyList} startContent={<Settings2 size={16} />} isIconOnly />
->>>>>>> ef4bede0
               </Tooltip>
             )}
           </SettingSubtitle>

--- conflicted
+++ resolved
@@ -82,12 +82,9 @@
   SystemProviderIds.qiniu,
   SystemProviderIds.dmxapi,
   SystemProviderIds.mimo,
-<<<<<<< HEAD
+  SystemProviderIds.openrouter,
+  SystemProviderIds.tokenflux,
   SystemProviderIds.ppio
-=======
-  SystemProviderIds.openrouter,
-  SystemProviderIds.tokenflux
->>>>>>> 48a58282
 ] as const
 type AnthropicCompatibleProviderId = (typeof ANTHROPIC_COMPATIBLE_PROVIDER_IDS)[number]
 

--- conflicted
+++ resolved
@@ -13,13 +13,8 @@
 import { providerCharge } from '@renderer/utils/oauth'
 import { Button, Divider, Flex, Input, Space, Switch, Tooltip } from 'antd'
 import Link from 'antd/es/typography/Link'
-<<<<<<< HEAD
 import { isEmpty } from 'lodash'
-import { FC, useEffect, useState } from 'react'
-=======
-import { debounce, isEmpty } from 'lodash'
-import { FC, useCallback, useDeferredValue, useEffect, useState } from 'react'
->>>>>>> ba640d40
+import { FC, useDeferredValue, useEffect, useState } from 'react'
 import { useTranslation } from 'react-i18next'
 import styled from 'styled-components'
 
@@ -51,14 +46,8 @@
   const [apiKey, setApiKey] = useState(provider.apiKey)
   const [apiHost, setApiHost] = useState(provider.apiHost)
   const [apiVersion, setApiVersion] = useState(provider.apiVersion)
-<<<<<<< HEAD
-  const [searchText, setSearchText] = useState('')
-=======
-  const [apiValid, setApiValid] = useState(false)
-  const [apiChecking, setApiChecking] = useState(false)
   const [modelSearchText, setModelSearchText] = useState('')
   const deferredModelSearchText = useDeferredValue(modelSearchText)
->>>>>>> ba640d40
   const { updateProvider, models } = useProvider(provider.id)
   const { t } = useTranslation()
   const { theme } = useTheme()

<<<<<<< HEAD
=======
import { CheckOutlined, LoadingOutlined } from '@ant-design/icons'
import { isOpenAIProvider } from '@renderer/aiCore/clients/ApiClientFactory'
import OpenAIAlert from '@renderer/components/Alert/OpenAIAlert'
>>>>>>> 5d9fc292
import { StreamlineGoodHealthAndWellBeing } from '@renderer/components/Icons/SVGIcon'
import { HStack } from '@renderer/components/Layout'
import { isRerankModel } from '@renderer/config/models'
import { PROVIDER_CONFIG } from '@renderer/config/providers'
import { useTheme } from '@renderer/context/ThemeProvider'
import { useAllProviders, useProvider, useProviders } from '@renderer/hooks/useProvider'
<<<<<<< HEAD
import { isOpenAIProvider } from '@renderer/providers/AiProvider/ProviderFactory'
=======
import i18n from '@renderer/i18n'
import { checkApi, formatApiKeys } from '@renderer/services/ApiService'
>>>>>>> 5d9fc292
import { checkModelsHealth, getModelCheckSummary } from '@renderer/services/HealthCheckService'
import { isProviderSupportAuth } from '@renderer/services/ProviderService'
import { Provider } from '@renderer/types'
import { formatApiHost, splitApiKeyString } from '@renderer/utils/api'
import { lightbulbVariants } from '@renderer/utils/motionVariants'
import { Button, Divider, Flex, Input, Space, Switch, Tooltip } from 'antd'
import Link from 'antd/es/typography/Link'
import { isEmpty } from 'lodash'
import { Settings2, SquareArrowOutUpRight } from 'lucide-react'
import { motion } from 'motion/react'
import { FC, useCallback, useDeferredValue, useEffect, useState } from 'react'
import { useTranslation } from 'react-i18next'
import styled from 'styled-components'

import {
  SettingContainer,
  SettingHelpLink,
  SettingHelpText,
  SettingHelpTextRow,
  SettingSubtitle,
  SettingTitle
} from '..'
<<<<<<< HEAD
import ApiKeyList from './ApiKeyList'
=======
import ApiCheckPopup from './ApiCheckPopup'
import DMXAPISettings from './DMXAPISettings'
>>>>>>> 5d9fc292
import GithubCopilotSettings from './GithubCopilotSettings'
import GPUStackSettings from './GPUStackSettings'
import HealthCheckPopup from './HealthCheckPopup'
import LMStudioSettings from './LMStudioSettings'
import ModelList, { ModelStatus } from './ModelList'
import ModelListSearchBar from './ModelListSearchBar'
import ProviderOAuth from './ProviderOAuth'
import ProviderSettingsPopup from './ProviderSettingsPopup'
<<<<<<< HEAD
=======
import SelectProviderModelPopup from './SelectProviderModelPopup'
import VertexAISettings from './VertexAISettings'
>>>>>>> 5d9fc292

interface Props {
  provider: Provider
}

const ProviderSetting: FC<Props> = ({ provider: _provider }) => {
  const { provider } = useProvider(_provider.id)
  const allProviders = useAllProviders()
  const { updateProviders } = useProviders()
  const [apiKey, setApiKey] = useState(provider.apiKey)
  const [apiHost, setApiHost] = useState(provider.apiHost)
  const [apiVersion, setApiVersion] = useState(provider.apiVersion)
  const [modelSearchText, setModelSearchText] = useState('')
  const deferredModelSearchText = useDeferredValue(modelSearchText)
  const { updateProvider, models } = useProvider(provider.id)
  const { t } = useTranslation()
  const { theme } = useTheme()

  const isAzureOpenAI = provider.id === 'azure-openai' || provider.type === 'azure-openai'

  const isDmxapi = provider.id === 'dmxapi'

  const providerConfig = PROVIDER_CONFIG[provider.id]
  const officialWebsite = providerConfig?.websites?.official
  const apiKeyWebsite = providerConfig?.websites?.apiKey
  const configedApiHost = providerConfig?.api?.url

  const [modelStatuses, setModelStatuses] = useState<ModelStatus[]>([])
  const [isHealthChecking, setIsHealthChecking] = useState(false)

  const moveProviderToTop = useCallback(
    (providerId: string) => {
      const reorderedProviders = [...allProviders]
      const index = reorderedProviders.findIndex((p) => p.id === providerId)

      if (index !== -1) {
        const updatedProvider = { ...reorderedProviders[index], enabled: true }
        reorderedProviders.splice(index, 1)
        reorderedProviders.unshift(updatedProvider)
        updateProviders(reorderedProviders)
      }
    },
    [allProviders, updateProviders]
  )

  const onUpdateApiHost = () => {
    if (apiHost.trim()) {
      updateProvider({ ...provider, apiHost })
    } else {
      setApiHost(provider.apiHost)
    }
  }

  const handleApiKeyChange = (newApiKey: string) => {
    setApiKey(newApiKey)
    updateProvider({ ...provider, apiKey: newApiKey })
  }

  const onUpdateApiVersion = () => updateProvider({ ...provider, apiVersion })

  const onHealthCheck = async () => {
    const modelsToCheck = models.filter((model) => !isRerankModel(model))

    if (isEmpty(modelsToCheck)) {
      window.message.error({
        key: 'no-models',
        style: { marginTop: '3vh' },
        duration: 5,
        content: t('settings.provider.no_models_for_check')
      })
      return
    }

    const keys = splitApiKeyString(apiKey)

    // Add an empty key to enable health checks for local models.
    // Error messages will be shown for each model if a valid key is needed.
    if (keys.length === 0) {
      keys.push('')
    }

    // Show configuration dialog to get health check parameters
    const result = await HealthCheckPopup.show({
      title: t('settings.models.check.title'),
      provider: { ...provider, apiHost },
      apiKeys: keys
    })

    if (result.cancelled) {
      return
    }

    // Prepare the list of models to be checked
    const initialStatuses = modelsToCheck.map((model) => ({
      model,
      checking: true,
      status: undefined
    }))
    setModelStatuses(initialStatuses)
    setIsHealthChecking(true)

    const checkResults = await checkModelsHealth(
      {
        provider: { ...provider, apiHost },
        models: modelsToCheck,
        apiKeys: result.apiKeys,
        isConcurrent: result.isConcurrent
      },
      (checkResult, index) => {
        setModelStatuses((current) => {
          const updated = [...current]
          if (updated[index]) {
            updated[index] = {
              ...updated[index],
              checking: false,
              status: checkResult.status,
              error: checkResult.error,
              keyResults: checkResult.keyResults,
              latency: checkResult.latency
            }
          }
          return updated
        })
      }
    )

    window.message.info({
      key: 'health-check-summary',
      style: { marginTop: '3vh' },
      duration: 5,
      content: getModelCheckSummary(checkResults, provider.name)
    })

    // Reset health check status
    setIsHealthChecking(false)
  }

<<<<<<< HEAD
=======
  const onCheckApi = async () => {
    const modelsToCheck = models.filter((model) => !isEmbeddingModel(model) && !isRerankModel(model))

    if (isEmpty(modelsToCheck)) {
      window.message.error({
        key: 'no-models',
        style: { marginTop: '3vh' },
        duration: 5,
        content: t('settings.provider.no_models_for_check')
      })
      return
    }

    const model = await SelectProviderModelPopup.show({ provider })

    if (!model) {
      window.message.error({ content: i18n.t('message.error.enter.model'), key: 'api-check' })
      return
    }

    if (apiKey.includes(',')) {
      const keys = splitApiKeyString(apiKey)

      const result = await ApiCheckPopup.show({
        title: t('settings.provider.check_multiple_keys'),
        provider: { ...provider, apiHost },
        model,
        apiKeys: keys,
        type: 'provider'
      })

      if (result?.validKeys) {
        const newApiKey = result.validKeys.join(',')
        setInputValue(newApiKey)
        setApiKey(newApiKey)
        updateProvider({ ...provider, apiKey: newApiKey })
      }
    } else {
      setApiChecking(true)

      try {
        await checkApi({ ...provider, apiKey, apiHost }, model)

        window.message.success({
          key: 'api-check',
          style: { marginTop: '3vh' },
          duration: 2,
          content: i18n.t('message.api.connection.success')
        })

        setApiValid(true)
        setTimeout(() => setApiValid(false), 3000)
      } catch (error: any) {
        const errorMessage = error?.message ? ' ' + error.message : ''

        window.message.error({
          key: 'api-check',
          style: { marginTop: '3vh' },
          duration: 8,
          content: i18n.t('message.api.connection.failed') + errorMessage
        })

        setApiValid(false)
      } finally {
        setApiChecking(false)
      }
    }
  }

>>>>>>> 5d9fc292
  const onReset = () => {
    setApiHost(configedApiHost)
    updateProvider({ ...provider, apiHost: configedApiHost })
  }

  const hostPreview = () => {
    if (apiHost.endsWith('#')) {
      return apiHost.replace('#', '')
    }
    if (provider.type === 'openai') {
      return formatApiHost(apiHost) + 'chat/completions'
    }
    return formatApiHost(apiHost) + 'responses'
  }

  useEffect(() => {
    if (provider.id === 'copilot') {
      return
    }
    setApiKey(provider.apiKey)
    setApiHost(provider.apiHost)
  }, [provider.apiKey, provider.apiHost, provider.id])

  // Save apiKey to provider when unmount
  useEffect(() => {
    return () => {
      if (apiKey.trim() && apiKey !== provider.apiKey) {
        updateProvider({ ...provider, apiKey })
      }
    }
  }, [apiKey, provider, updateProvider])

  return (
    <SettingContainer theme={theme} style={{ background: 'var(--color-background)' }}>
      <SettingTitle>
        <Flex align="center" gap={5}>
          <ProviderName>{provider.isSystem ? t(`provider.${provider.id}`) : provider.name}</ProviderName>
          {officialWebsite && (
            <Link target="_blank" href={providerConfig.websites.official} style={{ display: 'flex' }}>
              <Button type="text" size="small" icon={<SquareArrowOutUpRight size={14} />} />
            </Link>
          )}
          {!provider.isSystem && (
            <Button
              type="text"
              size="small"
              onClick={() => ProviderSettingsPopup.show({ provider })}
              icon={<Settings2 size={14} />}
            />
          )}
        </Flex>
        <Switch
          value={provider.enabled}
          key={provider.id}
          onChange={(enabled) => {
            updateProvider({ ...provider, apiKey, apiHost, enabled })
            if (enabled) {
              moveProviderToTop(provider.id)
            }
          }}
        />
      </SettingTitle>
      <Divider style={{ width: '100%', margin: '10px 0' }} />
<<<<<<< HEAD
      {isProviderSupportAuth(provider) && <ProviderOAuth provider={provider} setApiKey={handleApiKeyChange} />}
      <SettingSubtitle style={{ marginBottom: 5 }}>
        <Space align="center" style={{ width: '100%', justifyContent: 'space-between' }}>
          <SettingSubtitle style={{ marginTop: 0 }}>{t('settings.provider.api_key')}</SettingSubtitle>
        </Space>
      </SettingSubtitle>
      <ApiKeyList provider={provider} apiKeys={apiKey} onChange={handleApiKeyChange} type="provider" />
      {apiKeyWebsite && (
        <SettingHelpTextRow style={{ justifyContent: 'space-between' }}>
          <HStack>
            <SettingHelpLink target="_blank" href={apiKeyWebsite}>
              {t('settings.provider.get_api_key')}
            </SettingHelpLink>
          </HStack>
        </SettingHelpTextRow>
      )}
      <SettingSubtitle>{t('settings.provider.api_host')}</SettingSubtitle>
      <Space.Compact style={{ width: '100%', marginTop: 5 }}>
        <Input
          value={apiHost}
          placeholder={t('settings.provider.api_host')}
          onChange={(e) => setApiHost(e.target.value)}
          onBlur={onUpdateApiHost}
        />
        {!isEmpty(configedApiHost) && apiHost !== configedApiHost && (
          <Button danger onClick={onReset}>
            {t('settings.provider.api.url.reset')}
          </Button>
        )}
      </Space.Compact>
      {isOpenAIProvider(provider) && (
        <SettingHelpTextRow style={{ justifyContent: 'space-between' }}>
          <SettingHelpText
            style={{ marginLeft: 6, marginRight: '1em', whiteSpace: 'break-spaces', wordBreak: 'break-all' }}>
            {hostPreview()}
          </SettingHelpText>
          <SettingHelpText style={{ minWidth: 'fit-content' }}>{t('settings.provider.api.url.tip')}</SettingHelpText>
        </SettingHelpTextRow>
=======
      {isProviderSupportAuth(provider) && (
        <ProviderOAuth
          provider={provider}
          setApiKey={(v) => {
            setApiKey(v)
            setInputValue(v)
            updateProvider({ ...provider, apiKey: v })
          }}
        />
      )}
      {provider.id === 'openai' && <OpenAIAlert />}
      {isDmxapi && <DMXAPISettings provider={provider} setApiKey={setApiKey} />}
      {provider.id !== 'vertexai' && (
        <>
          <SettingSubtitle style={{ marginTop: 5 }}>{t('settings.provider.api_key')}</SettingSubtitle>
          <Space.Compact style={{ width: '100%', marginTop: 5 }}>
            <Input.Password
              value={inputValue}
              placeholder={t('settings.provider.api_key')}
              onChange={(e) => {
                setInputValue(e.target.value)
                debouncedSetApiKey(e.target.value)
              }}
              onBlur={() => {
                const formattedValue = formatApiKeys(inputValue)
                setInputValue(formattedValue)
                setApiKey(formattedValue)
                onUpdateApiKey()
              }}
              spellCheck={false}
              autoFocus={provider.enabled && apiKey === '' && !isProviderSupportAuth(provider)}
              disabled={provider.id === 'copilot'}
            />
            <Button
              type={apiValid ? 'primary' : 'default'}
              ghost={apiValid}
              onClick={onCheckApi}
              disabled={!apiHost || apiChecking}>
              {apiChecking ? <LoadingOutlined spin /> : apiValid ? <CheckOutlined /> : t('settings.provider.check')}
            </Button>
          </Space.Compact>
          {apiKeyWebsite && (
            <SettingHelpTextRow style={{ justifyContent: 'space-between' }}>
              <HStack>
                {!isDmxapi && (
                  <SettingHelpLink target="_blank" href={apiKeyWebsite}>
                    {t('settings.provider.get_api_key')}
                  </SettingHelpLink>
                )}
              </HStack>
              <SettingHelpText>{t('settings.provider.api_key.tip')}</SettingHelpText>
            </SettingHelpTextRow>
          )}
          {!isDmxapi && (
            <>
              <SettingSubtitle>{t('settings.provider.api_host')}</SettingSubtitle>
              <Space.Compact style={{ width: '100%', marginTop: 5 }}>
                <Input
                  value={apiHost}
                  placeholder={t('settings.provider.api_host')}
                  onChange={(e) => setApiHost(e.target.value)}
                  onBlur={onUpdateApiHost}
                />
                {!isEmpty(configedApiHost) && apiHost !== configedApiHost && (
                  <Button danger onClick={onReset}>
                    {t('settings.provider.api.url.reset')}
                  </Button>
                )}
              </Space.Compact>
              {isOpenAIProvider(provider) && (
                <SettingHelpTextRow style={{ justifyContent: 'space-between' }}>
                  <SettingHelpText
                    style={{ marginLeft: 6, marginRight: '1em', whiteSpace: 'break-spaces', wordBreak: 'break-all' }}>
                    {hostPreview()}
                  </SettingHelpText>
                  <SettingHelpText style={{ minWidth: 'fit-content' }}>
                    {t('settings.provider.api.url.tip')}
                  </SettingHelpText>
                </SettingHelpTextRow>
              )}
            </>
          )}
        </>
>>>>>>> 5d9fc292
      )}
      {isAzureOpenAI && (
        <>
          <SettingSubtitle>{t('settings.provider.api_version')}</SettingSubtitle>
          <Space.Compact style={{ width: '100%', marginTop: 5 }}>
            <Input
              value={apiVersion}
              placeholder="2024-xx-xx-preview"
              onChange={(e) => setApiVersion(e.target.value)}
              onBlur={onUpdateApiVersion}
            />
          </Space.Compact>
        </>
      )}
      {provider.id === 'lmstudio' && <LMStudioSettings />}
      {provider.id === 'gpustack' && <GPUStackSettings />}
      {provider.id === 'copilot' && <GithubCopilotSettings provider={provider} setApiKey={setApiKey} />}
      {provider.id === 'vertexai' && <VertexAISettings />}
      <SettingSubtitle style={{ marginBottom: 5 }}>
        <Space align="center" style={{ width: '100%', justifyContent: 'space-between' }}>
          <HStack alignItems="center" gap={8} mb={5}>
            <SettingSubtitle style={{ marginTop: 0 }}>{t('common.models')}</SettingSubtitle>
            {!isEmpty(models) && <ModelListSearchBar onSearch={setModelSearchText} />}
          </HStack>
          {!isEmpty(models) && (
            <Tooltip title={t('settings.models.check.button_caption')} mouseEnterDelay={0.5}>
              <Button
                type="text"
                size="small"
                onClick={onHealthCheck}
                icon={
                  <motion.span
                    variants={lightbulbVariants}
                    animate={isHealthChecking ? 'active' : 'idle'}
                    initial="idle">
                    <StreamlineGoodHealthAndWellBeing />
                  </motion.span>
                }
              />
            </Tooltip>
          )}
        </Space>
      </SettingSubtitle>
      <ModelList providerId={provider.id} modelStatuses={modelStatuses} searchText={deferredModelSearchText} />
    </SettingContainer>
  )
}

const ProviderName = styled.span`
  font-size: 14px;
  font-weight: 500;
  margin-right: -2px;
`

export default ProviderSetting<|MERGE_RESOLUTION|>--- conflicted
+++ resolved
@@ -1,21 +1,11 @@
-<<<<<<< HEAD
-=======
-import { CheckOutlined, LoadingOutlined } from '@ant-design/icons'
 import { isOpenAIProvider } from '@renderer/aiCore/clients/ApiClientFactory'
 import OpenAIAlert from '@renderer/components/Alert/OpenAIAlert'
->>>>>>> 5d9fc292
 import { StreamlineGoodHealthAndWellBeing } from '@renderer/components/Icons/SVGIcon'
 import { HStack } from '@renderer/components/Layout'
 import { isRerankModel } from '@renderer/config/models'
 import { PROVIDER_CONFIG } from '@renderer/config/providers'
 import { useTheme } from '@renderer/context/ThemeProvider'
 import { useAllProviders, useProvider, useProviders } from '@renderer/hooks/useProvider'
-<<<<<<< HEAD
-import { isOpenAIProvider } from '@renderer/providers/AiProvider/ProviderFactory'
-=======
-import i18n from '@renderer/i18n'
-import { checkApi, formatApiKeys } from '@renderer/services/ApiService'
->>>>>>> 5d9fc292
 import { checkModelsHealth, getModelCheckSummary } from '@renderer/services/HealthCheckService'
 import { isProviderSupportAuth } from '@renderer/services/ProviderService'
 import { Provider } from '@renderer/types'
@@ -38,12 +28,8 @@
   SettingSubtitle,
   SettingTitle
 } from '..'
-<<<<<<< HEAD
 import ApiKeyList from './ApiKeyList'
-=======
-import ApiCheckPopup from './ApiCheckPopup'
 import DMXAPISettings from './DMXAPISettings'
->>>>>>> 5d9fc292
 import GithubCopilotSettings from './GithubCopilotSettings'
 import GPUStackSettings from './GPUStackSettings'
 import HealthCheckPopup from './HealthCheckPopup'
@@ -52,11 +38,7 @@
 import ModelListSearchBar from './ModelListSearchBar'
 import ProviderOAuth from './ProviderOAuth'
 import ProviderSettingsPopup from './ProviderSettingsPopup'
-<<<<<<< HEAD
-=======
-import SelectProviderModelPopup from './SelectProviderModelPopup'
 import VertexAISettings from './VertexAISettings'
->>>>>>> 5d9fc292
 
 interface Props {
   provider: Provider
@@ -194,78 +176,6 @@
     setIsHealthChecking(false)
   }
 
-<<<<<<< HEAD
-=======
-  const onCheckApi = async () => {
-    const modelsToCheck = models.filter((model) => !isEmbeddingModel(model) && !isRerankModel(model))
-
-    if (isEmpty(modelsToCheck)) {
-      window.message.error({
-        key: 'no-models',
-        style: { marginTop: '3vh' },
-        duration: 5,
-        content: t('settings.provider.no_models_for_check')
-      })
-      return
-    }
-
-    const model = await SelectProviderModelPopup.show({ provider })
-
-    if (!model) {
-      window.message.error({ content: i18n.t('message.error.enter.model'), key: 'api-check' })
-      return
-    }
-
-    if (apiKey.includes(',')) {
-      const keys = splitApiKeyString(apiKey)
-
-      const result = await ApiCheckPopup.show({
-        title: t('settings.provider.check_multiple_keys'),
-        provider: { ...provider, apiHost },
-        model,
-        apiKeys: keys,
-        type: 'provider'
-      })
-
-      if (result?.validKeys) {
-        const newApiKey = result.validKeys.join(',')
-        setInputValue(newApiKey)
-        setApiKey(newApiKey)
-        updateProvider({ ...provider, apiKey: newApiKey })
-      }
-    } else {
-      setApiChecking(true)
-
-      try {
-        await checkApi({ ...provider, apiKey, apiHost }, model)
-
-        window.message.success({
-          key: 'api-check',
-          style: { marginTop: '3vh' },
-          duration: 2,
-          content: i18n.t('message.api.connection.success')
-        })
-
-        setApiValid(true)
-        setTimeout(() => setApiValid(false), 3000)
-      } catch (error: any) {
-        const errorMessage = error?.message ? ' ' + error.message : ''
-
-        window.message.error({
-          key: 'api-check',
-          style: { marginTop: '3vh' },
-          duration: 8,
-          content: i18n.t('message.api.connection.failed') + errorMessage
-        })
-
-        setApiValid(false)
-      } finally {
-        setApiChecking(false)
-      }
-    }
-  }
-
->>>>>>> 5d9fc292
   const onReset = () => {
     setApiHost(configedApiHost)
     updateProvider({ ...provider, apiHost: configedApiHost })
@@ -329,52 +239,11 @@
         />
       </SettingTitle>
       <Divider style={{ width: '100%', margin: '10px 0' }} />
-<<<<<<< HEAD
-      {isProviderSupportAuth(provider) && <ProviderOAuth provider={provider} setApiKey={handleApiKeyChange} />}
-      <SettingSubtitle style={{ marginBottom: 5 }}>
-        <Space align="center" style={{ width: '100%', justifyContent: 'space-between' }}>
-          <SettingSubtitle style={{ marginTop: 0 }}>{t('settings.provider.api_key')}</SettingSubtitle>
-        </Space>
-      </SettingSubtitle>
-      <ApiKeyList provider={provider} apiKeys={apiKey} onChange={handleApiKeyChange} type="provider" />
-      {apiKeyWebsite && (
-        <SettingHelpTextRow style={{ justifyContent: 'space-between' }}>
-          <HStack>
-            <SettingHelpLink target="_blank" href={apiKeyWebsite}>
-              {t('settings.provider.get_api_key')}
-            </SettingHelpLink>
-          </HStack>
-        </SettingHelpTextRow>
-      )}
-      <SettingSubtitle>{t('settings.provider.api_host')}</SettingSubtitle>
-      <Space.Compact style={{ width: '100%', marginTop: 5 }}>
-        <Input
-          value={apiHost}
-          placeholder={t('settings.provider.api_host')}
-          onChange={(e) => setApiHost(e.target.value)}
-          onBlur={onUpdateApiHost}
-        />
-        {!isEmpty(configedApiHost) && apiHost !== configedApiHost && (
-          <Button danger onClick={onReset}>
-            {t('settings.provider.api.url.reset')}
-          </Button>
-        )}
-      </Space.Compact>
-      {isOpenAIProvider(provider) && (
-        <SettingHelpTextRow style={{ justifyContent: 'space-between' }}>
-          <SettingHelpText
-            style={{ marginLeft: 6, marginRight: '1em', whiteSpace: 'break-spaces', wordBreak: 'break-all' }}>
-            {hostPreview()}
-          </SettingHelpText>
-          <SettingHelpText style={{ minWidth: 'fit-content' }}>{t('settings.provider.api.url.tip')}</SettingHelpText>
-        </SettingHelpTextRow>
-=======
       {isProviderSupportAuth(provider) && (
         <ProviderOAuth
           provider={provider}
           setApiKey={(v) => {
             setApiKey(v)
-            setInputValue(v)
             updateProvider({ ...provider, apiKey: v })
           }}
         />
@@ -383,33 +252,12 @@
       {isDmxapi && <DMXAPISettings provider={provider} setApiKey={setApiKey} />}
       {provider.id !== 'vertexai' && (
         <>
-          <SettingSubtitle style={{ marginTop: 5 }}>{t('settings.provider.api_key')}</SettingSubtitle>
-          <Space.Compact style={{ width: '100%', marginTop: 5 }}>
-            <Input.Password
-              value={inputValue}
-              placeholder={t('settings.provider.api_key')}
-              onChange={(e) => {
-                setInputValue(e.target.value)
-                debouncedSetApiKey(e.target.value)
-              }}
-              onBlur={() => {
-                const formattedValue = formatApiKeys(inputValue)
-                setInputValue(formattedValue)
-                setApiKey(formattedValue)
-                onUpdateApiKey()
-              }}
-              spellCheck={false}
-              autoFocus={provider.enabled && apiKey === '' && !isProviderSupportAuth(provider)}
-              disabled={provider.id === 'copilot'}
-            />
-            <Button
-              type={apiValid ? 'primary' : 'default'}
-              ghost={apiValid}
-              onClick={onCheckApi}
-              disabled={!apiHost || apiChecking}>
-              {apiChecking ? <LoadingOutlined spin /> : apiValid ? <CheckOutlined /> : t('settings.provider.check')}
-            </Button>
-          </Space.Compact>
+          <SettingSubtitle style={{ marginBottom: 5 }}>
+            <Space align="center" style={{ width: '100%', justifyContent: 'space-between' }}>
+              <SettingSubtitle style={{ marginTop: 0 }}>{t('settings.provider.api_key')}</SettingSubtitle>
+            </Space>
+          </SettingSubtitle>
+          <ApiKeyList provider={provider} apiKeys={apiKey} onChange={handleApiKeyChange} type="provider" />
           {apiKeyWebsite && (
             <SettingHelpTextRow style={{ justifyContent: 'space-between' }}>
               <HStack>
@@ -452,7 +300,6 @@
             </>
           )}
         </>
->>>>>>> 5d9fc292
       )}
       {isAzureOpenAI && (
         <>

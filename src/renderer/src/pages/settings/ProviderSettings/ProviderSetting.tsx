--- conflicted
+++ resolved
@@ -1,8 +1,4 @@
-<<<<<<< HEAD
-import { ApiOutlined, ExportOutlined, SettingOutlined } from '@ant-design/icons'
-=======
-import { CheckOutlined, LoadingOutlined } from '@ant-design/icons'
->>>>>>> d1c2bbed
+import { ApiOutlined, CheckOutlined, LoadingOutlined } from '@ant-design/icons'
 import { StreamlineGoodHealthAndWellBeing } from '@renderer/components/Icons/SVGIcon'
 import { HStack } from '@renderer/components/Layout'
 import OAuthButton from '@renderer/components/OAuth/OAuthButton'
@@ -18,14 +14,9 @@
 import { providerCharge } from '@renderer/utils/oauth'
 import { Button, Divider, Flex, Input, Space, Switch, Tooltip } from 'antd'
 import Link from 'antd/es/typography/Link'
-<<<<<<< HEAD
 import { isEmpty } from 'lodash'
+import { Settings, SquareArrowOutUpRight } from 'lucide-react'
 import { FC, useDeferredValue, useEffect, useState } from 'react'
-=======
-import { debounce, isEmpty } from 'lodash'
-import { Settings, SquareArrowOutUpRight } from 'lucide-react'
-import { FC, useCallback, useDeferredValue, useEffect, useState } from 'react'
->>>>>>> d1c2bbed
 import { useTranslation } from 'react-i18next'
 import styled from 'styled-components'
 

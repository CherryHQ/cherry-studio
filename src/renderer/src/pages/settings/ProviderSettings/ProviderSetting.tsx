import { CheckOutlined, CloseCircleFilled, LoadingOutlined } from '@ant-design/icons'
import OpenAIAlert from '@renderer/components/Alert/OpenAIAlert'
import { HStack } from '@renderer/components/Layout'
import { ModelList } from '@renderer/components/ModelList'
import { ApiKeyListPopup } from '@renderer/components/Popups/ApiKeyListPopup'
import { isEmbeddingModel, isRerankModel } from '@renderer/config/models'
import { PROVIDER_CONFIG } from '@renderer/config/providers'
import { useTheme } from '@renderer/context/ThemeProvider'
import { useAllProviders, useProvider, useProviders } from '@renderer/hooks/useProvider'
import { checkApi } from '@renderer/services/ApiService'
import { isProviderSupportAuth } from '@renderer/services/ProviderService'
import { ApiKeyConnectivity, HealthStatus } from '@renderer/types/healthCheck'
import { formatApiHost, formatApiKeys, getFancyProviderName, isOpenAIProvider } from '@renderer/utils'
import { formatErrorMessage } from '@renderer/utils/error'
import { Button, Divider, Flex, Input, Space, Switch, Tooltip } from 'antd'
import Link from 'antd/es/typography/Link'
import { debounce, isEmpty } from 'lodash'
import { Settings2, SquareArrowOutUpRight } from 'lucide-react'
import { FC, useCallback, useEffect, useMemo, useState } from 'react'
import { useTranslation } from 'react-i18next'
import styled from 'styled-components'

import {
  SettingContainer,
  SettingHelpLink,
  SettingHelpText,
  SettingHelpTextRow,
  SettingSubtitle,
  SettingTitle
} from '..'
import CustomHeaderPopup from './CustomHeaderPopup'
import DMXAPISettings from './DMXAPISettings'
import GithubCopilotSettings from './GithubCopilotSettings'
import GPUStackSettings from './GPUStackSettings'
import LMStudioSettings from './LMStudioSettings'
import ProviderOAuth from './ProviderOAuth'
import ProviderSettingsPopup from './ProviderSettingsPopup'
import SelectProviderModelPopup from './SelectProviderModelPopup'
import VertexAISettings from './VertexAISettings'

interface Props {
  providerId: string
}

const ProviderSetting: FC<Props> = ({ providerId }) => {
  const { provider, updateProvider, models } = useProvider(providerId)
  const allProviders = useAllProviders()
  const { updateProviders } = useProviders()
  const [apiHost, setApiHost] = useState(provider.apiHost)
  const [apiVersion, setApiVersion] = useState(provider.apiVersion)
<<<<<<< HEAD
  const [modelSearchText, setModelSearchText] = useState('')
  const deferredModelSearchText = useDeferredValue(modelSearchText)
  const { t, i18n } = useTranslation()
=======
  const { t } = useTranslation()
>>>>>>> 63c39370
  const { theme } = useTheme()

  const isAzureOpenAI = provider.id === 'azure-openai' || provider.type === 'azure-openai'

  const isDmxapi = provider.id === 'dmxapi'

  const providerConfig = PROVIDER_CONFIG[provider.id]
  const officialWebsite = providerConfig?.websites?.official
  const platformWebsite =
    provider.id === 'moonshot'
      ? ['zh-CN', 'zh-TW'].includes(i18n.language)
        ? 'https://platform.moonshot.cn/'
        : 'https://platform.moonshot.ai/'
      : providerConfig?.websites?.platform
  const apiKeyWebsite = providerConfig?.websites?.apiKey
  const configedApiHost =
    provider.id === 'moonshot'
      ? ['zh-CN', 'zh-TW'].includes(i18n.language)
        ? 'https://api.moonshot.cn'
        : 'https://api.moonshot.ai'
      : providerConfig?.api?.url

  const fancyProviderName = getFancyProviderName(provider)

  const [localApiKey, setLocalApiKey] = useState(provider.apiKey)
  const [apiKeyConnectivity, setApiKeyConnectivity] = useState<ApiKeyConnectivity>({
    status: HealthStatus.NOT_CHECKED,
    checking: false
  })

  // eslint-disable-next-line react-hooks/exhaustive-deps
  const debouncedUpdateApiKey = useCallback(
    debounce((value) => {
      updateProvider({ apiKey: formatApiKeys(value) })
    }, 150),
    []
  )

  // 同步 provider.apiKey 到 localApiKey
  // 重置连通性检查状态
  useEffect(() => {
    setLocalApiKey(provider.apiKey)
    setApiKeyConnectivity({ status: HealthStatus.NOT_CHECKED })
  }, [provider.apiKey])

  // 同步 localApiKey 到 provider.apiKey（防抖）
  useEffect(() => {
    if (localApiKey !== provider.apiKey) {
      debouncedUpdateApiKey(localApiKey)
    }

    // 卸载时取消任何待执行的更新
    return () => debouncedUpdateApiKey.cancel()
  }, [localApiKey, provider.apiKey, debouncedUpdateApiKey])

  const isApiKeyConnectable = useMemo(() => {
    return apiKeyConnectivity.status === 'success'
  }, [apiKeyConnectivity])

  const moveProviderToTop = useCallback(
    (providerId: string) => {
      const reorderedProviders = [...allProviders]
      const index = reorderedProviders.findIndex((p) => p.id === providerId)

      if (index !== -1) {
        const updatedProvider = { ...reorderedProviders[index], enabled: true }
        reorderedProviders.splice(index, 1)
        reorderedProviders.unshift(updatedProvider)
        updateProviders(reorderedProviders)
      }
    },
    [allProviders, updateProviders]
  )

  const onUpdateApiHost = () => {
    if (apiHost.trim()) {
      updateProvider({ apiHost })
    } else {
      setApiHost(provider.apiHost)
    }
  }

  const onUpdateApiVersion = () => updateProvider({ apiVersion })

  const openApiKeyList = async () => {
    await ApiKeyListPopup.show({
      providerId: provider.id,
      providerKind: 'llm',
      title: `${fancyProviderName} ${t('settings.provider.api.key.list.title')}`
    })
  }

  const onCheckApi = async () => {
    // 如果存在多个密钥，直接打开管理窗口
    if (provider.apiKey.includes(',')) {
      await openApiKeyList()
      return
    }

    const modelsToCheck = models.filter((model) => !isEmbeddingModel(model) && !isRerankModel(model))

    if (isEmpty(modelsToCheck)) {
      window.message.error({
        key: 'no-models',
        style: { marginTop: '3vh' },
        duration: 5,
        content: t('settings.provider.no_models_for_check')
      })
      return
    }

    const model = await SelectProviderModelPopup.show({ provider })

    if (!model) {
      window.message.error({ content: i18n.t('message.error.enter.model'), key: 'api-check' })
      return
    }

    try {
      setApiKeyConnectivity((prev) => ({ ...prev, checking: true, status: HealthStatus.NOT_CHECKED }))
      await checkApi({ ...provider, apiHost }, model)

      window.message.success({
        key: 'api-check',
        style: { marginTop: '3vh' },
        duration: 2,
        content: i18n.t('message.api.connection.success')
      })

      setApiKeyConnectivity((prev) => ({ ...prev, status: HealthStatus.SUCCESS }))
      setTimeout(() => {
        setApiKeyConnectivity((prev) => ({ ...prev, status: HealthStatus.NOT_CHECKED }))
      }, 3000)
    } catch (error: any) {
      window.message.error({
        key: 'api-check',
        style: { marginTop: '3vh' },
        duration: 8,
        content: i18n.t('message.api.connection.failed')
      })

      setApiKeyConnectivity((prev) => ({ ...prev, status: HealthStatus.FAILED, error: formatErrorMessage(error) }))
    } finally {
      setApiKeyConnectivity((prev) => ({ ...prev, checking: false }))
    }
  }

  const onReset = () => {
    setApiHost(configedApiHost)
    updateProvider({ apiHost: configedApiHost })
  }

  const hostPreview = () => {
    if (apiHost.endsWith('#')) {
      return apiHost.replace('#', '')
    }
    if (provider.type === 'openai') {
      return formatApiHost(apiHost) + 'chat/completions'
    }

    if (provider.type === 'azure-openai') {
      return formatApiHost(apiHost) + 'openai/v1'
    }
    return formatApiHost(apiHost) + 'responses'
  }

  // API key 连通性检查状态指示器，目前仅在失败时显示
  const renderStatusIndicator = () => {
    if (apiKeyConnectivity.checking || apiKeyConnectivity.status !== HealthStatus.FAILED) {
      return null
    }

    return (
      <Tooltip title={<ErrorOverlay>{apiKeyConnectivity.error}</ErrorOverlay>}>
        <CloseCircleFilled style={{ color: 'var(--color-status-error)' }} />
      </Tooltip>
    )
  }

  useEffect(() => {
    if (provider.id === 'copilot') {
      return
    }
    setApiHost(provider.apiHost)
  }, [provider.apiHost, provider.id, i18n.language])

  // 当语言变化时，更新月之暗面的API地址
  useEffect(() => {
    if (provider.id === 'moonshot') {
      const newApiHost = ['zh-CN', 'zh-TW'].includes(i18n.language)
        ? 'https://api.moonshot.cn'
        : 'https://api.moonshot.ai'
      if (provider.apiHost !== newApiHost) {
        setApiHost(newApiHost)
        updateProvider({ apiHost: newApiHost })
      }
    }
  }, [i18n.language, provider.id, provider.apiHost, updateProvider])

  return (
    <SettingContainer theme={theme} style={{ background: 'var(--color-background)' }}>
      <SettingTitle>
        <Flex align="center" gap={5}>
          <ProviderName>{fancyProviderName}</ProviderName>
          {officialWebsite && (
            <Link target="_blank" href={providerConfig.websites.official} style={{ display: 'flex' }}>
              <Button type="text" size="small" icon={<SquareArrowOutUpRight size={14} />} />
            </Link>
          )}
          {!provider.isSystem && (
            <Button
              type="text"
              size="small"
              onClick={() => ProviderSettingsPopup.show({ provider })}
              icon={<Settings2 size={14} />}
            />
          )}
        </Flex>
        <Switch
          value={provider.enabled}
          key={provider.id}
          onChange={(enabled) => {
            updateProvider({ apiHost, enabled })
            if (enabled) {
              moveProviderToTop(provider.id)
            }
          }}
        />
      </SettingTitle>
      {platformWebsite && (
        <SettingHelpTextRow style={{ marginTop: 8 }}>
          <Link target="_blank" href={platformWebsite}>
            {platformWebsite}
          </Link>
        </SettingHelpTextRow>
      )}
      <Divider style={{ width: '100%', margin: '10px 0' }} />
      {isProviderSupportAuth(provider) && <ProviderOAuth providerId={provider.id} />}
      {provider.id === 'openai' && <OpenAIAlert />}
      {isDmxapi && <DMXAPISettings providerId={provider.id} />}
      {provider.id !== 'vertexai' && (
        <>
          <SettingSubtitle
            style={{
              marginTop: 5,
              display: 'flex',
              alignItems: 'center',
              justifyContent: 'space-between'
            }}>
            {t('settings.provider.api_key')}
            {provider.id !== 'copilot' && (
              <Tooltip title={t('settings.provider.api.key.list.open')} mouseEnterDelay={0.5}>
                <Button type="text" size="small" onClick={openApiKeyList} icon={<Settings2 size={14} />} />
              </Tooltip>
            )}
          </SettingSubtitle>
          <Space.Compact style={{ width: '100%', marginTop: 5 }}>
            <Input.Password
              value={localApiKey}
              placeholder={t('settings.provider.api_key')}
              onChange={(e) => setLocalApiKey(e.target.value)}
              spellCheck={false}
              autoFocus={provider.enabled && provider.apiKey === '' && !isProviderSupportAuth(provider)}
              disabled={provider.id === 'copilot'}
              // FIXME：暂时用 prefix。因为 suffix 会被覆盖，实际上不起作用。
              prefix={renderStatusIndicator()}
            />
            <Button
              type={isApiKeyConnectable ? 'primary' : 'default'}
              ghost={isApiKeyConnectable}
              onClick={onCheckApi}
              disabled={!apiHost || apiKeyConnectivity.checking}>
              {apiKeyConnectivity.checking ? (
                <LoadingOutlined spin />
              ) : apiKeyConnectivity.status === 'success' ? (
                <CheckOutlined />
              ) : (
                t('settings.provider.check')
              )}
            </Button>
          </Space.Compact>
          {apiKeyWebsite && (
            <SettingHelpTextRow style={{ justifyContent: 'space-between' }}>
              <HStack>
                {!isDmxapi && (
                  <SettingHelpLink target="_blank" href={apiKeyWebsite}>
                    {t('settings.provider.get_api_key')}
                  </SettingHelpLink>
                )}
              </HStack>
              <SettingHelpText>{t('settings.provider.api_key.tip')}</SettingHelpText>
            </SettingHelpTextRow>
          )}
          {!isDmxapi && (
            <>
              <SettingSubtitle style={{ display: 'flex', alignItems: 'center', justifyContent: 'space-between' }}>
                {t('settings.provider.api_host')}
                <Button
                  type="text"
                  size="small"
                  onClick={() => CustomHeaderPopup.show({ provider })}
                  icon={<Settings2 size={14} />}
                />
              </SettingSubtitle>
              <Space.Compact style={{ width: '100%', marginTop: 5 }}>
                <Input
                  value={apiHost}
                  placeholder={t('settings.provider.api_host')}
                  onChange={(e) => setApiHost(e.target.value)}
                  onBlur={onUpdateApiHost}
                />
                {!isEmpty(configedApiHost) && apiHost !== configedApiHost && (
                  <Button danger onClick={onReset}>
                    {t('settings.provider.api.url.reset')}
                  </Button>
                )}
              </Space.Compact>
              {isOpenAIProvider(provider) && (
                <SettingHelpTextRow style={{ justifyContent: 'space-between' }}>
                  <SettingHelpText
                    style={{ marginLeft: 6, marginRight: '1em', whiteSpace: 'break-spaces', wordBreak: 'break-all' }}>
                    {hostPreview()}
                  </SettingHelpText>
                  <SettingHelpText style={{ minWidth: 'fit-content' }}>
                    {t('settings.provider.api.url.tip')}
                  </SettingHelpText>
                </SettingHelpTextRow>
              )}
            </>
          )}
        </>
      )}
      {isAzureOpenAI && (
        <>
          <SettingSubtitle>{t('settings.provider.api_version')}</SettingSubtitle>
          <Space.Compact style={{ width: '100%', marginTop: 5 }}>
            <Input
              value={apiVersion}
              placeholder="2024-xx-xx-preview"
              onChange={(e) => setApiVersion(e.target.value)}
              onBlur={onUpdateApiVersion}
            />
          </Space.Compact>
          <SettingHelpTextRow style={{ justifyContent: 'space-between' }}>
            <SettingHelpText style={{ minWidth: 'fit-content' }}>
              {t('settings.provider.azure.apiversion.tip')}
            </SettingHelpText>
          </SettingHelpTextRow>
        </>
      )}
      {provider.id === 'lmstudio' && <LMStudioSettings />}
      {provider.id === 'gpustack' && <GPUStackSettings />}
      {provider.id === 'copilot' && <GithubCopilotSettings providerId={provider.id} />}
      {provider.id === 'vertexai' && <VertexAISettings />}
      <ModelList providerId={provider.id} />
    </SettingContainer>
  )
}

const ProviderName = styled.span`
  font-size: 14px;
  font-weight: 500;
  margin-right: -2px;
`

const ErrorOverlay = styled.div`
  max-height: 200px;
  overflow-y: auto;
  max-width: 300px;
  word-wrap: break-word;
  user-select: text;
`

export default ProviderSetting<|MERGE_RESOLUTION|>--- conflicted
+++ resolved
@@ -7,6 +7,7 @@
 import { PROVIDER_CONFIG } from '@renderer/config/providers'
 import { useTheme } from '@renderer/context/ThemeProvider'
 import { useAllProviders, useProvider, useProviders } from '@renderer/hooks/useProvider'
+import i18n from '@renderer/i18n'
 import { checkApi } from '@renderer/services/ApiService'
 import { isProviderSupportAuth } from '@renderer/services/ProviderService'
 import { ApiKeyConnectivity, HealthStatus } from '@renderer/types/healthCheck'
@@ -48,13 +49,7 @@
   const { updateProviders } = useProviders()
   const [apiHost, setApiHost] = useState(provider.apiHost)
   const [apiVersion, setApiVersion] = useState(provider.apiVersion)
-<<<<<<< HEAD
-  const [modelSearchText, setModelSearchText] = useState('')
-  const deferredModelSearchText = useDeferredValue(modelSearchText)
-  const { t, i18n } = useTranslation()
-=======
   const { t } = useTranslation()
->>>>>>> 63c39370
   const { theme } = useTheme()
 
   const isAzureOpenAI = provider.id === 'azure-openai' || provider.type === 'azure-openai'
@@ -63,19 +58,8 @@
 
   const providerConfig = PROVIDER_CONFIG[provider.id]
   const officialWebsite = providerConfig?.websites?.official
-  const platformWebsite =
-    provider.id === 'moonshot'
-      ? ['zh-CN', 'zh-TW'].includes(i18n.language)
-        ? 'https://platform.moonshot.cn/'
-        : 'https://platform.moonshot.ai/'
-      : providerConfig?.websites?.platform
   const apiKeyWebsite = providerConfig?.websites?.apiKey
-  const configedApiHost =
-    provider.id === 'moonshot'
-      ? ['zh-CN', 'zh-TW'].includes(i18n.language)
-        ? 'https://api.moonshot.cn'
-        : 'https://api.moonshot.ai'
-      : providerConfig?.api?.url
+  const configedApiHost = providerConfig?.api?.url
 
   const fancyProviderName = getFancyProviderName(provider)
 
@@ -239,20 +223,7 @@
       return
     }
     setApiHost(provider.apiHost)
-  }, [provider.apiHost, provider.id, i18n.language])
-
-  // 当语言变化时，更新月之暗面的API地址
-  useEffect(() => {
-    if (provider.id === 'moonshot') {
-      const newApiHost = ['zh-CN', 'zh-TW'].includes(i18n.language)
-        ? 'https://api.moonshot.cn'
-        : 'https://api.moonshot.ai'
-      if (provider.apiHost !== newApiHost) {
-        setApiHost(newApiHost)
-        updateProvider({ apiHost: newApiHost })
-      }
-    }
-  }, [i18n.language, provider.id, provider.apiHost, updateProvider])
+  }, [provider.apiHost, provider.id])
 
   return (
     <SettingContainer theme={theme} style={{ background: 'var(--color-background)' }}>
@@ -284,13 +255,6 @@
           }}
         />
       </SettingTitle>
-      {platformWebsite && (
-        <SettingHelpTextRow style={{ marginTop: 8 }}>
-          <Link target="_blank" href={platformWebsite}>
-            {platformWebsite}
-          </Link>
-        </SettingHelpTextRow>
-      )}
       <Divider style={{ width: '100%', margin: '10px 0' }} />
       {isProviderSupportAuth(provider) && <ProviderOAuth providerId={provider.id} />}
       {provider.id === 'openai' && <OpenAIAlert />}

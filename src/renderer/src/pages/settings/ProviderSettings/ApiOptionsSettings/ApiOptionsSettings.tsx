--- conflicted
+++ resolved
@@ -1,13 +1,8 @@
 import { ColFlex, RowFlex } from '@cherrystudio/ui'
 import { InfoTooltip } from '@renderer/components/TooltipIcons'
 import { useProvider } from '@renderer/hooks/useProvider'
-<<<<<<< HEAD
-import { Provider } from '@renderer/types'
+import type { Provider } from '@renderer/types'
 import { Switch } from 'antd'
-=======
-import type { Provider } from '@renderer/types'
-import { Flex, Switch } from 'antd'
->>>>>>> 1b04fd06
 import { startTransition, useCallback, useMemo } from 'react'
 import { useTranslation } from 'react-i18next'
 

import { RowFlex } from '@cherrystudio/ui'
import { PROVIDER_URLS } from '@renderer/config/providers'
import { useVertexAISettings } from '@renderer/hooks/useVertexAI'
<<<<<<< HEAD
import { Alert, Input, Space } from 'antd'
import type { FC } from 'react'
=======
import { Alert, Input } from 'antd'
>>>>>>> e0a2ed04
import { useState } from 'react'
import { useTranslation } from 'react-i18next'

import { SettingHelpLink, SettingHelpText, SettingHelpTextRow, SettingSubtitle } from '..'

const VertexAISettings = () => {
  const { t } = useTranslation()
  const {
    projectId,
    location,
    serviceAccount,
    setProjectId,
    setLocation,
    setServiceAccountPrivateKey,
    setServiceAccountClientEmail
  } = useVertexAISettings()

  const [localProjectId, setLocalProjectId] = useState(projectId)
  const [localLocation, setLocalLocation] = useState(location)

  const providerConfig = PROVIDER_URLS['vertexai']
  const apiKeyWebsite = providerConfig?.websites?.apiKey

  const handleProjectIdChange = (e: React.ChangeEvent<HTMLInputElement>) => {
    setLocalProjectId(e.target.value)
  }

  const handleLocationChange = (e: React.ChangeEvent<HTMLInputElement>) => {
    const newLocation = e.target.value
    setLocalLocation(newLocation)
  }

  const handleServiceAccountPrivateKeyChange = (e: React.ChangeEvent<HTMLTextAreaElement>) => {
    setServiceAccountPrivateKey(e.target.value)
  }

  const handleServiceAccountPrivateKeyBlur = () => {
    setServiceAccountPrivateKey(serviceAccount.privateKey)
  }

  const handleServiceAccountClientEmailChange = (e: React.ChangeEvent<HTMLInputElement>) => {
    setServiceAccountClientEmail(e.target.value)
  }

  const handleServiceAccountClientEmailBlur = () => {
    setServiceAccountClientEmail(serviceAccount.clientEmail)
  }

  const handleProjectIdBlur = () => {
    setProjectId(localProjectId)
  }

  const handleLocationBlur = () => {
    setLocation(localLocation)
  }

  return (
    <>
      <SettingSubtitle style={{ marginTop: 5 }}>
        {t('settings.provider.vertex_ai.service_account.title')}
      </SettingSubtitle>
      <Alert
        type="info"
        style={{ marginTop: 5 }}
        message={t('settings.provider.vertex_ai.service_account.description')}
        showIcon
      />

      <SettingSubtitle style={{ marginTop: 5 }}>
        {t('settings.provider.vertex_ai.service_account.client_email')}
      </SettingSubtitle>
      <Input.Password
        value={serviceAccount.clientEmail}
        placeholder={t('settings.provider.vertex_ai.service_account.client_email_placeholder')}
        onChange={handleServiceAccountClientEmailChange}
        onBlur={handleServiceAccountClientEmailBlur}
        style={{ marginTop: 5 }}
      />
      <SettingHelpTextRow>
        <SettingHelpText>{t('settings.provider.vertex_ai.service_account.client_email_help')}</SettingHelpText>
      </SettingHelpTextRow>

      <SettingSubtitle style={{ marginTop: 5 }}>
        {t('settings.provider.vertex_ai.service_account.private_key')}
      </SettingSubtitle>
      <Input.TextArea
        value={serviceAccount.privateKey}
        placeholder={t('settings.provider.vertex_ai.service_account.private_key_placeholder')}
        onChange={handleServiceAccountPrivateKeyChange}
        onBlur={handleServiceAccountPrivateKeyBlur}
        style={{ marginTop: 5 }}
        spellCheck={false}
        autoSize={{ minRows: 4, maxRows: 4 }}
      />
      {apiKeyWebsite && (
        <SettingHelpTextRow style={{ justifyContent: 'space-between' }}>
          <RowFlex>
            <SettingHelpLink target="_blank" href={apiKeyWebsite}>
              {t('settings.provider.get_api_key')}
            </SettingHelpLink>
          </RowFlex>
          <SettingHelpText>{t('settings.provider.vertex_ai.service_account.private_key_help')}</SettingHelpText>
        </SettingHelpTextRow>
      )}
      <>
        <SettingSubtitle style={{ marginTop: 5 }}>{t('settings.provider.vertex_ai.project_id')}</SettingSubtitle>
        <Input.Password
          value={localProjectId}
          placeholder={t('settings.provider.vertex_ai.project_id_placeholder')}
          onChange={handleProjectIdChange}
          onBlur={handleProjectIdBlur}
          style={{ marginTop: 5 }}
        />
        <SettingHelpTextRow>
          <SettingHelpText>{t('settings.provider.vertex_ai.project_id_help')}</SettingHelpText>
        </SettingHelpTextRow>

        <SettingSubtitle style={{ marginTop: 5 }}>{t('settings.provider.vertex_ai.location')}</SettingSubtitle>
        <Input
          value={localLocation}
          placeholder="us-central1"
          onChange={handleLocationChange}
          onBlur={handleLocationBlur}
          style={{ marginTop: 5 }}
        />
        <SettingHelpTextRow>
          <SettingHelpText>{t('settings.provider.vertex_ai.location_help')}</SettingHelpText>
        </SettingHelpTextRow>
      </>
    </>
  )
}

export default VertexAISettings<|MERGE_RESOLUTION|>--- conflicted
+++ resolved
@@ -1,12 +1,7 @@
 import { RowFlex } from '@cherrystudio/ui'
 import { PROVIDER_URLS } from '@renderer/config/providers'
 import { useVertexAISettings } from '@renderer/hooks/useVertexAI'
-<<<<<<< HEAD
-import { Alert, Input, Space } from 'antd'
-import type { FC } from 'react'
-=======
 import { Alert, Input } from 'antd'
->>>>>>> e0a2ed04
 import { useState } from 'react'
 import { useTranslation } from 'react-i18next'
 

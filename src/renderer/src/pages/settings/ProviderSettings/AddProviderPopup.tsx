import { loggerService } from '@logger'
import ProviderAvatarEditor from '@renderer/components/ImageEditor/ProviderAvatarEditor'
import { Center, VStack } from '@renderer/components/Layout'
import { ProviderAvatarPrimitive } from '@renderer/components/ProviderAvatar'
import ProviderLogoPicker from '@renderer/components/ProviderLogoPicker'
import { TopView } from '@renderer/components/TopView'
import { PROVIDER_LOGO_MAP } from '@renderer/config/providers'
import ImageStorage from '@renderer/services/ImageStorage'
import { Provider, ProviderType } from '@renderer/types'
import { generateColorFromChar, getForegroundColor } from '@renderer/utils'
import { Divider, Dropdown, Form, Input, Modal, Popover, Select, Upload } from 'antd'
import { ItemType } from 'antd/es/menu/interface'
import React, { useEffect, useRef, useState } from 'react'
import { useTranslation } from 'react-i18next'
import styled from 'styled-components'

const logger = loggerService.withContext('AddProviderPopup')

interface Props {
  provider?: Provider
  resolve: (result: { name: string; type: ProviderType; logo?: string; logoFile?: File }) => void
}

const PopupContainer: React.FC<Props> = ({ provider, resolve }) => {
  const [open, setOpen] = useState(true)
  const [name, setName] = useState(provider?.name || '')
  const [type, setType] = useState<ProviderType>(provider?.type || 'openai')
  const [logo, setLogo] = useState<string | null>(null)
  const [logoPickerOpen, setLogoPickerOpen] = useState(false)
  const [dropdownOpen, setDropdownOpen] = useState(false)
  const [imageEditorOpen, setImageEditorOpen] = useState(false)
  const [tempImageSrc, setTempImageSrc] = useState<string | null>(null)
  const { t } = useTranslation()
  const uploadRef = useRef<HTMLDivElement>(null)

  useEffect(() => {
    if (provider?.id) {
      const loadLogo = async () => {
        try {
          const logoData = await ImageStorage.get(`provider-${provider.id}`)
          if (logoData) {
            setLogo(logoData)
          }
        } catch (error) {
          logger.error('Failed to load logo', error as Error)
        }
      }
      loadLogo()
    }
  }, [provider])

  const onOk = async () => {
    setOpen(false)

    // 返回结果，但不包含文件对象，因为文件已经直接保存到 ImageStorage
    const result = {
      name,
      type,
      logo: logo || undefined
    }
    resolve(result)
  }

  const onCancel = () => {
    setOpen(false)
    resolve({ name: '', type: 'openai' })
  }

  const onClose = () => {
    resolve({ name, type, logo: logo || undefined })
  }

  const buttonDisabled = name.length === 0

  // 处理内置头像的点击事件
  const handleProviderLogoClick = async (providerId: string) => {
    try {
      const logoUrl = PROVIDER_LOGO_MAP[providerId]

      if (provider?.id) {
        await ImageStorage.set(`provider-${provider.id}`, logoUrl)
        const savedLogo = await ImageStorage.get(`provider-${provider.id}`)
        setLogo(savedLogo)
      } else {
        setLogo(logoUrl)
      }

      setLogoPickerOpen(false)
    } catch (error: any) {
      window.message.error(error.message)
    }
  }

  const handleReset = async () => {
    try {
      setLogo(null)

      if (provider?.id) {
        await ImageStorage.set(`provider-${provider.id}`, '')
      }

      setDropdownOpen(false)
    } catch (error: any) {
      window.message.error(error.message)
    }
  }

  const getInitials = () => {
    return name.charAt(0) || 'P'
  }

  // 处理图片编辑确认
  const handleImageEditConfirm = async (editedImageBlob: Blob) => {
    try {
      setImageEditorOpen(false)
      setTempImageSrc(null)

      // 将编辑后的 Blob 转换为 File
      const editedFile = new File([editedImageBlob], 'logo.png', { type: 'image/png' })

      if (provider?.id) {
        await ImageStorage.set(`provider-${provider.id}`, editedFile)
        const savedLogo = await ImageStorage.get(`provider-${provider.id}`)
        setLogo(savedLogo)
      } else {
        // 临时保存在内存中
        const logoData = await new Promise<string>((resolve) => {
          const reader = new FileReader()
          reader.onload = () => resolve(reader.result as string)
          reader.readAsDataURL(editedFile)
        })
        setLogo(logoData)
      }

      setDropdownOpen(false)
    } catch (error: any) {
      window.message.error(t('settings.general.avatar.save_failed') + ': ' + error.message)
    }
  }

  // 处理图片编辑取消
  const handleImageEditCancel = () => {
    setImageEditorOpen(false)
    setTempImageSrc(null)
  }

  const items = [
    {
      key: 'upload',
      label: (
<<<<<<< HEAD
        <div style={{ width: '100%', textAlign: 'center' }}>
          <Upload
            customRequest={() => {}}
            accept="image/png, image/jpeg, image/gif"
            itemRender={() => null}
            maxCount={1}
            onChange={async ({ file }) => {
              try {
                const _file = file.originFileObj as File

                // 如果是 GIF 图片，直接使用，不进行编辑
                if (_file.type === 'image/gif') {
                  const logoData = _file

                  if (provider?.id) {
                    await ImageStorage.set(`provider-${provider.id}`, logoData)
                    const savedLogo = await ImageStorage.get(`provider-${provider.id}`)
                    setLogo(savedLogo)
                  } else {
                    const tempUrl = await new Promise<string>((resolve) => {
                      const reader = new FileReader()
                      reader.onload = () => resolve(reader.result as string)
                      reader.readAsDataURL(logoData)
                    })
                    setLogo(tempUrl)
                  }
                  setDropdownOpen(false)
                } else {
                  // 对于其他图片格式，打开编辑器
                  const tempUrl = await new Promise<string>((resolve) => {
                    const reader = new FileReader()
                    reader.onload = () => resolve(reader.result as string)
                    reader.readAsDataURL(_file)
                  })

                  setTempImageSrc(tempUrl)
                  setDropdownOpen(false)
                  setImageEditorOpen(true)
                }
              } catch (error: any) {
                window.message.error(error.message)
=======
        <Upload
          customRequest={() => {}}
          accept="image/png, image/jpeg, image/gif"
          itemRender={() => null}
          maxCount={1}
          onChange={async ({ file }) => {
            try {
              const _file = file.originFileObj as File
              let logoData: string | Blob

              if (_file.type === 'image/gif') {
                logoData = _file
              } else {
                logoData = await compressImage(_file)
              }

              if (provider?.id) {
                if (logoData instanceof Blob && !(logoData instanceof File)) {
                  const fileFromBlob = new File([logoData], 'logo.png', { type: logoData.type })
                  await ImageStorage.set(`provider-${provider.id}`, fileFromBlob)
                } else {
                  await ImageStorage.set(`provider-${provider.id}`, logoData)
                }
                const savedLogo = await ImageStorage.get(`provider-${provider.id}`)
                setLogo(savedLogo)
              } else {
                // 临时保存在内存中，等创建 provider 后会在调用方保存
                const tempUrl = await new Promise<string>((resolve) => {
                  const reader = new FileReader()
                  reader.onload = () => resolve(reader.result as string)
                  reader.readAsDataURL(logoData)
                })
                setLogo(tempUrl)
>>>>>>> 0187f178
              }
              setDropdownOpen(false)
            } catch (error: any) {
              window.message.error(error.message)
            }
          }}>
          <MenuItem ref={uploadRef}>{t('settings.general.image_upload')}</MenuItem>
        </Upload>
      ),
      onClick: (e: any) => {
        e.stopPropagation()
        uploadRef.current?.click()
      }
    },
    {
      key: 'builtin',
      label: <MenuItem>{t('settings.general.avatar.builtin')}</MenuItem>,
      onClick: () => {
        setDropdownOpen(false)
        setLogoPickerOpen(true)
      }
    },
    {
      key: 'reset',
      label: <MenuItem>{t('settings.general.avatar.reset')}</MenuItem>,
      onClick: handleReset
    }
  ] satisfies ItemType[]

  // for logo
  const backgroundColor = generateColorFromChar(name)
  const color = name ? getForegroundColor(backgroundColor) : 'white'

  return (
    <Modal
      open={open}
      onOk={onOk}
      onCancel={onCancel}
      afterClose={onClose}
      width={360}
      closable={false}
      transitionName="animation-move-down"
      centered
      title={t('settings.provider.add.title')}
      okButtonProps={{ disabled: buttonDisabled }}>
      <Divider style={{ margin: '8px 0' }} />

      <Center mt="10px" mb="20px">
        <VStack alignItems="center" gap="10px">
          <Dropdown
            menu={{ items }}
            trigger={['click']}
            open={dropdownOpen}
            align={{ offset: [0, 4] }}
            placement="bottom"
            onOpenChange={(visible) => {
              setDropdownOpen(visible)
              if (visible) {
                setLogoPickerOpen(false)
              }
            }}>
            <Popover
              content={<ProviderLogoPicker onProviderClick={handleProviderLogoClick} />}
              trigger="click"
              open={logoPickerOpen}
              onOpenChange={(visible) => {
                setLogoPickerOpen(visible)
                if (visible) {
                  setDropdownOpen(false)
                }
              }}
              placement="bottom">
              {logo ? (
                <ProviderLogo>
                  <ProviderAvatarPrimitive providerId={logo} providerName={name} logoSrc={logo} size={60} />
                </ProviderLogo>
              ) : (
                <ProviderInitialsLogo style={name ? { backgroundColor, color } : undefined}>
                  {getInitials()}
                </ProviderInitialsLogo>
              )}
            </Popover>
          </Dropdown>
        </VStack>
      </Center>

      <Form layout="vertical" style={{ gap: 8 }}>
        <Form.Item label={t('settings.provider.add.name.label')} style={{ marginBottom: 8 }}>
          <Input
            value={name}
            onChange={(e) => setName(e.target.value.trim())}
            placeholder={t('settings.provider.add.name.placeholder')}
            onKeyDown={(e) => {
              if (e.key === 'Enter' && !e.nativeEvent.isComposing) {
                onOk()
              }
            }}
            maxLength={32}
          />
        </Form.Item>
        <Form.Item label={t('settings.provider.add.type')} style={{ marginBottom: 0 }}>
          <Select
            value={type}
            onChange={setType}
            options={[
              { label: 'OpenAI', value: 'openai' },
              { label: 'OpenAI-Response', value: 'openai-response' },
              { label: 'Gemini', value: 'gemini' },
              { label: 'Anthropic', value: 'anthropic' },
              { label: 'Azure OpenAI', value: 'azure-openai' }
            ]}
          />
        </Form.Item>
      </Form>

      {/* 图片编辑器 */}
      <ProviderAvatarEditor
        open={imageEditorOpen}
        imageSrc={tempImageSrc || undefined}
        onCancel={handleImageEditCancel}
        onConfirm={handleImageEditConfirm}
        title={t('settings.general.avatar.edit', '编辑头像')}
        aspectRatio={1} // 正方形裁剪
        maxWidth={200}
        maxHeight={200}
      />
    </Modal>
  )
}

const ProviderLogo = styled.div`
  cursor: pointer;
  width: 60px;
  height: 60px;
  border-radius: 100%;
  overflow: hidden;
  display: flex;
  align-items: center;
  justify-content: center;

  transition: opacity 0.3s ease;
  &:hover {
    opacity: 0.8;
  }
`

const ProviderInitialsLogo = styled.div`
  cursor: pointer;
  width: 60px;
  height: 60px;
  border-radius: 100%;
  display: flex;
  align-items: center;
  justify-content: center;
  font-size: 30px;
  font-weight: 500;
  transition: opacity 0.3s ease;
  background-color: var(--color-background-soft);
  border: 0.5px solid var(--color-border);
  &:hover {
    opacity: 0.8;
  }
`

const MenuItem = styled.div`
  width: 100%;
  text-align: center;
`

export default class AddProviderPopup {
  static topviewId = 0
  static hide() {
    TopView.hide('AddProviderPopup')
  }
  static show(provider?: Provider) {
    return new Promise<{
      name: string
      type: ProviderType
      logo?: string
      logoFile?: File
    }>((resolve) => {
      TopView.show(
        <PopupContainer
          provider={provider}
          resolve={(v) => {
            resolve(v)
            this.hide()
          }}
        />,
        'AddProviderPopup'
      )
    })
  }
}<|MERGE_RESOLUTION|>--- conflicted
+++ resolved
@@ -148,9 +148,7 @@
     {
       key: 'upload',
       label: (
-<<<<<<< HEAD
-        <div style={{ width: '100%', textAlign: 'center' }}>
-          <Upload
+        <Upload
             customRequest={() => {}}
             accept="image/png, image/jpeg, image/gif"
             itemRender={() => null}
@@ -159,7 +157,7 @@
               try {
                 const _file = file.originFileObj as File
 
-                // 如果是 GIF 图片，直接使用，不进行编辑
+              // 如果是 GIF 图片，直接使用，不进行编辑
                 if (_file.type === 'image/gif') {
                   const logoData = _file
 
@@ -188,45 +186,6 @@
                   setDropdownOpen(false)
                   setImageEditorOpen(true)
                 }
-              } catch (error: any) {
-                window.message.error(error.message)
-=======
-        <Upload
-          customRequest={() => {}}
-          accept="image/png, image/jpeg, image/gif"
-          itemRender={() => null}
-          maxCount={1}
-          onChange={async ({ file }) => {
-            try {
-              const _file = file.originFileObj as File
-              let logoData: string | Blob
-
-              if (_file.type === 'image/gif') {
-                logoData = _file
-              } else {
-                logoData = await compressImage(_file)
-              }
-
-              if (provider?.id) {
-                if (logoData instanceof Blob && !(logoData instanceof File)) {
-                  const fileFromBlob = new File([logoData], 'logo.png', { type: logoData.type })
-                  await ImageStorage.set(`provider-${provider.id}`, fileFromBlob)
-                } else {
-                  await ImageStorage.set(`provider-${provider.id}`, logoData)
-                }
-                const savedLogo = await ImageStorage.get(`provider-${provider.id}`)
-                setLogo(savedLogo)
-              } else {
-                // 临时保存在内存中，等创建 provider 后会在调用方保存
-                const tempUrl = await new Promise<string>((resolve) => {
-                  const reader = new FileReader()
-                  reader.onload = () => resolve(reader.result as string)
-                  reader.readAsDataURL(logoData)
-                })
-                setLogo(tempUrl)
->>>>>>> 0187f178
-              }
-              setDropdownOpen(false)
             } catch (error: any) {
               window.message.error(error.message)
             }

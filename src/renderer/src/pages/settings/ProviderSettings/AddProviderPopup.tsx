--- conflicted
+++ resolved
@@ -148,49 +148,6 @@
     {
       key: 'upload',
       label: (
-<<<<<<< HEAD
-        <div style={{ width: '100%', textAlign: 'center' }}>
-          <Upload
-            customRequest={() => {}}
-            accept="image/png, image/jpeg, image/gif"
-            itemRender={() => null}
-            maxCount={1}
-            onChange={async ({ file }) => {
-              try {
-                const _file = file.originFileObj as File
-
-                // 如果是 GIF 图片，直接使用，不进行编辑
-                if (_file.type === 'image/gif') {
-                  const logoData = _file
-
-                  if (provider?.id) {
-                    await ImageStorage.set(`provider-${provider.id}`, logoData)
-                    const savedLogo = await ImageStorage.get(`provider-${provider.id}`)
-                    setLogo(savedLogo)
-                  } else {
-                    const tempUrl = await new Promise<string>((resolve) => {
-                      const reader = new FileReader()
-                      reader.onload = () => resolve(reader.result as string)
-                      reader.readAsDataURL(logoData)
-                    })
-                    setLogo(tempUrl)
-                  }
-                  setDropdownOpen(false)
-                } else {
-                  // 对于其他图片格式，打开编辑器
-                  const tempUrl = await new Promise<string>((resolve) => {
-                    const reader = new FileReader()
-                    reader.onload = () => resolve(reader.result as string)
-                    reader.readAsDataURL(_file)
-                  })
-
-                  setTempImageSrc(tempUrl)
-                  setDropdownOpen(false)
-                  setImageEditorOpen(true)
-                }
-              } catch (error: any) {
-                window.message.error(error.message)
-=======
         <Upload
           customRequest={() => {}}
           accept="image/png, image/jpeg, image/gif"
@@ -224,7 +181,6 @@
                   reader.readAsDataURL(logoData)
                 })
                 setLogo(tempUrl)
->>>>>>> 0187f178
               }
               setDropdownOpen(false)
             } catch (error: any) {

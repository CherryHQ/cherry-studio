--- conflicted
+++ resolved
@@ -4,13 +4,8 @@
 import { TopView } from '@renderer/components/TopView'
 import { PROVIDER_LOGO_MAP } from '@renderer/config/providers'
 import ImageStorage from '@renderer/services/ImageStorage'
-<<<<<<< HEAD
 import type { Provider, ProviderType } from '@renderer/types'
-import { compressImage } from '@renderer/utils'
-=======
-import { Provider, ProviderType } from '@renderer/types'
 import { compressImage, generateColorFromChar, getForegroundColor } from '@renderer/utils'
->>>>>>> d6dcb471
 import { Divider, Dropdown, Form, Input, Modal, Popover, Select, Upload } from 'antd'
 import type { ItemType } from 'antd/es/menu/interface'
 import React, { useEffect, useRef, useState } from 'react'

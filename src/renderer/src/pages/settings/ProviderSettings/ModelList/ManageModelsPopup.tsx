import { Button, Flex, RowFlex, Tooltip } from '@cherrystudio/ui'
import { loggerService } from '@logger'
import { LoadingIcon } from '@renderer/components/Icons'
import { TopView } from '@renderer/components/TopView'
import {
  groupQwenModels,
  isEmbeddingModel,
  isFunctionCallingModel,
  isNotSupportedTextDelta,
  isReasoningModel,
  isRerankModel,
  isVisionModel,
  isWebSearchModel,
  SYSTEM_MODELS
} from '@renderer/config/models'
import { useProvider } from '@renderer/hooks/useProvider'
import NewApiAddModelPopup from '@renderer/pages/settings/ProviderSettings/ModelList/NewApiAddModelPopup'
import NewApiBatchAddModelPopup from '@renderer/pages/settings/ProviderSettings/ModelList/NewApiBatchAddModelPopup'
import { fetchModels } from '@renderer/services/ApiService'
import type { Model, Provider } from '@renderer/types'
import { filterModelsByKeywords, getDefaultGroupName, getFancyProviderName } from '@renderer/utils'
import { isFreeModel } from '@renderer/utils/model'
<<<<<<< HEAD
import { Empty, Modal, Spin, Tabs } from 'antd'
=======
import { isNewApiProvider } from '@renderer/utils/provider'
import { Button, Empty, Flex, Modal, Spin, Tabs, Tooltip } from 'antd'
>>>>>>> 19923635
import Input from 'antd/es/input/Input'
import { groupBy, isEmpty, uniqBy } from 'lodash'
import { debounce } from 'lodash'
import { ListMinus, ListPlus, RefreshCcw, Search } from 'lucide-react'
import { useCallback, useEffect, useMemo, useOptimistic, useRef, useState, useTransition } from 'react'
import { useTranslation } from 'react-i18next'
import styled from 'styled-components'

import ManageModelsList from './ManageModelsList'
import { isModelInProvider, isValidNewApiModel } from './utils'

const logger = loggerService.withContext('ManageModelsPopup')

interface ShowParams {
  providerId: string
}

interface Props extends ShowParams {
  resolve: (data: any) => void
}

const PopupContainer: React.FC<Props> = ({ providerId, resolve }) => {
  const [open, setOpen] = useState(true)
  const { provider, models, addModel, removeModel } = useProvider(providerId)
  const [listModels, setListModels] = useState<Model[]>([])
  const [loadingModels, setLoadingModels] = useState(false)
  const [searchText, setSearchText] = useState('')
  const [filterSearchText, setFilterSearchText] = useState('')
  const debouncedSetFilterText = useMemo(
    () =>
      debounce((value: string) => {
        startSearchTransition(() => {
          setFilterSearchText(value)
        })
      }, 300),
    []
  )
  useEffect(() => {
    return () => {
      debouncedSetFilterText.cancel()
    }
  }, [debouncedSetFilterText])
  const [actualFilterType, setActualFilterType] = useState<string>('all')
  const [optimisticFilterType, setOptimisticFilterTypeFn] = useOptimistic(
    actualFilterType,
    (_currentFilterType, newFilterType: string) => newFilterType
  )
  const [isSearchPending, startSearchTransition] = useTransition()
  const [isFilterTypePending, startFilterTypeTransition] = useTransition()
  const { t, i18n } = useTranslation()
  const searchInputRef = useRef<any>(null)

  const systemModels = SYSTEM_MODELS[provider.id] || []
  const allModels = uniqBy([...systemModels, ...listModels, ...models], 'id')

  const isLoading = useMemo(
    () => loadingModels || isFilterTypePending || isSearchPending,
    [loadingModels, isFilterTypePending, isSearchPending]
  )

  const list = useMemo(
    () =>
      filterModelsByKeywords(filterSearchText, allModels).filter((model) => {
        switch (actualFilterType) {
          case 'reasoning':
            return isReasoningModel(model)
          case 'vision':
            return isVisionModel(model)
          case 'websearch':
            return isWebSearchModel(model)
          case 'free':
            return isFreeModel(model)
          case 'embedding':
            return isEmbeddingModel(model)
          case 'function_calling':
            return isFunctionCallingModel(model)
          case 'rerank':
            return isRerankModel(model)
          default:
            return true
        }
      }),
    [filterSearchText, actualFilterType, allModels]
  )

  const modelGroups = useMemo(
    () =>
      provider.id === 'dashscope'
        ? {
            ...groupBy(
              list.filter((model) => !model.id.startsWith('qwen')),
              'group'
            ),
            ...groupQwenModels(list.filter((model) => model.id.startsWith('qwen')))
          }
        : groupBy(list, 'group'),
    [list, provider.id]
  )

  const onOk = useCallback(() => setOpen(false), [])

  const onCancel = useCallback(() => setOpen(false), [])

  const onClose = useCallback(() => resolve({}), [resolve])

  const onAddModel = useCallback(
    (model: Model) => {
      if (!isEmpty(model.name)) {
        if (isNewApiProvider(provider)) {
          const endpointTypes = model.supported_endpoint_types
          if (endpointTypes && endpointTypes.length > 0) {
            addModel({
              ...model,
              endpoint_type: endpointTypes.includes('image-generation') ? 'image-generation' : endpointTypes[0],
              supported_text_delta: !isNotSupportedTextDelta(model)
            })
          } else {
            NewApiAddModelPopup.show({ title: t('settings.models.add.add_model'), provider, model })
          }
        } else {
          addModel({ ...model, supported_text_delta: !isNotSupportedTextDelta(model) })
        }
      }
    },
    [addModel, provider, t]
  )

  const onRemoveModel = useCallback((model: Model) => removeModel(model), [removeModel])

  const onRemoveAll = useCallback(() => {
    list.filter((model) => isModelInProvider(provider, model.id)).forEach(onRemoveModel)
  }, [list, onRemoveModel, provider])

  const onAddAll = useCallback(() => {
    const wouldAddModel = list.filter((model) => !isModelInProvider(provider, model.id))
    window.modal.confirm({
      title: t('settings.models.manage.add_listed.label'),
      content: t('settings.models.manage.add_listed.confirm'),
      centered: true,
      onOk: () => {
        if (isNewApiProvider(provider)) {
          if (models.every(isValidNewApiModel)) {
            wouldAddModel.forEach(onAddModel)
          } else {
            NewApiBatchAddModelPopup.show({
              title: t('settings.models.add.batch_add_models'),
              batchModels: wouldAddModel,
              provider
            })
          }
        } else {
          wouldAddModel.forEach(onAddModel)
        }
      }
    })
  }, [list, models, onAddModel, provider, t])

  const loadModels = useCallback(async (provider: Provider) => {
    setLoadingModels(true)
    try {
      const models = await fetchModels(provider)
      // TODO: More robust conversion
      const filteredModels = models
        .map((model) => ({
          // @ts-ignore modelId
          id: model?.id || model?.name,
          // @ts-ignore name
          name: model?.display_name || model?.displayName || model?.name || model?.id,
          provider: provider.id,
          // @ts-ignore group
          group: getDefaultGroupName(model?.id || model?.name, provider.id),
          // @ts-ignore description
          description: model?.description || '',
          // @ts-ignore owned_by
          owned_by: model?.owned_by || '',
          // @ts-ignore supported_endpoint_types
          supported_endpoint_types: model?.supported_endpoint_types
        }))
        .filter((model) => !isEmpty(model.name))

      setListModels(filteredModels)
    } catch (error) {
      logger.error(`Failed to load models for provider ${getFancyProviderName(provider)}`, error as Error)
    } finally {
      setLoadingModels(false)
    }
  }, [])

  useEffect(() => {
    loadModels(provider)
    // eslint-disable-next-line react-hooks/exhaustive-deps
  }, [])

  useEffect(() => {
    if (open && searchInputRef.current) {
      const timer = setTimeout(() => {
        searchInputRef.current?.focus()
      }, 350)

      return () => {
        clearTimeout(timer)
      }
    }
    return
  }, [open])

  const ModalHeader = () => {
    return (
      <Flex>
        <ModelHeaderTitle>
          {getFancyProviderName(provider)}
          {i18n.language.startsWith('zh') ? '' : ' '}
          {t('common.models')}
        </ModelHeaderTitle>
      </Flex>
    )
  }

  const renderTopTools = useCallback(() => {
    const isAllFilteredInProvider = list.length > 0 && list.every((model) => isModelInProvider(provider, model.id))

    return (
      <RowFlex className="gap-2">
        <Tooltip
          content={
            isAllFilteredInProvider
              ? t('settings.models.manage.remove_listed')
              : t('settings.models.manage.add_listed.label')
          }>
          <Button
            variant="ghost"
            size="icon-lg"
            onClick={() => {
              isAllFilteredInProvider ? onRemoveAll() : onAddAll()
            }}
            disabled={loadingModels || list.length === 0}>
            {isAllFilteredInProvider ? <ListMinus size={18} /> : <ListPlus size={18} />}
          </Button>
        </Tooltip>
        <Tooltip content={t('settings.models.manage.refetch_list')} closeDelay={0}>
          <Button variant="ghost" size="icon-lg" onClick={() => loadModels(provider)} disabled={loadingModels}>
            <RefreshCcw size={16} />
          </Button>
        </Tooltip>
      </RowFlex>
    )
  }, [list, t, loadingModels, provider, onRemoveAll, onAddAll, loadModels])

  return (
    <Modal
      title={<ModalHeader />}
      open={open}
      onOk={onOk}
      onCancel={onCancel}
      afterClose={onClose}
      footer={null}
      width="800px"
      transitionName="animation-move-down"
      styles={{
        body: {
          overflowY: 'hidden'
        }
      }}
      centered>
      <SearchContainer>
        <TopToolsWrapper>
          <Input
            prefix={<Search size={16} style={{ marginRight: 4 }} />}
            size="large"
            ref={searchInputRef}
            placeholder={t('settings.provider.search_placeholder')}
            allowClear
            value={searchText}
            onChange={(e) => {
              const newSearchValue = e.target.value
              setSearchText(newSearchValue) // Update input field immediately
              debouncedSetFilterText(newSearchValue)
            }}
            disabled={loadingModels}
          />
          {renderTopTools()}
        </TopToolsWrapper>
        <Tabs
          size={i18n.language.startsWith('zh') ? 'middle' : 'small'}
          defaultActiveKey="all"
          activeKey={optimisticFilterType}
          items={[
            { label: t('models.all'), key: 'all' },
            { label: t('models.type.reasoning'), key: 'reasoning' },
            { label: t('models.type.vision'), key: 'vision' },
            { label: t('models.type.websearch'), key: 'websearch' },
            { label: t('models.type.free'), key: 'free' },
            { label: t('models.type.embedding'), key: 'embedding' },
            { label: t('models.type.rerank'), key: 'rerank' },
            { label: t('models.type.function_calling'), key: 'function_calling' }
          ]}
          onChange={(key) => {
            setOptimisticFilterTypeFn(key)
            startFilterTypeTransition(() => {
              setActualFilterType(key)
            })
          }}
        />
      </SearchContainer>
      <Spin
        spinning={isLoading}
        indicator={<LoadingIcon color="var(--color-text-2)" style={{ opacity: loadingModels ? 1 : 0 }} />}>
        <ListContainer>
          {loadingModels || isEmpty(list) ? (
            <Empty
              image={Empty.PRESENTED_IMAGE_SIMPLE}
              description={t('settings.models.empty')}
              style={{
                visibility: loadingModels ? 'hidden' : 'visible',
                display: 'flex',
                justifyContent: 'center',
                alignItems: 'center',
                height: '100%',
                margin: '0'
              }}
            />
          ) : (
            <ManageModelsList
              modelGroups={modelGroups}
              provider={provider}
              onAddModel={onAddModel}
              onRemoveModel={onRemoveModel}
            />
          )}
        </ListContainer>
      </Spin>
    </Modal>
  )
}

const SearchContainer = styled.div`
  display: flex;
  flex-direction: column;
  gap: 5px;

  .ant-radio-group {
    display: flex;
    flex-wrap: wrap;
  }
`

const TopToolsWrapper = styled.div`
  display: flex;
  align-items: center;
  gap: 8px;
  margin-top: 10px;
  margin-bottom: 0;
`

const ListContainer = styled.div`
  height: calc(90vh - 300px);
`

const ModelHeaderTitle = styled.div`
  color: var(--color-text);
  font-size: 18px;
  font-weight: 600;
  margin-right: 10px;
`

const TopViewKey = 'ManageModelsPopup'

export default class ManageModelsPopup {
  static topviewId = 0
  static hide() {
    TopView.hide(TopViewKey)
  }
  static show(props: ShowParams) {
    return new Promise<any>((resolve) => {
      TopView.show(
        <PopupContainer
          {...props}
          resolve={(v) => {
            resolve(v)
            this.hide()
          }}
        />,
        TopViewKey
      )
    })
  }
}<|MERGE_RESOLUTION|>--- conflicted
+++ resolved
@@ -20,12 +20,8 @@
 import type { Model, Provider } from '@renderer/types'
 import { filterModelsByKeywords, getDefaultGroupName, getFancyProviderName } from '@renderer/utils'
 import { isFreeModel } from '@renderer/utils/model'
-<<<<<<< HEAD
+import { isNewApiProvider } from '@renderer/utils/provider'
 import { Empty, Modal, Spin, Tabs } from 'antd'
-=======
-import { isNewApiProvider } from '@renderer/utils/provider'
-import { Button, Empty, Flex, Modal, Spin, Tabs, Tooltip } from 'antd'
->>>>>>> 19923635
 import Input from 'antd/es/input/Input'
 import { groupBy, isEmpty, uniqBy } from 'lodash'
 import { debounce } from 'lodash'

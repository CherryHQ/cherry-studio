import { RowFlex } from '@cherrystudio/ui'
import { Flex } from '@cherrystudio/ui'
<<<<<<< HEAD
import { Tooltip } from '@cherrystudio/ui'
=======
import { Button } from '@cherrystudio/ui'
>>>>>>> ef4bede0
import { loggerService } from '@logger'
import { LoadingIcon } from '@renderer/components/Icons'
import { TopView } from '@renderer/components/TopView'
import {
  groupQwenModels,
  isEmbeddingModel,
  isFunctionCallingModel,
  isNotSupportedTextDelta,
  isReasoningModel,
  isRerankModel,
  isVisionModel,
  isWebSearchModel,
  SYSTEM_MODELS
} from '@renderer/config/models'
import { isNewApiProvider } from '@renderer/config/providers'
import { useProvider } from '@renderer/hooks/useProvider'
import NewApiAddModelPopup from '@renderer/pages/settings/ProviderSettings/ModelList/NewApiAddModelPopup'
import NewApiBatchAddModelPopup from '@renderer/pages/settings/ProviderSettings/ModelList/NewApiBatchAddModelPopup'
import { fetchModels } from '@renderer/services/ApiService'
import type { Model, Provider } from '@renderer/types'
import { filterModelsByKeywords, getDefaultGroupName, getFancyProviderName } from '@renderer/utils'
import { isFreeModel } from '@renderer/utils/model'
<<<<<<< HEAD
import { Button, Empty, Modal, Spin, Tabs } from 'antd'
=======
import { Empty, Modal, Spin, Tabs, Tooltip } from 'antd'
>>>>>>> ef4bede0
import Input from 'antd/es/input/Input'
import { groupBy, isEmpty, uniqBy } from 'lodash'
import { debounce } from 'lodash'
import { ListMinus, ListPlus, RefreshCcw, Search } from 'lucide-react'
import { useCallback, useEffect, useMemo, useOptimistic, useRef, useState, useTransition } from 'react'
import { useTranslation } from 'react-i18next'
import styled from 'styled-components'

import ManageModelsList from './ManageModelsList'
import { isModelInProvider, isValidNewApiModel } from './utils'

const logger = loggerService.withContext('ManageModelsPopup')

interface ShowParams {
  providerId: string
}

interface Props extends ShowParams {
  resolve: (data: any) => void
}

const PopupContainer: React.FC<Props> = ({ providerId, resolve }) => {
  const [open, setOpen] = useState(true)
  const { provider, models, addModel, removeModel } = useProvider(providerId)
  const [listModels, setListModels] = useState<Model[]>([])
  const [loadingModels, setLoadingModels] = useState(false)
  const [searchText, setSearchText] = useState('')
  const [filterSearchText, setFilterSearchText] = useState('')
  const debouncedSetFilterText = useMemo(
    () =>
      debounce((value: string) => {
        startSearchTransition(() => {
          setFilterSearchText(value)
        })
      }, 300),
    []
  )
  useEffect(() => {
    return () => {
      debouncedSetFilterText.cancel()
    }
  }, [debouncedSetFilterText])
  const [actualFilterType, setActualFilterType] = useState<string>('all')
  const [optimisticFilterType, setOptimisticFilterTypeFn] = useOptimistic(
    actualFilterType,
    (_currentFilterType, newFilterType: string) => newFilterType
  )
  const [isSearchPending, startSearchTransition] = useTransition()
  const [isFilterTypePending, startFilterTypeTransition] = useTransition()
  const { t, i18n } = useTranslation()
  const searchInputRef = useRef<any>(null)

  const systemModels = SYSTEM_MODELS[provider.id] || []
  const allModels = uniqBy([...systemModels, ...listModels, ...models], 'id')

  const isLoading = useMemo(
    () => loadingModels || isFilterTypePending || isSearchPending,
    [loadingModels, isFilterTypePending, isSearchPending]
  )

  const list = useMemo(
    () =>
      filterModelsByKeywords(filterSearchText, allModels).filter((model) => {
        switch (actualFilterType) {
          case 'reasoning':
            return isReasoningModel(model)
          case 'vision':
            return isVisionModel(model)
          case 'websearch':
            return isWebSearchModel(model)
          case 'free':
            return isFreeModel(model)
          case 'embedding':
            return isEmbeddingModel(model)
          case 'function_calling':
            return isFunctionCallingModel(model)
          case 'rerank':
            return isRerankModel(model)
          default:
            return true
        }
      }),
    [filterSearchText, actualFilterType, allModels]
  )

  const modelGroups = useMemo(
    () =>
      provider.id === 'dashscope'
        ? {
            ...groupBy(
              list.filter((model) => !model.id.startsWith('qwen')),
              'group'
            ),
            ...groupQwenModels(list.filter((model) => model.id.startsWith('qwen')))
          }
        : groupBy(list, 'group'),
    [list, provider.id]
  )

  const onOk = useCallback(() => setOpen(false), [])

  const onCancel = useCallback(() => setOpen(false), [])

  const onClose = useCallback(() => resolve({}), [resolve])

  const onAddModel = useCallback(
    (model: Model) => {
      if (!isEmpty(model.name)) {
        if (isNewApiProvider(provider)) {
          if (model.supported_endpoint_types && model.supported_endpoint_types.length > 0) {
            addModel({
              ...model,
              endpoint_type: model.supported_endpoint_types[0],
              supported_text_delta: !isNotSupportedTextDelta(model)
            })
          } else {
            NewApiAddModelPopup.show({ title: t('settings.models.add.add_model'), provider, model })
          }
        } else {
          addModel({ ...model, supported_text_delta: !isNotSupportedTextDelta(model) })
        }
      }
    },
    [addModel, provider, t]
  )

  const onRemoveModel = useCallback((model: Model) => removeModel(model), [removeModel])

  const onRemoveAll = useCallback(() => {
    list.filter((model) => isModelInProvider(provider, model.id)).forEach(onRemoveModel)
  }, [list, onRemoveModel, provider])

  const onAddAll = useCallback(() => {
    const wouldAddModel = list.filter((model) => !isModelInProvider(provider, model.id))
    window.modal.confirm({
      title: t('settings.models.manage.add_listed.label'),
      content: t('settings.models.manage.add_listed.confirm'),
      centered: true,
      onOk: () => {
        if (isNewApiProvider(provider)) {
          if (models.every(isValidNewApiModel)) {
            wouldAddModel.forEach(onAddModel)
          } else {
            NewApiBatchAddModelPopup.show({
              title: t('settings.models.add.batch_add_models'),
              batchModels: wouldAddModel,
              provider
            })
          }
        } else {
          wouldAddModel.forEach(onAddModel)
        }
      }
    })
  }, [list, models, onAddModel, provider, t])

  const loadModels = useCallback(async (provider: Provider) => {
    setLoadingModels(true)
    try {
      const models = await fetchModels(provider)
      const filteredModels = models
        .map((model) => ({
          // @ts-ignore modelId
          id: model?.id || model?.name,
          // @ts-ignore name
          name: model?.display_name || model?.displayName || model?.name || model?.id,
          provider: provider.id,
          // @ts-ignore group
          group: getDefaultGroupName(model?.id || model?.name, provider.id),
          // @ts-ignore description
          description: model?.description || '',
          // @ts-ignore owned_by
          owned_by: model?.owned_by || '',
          // @ts-ignore supported_endpoint_types
          supported_endpoint_types: model?.supported_endpoint_types
        }))
        .filter((model) => !isEmpty(model.name))

      setListModels(filteredModels)
    } catch (error) {
      logger.error(`Failed to load models for provider ${getFancyProviderName(provider)}`, error as Error)
    } finally {
      setLoadingModels(false)
    }
  }, [])

  useEffect(() => {
    loadModels(provider)
    // eslint-disable-next-line react-hooks/exhaustive-deps
  }, [])

  useEffect(() => {
    if (open && searchInputRef.current) {
      const timer = setTimeout(() => {
        searchInputRef.current?.focus()
      }, 350)

      return () => {
        clearTimeout(timer)
      }
    }
    return
  }, [open])

  const ModalHeader = () => {
    return (
      <Flex>
        <ModelHeaderTitle>
          {getFancyProviderName(provider)}
          {i18n.language.startsWith('zh') ? '' : ' '}
          {t('common.models')}
        </ModelHeaderTitle>
      </Flex>
    )
  }

  const renderTopTools = useCallback(() => {
    const isAllFilteredInProvider = list.length > 0 && list.every((model) => isModelInProvider(provider, model.id))

    return (
      <RowFlex className="gap-2">
        <Tooltip
          placement="top"
          title={
            isAllFilteredInProvider
              ? t('settings.models.manage.remove_listed')
              : t('settings.models.manage.add_listed.label')
          }>
          <Button
            variant="ghost"
            startContent={isAllFilteredInProvider ? <ListMinus size={18} /> : <ListPlus size={18} />}
            isIconOnly
            size="lg"
            onPress={() => {
              isAllFilteredInProvider ? onRemoveAll() : onAddAll()
            }}
            isDisabled={loadingModels || list.length === 0}
          />
        </Tooltip>
        <Tooltip placement="top" title={t('settings.models.manage.refetch_list')}>
          <Button
            variant="ghost"
            startContent={<RefreshCcw size={16} />}
            isIconOnly
            size="lg"
            onPress={() => loadModels(provider)}
            isDisabled={loadingModels}
          />
        </Tooltip>
      </RowFlex>
    )
  }, [list, t, loadingModels, provider, onRemoveAll, onAddAll, loadModels])

  return (
    <Modal
      title={<ModalHeader />}
      open={open}
      onOk={onOk}
      onCancel={onCancel}
      afterClose={onClose}
      footer={null}
      width="800px"
      transitionName="animation-move-down"
      styles={{
        body: {
          overflowY: 'hidden'
        }
      }}
      centered>
      <SearchContainer>
        <TopToolsWrapper>
          <Input
            prefix={<Search size={16} style={{ marginRight: 4 }} />}
            size="large"
            ref={searchInputRef}
            placeholder={t('settings.provider.search_placeholder')}
            allowClear
            value={searchText}
            onChange={(e) => {
              const newSearchValue = e.target.value
              setSearchText(newSearchValue) // Update input field immediately
              debouncedSetFilterText(newSearchValue)
            }}
            disabled={loadingModels}
          />
          {renderTopTools()}
        </TopToolsWrapper>
        <Tabs
          size={i18n.language.startsWith('zh') ? 'middle' : 'small'}
          defaultActiveKey="all"
          activeKey={optimisticFilterType}
          items={[
            { label: t('models.all'), key: 'all' },
            { label: t('models.type.reasoning'), key: 'reasoning' },
            { label: t('models.type.vision'), key: 'vision' },
            { label: t('models.type.websearch'), key: 'websearch' },
            { label: t('models.type.free'), key: 'free' },
            { label: t('models.type.embedding'), key: 'embedding' },
            { label: t('models.type.rerank'), key: 'rerank' },
            { label: t('models.type.function_calling'), key: 'function_calling' }
          ]}
          onChange={(key) => {
            setOptimisticFilterTypeFn(key)
            startFilterTypeTransition(() => {
              setActualFilterType(key)
            })
          }}
        />
      </SearchContainer>
      <Spin
        spinning={isLoading}
        indicator={<LoadingIcon color="var(--color-text-2)" style={{ opacity: loadingModels ? 1 : 0 }} />}>
        <ListContainer>
          {loadingModels || isEmpty(list) ? (
            <Empty
              image={Empty.PRESENTED_IMAGE_SIMPLE}
              description={t('settings.models.empty')}
              style={{
                visibility: loadingModels ? 'hidden' : 'visible',
                display: 'flex',
                justifyContent: 'center',
                alignItems: 'center',
                height: '100%',
                margin: '0'
              }}
            />
          ) : (
            <ManageModelsList
              modelGroups={modelGroups}
              provider={provider}
              onAddModel={onAddModel}
              onRemoveModel={onRemoveModel}
            />
          )}
        </ListContainer>
      </Spin>
    </Modal>
  )
}

const SearchContainer = styled.div`
  display: flex;
  flex-direction: column;
  gap: 5px;

  .ant-radio-group {
    display: flex;
    flex-wrap: wrap;
  }
`

const TopToolsWrapper = styled.div`
  display: flex;
  align-items: center;
  gap: 8px;
  margin-top: 10px;
  margin-bottom: 0;
`

const ListContainer = styled.div`
  height: calc(90vh - 300px);
`

const ModelHeaderTitle = styled.div`
  color: var(--color-text);
  font-size: 18px;
  font-weight: 600;
  margin-right: 10px;
`

const TopViewKey = 'ManageModelsPopup'

export default class ManageModelsPopup {
  static topviewId = 0
  static hide() {
    TopView.hide(TopViewKey)
  }
  static show(props: ShowParams) {
    return new Promise<any>((resolve) => {
      TopView.show(
        <PopupContainer
          {...props}
          resolve={(v) => {
            resolve(v)
            this.hide()
          }}
        />,
        TopViewKey
      )
    })
  }
}<|MERGE_RESOLUTION|>--- conflicted
+++ resolved
@@ -1,10 +1,4 @@
-import { RowFlex } from '@cherrystudio/ui'
-import { Flex } from '@cherrystudio/ui'
-<<<<<<< HEAD
-import { Tooltip } from '@cherrystudio/ui'
-=======
-import { Button } from '@cherrystudio/ui'
->>>>>>> ef4bede0
+import { Button, Flex, RowFlex, Tooltip } from '@cherrystudio/ui'
 import { loggerService } from '@logger'
 import { LoadingIcon } from '@renderer/components/Icons'
 import { TopView } from '@renderer/components/TopView'
@@ -27,11 +21,7 @@
 import type { Model, Provider } from '@renderer/types'
 import { filterModelsByKeywords, getDefaultGroupName, getFancyProviderName } from '@renderer/utils'
 import { isFreeModel } from '@renderer/utils/model'
-<<<<<<< HEAD
-import { Button, Empty, Modal, Spin, Tabs } from 'antd'
-=======
-import { Empty, Modal, Spin, Tabs, Tooltip } from 'antd'
->>>>>>> ef4bede0
+import { Empty, Modal, Spin, Tabs } from 'antd'
 import Input from 'antd/es/input/Input'
 import { groupBy, isEmpty, uniqBy } from 'lodash'
 import { debounce } from 'lodash'

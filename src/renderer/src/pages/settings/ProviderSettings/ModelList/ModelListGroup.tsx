import { Flex } from '@cherrystudio/ui'
import { CustomCollapse } from '@cherrystudio/ui'
<<<<<<< HEAD
import { Tooltip } from '@cherrystudio/ui'
import { DynamicVirtualList, type DynamicVirtualListRef } from '@renderer/components/VirtualList'
import type { Model } from '@renderer/types'
import type { ModelWithStatus } from '@renderer/types/healthCheck'
import { Button } from 'antd'
=======
import { Button } from '@cherrystudio/ui'
import { DynamicVirtualList, type DynamicVirtualListRef } from '@renderer/components/VirtualList'
import type { Model } from '@renderer/types'
import type { ModelWithStatus } from '@renderer/types/healthCheck'
import { Tooltip } from 'antd'
>>>>>>> ef4bede0
import { Minus } from 'lucide-react'
import React, { memo, useCallback, useRef } from 'react'
import { useTranslation } from 'react-i18next'
import styled from 'styled-components'

import ModelListItem from './ModelListItem'

const MAX_SCROLLER_HEIGHT = 390

interface ModelListGroupProps {
  groupName: string
  models: Model[]
  modelStatuses: ModelWithStatus[]
  defaultOpen: boolean
  disabled?: boolean
  onEditModel: (model: Model) => void
  onRemoveModel: (model: Model) => void
  onRemoveGroup: () => void
}

const ModelListGroup: React.FC<ModelListGroupProps> = ({
  groupName,
  models,
  modelStatuses,
  defaultOpen,
  disabled,
  onEditModel,
  onRemoveModel,
  onRemoveGroup
}) => {
  const { t } = useTranslation()
  const listRef = useRef<DynamicVirtualListRef>(null)

  const handleCollapseChange = useCallback((keys: 'all' | Set<React.Key>) => {
    if (keys === 'all') {
      return
    }
    const stringKeys = Array.from(keys)

    const isNowExpanded = Array.isArray(stringKeys) ? stringKeys.length > 0 : !!stringKeys
    if (isNowExpanded) {
      // 延迟到 DOM 可见后测量
      requestAnimationFrame(() => listRef.current?.measure())
    }
  }, [])

  return (
    <CustomCollapseWrapper>
      <CustomCollapse
        accordionProps={{
          variant: 'shadow',
          defaultExpandedKeys: defaultOpen ? ['1'] : [],
          onSelectionChange: handleCollapseChange
        }}
        accordionItemProps={{
<<<<<<< HEAD
          startContent: (
            <Tooltip placement="top" title={t('settings.models.manage.remove_whole_group')}>
=======
          disableIndicatorAnimation: true,
          indicator: (
            <Tooltip title={t('settings.models.manage.remove_whole_group')} mouseLeaveDelay={0}>
>>>>>>> ef4bede0
              <Button
                variant="light"
                className="toolbar-item"
                startContent={<Minus size={14} />}
                onPress={onRemoveGroup}
                isDisabled={disabled}
                isIconOnly
              />
            </Tooltip>
          ),
          classNames: {
            trigger: 'p-[3px_calc(6px_+_var(--scrollbar-width))_3px_16px]'
          },
          title: (
            <Flex className="items-center gap-[10px]">
              <span style={{ fontWeight: 'bold' }}>{groupName}</span>
            </Flex>
          )
        }}>
        <DynamicVirtualList
          ref={listRef}
          list={models}
          estimateSize={useCallback(() => 52, [])} // 44px item + 8px padding
          overscan={5}
          scrollerStyle={{
            maxHeight: `${MAX_SCROLLER_HEIGHT}px`,
            padding: '4px 6px 4px 12px',
            scrollbarGutter: 'stable'
          }}
          itemContainerStyle={{
            padding: '4px 0'
          }}>
          {(model) => (
            <ModelListItem
              model={model}
              modelStatus={modelStatuses.find((status) => status.model.id === model.id)}
              onEdit={onEditModel}
              onRemove={onRemoveModel}
              disabled={disabled}
            />
          )}
        </DynamicVirtualList>
      </CustomCollapse>
    </CustomCollapseWrapper>
  )
}

const CustomCollapseWrapper = styled.div`
  .toolbar-item {
    transform: translateZ(0);
    will-change: opacity;
    opacity: 0;
    transition: opacity 0.2s;
  }
  &:hover .toolbar-item {
    opacity: 1;
  }

  /* 移除 collapse 的 padding，转而在 scroller 内部调整 */
  .ant-collapse-content-box {
    padding: 0 !important;
  }

`

export default memo(ModelListGroup)<|MERGE_RESOLUTION|>--- conflicted
+++ resolved
@@ -1,18 +1,8 @@
-import { Flex } from '@cherrystudio/ui'
+import { Button, Flex, Tooltip } from '@cherrystudio/ui'
 import { CustomCollapse } from '@cherrystudio/ui'
-<<<<<<< HEAD
-import { Tooltip } from '@cherrystudio/ui'
 import { DynamicVirtualList, type DynamicVirtualListRef } from '@renderer/components/VirtualList'
 import type { Model } from '@renderer/types'
 import type { ModelWithStatus } from '@renderer/types/healthCheck'
-import { Button } from 'antd'
-=======
-import { Button } from '@cherrystudio/ui'
-import { DynamicVirtualList, type DynamicVirtualListRef } from '@renderer/components/VirtualList'
-import type { Model } from '@renderer/types'
-import type { ModelWithStatus } from '@renderer/types/healthCheck'
-import { Tooltip } from 'antd'
->>>>>>> ef4bede0
 import { Minus } from 'lucide-react'
 import React, { memo, useCallback, useRef } from 'react'
 import { useTranslation } from 'react-i18next'
@@ -68,14 +58,9 @@
           onSelectionChange: handleCollapseChange
         }}
         accordionItemProps={{
-<<<<<<< HEAD
-          startContent: (
-            <Tooltip placement="top" title={t('settings.models.manage.remove_whole_group')}>
-=======
           disableIndicatorAnimation: true,
           indicator: (
-            <Tooltip title={t('settings.models.manage.remove_whole_group')} mouseLeaveDelay={0}>
->>>>>>> ef4bede0
+            <Tooltip placement="top" title={t('settings.models.manage.remove_whole_group')}>
               <Button
                 variant="light"
                 className="toolbar-item"

<<<<<<< HEAD
import { Flex } from '@cherrystudio/ui'
import CustomCollapse from '@renderer/components/CustomCollapse'
import { DynamicVirtualList, type DynamicVirtualListRef } from '@renderer/components/VirtualList'
import { Model } from '@renderer/types'
import { ModelWithStatus } from '@renderer/types/healthCheck'
import { Button, Tooltip } from 'antd'
=======
import { CustomCollapse } from '@cherrystudio/ui'
import { DynamicVirtualList, type DynamicVirtualListRef } from '@renderer/components/VirtualList'
import type { Model } from '@renderer/types'
import type { ModelWithStatus } from '@renderer/types/healthCheck'
import { Button, Flex, Tooltip } from 'antd'
>>>>>>> 1b04fd06
import { Minus } from 'lucide-react'
import React, { memo, useCallback, useRef } from 'react'
import { useTranslation } from 'react-i18next'
import styled from 'styled-components'

import ModelListItem from './ModelListItem'

const MAX_SCROLLER_HEIGHT = 390

interface ModelListGroupProps {
  groupName: string
  models: Model[]
  modelStatuses: ModelWithStatus[]
  defaultOpen: boolean
  disabled?: boolean
  onEditModel: (model: Model) => void
  onRemoveModel: (model: Model) => void
  onRemoveGroup: () => void
}

const ModelListGroup: React.FC<ModelListGroupProps> = ({
  groupName,
  models,
  modelStatuses,
  defaultOpen,
  disabled,
  onEditModel,
  onRemoveModel,
  onRemoveGroup
}) => {
  const { t } = useTranslation()
  const listRef = useRef<DynamicVirtualListRef>(null)

  const handleCollapseChange = useCallback((keys: 'all' | Set<React.Key>) => {
    if (keys === 'all') {
      return
    }
    const stringKeys = Array.from(keys)

    const isNowExpanded = Array.isArray(stringKeys) ? stringKeys.length > 0 : !!stringKeys
    if (isNowExpanded) {
      // 延迟到 DOM 可见后测量
      requestAnimationFrame(() => listRef.current?.measure())
    }
  }, [])

  return (
    <CustomCollapseWrapper>
      <CustomCollapse
<<<<<<< HEAD
        defaultActiveKey={defaultOpen ? ['1'] : []}
        onChange={handleCollapseChange}
        label={
          <Flex className="items-center gap-2.5">
            <span className="font-bold">{groupName}</span>
          </Flex>
        }
        extra={
          <Tooltip title={t('settings.models.manage.remove_whole_group')} mouseLeaveDelay={0}>
            <Button
              type="text"
              className="toolbar-item"
              icon={<Minus size={14} />}
              onClick={(e) => {
                e.stopPropagation()
                onRemoveGroup()
              }}
              disabled={disabled}
            />
          </Tooltip>
        }
        styles={{
          header: {
            padding: '3px calc(6px + var(--scrollbar-width)) 3px 16px'
          }
=======
        accordionProps={{
          variant: 'shadow',
          defaultExpandedKeys: defaultOpen ? ['1'] : [],
          onSelectionChange: handleCollapseChange
        }}
        accordionItemProps={{
          startContent: (
            <Tooltip title={t('settings.models.manage.remove_whole_group')} mouseLeaveDelay={0}>
              <Button
                type="text"
                className="toolbar-item"
                icon={<Minus size={14} />}
                onClick={(e) => {
                  e.stopPropagation()
                  onRemoveGroup()
                }}
                disabled={disabled}
              />
            </Tooltip>
          ),
          classNames: {
            trigger: 'p-[3px_calc(6px_+_var(--scrollbar-width))_3px_16px]'
          },
          title: (
            <Flex align="center" gap={10}>
              <span style={{ fontWeight: 'bold' }}>{groupName}</span>
            </Flex>
          )
>>>>>>> 1b04fd06
        }}>
        <DynamicVirtualList
          ref={listRef}
          list={models}
          estimateSize={useCallback(() => 52, [])} // 44px item + 8px padding
          overscan={5}
          scrollerStyle={{
            maxHeight: `${MAX_SCROLLER_HEIGHT}px`,
            padding: '4px 6px 4px 12px',
            scrollbarGutter: 'stable'
          }}
          itemContainerStyle={{
            padding: '4px 0'
          }}>
          {(model) => (
            <ModelListItem
              model={model}
              modelStatus={modelStatuses.find((status) => status.model.id === model.id)}
              onEdit={onEditModel}
              onRemove={onRemoveModel}
              disabled={disabled}
            />
          )}
        </DynamicVirtualList>
      </CustomCollapse>
    </CustomCollapseWrapper>
  )
}

const CustomCollapseWrapper = styled.div`
  .toolbar-item {
    transform: translateZ(0);
    will-change: opacity;
    opacity: 0;
    transition: opacity 0.2s;
  }
  &:hover .toolbar-item {
    opacity: 1;
  }

  /* 移除 collapse 的 padding，转而在 scroller 内部调整 */
  .ant-collapse-content-box {
    padding: 0 !important;
  }

`

export default memo(ModelListGroup)<|MERGE_RESOLUTION|>--- conflicted
+++ resolved
@@ -1,17 +1,9 @@
-<<<<<<< HEAD
 import { Flex } from '@cherrystudio/ui'
-import CustomCollapse from '@renderer/components/CustomCollapse'
-import { DynamicVirtualList, type DynamicVirtualListRef } from '@renderer/components/VirtualList'
-import { Model } from '@renderer/types'
-import { ModelWithStatus } from '@renderer/types/healthCheck'
-import { Button, Tooltip } from 'antd'
-=======
 import { CustomCollapse } from '@cherrystudio/ui'
 import { DynamicVirtualList, type DynamicVirtualListRef } from '@renderer/components/VirtualList'
 import type { Model } from '@renderer/types'
 import type { ModelWithStatus } from '@renderer/types/healthCheck'
-import { Button, Flex, Tooltip } from 'antd'
->>>>>>> 1b04fd06
+import { Button, Tooltip } from 'antd'
 import { Minus } from 'lucide-react'
 import React, { memo, useCallback, useRef } from 'react'
 import { useTranslation } from 'react-i18next'
@@ -61,33 +53,6 @@
   return (
     <CustomCollapseWrapper>
       <CustomCollapse
-<<<<<<< HEAD
-        defaultActiveKey={defaultOpen ? ['1'] : []}
-        onChange={handleCollapseChange}
-        label={
-          <Flex className="items-center gap-2.5">
-            <span className="font-bold">{groupName}</span>
-          </Flex>
-        }
-        extra={
-          <Tooltip title={t('settings.models.manage.remove_whole_group')} mouseLeaveDelay={0}>
-            <Button
-              type="text"
-              className="toolbar-item"
-              icon={<Minus size={14} />}
-              onClick={(e) => {
-                e.stopPropagation()
-                onRemoveGroup()
-              }}
-              disabled={disabled}
-            />
-          </Tooltip>
-        }
-        styles={{
-          header: {
-            padding: '3px calc(6px + var(--scrollbar-width)) 3px 16px'
-          }
-=======
         accordionProps={{
           variant: 'shadow',
           defaultExpandedKeys: defaultOpen ? ['1'] : [],
@@ -112,11 +77,10 @@
             trigger: 'p-[3px_calc(6px_+_var(--scrollbar-width))_3px_16px]'
           },
           title: (
-            <Flex align="center" gap={10}>
+            <Flex className="items-center gap-[10px]">
               <span style={{ fontWeight: 'bold' }}>{groupName}</span>
             </Flex>
           )
->>>>>>> 1b04fd06
         }}>
         <DynamicVirtualList
           ref={listRef}

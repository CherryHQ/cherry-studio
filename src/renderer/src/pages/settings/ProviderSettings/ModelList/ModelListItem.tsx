--- conflicted
+++ resolved
@@ -1,9 +1,4 @@
-import { RowFlex } from '@cherrystudio/ui'
-<<<<<<< HEAD
-import { Tooltip } from '@cherrystudio/ui'
-=======
-import { Button } from '@cherrystudio/ui'
->>>>>>> ef4bede0
+import { Button, RowFlex, Tooltip } from '@cherrystudio/ui'
 import { FreeTrialModelTag } from '@renderer/components/FreeTrialModelTag'
 import { type HealthResult, HealthStatusIndicator } from '@renderer/components/HealthStatusIndicator'
 import ModelIdWithTags from '@renderer/components/ModelIdWithTags'
@@ -11,11 +6,7 @@
 import type { Model } from '@renderer/types'
 import type { ModelWithStatus } from '@renderer/types/healthCheck'
 import { maskApiKey } from '@renderer/utils/api'
-<<<<<<< HEAD
-import { Avatar, Button } from 'antd'
-=======
-import { Avatar, Tooltip } from 'antd'
->>>>>>> ef4bede0
+import { Avatar } from 'antd'
 import { Bolt, Minus } from 'lucide-react'
 import React, { memo } from 'react'
 import { useTranslation } from 'react-i18next'
@@ -61,14 +52,7 @@
       <RowFlex className="items-center gap-1.5">
         <HealthStatusIndicator results={healthResults} loading={isChecking} showLatency />
         <RowFlex className="items-center">
-<<<<<<< HEAD
           <Tooltip placement="top" title={t('models.edit')}>
-            <Button type="text" onClick={() => onEdit(model)} disabled={disabled} icon={<Bolt size={14} />} />
-          </Tooltip>
-          <Tooltip placement="top" title={t('settings.models.manage.remove_model')}>
-            <Button type="text" onClick={() => onRemove(model)} disabled={disabled} icon={<Minus size={14} />} />
-=======
-          <Tooltip title={t('models.edit')} mouseLeaveDelay={0}>
             <Button
               variant="light"
               onPress={() => onEdit(model)}
@@ -77,7 +61,7 @@
               isIconOnly
             />
           </Tooltip>
-          <Tooltip title={t('settings.models.manage.remove_model')} mouseLeaveDelay={0}>
+          <Tooltip placement="top" title={t('settings.models.manage.remove_model')}>
             <Button
               variant="light"
               onPress={() => onRemove(model)}
@@ -85,7 +69,6 @@
               startContent={<Minus size={14} />}
               isIconOnly
             />
->>>>>>> ef4bede0
           </Tooltip>
         </RowFlex>
       </RowFlex>

--- conflicted
+++ resolved
@@ -1,10 +1,4 @@
-<<<<<<< HEAD
-import { Button, RowFlex, Tooltip } from '@cherrystudio/ui'
-=======
-import { RowFlex } from '@cherrystudio/ui'
-import { Button } from '@cherrystudio/ui'
-import { Avatar } from '@cherrystudio/ui'
->>>>>>> 6c71b92d
+import { Avatar, Button, RowFlex, Tooltip } from '@cherrystudio/ui'
 import { FreeTrialModelTag } from '@renderer/components/FreeTrialModelTag'
 import { type HealthResult, HealthStatusIndicator } from '@renderer/components/HealthStatusIndicator'
 import ModelIdWithTags from '@renderer/components/ModelIdWithTags'
@@ -12,11 +6,6 @@
 import type { Model } from '@renderer/types'
 import type { ModelWithStatus } from '@renderer/types/healthCheck'
 import { maskApiKey } from '@renderer/utils/api'
-<<<<<<< HEAD
-import { Avatar } from 'antd'
-=======
-import { Tooltip } from 'antd'
->>>>>>> 6c71b92d
 import { Bolt, Minus } from 'lucide-react'
 import React, { memo } from 'react'
 import { useTranslation } from 'react-i18next'

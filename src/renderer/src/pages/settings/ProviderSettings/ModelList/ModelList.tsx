import { Button, ColFlex, Flex, RowFlex, Tooltip } from '@cherrystudio/ui'
import CollapsibleSearchBar from '@renderer/components/CollapsibleSearchBar'
import { LoadingIcon, StreamlineGoodHealthAndWellBeing } from '@renderer/components/Icons'
import CustomTag from '@renderer/components/Tags/CustomTag'
import { isNewApiProvider, PROVIDER_URLS } from '@renderer/config/providers'
import { useProvider } from '@renderer/hooks/useProvider'
import { getProviderLabel } from '@renderer/i18n/label'
import { SettingHelpLink, SettingHelpText, SettingHelpTextRow, SettingSubtitle } from '@renderer/pages/settings'
import EditModelPopup from '@renderer/pages/settings/ProviderSettings/EditModelPopup/EditModelPopup'
import AddModelPopup from '@renderer/pages/settings/ProviderSettings/ModelList/AddModelPopup'
import DownloadOVMSModelPopup from '@renderer/pages/settings/ProviderSettings/ModelList/DownloadOVMSModelPopup'
import ManageModelsPopup from '@renderer/pages/settings/ProviderSettings/ModelList/ManageModelsPopup'
import NewApiAddModelPopup from '@renderer/pages/settings/ProviderSettings/ModelList/NewApiAddModelPopup'
import type { Model } from '@renderer/types'
import { filterModelsByKeywords } from '@renderer/utils'
import { Spin } from 'antd'
import { groupBy, isEmpty, sortBy, toPairs } from 'lodash'
import { ListCheck, Plus } from 'lucide-react'
import React, { memo, startTransition, useCallback, useEffect, useMemo, useState } from 'react'
import { useTranslation } from 'react-i18next'

import ModelListGroup from './ModelListGroup'
import { useHealthCheck } from './useHealthCheck'

interface ModelListProps {
  providerId: string
}

type ModelGroups = Record<string, Model[]>
const MODEL_COUNT_THRESHOLD = 10

/**
 * 根据搜索文本筛选模型、分组并排序
 */
const calculateModelGroups = (models: Model[], searchText: string): ModelGroups => {
  const filteredModels = searchText ? filterModelsByKeywords(searchText, models) : models
  const grouped = groupBy(filteredModels, 'group')
  return sortBy(toPairs(grouped), [0]).reduce((acc, [key, value]) => {
    acc[key] = value
    return acc
  }, {})
}

/**
 * 模型列表组件，用于 CRUD 操作和健康检查
 */
const ModelList: React.FC<ModelListProps> = ({ providerId }) => {
  const { t } = useTranslation()
  const { provider, models, removeModel } = useProvider(providerId)

  const providerConfig = PROVIDER_URLS[provider.id]
  const docsWebsite = providerConfig?.websites?.docs
  const modelsWebsite = providerConfig?.websites?.models

  const [searchText, _setSearchText] = useState('')
  const [displayedModelGroups, setDisplayedModelGroups] = useState<ModelGroups | null>(() => {
    if (models.length > MODEL_COUNT_THRESHOLD) {
      return null
    }
    return calculateModelGroups(models, '')
  })

  const { isChecking: isHealthChecking, modelStatuses, runHealthCheck } = useHealthCheck(provider, models)

  const setSearchText = useCallback((text: string) => {
    startTransition(() => {
      _setSearchText(text)
    })
  }, [])

  useEffect(() => {
    if (models.length > MODEL_COUNT_THRESHOLD) {
      startTransition(() => {
        setDisplayedModelGroups(calculateModelGroups(models, searchText))
      })
    } else {
      setDisplayedModelGroups(calculateModelGroups(models, searchText))
    }
  }, [models, searchText])

  const modelCount = useMemo(() => {
    return Object.values(displayedModelGroups ?? {}).reduce((acc, group) => acc + group.length, 0)
  }, [displayedModelGroups])

  const onManageModel = useCallback(() => {
    ManageModelsPopup.show({ providerId: provider.id })
  }, [provider.id])

  const onAddModel = useCallback(() => {
    if (isNewApiProvider(provider)) {
      NewApiAddModelPopup.show({ title: t('settings.models.add.add_model'), provider })
    } else {
      AddModelPopup.show({ title: t('settings.models.add.add_model'), provider })
    }
  }, [provider, t])

  const onDownloadModel = useCallback(
    () => DownloadOVMSModelPopup.show({ title: t('ovms.download.title'), provider }),
    [provider, t]
  )

  const isLoading = useMemo(() => displayedModelGroups === null, [displayedModelGroups])

  return (
    <>
      <SettingSubtitle className="mb-[5px]">
        <RowFlex className="w-full items-center justify-between">
          <RowFlex className="items-center gap-2">
            <SettingSubtitle className="mt-0">{t('common.models')}</SettingSubtitle>
            {modelCount > 0 && (
              <CustomTag color="#8c8c8c" size={10}>
                {modelCount}
              </CustomTag>
            )}
            <CollapsibleSearchBar
              onSearch={setSearchText}
              placeholder={t('models.search.placeholder')}
              tooltip={t('models.search.tooltip')}
            />
          </RowFlex>
          <RowFlex>
            <Tooltip content={t('settings.models.check.button_caption')} closeDelay={0}>
              <Button
                variant="light"
                onPress={runHealthCheck}
                startContent={<StreamlineGoodHealthAndWellBeing size={16} isActive={isHealthChecking} />}
                isIconOnly
              />
            </Tooltip>
          </RowFlex>
        </RowFlex>
      </SettingSubtitle>
      <Spin spinning={isLoading} indicator={<LoadingIcon color="var(--color-text-2)" />}>
        {displayedModelGroups && !isEmpty(displayedModelGroups) && (
          <ColFlex className="gap-3">
            {Object.keys(displayedModelGroups).map((group, i) => (
              <ModelListGroup
                key={group}
                groupName={group}
                models={displayedModelGroups[group]}
                modelStatuses={modelStatuses}
                defaultOpen={i <= 5}
                onEditModel={(model) => EditModelPopup.show({ provider, model })}
                onRemoveModel={removeModel}
                onRemoveGroup={() => displayedModelGroups[group].forEach((model) => removeModel(model))}
              />
            ))}
          </ColFlex>
        )}
      </Spin>
      <Flex className="items-center justify-between">
        {docsWebsite || modelsWebsite ? (
          <SettingHelpTextRow>
            <SettingHelpText>{t('settings.provider.docs_check')} </SettingHelpText>
            {docsWebsite && (
              <SettingHelpLink target="_blank" href={docsWebsite}>
                {getProviderLabel(provider.id) + ' '}
                {t('common.docs')}
              </SettingHelpLink>
            )}
            {docsWebsite && modelsWebsite && <SettingHelpText>{t('common.and')}</SettingHelpText>}
            {modelsWebsite && (
              <SettingHelpLink target="_blank" href={modelsWebsite}>
                {t('common.models')}
              </SettingHelpLink>
            )}
            <SettingHelpText>{t('settings.provider.docs_more_details')}</SettingHelpText>
          </SettingHelpTextRow>
        ) : (
          <div className="h-[5px]" />
        )}
      </Flex>
      <Flex className="mt-3 gap-2.5">
        <Button
          color="primary"
          onPress={onManageModel}
          startContent={<ListCheck fill="currentColor" size={16} />}
          isDisabled={isHealthChecking}>
          {t('button.manage')}
        </Button>
<<<<<<< HEAD
        <Button variant="solid" onPress={onAddModel} startContent={<Plus size={16} />} isDisabled={isHealthChecking}>
          {t('button.add')}
        </Button>
=======
        {provider.id !== 'ovms' ? (
          <Button type="default" onClick={onAddModel} icon={<Plus size={16} />} disabled={isHealthChecking}>
            {t('button.add')}
          </Button>
        ) : (
          <Button type="default" onClick={onDownloadModel} icon={<Plus size={16} />}>
            {t('button.download')}
          </Button>
        )}
>>>>>>> 504531d4
      </Flex>
    </>
  )
}

export default memo(ModelList)<|MERGE_RESOLUTION|>--- conflicted
+++ resolved
@@ -178,21 +178,19 @@
           isDisabled={isHealthChecking}>
           {t('button.manage')}
         </Button>
-<<<<<<< HEAD
-        <Button variant="solid" onPress={onAddModel} startContent={<Plus size={16} />} isDisabled={isHealthChecking}>
-          {t('button.add')}
-        </Button>
-=======
         {provider.id !== 'ovms' ? (
-          <Button type="default" onClick={onAddModel} icon={<Plus size={16} />} disabled={isHealthChecking}>
+          <Button variant="solid" onPress={onAddModel} startContent={<Plus size={16} />} isDisabled={isHealthChecking}>
             {t('button.add')}
           </Button>
         ) : (
-          <Button type="default" onClick={onDownloadModel} icon={<Plus size={16} />}>
+          <Button
+            variant="solid"
+            onPress={onDownloadModel}
+            startContent={<Plus size={16} />}
+            isDisabled={isHealthChecking}>
             {t('button.download')}
           </Button>
         )}
->>>>>>> 504531d4
       </Flex>
     </>
   )

import { ColFlex, RowFlex } from '@cherrystudio/ui'
import { Flex } from '@cherrystudio/ui'
import CollapsibleSearchBar from '@renderer/components/CollapsibleSearchBar'
import { LoadingIcon, StreamlineGoodHealthAndWellBeing } from '@renderer/components/Icons'
import CustomTag from '@renderer/components/Tags/CustomTag'
import { PROVIDER_URLS } from '@renderer/config/providers'
import { useProvider } from '@renderer/hooks/useProvider'
import { getProviderLabel } from '@renderer/i18n/label'
import { SettingHelpLink, SettingHelpText, SettingHelpTextRow, SettingSubtitle } from '@renderer/pages/settings'
import EditModelPopup from '@renderer/pages/settings/ProviderSettings/EditModelPopup/EditModelPopup'
import AddModelPopup from '@renderer/pages/settings/ProviderSettings/ModelList/AddModelPopup'
import ManageModelsPopup from '@renderer/pages/settings/ProviderSettings/ModelList/ManageModelsPopup'
import NewApiAddModelPopup from '@renderer/pages/settings/ProviderSettings/ModelList/NewApiAddModelPopup'
import type { Model } from '@renderer/types'
import { filterModelsByKeywords } from '@renderer/utils'
import { Button, Spin, Tooltip } from 'antd'
import { groupBy, isEmpty, sortBy, toPairs } from 'lodash'
import { ListCheck, Plus } from 'lucide-react'
import React, { memo, startTransition, useCallback, useEffect, useMemo, useState } from 'react'
import { useTranslation } from 'react-i18next'

import ModelListGroup from './ModelListGroup'
import { useHealthCheck } from './useHealthCheck'

interface ModelListProps {
  providerId: string
}

type ModelGroups = Record<string, Model[]>
const MODEL_COUNT_THRESHOLD = 10

/**
 * 根据搜索文本筛选模型、分组并排序
 */
const calculateModelGroups = (models: Model[], searchText: string): ModelGroups => {
  const filteredModels = searchText ? filterModelsByKeywords(searchText, models) : models
  const grouped = groupBy(filteredModels, 'group')
  return sortBy(toPairs(grouped), [0]).reduce((acc, [key, value]) => {
    acc[key] = value
    return acc
  }, {})
}

/**
 * 模型列表组件，用于 CRUD 操作和健康检查
 */
const ModelList: React.FC<ModelListProps> = ({ providerId }) => {
  const { t } = useTranslation()
  const { provider, models, removeModel } = useProvider(providerId)

  const providerConfig = PROVIDER_URLS[provider.id]
  const docsWebsite = providerConfig?.websites?.docs
  const modelsWebsite = providerConfig?.websites?.models

  const [searchText, _setSearchText] = useState('')
  const [displayedModelGroups, setDisplayedModelGroups] = useState<ModelGroups | null>(() => {
    if (models.length > MODEL_COUNT_THRESHOLD) {
      return null
    }
    return calculateModelGroups(models, '')
  })

  const { isChecking: isHealthChecking, modelStatuses, runHealthCheck } = useHealthCheck(provider, models)

  const setSearchText = useCallback((text: string) => {
    startTransition(() => {
      _setSearchText(text)
    })
  }, [])

  useEffect(() => {
    if (models.length > MODEL_COUNT_THRESHOLD) {
      startTransition(() => {
        setDisplayedModelGroups(calculateModelGroups(models, searchText))
      })
    } else {
      setDisplayedModelGroups(calculateModelGroups(models, searchText))
    }
  }, [models, searchText])

  const modelCount = useMemo(() => {
    return Object.values(displayedModelGroups ?? {}).reduce((acc, group) => acc + group.length, 0)
  }, [displayedModelGroups])

  const onManageModel = useCallback(() => {
    ManageModelsPopup.show({ providerId: provider.id })
  }, [provider.id])

  const onAddModel = useCallback(() => {
    if (provider.id === 'new-api') {
      NewApiAddModelPopup.show({ title: t('settings.models.add.add_model'), provider })
    } else {
      AddModelPopup.show({ title: t('settings.models.add.add_model'), provider })
    }
  }, [provider, t])

  const isLoading = useMemo(() => displayedModelGroups === null, [displayedModelGroups])

  return (
    <>
      <SettingSubtitle className="mb-[5px]">
        <RowFlex className="w-full items-center justify-between">
          <RowFlex className="items-center gap-2">
            <SettingSubtitle className="mt-0">{t('common.models')}</SettingSubtitle>
            {modelCount > 0 && (
              <CustomTag color="#8c8c8c" size={10}>
                {modelCount}
              </CustomTag>
            )}
            <CollapsibleSearchBar
              onSearch={setSearchText}
              placeholder={t('models.search.placeholder')}
              tooltip={t('models.search.tooltip')}
            />
<<<<<<< HEAD
          </RowFlex>
          {editable && (
            <RowFlex>
              <Tooltip title={t('settings.models.check.button_caption')} mouseLeaveDelay={0}>
                <Button
                  type="text"
                  onClick={runHealthCheck}
                  icon={<StreamlineGoodHealthAndWellBeing size={16} isActive={isHealthChecking} />}
                />
              </Tooltip>
            </RowFlex>
          )}
        </RowFlex>
=======
          </HStack>
          <HStack>
            <Tooltip title={t('settings.models.check.button_caption')} mouseLeaveDelay={0}>
              <Button
                type="text"
                onClick={runHealthCheck}
                icon={<StreamlineGoodHealthAndWellBeing size={16} isActive={isHealthChecking} />}
              />
            </Tooltip>
          </HStack>
        </HStack>
>>>>>>> fe0c0fac
      </SettingSubtitle>
      <Spin spinning={isLoading} indicator={<LoadingIcon color="var(--color-text-2)" />}>
        {displayedModelGroups && !isEmpty(displayedModelGroups) && (
          <ColFlex className="gap-3">
            {Object.keys(displayedModelGroups).map((group, i) => (
              <ModelListGroup
                key={group}
                groupName={group}
                models={displayedModelGroups[group]}
                modelStatuses={modelStatuses}
                defaultOpen={i <= 5}
                onEditModel={(model) => EditModelPopup.show({ provider, model })}
                onRemoveModel={removeModel}
                onRemoveGroup={() => displayedModelGroups[group].forEach((model) => removeModel(model))}
              />
            ))}
          </ColFlex>
        )}
      </Spin>
      <Flex className="items-center justify-between">
        {docsWebsite || modelsWebsite ? (
          <SettingHelpTextRow>
            <SettingHelpText>{t('settings.provider.docs_check')} </SettingHelpText>
            {docsWebsite && (
              <SettingHelpLink target="_blank" href={docsWebsite}>
                {getProviderLabel(provider.id) + ' '}
                {t('common.docs')}
              </SettingHelpLink>
            )}
            {docsWebsite && modelsWebsite && <SettingHelpText>{t('common.and')}</SettingHelpText>}
            {modelsWebsite && (
              <SettingHelpLink target="_blank" href={modelsWebsite}>
                {t('common.models')}
              </SettingHelpLink>
            )}
            <SettingHelpText>{t('settings.provider.docs_more_details')}</SettingHelpText>
          </SettingHelpTextRow>
        ) : (
          <div className="h-[5px]" />
        )}
      </Flex>
<<<<<<< HEAD
      {editable && (
        <Flex className="mt-3 gap-2.5">
          <Button type="primary" onClick={onManageModel} icon={<ListCheck size={16} />} disabled={isHealthChecking}>
            {t('button.manage')}
          </Button>
          <Button type="default" onClick={onAddModel} icon={<Plus size={16} />} disabled={isHealthChecking}>
            {t('button.add')}
          </Button>
        </Flex>
      )}
=======
      <Flex gap={10} style={{ marginTop: 12 }}>
        <Button type="primary" onClick={onManageModel} icon={<ListCheck size={16} />} disabled={isHealthChecking}>
          {t('button.manage')}
        </Button>
        <Button type="default" onClick={onAddModel} icon={<Plus size={16} />} disabled={isHealthChecking}>
          {t('button.add')}
        </Button>
      </Flex>
>>>>>>> fe0c0fac
    </>
  )
}

export default memo(ModelList)<|MERGE_RESOLUTION|>--- conflicted
+++ resolved
@@ -112,23 +112,8 @@
               placeholder={t('models.search.placeholder')}
               tooltip={t('models.search.tooltip')}
             />
-<<<<<<< HEAD
           </RowFlex>
-          {editable && (
-            <RowFlex>
-              <Tooltip title={t('settings.models.check.button_caption')} mouseLeaveDelay={0}>
-                <Button
-                  type="text"
-                  onClick={runHealthCheck}
-                  icon={<StreamlineGoodHealthAndWellBeing size={16} isActive={isHealthChecking} />}
-                />
-              </Tooltip>
-            </RowFlex>
-          )}
-        </RowFlex>
-=======
-          </HStack>
-          <HStack>
+          <RowFlex>
             <Tooltip title={t('settings.models.check.button_caption')} mouseLeaveDelay={0}>
               <Button
                 type="text"
@@ -136,9 +121,8 @@
                 icon={<StreamlineGoodHealthAndWellBeing size={16} isActive={isHealthChecking} />}
               />
             </Tooltip>
-          </HStack>
-        </HStack>
->>>>>>> fe0c0fac
+          </RowFlex>
+        </RowFlex>
       </SettingSubtitle>
       <Spin spinning={isLoading} indicator={<LoadingIcon color="var(--color-text-2)" />}>
         {displayedModelGroups && !isEmpty(displayedModelGroups) && (
@@ -180,19 +164,7 @@
           <div className="h-[5px]" />
         )}
       </Flex>
-<<<<<<< HEAD
-      {editable && (
-        <Flex className="mt-3 gap-2.5">
-          <Button type="primary" onClick={onManageModel} icon={<ListCheck size={16} />} disabled={isHealthChecking}>
-            {t('button.manage')}
-          </Button>
-          <Button type="default" onClick={onAddModel} icon={<Plus size={16} />} disabled={isHealthChecking}>
-            {t('button.add')}
-          </Button>
-        </Flex>
-      )}
-=======
-      <Flex gap={10} style={{ marginTop: 12 }}>
+      <Flex className="mt-3 gap-2.5">
         <Button type="primary" onClick={onManageModel} icon={<ListCheck size={16} />} disabled={isHealthChecking}>
           {t('button.manage')}
         </Button>
@@ -200,7 +172,6 @@
           {t('button.add')}
         </Button>
       </Flex>
->>>>>>> fe0c0fac
     </>
   )
 }

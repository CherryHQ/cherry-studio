--- conflicted
+++ resolved
@@ -1,10 +1,4 @@
-import { ColFlex, RowFlex } from '@cherrystudio/ui'
-import { Flex } from '@cherrystudio/ui'
-<<<<<<< HEAD
-import { Tooltip } from '@cherrystudio/ui'
-=======
-import { Button } from '@cherrystudio/ui'
->>>>>>> ef4bede0
+import { Button, ColFlex, Flex, RowFlex, Tooltip } from '@cherrystudio/ui'
 import CollapsibleSearchBar from '@renderer/components/CollapsibleSearchBar'
 import { LoadingIcon, StreamlineGoodHealthAndWellBeing } from '@renderer/components/Icons'
 import CustomTag from '@renderer/components/Tags/CustomTag'
@@ -18,11 +12,7 @@
 import NewApiAddModelPopup from '@renderer/pages/settings/ProviderSettings/ModelList/NewApiAddModelPopup'
 import type { Model } from '@renderer/types'
 import { filterModelsByKeywords } from '@renderer/utils'
-<<<<<<< HEAD
-import { Button, Spin } from 'antd'
-=======
-import { Spin, Tooltip } from 'antd'
->>>>>>> ef4bede0
+import { Spin } from 'antd'
 import { groupBy, isEmpty, sortBy, toPairs } from 'lodash'
 import { ListCheck, Plus } from 'lucide-react'
 import React, { memo, startTransition, useCallback, useEffect, useMemo, useState } from 'react'

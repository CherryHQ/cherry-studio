import { Flex } from '@cherrystudio/ui'
import { TopView } from '@renderer/components/TopView'
import { endpointTypeOptions } from '@renderer/config/endpointTypes'
import { isNotSupportedTextDelta } from '@renderer/config/models'
import { useDynamicLabelWidth } from '@renderer/hooks/useDynamicLabelWidth'
import { useProvider } from '@renderer/hooks/useProvider'
import type { EndpointType, Model, Provider } from '@renderer/types'
import { getDefaultGroupName } from '@renderer/utils'
<<<<<<< HEAD
import { Button, Form, FormProps, Input, Modal, Select } from 'antd'
=======
import type { FormProps } from 'antd'
import { Button, Flex, Form, Input, Modal, Select } from 'antd'
>>>>>>> 1b04fd06
import { find } from 'lodash'
import { useState } from 'react'
import { useTranslation } from 'react-i18next'

interface ShowParams {
  title: string
  provider: Provider
  model?: Model
  endpointType?: EndpointType
}

interface Props extends ShowParams {
  resolve: (data: any) => void
}

type FieldType = {
  provider: string
  id: string
  name?: string
  group?: string
  endpointType?: EndpointType
}

const PopupContainer: React.FC<Props> = ({ title, provider, resolve, model, endpointType }) => {
  const [open, setOpen] = useState(true)
  const [form] = Form.useForm()
  const { addModel, models } = useProvider(provider.id)
  const { t } = useTranslation()

  const onOk = () => {
    setOpen(false)
  }

  const onCancel = () => {
    setOpen(false)
  }

  const onClose = () => {
    resolve({})
  }

  const onAddModel = (values: FieldType) => {
    const id = values.id.trim()

    if (find(models, { id })) {
      window.toast.error(t('error.model.exists'))
      return
    }

    const model: Model = {
      id,
      provider: provider.id,
      name: values.name ? values.name : id.toUpperCase(),
      group: values.group ?? getDefaultGroupName(id),
      endpoint_type: provider.id === 'new-api' ? values.endpointType : undefined
    }

    addModel({ ...model, supported_text_delta: !isNotSupportedTextDelta(model) })

    return true
  }

  const onFinish: FormProps<FieldType>['onFinish'] = (values) => {
    const id = values.id.trim().replaceAll('，', ',')

    if (id.includes(',')) {
      const ids = id.split(',')
      ids.forEach((id) => onAddModel({ id, name: id } as FieldType))
      resolve({})
      return
    }

    if (onAddModel(values)) {
      resolve({})
    }
  }

  return (
    <Modal
      title={title}
      open={open}
      onOk={onOk}
      onCancel={onCancel}
      maskClosable={false}
      afterClose={onClose}
      footer={null}
      transitionName="animation-move-down"
      centered>
      <Form
        form={form}
        labelCol={{ style: { width: useDynamicLabelWidth([t('settings.models.add.endpoint_type.label')]) } }}
        labelAlign="left"
        colon={false}
        className="mt-[25px]"
        onFinish={onFinish}
        initialValues={
          model
            ? {
                id: model.id,
                name: model.name,
                group: model.group,
                endpointType: endpointType ?? 'openai'
              }
            : {
                endpointType: endpointType ?? 'openai'
              }
        }>
        <Form.Item
          name="id"
          label={t('settings.models.add.model_id.label')}
          tooltip={t('settings.models.add.model_id.tooltip')}
          rules={[{ required: true }]}>
          <Input
            placeholder={t('settings.models.add.model_id.placeholder')}
            spellCheck={false}
            maxLength={200}
            onChange={(e) => {
              form.setFieldValue('name', e.target.value)
              form.setFieldValue('group', getDefaultGroupName(e.target.value, provider.id))
            }}
          />
        </Form.Item>
        <Form.Item
          name="name"
          label={t('settings.models.add.model_name.label')}
          tooltip={t('settings.models.add.model_name.placeholder')}>
          <Input placeholder={t('settings.models.add.model_name.placeholder')} spellCheck={false} />
        </Form.Item>
        <Form.Item
          name="group"
          label={t('settings.models.add.group_name.label')}
          tooltip={t('settings.models.add.group_name.tooltip')}>
          <Input placeholder={t('settings.models.add.group_name.placeholder')} spellCheck={false} />
        </Form.Item>
        <Form.Item
          name="endpointType"
          label={t('settings.models.add.endpoint_type.label')}
          tooltip={t('settings.models.add.endpoint_type.tooltip')}
          rules={[{ required: true, message: t('settings.models.add.endpoint_type.required') }]}>
          <Select placeholder={t('settings.models.add.endpoint_type.placeholder')}>
            {endpointTypeOptions.map((opt) => (
              <Select.Option key={opt.value} value={opt.value}>
                {t(opt.label)}
              </Select.Option>
            ))}
          </Select>
        </Form.Item>
        <Form.Item className="mb-2 text-center">
          <Flex className="relative items-center justify-end">
            <Button type="primary" htmlType="submit" size="middle">
              {t('settings.models.add.add_model')}
            </Button>
          </Flex>
        </Form.Item>
      </Form>
    </Modal>
  )
}

export default class NewApiAddModelPopup {
  static topviewId = 0
  static hide() {
    TopView.hide('NewApiAddModelPopup')
  }
  static show(props: ShowParams) {
    return new Promise<any>((resolve) => {
      TopView.show(
        <PopupContainer
          {...props}
          resolve={(v) => {
            resolve(v)
            this.hide()
          }}
        />,
        'NewApiAddModelPopup'
      )
    })
  }
}<|MERGE_RESOLUTION|>--- conflicted
+++ resolved
@@ -6,12 +6,8 @@
 import { useProvider } from '@renderer/hooks/useProvider'
 import type { EndpointType, Model, Provider } from '@renderer/types'
 import { getDefaultGroupName } from '@renderer/utils'
-<<<<<<< HEAD
-import { Button, Form, FormProps, Input, Modal, Select } from 'antd'
-=======
 import type { FormProps } from 'antd'
-import { Button, Flex, Form, Input, Modal, Select } from 'antd'
->>>>>>> 1b04fd06
+import { Button, Form, Input, Modal, Select } from 'antd'
 import { find } from 'lodash'
 import { useState } from 'react'
 import { useTranslation } from 'react-i18next'

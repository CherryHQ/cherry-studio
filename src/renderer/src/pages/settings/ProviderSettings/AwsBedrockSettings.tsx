--- conflicted
+++ resolved
@@ -1,14 +1,9 @@
 import { HStack } from '@renderer/components/Layout'
 import { PROVIDER_URLS } from '@renderer/config/providers'
 import { useAwsBedrockSettings } from '@renderer/hooks/useAwsBedrock'
-<<<<<<< HEAD
-import { Alert, Input, Radio } from 'antd'
-import { FC, useState } from 'react'
-=======
 import { Alert, Input } from 'antd'
 import type { FC } from 'react'
 import { useState } from 'react'
->>>>>>> cdc12d50
 import { useTranslation } from 'react-i18next'
 
 import { SettingHelpLink, SettingHelpText, SettingHelpTextRow, SettingSubtitle } from '..'

--- conflicted
+++ resolved
@@ -16,169 +16,6 @@
 const logger = loggerService.withContext('ApiServerSettings')
 const { Text, Title } = Typography
 
-<<<<<<< HEAD
-const ConfigCard = styled(Card)`
-  margin-bottom: 24px;
-  border-radius: 12px;
-  box-shadow: 0 1px 3px rgba(0, 0, 0, 0.1);
-  border: 1px solid var(--color-border);
-
-  .ant-card-head {
-    border-bottom: 1px solid var(--color-border);
-    padding: 16px 24px;
-  }
-
-  .ant-card-body {
-    padding: 16px 20px;
-  }
-`
-
-const SectionHeader = styled.div`
-  display: flex;
-  align-items: center;
-  gap: 8px;
-  margin-bottom: 12px;
-
-  h4 {
-    margin: 0;
-    font-size: 16px;
-    font-weight: 600;
-    color: var(--color-text-1);
-  }
-`
-
-const FieldLabel = styled.div`
-  font-size: 14px;
-  font-weight: 500;
-  color: var(--color-text-1);
-  margin-bottom: 8px;
-  display: flex;
-  align-items: center;
-  gap: 6px;
-`
-
-const ActionButtonGroup = styled(Space)`
-  .ant-btn {
-    border-radius: 6px;
-    font-weight: 500;
-    box-shadow: 0 1px 2px rgba(0, 0, 0, 0.05);
-  }
-
-  .ant-btn-primary {
-    background: #1677ff;
-    border-color: #1677ff;
-  }
-
-  .ant-btn:hover {
-    transform: translateY(-1px);
-    box-shadow: 0 2px 4px rgba(0, 0, 0, 0.1);
-  }
-`
-
-const StyledInput = styled(Input)`
-  border-radius: 6px;
-  border: 1.5px solid var(--color-border);
-
-  &:focus,
-  &:focus-within {
-    border-color: #1677ff;
-    box-shadow: 0 0 0 2px rgba(22, 119, 255, 0.1);
-  }
-`
-
-const ServerControlPanel = styled.div<{ status: boolean }>`
-  display: flex;
-  align-items: center;
-  justify-content: space-between;
-  padding: 12px 16px;
-  border-radius: 8px;
-  background: ${(props) =>
-    props.status
-      ? 'linear-gradient(135deg, #f6ffed 0%, #f0f9ff 100%)'
-      : 'linear-gradient(135deg, #fff2f0 0%, #fafafa 100%)'};
-  border: 1px solid ${(props) => (props.status ? '#d9f7be' : '#ffd6d6')};
-  transition: all 0.3s ease;
-
-  &:hover {
-    transform: translateY(-1px);
-    box-shadow: 0 4px 12px rgba(0, 0, 0, 0.08);
-  }
-`
-
-const StatusSection = styled.div<{ status: boolean }>`
-  display: flex;
-  align-items: center;
-  gap: 10px;
-
-  .status-indicator {
-    position: relative;
-    width: 10px;
-    height: 10px;
-    border-radius: 50%;
-    background: ${(props) => (props.status ? '#52c41a' : '#ff4d4f')};
-
-    &::before {
-      content: '';
-      position: absolute;
-      inset: -3px;
-      border-radius: 50%;
-      background: ${(props) => (props.status ? '#52c41a' : '#ff4d4f')};
-      opacity: 0.2;
-      animation: ${(props) => (props.status ? 'pulse 2s infinite' : 'none')};
-    }
-  }
-
-  .status-content {
-    display: flex;
-    flex-direction: column;
-    gap: 2px;
-  }
-
-  .status-text {
-    font-weight: 600;
-    font-size: 14px;
-    color: ${(props) => (props.status ? '#52c41a' : '#ff4d4f')};
-    margin: 0;
-  }
-
-  .status-subtext {
-    font-size: 12px;
-    color: var(--color-text-3);
-    margin: 0;
-  }
-
-  @keyframes pulse {
-    0%,
-    100% {
-      transform: scale(1);
-      opacity: 0.2;
-    }
-    50% {
-      transform: scale(1.5);
-      opacity: 0.1;
-    }
-  }
-`
-
-const ControlSection = styled.div`
-  display: flex;
-  align-items: center;
-  gap: 12px;
-
-  .restart-btn {
-    opacity: 0;
-    transform: translateX(10px);
-    transition: all 0.3s ease;
-
-    &.visible {
-      opacity: 1;
-      transform: translateX(0);
-    }
-  }
-`
-
-=======
->>>>>>> b629cd23
 const ApiServerSettings: FC = () => {
   const { theme } = useTheme()
   const dispatch = useAppDispatch()

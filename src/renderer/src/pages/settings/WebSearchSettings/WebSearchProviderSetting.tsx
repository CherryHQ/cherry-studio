import { CheckOutlined, ExportOutlined, LoadingOutlined } from '@ant-design/icons'
import { Button, Flex, InfoTooltip, RowFlex, Tooltip } from '@cherrystudio/ui'
import { loggerService } from '@logger'
import BaiduLogo from '@renderer/assets/images/search/baidu.svg'
import BingLogo from '@renderer/assets/images/search/bing.svg'
import BochaLogo from '@renderer/assets/images/search/bocha.webp'
import ExaLogo from '@renderer/assets/images/search/exa.png'
import GoogleLogo from '@renderer/assets/images/search/google.svg'
import SearxngLogo from '@renderer/assets/images/search/searxng.svg'
import TavilyLogo from '@renderer/assets/images/search/tavily.png'
import ZhipuLogo from '@renderer/assets/images/search/zhipu.png'
import ApiKeyListPopup from '@renderer/components/Popups/ApiKeyListPopup/popup'
import { WEB_SEARCH_PROVIDER_CONFIG } from '@renderer/config/webSearchProviders'
import { useTimer } from '@renderer/hooks/useTimer'
import { useDefaultWebSearchProvider, useWebSearchProvider } from '@renderer/hooks/useWebSearchProviders'
import WebSearchService from '@renderer/services/WebSearchService'
import type { WebSearchProviderId } from '@renderer/types'
import { formatApiKeys, hasObjectKey } from '@renderer/utils'
import { Divider, Form, Input } from 'antd'
import Link from 'antd/es/typography/Link'
import { List } from 'lucide-react'
import type { FC } from 'react'
import { useEffect, useState } from 'react'
import { useTranslation } from 'react-i18next'
import styled from 'styled-components'

import { SettingDivider, SettingHelpLink, SettingHelpText, SettingHelpTextRow, SettingSubtitle, SettingTitle } from '..'

const logger = loggerService.withContext('WebSearchProviderSetting')
interface Props {
  providerId: WebSearchProviderId
}

const WebSearchProviderSetting: FC<Props> = ({ providerId }) => {
  const { provider, updateProvider } = useWebSearchProvider(providerId)
  const { provider: defaultProvider, setDefaultProvider } = useDefaultWebSearchProvider()
  const { t } = useTranslation()
  const [apiKey, setApiKey] = useState(provider.apiKey || '')
  const [apiHost, setApiHost] = useState(provider.apiHost || '')
  const [apiChecking, setApiChecking] = useState(false)
  const [basicAuthUsername, setBasicAuthUsername] = useState(provider.basicAuthUsername || '')
  const [basicAuthPassword, setBasicAuthPassword] = useState(provider.basicAuthPassword || '')
  const [apiValid, setApiValid] = useState(false)
  const { setTimeoutTimer } = useTimer()

  const webSearchProviderConfig = WEB_SEARCH_PROVIDER_CONFIG[provider.id]
  const apiKeyWebsite = webSearchProviderConfig?.websites?.apiKey
  const officialWebsite = webSearchProviderConfig?.websites?.official

  const onUpdateApiKey = () => {
    if (apiKey !== provider.apiKey) {
      updateProvider({ apiKey })
    }
  }

  const onUpdateApiHost = () => {
    let trimmedHost = apiHost?.trim() || ''
    if (trimmedHost.endsWith('/')) {
      trimmedHost = trimmedHost.slice(0, -1)
    }
    if (trimmedHost !== provider.apiHost) {
      updateProvider({ apiHost: trimmedHost })
    } else {
      setApiHost(provider.apiHost || '')
    }
  }

  const onUpdateBasicAuthUsername = () => {
    const currentValue = basicAuthUsername || ''
    const savedValue = provider.basicAuthUsername || ''
    if (currentValue !== savedValue) {
      updateProvider({ basicAuthUsername })
    } else {
      setBasicAuthUsername(provider.basicAuthUsername || '')
    }
  }

  const onUpdateBasicAuthPassword = () => {
    const currentValue = basicAuthPassword || ''
    const savedValue = provider.basicAuthPassword || ''
    if (currentValue !== savedValue) {
      updateProvider({ basicAuthPassword })
    } else {
      setBasicAuthPassword(provider.basicAuthPassword || '')
    }
  }

  const openApiKeyList = async () => {
    await ApiKeyListPopup.show({
      providerId: provider.id,
      title: `${provider.name} ${t('settings.provider.api.key.list.title')}`
    })
  }

  async function checkSearch() {
    if (!provider) {
      window.toast.error({
        title: t('settings.no_provider_selected'),
        timeout: 3000
      })
      return
    }

    if (apiKey.includes(',')) {
      await openApiKeyList()
      return
    }

    try {
      setApiChecking(true)
      const { valid, error } = await WebSearchService.checkSearch(provider)

      const errorMessage = error && error?.message ? ' ' + error?.message : ''
      window.toast[valid ? 'success' : 'error']({
        timeout: valid ? 2000 : 8000,
        title: valid
          ? t('settings.tool.websearch.check_success')
          : t('settings.tool.websearch.check_failed') + errorMessage
      })

      setApiValid(valid)
    } catch (err) {
      logger.error('Check search error:', err as Error)
      setApiValid(false)
      window.toast.error({
        timeout: 8000,
        title: t('settings.tool.websearch.check_failed')
      })
    } finally {
      setApiChecking(false)
      setTimeoutTimer('checkSearch', () => setApiValid(false), 2500)
    }
  }

  useEffect(() => {
    setApiKey(provider.apiKey ?? '')
    setApiHost(provider.apiHost ?? '')
    setBasicAuthUsername(provider.basicAuthUsername ?? '')
    setBasicAuthPassword(provider.basicAuthPassword ?? '')
  }, [provider.apiKey, provider.apiHost, provider.basicAuthUsername, provider.basicAuthPassword])

  const getWebSearchProviderLogo = (providerId: WebSearchProviderId) => {
    switch (providerId) {
      case 'zhipu':
        return ZhipuLogo
      case 'tavily':
        return TavilyLogo
      case 'searxng':
        return SearxngLogo
      case 'exa':
      case 'exa-mcp':
        return ExaLogo
      case 'bocha':
        return BochaLogo
      case 'local-google':
        return GoogleLogo
      case 'local-bing':
        return BingLogo
      case 'local-baidu':
        return BaiduLogo
      default:
        return undefined
    }
  }

  const isLocalProvider = provider.id.startsWith('local')

  const openLocalProviderSettings = async () => {
    if (officialWebsite) {
      await window.api.searchService.openSearchWindow(provider.id, true)
      await window.api.searchService.openUrlInSearchWindow(provider.id, officialWebsite)
    }
  }

  const providerLogo = getWebSearchProviderLogo(provider.id)

  // Check if this provider is already the default
  const isDefault = defaultProvider?.id === provider.id

  // Check if provider needs API key but doesn't have one configured
  const needsApiKey = hasObjectKey(provider, 'apiKey')
  const hasApiKey = provider.apiKey && provider.apiKey.trim() !== ''
  const canSetAsDefault = !isDefault && (!needsApiKey || hasApiKey)

  const handleSetAsDefault = () => {
    if (canSetAsDefault) {
      setDefaultProvider(provider)
    }
  }

  return (
    <>
      <SettingTitle>
<<<<<<< HEAD
        <Flex className="items-center gap-2">
          <ProviderLogo src={getWebSearchProviderLogo(provider.id)} />
          <ProviderName> {provider.name}</ProviderName>
          {officialWebsite && webSearchProviderConfig?.websites && (
            <Link target="_blank" href={webSearchProviderConfig.websites.official}>
              <ExportOutlined style={{ color: 'var(--color-text)', fontSize: '12px' }} />
            </Link>
          )}
=======
        <Flex align="center" justify="space-between" style={{ width: '100%' }}>
          <Flex align="center" gap={8}>
            {providerLogo ? (
              <img src={providerLogo} alt={provider.name} className="h-5 w-5 object-contain" />
            ) : (
              <div className="h-5 w-5 rounded bg-[var(--color-background-soft)]" />
            )}
            <ProviderName> {provider.name}</ProviderName>
            {officialWebsite && webSearchProviderConfig?.websites && (
              <Link target="_blank" href={webSearchProviderConfig.websites.official}>
                <ExportOutlined style={{ color: 'var(--color-text)', fontSize: '12px' }} />
              </Link>
            )}
          </Flex>
          <Button type="default" disabled={!canSetAsDefault} onClick={handleSetAsDefault}>
            {isDefault ? t('settings.tool.websearch.is_default') : t('settings.tool.websearch.set_as_default')}
          </Button>
>>>>>>> f7312697
        </Flex>
      </SettingTitle>
      <Divider style={{ width: '100%', margin: '10px 0' }} />
      {isLocalProvider && (
        <>
          <SettingSubtitle style={{ marginTop: 5, marginBottom: 10 }}>
            {t('settings.tool.websearch.local_provider.settings')}
          </SettingSubtitle>
          <Button type="primary" onClick={openLocalProviderSettings} icon={<ExportOutlined />}>
            {t('settings.tool.websearch.local_provider.open_settings', { provider: provider.name })}
          </Button>
          <SettingHelpTextRow style={{ marginTop: 10 }}>
            <SettingHelpText>{t('settings.tool.websearch.local_provider.hint')}</SettingHelpText>
          </SettingHelpTextRow>
        </>
      )}
      {!isLocalProvider && hasObjectKey(provider, 'apiKey') && (
        <>
          <SettingSubtitle
            style={{
              marginTop: 5,
              marginBottom: 10,
              display: 'flex',
              alignItems: 'center',
              justifyContent: 'space-between'
            }}>
            {t('settings.provider.api_key.label')}
            <Tooltip content={t('settings.provider.api.key.list.open')} delay={500}>
              <Button variant="ghost" size="icon-sm" onClick={openApiKeyList}>
                <List size={14} />
              </Button>
            </Tooltip>
          </SettingSubtitle>
          <Flex className="gap-2">
            <Input.Password
              value={apiKey}
              placeholder={t('settings.provider.api_key.label')}
              onChange={(e) => setApiKey(formatApiKeys(e.target.value))}
              onBlur={onUpdateApiKey}
              spellCheck={false}
              type="password"
              autoFocus={apiKey === ''}
            />
            <Button variant={apiValid ? 'ghost' : 'default'} onClick={checkSearch} disabled={apiChecking}>
              {apiChecking ? (
                <LoadingOutlined spin />
              ) : apiValid ? (
                <CheckOutlined />
              ) : (
                t('settings.tool.websearch.check')
              )}
            </Button>
          </Flex>
          <SettingHelpTextRow style={{ justifyContent: 'space-between', marginTop: 5 }}>
            <RowFlex>
              {apiKeyWebsite && (
                <SettingHelpLink target="_blank" href={apiKeyWebsite}>
                  {t('settings.provider.get_api_key')}
                </SettingHelpLink>
              )}
            </RowFlex>
            <SettingHelpText>{t('settings.provider.api_key.tip')}</SettingHelpText>
          </SettingHelpTextRow>
        </>
      )}
      {!isLocalProvider && hasObjectKey(provider, 'apiHost') && (
        <>
          <SettingSubtitle style={{ marginTop: 5, marginBottom: 10 }}>
            {t('settings.provider.api_host')}
          </SettingSubtitle>
          <Flex className="gap-2">
            <Input
              value={apiHost}
              placeholder={t('settings.provider.api_host')}
              onChange={(e) => setApiHost(e.target.value)}
              onBlur={onUpdateApiHost}
            />
          </Flex>
        </>
      )}
      {!isLocalProvider && hasObjectKey(provider, 'basicAuthUsername') && (
        <>
          <SettingDivider style={{ marginTop: 12, marginBottom: 12 }} />
          <SettingSubtitle
            style={{ marginTop: 5, marginBottom: 10, display: 'flex', flexDirection: 'row', alignItems: 'center' }}>
            {t('settings.provider.basic_auth.label')}
            <InfoTooltip
              placement="right"
              content={t('settings.provider.basic_auth.tip')}
              iconProps={{
                size: 16,
                color: 'var(--color-icon)',
                className: 'ml-1 cursor-pointer'
              }}
            />
          </SettingSubtitle>
          <Flex>
            <Form
              layout="vertical"
              style={{ width: '100%' }}
              initialValues={{
                username: basicAuthUsername,
                password: basicAuthPassword
              }}
              onValuesChange={(changedValues) => {
                // Update local state when form values change
                if ('username' in changedValues) {
                  setBasicAuthUsername(changedValues.username || '')
                }
                if ('password' in changedValues) {
                  setBasicAuthPassword(changedValues.password || '')
                }
              }}>
              <Form.Item label={t('settings.provider.basic_auth.user_name.label')} name="username">
                <Input
                  placeholder={t('settings.provider.basic_auth.user_name.tip')}
                  onBlur={onUpdateBasicAuthUsername}
                />
              </Form.Item>
              <Form.Item
                label={t('settings.provider.basic_auth.password.label')}
                name="password"
                rules={[{ required: !!basicAuthUsername, validateTrigger: ['onBlur', 'onChange'] }]}
                help=""
                hidden={!basicAuthUsername}>
                <Input.Password
                  placeholder={t('settings.provider.basic_auth.password.tip')}
                  onBlur={onUpdateBasicAuthPassword}
                  disabled={!basicAuthUsername}
                  visibilityToggle={true}
                />
              </Form.Item>
            </Form>
          </Flex>
        </>
      )}
    </>
  )
}

const ProviderName = styled.span`
  font-size: 14px;
  font-weight: 500;
`

export default WebSearchProviderSetting<|MERGE_RESOLUTION|>--- conflicted
+++ resolved
@@ -191,18 +191,8 @@
   return (
     <>
       <SettingTitle>
-<<<<<<< HEAD
-        <Flex className="items-center gap-2">
-          <ProviderLogo src={getWebSearchProviderLogo(provider.id)} />
-          <ProviderName> {provider.name}</ProviderName>
-          {officialWebsite && webSearchProviderConfig?.websites && (
-            <Link target="_blank" href={webSearchProviderConfig.websites.official}>
-              <ExportOutlined style={{ color: 'var(--color-text)', fontSize: '12px' }} />
-            </Link>
-          )}
-=======
-        <Flex align="center" justify="space-between" style={{ width: '100%' }}>
-          <Flex align="center" gap={8}>
+        <Flex className="items-center justify-between" style={{ width: '100%' }}>
+          <Flex className="items-center gap-2">
             {providerLogo ? (
               <img src={providerLogo} alt={provider.name} className="h-5 w-5 object-contain" />
             ) : (
@@ -215,10 +205,9 @@
               </Link>
             )}
           </Flex>
-          <Button type="default" disabled={!canSetAsDefault} onClick={handleSetAsDefault}>
+          <Button variant="default" disabled={!canSetAsDefault} onClick={handleSetAsDefault}>
             {isDefault ? t('settings.tool.websearch.is_default') : t('settings.tool.websearch.set_as_default')}
           </Button>
->>>>>>> f7312697
         </Flex>
       </SettingTitle>
       <Divider style={{ width: '100%', margin: '10px 0' }} />
@@ -227,7 +216,8 @@
           <SettingSubtitle style={{ marginTop: 5, marginBottom: 10 }}>
             {t('settings.tool.websearch.local_provider.settings')}
           </SettingSubtitle>
-          <Button type="primary" onClick={openLocalProviderSettings} icon={<ExportOutlined />}>
+          <Button variant="default" onClick={openLocalProviderSettings}>
+            <ExportOutlined />
             {t('settings.tool.websearch.local_provider.open_settings', { provider: provider.name })}
           </Button>
           <SettingHelpTextRow style={{ marginTop: 10 }}>

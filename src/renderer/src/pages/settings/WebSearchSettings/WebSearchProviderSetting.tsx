import { CheckOutlined, ExportOutlined, LoadingOutlined } from '@ant-design/icons'
import { getWebSearchProviderLogo, WEB_SEARCH_PROVIDER_CONFIG } from '@renderer/config/webSearchProviders'
import { useWebSearchProvider } from '@renderer/hooks/useWebSearchProviders'
import WebSearchService from '@renderer/services/WebSearchService'
import { WebSearchProvider } from '@renderer/types'
import { hasObjectKey } from '@renderer/utils'
import { Avatar, Button, Divider, Flex, Form, Input, Tooltip } from 'antd'
import Link from 'antd/es/typography/Link'
import { Info } from 'lucide-react'
import { FC, useEffect, useState } from 'react'
import { useTranslation } from 'react-i18next'
import styled from 'styled-components'

<<<<<<< HEAD
import { SettingHelpLink, SettingHelpTextRow, SettingSubtitle, SettingTitle } from '..'
import ApiKeyList from '../ProviderSettings/ApiKeyList'
=======
import { SettingDivider, SettingHelpLink, SettingHelpText, SettingHelpTextRow, SettingSubtitle, SettingTitle } from '..'
import ApiCheckPopup from '../ProviderSettings/ApiCheckPopup'
>>>>>>> d64ae18b

interface Props {
  provider: WebSearchProvider
}

const WebSearchProviderSetting: FC<Props> = ({ provider: _provider }) => {
  const { provider, updateProvider } = useWebSearchProvider(_provider.id)
  const { t } = useTranslation()
  const [apiKey, setApiKey] = useState(provider.apiKey || '')
  const [apiHost, setApiHost] = useState(provider.apiHost || '')
  const [apiChecking, setApiChecking] = useState(false)
  const [basicAuthUsername, setBasicAuthUsername] = useState(provider.basicAuthUsername || '')
  const [basicAuthPassword, setBasicAuthPassword] = useState(provider.basicAuthPassword || '')
  const [apiValid, setApiValid] = useState(false)

  const webSearchProviderConfig = WEB_SEARCH_PROVIDER_CONFIG[provider.id]
  const apiKeyWebsite = webSearchProviderConfig?.websites?.apiKey
  const officialWebsite = webSearchProviderConfig?.websites?.official

  const handleApiKeyChange = (newApiKey: string) => {
    setApiKey(newApiKey)
    updateProvider({ ...provider, apiKey: newApiKey })
  }

  const onUpdateApiHost = () => {
    let trimmedHost = apiHost?.trim() || ''
    if (trimmedHost.endsWith('/')) {
      trimmedHost = trimmedHost.slice(0, -1)
    }
    if (trimmedHost !== provider.apiHost) {
      updateProvider({ ...provider, apiHost: trimmedHost })
    } else {
      setApiHost(provider.apiHost || '')
    }
  }

  const onUpdateBasicAuthUsername = () => {
    const currentValue = basicAuthUsername || ''
    const savedValue = provider.basicAuthUsername || ''
    if (currentValue !== savedValue) {
      updateProvider({ ...provider, basicAuthUsername: basicAuthUsername })
    } else {
      setBasicAuthUsername(provider.basicAuthUsername || '')
    }
  }

  const onUpdateBasicAuthPassword = () => {
    const currentValue = basicAuthPassword || ''
    const savedValue = provider.basicAuthPassword || ''
    if (currentValue !== savedValue) {
      updateProvider({ ...provider, basicAuthPassword: basicAuthPassword })
    } else {
      setBasicAuthPassword(provider.basicAuthPassword || '')
    }
  }

  async function checkSearch() {
    if (!provider) {
      window.message.error({
        content: t('settings.websearch.no_provider_selected'),
        duration: 3,
        icon: <Info size={18} />,
        key: 'no-provider-selected'
      })
      return
    }

    try {
      setApiChecking(true)
      const { valid, error } = await WebSearchService.checkSearch(provider)

      const errorMessage = error && error?.message ? ' ' + error?.message : ''
      window.message[valid ? 'success' : 'error']({
        key: 'api-check',
        style: { marginTop: '3vh' },
        duration: valid ? 2 : 8,
        content: valid ? t('settings.websearch.check_success') : t('settings.websearch.check_failed') + errorMessage
      })

      setApiValid(valid)
    } catch (err) {
      console.error('Check search error:', err)
      setApiValid(false)
      window.message.error({
        key: 'check-search-error',
        style: { marginTop: '3vh' },
        duration: 8,
        content: t('settings.websearch.check_failed')
      })
    } finally {
      setApiChecking(false)
      setTimeout(() => setApiValid(false), 2500)
    }
  }

  useEffect(() => {
    setApiKey(provider.apiKey ?? '')
    setApiHost(provider.apiHost ?? '')
    setBasicAuthUsername(provider.basicAuthUsername ?? '')
    setBasicAuthPassword(provider.basicAuthPassword ?? '')
  }, [provider.apiKey, provider.apiHost, provider.basicAuthUsername, provider.basicAuthPassword])

  return (
    <>
      <SettingTitle>
        <Flex align="center" gap={8}>
          <ProviderLogo shape="square" src={getWebSearchProviderLogo(provider.id)} size={16} />
          <ProviderName> {provider.name}</ProviderName>
          {officialWebsite && webSearchProviderConfig?.websites && (
            <Link target="_blank" href={webSearchProviderConfig.websites.official}>
              <ExportOutlined style={{ color: 'var(--color-text)', fontSize: '12px' }} />
            </Link>
          )}
        </Flex>
      </SettingTitle>
      <Divider style={{ width: '100%', margin: '10px 0' }} />
      {hasObjectKey(provider, 'apiKey') && (
        <>
          <SettingSubtitle style={{ marginTop: 5, marginBottom: 10 }}>{t('settings.provider.api_key')}</SettingSubtitle>
          <ApiKeyList provider={provider} apiKeys={apiKey} onChange={handleApiKeyChange} type="websearch" />
          {apiKeyWebsite && (
            <SettingHelpTextRow style={{ justifyContent: 'space-between', marginTop: 5 }}>
              <SettingHelpLink target="_blank" href={apiKeyWebsite}>
                {t('settings.websearch.get_api_key')}
              </SettingHelpLink>
            </SettingHelpTextRow>
          )}
        </>
      )}
      {hasObjectKey(provider, 'apiHost') && (
        <>
          <SettingSubtitle style={{ marginTop: 5, marginBottom: 10 }}>
            {t('settings.provider.api_host')}
          </SettingSubtitle>
          <Flex>
            <Input
              value={apiHost}
              placeholder={t('settings.provider.api_host')}
              onChange={(e) => setApiHost(e.target.value)}
              onBlur={onUpdateApiHost}
            />
            <Button
              ghost={apiValid}
              type={apiValid ? 'primary' : 'default'}
              onClick={checkSearch}
              disabled={apiChecking}>
              {apiChecking ? <LoadingOutlined spin /> : apiValid ? <CheckOutlined /> : t('settings.websearch.check')}
            </Button>
          </Flex>
          <SettingDivider style={{ marginTop: 12, marginBottom: 12 }} />
          <SettingSubtitle style={{ marginTop: 5, marginBottom: 10 }}>
            {t('settings.provider.basic_auth')}
            <Tooltip title={t('settings.provider.basic_auth.tip')} placement="right">
              <Info size={16} color="var(--color-icon)" style={{ marginLeft: 5, cursor: 'pointer' }} />
            </Tooltip>
          </SettingSubtitle>
          <Flex>
            <Form
              layout="inline"
              initialValues={{
                username: basicAuthUsername,
                password: basicAuthPassword
              }}
              onValuesChange={(changedValues) => {
                // Update local state when form values change
                if ('username' in changedValues) {
                  setBasicAuthUsername(changedValues.username || '')
                }
                if ('password' in changedValues) {
                  setBasicAuthPassword(changedValues.password || '')
                }
              }}>
              <Form.Item label={t('settings.provider.basic_auth.user_name')} name="username">
                <Input
                  placeholder={t('settings.provider.basic_auth.user_name.tip')}
                  onBlur={onUpdateBasicAuthUsername}
                />
              </Form.Item>
              <Form.Item
                label={t('settings.provider.basic_auth.password')}
                name="password"
                rules={[{ required: !!basicAuthUsername, validateTrigger: ['onBlur', 'onChange'] }]}
                help=""
                hidden={!basicAuthUsername}>
                <Input.Password
                  placeholder={t('settings.provider.basic_auth.password.tip')}
                  onBlur={onUpdateBasicAuthPassword}
                  disabled={!basicAuthUsername}
                  visibilityToggle={true}
                />
              </Form.Item>
            </Form>
          </Flex>
        </>
      )}
    </>
  )
}

const ProviderName = styled.span`
  font-size: 14px;
  font-weight: 500;
`
const ProviderLogo = styled(Avatar)`
  border: 0.5px solid var(--color-border);
`

export default WebSearchProviderSetting<|MERGE_RESOLUTION|>--- conflicted
+++ resolved
@@ -11,13 +11,8 @@
 import { useTranslation } from 'react-i18next'
 import styled from 'styled-components'
 
-<<<<<<< HEAD
-import { SettingHelpLink, SettingHelpTextRow, SettingSubtitle, SettingTitle } from '..'
+import { SettingDivider, SettingHelpLink, SettingHelpText, SettingHelpTextRow, SettingSubtitle, SettingTitle } from '..'
 import ApiKeyList from '../ProviderSettings/ApiKeyList'
-=======
-import { SettingDivider, SettingHelpLink, SettingHelpText, SettingHelpTextRow, SettingSubtitle, SettingTitle } from '..'
-import ApiCheckPopup from '../ProviderSettings/ApiCheckPopup'
->>>>>>> d64ae18b
 
 interface Props {
   provider: WebSearchProvider
@@ -143,6 +138,7 @@
               <SettingHelpLink target="_blank" href={apiKeyWebsite}>
                 {t('settings.websearch.get_api_key')}
               </SettingHelpLink>
+              <SettingHelpText>{t('settings.provider.api_key.tip')}</SettingHelpText>
             </SettingHelpTextRow>
           )}
         </>

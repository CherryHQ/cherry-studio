--- conflicted
+++ resolved
@@ -3,11 +3,7 @@
 import { useWebSearchProvider } from '@renderer/hooks/useWebSearchProviders'
 import { WebSearchProvider } from '@renderer/types'
 import { hasObjectKey } from '@renderer/utils'
-<<<<<<< HEAD
-import { Avatar, Divider, Flex, Form, Input, Tooltip } from 'antd'
-=======
-import { Button, Divider, Flex, Form, Input, Tooltip } from 'antd'
->>>>>>> 5d9fc292
+import { Divider, Flex, Form, Input, Tooltip } from 'antd'
 import Link from 'antd/es/typography/Link'
 import { Info } from 'lucide-react'
 import { FC, useEffect, useState } from 'react'

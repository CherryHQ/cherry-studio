import { Flex } from '@cherrystudio/ui'
import { TopView } from '@renderer/components/TopView'
<<<<<<< HEAD
import { Button, Form, FormProps, Input, Modal } from 'antd'
=======
import type { FormProps } from 'antd'
import { Button, Flex, Form, Input, Modal } from 'antd'
>>>>>>> 1b04fd06
import { useState } from 'react'
import { useTranslation } from 'react-i18next'

interface ShowParams {
  title: string
}

interface Props extends ShowParams {
  resolve: (data: any) => void
}

type FieldType = {
  url: string
  name?: string
}

const PopupContainer: React.FC<Props> = ({ title, resolve }) => {
  const [open, setOpen] = useState(true)
  const [form] = Form.useForm()
  const { t } = useTranslation()

  const onOk = () => {
    setOpen(false)
  }

  const onCancel = () => {
    setOpen(false)
  }

  const onClose = () => {
    resolve({})
  }

  const onFinish: FormProps<FieldType>['onFinish'] = (values) => {
    const url = values.url.trim()
    const name = values.name?.trim() || url

    if (!url) {
      window.toast.error(t('settings.tool.websearch.url_required'))
      return
    }

    // 验证URL格式
    try {
      new URL(url)
    } catch (e) {
      window.toast.error(t('settings.tool.websearch.url_invalid'))
      return
    }

    resolve({ url, name })
  }

  return (
    <Modal
      title={title}
      open={open}
      onOk={onOk}
      onCancel={onCancel}
      maskClosable={false}
      afterClose={onClose}
      footer={null}
      transitionName="animation-move-down"
      centered>
      <Form
        form={form}
        labelCol={{ flex: '110px' }}
        labelAlign="right"
        colon={false}
        className="mt-[25px]"
        onFinish={onFinish}>
        <Form.Item name="url" label={t('settings.tool.websearch.subscribe_url')} rules={[{ required: true }]}>
          <Input
            placeholder="https://git.io/ublacklist"
            spellCheck={false}
            maxLength={500}
            onChange={(e) => {
              try {
                const url = new URL(e.target.value)
                form.setFieldValue('name', url.hostname)
              } catch (e) {
                // URL不合法，忽略
              }
            }}
          />
        </Form.Item>
        <Form.Item name="name" label={t('settings.tool.websearch.subscribe_name.label')}>
          <Input placeholder={t('settings.tool.websearch.subscribe_name.placeholder')} spellCheck={false} />
        </Form.Item>
        <Flex className="mb-2 justify-end">
          <Button type="primary" htmlType="submit">
            {t('settings.tool.websearch.subscribe_add')}
          </Button>
        </Flex>
      </Form>
    </Modal>
  )
}

export default class AddSubscribePopup {
  static topviewId = 0
  static hide() {
    TopView.hide('AddSubscribePopup')
  }
  static show(props: ShowParams) {
    return new Promise<any>((resolve) => {
      TopView.show(
        <PopupContainer
          {...props}
          resolve={(v) => {
            resolve(v)
            this.hide()
          }}
        />,
        'AddSubscribePopup'
      )
    })
  }
}<|MERGE_RESOLUTION|>--- conflicted
+++ resolved
@@ -1,11 +1,7 @@
 import { Flex } from '@cherrystudio/ui'
 import { TopView } from '@renderer/components/TopView'
-<<<<<<< HEAD
-import { Button, Form, FormProps, Input, Modal } from 'antd'
-=======
 import type { FormProps } from 'antd'
-import { Button, Flex, Form, Input, Modal } from 'antd'
->>>>>>> 1b04fd06
+import { Button, Form, Input, Modal } from 'antd'
 import { useState } from 'react'
 import { useTranslation } from 'react-i18next'
 

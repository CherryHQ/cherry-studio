--- conflicted
+++ resolved
@@ -2,11 +2,8 @@
 import { RowFlex } from '@cherrystudio/ui'
 import { Flex } from '@cherrystudio/ui'
 import { Switch } from '@cherrystudio/ui'
-<<<<<<< HEAD
 import { Button } from '@cherrystudio/ui'
-=======
 import { cacheService } from '@data/CacheService'
->>>>>>> f6ff4362
 import { loggerService } from '@logger'
 import { DeleteIcon, EditIcon, LoadingIcon, RefreshIcon } from '@renderer/components/Icons'
 import TextBadge from '@renderer/components/TextBadge'

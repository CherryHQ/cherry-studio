<<<<<<< HEAD
import { Avatar, Button, Flex, RowFlex, Tooltip } from '@cherrystudio/ui'
import { Select } from 'antd'
=======
import { Button, Select, Space, Tooltip } from 'antd'
>>>>>>> f7312697
import { UserRoundPlus } from 'lucide-react'
import { useMemo } from 'react'
import { useTranslation } from 'react-i18next'

import { DEFAULT_USER_ID } from './constants'

interface UserSelectorProps {
  currentUser: string
  uniqueUsers: string[]
  onUserSwitch: (userId: string) => void
  onAddUser: () => void
}

const UserSelector: React.FC<UserSelectorProps> = ({ currentUser, uniqueUsers, onUserSwitch, onAddUser }) => {
  const { t } = useTranslation()

<<<<<<< HEAD
  const getUserAvatar = useCallback((user: string) => {
    return user === DEFAULT_USER_ID ? user.slice(0, 1).toUpperCase() : user.slice(0, 2).toUpperCase()
  }, [])

  const renderLabel = useCallback(
    (userId: string, userName: string) => {
      return (
        <RowFlex className="items-center gap-2.5">
          <Avatar className="h-5 w-5 bg-primary">{getUserAvatar(userId)}</Avatar>
          <span>{userName}</span>
        </RowFlex>
      )
    },
    [getUserAvatar]
  )

=======
>>>>>>> f7312697
  const options = useMemo(() => {
    const defaultOption = {
      value: DEFAULT_USER_ID,
      label: t('memory.default_user')
    }

    const userOptions = uniqueUsers
      .filter((user) => user !== DEFAULT_USER_ID)
      .map((user) => ({ value: user, label: user }))

    return [defaultOption, ...userOptions]
  }, [t, uniqueUsers])

  return (
    <Flex className="gap-2">
      <Select value={currentUser} onChange={onUserSwitch} style={{ width: 200 }} options={options} />
      <Tooltip content={t('memory.add_new_user')}>
        <Button size="sm" variant="default" onClick={onAddUser}>
          <UserRoundPlus size={16} />
        </Button>
      </Tooltip>
    </Flex>
  )
}

export default UserSelector<|MERGE_RESOLUTION|>--- conflicted
+++ resolved
@@ -1,9 +1,5 @@
-<<<<<<< HEAD
-import { Avatar, Button, Flex, RowFlex, Tooltip } from '@cherrystudio/ui'
+import { Button, Flex, Tooltip } from '@cherrystudio/ui'
 import { Select } from 'antd'
-=======
-import { Button, Select, Space, Tooltip } from 'antd'
->>>>>>> f7312697
 import { UserRoundPlus } from 'lucide-react'
 import { useMemo } from 'react'
 import { useTranslation } from 'react-i18next'
@@ -20,25 +16,6 @@
 const UserSelector: React.FC<UserSelectorProps> = ({ currentUser, uniqueUsers, onUserSwitch, onAddUser }) => {
   const { t } = useTranslation()
 
-<<<<<<< HEAD
-  const getUserAvatar = useCallback((user: string) => {
-    return user === DEFAULT_USER_ID ? user.slice(0, 1).toUpperCase() : user.slice(0, 2).toUpperCase()
-  }, [])
-
-  const renderLabel = useCallback(
-    (userId: string, userName: string) => {
-      return (
-        <RowFlex className="items-center gap-2.5">
-          <Avatar className="h-5 w-5 bg-primary">{getUserAvatar(userId)}</Avatar>
-          <span>{userName}</span>
-        </RowFlex>
-      )
-    },
-    [getUserAvatar]
-  )
-
-=======
->>>>>>> f7312697
   const options = useMemo(() => {
     const defaultOption = {
       value: DEFAULT_USER_ID,

--- conflicted
+++ resolved
@@ -1,12 +1,5 @@
-<<<<<<< HEAD
-import { RowFlex } from '@cherrystudio/ui'
-import { Tooltip } from '@cherrystudio/ui'
-import { Avatar, Button, Select, Space } from 'antd'
-=======
-import { Flex, RowFlex } from '@cherrystudio/ui'
-import { Button } from '@cherrystudio/ui'
-import { Avatar, Select, Tooltip } from 'antd'
->>>>>>> ef4bede0
+import { Button, Flex, RowFlex, Tooltip } from '@cherrystudio/ui'
+import { Avatar, Select } from 'antd'
 import { UserRoundPlus } from 'lucide-react'
 import { useCallback, useMemo } from 'react'
 import { useTranslation } from 'react-i18next'
@@ -60,13 +53,8 @@
   return (
     <Flex className="gap-2">
       <Select value={currentUser} onChange={onUserSwitch} style={{ width: 200 }} options={options} />
-<<<<<<< HEAD
       <Tooltip placement="top" title={t('memory.add_new_user')}>
-        <Button type="default" onClick={onAddUser} icon={<UserRoundPlus size={16} />} />
-=======
-      <Tooltip title={t('memory.add_new_user')}>
         <Button size="sm" variant="solid" onPress={onAddUser} startContent={<UserRoundPlus size={16} />} isIconOnly />
->>>>>>> ef4bede0
       </Tooltip>
     </Flex>
   )

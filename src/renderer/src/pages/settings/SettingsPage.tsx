--- conflicted
+++ resolved
@@ -78,21 +78,12 @@
               {t('settings.mcp.title')}
             </MenuItem>
           </MenuItemLink>
-<<<<<<< HEAD
           <MenuItemLink to="/settings/translate">
             <MenuItem className={isRoute('/settings/translate')}>
               <Languages size={18} />
               {t('settings.translate.title')}
             </MenuItem>
           </MenuItemLink>
-          <MenuItemLink to="/settings/api-server">
-            <MenuItem className={isRoute('/settings/api-server')}>
-              <Server size={18} />
-              {t('apiServer.title')}
-            </MenuItem>
-          </MenuItemLink>
-=======
->>>>>>> 3a4803b6
           <MenuItemLink to="/settings/memory">
             <MenuItem className={isRoute('/settings/memory')}>
               <Brain size={18} />

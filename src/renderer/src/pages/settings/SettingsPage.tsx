import {
  CloudOutlined,
  GlobalOutlined,
  InfoCircleOutlined,
  LayoutOutlined,
  MacCommandOutlined,
  RocketOutlined,
  SaveOutlined,
  SettingOutlined
} from '@ant-design/icons'
import { Navbar, NavbarCenter } from '@renderer/components/app/Navbar'
import { isLocalAi } from '@renderer/config/env'
import { FC } from 'react'
import { useTranslation } from 'react-i18next'
import { Link, Route, Routes, useLocation, useNavigate } from 'react-router-dom'
import styled from 'styled-components'

import AboutSettings from './AboutSettings'
import DataSettings from './DataSettings/DataSettings'
import DisplaySettings from './DisplaySettings/DisplaySettings'
import GeneralSettings from './GeneralSettings'
import ModelSettings from './ModalSettings/ModelSettings'
import ProvidersList from './ProviderSettings'
import QuickAssistantSettings from './QuickAssistantSettings'
import ShortcutSettings from './ShortcutSettings'
<<<<<<< HEAD
import { useShortcut } from '@renderer/hooks/useShortcuts'

export let settingMenuItemPathList: string[] = []
=======
import WebSearchSettings from './WebSearchSettings'
>>>>>>> b3629e83

const SettingsPage: FC = () => {
  const { pathname } = useLocation()
  const { t } = useTranslation()
  const navigate = useNavigate()
  settingMenuItemPathList = []

  const isRoute = (path: string) => {
    settingMenuItemPathList.push(path)
    return ((path: string): string => (pathname.startsWith(path) ? 'active' : ''))(path)
  }

  useShortcut('switch_to_prev_main_tab', () => {
    const index = settingMenuItemPathList.indexOf(pathname)
    if (index !== -1) {
      navigate(settingMenuItemPathList[index === 0 ? settingMenuItemPathList.length - 1 : index - 1])
    }
  })

  useShortcut('switch_to_next_main_tab', () => {
    const index = settingMenuItemPathList.indexOf(pathname)
    if (index !== -1) {
      navigate(settingMenuItemPathList[index === settingMenuItemPathList.length - 1 ? 0 : index + 1])
    }
  })

  return (
    <Container>
      <Navbar>
        <NavbarCenter style={{ borderRight: 'none' }}>{t('settings.title')}</NavbarCenter>
      </Navbar>
      <ContentContainer id="content-container">
        <SettingMenus>
          {!isLocalAi && (
            <>
              <MenuItemLink to="/settings/provider">
                <MenuItem className={isRoute('/settings/provider')}>
                  <CloudOutlined />
                  {t('settings.provider.title')}
                </MenuItem>
              </MenuItemLink>
              <MenuItemLink to="/settings/model">
                <MenuItem className={isRoute('/settings/model')}>
                  <i className="iconfont icon-ai-model" />
                  {t('settings.model')}
                </MenuItem>
              </MenuItemLink>
            </>
          )}
          <MenuItemLink to="/settings/web-search">
            <MenuItem className={isRoute('/settings/web-search')}>
              <GlobalOutlined />
              {t('settings.websearch.title')}
            </MenuItem>
          </MenuItemLink>
          <MenuItemLink to="/settings/general">
            <MenuItem className={isRoute('/settings/general')}>
              <SettingOutlined />
              {t('settings.general')}
            </MenuItem>
          </MenuItemLink>
          <MenuItemLink to="/settings/display">
            <MenuItem className={isRoute('/settings/display')}>
              <LayoutOutlined />
              {t('settings.display.title')}
            </MenuItem>
          </MenuItemLink>
          <MenuItemLink to="/settings/shortcut">
            <MenuItem className={isRoute('/settings/shortcut')}>
              <MacCommandOutlined />
              {t('settings.shortcuts.title')}
            </MenuItem>
          </MenuItemLink>
          <MenuItemLink to="/settings/quickAssistant">
            <MenuItem className={isRoute('/settings/quickAssistant')}>
              <RocketOutlined />
              {t('settings.quickAssistant.title')}
            </MenuItem>
          </MenuItemLink>
          <MenuItemLink to="/settings/data">
            <MenuItem className={isRoute('/settings/data')}>
              <SaveOutlined />
              {t('settings.data.title')}
            </MenuItem>
          </MenuItemLink>
          <MenuItemLink to="/settings/about">
            <MenuItem className={isRoute('/settings/about')}>
              <InfoCircleOutlined />
              {t('settings.about')}
            </MenuItem>
          </MenuItemLink>
        </SettingMenus>
        <SettingContent>
          <Routes>
            <Route path="provider" element={<ProvidersList />} />
            <Route path="model" element={<ModelSettings />} />
            <Route path="web-search" element={<WebSearchSettings />} />
            <Route path="general/*" element={<GeneralSettings />} />
            <Route path="display" element={<DisplaySettings />} />
            <Route path="data/*" element={<DataSettings />} />
            <Route path="quickAssistant" element={<QuickAssistantSettings />} />
            <Route path="shortcut" element={<ShortcutSettings />} />
            <Route path="about" element={<AboutSettings />} />
          </Routes>
        </SettingContent>
      </ContentContainer>
    </Container>
  )
}

const Container = styled.div`
  display: flex;
  flex-direction: column;
  flex: 1;
`

const ContentContainer = styled.div`
  display: flex;
  flex: 1;
  flex-direction: row;
`

const SettingMenus = styled.ul`
  display: flex;
  flex-direction: column;
  min-width: var(--settings-width);
  border-right: 0.5px solid var(--color-border);
  padding: 10px;
  user-select: none;
`

const MenuItemLink = styled(Link)`
  text-decoration: none;
  color: var(--color-text-1);
  margin-bottom: 5px;
`

const MenuItem = styled.li`
  display: flex;
  flex-direction: row;
  align-items: center;
  gap: 8px;
  padding: 6px 10px;
  width: 100%;
  cursor: pointer;
  border-radius: var(--list-item-border-radius);
  font-weight: 500;
  transition: all 0.2s ease-in-out;
  border: 0.5px solid transparent;
  .anticon {
    font-size: 16px;
    opacity: 0.8;
  }
  .iconfont {
    font-size: 18px;
    line-height: 18px;
    opacity: 0.7;
    margin-left: -1px;
  }
  &:hover {
    background: var(--color-background-soft);
  }
  &.active {
    background: var(--color-background-soft);
    border: 0.5px solid var(--color-border);
  }
`

const SettingContent = styled.div`
  display: flex;
  height: 100%;
  flex: 1;
  border-right: 0.5px solid var(--color-border);
`

export default SettingsPage<|MERGE_RESOLUTION|>--- conflicted
+++ resolved
@@ -23,13 +23,10 @@
 import ProvidersList from './ProviderSettings'
 import QuickAssistantSettings from './QuickAssistantSettings'
 import ShortcutSettings from './ShortcutSettings'
-<<<<<<< HEAD
 import { useShortcut } from '@renderer/hooks/useShortcuts'
+import WebSearchSettings from './WebSearchSettings'
 
 export let settingMenuItemPathList: string[] = []
-=======
-import WebSearchSettings from './WebSearchSettings'
->>>>>>> b3629e83
 
 const SettingsPage: FC = () => {
   const { pathname } = useLocation()

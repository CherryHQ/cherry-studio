import { Navbar, NavbarCenter } from '@renderer/components/app/Navbar'
import ModelSettings from '@renderer/pages/settings/ModelSettings/ModelSettings'
import {
  Brain,
  Cloud,
  Command,
  HardDrive,
  Info,
  MonitorCog,
  Package,
  PencilRuler,
  Rocket,
  Server,
  Settings2,
  SquareTerminal,
  TextCursorInput,
  Zap
} from 'lucide-react'
// 导入useAppSelector
import { FC } from 'react'
import { useTranslation } from 'react-i18next'
import { Link, Route, Routes, useLocation } from 'react-router-dom'
import styled from 'styled-components'

import AboutSettings from './AboutSettings'
import { ApiServerSettings } from './ApiServerSettings'
import DataSettings from './DataSettings/DataSettings'
import DisplaySettings from './DisplaySettings/DisplaySettings'
import GeneralSettings from './GeneralSettings'
import MCPSettings from './MCPSettings'
import MemorySettings from './MemorySettings'
import ProvidersList from './ProviderSettings'
import QuickAssistantSettings from './QuickAssistantSettings'
import QuickPhraseSettings from './QuickPhraseSettings'
import SelectionAssistantSettings from './SelectionAssistantSettings/SelectionAssistantSettings'
import ShortcutSettings from './ShortcutSettings'
import ToolSettings from './ToolSettings'

const SettingsPage: FC = () => {
  const { pathname } = useLocation()
  const { t } = useTranslation()

  const isRoute = (path: string): string => (pathname.startsWith(path) ? 'active' : '')

  return (
    <Container>
      <Navbar>
        <NavbarCenter style={{ borderRight: 'none' }}>{t('settings.title')}</NavbarCenter>
      </Navbar>
      <ContentContainer id="content-container">
        <SettingMenus>
          <MenuItemLink to="/settings/provider">
            <MenuItem className={isRoute('/settings/provider')}>
              <Cloud size={18} />
              {t('settings.provider.title')}
            </MenuItem>
          </MenuItemLink>
          <MenuItemLink to="/settings/model">
            <MenuItem className={isRoute('/settings/model')}>
              <Package size={18} />
              {t('settings.model')}
            </MenuItem>
          </MenuItemLink>
          <MenuItemLink to="/settings/general">
            <MenuItem className={isRoute('/settings/general')}>
              <Settings2 size={18} />
              {t('settings.general.label')}
            </MenuItem>
          </MenuItemLink>
          <MenuItemLink to="/settings/display">
            <MenuItem className={isRoute('/settings/display')}>
              <MonitorCog size={18} />
              {t('settings.display.title')}
            </MenuItem>
          </MenuItemLink>
          <MenuItemLink to="/settings/mcp">
            <MenuItem className={isRoute('/settings/mcp')}>
              <SquareTerminal size={18} />
              {t('settings.mcp.title')}
            </MenuItem>
          </MenuItemLink>
<<<<<<< HEAD
          <MenuItemLink to="/settings/api-server">
            <MenuItem className={isRoute('/settings/api-server')}>
              <Server size={18} />
              API Server
            </MenuItem>
          </MenuItemLink>
          <MenuItemLink to="/settings/tool">
            <MenuItem className={isRoute('/settings/tool')}>
              <PencilRuler size={18} />
              {t('settings.tool.title')}
            </MenuItem>
          </MenuItemLink>
=======
>>>>>>> e7ad3e69
          <MenuItemLink to="/settings/memory">
            <MenuItem className={isRoute('/settings/memory')}>
              <Brain size={18} />
              {t('memory.title')}
            </MenuItem>
          </MenuItemLink>
          <MenuItemLink to="/settings/tool">
            <MenuItem className={isRoute('/settings/tool')}>
              <PencilRuler size={18} />
              {t('settings.tool.title')}
            </MenuItem>
          </MenuItemLink>
          <MenuItemLink to="/settings/shortcut">
            <MenuItem className={isRoute('/settings/shortcut')}>
              <Command size={18} />
              {t('settings.shortcuts.title')}
            </MenuItem>
          </MenuItemLink>
          <MenuItemLink to="/settings/quickAssistant">
            <MenuItem className={isRoute('/settings/quickAssistant')}>
              <Rocket size={18} />
              {t('settings.quickAssistant.title')}
            </MenuItem>
          </MenuItemLink>
          <MenuItemLink to="/settings/selectionAssistant">
            <MenuItem className={isRoute('/settings/selectionAssistant')}>
              <TextCursorInput size={18} />
              {t('selection.name')}
            </MenuItem>
          </MenuItemLink>
          <MenuItemLink to="/settings/quickPhrase">
            <MenuItem className={isRoute('/settings/quickPhrase')}>
              <Zap size={18} />
              {t('settings.quickPhrase.title')}
            </MenuItem>
          </MenuItemLink>
          <MenuItemLink to="/settings/data">
            <MenuItem className={isRoute('/settings/data')}>
              <HardDrive size={18} />
              {t('settings.data.title')}
            </MenuItem>
          </MenuItemLink>
          <MenuItemLink to="/settings/about">
            <MenuItem className={isRoute('/settings/about')}>
              <Info size={18} />
              {t('settings.about.label')}
            </MenuItem>
          </MenuItemLink>
        </SettingMenus>
        <SettingContent>
          <Routes>
            <Route path="provider" element={<ProvidersList />} />
            <Route path="model" element={<ModelSettings />} />
            <Route path="tool/*" element={<ToolSettings />} />
            <Route path="mcp/*" element={<MCPSettings />} />
            <Route path="memory" element={<MemorySettings />} />
            <Route path="api-server" element={<ApiServerSettings />} />
            <Route path="general/*" element={<GeneralSettings />} />
            <Route path="display" element={<DisplaySettings />} />
            <Route path="shortcut" element={<ShortcutSettings />} />
            <Route path="quickAssistant" element={<QuickAssistantSettings />} />
            <Route path="selectionAssistant" element={<SelectionAssistantSettings />} />
            <Route path="data" element={<DataSettings />} />
            <Route path="about" element={<AboutSettings />} />
            <Route path="quickPhrase" element={<QuickPhraseSettings />} />
          </Routes>
        </SettingContent>
      </ContentContainer>
    </Container>
  )
}

const Container = styled.div`
  display: flex;
  flex-direction: column;
  flex: 1;
`

const ContentContainer = styled.div`
  display: flex;
  flex: 1;
  flex-direction: row;
`

const SettingMenus = styled.ul`
  display: flex;
  flex-direction: column;
  min-width: var(--settings-width);
  border-right: 0.5px solid var(--color-border);
  padding: 10px;
  user-select: none;
`

const MenuItemLink = styled(Link)`
  text-decoration: none;
  color: var(--color-text-1);
  margin-bottom: 5px;
`

const MenuItem = styled.li`
  display: flex;
  flex-direction: row;
  align-items: center;
  gap: 8px;
  padding: 6px 10px;
  width: 100%;
  cursor: pointer;
  border-radius: var(--list-item-border-radius);
  font-weight: 500;
  transition: all 0.2s ease-in-out;
  border: 0.5px solid transparent;
  .anticon {
    font-size: 16px;
    opacity: 0.8;
  }
  .iconfont {
    font-size: 18px;
    line-height: 18px;
    opacity: 0.7;
    margin-left: -1px;
  }
  &:hover {
    background: var(--color-background-soft);
  }
  &.active {
    background: var(--color-background-soft);
    border: 0.5px solid var(--color-border);
  }
`

const SettingContent = styled.div`
  display: flex;
  height: 100%;
  flex: 1;
  border-right: 0.5px solid var(--color-border);
`

export default SettingsPage<|MERGE_RESOLUTION|>--- conflicted
+++ resolved
@@ -79,7 +79,6 @@
               {t('settings.mcp.title')}
             </MenuItem>
           </MenuItemLink>
-<<<<<<< HEAD
           <MenuItemLink to="/settings/api-server">
             <MenuItem className={isRoute('/settings/api-server')}>
               <Server size={18} />
@@ -92,8 +91,6 @@
               {t('settings.tool.title')}
             </MenuItem>
           </MenuItemLink>
-=======
->>>>>>> e7ad3e69
           <MenuItemLink to="/settings/memory">
             <MenuItem className={isRoute('/settings/memory')}>
               <Brain size={18} />

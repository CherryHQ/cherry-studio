<<<<<<< HEAD
import { InfoTooltip } from '@cherrystudio/ui'
=======
import { Button } from '@cherrystudio/ui'
>>>>>>> ef4bede0
import { loggerService } from '@logger'
import EmojiPicker from '@renderer/components/EmojiPicker'
import useTranslate from '@renderer/hooks/useTranslate'
import { addCustomLanguage, updateCustomLanguage } from '@renderer/services/TranslateService'
import type { CustomTranslateLanguage } from '@renderer/types'
import { Form, Input, Modal, Popover, Space } from 'antd'
import type { FC } from 'react'
import { useCallback, useEffect, useMemo, useState } from 'react'
import { useTranslation } from 'react-i18next'

type Props = {
  isOpen: boolean
  editingCustomLanguage?: CustomTranslateLanguage
  onAdd: (item: CustomTranslateLanguage) => void
  onEdit: (item: CustomTranslateLanguage) => void
  onCancel: () => void
}

const logger = loggerService.withContext('CustomLanguageModal')

const CustomLanguageModal = ({ isOpen, editingCustomLanguage, onAdd, onEdit, onCancel }: Props) => {
  const { t } = useTranslation()
  const [form] = Form.useForm()
  // antd表单的getFieldValue方法在首次渲染时无法获取到值，但emoji需要获取表单值来显示，所以单独管理状态
  const defaultEmoji = '🏳️'
  const [emoji, setEmoji] = useState(defaultEmoji)
  const { translateLanguages } = useTranslate()

  const langCodeList = useMemo(() => {
    return translateLanguages.map((item) => item.langCode)
  }, [translateLanguages])

  useEffect(() => {
    if (editingCustomLanguage) {
      form.setFieldsValue({
        emoji: editingCustomLanguage.emoji,
        value: editingCustomLanguage.value,
        langCode: editingCustomLanguage.langCode
      })
      setEmoji(editingCustomLanguage.emoji)
    } else {
      form.resetFields()
      setEmoji(defaultEmoji)
    }
  }, [editingCustomLanguage, isOpen, form])

  const title = useMemo(
    () => (editingCustomLanguage ? t('common.edit') : t('common.add')) + t('translate.custom.label'),
    [editingCustomLanguage, t]
  )

  const formItemLayout = {
    labelCol: { span: 8 },
    wrapperCol: { span: 16 }
  }

  const handleSubmit = useCallback(
    async (values: any) => {
      const { emoji, value, langCode } = values

      if (editingCustomLanguage) {
        try {
          await updateCustomLanguage(editingCustomLanguage, value, emoji, langCode)
          onEdit({ ...editingCustomLanguage, emoji, value, langCode })
          window.toast.success(t('settings.translate.custom.success.update'))
        } catch (e) {
          window.toast.error(t('settings.translate.custom.error.update') + ': ' + (e as Error).message)
        }
      } else {
        try {
          const added = await addCustomLanguage(value, emoji, langCode)
          onAdd(added)
          window.toast.success(t('settings.translate.custom.success.add'))
        } catch (e) {
          window.toast.error(t('settings.translate.custom.error.add') + ': ' + (e as Error).message)
        }
      }
      onCancel()
    },
    [editingCustomLanguage, onCancel, t, onEdit, onAdd]
  )

  const footer = useMemo(() => {
    return [
      <Button key="modal-cancel" onPress={onCancel}>
        {t('common.cancel')}
      </Button>,
      <Button key="modal-save" color="primary" onPress={form.submit}>
        {editingCustomLanguage ? t('common.save') : t('common.add')}
      </Button>
    ]
  }, [onCancel, t, form.submit, editingCustomLanguage])

  return (
    <Modal
      open={isOpen}
      title={title}
      footer={footer}
      onCancel={onCancel}
      maskClosable={false}
      transitionName="animation-move-down"
      forceRender
      centered
      styles={{
        body: {
          padding: '20px'
        }
      }}>
      <Form form={form} onFinish={handleSubmit} validateTrigger="onBlur" colon={false}>
        <Form.Item name="emoji" label="Emoji" {...formItemLayout} style={{ height: 32 }} initialValue={defaultEmoji}>
          <Popover
            content={
              <EmojiPicker
                onEmojiClick={(emoji) => {
                  form.setFieldsValue({ emoji })
                  setEmoji(emoji)
                }}
              />
            }
            arrow
            trigger="click">
            <Button style={{ aspectRatio: '1/1' }} startContent={<Emoji emoji={emoji} />} isIconOnly />
          </Popover>
        </Form.Item>
        <Form.Item
          name="value"
          label={Label(t('settings.translate.custom.value.label'), t('settings.translate.custom.value.help'))}
          {...formItemLayout}
          initialValue={''}
          rules={[
            { required: true, message: t('settings.translate.custom.error.value.empty') },
            { max: 32, message: t('settings.translate.custom.error.value.too_long') }
          ]}>
          <Input placeholder={t('settings.translate.custom.value.placeholder')} />
        </Form.Item>
        <Form.Item
          name="langCode"
          label={Label(t('settings.translate.custom.langCode.label'), t('settings.translate.custom.langCode.help'))}
          {...formItemLayout}
          initialValue={''}
          rules={[
            { required: true, message: t('settings.translate.custom.error.langCode.empty') },
            {
              pattern: /^[a-zA-Z]{2,3}(-[a-zA-Z]{2,3})?$/,
              message: t('settings.translate.custom.error.langCode.invalid')
            },
            {
              validator: async (_, value: string) => {
                logger.silly('validate langCode', { value, langCodeList, editingCustomLanguage })
                if (editingCustomLanguage) {
                  if (langCodeList.includes(value) && value !== editingCustomLanguage.langCode) {
                    throw new Error(t('settings.translate.custom.error.langCode.exists'))
                  }
                } else {
                  const langCode = value.toLowerCase()
                  if (langCodeList.includes(langCode)) {
                    throw new Error(t('settings.translate.custom.error.langCode.exists'))
                  }
                }
              }
            }
          ]}>
          <Input placeholder={t('settings.translate.custom.langCode.placeholder')} />
        </Form.Item>
      </Form>
    </Modal>
  )
}

const Label = (label: string, help: string) => {
  return (
    <Space>
      <span>{label}</span>
      <InfoTooltip title={help} />
    </Space>
  )
}

const Emoji: FC<{ emoji: string; size?: number }> = ({ emoji, size = 18 }) => {
  return <div style={{ lineHeight: 0, fontSize: size }}>{emoji}</div>
}

export default CustomLanguageModal<|MERGE_RESOLUTION|>--- conflicted
+++ resolved
@@ -1,8 +1,4 @@
-<<<<<<< HEAD
-import { InfoTooltip } from '@cherrystudio/ui'
-=======
-import { Button } from '@cherrystudio/ui'
->>>>>>> ef4bede0
+import { Button, InfoTooltip } from '@cherrystudio/ui'
 import { loggerService } from '@logger'
 import EmojiPicker from '@renderer/components/EmojiPicker'
 import useTranslate from '@renderer/hooks/useTranslate'

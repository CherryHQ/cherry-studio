--- conflicted
+++ resolved
@@ -5,11 +5,7 @@
 import { useNotesSettings } from '@renderer/hooks/useNotesSettings'
 import { initWorkSpace } from '@renderer/services/NotesService'
 import type { EditorView } from '@renderer/types'
-<<<<<<< HEAD
-import { Button, Input, Slider, Switch } from 'antd'
-=======
-import { Button, Input, message, Slider } from 'antd'
->>>>>>> a72feebe
+import { Button, Input, Slider } from 'antd'
 import { FolderOpen } from 'lucide-react'
 import type { FC } from 'react'
 import { useEffect, useState } from 'react'

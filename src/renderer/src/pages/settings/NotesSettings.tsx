--- conflicted
+++ resolved
@@ -3,14 +3,8 @@
 import Selector from '@renderer/components/Selector'
 import { useTheme } from '@renderer/context/ThemeProvider'
 import { useNotesSettings } from '@renderer/hooks/useNotesSettings'
-<<<<<<< HEAD
-import { initWorkSpace } from '@renderer/services/NotesService'
 import type { EditorView } from '@renderer/types'
 import { Button, Input, Slider } from 'antd'
-=======
-import { EditorView } from '@renderer/types'
-import { Button, Input, message, Slider, Switch } from 'antd'
->>>>>>> c7d2588f
 import { FolderOpen } from 'lucide-react'
 import type { FC } from 'react'
 import { useEffect, useState } from 'react'

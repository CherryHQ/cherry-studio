import { InfoTooltip, RowFlex } from '@cherrystudio/ui'
import { usePreference } from '@data/hooks/usePreference'
import { AppLogo } from '@renderer/config/env'
import { useTheme } from '@renderer/context/ThemeProvider'
import { Button, Space } from 'antd'
import { Input } from 'antd'
import type { FC } from 'react'
import { useTranslation } from 'react-i18next'

import { SettingDivider, SettingGroup, SettingRow, SettingRowTitle, SettingTitle } from '..'

const YuqueSettings: FC = () => {
  const { t } = useTranslation()
  const { theme } = useTheme()
<<<<<<< HEAD
=======
  const { openSmartMinapp } = useMinappPopup()
>>>>>>> f6ff4362

  const [yuqueToken, setYuqueToken] = usePreference('data.integration.yuque.token')
  const [yuqueUrl, setYuqueUrl] = usePreference('data.integration.yuque.url')
  const [, setYuqueRepoId] = usePreference('data.integration.yuque.repo_id')

  const handleYuqueTokenChange = (e: React.ChangeEvent<HTMLInputElement>) => {
    setYuqueToken(e.target.value)
  }

  const handleYuqueRepoUrlChange = (e: React.ChangeEvent<HTMLInputElement>) => {
    setYuqueUrl(e.target.value)
  }

  const handleYuqueConnectionCheck = async () => {
    if (!yuqueToken) {
      window.toast.error(t('settings.data.yuque.check.empty_token'))
      return
    }
    if (!yuqueUrl) {
      window.toast.error(t('settings.data.yuque.check.empty_repo_url'))
      return
    }

    const response = await fetch('https://www.yuque.com/api/v2/hello', {
      headers: {
        'X-Auth-Token': yuqueToken
      }
    })

    if (!response.ok) {
      window.toast.error(t('settings.data.yuque.check.fail'))
      return
    }
    const yuqueSlug = yuqueUrl.replace('https://www.yuque.com/', '')
    const repoIDResponse = await fetch(`https://www.yuque.com/api/v2/repos/${yuqueSlug}`, {
      headers: {
        'X-Auth-Token': yuqueToken
      }
    })
    if (!repoIDResponse.ok) {
      window.toast.error(t('settings.data.yuque.check.fail'))
      return
    }
    const data = await repoIDResponse.json()
    setYuqueRepoId(data.data.id)
    window.toast.success(t('settings.data.yuque.check.success'))
  }

<<<<<<< HEAD
=======
  const handleYuqueHelpClick = () => {
    openSmartMinapp({
      id: 'yuque-help',
      name: 'Yuque Help',
      url: 'https://www.yuque.com/settings/tokens',
      logo: AppLogo
    })
  }

>>>>>>> f6ff4362
  return (
    <SettingGroup theme={theme}>
      <SettingTitle>{t('settings.data.yuque.title')}</SettingTitle>
      <SettingDivider />
      <SettingRow>
        <SettingRowTitle>{t('settings.data.yuque.repo_url')}</SettingRowTitle>
        <RowFlex className="w-[315px] items-center gap-[5px]">
          <Input
            type="text"
            value={yuqueUrl || ''}
            onChange={handleYuqueRepoUrlChange}
            placeholder={t('settings.data.yuque.repo_url_placeholder')}
          />
        </RowFlex>
      </SettingRow>
      <SettingDivider />
      <SettingRow>
        <SettingRowTitle>
          {t('settings.data.yuque.token')}
          <InfoTooltip
            title={t('settings.data.yuque.help')}
            placement="left"
            iconStyle={{ color: 'var(--color-text-2)', cursor: 'pointer', marginLeft: 4 }}
          />
        </SettingRowTitle>
        <RowFlex className="w-[315px] items-center gap-[5px]">
          <Space.Compact style={{ width: '100%' }}>
            <Input.Password
              value={yuqueToken || ''}
              onChange={handleYuqueTokenChange}
              onBlur={handleYuqueTokenChange}
              placeholder={t('settings.data.yuque.token_placeholder')}
              style={{ width: '100%' }}
            />
            <Button onClick={handleYuqueConnectionCheck}>{t('settings.data.yuque.check.button')}</Button>
          </Space.Compact>
        </RowFlex>
      </SettingRow>
    </SettingGroup>
  )
}

export default YuqueSettings<|MERGE_RESOLUTION|>--- conflicted
+++ resolved
@@ -12,10 +12,6 @@
 const YuqueSettings: FC = () => {
   const { t } = useTranslation()
   const { theme } = useTheme()
-<<<<<<< HEAD
-=======
-  const { openSmartMinapp } = useMinappPopup()
->>>>>>> f6ff4362
 
   const [yuqueToken, setYuqueToken] = usePreference('data.integration.yuque.token')
   const [yuqueUrl, setYuqueUrl] = usePreference('data.integration.yuque.url')
@@ -64,18 +60,6 @@
     window.toast.success(t('settings.data.yuque.check.success'))
   }
 
-<<<<<<< HEAD
-=======
-  const handleYuqueHelpClick = () => {
-    openSmartMinapp({
-      id: 'yuque-help',
-      name: 'Yuque Help',
-      url: 'https://www.yuque.com/settings/tokens',
-      logo: AppLogo
-    })
-  }
-
->>>>>>> f6ff4362
   return (
     <SettingGroup theme={theme}>
       <SettingTitle>{t('settings.data.yuque.title')}</SettingTitle>

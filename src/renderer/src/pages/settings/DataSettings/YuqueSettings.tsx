import { InfoCircleOutlined } from '@ant-design/icons'
import { usePreference } from '@data/hooks/usePreference'
import { HStack } from '@renderer/components/Layout'
import { useTheme } from '@renderer/context/ThemeProvider'
import { useMinappPopup } from '@renderer/hooks/useMinappPopup'
import { Button, Space, Tooltip } from 'antd'
import { Input } from 'antd'
import { FC } from 'react'
import { useTranslation } from 'react-i18next'

import { SettingDivider, SettingGroup, SettingRow, SettingRowTitle, SettingTitle } from '..'

const YuqueSettings: FC = () => {
  const { t } = useTranslation()
  const { theme } = useTheme()
  const { openMinapp } = useMinappPopup()

  const [yuqueToken, setYuqueToken] = usePreference('data.integration.yuque.token')
  const [yuqueUrl, setYuqueUrl] = usePreference('data.integration.yuque.url')
  const [, setYuqueRepoId] = usePreference('data.integration.yuque.repo_id')

  const handleYuqueTokenChange = (e: React.ChangeEvent<HTMLInputElement>) => {
    setYuqueToken(e.target.value)
  }

  const handleYuqueRepoUrlChange = (e: React.ChangeEvent<HTMLInputElement>) => {
    setYuqueUrl(e.target.value)
  }

  const handleYuqueConnectionCheck = async () => {
    if (!yuqueToken) {
      window.toast.error(t('settings.data.yuque.check.empty_token'))
      return
    }
    if (!yuqueUrl) {
      window.toast.error(t('settings.data.yuque.check.empty_repo_url'))
      return
    }

    const response = await fetch('https://www.yuque.com/api/v2/hello', {
      headers: {
        'X-Auth-Token': yuqueToken
      }
    })

    if (!response.ok) {
      window.toast.error(t('settings.data.yuque.check.fail'))
      return
    }
    const yuqueSlug = yuqueUrl.replace('https://www.yuque.com/', '')
    const repoIDResponse = await fetch(`https://www.yuque.com/api/v2/repos/${yuqueSlug}`, {
      headers: {
        'X-Auth-Token': yuqueToken
      }
    })
    if (!repoIDResponse.ok) {
      window.toast.error(t('settings.data.yuque.check.fail'))
      return
    }
    const data = await repoIDResponse.json()
<<<<<<< HEAD
    setYuqueRepoId(data.data.id)
    window.message.success(t('settings.data.yuque.check.success'))
=======
    dispatch(setYuqueRepoId(data.data.id))
    window.toast.success(t('settings.data.yuque.check.success'))
>>>>>>> f9171f3d
  }

  const handleYuqueHelpClick = () => {
    openMinapp({
      id: 'yuque-help',
      name: 'Yuque Help',
      url: 'https://www.yuque.com/settings/tokens'
    })
  }

  return (
    <SettingGroup theme={theme}>
      <SettingTitle>{t('settings.data.yuque.title')}</SettingTitle>
      <SettingDivider />
      <SettingRow>
        <SettingRowTitle>{t('settings.data.yuque.repo_url')}</SettingRowTitle>
        <HStack alignItems="center" gap="5px" style={{ width: 315 }}>
          <Input
            type="text"
            value={yuqueUrl || ''}
            onChange={handleYuqueRepoUrlChange}
            style={{ width: 315 }}
            placeholder={t('settings.data.yuque.repo_url_placeholder')}
          />
        </HStack>
      </SettingRow>
      <SettingDivider />
      <SettingRow>
        <SettingRowTitle>
          {t('settings.data.yuque.token')}
          <Tooltip title={t('settings.data.yuque.help')} placement="left">
            <InfoCircleOutlined
              style={{ color: 'var(--color-text-2)', cursor: 'pointer', marginLeft: 4 }}
              onClick={handleYuqueHelpClick}
            />
          </Tooltip>
        </SettingRowTitle>
        <HStack alignItems="center" gap="5px" style={{ width: 315 }}>
          <Space.Compact style={{ width: '100%' }}>
            <Input.Password
              value={yuqueToken || ''}
              onChange={handleYuqueTokenChange}
              onBlur={handleYuqueTokenChange}
              placeholder={t('settings.data.yuque.token_placeholder')}
              style={{ width: '100%' }}
            />
            <Button onClick={handleYuqueConnectionCheck}>{t('settings.data.yuque.check.button')}</Button>
          </Space.Compact>
        </HStack>
      </SettingRow>
    </SettingGroup>
  )
}

export default YuqueSettings<|MERGE_RESOLUTION|>--- conflicted
+++ resolved
@@ -58,13 +58,8 @@
       return
     }
     const data = await repoIDResponse.json()
-<<<<<<< HEAD
     setYuqueRepoId(data.data.id)
-    window.message.success(t('settings.data.yuque.check.success'))
-=======
-    dispatch(setYuqueRepoId(data.data.id))
     window.toast.success(t('settings.data.yuque.check.success'))
->>>>>>> f9171f3d
   }
 
   const handleYuqueHelpClick = () => {

import { InfoCircleOutlined } from '@ant-design/icons'
<<<<<<< HEAD
import { RowFlex } from '@cherrystudio/ui'
import { usePreference } from '@data/hooks/usePreference'
=======
import { HStack } from '@renderer/components/Layout'
import { AppLogo } from '@renderer/config/env'
>>>>>>> 09e9b95e
import { useTheme } from '@renderer/context/ThemeProvider'
import { useMinappPopup } from '@renderer/hooks/useMinappPopup'
import { Button, Space, Tooltip } from 'antd'
import { Input } from 'antd'
import type { FC } from 'react'
import { useTranslation } from 'react-i18next'

import { SettingDivider, SettingGroup, SettingRow, SettingRowTitle, SettingTitle } from '..'

const YuqueSettings: FC = () => {
  const { t } = useTranslation()
  const { theme } = useTheme()
<<<<<<< HEAD
  const { openMinapp } = useMinappPopup()
=======
  const dispatch = useAppDispatch()
  const { openSmartMinapp } = useMinappPopup()
>>>>>>> 09e9b95e

  const [yuqueToken, setYuqueToken] = usePreference('data.integration.yuque.token')
  const [yuqueUrl, setYuqueUrl] = usePreference('data.integration.yuque.url')
  const [, setYuqueRepoId] = usePreference('data.integration.yuque.repo_id')

  const handleYuqueTokenChange = (e: React.ChangeEvent<HTMLInputElement>) => {
    setYuqueToken(e.target.value)
  }

  const handleYuqueRepoUrlChange = (e: React.ChangeEvent<HTMLInputElement>) => {
    setYuqueUrl(e.target.value)
  }

  const handleYuqueConnectionCheck = async () => {
    if (!yuqueToken) {
      window.toast.error(t('settings.data.yuque.check.empty_token'))
      return
    }
    if (!yuqueUrl) {
      window.toast.error(t('settings.data.yuque.check.empty_repo_url'))
      return
    }

    const response = await fetch('https://www.yuque.com/api/v2/hello', {
      headers: {
        'X-Auth-Token': yuqueToken
      }
    })

    if (!response.ok) {
      window.toast.error(t('settings.data.yuque.check.fail'))
      return
    }
    const yuqueSlug = yuqueUrl.replace('https://www.yuque.com/', '')
    const repoIDResponse = await fetch(`https://www.yuque.com/api/v2/repos/${yuqueSlug}`, {
      headers: {
        'X-Auth-Token': yuqueToken
      }
    })
    if (!repoIDResponse.ok) {
      window.toast.error(t('settings.data.yuque.check.fail'))
      return
    }
    const data = await repoIDResponse.json()
    setYuqueRepoId(data.data.id)
    window.toast.success(t('settings.data.yuque.check.success'))
  }

  const handleYuqueHelpClick = () => {
    openSmartMinapp({
      id: 'yuque-help',
      name: 'Yuque Help',
      url: 'https://www.yuque.com/settings/tokens',
      logo: AppLogo
    })
  }

  return (
    <SettingGroup theme={theme}>
      <SettingTitle>{t('settings.data.yuque.title')}</SettingTitle>
      <SettingDivider />
      <SettingRow>
        <SettingRowTitle>{t('settings.data.yuque.repo_url')}</SettingRowTitle>
        <RowFlex className="w-[315px] items-center gap-[5px]">
          <Input
            type="text"
            value={yuqueUrl || ''}
            onChange={handleYuqueRepoUrlChange}
            placeholder={t('settings.data.yuque.repo_url_placeholder')}
          />
        </RowFlex>
      </SettingRow>
      <SettingDivider />
      <SettingRow>
        <SettingRowTitle>
          {t('settings.data.yuque.token')}
          <Tooltip title={t('settings.data.yuque.help')} placement="left">
            <InfoCircleOutlined
              style={{ color: 'var(--color-text-2)', cursor: 'pointer', marginLeft: 4 }}
              onClick={handleYuqueHelpClick}
            />
          </Tooltip>
        </SettingRowTitle>
        <RowFlex className="w-[315px] items-center gap-[5px]">
          <Space.Compact style={{ width: '100%' }}>
            <Input.Password
              value={yuqueToken || ''}
              onChange={handleYuqueTokenChange}
              onBlur={handleYuqueTokenChange}
              placeholder={t('settings.data.yuque.token_placeholder')}
              style={{ width: '100%' }}
            />
            <Button onClick={handleYuqueConnectionCheck}>{t('settings.data.yuque.check.button')}</Button>
          </Space.Compact>
        </RowFlex>
      </SettingRow>
    </SettingGroup>
  )
}

export default YuqueSettings<|MERGE_RESOLUTION|>--- conflicted
+++ resolved
@@ -1,11 +1,7 @@
 import { InfoCircleOutlined } from '@ant-design/icons'
-<<<<<<< HEAD
 import { RowFlex } from '@cherrystudio/ui'
 import { usePreference } from '@data/hooks/usePreference'
-=======
-import { HStack } from '@renderer/components/Layout'
 import { AppLogo } from '@renderer/config/env'
->>>>>>> 09e9b95e
 import { useTheme } from '@renderer/context/ThemeProvider'
 import { useMinappPopup } from '@renderer/hooks/useMinappPopup'
 import { Button, Space, Tooltip } from 'antd'
@@ -18,12 +14,7 @@
 const YuqueSettings: FC = () => {
   const { t } = useTranslation()
   const { theme } = useTheme()
-<<<<<<< HEAD
-  const { openMinapp } = useMinappPopup()
-=======
-  const dispatch = useAppDispatch()
   const { openSmartMinapp } = useMinappPopup()
->>>>>>> 09e9b95e
 
   const [yuqueToken, setYuqueToken] = usePreference('data.integration.yuque.token')
   const [yuqueUrl, setYuqueUrl] = usePreference('data.integration.yuque.url')

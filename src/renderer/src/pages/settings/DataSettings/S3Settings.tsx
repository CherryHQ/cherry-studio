import { FolderOpenOutlined, SaveOutlined, SyncOutlined } from '@ant-design/icons'
import { InfoTooltip, RowFlex, WarnTooltip } from '@cherrystudio/ui'
import { Switch } from '@cherrystudio/ui'
import { usePreference } from '@data/hooks/usePreference'
import { S3BackupManager } from '@renderer/components/S3BackupManager'
import { S3BackupModal, useS3BackupModal } from '@renderer/components/S3Modals'
import Selector from '@renderer/components/Selector'
import { AppLogo } from '@renderer/config/env'
import { useTheme } from '@renderer/context/ThemeProvider'
import { startAutoSync, stopAutoSync } from '@renderer/services/BackupService'
import { useAppSelector } from '@renderer/store'
import { Button, Input } from 'antd'
import dayjs from 'dayjs'
import type { FC } from 'react'
import { useState } from 'react'
import { useTranslation } from 'react-i18next'

import { SettingDivider, SettingGroup, SettingHelpText, SettingRow, SettingRowTitle, SettingTitle } from '..'

const S3Settings: FC = () => {
  const [, setS3AutoSync] = usePreference('data.backup.s3.auto_sync')
  const [s3Endpoint, setS3Endpoint] = usePreference('data.backup.s3.endpoint')
  const [s3Region, setS3Region] = usePreference('data.backup.s3.region')
  const [s3Bucket, setS3Bucket] = usePreference('data.backup.s3.bucket')
  const [s3AccessKeyId, setS3AccessKeyId] = usePreference('data.backup.s3.access_key_id')
  const [s3SecretAccessKey, setS3SecretAccessKey] = usePreference('data.backup.s3.secret_access_key')
  const [s3Root, setS3Root] = usePreference('data.backup.s3.root')
  const [s3SkipBackupFile, setS3SkipBackupFile] = usePreference('data.backup.s3.skip_backup_file')
  const [s3SyncInterval, setS3SyncInterval] = usePreference('data.backup.s3.sync_interval')
  const [s3MaxBackups, setS3MaxBackups] = usePreference('data.backup.s3.max_backups')

  const [backupManagerVisible, setBackupManagerVisible] = useState(false)

  const { theme } = useTheme()
  const { t } = useTranslation()
<<<<<<< HEAD
=======
  const { openSmartMinapp } = useMinappPopup()
>>>>>>> f6ff4362

  const { s3Sync } = useAppSelector((state) => state.backup)

  const onSyncIntervalChange = async (value: number) => {
    setS3SyncInterval(value)
    if (value === 0) {
      await setS3AutoSync(false)
      stopAutoSync('s3')
    } else {
      await setS3AutoSync(true)
      startAutoSync(false, 's3')
    }
  }

<<<<<<< HEAD
=======
  const handleTitleClick = () => {
    openSmartMinapp({
      id: 's3-help',
      name: 'S3 Compatible Storage Help',
      url: 'https://docs.cherry-ai.com/data-settings/s3-compatible',
      logo: AppLogo
    })
  }

>>>>>>> f6ff4362
  const onMaxBackupsChange = (value: number) => {
    setS3MaxBackups(value)
  }

  const onSkipBackupFilesChange = (value: boolean) => {
    setS3SkipBackupFile(value)
  }

  const renderSyncStatus = () => {
    if (!s3Endpoint) return null

    if (!s3Sync?.lastSyncTime && !s3Sync?.syncing && !s3Sync?.lastSyncError) {
      return <span style={{ color: 'var(--text-secondary)' }}>{t('settings.data.s3.syncStatus.noSync')}</span>
    }

    return (
      <RowFlex className="items-center gap-[5px]">
        {s3Sync?.syncing && <SyncOutlined spin />}
        {!s3Sync?.syncing && s3Sync?.lastSyncError && (
          <WarnTooltip
            title={t('settings.data.s3.syncStatus.error', { message: s3Sync.lastSyncError })}
            iconColor="red"
          />
        )}
        {s3Sync?.lastSyncTime && (
          <span style={{ color: 'var(--text-secondary)' }}>
            {t('settings.data.s3.syncStatus.lastSync', { time: dayjs(s3Sync.lastSyncTime).format('HH:mm:ss') })}
          </span>
        )}
      </RowFlex>
    )
  }

  const { isModalVisible, handleBackup, handleCancel, backuping, customFileName, setCustomFileName, showBackupModal } =
    useS3BackupModal()

  const showBackupManager = () => {
    setBackupManagerVisible(true)
  }

  const closeBackupManager = () => {
    setBackupManagerVisible(false)
  }

  return (
    <SettingGroup theme={theme}>
      <SettingTitle style={{ justifyContent: 'flex-start', gap: 10 }}>
        {t('settings.data.s3.title.label')}
        <InfoTooltip
          title={t('settings.data.s3.title.tooltip')}
          placement="right"
          iconStyle={{ color: 'var(--color-text-2)', cursor: 'pointer' }}
        />
      </SettingTitle>
      <SettingHelpText>{t('settings.data.s3.title.help')}</SettingHelpText>
      <SettingDivider />
      <SettingRow>
        <SettingRowTitle>{t('settings.data.s3.endpoint.label')}</SettingRowTitle>
        <Input
          placeholder={t('settings.data.s3.endpoint.placeholder')}
          value={s3Endpoint}
          onChange={(e) => setS3Endpoint(e.target.value)}
          style={{ width: 250 }}
          type="url"
          onBlur={(e) => setS3Endpoint(e.target.value)}
        />
      </SettingRow>
      <SettingDivider />
      <SettingRow>
        <SettingRowTitle>{t('settings.data.s3.region.label')}</SettingRowTitle>
        <Input
          placeholder={t('settings.data.s3.region.placeholder')}
          value={s3Region}
          onChange={(e) => setS3Region(e.target.value)}
          style={{ width: 250 }}
          onBlur={(e) => setS3Region(e.target.value)}
        />
      </SettingRow>
      <SettingDivider />
      <SettingRow>
        <SettingRowTitle>{t('settings.data.s3.bucket.label')}</SettingRowTitle>
        <Input
          placeholder={t('settings.data.s3.bucket.placeholder')}
          value={s3Bucket}
          onChange={(e) => setS3Bucket(e.target.value)}
          style={{ width: 250 }}
          onBlur={(e) => setS3Bucket(e.target.value)}
        />
      </SettingRow>
      <SettingDivider />
      <SettingRow>
        <SettingRowTitle>{t('settings.data.s3.accessKeyId.label')}</SettingRowTitle>
        <Input
          placeholder={t('settings.data.s3.accessKeyId.placeholder')}
          value={s3AccessKeyId}
          onChange={(e) => setS3AccessKeyId(e.target.value)}
          style={{ width: 250 }}
          onBlur={(e) => setS3AccessKeyId(e.target.value)}
        />
      </SettingRow>
      <SettingDivider />
      <SettingRow>
        <SettingRowTitle>{t('settings.data.s3.secretAccessKey.label')}</SettingRowTitle>
        <Input.Password
          placeholder={t('settings.data.s3.secretAccessKey.placeholder')}
          value={s3SecretAccessKey}
          onChange={(e) => setS3SecretAccessKey(e.target.value)}
          style={{ width: 250 }}
          onBlur={(e) => setS3SecretAccessKey(e.target.value)}
        />
      </SettingRow>
      <SettingDivider />
      <SettingRow>
        <SettingRowTitle>{t('settings.data.s3.root.label')}</SettingRowTitle>
        <Input
          placeholder={t('settings.data.s3.root.placeholder')}
          value={s3Root}
          onChange={(e) => setS3Root(e.target.value)}
          style={{ width: 250 }}
          onBlur={(e) => setS3Root(e.target.value)}
        />
      </SettingRow>
      <SettingDivider />
      <SettingRow>
        <SettingRowTitle>{t('settings.data.s3.backup.operation')}</SettingRowTitle>
        <RowFlex className="justify-between gap-[5px]">
          <Button
            onClick={showBackupModal}
            icon={<SaveOutlined />}
            loading={backuping}
            disabled={!s3Endpoint || !s3Region || !s3Bucket || !s3AccessKeyId || !s3SecretAccessKey}>
            {t('settings.data.s3.backup.button')}
          </Button>
          <Button
            onClick={showBackupManager}
            icon={<FolderOpenOutlined />}
            disabled={!s3Endpoint || !s3Region || !s3Bucket || !s3AccessKeyId || !s3SecretAccessKey}>
            {t('settings.data.s3.backup.manager.button')}
          </Button>
        </RowFlex>
      </SettingRow>
      <SettingDivider />
      <SettingRow>
        <SettingRowTitle>{t('settings.data.s3.autoSync.label')}</SettingRowTitle>
        <Selector
          size={14}
          value={s3SyncInterval}
          onChange={onSyncIntervalChange}
          disabled={!s3Endpoint || !s3AccessKeyId || !s3SecretAccessKey}
          options={[
            { label: t('settings.data.s3.autoSync.off'), value: 0 },
            { label: t('settings.data.s3.autoSync.minute', { count: 1 }), value: 1 },
            { label: t('settings.data.s3.autoSync.minute', { count: 5 }), value: 5 },
            { label: t('settings.data.s3.autoSync.minute', { count: 15 }), value: 15 },
            { label: t('settings.data.s3.autoSync.minute', { count: 30 }), value: 30 },
            { label: t('settings.data.s3.autoSync.hour', { count: 1 }), value: 60 },
            { label: t('settings.data.s3.autoSync.hour', { count: 2 }), value: 120 },
            { label: t('settings.data.s3.autoSync.hour', { count: 6 }), value: 360 },
            { label: t('settings.data.s3.autoSync.hour', { count: 12 }), value: 720 },
            { label: t('settings.data.s3.autoSync.hour', { count: 24 }), value: 1440 }
          ]}
        />
      </SettingRow>
      <SettingDivider />
      <SettingRow>
        <SettingRowTitle>{t('settings.data.s3.maxBackups.label')}</SettingRowTitle>
        <Selector
          size={14}
          value={s3MaxBackups}
          onChange={onMaxBackupsChange}
          disabled={!s3Endpoint || !s3AccessKeyId || !s3SecretAccessKey}
          options={[
            { label: t('settings.data.s3.maxBackups.unlimited'), value: 0 },
            { label: '1', value: 1 },
            { label: '3', value: 3 },
            { label: '5', value: 5 },
            { label: '10', value: 10 },
            { label: '20', value: 20 },
            { label: '50', value: 50 }
          ]}
        />
      </SettingRow>
      <SettingDivider />
      <SettingRow>
        <SettingRowTitle>{t('settings.data.s3.skipBackupFile.label')}</SettingRowTitle>
        <Switch isSelected={s3SkipBackupFile} onValueChange={onSkipBackupFilesChange} />
      </SettingRow>
      <SettingRow>
        <SettingHelpText>{t('settings.data.s3.skipBackupFile.help')}</SettingHelpText>
      </SettingRow>
      {s3SyncInterval > 0 && (
        <>
          <SettingDivider />
          <SettingRow>
            <SettingRowTitle>{t('settings.data.s3.syncStatus.label')}</SettingRowTitle>
            {renderSyncStatus()}
          </SettingRow>
        </>
      )}
      <>
        <S3BackupModal
          isModalVisible={isModalVisible}
          handleBackup={handleBackup}
          handleCancel={handleCancel}
          backuping={backuping}
          customFileName={customFileName}
          setCustomFileName={setCustomFileName}
        />

        <S3BackupManager
          visible={backupManagerVisible}
          onClose={closeBackupManager}
          s3Config={{
            endpoint: s3Endpoint,
            region: s3Region,
            bucket: s3Bucket,
            accessKeyId: s3AccessKeyId,
            secretAccessKey: s3SecretAccessKey,
            root: s3Root
          }}
        />
      </>
    </SettingGroup>
  )
}

export default S3Settings<|MERGE_RESOLUTION|>--- conflicted
+++ resolved
@@ -33,10 +33,6 @@
 
   const { theme } = useTheme()
   const { t } = useTranslation()
-<<<<<<< HEAD
-=======
-  const { openSmartMinapp } = useMinappPopup()
->>>>>>> f6ff4362
 
   const { s3Sync } = useAppSelector((state) => state.backup)
 
@@ -51,18 +47,6 @@
     }
   }
 
-<<<<<<< HEAD
-=======
-  const handleTitleClick = () => {
-    openSmartMinapp({
-      id: 's3-help',
-      name: 'S3 Compatible Storage Help',
-      url: 'https://docs.cherry-ai.com/data-settings/s3-compatible',
-      logo: AppLogo
-    })
-  }
-
->>>>>>> f6ff4362
   const onMaxBackupsChange = (value: number) => {
     setS3MaxBackups(value)
   }

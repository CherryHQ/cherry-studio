--- conflicted
+++ resolved
@@ -17,10 +17,6 @@
 
   const { t } = useTranslation()
   const { theme } = useTheme()
-<<<<<<< HEAD
-=======
-  const { openSmartMinapp } = useMinappPopup()
->>>>>>> f6ff4362
 
   const handleJoplinTokenChange = (e: React.ChangeEvent<HTMLInputElement>) => {
     setJoplinToken(e.target.value)
@@ -65,18 +61,6 @@
     }
   }
 
-<<<<<<< HEAD
-=======
-  const handleJoplinHelpClick = () => {
-    openSmartMinapp({
-      id: 'joplin-help',
-      name: 'Joplin Help',
-      url: 'https://joplinapp.org/help/apps/clipper',
-      logo: AppLogo
-    })
-  }
-
->>>>>>> f6ff4362
   const handleToggleJoplinExportReasoning = (checked: boolean) => {
     setJoplinExportReasoning(checked)
   }

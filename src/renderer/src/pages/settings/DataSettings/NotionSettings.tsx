--- conflicted
+++ resolved
@@ -1,15 +1,8 @@
-import { InfoTooltip, RowFlex } from '@cherrystudio/ui'
-import { Switch } from '@cherrystudio/ui'
-import { Button } from '@cherrystudio/ui'
+import { Button, InfoTooltip, RowFlex, Switch } from '@cherrystudio/ui'
 import { usePreference } from '@data/hooks/usePreference'
 import { Client } from '@notionhq/client'
 import { useTheme } from '@renderer/context/ThemeProvider'
-<<<<<<< HEAD
-import { Button, Space } from 'antd'
-=======
-import { useMinappPopup } from '@renderer/hooks/useMinappPopup'
-import { Space, Tooltip } from 'antd'
->>>>>>> ef4bede0
+import { Space } from 'antd'
 import { Input } from 'antd'
 import type { FC } from 'react'
 import { useTranslation } from 'react-i18next'

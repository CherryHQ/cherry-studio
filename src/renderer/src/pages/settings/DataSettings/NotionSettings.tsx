import { InfoTooltip, RowFlex } from '@cherrystudio/ui'
import { Switch } from '@cherrystudio/ui'
import { usePreference } from '@data/hooks/usePreference'
import { Client } from '@notionhq/client'
import { AppLogo } from '@renderer/config/env'
import { useTheme } from '@renderer/context/ThemeProvider'
import { Button, Space } from 'antd'
import { Input } from 'antd'
import type { FC } from 'react'
import { useTranslation } from 'react-i18next'

import { SettingDivider, SettingGroup, SettingHelpText, SettingRow, SettingRowTitle, SettingTitle } from '..'
const NotionSettings: FC = () => {
  const [notionApiKey, setNotionApiKey] = usePreference('data.integration.notion.api_key')
  const [notionDatabaseID, setNotionDatabaseID] = usePreference('data.integration.notion.database_id')
  const [notionPageNameKey, setNotionPageNameKey] = usePreference('data.integration.notion.page_name_key')
  const [notionExportReasoning, setNotionExportReasoning] = usePreference('data.integration.notion.export_reasoning')

  const { t } = useTranslation()
  const { theme } = useTheme()
<<<<<<< HEAD
=======
  const { openSmartMinapp } = useMinappPopup()
>>>>>>> f6ff4362

  const handleNotionTokenChange = (e: React.ChangeEvent<HTMLInputElement>) => {
    setNotionApiKey(e.target.value)
  }

  const handleNotionDatabaseIdChange = (e: React.ChangeEvent<HTMLInputElement>) => {
    setNotionDatabaseID(e.target.value)
  }

  const handleNotionPageNameKeyChange = (e: React.ChangeEvent<HTMLInputElement>) => {
    setNotionPageNameKey(e.target.value)
  }

  const handleNotionConnectionCheck = () => {
    if (notionApiKey === null) {
      window.toast.error(t('settings.data.notion.check.empty_api_key'))
      return
    }
    if (notionDatabaseID === null) {
      window.toast.error(t('settings.data.notion.check.empty_database_id'))
      return
    }
    const notion = new Client({ auth: notionApiKey })
    notion.databases
      .retrieve({
        database_id: notionDatabaseID
      })
      .then((result) => {
        if (result) {
          window.toast.success(t('settings.data.notion.check.success'))
        } else {
          window.toast.error(t('settings.data.notion.check.fail'))
        }
      })
      .catch(() => {
        window.toast.error(t('settings.data.notion.check.error'))
      })
  }

<<<<<<< HEAD
=======
  const handleNotionTitleClick = () => {
    openSmartMinapp({
      id: 'notion-help',
      name: 'Notion Help',
      url: 'https://docs.cherry-ai.com/advanced-basic/notion',
      logo: AppLogo
    })
  }

>>>>>>> f6ff4362
  const handleNotionExportReasoningChange = (checked: boolean) => {
    setNotionExportReasoning(checked)
  }

  return (
    <SettingGroup theme={theme}>
      <SettingTitle style={{ justifyContent: 'flex-start', gap: 10 }}>
        {t('settings.data.notion.title')}
        <InfoTooltip
          title={t('settings.data.notion.help')}
          placement="right"
          iconStyle={{ color: 'var(--color-text-2)', cursor: 'pointer' }}
        />
      </SettingTitle>
      <SettingDivider />
      <SettingRow>
        <SettingRowTitle>{t('settings.data.notion.database_id')}</SettingRowTitle>
        <RowFlex className="w-[315px] items-center gap-[5px]">
          <Input
            type="text"
            value={notionDatabaseID || ''}
            onChange={handleNotionDatabaseIdChange}
            onBlur={handleNotionDatabaseIdChange}
            placeholder={t('settings.data.notion.database_id_placeholder')}
          />
        </RowFlex>
      </SettingRow>
      <SettingDivider />
      <SettingRow>
        <SettingRowTitle>{t('settings.data.notion.page_name_key')}</SettingRowTitle>
        <RowFlex className="w-[315px] items-center gap-[5px]">
          <Input
            type="text"
            value={notionPageNameKey || ''}
            onChange={handleNotionPageNameKeyChange}
            onBlur={handleNotionPageNameKeyChange}
            placeholder={t('settings.data.notion.page_name_key_placeholder')}
          />
        </RowFlex>
      </SettingRow>
      <SettingDivider />
      <SettingRow>
        <SettingRowTitle>{t('settings.data.notion.api_key')}</SettingRowTitle>
        <RowFlex className="w-[315px] items-center gap-[5px]">
          <Space.Compact style={{ width: '100%' }}>
            <Input.Password
              value={notionApiKey || ''}
              onChange={handleNotionTokenChange}
              onBlur={handleNotionTokenChange}
              placeholder={t('settings.data.notion.api_key_placeholder')}
              style={{ width: '100%' }}
            />
            <Button onClick={handleNotionConnectionCheck}>{t('settings.data.notion.check.button')}</Button>
          </Space.Compact>
        </RowFlex>
      </SettingRow>
      <SettingDivider />
      <SettingRow>
        <SettingRowTitle>{t('settings.data.notion.export_reasoning.title')}</SettingRowTitle>
        <Switch isSelected={notionExportReasoning} onValueChange={handleNotionExportReasoningChange} />
      </SettingRow>
      <SettingRow>
        <SettingHelpText>{t('settings.data.notion.export_reasoning.help')}</SettingHelpText>
      </SettingRow>
    </SettingGroup>
  )
}

export default NotionSettings<|MERGE_RESOLUTION|>--- conflicted
+++ resolved
@@ -18,10 +18,6 @@
 
   const { t } = useTranslation()
   const { theme } = useTheme()
-<<<<<<< HEAD
-=======
-  const { openSmartMinapp } = useMinappPopup()
->>>>>>> f6ff4362
 
   const handleNotionTokenChange = (e: React.ChangeEvent<HTMLInputElement>) => {
     setNotionApiKey(e.target.value)
@@ -61,18 +57,6 @@
       })
   }
 
-<<<<<<< HEAD
-=======
-  const handleNotionTitleClick = () => {
-    openSmartMinapp({
-      id: 'notion-help',
-      name: 'Notion Help',
-      url: 'https://docs.cherry-ai.com/advanced-basic/notion',
-      logo: AppLogo
-    })
-  }
-
->>>>>>> f6ff4362
   const handleNotionExportReasoningChange = (checked: boolean) => {
     setNotionExportReasoning(checked)
   }

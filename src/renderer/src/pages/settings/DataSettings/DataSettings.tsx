--- conflicted
+++ resolved
@@ -21,13 +21,8 @@
 import type { AppInfo } from '@renderer/types'
 import { formatFileSize } from '@renderer/utils'
 import { occupiedDirs } from '@shared/config/constant'
-<<<<<<< HEAD
 import { Progress, Switch, Typography } from 'antd'
-import { FileText, FolderCog, FolderInput, FolderOpen, SaveIcon, Sparkle } from 'lucide-react'
-=======
-import { Button, Progress, Switch, Typography } from 'antd'
 import { FileText, FolderCog, FolderInput, FolderOpen, SaveIcon } from 'lucide-react'
->>>>>>> 2663cb19
 import type { FC } from 'react'
 import { useEffect, useState } from 'react'
 import { useTranslation } from 'react-i18next'

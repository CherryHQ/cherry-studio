--- conflicted
+++ resolved
@@ -86,12 +86,8 @@
             onBlur={handleNotionDatabaseIdChange}
             style={{ width: 315 }}
           />
-          <Button onClick={handleNotionConnectionCheck} style={{ width: 60 }}>
-            {t('settings.data.notion.check.button')}
-          </Button>
         </HStack>
       </SettingRow>
-<<<<<<< HEAD
       <SettingDivider />
       <SettingRow>
         <SettingRowTitle>{t('settings.data.notion.api_key')}</SettingRowTitle>
@@ -108,8 +104,6 @@
           </Button>
         </HStack>
       </SettingRow>
-=======
->>>>>>> 25755ffe
       <SettingDivider /> {/* 添加分割线 */}
     </SettingGroup>
   )

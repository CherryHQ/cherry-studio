--- conflicted
+++ resolved
@@ -574,10 +574,6 @@
     }
 
     handleDataMigration()
-<<<<<<< HEAD
-
-=======
->>>>>>> 7df10603
     // dont add others to deps
     // eslint-disable-next-line react-hooks/exhaustive-deps
   }, [])

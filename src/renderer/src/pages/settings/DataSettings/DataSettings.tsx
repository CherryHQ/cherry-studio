import {
  CloudServerOutlined,
  CloudSyncOutlined,
  FileSearchOutlined,
  LoadingOutlined,
<<<<<<< HEAD
  SaveOutlined,
  WifiOutlined,
=======
>>>>>>> 3b7a99ff
  YuqueOutlined
} from '@ant-design/icons'
import DividerWithText from '@renderer/components/DividerWithText'
import { NutstoreIcon } from '@renderer/components/Icons/NutstoreIcons'
import { HStack } from '@renderer/components/Layout'
import ListItem from '@renderer/components/ListItem'
import BackupPopup from '@renderer/components/Popups/BackupPopup'
import ExportToPhoneLanPopup from '@renderer/components/Popups/ExportToPhoneLanPopup'
import ExportToPhonePopup from '@renderer/components/Popups/ExportToPhonePopup'
import RestorePopup from '@renderer/components/Popups/RestorePopup'
import { useTheme } from '@renderer/context/ThemeProvider'
import { useKnowledgeFiles } from '@renderer/hooks/useKnowledgeFiles'
import { reset } from '@renderer/services/BackupService'
import store, { useAppDispatch } from '@renderer/store'
import { setSkipBackupFile as _setSkipBackupFile } from '@renderer/store/settings'
import { AppInfo } from '@renderer/types'
import { formatFileSize } from '@renderer/utils'
import { occupiedDirs } from '@shared/config/constant'
import { Button, Progress, Switch, Typography } from 'antd'
import { FileText, FolderCog, FolderInput, FolderOpen, SaveIcon, Sparkle } from 'lucide-react'
import { FC, useEffect, useState } from 'react'
import { useTranslation } from 'react-i18next'
import styled from 'styled-components'

import {
  SettingContainer,
  SettingDivider,
  SettingGroup,
  SettingHelpText,
  SettingRow,
  SettingRowTitle,
  SettingTitle
} from '..'
import AgentsSubscribeUrlSettings from './AgentsSubscribeUrlSettings'
import ExportMenuOptions from './ExportMenuSettings'
import JoplinSettings from './JoplinSettings'
import LocalBackupSettings from './LocalBackupSettings'
import MarkdownExportSettings from './MarkdownExportSettings'
import NotionSettings from './NotionSettings'
import NutstoreSettings from './NutstoreSettings'
import ObsidianSettings from './ObsidianSettings'
import S3Settings from './S3Settings'
import SiyuanSettings from './SiyuanSettings'
import WebDavSettings from './WebDavSettings'
import YuqueSettings from './YuqueSettings'

const DataSettings: FC = () => {
  const { t } = useTranslation()
  const [appInfo, setAppInfo] = useState<AppInfo>()
  const [cacheSize, setCacheSize] = useState<string>('')
  const { size, removeAllFiles } = useKnowledgeFiles()
  const { theme } = useTheme()
  const [menu, setMenu] = useState<string>('data')

  const _skipBackupFile = store.getState().settings.skipBackupFile
  const [skipBackupFile, setSkipBackupFile] = useState<boolean>(_skipBackupFile)

  const dispatch = useAppDispatch()

  //joplin icon needs to be updated into iconfont
  const JoplinIcon = () => (
    <svg viewBox="0 0 24 24" width="16" height="16" fill="var(--color-icon)" xmlns="http://www.w3.org/2000/svg">
      <path d="M20.97 0h-8.9a.15.15 0 00-.16.15v2.83c0 .1.08.17.18.17h1.22c.49 0 .89.38.93.86V17.4l-.01.36-.05.29-.04.13a2.06 2.06 0 01-.38.7l-.02.03a2.08 2.08 0 01-.37.34c-.5.35-1.17.5-1.92.43a4.66 4.66 0 01-2.67-1.22 3.96 3.96 0 01-1.34-2.42c-.1-.78.14-1.47.65-1.93l.07-.05c.37-.31.84-.5 1.39-.55a.09.09 0 00.01 0l.3-.01.35.01h.02a4.39 4.39 0 011.5.44c.15.08.17 0 .18-.06V9.63a.26.26 0 00-.2-.26 7.5 7.5 0 00-6.76 1.61 6.37 6.37 0 00-2.03 5.5 8.18 8.18 0 002.71 5.08A9.35 9.35 0 0011.81 24c1.88 0 3.62-.64 4.9-1.81a6.32 6.32 0 002.06-4.3l.01-10.86V4.08a.95.95 0 01.95-.93h1.22a.17.17 0 00.17-.17V.15a.15.15 0 00-.15-.15z" />
    </svg>
  )

  const SiyuanIcon = () => (
    <svg viewBox="0 0 1024 1024" version="1.1" xmlns="http://www.w3.org/2000/svg" p-id="2962" width="16" height="16">
      <path
        d="M309.76 148.16a84.8 84.8 0 0 0-10.88 11.84S288 170.24 288 171.2s-6.72 4.8-6.72 6.72-3.52 1.92-2.88 2.88a12.48 12.48 0 0 0-6.4 6.4 121.28 121.28 0 0 0-20.8 19.2 456.64 456.64 0 0 1-37.76 37.12v2.88c0 2.88 0 0 0 0s-3.52 1.92-6.72 5.12c-8.64 9.28-19.84 20.48-28.16 28.16l-7.04 7.04-2.56 2.88a114.88 114.88 0 0 0-20.16 21.76 2.88 2.88 0 0 1-8 8.64l-1.6 1.6a99.52 99.52 0 0 0-19.52 18.88 21.44 21.44 0 0 0-6.4 5.44c-14.08 14.4-22.4 23.04-22.72 23.04l-9.28 8.96-8.96 8.96V887.04c0 1.28 3.2 2.56 6.72-1.92s3.52-3.84 4.16-3.84 0-1.6 0 0S163.84 800 219.84 744.64l38.4-38.08c16-16.32 29.12-29.76 28.8-30.4s6.72-4.16 5.76-5.76 5.44-3.2 5.44-5.12 23.68-23.04 23.04-26.56 0-115.52 0-252.16V138.56a128 128 0 0 0-11.84 10.88z m373.76 2.24a96 96 0 0 0-13.44 15.04s-33.92 32-76.48 74.56l-42.56 42.88L512 320v504.96s5.76-5.12 5.12-5.76a29.44 29.44 0 0 0 8.32-7.68c3.84-4.16 9.92-10.24 13.76-13.76l21.44-21.76 21.76-21.44c18.56-18.24 32-32 32-32l8.96-9.6a69.76 69.76 0 0 1 10.56-9.6s3.84-1.92 3.84-3.52 6.4-4.48 5.76-5.12 3.2-2.56 2.56-3.2 1.6 0 0 0 11.52-10.24 24-22.72l22.72-22.4v-256-251.84c0-0.96 0-2.24-15.36 11.84z"
        fill="#cdcdcd"
        p-id="2963"></path>
      <path
        d="M322.24 136h0c-1.6 0 0-0.64 0 0z m2.88 0v504.64l45.12 44.16c37.44 36.8 93.76 92.8 116.48 114.88l14.4 15.04a64 64 0 0 0 10.24 9.6V320l-4.8-4.48c-2.88-2.24-7.68-7.36-11.52-10.88l-42.24-41.92-20.8-21.12-16-14.4a76.48 76.48 0 0 1-7.36-7.04l-23.36-23.68-42.56-44.16c-15.04-15.04-16-16-17.6-14.72z m376 1.92V640l123.84 123.84c98.24 97.92 124.48 123.52 126.4 123.52h2.56V386.56l-124.8-124.8C760 192 704 136.96 704 136.96a3.52 3.52 0 0 0-1.6 2.56z"
        fill="#707070"
        p-id="2964"></path>
      <path
        d="M699.52 136.64V136z m-376.96 249.6V136.96s-0.32 50.56 0 249.28zM512 573.76v-127.04zM667.84 672l-6.72 7.36 7.04-7.04c6.72-6.08 7.68-7.36 6.72-7.36zM184 272.96v1.92l2.56-1.92c2.56-1.92 0-2.24 0-2.24a5.44 5.44 0 0 0-2.56 2.24zM141.76 314.88a2.24 2.24 0 0 0 1.92 0v-1.6z m483.2 399.04a71.36 71.36 0 0 0-8.96 10.24 69.76 69.76 0 0 0 10.56-9.6 56 56 0 0 0 8.96-10.24 73.28 73.28 0 0 0-10.56 9.6z m-448 75.52l-3.2 3.2 3.52-2.88 3.52-3.52s-2.56 0-5.44 3.2z m-97.92 96v1.92l2.88-1.92s1.92-2.24 0-2.24a6.72 6.72 0 0 0-4.48 2.88z"
        p-id="2965"></path>
    </svg>
  )

  const menuItems = [
    { key: 'divider_0', isDivider: true, text: t('settings.data.divider.basic') },
    { key: 'data', title: t('settings.data.data.title'), icon: <FolderCog size={16} /> },
    { key: 'divider_1', isDivider: true, text: t('settings.data.divider.cloud_storage') },
    { key: 'local_backup', title: t('settings.data.local.title'), icon: <FolderCog size={16} /> },
    { key: 'webdav', title: t('settings.data.webdav.title'), icon: <CloudSyncOutlined style={{ fontSize: 16 }} /> },
    { key: 'nutstore', title: t('settings.data.nutstore.title'), icon: <NutstoreIcon /> },
    { key: 's3', title: t('settings.data.s3.title.label'), icon: <CloudServerOutlined style={{ fontSize: 16 }} /> },
    { key: 'divider_2', isDivider: true, text: t('settings.data.divider.export_settings') },
    {
      key: 'export_menu',
      title: t('settings.data.export_menu.title'),
      icon: <FolderInput size={16} />
    },
    {
      key: 'markdown_export',
      title: t('settings.data.markdown_export.title'),
      icon: <FileText size={16} />
    },

    { key: 'divider_3', isDivider: true, text: t('settings.data.divider.third_party') },
    { key: 'notion', title: t('settings.data.notion.title'), icon: <i className="iconfont icon-notion" /> },
    {
      key: 'yuque',
      title: t('settings.data.yuque.title'),
      icon: <YuqueOutlined style={{ fontSize: 16 }} />
    },
    {
      key: 'joplin',
      title: t('settings.data.joplin.title'),
      icon: <JoplinIcon />
    },
    {
      key: 'obsidian',
      title: t('settings.data.obsidian.title'),
      icon: <i className="iconfont icon-obsidian" />
    },
    {
      key: 'siyuan',
      title: t('settings.data.siyuan.title'),
      icon: <SiyuanIcon />
    },
    {
      key: 'agentssubscribe_url',
      title: t('agents.settings.title'),
      icon: <Sparkle size={16} className="icon" />
    }
  ]

  useEffect(() => {
    window.api.getAppInfo().then(setAppInfo)
    window.api.getCacheSize().then(setCacheSize)
  }, [])

  const handleOpenPath = (path?: string) => {
    if (!path) return
    if (path?.endsWith('log')) {
      const dirPath = path.split(/[/\\]/).slice(0, -1).join('/')
      window.api.openPath(dirPath)
    } else {
      window.api.openPath(path)
    }
  }

  const handleClearCache = () => {
    window.modal.confirm({
      title: t('settings.data.clear_cache.title'),
      content: t('settings.data.clear_cache.confirm'),
      okText: t('settings.data.clear_cache.button'),
      centered: true,
      okButtonProps: {
        danger: true
      },
      onOk: async () => {
        try {
          await window.api.clearCache()
          await window.api.trace.cleanLocalData()
          await window.api.getCacheSize().then(setCacheSize)
          window.message.success(t('settings.data.clear_cache.success'))
        } catch (error) {
          window.message.error(t('settings.data.clear_cache.error'))
        }
      }
    })
  }

  const handleRemoveAllFiles = () => {
    window.modal.confirm({
      centered: true,
      title: t('settings.data.app_knowledge.remove_all') + ` (${formatFileSize(size)}) `,
      content: t('settings.data.app_knowledge.remove_all_confirm'),
      onOk: async () => {
        await removeAllFiles()
        window.message.success(t('settings.data.app_knowledge.remove_all_success'))
      },
      okText: t('common.delete'),
      okButtonProps: {
        danger: true
      }
    })
  }

  const handleSelectAppDataPath = async () => {
    if (!appInfo || !appInfo.appDataPath) {
      return
    }

    const newAppDataPath = await window.api.select({
      properties: ['openDirectory', 'createDirectory'],
      title: t('settings.data.app_data.select_title')
    })

    if (!newAppDataPath) {
      return
    }

    // check new app data path is root path
    // if is root path, show error
    const pathParts = newAppDataPath.split(/[/\\]/).filter((part: string) => part !== '')
    if (pathParts.length <= 1) {
      window.message.error(t('settings.data.app_data.select_error_root_path'))
      return
    }

    // check new app data path is not in old app data path
    const isInOldPath = await window.api.isPathInside(newAppDataPath, appInfo.appDataPath)
    if (isInOldPath) {
      window.message.error(t('settings.data.app_data.select_error_same_path'))
      return
    }

    // check new app data path is not in app install path
    const isInInstallPath = await window.api.isPathInside(newAppDataPath, appInfo.installPath)
    if (isInInstallPath) {
      window.message.error(t('settings.data.app_data.select_error_in_app_path'))
      return
    }

    // check new app data path has write permission
    const hasWritePermission = await window.api.hasWritePermission(newAppDataPath)
    if (!hasWritePermission) {
      window.message.error(t('settings.data.app_data.select_error_write_permission'))
      return
    }

    const migrationTitle = (
      <div style={{ fontSize: '18px', fontWeight: 'bold' }}>{t('settings.data.app_data.migration_title')}</div>
    )
    const migrationClassName = 'migration-modal'
    showMigrationConfirmModal(appInfo.appDataPath, newAppDataPath, migrationTitle, migrationClassName)
  }

  const doubleConfirmModalBeforeCopyData = (newPath: string) => {
    window.modal.confirm({
      title: t('settings.data.app_data.select_not_empty_dir'),
      content: t('settings.data.app_data.select_not_empty_dir_content'),
      centered: true,
      okText: t('common.confirm'),
      cancelText: t('common.cancel'),
      onOk: () => {
        window.message.info({
          content: t('settings.data.app_data.restart_notice'),
          duration: 2
        })
        setTimeout(() => {
          window.api.relaunchApp({
            args: ['--new-data-path=' + newPath]
          })
        }, 500)
      }
    })
  }

  // 显示确认迁移的对话框
  const showMigrationConfirmModal = async (
    originalPath: string,
    newPath: string,
    title: React.ReactNode,
    className: string
  ) => {
    // 复制数据选项状态
    let shouldCopyData = !(await window.api.isNotEmptyDir(newPath))

    // 创建路径内容组件
    const PathsContent = () => (
      <div>
        <MigrationPathRow>
          <MigrationPathLabel>{t('settings.data.app_data.original_path')}:</MigrationPathLabel>
          <MigrationPathValue>{originalPath}</MigrationPathValue>
        </MigrationPathRow>
        <MigrationPathRow style={{ marginTop: '16px' }}>
          <MigrationPathLabel>{t('settings.data.app_data.new_path')}:</MigrationPathLabel>
          <MigrationPathValue>{newPath}</MigrationPathValue>
        </MigrationPathRow>
      </div>
    )

    const CopyDataContent = () => (
      <div>
        <MigrationPathRow style={{ marginTop: '20px', flexDirection: 'row', alignItems: 'center' }}>
          <Switch
            defaultChecked={shouldCopyData}
            onChange={(checked) => {
              shouldCopyData = checked
            }}
            style={{ marginRight: '8px' }}
          />
          <MigrationPathLabel style={{ fontWeight: 'normal', fontSize: '14px' }}>
            {t('settings.data.app_data.copy_data_option')}
          </MigrationPathLabel>
        </MigrationPathRow>
      </div>
    )

    // 显示确认模态框
    window.modal.confirm({
      title,
      className,
      width: 'min(600px, 90vw)',
      style: { minHeight: '400px' },
      content: (
        <MigrationModalContent>
          <PathsContent />
          <CopyDataContent />
          <MigrationNotice>
            <p style={{ color: 'var(--color-warning)' }}>{t('settings.data.app_data.restart_notice')}</p>
            <p style={{ color: 'var(--color-text-3)', marginTop: '8px' }}>
              {t('settings.data.app_data.copy_time_notice')}
            </p>
          </MigrationNotice>
        </MigrationModalContent>
      ),
      centered: true,
      okButtonProps: {
        danger: true
      },
      okText: t('common.confirm'),
      cancelText: t('common.cancel'),
      onOk: async () => {
        try {
          if (shouldCopyData) {
            if (await window.api.isNotEmptyDir(newPath)) {
              doubleConfirmModalBeforeCopyData(newPath)
              return
            }

            window.message.info({
              content: t('settings.data.app_data.restart_notice'),
              duration: 3
            })
            setTimeout(() => {
              window.api.relaunchApp({
                args: ['--new-data-path=' + newPath]
              })
            }, 500)
            return
          }
          // 如果不复制数据，直接设置新的应用数据路径
          await window.api.setAppDataPath(newPath)
          window.message.success(t('settings.data.app_data.path_changed_without_copy'))

          // 更新应用数据路径
          setAppInfo(await window.api.getAppInfo())

          // 通知用户并重启应用
          setTimeout(() => {
            window.message.success(t('settings.data.app_data.select_success'))
            window.api.setStopQuitApp(false, '')
            window.api.relaunchApp()
          }, 500)
        } catch (error) {
          window.api.setStopQuitApp(false, '')
          window.message.error({
            content: t('settings.data.app_data.path_change_failed') + ': ' + error,
            duration: 5
          })
        }
      }
    })
  }

  useEffect(() => {
    const handleDataMigration = async () => {
      const newDataPath = await window.api.getDataPathFromArgs()
      if (!newDataPath) return

      const originalPath = (await window.api.getAppInfo())?.appDataPath
      if (!originalPath) return

      const title = (
        <div style={{ fontSize: '18px', fontWeight: 'bold' }}>{t('settings.data.app_data.migration_title')}</div>
      )
      const className = 'migration-modal'
      const messageKey = 'data-migration'

      // 显示进度模态框
      const showProgressModal = (title: React.ReactNode, className: string, PathsContent: React.FC) => {
        let currentProgress = 0
        let progressInterval: NodeJS.Timeout | null = null

        // 创建进度更新模态框
        const loadingModal = window.modal.info({
          title,
          className,
          width: 'min(600px, 90vw)',
          style: { minHeight: '400px' },
          icon: <LoadingOutlined style={{ fontSize: 18 }} />,
          content: (
            <MigrationModalContent>
              <PathsContent />
              <MigrationNotice>
                <p>{t('settings.data.app_data.copying')}</p>
                <div style={{ marginTop: '12px' }}>
                  <Progress percent={currentProgress} status="active" strokeWidth={8} />
                </div>
                <p style={{ color: 'var(--color-warning)', marginTop: '12px', fontSize: '13px' }}>
                  {t('settings.data.app_data.copying_warning')}
                </p>
              </MigrationNotice>
            </MigrationModalContent>
          ),
          centered: true,
          closable: false,
          maskClosable: false,
          okButtonProps: { style: { display: 'none' } }
        })

        // 更新进度的函数
        const updateProgress = (progress: number, status: 'active' | 'success' = 'active') => {
          loadingModal.update({
            title,
            content: (
              <MigrationModalContent>
                <PathsContent />
                <MigrationNotice>
                  <p>{t('settings.data.app_data.copying')}</p>
                  <div style={{ marginTop: '12px' }}>
                    <Progress percent={Math.round(progress)} status={status} strokeWidth={8} />
                  </div>
                  <p style={{ color: 'var(--color-warning)', marginTop: '12px', fontSize: '13px' }}>
                    {t('settings.data.app_data.copying_warning')}
                  </p>
                </MigrationNotice>
              </MigrationModalContent>
            )
          })
        }

        // 开始模拟进度更新
        progressInterval = setInterval(() => {
          if (currentProgress < 95) {
            currentProgress += Math.random() * 5 + 1
            if (currentProgress > 95) currentProgress = 95
            updateProgress(currentProgress)
          }
        }, 500)

        return { loadingModal, progressInterval, updateProgress }
      }

      // 开始迁移数据
      const startMigration = async (
        originalPath: string,
        newPath: string,
        progressInterval: NodeJS.Timeout | null,
        updateProgress: (progress: number, status?: 'active' | 'success') => void,
        loadingModal: { destroy: () => void },
        messageKey: string
      ): Promise<void> => {
        // flush app data
        await window.api.flushAppData()

        // wait 2 seconds to flush app data
        await new Promise((resolve) => setTimeout(resolve, 2000))

        // 开始复制过程
        const copyResult = await window.api.copy(
          originalPath,
          newPath,
          occupiedDirs.map((dir) => originalPath + '/' + dir)
        )

        // 停止进度更新
        if (progressInterval) {
          clearInterval(progressInterval)
        }

        // 显示100%完成
        updateProgress(100, 'success')

        if (!copyResult.success) {
          // 延迟关闭加载模态框
          await new Promise<void>((resolve) => {
            setTimeout(() => {
              loadingModal.destroy()
              window.message.error({
                content: t('settings.data.app_data.copy_failed') + ': ' + copyResult.error,
                key: messageKey,
                duration: 5
              })
              resolve()
            }, 500)
          })

          throw new Error(copyResult.error || 'Unknown error during copy')
        }

        // 在复制成功后设置新的AppDataPath
        await window.api.setAppDataPath(newPath)

        // 短暂延迟以显示100%完成
        await new Promise((resolve) => setTimeout(resolve, 500))

        // 关闭加载模态框
        loadingModal.destroy()

        window.message.success({
          content: t('settings.data.app_data.copy_success'),
          key: messageKey,
          duration: 2
        })
      }

      // Create PathsContent component for this specific migration
      const PathsContent = () => (
        <div>
          <MigrationPathRow>
            <MigrationPathLabel>{t('settings.data.app_data.original_path')}:</MigrationPathLabel>
            <MigrationPathValue>{originalPath}</MigrationPathValue>
          </MigrationPathRow>
          <MigrationPathRow style={{ marginTop: '16px' }}>
            <MigrationPathLabel>{t('settings.data.app_data.new_path')}:</MigrationPathLabel>
            <MigrationPathValue>{newDataPath}</MigrationPathValue>
          </MigrationPathRow>
        </div>
      )

      const { loadingModal, progressInterval, updateProgress } = showProgressModal(title, className, PathsContent)
      try {
        window.api.setStopQuitApp(true, t('settings.data.app_data.stop_quit_app_reason'))
        await startMigration(originalPath, newDataPath, progressInterval, updateProgress, loadingModal, messageKey)

        // 更新应用数据路径
        setAppInfo(await window.api.getAppInfo())

        // 通知用户并重启应用
        setTimeout(() => {
          window.message.success(t('settings.data.app_data.select_success'))
          window.api.setStopQuitApp(false, '')
          window.api.relaunchApp({
            args: ['--user-data-dir=' + newDataPath]
          })
        }, 1000)
      } catch (error) {
        window.api.setStopQuitApp(false, '')
        window.message.error({
          content: t('settings.data.app_data.copy_failed') + ': ' + error,
          key: messageKey,
          duration: 5
        })
      } finally {
        if (progressInterval) {
          clearInterval(progressInterval)
        }
        loadingModal.destroy()
      }
    }

    handleDataMigration()
  }, [t])

  const onSkipBackupFilesChange = (value: boolean) => {
    setSkipBackupFile(value)
    dispatch(_setSkipBackupFile(value))
  }

  return (
    <Container>
      <MenuList>
        {menuItems.map((item) =>
          item.isDivider ? (
            <DividerWithText key={item.key} text={item.text || ''} style={{ margin: '8px 0' }} /> // 动态传递分隔符文字
          ) : (
            <ListItem
              key={item.key}
              title={item.title}
              active={menu === item.key}
              onClick={() => setMenu(item.key)}
              titleStyle={{ fontWeight: 500 }}
              icon={item.icon}
            />
          )
        )}
      </MenuList>
      <SettingContainer theme={theme} style={{ display: 'flex', flex: 1 }}>
        {menu === 'data' && (
          <>
            <SettingGroup theme={theme}>
              <SettingTitle>{t('settings.data.title')}</SettingTitle>
              <SettingDivider />
              <SettingRow>
                <SettingRowTitle>{t('settings.general.backup.title')}</SettingRowTitle>
                <HStack gap="5px" justifyContent="space-between">
                  <Button onClick={BackupPopup.show} icon={<SaveIcon size={14} />}>
                    {t('settings.general.backup.button')}
                  </Button>
                  <Button onClick={RestorePopup.show} icon={<FolderOpen size={14} />}>
                    {t('settings.general.restore.button')}
                  </Button>
                </HStack>
              </SettingRow>
              <SettingDivider />
              <SettingRow>
                <SettingRowTitle>{t('settings.data.backup.skip_file_data_title')}</SettingRowTitle>
                <Switch checked={skipBackupFile} onChange={onSkipBackupFilesChange} />
              </SettingRow>
              <SettingRow>
                <SettingHelpText>{t('settings.data.backup.skip_file_data_help')}</SettingHelpText>
              </SettingRow>
              <SettingDivider />
              <SettingRow>
                <SettingRowTitle>{t('settings.data.export_to_phone')}</SettingRowTitle>
                <HStack gap="5px" justifyContent="space-between">
                  <Button onClick={ExportToPhonePopup.show} icon={<SaveOutlined />}>
                    {t('settings.data.export_to_phone.button')}
                  </Button>
                  <Button onClick={ExportToPhoneLanPopup.show} icon={<WifiOutlined />}>
                    {t('settings.data.export_to_phone_use_lan.button')}
                  </Button>
                </HStack>
              </SettingRow>
            </SettingGroup>
            <SettingGroup theme={theme}>
              <SettingTitle>{t('settings.data.data.title')}</SettingTitle>
              <SettingDivider />
              <SettingRow>
                <SettingRowTitle>{t('settings.data.app_data.label')}</SettingRowTitle>
                <PathRow>
                  <PathText
                    style={{ color: 'var(--color-text-3)' }}
                    onClick={() => handleOpenPath(appInfo?.appDataPath)}>
                    {appInfo?.appDataPath}
                  </PathText>
                  <StyledIcon onClick={() => handleOpenPath(appInfo?.appDataPath)} style={{ flexShrink: 0 }} />
                  <HStack gap="5px" style={{ marginLeft: '8px' }}>
                    <Button onClick={handleSelectAppDataPath}>{t('settings.data.app_data.select')}</Button>
                  </HStack>
                </PathRow>
              </SettingRow>
              <SettingDivider />
              <SettingRow>
                <SettingRowTitle>{t('settings.data.app_logs.label')}</SettingRowTitle>
                <PathRow>
                  <PathText style={{ color: 'var(--color-text-3)' }} onClick={() => handleOpenPath(appInfo?.logsPath)}>
                    {appInfo?.logsPath}
                  </PathText>
                  <StyledIcon onClick={() => handleOpenPath(appInfo?.logsPath)} style={{ flexShrink: 0 }} />
                  <HStack gap="5px" style={{ marginLeft: '8px' }}>
                    <Button onClick={() => handleOpenPath(appInfo?.logsPath)}>
                      {t('settings.data.app_logs.button')}
                    </Button>
                  </HStack>
                </PathRow>
              </SettingRow>
              <SettingDivider />
              <SettingRow>
                <SettingRowTitle>{t('settings.data.app_knowledge.label')}</SettingRowTitle>
                <HStack alignItems="center" gap="5px">
                  <Button onClick={handleRemoveAllFiles}>{t('settings.data.app_knowledge.button.delete')}</Button>
                </HStack>
              </SettingRow>
              <SettingDivider />
              <SettingRow>
                <SettingRowTitle>
                  {t('settings.data.clear_cache.title')}
                  {cacheSize && <CacheText>({cacheSize}MB)</CacheText>}
                </SettingRowTitle>
                <HStack gap="5px">
                  <Button onClick={handleClearCache}>{t('settings.data.clear_cache.button')}</Button>
                </HStack>
              </SettingRow>
              <SettingDivider />
              <SettingRow>
                <SettingRowTitle>{t('settings.general.reset.title')}</SettingRowTitle>
                <HStack gap="5px">
                  <Button onClick={reset} danger>
                    {t('settings.general.reset.title')}
                  </Button>
                </HStack>
              </SettingRow>
            </SettingGroup>
          </>
        )}
        {menu === 'webdav' && <WebDavSettings />}
        {menu === 'nutstore' && <NutstoreSettings />}
        {menu === 's3' && <S3Settings />}
        {menu === 'export_menu' && <ExportMenuOptions />}
        {menu === 'markdown_export' && <MarkdownExportSettings />}
        {menu === 'notion' && <NotionSettings />}
        {menu === 'yuque' && <YuqueSettings />}
        {menu === 'joplin' && <JoplinSettings />}
        {menu === 'obsidian' && <ObsidianSettings />}
        {menu === 'siyuan' && <SiyuanSettings />}
        {menu === 'agentssubscribe_url' && <AgentsSubscribeUrlSettings />}
        {menu === 'local_backup' && <LocalBackupSettings />}
      </SettingContainer>
    </Container>
  )
}

const Container = styled(HStack)`
  flex: 1;
`

const StyledIcon = styled(FileSearchOutlined)`
  color: var(--color-text-2);
  cursor: pointer;
  transition: color 0.3s;

  &:hover {
    color: var(--color-text-1);
  }
`

const MenuList = styled.div`
  display: flex;
  flex-direction: column;
  gap: 5px;
  width: var(--settings-width);
  padding: 12px;
  padding-bottom: 48px;
  border-right: 0.5px solid var(--color-border);
  height: 100vh;
  overflow: auto;
  box-sizing: border-box;
  min-height: 0;
  .iconfont {
    color: var(--color-text-2);
    line-height: 16px;
  }
`

const CacheText = styled(Typography.Text)`
  color: var(--color-text-3);
  font-size: 12px;
  margin-left: 5px;
  line-height: 16px;
  display: inline-block;
  vertical-align: middle;
  text-align: left;
`

const PathText = styled(Typography.Text)`
  flex: 1;
  min-width: 0;
  overflow: hidden;
  text-overflow: ellipsis;
  white-space: nowrap;
  display: inline-block;
  vertical-align: middle;
  text-align: right;
  margin-left: 5px;
  cursor: pointer;
`

const PathRow = styled(HStack)`
  min-width: 0;
  flex: 1;
  width: 0;
  align-items: center;
  gap: 5px;
`

// Add styled components for migration modal
const MigrationModalContent = styled.div`
  padding: 20px 0 10px;
  display: flex;
  flex-direction: column;
`

const MigrationNotice = styled.div`
  margin-top: 24px;
  font-size: 14px;
`

const MigrationPathRow = styled.div`
  display: flex;
  flex-direction: column;
  gap: 5px;
`

const MigrationPathLabel = styled.div`
  font-weight: 600;
  font-size: 15px;
  color: var(--color-text-1);
`

const MigrationPathValue = styled.div`
  font-size: 14px;
  color: var(--color-text-2);
  background-color: var(--color-background-soft);
  padding: 8px 12px;
  border-radius: 4px;
  word-break: break-all;
  border: 1px solid var(--color-border);
`

export default DataSettings<|MERGE_RESOLUTION|>--- conflicted
+++ resolved
@@ -3,11 +3,8 @@
   CloudSyncOutlined,
   FileSearchOutlined,
   LoadingOutlined,
-<<<<<<< HEAD
   SaveOutlined,
   WifiOutlined,
-=======
->>>>>>> 3b7a99ff
   YuqueOutlined
 } from '@ant-design/icons'
 import DividerWithText from '@renderer/components/DividerWithText'

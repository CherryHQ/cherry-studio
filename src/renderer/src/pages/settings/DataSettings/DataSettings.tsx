--- conflicted
+++ resolved
@@ -574,11 +574,7 @@
     }
 
     handleDataMigration()
-<<<<<<< HEAD
-
-=======
     // eslint-disable-next-line react-hooks/exhaustive-deps
->>>>>>> 2bae30bd
     // dont add others to deps
   }, [])
 

--- conflicted
+++ resolved
@@ -67,12 +67,9 @@
   const menuItems = [
     { key: 'data', title: 'settings.data.data.title', icon: <DatabaseOutlined style={{ fontSize: 16 }} /> },
     { key: 'webdav', title: 'settings.data.webdav.title', icon: <CloudSyncOutlined style={{ fontSize: 16 }} /> },
-<<<<<<< HEAD
     { key: 'googledrive', title: 'settings.data.googledrive.title', icon: <i className="iconfont icon-googledrive" /> },
     { key: 'onedrive', title: 'settings.data.onedrive.title', icon: <i className="iconfont icon-onedrive" /> },
-=======
     { key: 'nutstore', title: 'settings.data.nutstore.title', icon: <NutstoreIcon /> },
->>>>>>> 40d96296
     {
       key: 'markdown_export',
       title: 'settings.data.markdown_export.title',
@@ -233,12 +230,9 @@
           </>
         )}
         {menu === 'webdav' && <WebDavSettings />}
-<<<<<<< HEAD
         {menu === 'googledrive' && <GoogleDriveSettings />}
         {menu === 'onedrive' && <OneDriveSettings />}
-=======
         {menu === 'nutstore' && <NutstoreSettings />}
->>>>>>> 40d96296
         {menu === 'markdown_export' && <MarkdownExportSettings />}
         {menu === 'notion' && <NotionSettings />}
         {menu === 'yuque' && <YuqueSettings />}

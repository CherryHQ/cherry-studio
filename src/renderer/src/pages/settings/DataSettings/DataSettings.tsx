import {
  CloudServerOutlined,
  CloudSyncOutlined,
  FileSearchOutlined,
  LoadingOutlined,
  WifiOutlined,
  YuqueOutlined
} from '@ant-design/icons'
<<<<<<< HEAD
import { RowFlex } from '@cherrystudio/ui'
import { Switch } from '@cherrystudio/ui'
import { Button } from '@cherrystudio/ui'
import { usePreference } from '@data/hooks/usePreference'
=======
import { Button } from '@heroui/button'
import { Switch } from '@heroui/switch'
>>>>>>> 8da43ab7
import DividerWithText from '@renderer/components/DividerWithText'
import { NutstoreIcon } from '@renderer/components/Icons/NutstoreIcons'
import ListItem from '@renderer/components/ListItem'
import BackupPopup from '@renderer/components/Popups/BackupPopup'
import ExportToPhoneLanPopup from '@renderer/components/Popups/ExportToPhoneLanPopup'
import RestorePopup from '@renderer/components/Popups/RestorePopup'
import { useTheme } from '@renderer/context/ThemeProvider'
import { useKnowledgeFiles } from '@renderer/hooks/useKnowledgeFiles'
import { useTimer } from '@renderer/hooks/useTimer'
import { reset } from '@renderer/services/BackupService'
import type { AppInfo } from '@renderer/types'
import { formatFileSize } from '@renderer/utils'
import { occupiedDirs } from '@shared/config/constant'
import { Progress, Typography } from 'antd'
import { FileText, FolderCog, FolderInput, FolderOpen, SaveIcon, Sparkle } from 'lucide-react'
import type { FC } from 'react'
import { useEffect, useState } from 'react'
import { useTranslation } from 'react-i18next'
import styled from 'styled-components'

import {
  SettingContainer,
  SettingDivider,
  SettingGroup,
  SettingHelpText,
  SettingRow,
  SettingRowTitle,
  SettingTitle
} from '..'
import AgentsSubscribeUrlSettings from './AgentsSubscribeUrlSettings'
import ExportMenuOptions from './ExportMenuSettings'
import JoplinSettings from './JoplinSettings'
import LocalBackupSettings from './LocalBackupSettings'
import MarkdownExportSettings from './MarkdownExportSettings'
import NotionSettings from './NotionSettings'
import NutstoreSettings from './NutstoreSettings'
import ObsidianSettings from './ObsidianSettings'
import S3Settings from './S3Settings'
import SiyuanSettings from './SiyuanSettings'
import WebDavSettings from './WebDavSettings'
import YuqueSettings from './YuqueSettings'

const DataSettings: FC = () => {
  const [skipBackupFile, setSkipBackupFile] = usePreference('data.backup.general.skip_backup_file')

  const { t } = useTranslation()
  const [appInfo, setAppInfo] = useState<AppInfo>()
  const [cacheSize, setCacheSize] = useState<string>('')
  const { size, removeAllFiles } = useKnowledgeFiles()
  const { theme } = useTheme()
  const [menu, setMenu] = useState<string>('data')
  const { setTimeoutTimer } = useTimer()

  //joplin icon needs to be updated into iconfont
  const JoplinIcon = () => (
    <svg viewBox="0 0 24 24" width="16" height="16" fill="var(--color-icon)" xmlns="http://www.w3.org/2000/svg">
      <path d="M20.97 0h-8.9a.15.15 0 00-.16.15v2.83c0 .1.08.17.18.17h1.22c.49 0 .89.38.93.86V17.4l-.01.36-.05.29-.04.13a2.06 2.06 0 01-.38.7l-.02.03a2.08 2.08 0 01-.37.34c-.5.35-1.17.5-1.92.43a4.66 4.66 0 01-2.67-1.22 3.96 3.96 0 01-1.34-2.42c-.1-.78.14-1.47.65-1.93l.07-.05c.37-.31.84-.5 1.39-.55a.09.09 0 00.01 0l.3-.01.35.01h.02a4.39 4.39 0 011.5.44c.15.08.17 0 .18-.06V9.63a.26.26 0 00-.2-.26 7.5 7.5 0 00-6.76 1.61 6.37 6.37 0 00-2.03 5.5 8.18 8.18 0 002.71 5.08A9.35 9.35 0 0011.81 24c1.88 0 3.62-.64 4.9-1.81a6.32 6.32 0 002.06-4.3l.01-10.86V4.08a.95.95 0 01.95-.93h1.22a.17.17 0 00.17-.17V.15a.15.15 0 00-.15-.15z" />
    </svg>
  )

  const SiyuanIcon = () => (
    <svg viewBox="0 0 1024 1024" version="1.1" xmlns="http://www.w3.org/2000/svg" p-id="2962" width="16" height="16">
      <path
        d="M309.76 148.16a84.8 84.8 0 0 0-10.88 11.84S288 170.24 288 171.2s-6.72 4.8-6.72 6.72-3.52 1.92-2.88 2.88a12.48 12.48 0 0 0-6.4 6.4 121.28 121.28 0 0 0-20.8 19.2 456.64 456.64 0 0 1-37.76 37.12v2.88c0 2.88 0 0 0 0s-3.52 1.92-6.72 5.12c-8.64 9.28-19.84 20.48-28.16 28.16l-7.04 7.04-2.56 2.88a114.88 114.88 0 0 0-20.16 21.76 2.88 2.88 0 0 1-8 8.64l-1.6 1.6a99.52 99.52 0 0 0-19.52 18.88 21.44 21.44 0 0 0-6.4 5.44c-14.08 14.4-22.4 23.04-22.72 23.04l-9.28 8.96-8.96 8.96V887.04c0 1.28 3.2 2.56 6.72-1.92s3.52-3.84 4.16-3.84 0-1.6 0 0S163.84 800 219.84 744.64l38.4-38.08c16-16.32 29.12-29.76 28.8-30.4s6.72-4.16 5.76-5.76 5.44-3.2 5.44-5.12 23.68-23.04 23.04-26.56 0-115.52 0-252.16V138.56a128 128 0 0 0-11.84 10.88z m373.76 2.24a96 96 0 0 0-13.44 15.04s-33.92 32-76.48 74.56l-42.56 42.88L512 320v504.96s5.76-5.12 5.12-5.76a29.44 29.44 0 0 0 8.32-7.68c3.84-4.16 9.92-10.24 13.76-13.76l21.44-21.76 21.76-21.44c18.56-18.24 32-32 32-32l8.96-9.6a69.76 69.76 0 0 1 10.56-9.6s3.84-1.92 3.84-3.52 6.4-4.48 5.76-5.12 3.2-2.56 2.56-3.2 1.6 0 0 0 11.52-10.24 24-22.72l22.72-22.4v-256-251.84c0-0.96 0-2.24-15.36 11.84z"
        fill="#cdcdcd"
        p-id="2963"></path>
      <path
        d="M322.24 136h0c-1.6 0 0-0.64 0 0z m2.88 0v504.64l45.12 44.16c37.44 36.8 93.76 92.8 116.48 114.88l14.4 15.04a64 64 0 0 0 10.24 9.6V320l-4.8-4.48c-2.88-2.24-7.68-7.36-11.52-10.88l-42.24-41.92-20.8-21.12-16-14.4a76.48 76.48 0 0 1-7.36-7.04l-23.36-23.68-42.56-44.16c-15.04-15.04-16-16-17.6-14.72z m376 1.92V640l123.84 123.84c98.24 97.92 124.48 123.52 126.4 123.52h2.56V386.56l-124.8-124.8C760 192 704 136.96 704 136.96a3.52 3.52 0 0 0-1.6 2.56z"
        fill="#707070"
        p-id="2964"></path>
      <path
        d="M699.52 136.64V136z m-376.96 249.6V136.96s-0.32 50.56 0 249.28zM512 573.76v-127.04zM667.84 672l-6.72 7.36 7.04-7.04c6.72-6.08 7.68-7.36 6.72-7.36zM184 272.96v1.92l2.56-1.92c2.56-1.92 0-2.24 0-2.24a5.44 5.44 0 0 0-2.56 2.24zM141.76 314.88a2.24 2.24 0 0 0 1.92 0v-1.6z m483.2 399.04a71.36 71.36 0 0 0-8.96 10.24 69.76 69.76 0 0 0 10.56-9.6 56 56 0 0 0 8.96-10.24 73.28 73.28 0 0 0-10.56 9.6z m-448 75.52l-3.2 3.2 3.52-2.88 3.52-3.52s-2.56 0-5.44 3.2z m-97.92 96v1.92l2.88-1.92s1.92-2.24 0-2.24a6.72 6.72 0 0 0-4.48 2.88z"
        p-id="2965"></path>
    </svg>
  )

  const menuItems = [
    { key: 'divider_0', isDivider: true, text: t('settings.data.divider.basic') },
    { key: 'data', title: t('settings.data.data.title'), icon: <FolderCog size={16} /> },
    { key: 'divider_1', isDivider: true, text: t('settings.data.divider.cloud_storage') },
    { key: 'local_backup', title: t('settings.data.local.title'), icon: <FolderCog size={16} /> },
    { key: 'webdav', title: t('settings.data.webdav.title'), icon: <CloudSyncOutlined style={{ fontSize: 16 }} /> },
    { key: 'nutstore', title: t('settings.data.nutstore.title'), icon: <NutstoreIcon /> },
    { key: 's3', title: t('settings.data.s3.title.label'), icon: <CloudServerOutlined style={{ fontSize: 16 }} /> },
    { key: 'divider_2', isDivider: true, text: t('settings.data.divider.export_settings') },
    {
      key: 'export_menu',
      title: t('settings.data.export_menu.title'),
      icon: <FolderInput size={16} />
    },
    {
      key: 'markdown_export',
      title: t('settings.data.markdown_export.title'),
      icon: <FileText size={16} />
    },

    { key: 'divider_3', isDivider: true, text: t('settings.data.divider.third_party') },
    { key: 'notion', title: t('settings.data.notion.title'), icon: <i className="iconfont icon-notion" /> },
    {
      key: 'yuque',
      title: t('settings.data.yuque.title'),
      icon: <YuqueOutlined style={{ fontSize: 16 }} />
    },
    {
      key: 'joplin',
      title: t('settings.data.joplin.title'),
      icon: <JoplinIcon />
    },
    {
      key: 'obsidian',
      title: t('settings.data.obsidian.title'),
      icon: <i className="iconfont icon-obsidian" />
    },
    {
      key: 'siyuan',
      title: t('settings.data.siyuan.title'),
      icon: <SiyuanIcon />
    },
    {
      key: 'agentssubscribe_url',
      title: t('assistants.presets.settings.title'),
      icon: <Sparkle size={16} className="icon" />
    }
  ]

  useEffect(() => {
    window.api.getAppInfo().then(setAppInfo)
    window.api.getCacheSize().then(setCacheSize)
  }, [])

  const handleOpenPath = (path?: string) => {
    if (!path) return
    if (path?.endsWith('log')) {
      const dirPath = path.split(/[/\\]/).slice(0, -1).join('/')
      window.api.openPath(dirPath)
    } else {
      window.api.openPath(path)
    }
  }

  const handleClearCache = () => {
    window.modal.confirm({
      title: t('settings.data.clear_cache.title'),
      content: t('settings.data.clear_cache.confirm'),
      okText: t('settings.data.clear_cache.button'),
      centered: true,
      okButtonProps: {
        danger: true
      },
      onOk: async () => {
        try {
          await window.api.clearCache()
          await window.api.trace.cleanLocalData()
          await window.api.getCacheSize().then(setCacheSize)
          window.toast.success(t('settings.data.clear_cache.success'))
        } catch (error) {
          window.toast.error(t('settings.data.clear_cache.error'))
        }
      }
    })
  }

  const handleRemoveAllFiles = () => {
    window.modal.confirm({
      centered: true,
      title: t('settings.data.app_knowledge.remove_all') + ` (${formatFileSize(size)}) `,
      content: t('settings.data.app_knowledge.remove_all_confirm'),
      onOk: async () => {
        await removeAllFiles()
        window.toast.success(t('settings.data.app_knowledge.remove_all_success'))
      },
      okText: t('common.delete'),
      okButtonProps: {
        danger: true
      }
    })
  }

  const handleSelectAppDataPath = async () => {
    if (!appInfo || !appInfo.appDataPath) {
      return
    }

    const newAppDataPath = await window.api.select({
      properties: ['openDirectory', 'createDirectory'],
      title: t('settings.data.app_data.select_title')
    })

    if (!newAppDataPath) {
      return
    }

    // check new app data path is root path
    // if is root path, show error
    const pathParts = newAppDataPath.split(/[/\\]/).filter((part: string) => part !== '')
    if (pathParts.length <= 1) {
      window.toast.error(t('settings.data.app_data.select_error_root_path'))
      return
    }

    // check new app data path is not in old app data path
    const isInOldPath = await window.api.isPathInside(newAppDataPath, appInfo.appDataPath)
    if (isInOldPath) {
      window.toast.error(t('settings.data.app_data.select_error_same_path'))
      return
    }

    // check new app data path is not in app install path
    const isInInstallPath = await window.api.isPathInside(newAppDataPath, appInfo.installPath)
    if (isInInstallPath) {
      window.toast.error(t('settings.data.app_data.select_error_in_app_path'))
      return
    }

    // check new app data path has write permission
    const hasWritePermission = await window.api.hasWritePermission(newAppDataPath)
    if (!hasWritePermission) {
      window.toast.error(t('settings.data.app_data.select_error_write_permission'))
      return
    }

    const migrationTitle = (
      <div style={{ fontSize: '18px', fontWeight: 'bold' }}>{t('settings.data.app_data.migration_title')}</div>
    )
    const migrationClassName = 'migration-modal'
    showMigrationConfirmModal(appInfo.appDataPath, newAppDataPath, migrationTitle, migrationClassName)
  }

  const doubleConfirmModalBeforeCopyData = (newPath: string) => {
    window.modal.confirm({
      title: t('settings.data.app_data.select_not_empty_dir'),
      content: t('settings.data.app_data.select_not_empty_dir_content'),
      centered: true,
      okText: t('common.confirm'),
      cancelText: t('common.cancel'),
      onOk: () => {
        window.toast.info({
          title: t('settings.data.app_data.restart_notice'),
          timeout: 2000
        })
        setTimeoutTimer(
          'doubleConfirmModalBeforeCopyData',
          () => {
            window.api.relaunchApp({
              args: ['--new-data-path=' + newPath]
            })
          },
          500
        )
      }
    })
  }

  // 显示确认迁移的对话框
  const showMigrationConfirmModal = async (
    originalPath: string,
    newPath: string,
    title: React.ReactNode,
    className: string
  ) => {
    // 复制数据选项状态
    let shouldCopyData = !(await window.api.isNotEmptyDir(newPath))

    // 创建路径内容组件
    const PathsContent = () => (
      <div>
        <MigrationPathRow>
          <MigrationPathLabel>{t('settings.data.app_data.original_path')}:</MigrationPathLabel>
          <MigrationPathValue>{originalPath}</MigrationPathValue>
        </MigrationPathRow>
        <MigrationPathRow style={{ marginTop: '16px' }}>
          <MigrationPathLabel>{t('settings.data.app_data.new_path')}:</MigrationPathLabel>
          <MigrationPathValue>{newPath}</MigrationPathValue>
        </MigrationPathRow>
      </div>
    )

    const CopyDataContent = () => (
      <div>
        <MigrationPathRow style={{ marginTop: '20px', flexDirection: 'row', alignItems: 'center' }}>
          <Switch
            defaultSelected={shouldCopyData}
            onValueChange={(checked) => {
              shouldCopyData = checked
            }}
<<<<<<< HEAD
            className="mr-2"
          />
=======
            size="sm">
            <span style={{ fontWeight: 'normal', fontSize: '14px' }}>
              {t('settings.data.app_data.copy_data_option')}
            </span>
          </Switch>

>>>>>>> 8da43ab7
          <MigrationPathLabel style={{ fontWeight: 'normal', fontSize: '14px' }}>
            {t('settings.data.app_data.copy_data_option')}
          </MigrationPathLabel>
        </MigrationPathRow>
      </div>
    )

    // 显示确认模态框
    window.modal.confirm({
      title,
      className,
      width: 'min(600px, 90vw)',
      style: { minHeight: '400px' },
      content: (
        <MigrationModalContent>
          <PathsContent />
          <CopyDataContent />
          <MigrationNotice>
            <p style={{ color: 'var(--color-warning)' }}>{t('settings.data.app_data.restart_notice')}</p>
            <p style={{ color: 'var(--color-text-3)', marginTop: '8px' }}>
              {t('settings.data.app_data.copy_time_notice')}
            </p>
          </MigrationNotice>
        </MigrationModalContent>
      ),
      centered: true,
      okButtonProps: {
        danger: true
      },
      okText: t('common.confirm'),
      cancelText: t('common.cancel'),
      onOk: async () => {
        try {
          if (shouldCopyData) {
            if (await window.api.isNotEmptyDir(newPath)) {
              doubleConfirmModalBeforeCopyData(newPath)
              return
            }

            window.toast.info({
              title: t('settings.data.app_data.restart_notice'),
              timeout: 3000
            })
            setTimeoutTimer(
              'showMigrationConfirmModal_1',
              () => {
                window.api.relaunchApp({
                  args: ['--new-data-path=' + newPath]
                })
              },
              500
            )
            return
          }
          // 如果不复制数据，直接设置新的应用数据路径
          await window.api.setAppDataPath(newPath)
          window.toast.success(t('settings.data.app_data.path_changed_without_copy'))

          // 更新应用数据路径
          setAppInfo(await window.api.getAppInfo())

          // 通知用户并重启应用
          setTimeoutTimer(
            'showMigrationConfirmModal_2',
            () => {
              window.toast.success(t('settings.data.app_data.select_success'))
              window.api.setStopQuitApp(false, '')
              window.api.relaunchApp()
            },
            500
          )
        } catch (error) {
          window.api.setStopQuitApp(false, '')
          window.toast.error({
            title: t('settings.data.app_data.path_change_failed') + ': ' + error,
            timeout: 5000
          })
        }
      }
    })
  }

  useEffect(() => {
    const handleDataMigration = async () => {
      const newDataPath = await window.api.getDataPathFromArgs()
      if (!newDataPath) return

      const originalPath = (await window.api.getAppInfo())?.appDataPath
      if (!originalPath) return

      const title = (
        <div style={{ fontSize: '18px', fontWeight: 'bold' }}>{t('settings.data.app_data.migration_title')}</div>
      )
      const className = 'migration-modal'

      // 显示进度模态框
      const showProgressModal = (title: React.ReactNode, className: string, PathsContent: React.FC) => {
        let currentProgress = 0
        let progressInterval: NodeJS.Timeout | null = null

        // 创建进度更新模态框
        const loadingModal = window.modal.info({
          title,
          className,
          width: 'min(600px, 90vw)',
          style: { minHeight: '400px' },
          icon: <LoadingOutlined style={{ fontSize: 18 }} />,
          content: (
            <MigrationModalContent>
              <PathsContent />
              <MigrationNotice>
                <p>{t('settings.data.app_data.copying')}</p>
                <div style={{ marginTop: '12px' }}>
                  <Progress percent={currentProgress} status="active" strokeWidth={8} />
                </div>
                <p style={{ color: 'var(--color-warning)', marginTop: '12px', fontSize: '13px' }}>
                  {t('settings.data.app_data.copying_warning')}
                </p>
              </MigrationNotice>
            </MigrationModalContent>
          ),
          centered: true,
          closable: false,
          maskClosable: false,
          okButtonProps: { style: { display: 'none' } }
        })

        // 更新进度的函数
        const updateProgress = (progress: number, status: 'active' | 'success' = 'active') => {
          loadingModal.update({
            title,
            content: (
              <MigrationModalContent>
                <PathsContent />
                <MigrationNotice>
                  <p>{t('settings.data.app_data.copying')}</p>
                  <div style={{ marginTop: '12px' }}>
                    <Progress percent={Math.round(progress)} status={status} strokeWidth={8} />
                  </div>
                  <p style={{ color: 'var(--color-warning)', marginTop: '12px', fontSize: '13px' }}>
                    {t('settings.data.app_data.copying_warning')}
                  </p>
                </MigrationNotice>
              </MigrationModalContent>
            )
          })
        }

        // 开始模拟进度更新
        progressInterval = setInterval(() => {
          if (currentProgress < 95) {
            currentProgress += Math.random() * 5 + 1
            if (currentProgress > 95) currentProgress = 95
            updateProgress(currentProgress)
          }
        }, 500)

        return { loadingModal, progressInterval, updateProgress }
      }

      // 开始迁移数据
      const startMigration = async (
        originalPath: string,
        newPath: string,
        progressInterval: NodeJS.Timeout | null,
        updateProgress: (progress: number, status?: 'active' | 'success') => void,
        loadingModal: { destroy: () => void }
      ): Promise<void> => {
        // flush app data
        await window.api.flushAppData()

        // wait 2 seconds to flush app data
        await new Promise((resolve) => setTimeoutTimer('startMigration_1', resolve, 2000))

        // 开始复制过程
        const copyResult = await window.api.copy(
          originalPath,
          newPath,
          occupiedDirs.map((dir) => originalPath + '/' + dir)
        )

        // 停止进度更新
        if (progressInterval) {
          clearInterval(progressInterval)
        }

        // 显示100%完成
        updateProgress(100, 'success')

        if (!copyResult.success) {
          // 延迟关闭加载模态框
          await new Promise<void>((resolve) => {
            setTimeoutTimer(
              'startMigration_2',
              () => {
                loadingModal.destroy()
                window.toast.error({
                  title: t('settings.data.app_data.copy_failed') + ': ' + copyResult.error,
                  timeout: 5000
                })
                resolve()
              },
              500
            )
          })

          throw new Error(copyResult.error || 'Unknown error during copy')
        }

        // 在复制成功后设置新的AppDataPath
        await window.api.setAppDataPath(newPath)

        // 短暂延迟以显示100%完成
        await new Promise((resolve) => setTimeoutTimer('startMigration_3', resolve, 500))

        // 关闭加载模态框
        loadingModal.destroy()

        window.toast.success({
          title: t('settings.data.app_data.copy_success'),
          timeout: 2000
        })
      }

      // Create PathsContent component for this specific migration
      const PathsContent = () => (
        <div>
          <MigrationPathRow>
            <MigrationPathLabel>{t('settings.data.app_data.original_path')}:</MigrationPathLabel>
            <MigrationPathValue>{originalPath}</MigrationPathValue>
          </MigrationPathRow>
          <MigrationPathRow style={{ marginTop: '16px' }}>
            <MigrationPathLabel>{t('settings.data.app_data.new_path')}:</MigrationPathLabel>
            <MigrationPathValue>{newDataPath}</MigrationPathValue>
          </MigrationPathRow>
        </div>
      )

      const { loadingModal, progressInterval, updateProgress } = showProgressModal(title, className, PathsContent)
      try {
        window.api.setStopQuitApp(true, t('settings.data.app_data.stop_quit_app_reason'))
        await startMigration(originalPath, newDataPath, progressInterval, updateProgress, loadingModal)

        // 更新应用数据路径
        setAppInfo(await window.api.getAppInfo())

        // 通知用户并重启应用
        setTimeoutTimer(
          'handleDataMigration',
          () => {
            window.toast.success(t('settings.data.app_data.select_success'))
            window.api.setStopQuitApp(false, '')
            window.api.relaunchApp({
              args: ['--user-data-dir=' + newDataPath]
            })
          },
          1000
        )
      } catch (error) {
        window.api.setStopQuitApp(false, '')
        window.toast.error({
          title: t('settings.data.app_data.copy_failed') + ': ' + error,
          timeout: 5000
        })
      } finally {
        if (progressInterval) {
          clearInterval(progressInterval)
        }
        loadingModal.destroy()
      }
    }

    handleDataMigration()
    // dont add others to deps
    // eslint-disable-next-line react-hooks/exhaustive-deps
  }, [])

  const onSkipBackupFilesChange = (value: boolean) => {
    setSkipBackupFile(value)
  }

  return (
    <Container>
      <MenuList>
        {menuItems.map((item) =>
          item.isDivider ? (
            <DividerWithText key={item.key} text={item.text || ''} style={{ margin: '8px 0' }} /> // 动态传递分隔符文字
          ) : (
            <ListItem
              key={item.key}
              title={item.title}
              active={menu === item.key}
              onClick={() => setMenu(item.key)}
              titleStyle={{ fontWeight: 500 }}
              icon={item.icon}
            />
          )
        )}
      </MenuList>
      <SettingContainer theme={theme} style={{ display: 'flex', flex: 1, height: '100%' }}>
        {menu === 'data' && (
          <>
            <SettingGroup theme={theme}>
              <SettingTitle>{t('settings.data.title')}</SettingTitle>
              <SettingDivider />
              <SettingRow>
                <SettingRowTitle>{t('settings.general.backup.title')}</SettingRowTitle>
<<<<<<< HEAD
                <RowFlex className="justify-between gap-[5px]">
                  <Button onClick={BackupPopup.show}>
                    <SaveIcon size={14} />
                    {t('settings.general.backup.button')}
                  </Button>
                  <Button onClick={RestorePopup.show}>
                    <FolderOpen size={14} />
=======
                <HStack gap="5px" justifyContent="space-between">
                  <Button variant="ghost" size="sm" onPress={BackupPopup.show} startContent={<SaveIcon size={14} />}>
                    {t('settings.general.backup.button')}
                  </Button>
                  <Button variant="ghost" size="sm" onPress={RestorePopup.show} startContent={<FolderOpen size={14} />}>
>>>>>>> 8da43ab7
                    {t('settings.general.restore.button')}
                  </Button>
                </RowFlex>
              </SettingRow>
              <SettingDivider />
              <SettingRow>
                <SettingRowTitle>{t('settings.data.backup.skip_file_data_title')}</SettingRowTitle>
<<<<<<< HEAD
                <Switch isSelected={skipBackupFile} onValueChange={onSkipBackupFilesChange} />
=======
                <Switch isSelected={skipBackupFile} onValueChange={onSkipBackupFilesChange} size="sm" />
>>>>>>> 8da43ab7
              </SettingRow>
              <SettingRow>
                <SettingHelpText>{t('settings.data.backup.skip_file_data_help')}</SettingHelpText>
              </SettingRow>
              <SettingDivider />
              <SettingRow>
                <SettingRowTitle>{t('settings.data.export_to_phone.title')}</SettingRowTitle>
                <HStack gap="5px" justifyContent="space-between">
                  <Button
                    variant="ghost"
                    size="sm"
                    onPress={ExportToPhoneLanPopup.show}
                    startContent={<WifiOutlined />}>
                    {t('settings.data.export_to_phone.lan.title')}
                  </Button>
                </HStack>
              </SettingRow>
            </SettingGroup>
            <SettingGroup theme={theme}>
              <SettingTitle>{t('settings.data.data.title')}</SettingTitle>
              <SettingDivider />
              <SettingRow>
                <SettingRowTitle>{t('settings.data.app_data.label')}</SettingRowTitle>
                <PathRow>
                  <PathText
                    style={{ color: 'var(--color-text-3)' }}
                    onClick={() => handleOpenPath(appInfo?.appDataPath)}>
                    {appInfo?.appDataPath}
                  </PathText>
                  <StyledIcon onClick={() => handleOpenPath(appInfo?.appDataPath)} style={{ flexShrink: 0 }} />
<<<<<<< HEAD
                  <RowFlex className="ml-2 gap-[5px]">
                    <Button onClick={handleSelectAppDataPath}>{t('settings.data.app_data.select')}</Button>
                  </RowFlex>
=======
                  <HStack gap="5px" style={{ marginLeft: '8px' }}>
                    <Button variant="ghost" size="sm" onClick={handleSelectAppDataPath}>
                      {t('settings.data.app_data.select')}
                    </Button>
                  </HStack>
>>>>>>> 8da43ab7
                </PathRow>
              </SettingRow>
              <SettingDivider />
              <SettingRow>
                <SettingRowTitle>{t('settings.data.app_logs.label')}</SettingRowTitle>
                <PathRow>
                  <PathText style={{ color: 'var(--color-text-3)' }} onClick={() => handleOpenPath(appInfo?.logsPath)}>
                    {appInfo?.logsPath}
                  </PathText>
                  <StyledIcon onClick={() => handleOpenPath(appInfo?.logsPath)} style={{ flexShrink: 0 }} />
<<<<<<< HEAD
                  <RowFlex className="ml-2 gap-[5px]">
                    <Button onClick={() => handleOpenPath(appInfo?.logsPath)}>
=======
                  <HStack gap="5px" style={{ marginLeft: '8px' }}>
                    <Button variant="ghost" size="sm" onClick={() => handleOpenPath(appInfo?.logsPath)}>
>>>>>>> 8da43ab7
                      {t('settings.data.app_logs.button')}
                    </Button>
                  </RowFlex>
                </PathRow>
              </SettingRow>
              <SettingDivider />
              <SettingRow>
                <SettingRowTitle>{t('settings.data.app_knowledge.label')}</SettingRowTitle>
<<<<<<< HEAD
                <RowFlex className="items-center gap-[5px]">
                  <Button onClick={handleRemoveAllFiles}>{t('settings.data.app_knowledge.button.delete')}</Button>
                </RowFlex>
=======
                <HStack alignItems="center" gap="5px">
                  <Button variant="ghost" size="sm" onClick={handleRemoveAllFiles}>
                    {t('settings.data.app_knowledge.button.delete')}
                  </Button>
                </HStack>
>>>>>>> 8da43ab7
              </SettingRow>
              <SettingDivider />
              <SettingRow>
                <SettingRowTitle>
                  {t('settings.data.clear_cache.title')}
                  {cacheSize && <CacheText>({cacheSize}MB)</CacheText>}
                </SettingRowTitle>
<<<<<<< HEAD
                <RowFlex className="gap-[5px]">
                  <Button onClick={handleClearCache}>{t('settings.data.clear_cache.button')}</Button>
                </RowFlex>
=======
                <HStack gap="5px">
                  <Button variant="ghost" size="sm" onClick={handleClearCache}>
                    {t('settings.data.clear_cache.button')}
                  </Button>
                </HStack>
>>>>>>> 8da43ab7
              </SettingRow>
              <SettingDivider />
              <SettingRow>
                <SettingRowTitle>{t('settings.general.reset.title')}</SettingRowTitle>
<<<<<<< HEAD
                <RowFlex className="gap-[5px]">
                  <Button onClick={reset} variant="destructive">
=======
                <HStack gap="5px">
                  <Button variant="ghost" size="sm" onPress={reset} color="danger">
>>>>>>> 8da43ab7
                    {t('settings.general.reset.title')}
                  </Button>
                </RowFlex>
              </SettingRow>
            </SettingGroup>
          </>
        )}
        {menu === 'webdav' && <WebDavSettings />}
        {menu === 'nutstore' && <NutstoreSettings />}
        {menu === 's3' && <S3Settings />}
        {menu === 'export_menu' && <ExportMenuOptions />}
        {menu === 'markdown_export' && <MarkdownExportSettings />}
        {menu === 'notion' && <NotionSettings />}
        {menu === 'yuque' && <YuqueSettings />}
        {menu === 'joplin' && <JoplinSettings />}
        {menu === 'obsidian' && <ObsidianSettings />}
        {menu === 'siyuan' && <SiyuanSettings />}
        {menu === 'agentssubscribe_url' && <AgentsSubscribeUrlSettings />}
        {menu === 'local_backup' && <LocalBackupSettings />}
      </SettingContainer>
    </Container>
  )
}

const Container = styled(RowFlex)`
  flex: 1;
`

const StyledIcon = styled(FileSearchOutlined)`
  color: var(--color-text-2);
  cursor: pointer;
  transition: color 0.3s;

  &:hover {
    color: var(--color-text-1);
  }
`

const MenuList = styled.div`
  display: flex;
  flex-direction: column;
  gap: 5px;
  width: var(--settings-width);
  padding: 12px;
  padding-bottom: 48px;
  border-right: 0.5px solid var(--color-border);
  height: 100vh;
  overflow: auto;
  box-sizing: border-box;
  min-height: 0;
  .iconfont {
    color: var(--color-text-2);
    line-height: 16px;
  }
`

const CacheText = styled(Typography.Text)`
  color: var(--color-text-3);
  font-size: 12px;
  margin-left: 5px;
  line-height: 16px;
  display: inline-block;
  vertical-align: middle;
  text-align: left;
`

const PathText = styled(Typography.Text)`
  flex: 1;
  min-width: 0;
  overflow: hidden;
  text-overflow: ellipsis;
  white-space: nowrap;
  display: inline-block;
  vertical-align: middle;
  text-align: right;
  margin-left: 5px;
  cursor: pointer;
`

const PathRow = styled(RowFlex)`
  min-width: 0;
  flex: 1;
  width: 0;
  align-items: center;
  gap: 5px;
`

// Add styled components for migration modal
const MigrationModalContent = styled.div`
  padding: 20px 0 10px;
  display: flex;
  flex-direction: column;
`

const MigrationNotice = styled.div`
  margin-top: 24px;
  font-size: 14px;
`

const MigrationPathRow = styled.div`
  display: flex;
  flex-direction: column;
  gap: 5px;
`

const MigrationPathLabel = styled.div`
  font-weight: 600;
  font-size: 15px;
  color: var(--color-text-1);
`

const MigrationPathValue = styled.div`
  font-size: 14px;
  color: var(--color-text-2);
  background-color: var(--color-background-soft);
  padding: 8px 12px;
  border-radius: 4px;
  word-break: break-all;
  border: 1px solid var(--color-border);
`

export default DataSettings<|MERGE_RESOLUTION|>--- conflicted
+++ resolved
@@ -6,15 +6,10 @@
   WifiOutlined,
   YuqueOutlined
 } from '@ant-design/icons'
-<<<<<<< HEAD
 import { RowFlex } from '@cherrystudio/ui'
 import { Switch } from '@cherrystudio/ui'
 import { Button } from '@cherrystudio/ui'
 import { usePreference } from '@data/hooks/usePreference'
-=======
-import { Button } from '@heroui/button'
-import { Switch } from '@heroui/switch'
->>>>>>> 8da43ab7
 import DividerWithText from '@renderer/components/DividerWithText'
 import { NutstoreIcon } from '@renderer/components/Icons/NutstoreIcons'
 import ListItem from '@renderer/components/ListItem'
@@ -300,17 +295,12 @@
             onValueChange={(checked) => {
               shouldCopyData = checked
             }}
-<<<<<<< HEAD
-            className="mr-2"
-          />
-=======
             size="sm">
             <span style={{ fontWeight: 'normal', fontSize: '14px' }}>
               {t('settings.data.app_data.copy_data_option')}
             </span>
           </Switch>
 
->>>>>>> 8da43ab7
           <MigrationPathLabel style={{ fontWeight: 'normal', fontSize: '14px' }}>
             {t('settings.data.app_data.copy_data_option')}
           </MigrationPathLabel>
@@ -618,7 +608,6 @@
               <SettingDivider />
               <SettingRow>
                 <SettingRowTitle>{t('settings.general.backup.title')}</SettingRowTitle>
-<<<<<<< HEAD
                 <RowFlex className="justify-between gap-[5px]">
                   <Button onClick={BackupPopup.show}>
                     <SaveIcon size={14} />
@@ -626,13 +615,6 @@
                   </Button>
                   <Button onClick={RestorePopup.show}>
                     <FolderOpen size={14} />
-=======
-                <HStack gap="5px" justifyContent="space-between">
-                  <Button variant="ghost" size="sm" onPress={BackupPopup.show} startContent={<SaveIcon size={14} />}>
-                    {t('settings.general.backup.button')}
-                  </Button>
-                  <Button variant="ghost" size="sm" onPress={RestorePopup.show} startContent={<FolderOpen size={14} />}>
->>>>>>> 8da43ab7
                     {t('settings.general.restore.button')}
                   </Button>
                 </RowFlex>
@@ -640,11 +622,7 @@
               <SettingDivider />
               <SettingRow>
                 <SettingRowTitle>{t('settings.data.backup.skip_file_data_title')}</SettingRowTitle>
-<<<<<<< HEAD
-                <Switch isSelected={skipBackupFile} onValueChange={onSkipBackupFilesChange} />
-=======
                 <Switch isSelected={skipBackupFile} onValueChange={onSkipBackupFilesChange} size="sm" />
->>>>>>> 8da43ab7
               </SettingRow>
               <SettingRow>
                 <SettingHelpText>{t('settings.data.backup.skip_file_data_help')}</SettingHelpText>
@@ -652,15 +630,12 @@
               <SettingDivider />
               <SettingRow>
                 <SettingRowTitle>{t('settings.data.export_to_phone.title')}</SettingRowTitle>
-                <HStack gap="5px" justifyContent="space-between">
-                  <Button
-                    variant="ghost"
-                    size="sm"
-                    onPress={ExportToPhoneLanPopup.show}
-                    startContent={<WifiOutlined />}>
+                <RowFlex className="justify-between gap-[5px]">
+                  <Button variant="ghost" size="sm" onClick={ExportToPhoneLanPopup.show}>
+                    <WifiOutlined />
                     {t('settings.data.export_to_phone.lan.title')}
                   </Button>
-                </HStack>
+                </RowFlex>
               </SettingRow>
             </SettingGroup>
             <SettingGroup theme={theme}>
@@ -675,17 +650,11 @@
                     {appInfo?.appDataPath}
                   </PathText>
                   <StyledIcon onClick={() => handleOpenPath(appInfo?.appDataPath)} style={{ flexShrink: 0 }} />
-<<<<<<< HEAD
                   <RowFlex className="ml-2 gap-[5px]">
-                    <Button onClick={handleSelectAppDataPath}>{t('settings.data.app_data.select')}</Button>
-                  </RowFlex>
-=======
-                  <HStack gap="5px" style={{ marginLeft: '8px' }}>
                     <Button variant="ghost" size="sm" onClick={handleSelectAppDataPath}>
                       {t('settings.data.app_data.select')}
                     </Button>
-                  </HStack>
->>>>>>> 8da43ab7
+                  </RowFlex>
                 </PathRow>
               </SettingRow>
               <SettingDivider />
@@ -696,13 +665,8 @@
                     {appInfo?.logsPath}
                   </PathText>
                   <StyledIcon onClick={() => handleOpenPath(appInfo?.logsPath)} style={{ flexShrink: 0 }} />
-<<<<<<< HEAD
                   <RowFlex className="ml-2 gap-[5px]">
-                    <Button onClick={() => handleOpenPath(appInfo?.logsPath)}>
-=======
-                  <HStack gap="5px" style={{ marginLeft: '8px' }}>
                     <Button variant="ghost" size="sm" onClick={() => handleOpenPath(appInfo?.logsPath)}>
->>>>>>> 8da43ab7
                       {t('settings.data.app_logs.button')}
                     </Button>
                   </RowFlex>
@@ -711,17 +675,11 @@
               <SettingDivider />
               <SettingRow>
                 <SettingRowTitle>{t('settings.data.app_knowledge.label')}</SettingRowTitle>
-<<<<<<< HEAD
                 <RowFlex className="items-center gap-[5px]">
-                  <Button onClick={handleRemoveAllFiles}>{t('settings.data.app_knowledge.button.delete')}</Button>
-                </RowFlex>
-=======
-                <HStack alignItems="center" gap="5px">
                   <Button variant="ghost" size="sm" onClick={handleRemoveAllFiles}>
                     {t('settings.data.app_knowledge.button.delete')}
                   </Button>
-                </HStack>
->>>>>>> 8da43ab7
+                </RowFlex>
               </SettingRow>
               <SettingDivider />
               <SettingRow>
@@ -729,28 +687,17 @@
                   {t('settings.data.clear_cache.title')}
                   {cacheSize && <CacheText>({cacheSize}MB)</CacheText>}
                 </SettingRowTitle>
-<<<<<<< HEAD
                 <RowFlex className="gap-[5px]">
-                  <Button onClick={handleClearCache}>{t('settings.data.clear_cache.button')}</Button>
-                </RowFlex>
-=======
-                <HStack gap="5px">
                   <Button variant="ghost" size="sm" onClick={handleClearCache}>
                     {t('settings.data.clear_cache.button')}
                   </Button>
-                </HStack>
->>>>>>> 8da43ab7
+                </RowFlex>
               </SettingRow>
               <SettingDivider />
               <SettingRow>
                 <SettingRowTitle>{t('settings.general.reset.title')}</SettingRowTitle>
-<<<<<<< HEAD
                 <RowFlex className="gap-[5px]">
-                  <Button onClick={reset} variant="destructive">
-=======
-                <HStack gap="5px">
-                  <Button variant="ghost" size="sm" onPress={reset} color="danger">
->>>>>>> 8da43ab7
+                  <Button variant="destructive" size="sm" onClick={reset}>
                     {t('settings.general.reset.title')}
                   </Button>
                 </RowFlex>

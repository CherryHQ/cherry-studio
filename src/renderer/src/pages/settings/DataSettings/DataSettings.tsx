--- conflicted
+++ resolved
@@ -6,13 +6,8 @@
   WifiOutlined,
   YuqueOutlined
 } from '@ant-design/icons'
-<<<<<<< HEAD
-import { RowFlex } from '@cherrystudio/ui'
-import { Switch } from '@cherrystudio/ui'
-import { Button } from '@cherrystudio/ui'
+import { Button, RowFlex, Switch } from '@cherrystudio/ui'
 import { usePreference } from '@data/hooks/usePreference'
-=======
->>>>>>> 78278ce9
 import DividerWithText from '@renderer/components/DividerWithText'
 import { NutstoreIcon } from '@renderer/components/Icons/NutstoreIcons'
 import ListItem from '@renderer/components/ListItem'
@@ -26,7 +21,7 @@
 import type { AppInfo } from '@renderer/types'
 import { formatFileSize } from '@renderer/utils'
 import { occupiedDirs } from '@shared/config/constant'
-import { Button, Progress, Switch, Typography } from 'antd'
+import { Progress, Typography } from 'antd'
 import { FileText, FolderCog, FolderInput, FolderOpen, SaveIcon, Sparkle } from 'lucide-react'
 import type { FC } from 'react'
 import { useEffect, useState } from 'react'
@@ -606,7 +601,6 @@
               <SettingDivider />
               <SettingRow>
                 <SettingRowTitle>{t('settings.general.backup.title')}</SettingRowTitle>
-<<<<<<< HEAD
                 <RowFlex className="justify-between gap-[5px]">
                   <Button onClick={BackupPopup.show}>
                     <SaveIcon size={14} />
@@ -614,13 +608,6 @@
                   </Button>
                   <Button onClick={RestorePopup.show}>
                     <FolderOpen size={14} />
-=======
-                <HStack gap="5px" justifyContent="space-between">
-                  <Button onClick={BackupPopup.show} icon={<SaveIcon size={14} />}>
-                    {t('settings.general.backup.button')}
-                  </Button>
-                  <Button onClick={RestorePopup.show} icon={<FolderOpen size={14} />}>
->>>>>>> 78278ce9
                     {t('settings.general.restore.button')}
                   </Button>
                 </RowFlex>
@@ -636,14 +623,9 @@
               <SettingDivider />
               <SettingRow>
                 <SettingRowTitle>{t('settings.data.export_to_phone.title')}</SettingRowTitle>
-<<<<<<< HEAD
                 <RowFlex className="justify-between gap-[5px]">
                   <Button variant="ghost" size="sm" onClick={ExportToPhoneLanPopup.show}>
                     <WifiOutlined />
-=======
-                <HStack gap="5px" justifyContent="space-between">
-                  <Button onClick={ExportToPhoneLanPopup.show} icon={<WifiOutlined size={14} />}>
->>>>>>> 78278ce9
                     {t('settings.data.export_to_phone.lan.title')}
                   </Button>
                 </RowFlex>
@@ -661,17 +643,11 @@
                     {appInfo?.appDataPath}
                   </PathText>
                   <StyledIcon onClick={() => handleOpenPath(appInfo?.appDataPath)} style={{ flexShrink: 0 }} />
-<<<<<<< HEAD
                   <RowFlex className="ml-2 gap-[5px]">
                     <Button variant="ghost" size="sm" onClick={handleSelectAppDataPath}>
                       {t('settings.data.app_data.select')}
                     </Button>
                   </RowFlex>
-=======
-                  <HStack gap="5px" style={{ marginLeft: '8px' }}>
-                    <Button onClick={handleSelectAppDataPath}>{t('settings.data.app_data.select')}</Button>
-                  </HStack>
->>>>>>> 78278ce9
                 </PathRow>
               </SettingRow>
               <SettingDivider />
@@ -682,13 +658,8 @@
                     {appInfo?.logsPath}
                   </PathText>
                   <StyledIcon onClick={() => handleOpenPath(appInfo?.logsPath)} style={{ flexShrink: 0 }} />
-<<<<<<< HEAD
                   <RowFlex className="ml-2 gap-[5px]">
                     <Button variant="ghost" size="sm" onClick={() => handleOpenPath(appInfo?.logsPath)}>
-=======
-                  <HStack gap="5px" style={{ marginLeft: '8px' }}>
-                    <Button onClick={() => handleOpenPath(appInfo?.logsPath)}>
->>>>>>> 78278ce9
                       {t('settings.data.app_logs.button')}
                     </Button>
                   </RowFlex>
@@ -697,17 +668,11 @@
               <SettingDivider />
               <SettingRow>
                 <SettingRowTitle>{t('settings.data.app_knowledge.label')}</SettingRowTitle>
-<<<<<<< HEAD
                 <RowFlex className="items-center gap-[5px]">
                   <Button variant="ghost" size="sm" onClick={handleRemoveAllFiles}>
                     {t('settings.data.app_knowledge.button.delete')}
                   </Button>
                 </RowFlex>
-=======
-                <HStack alignItems="center" gap="5px">
-                  <Button onClick={handleRemoveAllFiles}>{t('settings.data.app_knowledge.button.delete')}</Button>
-                </HStack>
->>>>>>> 78278ce9
               </SettingRow>
               <SettingDivider />
               <SettingRow>
@@ -715,28 +680,17 @@
                   {t('settings.data.clear_cache.title')}
                   {cacheSize && <CacheText>({cacheSize}MB)</CacheText>}
                 </SettingRowTitle>
-<<<<<<< HEAD
                 <RowFlex className="gap-[5px]">
                   <Button variant="ghost" size="sm" onClick={handleClearCache}>
                     {t('settings.data.clear_cache.button')}
                   </Button>
                 </RowFlex>
-=======
-                <HStack gap="5px">
-                  <Button onClick={handleClearCache}>{t('settings.data.clear_cache.button')}</Button>
-                </HStack>
->>>>>>> 78278ce9
               </SettingRow>
               <SettingDivider />
               <SettingRow>
                 <SettingRowTitle>{t('settings.general.reset.title')}</SettingRowTitle>
-<<<<<<< HEAD
                 <RowFlex className="gap-[5px]">
                   <Button variant="destructive" size="sm" onClick={reset}>
-=======
-                <HStack gap="5px">
-                  <Button onClick={reset} danger>
->>>>>>> 78278ce9
                     {t('settings.general.reset.title')}
                   </Button>
                 </RowFlex>

import { FileSearchOutlined, FolderOpenOutlined, InfoCircleOutlined, SaveOutlined } from '@ant-design/icons'
import { Client } from '@notionhq/client'
import { HStack } from '@renderer/components/Layout'
import MinApp from '@renderer/components/MinApp'
import { useTheme } from '@renderer/context/ThemeProvider'
import { backup, reset, restore } from '@renderer/services/BackupService'
import { RootState, useAppDispatch } from '@renderer/store'
import { setNotionApiKey, setNotionDatabaseID, setNotionPageNameKey } from '@renderer/store/settings'
import { AppInfo } from '@renderer/types'
import { Button, Modal, Tooltip, Typography } from 'antd'
import Input from 'antd/es/input/Input'
import { FC, useEffect, useState } from 'react'
import { useTranslation } from 'react-i18next'
import { useSelector } from 'react-redux'
import styled from 'styled-components'

import { SettingContainer, SettingDivider, SettingGroup, SettingRow, SettingRowTitle, SettingTitle } from '..'
import WebDavSettings from './WebDavSettings'

// 新增的 NotionSettings 组件
const NotionSettings: FC = () => {
  const { t } = useTranslation()
  const { theme } = useTheme()
  const dispatch = useAppDispatch()

  const notionApiKey = useSelector((state: RootState) => state.settings.notionApiKey)
  const notionDatabaseID = useSelector((state: RootState) => state.settings.notionDatabaseID)
  const notionPageNameKey = useSelector((state: RootState) => state.settings.notionPageNameKey)

  const handleNotionTokenChange = (e: React.ChangeEvent<HTMLInputElement>) => {
    dispatch(setNotionApiKey(e.target.value))
  }

  const handleNotionDatabaseIdChange = (e: React.ChangeEvent<HTMLInputElement>) => {
    dispatch(setNotionDatabaseID(e.target.value))
  }

  const handleNotionPageNameKeyChange = (e: React.ChangeEvent<HTMLInputElement>) => {
    dispatch(setNotionPageNameKey(e.target.value))
  }

  const handleNotionConnectionCheck = () => {
    if (notionApiKey === null) {
      window.message.error(t('settings.data.notion.check.empty_api_key'))
      return
    }
    if (notionDatabaseID === null) {
      window.message.error(t('settings.data.notion.check.empty_database_id'))
      return
    }
    const notion = new Client({ auth: notionApiKey })
    notion.databases
      .retrieve({
        database_id: notionDatabaseID
      })
      .then((result) => {
        if (result) {
          window.message.success(t('settings.data.notion.check.success'))
        } else {
          window.message.error(t('settings.data.notion.check.fail'))
        }
      })
      .catch(() => {
        window.message.error(t('settings.data.notion.check.error'))
      })
  }

  const handleNotionTitleClick = () => {
    MinApp.start({
      id: 'notion-help',
      name: 'Notion Help',
      url: 'https://docs.cherry-ai.com/advanced-basic/notion'
    })
  }

  return (
    <SettingGroup theme={theme}>
<<<<<<< HEAD
      <SettingTitle>{t('settings.data.notion.title')}</SettingTitle>
      <SettingRow>
        <SettingRowTitle>{t('settings.data.notion.database_id')}</SettingRowTitle>
        <HStack alignItems="center" gap="5px">
          <Input
            type="text"
            value={notionDatabaseID || ''}
            onChange={handleNotionDatabaseIdChange}
            onBlur={handleNotionDatabaseIdChange}
            style={{ width: 315 }}
          />
        </HStack>
      </SettingRow>
=======
      <SettingTitle style={{ justifyContent: 'flex-start', gap: 10 }}>
        {t('settings.data.notion.title')}
        <Tooltip title={t('settings.data.notion.help')} placement="right">
          <InfoCircleOutlined
            style={{ color: 'var(--color-text-2)', cursor: 'pointer' }}
            onClick={handleNotionTitleClick}
          />
        </Tooltip>
      </SettingTitle>
>>>>>>> 0fb67958
      <SettingDivider />
      <SettingRow>
        <SettingRowTitle>{t('settings.data.notion.database_id')}</SettingRowTitle>
        <HStack alignItems="center" gap="5px" style={{ width: 315 }}>
          <Input
            type="text"
            value={notionDatabaseID || ''}
            onChange={handleNotionDatabaseIdChange}
            onBlur={handleNotionDatabaseIdChange}
            style={{ width: 315 }}
            placeholder={t('settings.data.notion.database_id_placeholder')}
          />
        </HStack>
      </SettingRow>
      <SettingDivider />
      <SettingRow>
        <SettingRowTitle>{t('settings.data.notion.page_name_key')}</SettingRowTitle>
        <HStack alignItems="center" gap="5px" style={{ width: 315 }}>
          <Input
            type="text"
            value={notionPageNameKey || ''}
            onChange={handleNotionPageNameKeyChange}
            onBlur={handleNotionPageNameKeyChange}
            style={{ width: 315 }}
            placeholder={t('settings.data.notion.page_name_key_placeholder')}
          />
        </HStack>
      </SettingRow>
      <SettingDivider />
      <SettingRow>
        <SettingRowTitle>{t('settings.data.notion.api_key')}</SettingRowTitle>
        <HStack alignItems="center" gap="5px" style={{ width: 315 }}>
          <Input
            type="password"
            value={notionApiKey || ''}
            onChange={handleNotionTokenChange}
            onBlur={handleNotionTokenChange}
            style={{ width: 250 }}
            placeholder={t('settings.data.notion.api_key_placeholder')}
          />
          <Button onClick={handleNotionConnectionCheck}>{t('settings.data.notion.check.button')}</Button>
        </HStack>
      </SettingRow>
      <SettingDivider /> {/* 添加分割线 */}
    </SettingGroup>
  )
}

const DataSettings: FC = () => {
  const { t } = useTranslation()
  const [appInfo, setAppInfo] = useState<AppInfo>()
  const { theme } = useTheme()

  useEffect(() => {
    window.api.getAppInfo().then(setAppInfo)
  }, [])

  const handleOpenPath = (path?: string) => {
    if (!path) return
    if (path?.endsWith('log')) {
      const dirPath = path.split(/[/\\]/).slice(0, -1).join('/')
      window.api.openPath(dirPath)
    } else {
      window.api.openPath(path)
    }
  }

  const handleClearCache = () => {
    Modal.confirm({
      title: t('settings.data.clear_cache.title'),
      content: t('settings.data.clear_cache.confirm'),
      okText: t('settings.data.clear_cache.button'),
      centered: true,
      okButtonProps: {
        danger: true
      },
      onOk: async () => {
        try {
          await window.api.clearCache()
          window.message.success(t('settings.data.clear_cache.success'))
        } catch (error) {
          window.message.error(t('settings.data.clear_cache.error'))
        }
      }
    })
  }

  return (
    <SettingContainer theme={theme}>
      <SettingGroup theme={theme}>
        <SettingTitle>{t('settings.data.title')}</SettingTitle>
        <SettingDivider />
        <SettingRow>
          <SettingRowTitle>{t('settings.general.backup.title')}</SettingRowTitle>
          <HStack gap="5px" justifyContent="space-between">
            <Button onClick={backup} icon={<SaveOutlined />}>
              {t('settings.general.backup.button')}
            </Button>
            <Button onClick={restore} icon={<FolderOpenOutlined />}>
              {t('settings.general.restore.button')}
            </Button>
          </HStack>
        </SettingRow>
        <SettingDivider />
        <SettingRow>
          <SettingRowTitle>{t('settings.general.reset.title')}</SettingRowTitle>
          <HStack gap="5px">
            <Button onClick={reset} danger>
              {t('settings.general.reset.button')}
            </Button>
          </HStack>
        </SettingRow>
      </SettingGroup>
      <SettingGroup theme={theme}>
        <WebDavSettings />
      </SettingGroup>
      <NotionSettings />
      <SettingGroup theme={theme}>
        <SettingTitle>{t('settings.data.data.title')}</SettingTitle>
        <SettingDivider />
        <SettingRow>
          <SettingRowTitle>{t('settings.data.app_data')}</SettingRowTitle>
          <HStack alignItems="center" gap="5px">
            <Typography.Text style={{ color: 'var(--color-text-3)' }}>{appInfo?.appDataPath}</Typography.Text>
            <StyledIcon onClick={() => handleOpenPath(appInfo?.appDataPath)} />
          </HStack>
        </SettingRow>
        <SettingDivider />
        <SettingRow>
          <SettingRowTitle>{t('settings.data.app_logs')}</SettingRowTitle>
          <HStack alignItems="center" gap="5px">
            <Typography.Text style={{ color: 'var(--color-text-3)' }}>{appInfo?.logsPath}</Typography.Text>
            <StyledIcon onClick={() => handleOpenPath(appInfo?.logsPath)} />
          </HStack>
        </SettingRow>
        <SettingDivider />
        <SettingRow>
          <SettingRowTitle>{t('settings.data.clear_cache.title')}</SettingRowTitle>
          <HStack gap="5px">
            <Button onClick={handleClearCache} danger>
              {t('settings.data.clear_cache.button')}
            </Button>
          </HStack>
        </SettingRow>
      </SettingGroup>
    </SettingContainer>
  )
}

const StyledIcon = styled(FileSearchOutlined)`
  color: var(--color-text-2);
  cursor: pointer;
  transition: color 0.3s;

  &:hover {
    color: var(--color-text-1);
  }
`

export default DataSettings<|MERGE_RESOLUTION|>--- conflicted
+++ resolved
@@ -75,21 +75,6 @@
 
   return (
     <SettingGroup theme={theme}>
-<<<<<<< HEAD
-      <SettingTitle>{t('settings.data.notion.title')}</SettingTitle>
-      <SettingRow>
-        <SettingRowTitle>{t('settings.data.notion.database_id')}</SettingRowTitle>
-        <HStack alignItems="center" gap="5px">
-          <Input
-            type="text"
-            value={notionDatabaseID || ''}
-            onChange={handleNotionDatabaseIdChange}
-            onBlur={handleNotionDatabaseIdChange}
-            style={{ width: 315 }}
-          />
-        </HStack>
-      </SettingRow>
-=======
       <SettingTitle style={{ justifyContent: 'flex-start', gap: 10 }}>
         {t('settings.data.notion.title')}
         <Tooltip title={t('settings.data.notion.help')} placement="right">
@@ -99,7 +84,6 @@
           />
         </Tooltip>
       </SettingTitle>
->>>>>>> 0fb67958
       <SettingDivider />
       <SettingRow>
         <SettingRowTitle>{t('settings.data.notion.database_id')}</SettingRowTitle>

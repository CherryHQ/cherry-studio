--- conflicted
+++ resolved
@@ -6,7 +6,7 @@
   WifiOutlined,
   YuqueOutlined
 } from '@ant-design/icons'
-import { Button, RowFlex } from '@cherrystudio/ui'
+import { Button, RowFlex, Switch } from '@cherrystudio/ui'
 import { usePreference } from '@data/hooks/usePreference'
 import DividerWithText from '@renderer/components/DividerWithText'
 import { NutstoreIcon } from '@renderer/components/Icons/NutstoreIcons'
@@ -21,7 +21,7 @@
 import type { AppInfo } from '@renderer/types'
 import { formatFileSize } from '@renderer/utils'
 import { occupiedDirs } from '@shared/config/constant'
-import { Progress, Switch, Typography } from 'antd'
+import { Progress, Typography } from 'antd'
 import { FileText, FolderCog, FolderInput, FolderOpen, SaveIcon } from 'lucide-react'
 import type { FC } from 'react'
 import { useEffect, useState } from 'react'
@@ -284,18 +284,10 @@
         <MigrationPathRow style={{ marginTop: '20px', flexDirection: 'row', alignItems: 'center' }}>
           <Switch
             defaultChecked={shouldCopyData}
-<<<<<<< HEAD
-            onCheckedChange={(checked) => {
-              shouldCopyData = checked
-            }}
-          />
-
-=======
-            onChange={(checked) => (shouldCopyData = checked)}
+            onCheckedChange={(checked) => (shouldCopyData = checked)}
             style={{ marginRight: '8px' }}
             title={t('settings.data.app_data.copy_data_option')}
           />
->>>>>>> d610943f
           <MigrationPathLabel style={{ fontWeight: 'normal', fontSize: '14px' }}>
             {t('settings.data.app_data.copy_data_option')}
           </MigrationPathLabel>
@@ -617,11 +609,7 @@
               <SettingDivider />
               <SettingRow>
                 <SettingRowTitle>{t('settings.data.backup.skip_file_data_title')}</SettingRowTitle>
-<<<<<<< HEAD
                 <Switch checked={skipBackupFile} onCheckedChange={onSkipBackupFilesChange} />
-=======
-                <Switch checked={skipBackupFile} onChange={onSkipBackupFilesChange} />
->>>>>>> d610943f
               </SettingRow>
               <SettingRow>
                 <SettingHelpText>{t('settings.data.backup.skip_file_data_help')}</SettingHelpText>

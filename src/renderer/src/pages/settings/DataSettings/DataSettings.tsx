import {
  CloudSyncOutlined,
  FileSearchOutlined,
  FolderOpenOutlined,
  LoadingOutlined,
  SaveOutlined,
  YuqueOutlined
} from '@ant-design/icons'
import DividerWithText from '@renderer/components/DividerWithText'
import { NutstoreIcon } from '@renderer/components/Icons/NutstoreIcons'
import { HStack } from '@renderer/components/Layout'
import ListItem from '@renderer/components/ListItem'
import BackupPopup from '@renderer/components/Popups/BackupPopup'
import RestorePopup from '@renderer/components/Popups/RestorePopup'
import { useTheme } from '@renderer/context/ThemeProvider'
import { useKnowledgeFiles } from '@renderer/hooks/useKnowledgeFiles'
import { reset } from '@renderer/services/BackupService'
import store, { useAppDispatch } from '@renderer/store'
import { setSkipBackupFile as _setSkipBackupFile } from '@renderer/store/settings'
import { AppInfo } from '@renderer/types'
import { formatFileSize } from '@renderer/utils'
import { occupiedDirs } from '@shared/config/constant'
import { Button, Progress, Switch, Typography } from 'antd'
import { FileText, FolderCog, FolderInput, Sparkle } from 'lucide-react'
import { FC, useEffect, useState } from 'react'
import { useTranslation } from 'react-i18next'
import styled from 'styled-components'

import {
  SettingContainer,
  SettingDivider,
  SettingGroup,
  SettingHelpText,
  SettingRow,
  SettingRowTitle,
  SettingTitle
} from '..'
import AgentsSubscribeUrlSettings from './AgentsSubscribeUrlSettings'
import ExportMenuOptions from './ExportMenuSettings'
import JoplinSettings from './JoplinSettings'
import MarkdownExportSettings from './MarkdownExportSettings'
import NotionSettings from './NotionSettings'
import NutstoreSettings from './NutstoreSettings'
import ObsidianSettings from './ObsidianSettings'
import SiyuanSettings from './SiyuanSettings'
import WebDavSettings from './WebDavSettings'
import YuqueSettings from './YuqueSettings'

const DataSettings: FC = () => {
  const { t } = useTranslation()
  const [appInfo, setAppInfo] = useState<AppInfo>()
  const [cacheSize, setCacheSize] = useState<string>('')
  const { size, removeAllFiles } = useKnowledgeFiles()
  const { theme } = useTheme()
  const [menu, setMenu] = useState<string>('data')

  const _skipBackupFile = store.getState().settings.skipBackupFile
  const [skipBackupFile, setSkipBackupFile] = useState<boolean>(_skipBackupFile)

  const dispatch = useAppDispatch()

  //joplin icon needs to be updated into iconfont
  const JoplinIcon = () => (
    <svg viewBox="0 0 24 24" width="16" height="16" fill="var(--color-icon)" xmlns="http://www.w3.org/2000/svg">
      <path d="M20.97 0h-8.9a.15.15 0 00-.16.15v2.83c0 .1.08.17.18.17h1.22c.49 0 .89.38.93.86V17.4l-.01.36-.05.29-.04.13a2.06 2.06 0 01-.38.7l-.02.03a2.08 2.08 0 01-.37.34c-.5.35-1.17.5-1.92.43a4.66 4.66 0 01-2.67-1.22 3.96 3.96 0 01-1.34-2.42c-.1-.78.14-1.47.65-1.93l.07-.05c.37-.31.84-.5 1.39-.55a.09.09 0 00.01 0l.3-.01.35.01h.02a4.39 4.39 0 011.5.44c.15.08.17 0 .18-.06V9.63a.26.26 0 00-.2-.26 7.5 7.5 0 00-6.76 1.61 6.37 6.37 0 00-2.03 5.5 8.18 8.18 0 002.71 5.08A9.35 9.35 0 0011.81 24c1.88 0 3.62-.64 4.9-1.81a6.32 6.32 0 002.06-4.3l.01-10.86V4.08a.95.95 0 01.95-.93h1.22a.17.17 0 00.17-.17V.15a.15.15 0 00-.15-.15z" />
    </svg>
  )

  const SiyuanIcon = () => (
    <svg viewBox="0 0 1024 1024" version="1.1" xmlns="http://www.w3.org/2000/svg" p-id="2962" width="16" height="16">
      <path
        d="M309.76 148.16a84.8 84.8 0 0 0-10.88 11.84S288 170.24 288 171.2s-6.72 4.8-6.72 6.72-3.52 1.92-2.88 2.88a12.48 12.48 0 0 0-6.4 6.4 121.28 121.28 0 0 0-20.8 19.2 456.64 456.64 0 0 1-37.76 37.12v2.88c0 2.88 0 0 0 0s-3.52 1.92-6.72 5.12c-8.64 9.28-19.84 20.48-28.16 28.16l-7.04 7.04-2.56 2.88a114.88 114.88 0 0 0-20.16 21.76 2.88 2.88 0 0 1-8 8.64l-1.6 1.6a99.52 99.52 0 0 0-19.52 18.88 21.44 21.44 0 0 0-6.4 5.44c-14.08 14.4-22.4 23.04-22.72 23.04l-9.28 8.96-8.96 8.96V887.04c0 1.28 3.2 2.56 6.72-1.92s3.52-3.84 4.16-3.84 0-1.6 0 0S163.84 800 219.84 744.64l38.4-38.08c16-16.32 29.12-29.76 28.8-30.4s6.72-4.16 5.76-5.76 5.44-3.2 5.44-5.12 23.68-23.04 23.04-26.56 0-115.52 0-252.16V138.56a128 128 0 0 0-11.84 10.88z m373.76 2.24a96 96 0 0 0-13.44 15.04s-33.92 32-76.48 74.56l-42.56 42.88L512 320v504.96s5.76-5.12 5.12-5.76a29.44 29.44 0 0 0 8.32-7.68c3.84-4.16 9.92-10.24 13.76-13.76l21.44-21.76 21.76-21.44c18.56-18.24 32-32 32-32l8.96-9.6a69.76 69.76 0 0 1 10.56-9.6s3.84-1.92 3.84-3.52 6.4-4.48 5.76-5.12 3.2-2.56 2.56-3.2 1.6 0 0 0 11.52-10.24 24-22.72l22.72-22.4v-256-251.84c0-0.96 0-2.24-15.36 11.84z"
        fill="#cdcdcd"
        p-id="2963"></path>
      <path
        d="M322.24 136h0c-1.6 0 0-0.64 0 0z m2.88 0v504.64l45.12 44.16c37.44 36.8 93.76 92.8 116.48 114.88l14.4 15.04a64 64 0 0 0 10.24 9.6V320l-4.8-4.48c-2.88-2.24-7.68-7.36-11.52-10.88l-42.24-41.92-20.8-21.12-16-14.4a76.48 76.48 0 0 1-7.36-7.04l-23.36-23.68-42.56-44.16c-15.04-15.04-16-16-17.6-14.72z m376 1.92V640l123.84 123.84c98.24 97.92 124.48 123.52 126.4 123.52h2.56V386.56l-124.8-124.8C760 192 704 136.96 704 136.96a3.52 3.52 0 0 0-1.6 2.56z"
        fill="#707070"
        p-id="2964"></path>
      <path
        d="M699.52 136.64V136z m-376.96 249.6V136.96s-0.32 50.56 0 249.28zM512 573.76v-127.04zM667.84 672l-6.72 7.36 7.04-7.04c6.72-6.08 7.68-7.36 6.72-7.36zM184 272.96v1.92l2.56-1.92c2.56-1.92 0-2.24 0-2.24a5.44 5.44 0 0 0-2.56 2.24zM141.76 314.88a2.24 2.24 0 0 0 1.92 0v-1.6z m483.2 399.04a71.36 71.36 0 0 0-8.96 10.24 69.76 69.76 0 0 0 10.56-9.6 56 56 0 0 0 8.96-10.24 73.28 73.28 0 0 0-10.56 9.6z m-448 75.52l-3.2 3.2 3.52-2.88 3.52-3.52s-2.56 0-5.44 3.2z m-97.92 96v1.92l2.88-1.92s1.92-2.24 0-2.24a6.72 6.72 0 0 0-4.48 2.88z"
        p-id="2965"></path>
    </svg>
  )

  const menuItems = [
    { key: 'divider_0', isDivider: true, text: t('settings.data.divider.basic') },
    { key: 'data', title: 'settings.data.data.title', icon: <FolderCog size={16} /> },
    { key: 'divider_1', isDivider: true, text: t('settings.data.divider.cloud_storage') },
    { key: 'webdav', title: 'settings.data.webdav.title', icon: <CloudSyncOutlined style={{ fontSize: 16 }} /> },
    { key: 'nutstore', title: 'settings.data.nutstore.title', icon: <NutstoreIcon /> },
    { key: 'divider_2', isDivider: true, text: t('settings.data.divider.export_settings') },
    {
      key: 'export_menu',
      title: 'settings.data.export_menu.title',
      icon: <FolderInput size={16} />
    },
    {
      key: 'markdown_export',
      title: 'settings.data.markdown_export.title',
      icon: <FileText size={16} />
    },

    { key: 'divider_3', isDivider: true, text: t('settings.data.divider.third_party') },
    { key: 'notion', title: 'settings.data.notion.title', icon: <i className="iconfont icon-notion" /> },
    {
      key: 'yuque',
      title: 'settings.data.yuque.title',
      icon: <YuqueOutlined style={{ fontSize: 16 }} />
    },
    {
      key: 'joplin',
      title: 'settings.data.joplin.title',
      icon: <JoplinIcon />
    },
    {
      key: 'obsidian',
      title: 'settings.data.obsidian.title',
      icon: <i className="iconfont icon-obsidian" />
    },
    {
      key: 'siyuan',
      title: 'settings.data.siyuan.title',
      icon: <SiyuanIcon />
    },
    {
      key: 'agentssubscribe_url',
      title: 'agents.settings.title',
      icon: <Sparkle size={16} className="icon" />
    }
  ]

  useEffect(() => {
    window.api.getAppInfo().then(setAppInfo)
    window.api.getCacheSize().then(setCacheSize)
  }, [])

  const handleOpenPath = (path?: string) => {
    if (!path) return
    if (path?.endsWith('log')) {
      const dirPath = path.split(/[/\\]/).slice(0, -1).join('/')
      window.api.openPath(dirPath)
    } else {
      window.api.openPath(path)
    }
  }

  const handleClearCache = () => {
    window.modal.confirm({
      title: t('settings.data.clear_cache.title'),
      content: t('settings.data.clear_cache.confirm'),
      okText: t('settings.data.clear_cache.button'),
      centered: true,
      okButtonProps: {
        danger: true
      },
      onOk: async () => {
        try {
          await window.api.clearCache()
          await window.api.getCacheSize().then(setCacheSize)
          window.message.success(t('settings.data.clear_cache.success'))
        } catch (error) {
          window.message.error(t('settings.data.clear_cache.error'))
        }
      }
    })
  }

  const handleRemoveAllFiles = () => {
    window.modal.confirm({
      centered: true,
      title: t('settings.data.app_knowledge.remove_all') + ` (${formatFileSize(size)}) `,
      content: t('settings.data.app_knowledge.remove_all_confirm'),
      onOk: async () => {
        await removeAllFiles()
        window.message.success(t('settings.data.app_knowledge.remove_all_success'))
      },
      okText: t('common.delete'),
      okButtonProps: {
        danger: true
      }
    })
  }

  const handleSelectAppDataPath = async () => {
    if (!appInfo || !appInfo.appDataPath) {
      return
    }

    const newAppDataPath = await window.api.select({
      properties: ['openDirectory', 'createDirectory'],
      title: t('settings.data.app_data.select_title')
    })

    if (!newAppDataPath) {
      return
    }

    // check new app data path is root path
    // if is root path, show error
    const pathParts = newAppDataPath.split(/[/\\]/).filter((part: string) => part !== '')
    if (pathParts.length <= 1) {
      window.message.error(t('settings.data.app_data.select_error_root_path'))
      return
    }

    // check new app data path is not in old app data path
    if (newAppDataPath.startsWith(appInfo.appDataPath)) {
      window.message.error(t('settings.data.app_data.select_error_same_path'))
      return
    }

    // check new app data path is not in app install path
    if (newAppDataPath.startsWith(appInfo.installPath)) {
      window.message.error(t('settings.data.app_data.select_error_in_app_path'))
      return
    }

    // check new app data path has write permission
    const hasWritePermission = await window.api.hasWritePermission(newAppDataPath)
    if (!hasWritePermission) {
      window.message.error(t('settings.data.app_data.select_error_write_permission'))
      return
    }

    const migrationTitle = (
      <div style={{ fontSize: '18px', fontWeight: 'bold' }}>{t('settings.data.app_data.migration_title')}</div>
    )
    const migrationClassName = 'migration-modal'
    showMigrationConfirmModal(appInfo.appDataPath, newAppDataPath, migrationTitle, migrationClassName)
  }

  const doubleConfirmModalBeforeCopyData = (newPath: string) => {
    window.modal.confirm({
      title: t('settings.data.app_data.select_not_empty_dir'),
      content: t('settings.data.app_data.select_not_empty_dir_content'),
      centered: true,
      okText: t('common.confirm'),
      cancelText: t('common.cancel'),
      onOk: () => {
        window.message.info({
          content: t('settings.data.app_data.restart_notice'),
          duration: 2
        })
        setTimeout(() => {
          window.api.relaunchApp({
            args: ['--new-data-path=' + newPath]
          })
        }, 500)
      }
    })
  }

  // 显示确认迁移的对话框
  const showMigrationConfirmModal = async (
    originalPath: string,
    newPath: string,
    title: React.ReactNode,
    className: string
  ) => {
    // 复制数据选项状态
    let shouldCopyData = !(await window.api.isNotEmptyDir(newPath))

    // 创建路径内容组件
    const PathsContent = () => (
      <div>
        <MigrationPathRow>
          <MigrationPathLabel>{t('settings.data.app_data.original_path')}:</MigrationPathLabel>
          <MigrationPathValue>{originalPath}</MigrationPathValue>
        </MigrationPathRow>
        <MigrationPathRow style={{ marginTop: '16px' }}>
          <MigrationPathLabel>{t('settings.data.app_data.new_path')}:</MigrationPathLabel>
          <MigrationPathValue>{newPath}</MigrationPathValue>
        </MigrationPathRow>
      </div>
    )

    const CopyDataContent = () => (
      <div>
        <MigrationPathRow style={{ marginTop: '20px', flexDirection: 'row', alignItems: 'center' }}>
          <Switch
            defaultChecked={shouldCopyData}
            onChange={(checked) => {
              shouldCopyData = checked
            }}
            style={{ marginRight: '8px' }}
          />
          <MigrationPathLabel style={{ fontWeight: 'normal', fontSize: '14px' }}>
            {t('settings.data.app_data.copy_data_option')}
          </MigrationPathLabel>
        </MigrationPathRow>
      </div>
    )

    // 显示确认模态框
    window.modal.confirm({
      title,
      className,
      width: 'min(600px, 90vw)',
      style: { minHeight: '400px' },
      content: (
        <MigrationModalContent>
          <PathsContent />
          <CopyDataContent />
          <MigrationNotice>
            <p style={{ color: 'var(--color-warning)' }}>{t('settings.data.app_data.restart_notice')}</p>
            <p style={{ color: 'var(--color-text-3)', marginTop: '8px' }}>
              {t('settings.data.app_data.copy_time_notice')}
            </p>
          </MigrationNotice>
        </MigrationModalContent>
      ),
      centered: true,
      okButtonProps: {
        danger: true
      },
      okText: t('common.confirm'),
      cancelText: t('common.cancel'),
      onOk: async () => {
        try {
          if (shouldCopyData) {
            if (await window.api.isNotEmptyDir(newPath)) {
              doubleConfirmModalBeforeCopyData(newPath)
              return
            }

            window.message.info({
              content: t('settings.data.app_data.restart_notice'),
              duration: 3
            })
            setTimeout(() => {
              window.api.relaunchApp({
                args: ['--new-data-path=' + newPath]
              })
            }, 500)
            return
          }
          // 如果不复制数据，直接设置新的应用数据路径
          await window.api.setAppDataPath(newPath)
          window.message.success(t('settings.data.app_data.path_changed_without_copy'))

          // 更新应用数据路径
          setAppInfo(await window.api.getAppInfo())

          // 通知用户并重启应用
          setTimeout(() => {
            window.message.success(t('settings.data.app_data.select_success'))
            window.api.setStopQuitApp(false, '')
            window.api.relaunchApp()
          }, 500)
        } catch (error) {
          window.api.setStopQuitApp(false, '')
          window.message.error({
            content: t('settings.data.app_data.path_change_failed') + ': ' + error,
            duration: 5
          })
        }
      }
    })
  }

  useEffect(() => {
    const handleDataMigration = async () => {
      const newDataPath = await window.api.getDataPathFromArgs()
      if (!newDataPath) return

      const originalPath = (await window.api.getAppInfo())?.appDataPath
      if (!originalPath) return

      const title = (
        <div style={{ fontSize: '18px', fontWeight: 'bold' }}>{t('settings.data.app_data.migration_title')}</div>
      )
      const className = 'migration-modal'
      const messageKey = 'data-migration'

      // 显示进度模态框
      const showProgressModal = (title: React.ReactNode, className: string, PathsContent: React.FC) => {
        let currentProgress = 0
        let progressInterval: NodeJS.Timeout | null = null

        // 创建进度更新模态框
        const loadingModal = window.modal.info({
          title,
          className,
          width: 'min(600px, 90vw)',
          style: { minHeight: '400px' },
          icon: <LoadingOutlined style={{ fontSize: 18 }} />,
          content: (
            <MigrationModalContent>
              <PathsContent />
              <MigrationNotice>
                <p>{t('settings.data.app_data.copying')}</p>
                <div style={{ marginTop: '12px' }}>
                  <Progress percent={currentProgress} status="active" strokeWidth={8} />
                </div>
                <p style={{ color: 'var(--color-warning)', marginTop: '12px', fontSize: '13px' }}>
                  {t('settings.data.app_data.copying_warning')}
                </p>
              </MigrationNotice>
            </MigrationModalContent>
          ),
          centered: true,
          closable: false,
          maskClosable: false,
          okButtonProps: { style: { display: 'none' } }
        })

        // 更新进度的函数
        const updateProgress = (progress: number, status: 'active' | 'success' = 'active') => {
          loadingModal.update({
            title,
            content: (
              <MigrationModalContent>
                <PathsContent />
                <MigrationNotice>
                  <p>{t('settings.data.app_data.copying')}</p>
                  <div style={{ marginTop: '12px' }}>
                    <Progress percent={Math.round(progress)} status={status} strokeWidth={8} />
                  </div>
                  <p style={{ color: 'var(--color-warning)', marginTop: '12px', fontSize: '13px' }}>
                    {t('settings.data.app_data.copying_warning')}
                  </p>
                </MigrationNotice>
              </MigrationModalContent>
            )
          })
        }

        // 开始模拟进度更新
        progressInterval = setInterval(() => {
          if (currentProgress < 95) {
            currentProgress += Math.random() * 5 + 1
            if (currentProgress > 95) currentProgress = 95
            updateProgress(currentProgress)
          }
        }, 500)

        return { loadingModal, progressInterval, updateProgress }
      }

      // 开始迁移数据
      const startMigration = async (
        originalPath: string,
        newPath: string,
        progressInterval: NodeJS.Timeout | null,
        updateProgress: (progress: number, status?: 'active' | 'success') => void,
        loadingModal: { destroy: () => void },
        messageKey: string
      ): Promise<void> => {
        // flush app data
        await window.api.flushAppData()

        // wait 2 seconds to flush app data
        await new Promise((resolve) => setTimeout(resolve, 2000))

        // 开始复制过程
        const copyResult = await window.api.copy(
          originalPath,
          newPath,
          occupiedDirs.map((dir) => originalPath + '/' + dir)
        )

        // 停止进度更新
        if (progressInterval) {
          clearInterval(progressInterval)
        }

        // 显示100%完成
        updateProgress(100, 'success')

        if (!copyResult.success) {
          // 延迟关闭加载模态框
          await new Promise<void>((resolve) => {
            setTimeout(() => {
              loadingModal.destroy()
              window.message.error({
                content: t('settings.data.app_data.copy_failed') + ': ' + copyResult.error,
                key: messageKey,
                duration: 5
              })
              resolve()
            }, 500)
          })

          throw new Error(copyResult.error || 'Unknown error during copy')
        }

        // 在复制成功后设置新的AppDataPath
        await window.api.setAppDataPath(newPath)

        // 短暂延迟以显示100%完成
        await new Promise((resolve) => setTimeout(resolve, 500))

        // 关闭加载模态框
        loadingModal.destroy()

        window.message.success({
          content: t('settings.data.app_data.copy_success'),
          key: messageKey,
          duration: 2
        })
      }

      // Create PathsContent component for this specific migration
      const PathsContent = () => (
        <div>
          <MigrationPathRow>
            <MigrationPathLabel>{t('settings.data.app_data.original_path')}:</MigrationPathLabel>
            <MigrationPathValue>{originalPath}</MigrationPathValue>
          </MigrationPathRow>
          <MigrationPathRow style={{ marginTop: '16px' }}>
            <MigrationPathLabel>{t('settings.data.app_data.new_path')}:</MigrationPathLabel>
            <MigrationPathValue>{newDataPath}</MigrationPathValue>
          </MigrationPathRow>
        </div>
      )

      const { loadingModal, progressInterval, updateProgress } = showProgressModal(title, className, PathsContent)
      try {
        window.api.setStopQuitApp(true, t('settings.data.app_data.stop_quit_app_reason'))
        await startMigration(originalPath, newDataPath, progressInterval, updateProgress, loadingModal, messageKey)

        // 更新应用数据路径
        setAppInfo(await window.api.getAppInfo())

        // 通知用户并重启应用
        setTimeout(() => {
          window.message.success(t('settings.data.app_data.select_success'))
          window.api.setStopQuitApp(false, '')
          window.api.relaunchApp({
            args: ['--user-data-dir=' + newDataPath]
          })
        }, 1000)
      } catch (error) {
        window.api.setStopQuitApp(false, '')
        window.message.error({
          content: t('settings.data.app_data.copy_failed') + ': ' + error,
          key: messageKey,
          duration: 5
        })
      } finally {
        if (progressInterval) {
          clearInterval(progressInterval)
        }
        loadingModal.destroy()
      }
    }

    handleDataMigration()
<<<<<<< HEAD
    // eslint-disable-next-line react-hooks/exhaustive-deps
  }, [])
=======
  }, [t])
>>>>>>> 2d3f5baf

  const onSkipBackupFilesChange = (value: boolean) => {
    setSkipBackupFile(value)
    dispatch(_setSkipBackupFile(value))
  }

  return (
    <Container>
      <MenuList>
        {menuItems.map((item) =>
          item.isDivider ? (
            <DividerWithText key={item.key} text={item.text || ''} style={{ margin: '8px 0' }} /> // 动态传递分隔符文字
          ) : (
            <ListItem
              key={item.key}
              title={t(item.title || '')}
              active={menu === item.key}
              onClick={() => setMenu(item.key)}
              titleStyle={{ fontWeight: 500 }}
              icon={item.icon}
            />
          )
        )}
      </MenuList>
      <SettingContainer theme={theme} style={{ display: 'flex', flex: 1 }}>
        {menu === 'data' && (
          <>
            <SettingGroup theme={theme}>
              <SettingTitle>{t('settings.data.title')}</SettingTitle>
              <SettingDivider />
              <SettingRow>
                <SettingRowTitle>{t('settings.general.backup.title')}</SettingRowTitle>
                <HStack gap="5px" justifyContent="space-between">
                  <Button onClick={BackupPopup.show} icon={<SaveOutlined />}>
                    {t('settings.general.backup.button')}
                  </Button>
                  <Button onClick={RestorePopup.show} icon={<FolderOpenOutlined />}>
                    {t('settings.general.restore.button')}
                  </Button>
                </HStack>
              </SettingRow>
              <SettingDivider />
              <SettingRow>
                <SettingRowTitle>{t('settings.general.reset.title')}</SettingRowTitle>
                <HStack gap="5px">
                  <Button onClick={reset} danger>
                    {t('settings.general.reset.button')}
                  </Button>
                </HStack>
              </SettingRow>
              <SettingDivider />
              <SettingRow>
                <SettingRowTitle>{t('settings.data.backup.skip_file_data_title')}</SettingRowTitle>
                <Switch checked={skipBackupFile} onChange={onSkipBackupFilesChange} />
              </SettingRow>
              <SettingRow>
                <SettingHelpText>{t('settings.data.backup.skip_file_data_help')}</SettingHelpText>
              </SettingRow>
            </SettingGroup>
            <SettingGroup theme={theme}>
              <SettingTitle>{t('settings.data.data.title')}</SettingTitle>
              <SettingDivider />
              <SettingRow>
                <SettingRowTitle>{t('settings.data.app_data')}</SettingRowTitle>
                <PathRow>
                  <PathText style={{ color: 'var(--color-text-3)' }}>{appInfo?.appDataPath}</PathText>
                  <StyledIcon onClick={() => handleOpenPath(appInfo?.appDataPath)} style={{ flexShrink: 0 }} />
                  <HStack gap="5px" style={{ marginLeft: '8px' }}>
                    <Button onClick={handleSelectAppDataPath}>{t('settings.data.app_data.select')}</Button>
                  </HStack>
                </PathRow>
              </SettingRow>
              <SettingDivider />
              <SettingRow>
                <SettingRowTitle>{t('settings.data.app_logs')}</SettingRowTitle>
                <PathRow>
                  <PathText style={{ color: 'var(--color-text-3)' }}>{appInfo?.logsPath}</PathText>
                  <StyledIcon onClick={() => handleOpenPath(appInfo?.logsPath)} style={{ flexShrink: 0 }} />
                </PathRow>
              </SettingRow>
              <SettingDivider />
              <SettingRow>
                <SettingRowTitle>{t('settings.data.app_knowledge')}</SettingRowTitle>
                <HStack alignItems="center" gap="5px">
                  <Button onClick={handleRemoveAllFiles} danger>
                    {t('settings.data.app_knowledge.button.delete')}
                  </Button>
                </HStack>
              </SettingRow>
              <SettingDivider />
              <SettingRow>
                <SettingRowTitle>
                  {t('settings.data.clear_cache.title')}
                  {cacheSize && <CacheText>({cacheSize}MB)</CacheText>}
                </SettingRowTitle>
                <HStack gap="5px">
                  <Button onClick={handleClearCache} danger>
                    {t('settings.data.clear_cache.button')}
                  </Button>
                </HStack>
              </SettingRow>
            </SettingGroup>
          </>
        )}
        {menu === 'webdav' && <WebDavSettings />}
        {menu === 'nutstore' && <NutstoreSettings />}
        {menu === 'export_menu' && <ExportMenuOptions />}
        {menu === 'markdown_export' && <MarkdownExportSettings />}
        {menu === 'notion' && <NotionSettings />}
        {menu === 'yuque' && <YuqueSettings />}
        {menu === 'joplin' && <JoplinSettings />}
        {menu === 'obsidian' && <ObsidianSettings />}
        {menu === 'siyuan' && <SiyuanSettings />}
        {menu === 'agentssubscribe_url' && <AgentsSubscribeUrlSettings />}
      </SettingContainer>
    </Container>
  )
}

const Container = styled(HStack)`
  flex: 1;
`

const StyledIcon = styled(FileSearchOutlined)`
  color: var(--color-text-2);
  cursor: pointer;
  transition: color 0.3s;

  &:hover {
    color: var(--color-text-1);
  }
`

const MenuList = styled.div`
  display: flex;
  flex-direction: column;
  gap: 5px;
  width: var(--settings-width);
  padding: 12px;
  border-right: 0.5px solid var(--color-border);
  height: 100%;
  .iconfont {
    color: var(--color-text-2);
    line-height: 16px;
  }
`

const CacheText = styled(Typography.Text)`
  color: var(--color-text-3);
  font-size: 12px;
  margin-left: 5px;
  line-height: 16px;
  display: inline-block;
  vertical-align: middle;
  text-align: left;
`

const PathText = styled(Typography.Text)`
  flex: 1;
  min-width: 0;
  overflow: hidden;
  text-overflow: ellipsis;
  white-space: nowrap;
  display: inline-block;
  vertical-align: middle;
  text-align: right;
  margin-left: 5px;
`

const PathRow = styled(HStack)`
  min-width: 0;
  flex: 1;
  width: 0;
  align-items: center;
  gap: 5px;
`

// Add styled components for migration modal
const MigrationModalContent = styled.div`
  padding: 20px 0 10px;
  display: flex;
  flex-direction: column;
`

const MigrationNotice = styled.div`
  margin-top: 24px;
  font-size: 14px;
`

const MigrationPathRow = styled.div`
  display: flex;
  flex-direction: column;
  gap: 5px;
`

const MigrationPathLabel = styled.div`
  font-weight: 600;
  font-size: 15px;
  color: var(--color-text-1);
`

const MigrationPathValue = styled.div`
  font-size: 14px;
  color: var(--color-text-2);
  background-color: var(--color-background-soft);
  padding: 8px 12px;
  border-radius: 4px;
  word-break: break-all;
  border: 1px solid var(--color-border);
`

export default DataSettings<|MERGE_RESOLUTION|>--- conflicted
+++ resolved
@@ -546,12 +546,7 @@
     }
 
     handleDataMigration()
-<<<<<<< HEAD
-    // eslint-disable-next-line react-hooks/exhaustive-deps
-  }, [])
-=======
   }, [t])
->>>>>>> 2d3f5baf
 
   const onSkipBackupFilesChange = (value: boolean) => {
     setSkipBackupFile(value)

--- conflicted
+++ resolved
@@ -2,11 +2,7 @@
 import { RowFlex } from '@cherrystudio/ui'
 import { usePreference } from '@data/hooks/usePreference'
 import { loggerService } from '@logger'
-<<<<<<< HEAD
-=======
-import { HStack } from '@renderer/components/Layout'
 import { AppLogo } from '@renderer/config/env'
->>>>>>> 09e9b95e
 import { useTheme } from '@renderer/context/ThemeProvider'
 import { useMinappPopup } from '@renderer/hooks/useMinappPopup'
 import { Button, Space, Tooltip } from 'antd'
@@ -19,16 +15,12 @@
 const logger = loggerService.withContext('SiyuanSettings')
 
 const SiyuanSettings: FC = () => {
-<<<<<<< HEAD
   const [siyuanApiUrl, setSiyuanApiUrl] = usePreference('data.integration.siyuan.api_url')
   const [siyuanToken, setSiyuanToken] = usePreference('data.integration.siyuan.token')
   const [siyuanBoxId, setSiyuanBoxId] = usePreference('data.integration.siyuan.box_id')
   const [siyuanRootPath, setSiyuanRootPath] = usePreference('data.integration.siyuan.root_path')
 
-  const { openMinapp } = useMinappPopup()
-=======
   const { openSmartMinapp } = useMinappPopup()
->>>>>>> 09e9b95e
   const { t } = useTranslation()
   const { theme } = useTheme()
 

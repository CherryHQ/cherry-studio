--- conflicted
+++ resolved
@@ -29,11 +29,8 @@
   | 'knowledge_base'
   | 'mcp'
   | 'regular_phrases'
-<<<<<<< HEAD
+  | 'memory'
   | 'document'
-=======
-  | 'memory'
->>>>>>> 27c39415
 
 interface Props extends AssistantSettingPopupShowParams {
   resolve: (assistant: Assistant) => void
@@ -161,20 +158,19 @@
           {menu === 'regular_phrases' && (
             <AssistantRegularPromptsSettings assistant={assistant} updateAssistant={updateAssistant} />
           )}
-<<<<<<< HEAD
+          {menu === 'memory' && (
+            <AssistantMemorySettings
+              assistant={assistant}
+              updateAssistant={updateAssistant}
+              updateAssistantSettings={updateAssistantSettings}
+              onClose={onCancel}
+            />
+          )}
           {menu === 'document' && (
             <AssistantDocumentSettings
               assistant={assistant}
               updateAssistant={updateAssistant}
               updateAssistantSettings={updateAssistantSettings}
-=======
-          {menu === 'memory' && (
-            <AssistantMemorySettings
-              assistant={assistant}
-              updateAssistant={updateAssistant}
-              updateAssistantSettings={updateAssistantSettings}
-              onClose={onCancel}
->>>>>>> 27c39415
             />
           )}
         </Settings>

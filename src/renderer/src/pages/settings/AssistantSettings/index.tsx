--- conflicted
+++ resolved
@@ -30,10 +30,8 @@
   | 'mcp'
   | 'regular_phrases'
   | 'preset_messages'
-<<<<<<< HEAD
   | 'memory'
-=======
->>>>>>> 9057abbf
+  | 'preset_messages'
 
 interface Props extends AssistantSettingPopupShowParams {
   resolve: (assistant: Assistant) => void
@@ -74,6 +72,10 @@
     {
       key: 'model',
       label: t('assistants.settings.model')
+    },
+    {
+      key: 'preset_messages',
+      label: t('assistants.settings.preset_messages.title', 'Preset Messages')
     },
     {
       key: 'preset_messages',
@@ -164,7 +166,6 @@
           {menu === 'preset_messages' && (
             <AssistantPresetMessagesSettings assistant={assistant} updateAssistant={updateAssistant} />
           )}
-<<<<<<< HEAD
           {menu === 'memory' && (
             <AssistantMemorySettings
               assistant={assistant}
@@ -173,8 +174,9 @@
               onClose={onCancel}
             />
           )}
-=======
->>>>>>> 9057abbf
+          {menu === 'preset_messages' && (
+            <AssistantPresetMessagesSettings assistant={assistant} updateAssistant={updateAssistant} />
+          )}
         </Settings>
       </HStack>
     </StyledModal>

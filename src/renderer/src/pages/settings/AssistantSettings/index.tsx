--- conflicted
+++ resolved
@@ -21,11 +21,14 @@
   tab?: AssistantSettingPopupTab
 }
 
-<<<<<<< HEAD
-type AssistantSettingPopupTab = 'prompt' | 'model' | 'messages' | 'knowledge_base' | 'mcp' | 'document'
-=======
-type AssistantSettingPopupTab = 'prompt' | 'model' | 'messages' | 'knowledge_base' | 'mcp' | 'regular_phrases'
->>>>>>> 4f28086a
+type AssistantSettingPopupTab =
+  | 'prompt'
+  | 'model'
+  | 'messages'
+  | 'knowledge_base'
+  | 'mcp'
+  | 'regular_phrases'
+  | 'document'
 
 interface Props extends AssistantSettingPopupShowParams {
   resolve: (assistant: Assistant) => void
@@ -67,17 +70,10 @@
       key: 'model',
       label: t('assistants.settings.model')
     },
-<<<<<<< HEAD
-    {
-      key: 'messages',
-      label: t('assistants.settings.preset_messages')
-    },
     {
       key: 'document',
       label: t('assistants.settings.document_reader')
     },
-=======
->>>>>>> 4f28086a
     showKnowledgeIcon && {
       key: 'knowledge_base',
       label: t('assistants.settings.knowledge_base')
@@ -151,17 +147,15 @@
               updateAssistantSettings={updateAssistantSettings}
             />
           )}
-<<<<<<< HEAD
+          {menu === 'regular_phrases' && (
+            <AssistantRegularPromptsSettings assistant={assistant} updateAssistant={updateAssistant} />
+          )}
           {menu === 'document' && (
             <AssistantDocumentSettings
               assistant={assistant}
               updateAssistant={updateAssistant}
               updateAssistantSettings={updateAssistantSettings}
             />
-=======
-          {menu === 'regular_phrases' && (
-            <AssistantRegularPromptsSettings assistant={assistant} updateAssistant={updateAssistant} />
->>>>>>> 4f28086a
           )}
         </Settings>
       </HStack>

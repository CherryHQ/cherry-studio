--- conflicted
+++ resolved
@@ -1,10 +1,4 @@
-import { RowFlex } from '@cherrystudio/ui'
-import { Switch } from '@cherrystudio/ui'
-<<<<<<< HEAD
-import { HelpTooltip } from '@cherrystudio/ui'
-=======
-import { Button } from '@cherrystudio/ui'
->>>>>>> ef4bede0
+import { Button, HelpTooltip, RowFlex, Switch } from '@cherrystudio/ui'
 import ModelAvatar from '@renderer/components/Avatar/ModelAvatar'
 import EditableNumber from '@renderer/components/EditableNumber'
 import { DeleteIcon, ResetIcon } from '@renderer/components/Icons'
@@ -16,11 +10,7 @@
 import { SettingRow } from '@renderer/pages/settings'
 import type { Assistant, AssistantSettingCustomParameters, AssistantSettings, Model } from '@renderer/types'
 import { modalConfirm } from '@renderer/utils'
-<<<<<<< HEAD
-import { Button, Col, Divider, Input, InputNumber, Row, Select, Slider } from 'antd'
-=======
-import { Col, Divider, Input, InputNumber, Row, Select, Slider, Tooltip } from 'antd'
->>>>>>> ef4bede0
+import { Col, Divider, Input, InputNumber, Row, Select, Slider } from 'antd'
 import { isNull } from 'lodash'
 import { PlusIcon } from 'lucide-react'
 import type { FC } from 'react'

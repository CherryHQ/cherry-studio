--- conflicted
+++ resolved
@@ -2,12 +2,7 @@
 import ModelAvatar from '@renderer/components/Avatar/ModelAvatar'
 import EditableNumber from '@renderer/components/EditableNumber'
 import { DeleteIcon, ResetIcon } from '@renderer/components/Icons'
-<<<<<<< HEAD
-import SelectModelPopup from '@renderer/components/Popups/SelectModelPopup'
-=======
-import { HStack } from '@renderer/components/Layout'
 import { SelectModelPopup } from '@renderer/components/Popups/SelectModelPopup'
->>>>>>> d7bcd5a2
 import Selector from '@renderer/components/Selector'
 import { DEFAULT_CONTEXTCOUNT, DEFAULT_TEMPERATURE, MAX_CONTEXT_COUNT } from '@renderer/config/constant'
 import { isEmbeddingModel, isRerankModel } from '@renderer/config/models'
@@ -224,15 +219,9 @@
         <Label>{t('assistants.settings.default_model')}</Label>
         <RowFlex className="items-center gap-[5px]">
           <ModelSelectButton
-<<<<<<< HEAD
             startContent={defaultModel ? <ModelAvatar model={defaultModel} size={20} /> : <PlusIcon size={18} />}
             onPress={onSelectModel}>
-            <ModelName>{defaultModel ? defaultModel.name : t('agents.edit.model.select.title')}</ModelName>
-=======
-            icon={defaultModel ? <ModelAvatar model={defaultModel} size={20} /> : <PlusIcon size={18} />}
-            onClick={onSelectModel}>
             <ModelName>{defaultModel ? defaultModel.name : t('assistants.presets.edit.model.select.title')}</ModelName>
->>>>>>> d7bcd5a2
           </ModelSelectButton>
           {defaultModel && (
             <Button

import 'emoji-picker-element'

import { CloseCircleFilled, QuestionCircleOutlined } from '@ant-design/icons'
import EmojiPicker from '@renderer/components/EmojiPicker'
import { Box, HSpaceBetweenStack, HStack } from '@renderer/components/Layout'
import { usePromptProcessor } from '@renderer/hooks/usePromptProcessor'
import { estimateTextTokens } from '@renderer/services/TokenService'
import { Assistant, AssistantSettings } from '@renderer/types'
import { getLeadingEmoji } from '@renderer/utils'
<<<<<<< HEAD
import { supportedVariables } from '@renderer/utils/prompt'
import { Button, Input, Popover, Tooltip } from 'antd'
=======
import { Button, Input, Popover } from 'antd'
>>>>>>> 91a936c1
import TextArea from 'antd/es/input/TextArea'
import { useEffect, useState } from 'react'
import { useTranslation } from 'react-i18next'
import ReactMarkdown from 'react-markdown'
import styled from 'styled-components'

import { SettingDivider } from '..'

interface Props {
  assistant: Assistant
  updateAssistant: (assistant: Assistant) => void
  updateAssistantSettings?: (settings: AssistantSettings) => void
  onOk?: () => void
}

const AssistantPromptSettings: React.FC<Props> = ({ assistant, updateAssistant }) => {
  const [emoji, setEmoji] = useState(getLeadingEmoji(assistant.name) || assistant.emoji)
  const [name, setName] = useState(assistant.name.replace(getLeadingEmoji(assistant.name) || '', '').trim())
  const [prompt, setPrompt] = useState(assistant.prompt)
  const [tokenCount, setTokenCount] = useState(0)
  const { t } = useTranslation()
  const [showMarkdown, setShowMarkdown] = useState(prompt.length > 0)

  useEffect(() => {
    const updateTokenCount = async () => {
      const count = await estimateTextTokens(prompt)
      setTokenCount(count)
    }
    updateTokenCount()
  }, [prompt])

  const processedPrompt = usePromptProcessor({
    prompt,
    modelName: assistant.model?.name
  })

  const onUpdate = () => {
    const _assistant = { ...assistant, name: name.trim(), emoji, prompt }
    updateAssistant(_assistant)
  }

  const handleEmojiSelect = (selectedEmoji: string) => {
    setEmoji(selectedEmoji)
    const _assistant = { ...assistant, name: name.trim(), emoji: selectedEmoji, prompt }
    updateAssistant(_assistant)
  }

  const handleEmojiDelete = () => {
    setEmoji('')
    const _assistant = { ...assistant, name: name.trim(), prompt, emoji: '' }
    updateAssistant(_assistant)
  }

  const promptVarsContent = <pre>{t('agents.add.prompt.variables.tip.content')}</pre>

  return (
    <Container>
      <Box mb={8} style={{ fontWeight: 'bold' }}>
        {t('common.name')}
      </Box>
      <HStack gap={8} alignItems="center">
        <Popover content={<EmojiPicker onEmojiClick={handleEmojiSelect} />} arrow trigger="click">
          <EmojiButtonWrapper>
            <Button style={{ fontSize: 20, padding: '4px', minWidth: '32px', height: '32px' }}>{emoji}</Button>
            {emoji && (
              <CloseCircleFilled
                className="delete-icon"
                onClick={(e) => {
                  e.stopPropagation()
                  handleEmojiDelete()
                }}
                style={{
                  display: 'none',
                  position: 'absolute',
                  top: '-8px',
                  right: '-8px',
                  fontSize: '16px',
                  color: '#ff4d4f',
                  cursor: 'pointer'
                }}
              />
            )}
          </EmojiButtonWrapper>
        </Popover>
        <Input
          placeholder={t('common.assistant') + t('common.name')}
          value={name}
          onChange={(e) => setName(e.target.value)}
          onBlur={onUpdate}
          style={{ flex: 1 }}
        />
      </HStack>
      <SettingDivider />
      <HStack mb={8} alignItems="center" gap={4}>
        <Box style={{ fontWeight: 'bold' }}>{t('common.prompt')}</Box>
<<<<<<< HEAD
        <Tooltip title={t('agents.add.prompt.variables.tip', { variable_list: supportedVariables.join(', ') })}>
=======
        <Popover title={t('agents.add.prompt.variables.tip.title')} content={promptVarsContent}>
>>>>>>> 91a936c1
          <QuestionCircleOutlined size={14} color="var(--color-text-2)" />
        </Popover>
      </HStack>
      <TextAreaContainer>
        {showMarkdown ? (
          <MarkdownContainer onClick={() => setShowMarkdown(false)}>
            <ReactMarkdown className="markdown">{processedPrompt || prompt}</ReactMarkdown>
            <div style={{ height: '30px' }} />
          </MarkdownContainer>
        ) : (
          <TextArea
            rows={10}
            placeholder={t('common.assistant') + t('common.prompt')}
            value={prompt}
            onChange={(e) => setPrompt(e.target.value)}
            onBlur={() => {
              onUpdate()
            }}
            autoFocus={true}
            spellCheck={false}
            style={{ minHeight: 'calc(80vh - 200px)', maxHeight: 'calc(80vh - 200px)', paddingBottom: '30px' }}
          />
        )}
      </TextAreaContainer>
      <HSpaceBetweenStack width="100%" justifyContent="flex-end" mt="10px">
        <TokenCount>Tokens: {tokenCount}</TokenCount>

        {showMarkdown ? (
          <Button type="primary" onClick={() => setShowMarkdown(false)}>
            {t('common.edit')}
          </Button>
        ) : (
          <Button type="primary" onClick={() => setShowMarkdown(true)}>
            {t('common.save')}
          </Button>
        )}
      </HSpaceBetweenStack>
    </Container>
  )
}

const Container = styled.div`
  display: flex;
  flex: 1;
  flex-direction: column;
  overflow: hidden;
`

const EmojiButtonWrapper = styled.div`
  position: relative;
  display: inline-block;

  &:hover .delete-icon {
    display: block !important;
  }
`

const TextAreaContainer = styled.div`
  position: relative;
  width: 100%;
`

const TokenCount = styled.div`
  padding: 2px 2px;
  border-radius: 4px;
  font-size: 14px;
  color: var(--color-text-2);
  user-select: none;
`

const MarkdownContainer = styled.div`
  min-height: calc(80vh - 200px);
  max-height: calc(80vh - 200px);
  padding-right: 2px;
  overflow: auto;
  overflow-x: hidden;
`

export default AssistantPromptSettings<|MERGE_RESOLUTION|>--- conflicted
+++ resolved
@@ -7,12 +7,7 @@
 import { estimateTextTokens } from '@renderer/services/TokenService'
 import { Assistant, AssistantSettings } from '@renderer/types'
 import { getLeadingEmoji } from '@renderer/utils'
-<<<<<<< HEAD
-import { supportedVariables } from '@renderer/utils/prompt'
-import { Button, Input, Popover, Tooltip } from 'antd'
-=======
 import { Button, Input, Popover } from 'antd'
->>>>>>> 91a936c1
 import TextArea from 'antd/es/input/TextArea'
 import { useEffect, useState } from 'react'
 import { useTranslation } from 'react-i18next'
@@ -108,11 +103,7 @@
       <SettingDivider />
       <HStack mb={8} alignItems="center" gap={4}>
         <Box style={{ fontWeight: 'bold' }}>{t('common.prompt')}</Box>
-<<<<<<< HEAD
-        <Tooltip title={t('agents.add.prompt.variables.tip', { variable_list: supportedVariables.join(', ') })}>
-=======
         <Popover title={t('agents.add.prompt.variables.tip.title')} content={promptVarsContent}>
->>>>>>> 91a936c1
           <QuestionCircleOutlined size={14} color="var(--color-text-2)" />
         </Popover>
       </HStack>

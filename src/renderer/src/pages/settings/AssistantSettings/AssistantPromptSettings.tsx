import 'emoji-picker-element'

import CloseCircleFilled from '@ant-design/icons/lib/icons/CloseCircleFilled'
import { Box, RowFlex, SpaceBetweenRowFlex } from '@cherrystudio/ui'
import { CodeEditor } from '@cherrystudio/ui'
import { Button } from '@cherrystudio/ui'
import { usePreference } from '@data/hooks/usePreference'
import { Popover, PopoverContent, PopoverTrigger, Tooltip } from '@heroui/react'
import EmojiPicker from '@renderer/components/EmojiPicker'
import type { RichEditorRef } from '@renderer/components/RichEditor/types'
import { useCodeStyle } from '@renderer/context/CodeStyleProvider'
import { usePromptProcessor } from '@renderer/hooks/usePromptProcessor'
import { estimateTextTokens } from '@renderer/services/TokenService'
import type { Assistant, AssistantSettings } from '@renderer/types'
import { getLeadingEmoji } from '@renderer/utils'
import { Input } from 'antd'
import { Edit, HelpCircle, Save } from 'lucide-react'
import { useEffect, useRef, useState } from 'react'
import { useTranslation } from 'react-i18next'
import ReactMarkdown from 'react-markdown'
import styled from 'styled-components'

import { SettingDivider } from '..'

interface Props {
  assistant: Assistant
  updateAssistant: (assistant: Assistant) => void
  updateAssistantSettings?: (settings: AssistantSettings) => void
  onOk?: () => void
}

const AssistantPromptSettings: React.FC<Props> = ({ assistant, updateAssistant }) => {
  const [fontSize] = usePreference('chat.message.font_size')
  const { activeCmTheme } = useCodeStyle()
  const [emoji, setEmoji] = useState(getLeadingEmoji(assistant.name) || assistant.emoji)
  const [name, setName] = useState(assistant.name.replace(getLeadingEmoji(assistant.name) || '', '').trim())
  const [prompt, setPrompt] = useState(assistant.prompt)
  const [showPreview, setShowPreview] = useState(assistant.prompt.length > 0)
  const [tokenCount, setTokenCount] = useState(0)
  const { t } = useTranslation()
  const editorRef = useRef<RichEditorRef>(null)

  useEffect(() => {
    const updateTokenCount = async () => {
      const count = await estimateTextTokens(prompt)
      setTokenCount(count)
    }
    updateTokenCount()
  }, [prompt])

  const processedPrompt = usePromptProcessor({
    prompt,
    modelName: assistant.model?.name
  })

  const onUpdate = () => {
    const _assistant = { ...assistant, name: name.trim(), emoji, prompt }
    updateAssistant(_assistant)
    window.toast.success(t('common.saved'))
  }

  const handleEmojiSelect = (selectedEmoji: string) => {
    setEmoji(selectedEmoji)
    const _assistant = { ...assistant, name: name.trim(), emoji: selectedEmoji, prompt }
    updateAssistant(_assistant)
  }

  const handleEmojiDelete = () => {
    setEmoji('')
    const _assistant = { ...assistant, name: name.trim(), prompt, emoji: '' }
    updateAssistant(_assistant)
  }

  const promptVarsContent = <pre>{t('assistants.presets.add.prompt.variables.tip.content')}</pre>

  return (
    <Container>
      <Box className="mb-2 font-bold">{t('common.name')}</Box>
      <RowFlex className="items-center gap-2">
        <EmojiDeleteButtonWrapper>
          <Popover>
            <PopoverTrigger>
              <Button className="h-7 min-w-7 p-1 text-lg">{emoji}</Button>
            </PopoverTrigger>
            <PopoverContent>
              <EmojiPicker onEmojiClick={handleEmojiSelect} />
            </PopoverContent>
          </Popover>
          {emoji && (
            <CloseCircleFilled
              className="delete-icon z-50"
              onClick={(e) => {
                e.stopPropagation()
                handleEmojiDelete()
              }}
              style={{
                display: 'none',
                position: 'absolute',
                top: '-8px',
                right: '-8px',
                fontSize: '16px',
                color: '#ff4d4f',
                cursor: 'pointer'
              }}
            />
          )}
        </EmojiDeleteButtonWrapper>
        <Input
          placeholder={t('common.assistant') + t('common.name')}
          value={name}
          onChange={(e) => setName(e.target.value)}
          onBlur={onUpdate}
          style={{ flex: 1 }}
        />
      </RowFlex>
      <SettingDivider />
      <RowFlex className="mb-2 items-center gap-1">
        <Box style={{ fontWeight: 'bold' }}>{t('common.prompt')}</Box>
<<<<<<< HEAD
        <Tooltip
          content={
            <>
              <h1 className="text-lg">{t('agents.add.prompt.variables.tip.title')}</h1>
              {promptVarsContent}
            </>
          }
          showArrow>
=======
        <Popover title={t('assistants.presets.add.prompt.variables.tip.title')} content={promptVarsContent}>
>>>>>>> d7bcd5a2
          <HelpCircle size={14} color="var(--color-text-2)" />
        </Tooltip>
      </RowFlex>
      <TextAreaContainer>
        <RichEditorContainer>
          {showPreview ? (
            <MarkdownContainer
              onDoubleClick={() => {
                const currentScrollTop = editorRef.current?.getScrollTop?.() || 0
                setShowPreview(false)
                requestAnimationFrame(() => editorRef.current?.setScrollTop?.(currentScrollTop))
              }}>
              <ReactMarkdown>{processedPrompt || prompt}</ReactMarkdown>
            </MarkdownContainer>
          ) : (
            <CodeEditor
              theme={activeCmTheme}
              fontSize={fontSize - 1}
              value={prompt}
              language="markdown"
              onChange={setPrompt}
              className="h-full"
              expanded={false}
              style={{
                height: '100%'
              }}
            />
          )}
        </RichEditorContainer>
      </TextAreaContainer>
      <SpaceBetweenRowFlex className="mt-2.5 w-full justify-end">
        <TokenCount>Tokens: {tokenCount}</TokenCount>
        <Button
          variant="solid"
          color="primary"
          startContent={showPreview ? <Edit size={14} /> : <Save size={14} />}
          onPress={() => {
            const currentScrollTop = editorRef.current?.getScrollTop?.() || 0
            if (showPreview) {
              setShowPreview(false)
              requestAnimationFrame(() => editorRef.current?.setScrollTop?.(currentScrollTop))
            } else {
              onUpdate()
              requestAnimationFrame(() => {
                setShowPreview(true)
                requestAnimationFrame(() => editorRef.current?.setScrollTop?.(currentScrollTop))
              })
            }
          }}>
          {showPreview ? t('common.edit') : t('common.save')}
        </Button>
      </SpaceBetweenRowFlex>
    </Container>
  )
}

const Container = styled.div`
  display: flex;
  flex: 1;
  flex-direction: column;
  overflow: hidden;
`

const EmojiDeleteButtonWrapper = styled.div`
  position: relative;
  display: inline-block;

  &:hover .delete-icon {
    display: block !important;
  }
`

const TextAreaContainer = styled.div`
  position: relative;
  width: 100%;
`

const TokenCount = styled.div`
  padding: 2px 2px;
  border-radius: 4px;
  font-size: 14px;
  color: var(--color-text-2);
  user-select: none;
`

const RichEditorContainer = styled.div`
  height: calc(80vh - 202px);
  border: 0.5px solid var(--color-border);
  border-radius: 5px;
  overflow: hidden;

  .prompt-rich-editor {
    border: none;
    height: 100%;

    .rich-editor-wrapper {
      height: 100%;
      display: flex;
      flex-direction: column;
    }

    .rich-editor-content {
      flex: 1;
      overflow: auto;
    }
  }
`

const MarkdownContainer = styled.div.attrs({ className: 'markdown' })`
  height: 100%;
  padding: 0.5em;
  overflow: auto;
`

export default AssistantPromptSettings<|MERGE_RESOLUTION|>--- conflicted
+++ resolved
@@ -116,18 +116,14 @@
       <SettingDivider />
       <RowFlex className="mb-2 items-center gap-1">
         <Box style={{ fontWeight: 'bold' }}>{t('common.prompt')}</Box>
-<<<<<<< HEAD
         <Tooltip
           content={
             <>
-              <h1 className="text-lg">{t('agents.add.prompt.variables.tip.title')}</h1>
+              <h1 className="text-lg">{t('assistants.presets.add.prompt.variables.tip.title')}</h1>
               {promptVarsContent}
             </>
           }
           showArrow>
-=======
-        <Popover title={t('assistants.presets.add.prompt.variables.tip.title')} content={promptVarsContent}>
->>>>>>> d7bcd5a2
           <HelpCircle size={14} color="var(--color-text-2)" />
         </Tooltip>
       </RowFlex>

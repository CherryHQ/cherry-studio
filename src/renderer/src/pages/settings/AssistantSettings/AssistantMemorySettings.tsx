--- conflicted
+++ resolved
@@ -1,9 +1,5 @@
-<<<<<<< HEAD
-import { InfoCircleOutlined, SettingOutlined } from '@ant-design/icons'
+import { InfoCircleOutlined } from '@ant-design/icons'
 import { loggerService } from '@logger'
-=======
-import { InfoCircleOutlined } from '@ant-design/icons'
->>>>>>> 30b080ef
 import { Box } from '@renderer/components/Layout'
 import MemoryService from '@renderer/services/MemoryService'
 import { selectGlobalMemoryEnabled, selectMemoryConfig } from '@renderer/store/memory'

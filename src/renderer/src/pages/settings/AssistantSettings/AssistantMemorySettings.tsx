import { Box } from '@cherrystudio/ui'
import { Switch } from '@cherrystudio/ui'
<<<<<<< HEAD
import { InfoTooltip } from '@cherrystudio/ui'
import { Tooltip } from '@cherrystudio/ui'
=======
import { Button } from '@cherrystudio/ui'
>>>>>>> ef4bede0
import { loggerService } from '@logger'
import MemoriesSettingsModal from '@renderer/pages/memory/settings-modal'
import MemoryService from '@renderer/services/MemoryService'
import { selectGlobalMemoryEnabled, selectMemoryConfig } from '@renderer/store/memory'
import type { Assistant, AssistantSettings } from '@renderer/types'
<<<<<<< HEAD
import { Alert, Button, Card, Space, Typography } from 'antd'
=======
import { Alert, Card, Space, Tooltip, Typography } from 'antd'
>>>>>>> ef4bede0
import { useForm } from 'antd/es/form/Form'
import { Settings2 } from 'lucide-react'
import { useCallback, useEffect, useState } from 'react'
import { useTranslation } from 'react-i18next'
import { useSelector } from 'react-redux'
import styled from 'styled-components'

const logger = loggerService.withContext('AssistantMemorySettings')

const { Text } = Typography

interface Props {
  assistant: Assistant
  updateAssistant: (assistant: Assistant) => void
  updateAssistantSettings: (settings: AssistantSettings) => void
  onClose?: () => void // Add optional close callback
}

const AssistantMemorySettings: React.FC<Props> = ({ assistant, updateAssistant, onClose }) => {
  const { t } = useTranslation()
  const memoryConfig = useSelector(selectMemoryConfig)
  const globalMemoryEnabled = useSelector(selectGlobalMemoryEnabled)
  const [memoryStats, setMemoryStats] = useState<{ count: number; loading: boolean }>({
    count: 0,
    loading: true
  })
  const [settingsModalVisible, setSettingsModalVisible] = useState(false)
  const memoryService = MemoryService.getInstance()
  const form = useForm()

  // Load memory statistics for this assistant
  const loadMemoryStats = useCallback(async () => {
    setMemoryStats((prev) => ({ ...prev, loading: true }))
    try {
      const result = await memoryService.list({
        agentId: assistant.id,
        limit: 1000
      })
      setMemoryStats({ count: result.results.length, loading: false })
    } catch (error) {
      logger.error('Failed to load memory stats:', error as Error)
      setMemoryStats({ count: 0, loading: false })
    }
  }, [assistant.id, memoryService])

  useEffect(() => {
    loadMemoryStats()
  }, [loadMemoryStats])

  const handleMemoryToggle = (enabled: boolean) => {
    updateAssistant({ ...assistant, enableMemory: enabled })
  }

  const handleNavigateToMemory = () => {
    // Close current modal/page first
    if (onClose) {
      onClose()
    }
    // Then navigate to memory settings page
    window.location.hash = '#/settings/memory'
  }

  const isMemoryConfigured = memoryConfig.embedderApiClient && memoryConfig.llmApiClient
  const isMemoryEnabled = globalMemoryEnabled && isMemoryConfigured

  return (
    <Container>
      <HeaderContainer>
        <Box style={{ fontWeight: 'bold', fontSize: '14px' }}>
          {t('memory.title')}
          <InfoTooltip
            title={t('memory.description')}
            iconStyle={{ marginLeft: 6, fontSize: 14, color: 'var(--color-text-2)', cursor: 'help' }}
          />
        </Box>
        <Space>
          <Button variant="light" isIconOnly startContent={<Settings2 size={15} />} onPress={handleNavigateToMemory} />
          <Tooltip
            title={
              !globalMemoryEnabled
                ? t('memory.enable_global_memory_first')
                : !isMemoryConfigured
                  ? t('memory.configure_memory_first')
                  : ''
            }>
            <Switch
              isSelected={assistant.enableMemory || false}
              onValueChange={handleMemoryToggle}
              disabled={!isMemoryEnabled}
            />
          </Tooltip>
        </Space>
      </HeaderContainer>

      {!globalMemoryEnabled && (
        <Alert
          type="warning"
          message={t('memory.global_memory_disabled_title')}
          description={t('memory.global_memory_disabled_desc')}
          showIcon
          style={{ marginBottom: 16 }}
          action={
            <Button size="sm" onPress={handleNavigateToMemory}>
              {t('memory.go_to_memory_page')}
            </Button>
          }
        />
      )}

      {globalMemoryEnabled && !isMemoryConfigured && (
        <Alert
          type="warning"
          message={t('memory.not_configured_title')}
          description={t('memory.not_configured_desc')}
          showIcon
          style={{ marginBottom: 16 }}
        />
      )}

      <Card size="small" style={{ marginBottom: 16 }}>
        <Space direction="vertical" style={{ width: '100%' }}>
          <div>
            <Text strong>{t('memory.stored_memories')}: </Text>
            <Text>{memoryStats.loading ? t('common.loading') : memoryStats.count}</Text>
          </div>
          {memoryConfig.embedderApiClient && (
            <div>
              <Text strong>{t('memory.embedding_model')}: </Text>
              <Text code>{memoryConfig.embedderApiClient.model}</Text>
            </div>
          )}
          {memoryConfig.llmApiClient && (
            <div>
              <Text strong>{t('memory.llm_model')}: </Text>
              <Text code>{memoryConfig.llmApiClient.model}</Text>
            </div>
          )}
        </Space>
      </Card>

      <MemoriesSettingsModal
        visible={settingsModalVisible}
        onSubmit={() => setSettingsModalVisible(false)}
        onCancel={() => setSettingsModalVisible(false)}
        form={form}
      />
    </Container>
  )
}

const Container = styled.div`
  display: flex;
  flex: 1;
  flex-direction: column;
  overflow: hidden;
`

const HeaderContainer = styled.div`
  display: flex;
  justify-content: space-between;
  align-items: center;
  margin-bottom: 16px;
`

export default AssistantMemorySettings<|MERGE_RESOLUTION|>--- conflicted
+++ resolved
@@ -1,21 +1,10 @@
-import { Box } from '@cherrystudio/ui'
-import { Switch } from '@cherrystudio/ui'
-<<<<<<< HEAD
-import { InfoTooltip } from '@cherrystudio/ui'
-import { Tooltip } from '@cherrystudio/ui'
-=======
-import { Button } from '@cherrystudio/ui'
->>>>>>> ef4bede0
+import { Box, Button, InfoTooltip, Switch, Tooltip } from '@cherrystudio/ui'
 import { loggerService } from '@logger'
 import MemoriesSettingsModal from '@renderer/pages/memory/settings-modal'
 import MemoryService from '@renderer/services/MemoryService'
 import { selectGlobalMemoryEnabled, selectMemoryConfig } from '@renderer/store/memory'
 import type { Assistant, AssistantSettings } from '@renderer/types'
-<<<<<<< HEAD
-import { Alert, Button, Card, Space, Typography } from 'antd'
-=======
-import { Alert, Card, Space, Tooltip, Typography } from 'antd'
->>>>>>> ef4bede0
+import { Alert, Card, Space, Typography } from 'antd'
 import { useForm } from 'antd/es/form/Form'
 import { Settings2 } from 'lucide-react'
 import { useCallback, useEffect, useState } from 'react'

--- conflicted
+++ resolved
@@ -1,13 +1,5 @@
 import { CloseCircleFilled } from '@ant-design/icons'
-import { RowFlex } from '@cherrystudio/ui'
-import { HelpTooltip } from '@cherrystudio/ui'
-import { Flex } from '@cherrystudio/ui'
-import { Switch } from '@cherrystudio/ui'
-<<<<<<< HEAD
-import { Tooltip } from '@cherrystudio/ui'
-=======
-import { Button } from '@cherrystudio/ui'
->>>>>>> ef4bede0
+import { Button, Flex, HelpTooltip, RowFlex, Switch, Tooltip } from '@cherrystudio/ui'
 import EmojiPicker from '@renderer/components/EmojiPicker'
 import { ResetIcon } from '@renderer/components/Icons'
 import { TopView } from '@renderer/components/TopView'
@@ -16,11 +8,7 @@
 import { useDefaultAssistant } from '@renderer/hooks/useAssistant'
 import type { AssistantSettings as AssistantSettingsType } from '@renderer/types'
 import { getLeadingEmoji, modalConfirm } from '@renderer/utils'
-<<<<<<< HEAD
-import { Button, Col, Input, InputNumber, Modal, Popover, Row, Slider } from 'antd'
-=======
-import { Col, Input, InputNumber, Modal, Popover, Row, Slider, Tooltip } from 'antd'
->>>>>>> ef4bede0
+import { Col, Input, InputNumber, Modal, Popover, Row, Slider } from 'antd'
 import TextArea from 'antd/es/input/TextArea'
 import type { Dispatch, FC, SetStateAction } from 'react'
 import { useState } from 'react'
@@ -169,13 +157,8 @@
           marginTop: 0
         }}>
         {t('settings.assistant.model_params')}
-<<<<<<< HEAD
         <Tooltip placement="top" title={t('common.reset')}>
-          <Button type="text" onClick={onReset} icon={<ResetIcon size={16} />} />
-=======
-        <Tooltip title={t('common.reset')} mouseLeaveDelay={0}>
           <Button variant="light" onPress={onReset} startContent={<ResetIcon size={16} />} isIconOnly />
->>>>>>> ef4bede0
         </Tooltip>
       </SettingSubtitle>
       <SettingRow>

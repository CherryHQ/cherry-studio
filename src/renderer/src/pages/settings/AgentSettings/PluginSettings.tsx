import { Card, CardBody, Tab, Tabs } from '@heroui/react'
import { useAvailablePlugins, useInstalledPlugins, usePluginActions } from '@renderer/hooks/usePlugins'
<<<<<<< HEAD
import type { GetAgentResponse, GetAgentSessionResponse, UpdateAgentBaseForm } from '@renderer/types/agent'
import type { FC } from 'react'
import { useCallback } from 'react'
=======
import { GetAgentResponse, GetAgentSessionResponse, UpdateAgentFunctionUnion } from '@renderer/types/agent'
import { FC, useCallback } from 'react'
>>>>>>> 8da43ab7
import { useTranslation } from 'react-i18next'

import { InstalledPluginsList } from './components/InstalledPluginsList'
import { PluginBrowser } from './components/PluginBrowser'
import { SettingsContainer } from './shared'

interface PluginSettingsProps {
  agentBase: GetAgentResponse | GetAgentSessionResponse
  update: UpdateAgentFunctionUnion
}

const PluginSettings: FC<PluginSettingsProps> = ({ agentBase }) => {
  const { t } = useTranslation()

  // Fetch available plugins
  const { agents, commands, skills, loading: loadingAvailable, error: errorAvailable } = useAvailablePlugins()

  // Fetch installed plugins
  const { plugins, loading: loadingInstalled, error: errorInstalled, refresh } = useInstalledPlugins(agentBase.id)

  // Plugin actions
  const { install, uninstall, installing, uninstalling } = usePluginActions(agentBase.id, refresh)

  // Handle install action
  const handleInstall = useCallback(
    async (sourcePath: string, type: 'agent' | 'command' | 'skill') => {
      const result = await install(sourcePath, type)

      if (result.success) {
        window.toast.success(t('agent.settings.plugins.success.install'))
      } else {
        window.toast.error(t('agent.settings.plugins.error.install') + (result.error ? ': ' + result.error : ''))
      }
    },
    [install, t]
  )

  // Handle uninstall action
  const handleUninstall = useCallback(
    async (filename: string, type: 'agent' | 'command' | 'skill') => {
      const result = await uninstall(filename, type)

      if (result.success) {
        window.toast.success(t('agent.settings.plugins.success.uninstall'))
      } else {
        window.toast.error(t('agent.settings.plugins.error.uninstall') + (result.error ? ': ' + result.error : ''))
      }
    },
    [uninstall, t]
  )

  return (
    <SettingsContainer>
      <Tabs
        aria-label="Plugin settings tabs"
        classNames={{
          base: 'w-full',
          tabList: 'w-full',
          panel: 'w-full flex-1 overflow-hidden'
        }}>
        <Tab key="available" title={t('agent.settings.plugins.available.title')}>
          <div className="flex h-full flex-col overflow-y-auto pt-4">
            {errorAvailable ? (
              <Card className="bg-danger-50 dark:bg-danger-900/20">
                <CardBody>
                  <p className="text-danger">
                    {t('agent.settings.plugins.error.load')}: {errorAvailable}
                  </p>
                </CardBody>
              </Card>
            ) : (
              <PluginBrowser
                agentId={agentBase.id}
                agents={agents}
                commands={commands}
                skills={skills}
                installedPlugins={plugins}
                onInstall={handleInstall}
                onUninstall={handleUninstall}
                loading={loadingAvailable || installing || uninstalling}
              />
            )}
          </div>
        </Tab>

        <Tab key="installed" title={t('agent.settings.plugins.installed.title')}>
          <div className="flex h-full flex-col overflow-y-auto pt-4">
            {errorInstalled ? (
              <Card className="bg-danger-50 dark:bg-danger-900/20">
                <CardBody>
                  <p className="text-danger">
                    {t('agent.settings.plugins.error.load')}: {errorInstalled}
                  </p>
                </CardBody>
              </Card>
            ) : (
              <InstalledPluginsList
                plugins={plugins}
                onUninstall={handleUninstall}
                loading={loadingInstalled || uninstalling}
              />
            )}
          </div>
        </Tab>
      </Tabs>
    </SettingsContainer>
  )
}

export default PluginSettings<|MERGE_RESOLUTION|>--- conflicted
+++ resolved
@@ -1,13 +1,8 @@
 import { Card, CardBody, Tab, Tabs } from '@heroui/react'
 import { useAvailablePlugins, useInstalledPlugins, usePluginActions } from '@renderer/hooks/usePlugins'
-<<<<<<< HEAD
-import type { GetAgentResponse, GetAgentSessionResponse, UpdateAgentBaseForm } from '@renderer/types/agent'
+import type { GetAgentResponse, GetAgentSessionResponse, UpdateAgentFunctionUnion } from '@renderer/types/agent'
 import type { FC } from 'react'
 import { useCallback } from 'react'
-=======
-import { GetAgentResponse, GetAgentSessionResponse, UpdateAgentFunctionUnion } from '@renderer/types/agent'
-import { FC, useCallback } from 'react'
->>>>>>> 8da43ab7
 import { useTranslation } from 'react-i18next'
 
 import { InstalledPluginsList } from './components/InstalledPluginsList'

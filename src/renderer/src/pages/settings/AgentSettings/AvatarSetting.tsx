--- conflicted
+++ resolved
@@ -1,16 +1,6 @@
 import { EmojiAvatarWithPicker } from '@renderer/components/Avatar/EmojiAvatarWithPicker'
-<<<<<<< HEAD
-import type { AgentEntity, UpdateAgentForm } from '@renderer/types'
+import type { AgentEntity, UpdateAgentForm, UpdateAgentFunction } from '@renderer/types'
 import { AgentConfigurationSchema, isAgentType } from '@renderer/types'
-=======
-import {
-  AgentConfigurationSchema,
-  AgentEntity,
-  isAgentType,
-  UpdateAgentForm,
-  UpdateAgentFunction
-} from '@renderer/types'
->>>>>>> 8da43ab7
 import { useCallback, useState } from 'react'
 import { useTranslation } from 'react-i18next'
 

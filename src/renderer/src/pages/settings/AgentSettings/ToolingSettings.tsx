--- conflicted
+++ resolved
@@ -15,12 +15,8 @@
 import { AgentConfigurationSchema } from '@renderer/types'
 import { Modal } from 'antd'
 import { ShieldAlert, ShieldCheck, Wrench } from 'lucide-react'
-<<<<<<< HEAD
 import type { FC } from 'react'
-import { startTransition, useCallback, useEffect, useMemo, useState } from 'react'
-=======
-import { FC, useCallback, useMemo, useState } from 'react'
->>>>>>> dfbfc286
+import { useCallback, useMemo, useState } from 'react'
 import { useTranslation } from 'react-i18next'
 
 import { SettingsContainer, SettingsItem, SettingsTitle } from './shared'

import { Alert, Spinner } from '@heroui/react'
import { TopView } from '@renderer/components/TopView'
import { useSession } from '@renderer/hooks/agents/useSession'
import { useUpdateSession } from '@renderer/hooks/agents/useUpdateSession'
import { useState } from 'react'
import { useTranslation } from 'react-i18next'

import AdvancedSettings from './AdvancedSettings'
import EssentialSettings from './EssentialSettings'
import PromptSettings from './PromptSettings'
import { LeftMenu, SessionLabel, Settings, StyledMenu, StyledModal } from './shared'
import ToolingSettings from './ToolingSettings'

interface SessionSettingPopupShowParams {
  agentId: string
  sessionId: string
  tab?: AgentSettingPopupTab
}

interface SessionSettingPopupParams extends SessionSettingPopupShowParams {
  resolve: () => void
}

type AgentSettingPopupTab = 'essential' | 'prompt' | 'tooling' | 'advanced' | 'session-mcps'

const SessionSettingPopupContainer: React.FC<SessionSettingPopupParams> = ({ tab, agentId, sessionId, resolve }) => {
  const [open, setOpen] = useState(true)
  const { t } = useTranslation()
  const [menu, setMenu] = useState<AgentSettingPopupTab>(tab || 'essential')

  const { session, isLoading, error } = useSession(agentId, sessionId)

  const { updateSession } = useUpdateSession(agentId)

  const onOk = () => {
    setOpen(false)
  }

  const onCancel = () => {
    setOpen(false)
  }

  const afterClose = () => {
    resolve()
  }

  const items = (
    [
      {
        key: 'essential',
        label: t('agent.settings.essential')
      },
      {
        key: 'prompt',
        label: t('agent.settings.prompt')
      },
      {
        key: 'tooling',
        label: t('agent.settings.tooling.tab', 'Tooling & permissions')
      },
      {
        key: 'advanced',
        label: t('agent.settings.advance.title', 'Advanced Settings')
      }
    ] as const satisfies { key: AgentSettingPopupTab; label: string }[]
  ).filter(Boolean)

<<<<<<< HEAD
=======
  const ModalContent = () => {
    if (isLoading) {
      // TODO: use skeleton for better ux
      return <Spinner />
    }
    if (error) {
      return (
        <div>
          <Alert color="danger" title={t('agent.get.error.failed')} />
        </div>
      )
    }
    return (
      <div className="flex w-full flex-1">
        <LeftMenu>
          <StyledMenu
            defaultSelectedKeys={[tab || 'essential'] satisfies AgentSettingPopupTab[]}
            mode="vertical"
            selectedKeys={[menu]}
            items={items}
            onSelect={({ key }) => setMenu(key as AgentSettingPopupTab)}
          />
        </LeftMenu>
        <Settings>
          {menu === 'essential' && <EssentialSettings agentBase={session} update={updateSession} />}
          {menu === 'prompt' && <PromptSettings agentBase={session} update={updateSession} />}
          {menu === 'tooling' && <ToolingSettings agentBase={session} update={updateSession} />}
          {menu === 'advanced' && <AdvancedSettings agentBase={session} update={updateSession} />}
        </Settings>
      </div>
    )
  }

>>>>>>> b4810bb4
  return (
    <StyledModal
      open={open}
      onOk={onOk}
      onCancel={onCancel}
      afterClose={afterClose}
      maskClosable={false}
      footer={null}
      title={<SessionLabel session={session} />}
      transitionName="animation-move-down"
      styles={{
        content: {
          padding: 0,
          overflow: 'hidden',
          height: '80vh',
          display: 'flex',
          flexDirection: 'column'
        },
        header: { padding: '10px 15px', borderBottom: '0.5px solid var(--color-border)', margin: 0, borderRadius: 0 },
        body: {
          padding: 0,
          display: 'flex',
          flex: 1
        }
      }}
      width="min(800px, 70vw)"
      centered>
      {isLoading && <Spinner />}
      {!isLoading && error && (
        <div>
          <Alert color="danger" title={t('agent.get.error.failed')} />
        </div>
      )}
      {!isLoading && !error && (
        <div className="flex w-full flex-1">
          <LeftMenu>
            <StyledMenu
              defaultSelectedKeys={[tab || 'essential'] satisfies AgentSettingPopupTab[]}
              mode="vertical"
              selectedKeys={[menu]}
              items={items}
              onSelect={({ key }) => setMenu(key as AgentSettingPopupTab)}
            />
          </LeftMenu>
          <Settings>
            {menu === 'essential' && <SessionEssentialSettings session={session} update={updateSession} />}
            {menu === 'prompt' && <PromptSettings agentBase={session} update={updateSession} />}
            {menu === 'tooling' && <ToolingSettings agentBase={session} update={updateSession} />}
            {menu === 'advanced' && <AdvancedSettings agentBase={session} update={updateSession} />}
          </Settings>
        </div>
      )}
    </StyledModal>
  )
}

export default class SessionSettingsPopup {
  static show(props: SessionSettingPopupShowParams) {
    return new Promise<void>((resolve) => {
      TopView.show(
        <SessionSettingPopupContainer
          {...props}
          resolve={() => {
            resolve()
            TopView.hide('SessionSettingsPopup')
          }}
        />,
        'SessionSettingsPopup'
      )
    })
  }
}<|MERGE_RESOLUTION|>--- conflicted
+++ resolved
@@ -65,42 +65,6 @@
     ] as const satisfies { key: AgentSettingPopupTab; label: string }[]
   ).filter(Boolean)
 
-<<<<<<< HEAD
-=======
-  const ModalContent = () => {
-    if (isLoading) {
-      // TODO: use skeleton for better ux
-      return <Spinner />
-    }
-    if (error) {
-      return (
-        <div>
-          <Alert color="danger" title={t('agent.get.error.failed')} />
-        </div>
-      )
-    }
-    return (
-      <div className="flex w-full flex-1">
-        <LeftMenu>
-          <StyledMenu
-            defaultSelectedKeys={[tab || 'essential'] satisfies AgentSettingPopupTab[]}
-            mode="vertical"
-            selectedKeys={[menu]}
-            items={items}
-            onSelect={({ key }) => setMenu(key as AgentSettingPopupTab)}
-          />
-        </LeftMenu>
-        <Settings>
-          {menu === 'essential' && <EssentialSettings agentBase={session} update={updateSession} />}
-          {menu === 'prompt' && <PromptSettings agentBase={session} update={updateSession} />}
-          {menu === 'tooling' && <ToolingSettings agentBase={session} update={updateSession} />}
-          {menu === 'advanced' && <AdvancedSettings agentBase={session} update={updateSession} />}
-        </Settings>
-      </div>
-    )
-  }
-
->>>>>>> b4810bb4
   return (
     <StyledModal
       open={open}
@@ -146,7 +110,7 @@
             />
           </LeftMenu>
           <Settings>
-            {menu === 'essential' && <SessionEssentialSettings session={session} update={updateSession} />}
+            {menu === 'essential' && <EssentialSettings agentBase={session} update={updateSession} />}
             {menu === 'prompt' && <PromptSettings agentBase={session} update={updateSession} />}
             {menu === 'tooling' && <ToolingSettings agentBase={session} update={updateSession} />}
             {menu === 'advanced' && <AdvancedSettings agentBase={session} update={updateSession} />}

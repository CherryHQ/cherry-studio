--- conflicted
+++ resolved
@@ -1,10 +1,6 @@
 import { Button, Tooltip } from '@heroui/react'
 import { loggerService } from '@logger'
-<<<<<<< HEAD
-import type { AgentBaseWithId, UpdateAgentBaseForm } from '@renderer/types'
-=======
-import { AgentBaseWithId, UpdateAgentBaseForm, UpdateAgentFunctionUnion } from '@renderer/types'
->>>>>>> 8da43ab7
+import type { AgentBaseWithId, UpdateAgentBaseForm, UpdateAgentFunctionUnion } from '@renderer/types'
 import { Plus } from 'lucide-react'
 import { useCallback } from 'react'
 import { useTranslation } from 'react-i18next'

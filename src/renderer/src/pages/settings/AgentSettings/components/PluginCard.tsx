--- conflicted
+++ resolved
@@ -1,8 +1,3 @@
-<<<<<<< HEAD
-import { Button } from '@cherrystudio/ui'
-import { Card, CardBody, CardFooter, CardHeader, Chip, Spinner } from '@heroui/react'
-=======
->>>>>>> 78278ce9
 import type { PluginMetadata } from '@renderer/types/plugin'
 import { Button, Card, Spin, Tag } from 'antd'
 import { upperFirst } from 'lodash'
@@ -62,49 +57,29 @@
       <div className="pt-2">
         {installed ? (
           <Button
-<<<<<<< HEAD
-            variant="destructive"
-            size="sm"
-=======
             danger
             type="primary"
             size="small"
             icon={loading ? <Spin size="small" /> : <Trash2 className="h-4 w-4" />}
->>>>>>> 78278ce9
             onClick={(e) => {
               e.stopPropagation()
               onUninstall()
             }}
             disabled={loading}
-<<<<<<< HEAD
-            className="w-full">
-            {loading ? <Spinner size="sm" color="current" /> : <Trash2 className="h-4 w-4" />}
-=======
             block>
->>>>>>> 78278ce9
             {loading ? t('plugins.uninstalling') : t('plugins.uninstall')}
           </Button>
         ) : (
           <Button
-<<<<<<< HEAD
-            variant="secondary"
-            size="sm"
-=======
             type="primary"
             size="small"
             icon={loading ? <Spin size="small" /> : <Download className="h-4 w-4" />}
->>>>>>> 78278ce9
             onClick={(e) => {
               e.stopPropagation()
               onInstall()
             }}
             disabled={loading}
-<<<<<<< HEAD
-            className="w-full">
-            {loading ? <Spinner size="sm" color="current" /> : <Download className="h-4 w-4" />}
-=======
             block>
->>>>>>> 78278ce9
             {loading ? t('plugins.installing') : t('plugins.install')}
           </Button>
         )}

<<<<<<< HEAD
import { Button } from '@cherrystudio/ui'
import { Dropdown, DropdownItem, DropdownMenu, DropdownTrigger, Input, Tab, Tabs } from '@heroui/react'
=======
>>>>>>> 78278ce9
import type { InstalledPlugin, PluginMetadata } from '@renderer/types/plugin'
import { Button as AntButton, Dropdown as AntDropdown, Input as AntInput, Tabs as AntTabs } from 'antd'
import type { ItemType } from 'antd/es/menu/interface'
import { Filter, Search } from 'lucide-react'
import type { FC } from 'react'
import { useEffect, useMemo, useRef, useState } from 'react'
import { useTranslation } from 'react-i18next'

import { PluginCard } from './PluginCard'
import { PluginDetailModal } from './PluginDetailModal'

export interface PluginBrowserProps {
  agentId: string
  agents: PluginMetadata[]
  commands: PluginMetadata[]
  skills: PluginMetadata[]
  installedPlugins: InstalledPlugin[]
  onInstall: (sourcePath: string, type: 'agent' | 'command' | 'skill') => void
  onUninstall: (filename: string, type: 'agent' | 'command' | 'skill') => void
  loading: boolean
}

type PluginType = 'all' | 'agent' | 'command' | 'skill'

const ITEMS_PER_PAGE = 12

export const PluginBrowser: FC<PluginBrowserProps> = ({
  agentId,
  agents,
  commands,
  skills,
  installedPlugins,
  onInstall,
  onUninstall,
  loading
}) => {
  const { t } = useTranslation()
  const [searchQuery, setSearchQuery] = useState('')
  const [selectedCategories, setSelectedCategories] = useState<string[]>([])
  const [activeType, setActiveType] = useState<PluginType>('all')
  const [displayCount, setDisplayCount] = useState(ITEMS_PER_PAGE)
  const [actioningPlugin, setActioningPlugin] = useState<string | null>(null)
  const [selectedPlugin, setSelectedPlugin] = useState<PluginMetadata | null>(null)
  const [isModalOpen, setIsModalOpen] = useState(false)
  const observerTarget = useRef<HTMLDivElement>(null)
  const [filterDropdownOpen, setFilterDropdownOpen] = useState(false)

  // Combine all plugins based on active type
  const allPlugins = useMemo(() => {
    switch (activeType) {
      case 'agent':
        return agents
      case 'command':
        return commands
      case 'skill':
        return skills
      case 'all':
      default:
        return [...agents, ...commands, ...skills]
    }
  }, [agents, commands, skills, activeType])

  // Extract all unique categories
  const allCategories = useMemo(() => {
    const categories = new Set<string>()
    allPlugins.forEach((plugin) => {
      if (plugin.category) {
        categories.add(plugin.category)
      }
    })
    return Array.from(categories).sort()
  }, [allPlugins])

  // Filter plugins based on search query and selected categories
  const filteredPlugins = useMemo(() => {
    return allPlugins.filter((plugin) => {
      // Filter by search query
      const searchLower = searchQuery.toLowerCase()
      const matchesSearch =
        !searchQuery ||
        plugin.name.toLowerCase().includes(searchLower) ||
        plugin.description?.toLowerCase().includes(searchLower) ||
        plugin.tags?.some((tag) => tag.toLowerCase().includes(searchLower))

      // Filter by selected categories
      const matchesCategory = selectedCategories.length === 0 || selectedCategories.includes(plugin.category)

      return matchesSearch && matchesCategory
    })
  }, [allPlugins, searchQuery, selectedCategories])

  // Display plugins based on displayCount
  const displayedPlugins = useMemo(() => {
    return filteredPlugins.slice(0, displayCount)
  }, [filteredPlugins, displayCount])

  const pluginCategoryMenuItems = useMemo(() => {
    const isSelected = (category: string): boolean =>
      category === 'all' ? selectedCategories.length === 0 : selectedCategories.includes(category)
    const handleClick = (category: string) => {
      if (category === 'all') {
        handleCategoryChange(new Set(['all']))
      } else {
        const newKeys = selectedCategories.includes(category)
          ? new Set(selectedCategories.filter((c) => c !== category))
          : new Set([...selectedCategories, category])
        handleCategoryChange(newKeys)
      }
    }

    const itemLabel = (category: string) => (
      <div className="flex flex-row justify-between">
        {category}
        {isSelected(category) && <span className="ml-2 text-primary text-sm">✓</span>}
      </div>
    )

    return [
      {
        key: 'all',
        title: t('plugins.all_categories'),
        label: itemLabel('all'),
        onClick: () => handleClick('all')
      },
      ...allCategories.map(
        (category) =>
          ({
            key: category,
            title: category,
            label: itemLabel(category),
            onClick: () => handleClick(category)
          }) satisfies ItemType
      )
    ]
  }, [allCategories, selectedCategories, t])

  const pluginTypeTabItems = useMemo(
    () => [
      {
        key: 'all',
        label: t('plugins.all_types')
      },
      {
        key: 'agent',
        label: t('plugins.agents')
      },
      {
        key: 'command',
        label: t('plugins.commands')
      },
      {
        key: 'skill',
        label: t('plugins.skills')
      }
    ],
    [t]
  )

  const hasMore = displayCount < filteredPlugins.length

  // Reset display count when filters change
  useEffect(() => {
    setDisplayCount(ITEMS_PER_PAGE)
  }, [filteredPlugins])

  // Infinite scroll observer
  useEffect(() => {
    const observer = new IntersectionObserver(
      (entries) => {
        if (entries[0].isIntersecting && hasMore) {
          setDisplayCount((prev) => prev + ITEMS_PER_PAGE)
        }
      },
      { threshold: 0.1 }
    )

    if (observerTarget.current) {
      observer.observe(observerTarget.current)
    }

    return () => observer.disconnect()
  }, [hasMore])

  // Check if a plugin is installed
  const isPluginInstalled = (plugin: PluginMetadata): boolean => {
    return installedPlugins.some(
      (installed) => installed.filename === plugin.filename && installed.type === plugin.type
    )
  }

  // Handle install with loading state
  const handleInstall = async (plugin: PluginMetadata) => {
    setActioningPlugin(plugin.sourcePath)
    await onInstall(plugin.sourcePath, plugin.type)
    setActioningPlugin(null)
  }

  // Handle uninstall with loading state
  const handleUninstall = async (plugin: PluginMetadata) => {
    setActioningPlugin(plugin.sourcePath)
    await onUninstall(plugin.filename, plugin.type)
    setActioningPlugin(null)
  }

  // Reset display count when filters change
  const handleSearchChange = (value: string) => {
    setSearchQuery(value)
  }

  const handleCategoryChange = (keys: Set<string>) => {
    // Reset if "all" selected, otherwise filter categories
    if (keys.has('all') || keys.size === 0) {
      setSelectedCategories([])
    } else {
      setSelectedCategories(Array.from(keys).filter((key) => key !== 'all'))
    }
  }

  const handleTypeChange = (type: string | number) => {
    setActiveType(type as PluginType)
  }

  const handlePluginClick = (plugin: PluginMetadata) => {
    setSelectedPlugin(plugin)
    setIsModalOpen(true)
  }

  const handleModalClose = () => {
    setIsModalOpen(false)
    setSelectedPlugin(null)
  }

  return (
    <div className="flex flex-col gap-4">
      {/* Search and Filter */}
      <div className="flex gap-2">
        <AntInput
          placeholder={t('plugins.search_placeholder')}
          value={searchQuery}
          onChange={(e) => handleSearchChange(e.target.value)}
          prefix={<Search className="h-4 w-4 text-default-400" />}
        />
<<<<<<< HEAD
        <Dropdown placement="bottom-end" classNames={{ content: 'max-h-60 overflow-y-auto p-0' }}>
          <DropdownTrigger>
            <Button
              size="icon-sm"
              variant={selectedCategories.length > 0 ? 'default' : 'ghost'}
              className="-translate-y-1/2 absolute top-1/2 right-2 z-10">
              <Filter className="h-4 w-4" />
            </Button>
          </DropdownTrigger>
          <DropdownMenu
            aria-label="Category filter"
            closeOnSelect={false}
            className="max-h-60 overflow-y-auto"
            items={[
              { key: 'all', label: t('plugins.all_categories') },
              ...allCategories.map((category) => ({ key: category, label: category }))
            ]}>
            {(item) => {
              const isSelected =
                item.key === 'all' ? selectedCategories.length === 0 : selectedCategories.includes(item.key)

              return (
                <DropdownItem
                  key={item.key}
                  textValue={item.label}
                  onPress={() => {
                    if (item.key === 'all') {
                      handleCategoryChange(new Set(['all']))
                    } else {
                      const newKeys = selectedCategories.includes(item.key)
                        ? new Set(selectedCategories.filter((c) => c !== item.key))
                        : new Set([...selectedCategories, item.key])
                      handleCategoryChange(newKeys)
                    }
                  }}
                  className={isSelected ? 'bg-primary-50' : ''}>
                  {item.label}
                  {isSelected && <span className="ml-2 text-primary text-sm">✓</span>}
                </DropdownItem>
              )
            }}
          </DropdownMenu>
        </Dropdown>
=======
        <AntDropdown
          menu={{ items: pluginCategoryMenuItems }}
          trigger={['click']}
          open={filterDropdownOpen}
          placement="bottomRight"
          onOpenChange={setFilterDropdownOpen}>
          <AntButton
            variant={selectedCategories.length > 0 ? 'filled' : 'outlined'}
            color={selectedCategories.length > 0 ? 'primary' : 'default'}
            size="middle"
            icon={<Filter className="h-4 w-4" color="var(--color-text-2)" />}
          />
        </AntDropdown>
>>>>>>> 78278ce9
      </div>

      {/* Type Tabs */}
      <div className="-mb-3 flex w-full justify-center">
        <AntTabs
          activeKey={activeType}
          onChange={handleTypeChange}
          items={pluginTypeTabItems}
          className="w-full"
          size="small"
        />
      </div>

      {/* Result Count */}
      <div className="flex items-center justify-between">
        <p className="text-default-500 text-small">{t('plugins.showing_results', { count: filteredPlugins.length })}</p>
      </div>

      {/* Plugin Grid */}
      {displayedPlugins.length === 0 ? (
        <div className="flex flex-col items-center justify-center py-12 text-center">
          <p className="text-default-400">{t('plugins.no_results')}</p>
          <p className="text-default-300 text-small">{t('plugins.try_different_search')}</p>
        </div>
      ) : (
        <>
          <div className="grid grid-cols-1 gap-4 md:grid-cols-2">
            {displayedPlugins.map((plugin) => {
              const installed = isPluginInstalled(plugin)
              const isActioning = actioningPlugin === plugin.sourcePath

              return (
                <div key={`${plugin.type}-${plugin.sourcePath}`} className="h-full">
                  <PluginCard
                    plugin={plugin}
                    installed={installed}
                    onInstall={() => handleInstall(plugin)}
                    onUninstall={() => handleUninstall(plugin)}
                    loading={loading || isActioning}
                    onClick={() => handlePluginClick(plugin)}
                  />
                </div>
              )
            })}
          </div>
          {/* Infinite scroll trigger */}
          {hasMore && <div ref={observerTarget} className="h-10" />}
        </>
      )}

      {/* Plugin Detail Modal */}
      <PluginDetailModal
        agentId={agentId}
        plugin={selectedPlugin}
        isOpen={isModalOpen}
        onClose={handleModalClose}
        installed={selectedPlugin ? isPluginInstalled(selectedPlugin) : false}
        onInstall={() => selectedPlugin && handleInstall(selectedPlugin)}
        onUninstall={() => selectedPlugin && handleUninstall(selectedPlugin)}
        loading={selectedPlugin ? actioningPlugin === selectedPlugin.sourcePath : false}
      />
    </div>
  )
}<|MERGE_RESOLUTION|>--- conflicted
+++ resolved
@@ -1,8 +1,3 @@
-<<<<<<< HEAD
-import { Button } from '@cherrystudio/ui'
-import { Dropdown, DropdownItem, DropdownMenu, DropdownTrigger, Input, Tab, Tabs } from '@heroui/react'
-=======
->>>>>>> 78278ce9
 import type { InstalledPlugin, PluginMetadata } from '@renderer/types/plugin'
 import { Button as AntButton, Dropdown as AntDropdown, Input as AntInput, Tabs as AntTabs } from 'antd'
 import type { ItemType } from 'antd/es/menu/interface'
@@ -245,51 +240,6 @@
           onChange={(e) => handleSearchChange(e.target.value)}
           prefix={<Search className="h-4 w-4 text-default-400" />}
         />
-<<<<<<< HEAD
-        <Dropdown placement="bottom-end" classNames={{ content: 'max-h-60 overflow-y-auto p-0' }}>
-          <DropdownTrigger>
-            <Button
-              size="icon-sm"
-              variant={selectedCategories.length > 0 ? 'default' : 'ghost'}
-              className="-translate-y-1/2 absolute top-1/2 right-2 z-10">
-              <Filter className="h-4 w-4" />
-            </Button>
-          </DropdownTrigger>
-          <DropdownMenu
-            aria-label="Category filter"
-            closeOnSelect={false}
-            className="max-h-60 overflow-y-auto"
-            items={[
-              { key: 'all', label: t('plugins.all_categories') },
-              ...allCategories.map((category) => ({ key: category, label: category }))
-            ]}>
-            {(item) => {
-              const isSelected =
-                item.key === 'all' ? selectedCategories.length === 0 : selectedCategories.includes(item.key)
-
-              return (
-                <DropdownItem
-                  key={item.key}
-                  textValue={item.label}
-                  onPress={() => {
-                    if (item.key === 'all') {
-                      handleCategoryChange(new Set(['all']))
-                    } else {
-                      const newKeys = selectedCategories.includes(item.key)
-                        ? new Set(selectedCategories.filter((c) => c !== item.key))
-                        : new Set([...selectedCategories, item.key])
-                      handleCategoryChange(newKeys)
-                    }
-                  }}
-                  className={isSelected ? 'bg-primary-50' : ''}>
-                  {item.label}
-                  {isSelected && <span className="ml-2 text-primary text-sm">✓</span>}
-                </DropdownItem>
-              )
-            }}
-          </DropdownMenu>
-        </Dropdown>
-=======
         <AntDropdown
           menu={{ items: pluginCategoryMenuItems }}
           trigger={['click']}
@@ -303,7 +253,6 @@
             icon={<Filter className="h-4 w-4" color="var(--color-text-2)" />}
           />
         </AntDropdown>
->>>>>>> 78278ce9
       </div>
 
       {/* Type Tabs */}

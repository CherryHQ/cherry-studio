<<<<<<< HEAD
import { Input, Pagination, Tab, Tabs } from '@heroui/react'
import type { InstalledPlugin, PluginMetadata } from '@renderer/types/plugin'
import { Search } from 'lucide-react'
import type { FC } from 'react'
import { useMemo, useState } from 'react'
=======
import { Button, Dropdown, DropdownItem, DropdownMenu, DropdownTrigger, Input, Tab, Tabs } from '@heroui/react'
import { InstalledPlugin, PluginMetadata } from '@renderer/types/plugin'
import { Filter, Search } from 'lucide-react'
import { FC, useEffect, useMemo, useRef, useState } from 'react'
>>>>>>> 1f0381ae
import { useTranslation } from 'react-i18next'

import { PluginCard } from './PluginCard'
import { PluginDetailModal } from './PluginDetailModal'

export interface PluginBrowserProps {
  agentId: string
  agents: PluginMetadata[]
  commands: PluginMetadata[]
  skills: PluginMetadata[]
  installedPlugins: InstalledPlugin[]
  onInstall: (sourcePath: string, type: 'agent' | 'command' | 'skill') => void
  onUninstall: (filename: string, type: 'agent' | 'command' | 'skill') => void
  loading: boolean
}

type PluginType = 'all' | 'agent' | 'command' | 'skill'

const ITEMS_PER_PAGE = 12

export const PluginBrowser: FC<PluginBrowserProps> = ({
  agentId,
  agents,
  commands,
  skills,
  installedPlugins,
  onInstall,
  onUninstall,
  loading
}) => {
  const { t } = useTranslation()
  const [searchQuery, setSearchQuery] = useState('')
  const [selectedCategories, setSelectedCategories] = useState<string[]>([])
  const [activeType, setActiveType] = useState<PluginType>('all')
  const [displayCount, setDisplayCount] = useState(ITEMS_PER_PAGE)
  const [actioningPlugin, setActioningPlugin] = useState<string | null>(null)
  const [selectedPlugin, setSelectedPlugin] = useState<PluginMetadata | null>(null)
  const [isModalOpen, setIsModalOpen] = useState(false)
  const observerTarget = useRef<HTMLDivElement>(null)

  // Combine all plugins based on active type
  const allPlugins = useMemo(() => {
    switch (activeType) {
      case 'agent':
        return agents
      case 'command':
        return commands
      case 'skill':
        return skills
      case 'all':
      default:
        return [...agents, ...commands, ...skills]
    }
  }, [agents, commands, skills, activeType])

  // Extract all unique categories
  const allCategories = useMemo(() => {
    const categories = new Set<string>()
    allPlugins.forEach((plugin) => {
      if (plugin.category) {
        categories.add(plugin.category)
      }
    })
    return Array.from(categories).sort()
  }, [allPlugins])

  // Filter plugins based on search query and selected categories
  const filteredPlugins = useMemo(() => {
    return allPlugins.filter((plugin) => {
      // Filter by search query
      const searchLower = searchQuery.toLowerCase()
      const matchesSearch =
        !searchQuery ||
        plugin.name.toLowerCase().includes(searchLower) ||
        plugin.description?.toLowerCase().includes(searchLower) ||
        plugin.tags?.some((tag) => tag.toLowerCase().includes(searchLower))

      // Filter by selected categories
      const matchesCategory = selectedCategories.length === 0 || selectedCategories.includes(plugin.category)

      return matchesSearch && matchesCategory
    })
  }, [allPlugins, searchQuery, selectedCategories])

  // Display plugins based on displayCount
  const displayedPlugins = useMemo(() => {
    return filteredPlugins.slice(0, displayCount)
  }, [filteredPlugins, displayCount])

  const hasMore = displayCount < filteredPlugins.length

  // Reset display count when filters change
  useEffect(() => {
    setDisplayCount(ITEMS_PER_PAGE)
  }, [filteredPlugins])

  // Infinite scroll observer
  useEffect(() => {
    const observer = new IntersectionObserver(
      (entries) => {
        if (entries[0].isIntersecting && hasMore) {
          setDisplayCount((prev) => prev + ITEMS_PER_PAGE)
        }
      },
      { threshold: 0.1 }
    )

    if (observerTarget.current) {
      observer.observe(observerTarget.current)
    }

    return () => observer.disconnect()
  }, [hasMore])

  // Check if a plugin is installed
  const isPluginInstalled = (plugin: PluginMetadata): boolean => {
    return installedPlugins.some(
      (installed) => installed.filename === plugin.filename && installed.type === plugin.type
    )
  }

  // Handle install with loading state
  const handleInstall = async (plugin: PluginMetadata) => {
    setActioningPlugin(plugin.sourcePath)
    await onInstall(plugin.sourcePath, plugin.type)
    setActioningPlugin(null)
  }

  // Handle uninstall with loading state
  const handleUninstall = async (plugin: PluginMetadata) => {
    setActioningPlugin(plugin.sourcePath)
    await onUninstall(plugin.filename, plugin.type)
    setActioningPlugin(null)
  }

  // Reset display count when filters change
  const handleSearchChange = (value: string) => {
    setSearchQuery(value)
  }

  const handleCategoryChange = (keys: Set<string>) => {
    // Reset if "all" selected, otherwise filter categories
    if (keys.has('all') || keys.size === 0) {
      setSelectedCategories([])
    } else {
      setSelectedCategories(Array.from(keys).filter((key) => key !== 'all'))
    }
  }

  const handleTypeChange = (type: string | number) => {
    setActiveType(type as PluginType)
  }

  const handlePluginClick = (plugin: PluginMetadata) => {
    setSelectedPlugin(plugin)
    setIsModalOpen(true)
  }

  const handleModalClose = () => {
    setIsModalOpen(false)
    setSelectedPlugin(null)
  }

  return (
    <div className="flex flex-col gap-4">
      {/* Search and Filter */}
      <div className="relative flex gap-0">
        <Input
          placeholder={t('plugins.search_placeholder')}
          value={searchQuery}
          onValueChange={handleSearchChange}
          startContent={<Search className="h-4 w-4 text-default-400" />}
          isClearable
          size="md"
          className="flex-1"
          classNames={{
            inputWrapper: 'pr-12'
          }}
        />
        <Dropdown placement="bottom-end" classNames={{ content: 'max-h-60 overflow-y-auto p-0' }}>
          <DropdownTrigger>
            <Button
              isIconOnly
              variant={selectedCategories.length > 0 ? 'flat' : 'light'}
              color={selectedCategories.length > 0 ? 'primary' : 'default'}
              size="sm"
              className="-translate-y-1/2 absolute top-1/2 right-2 z-10">
              <Filter className="h-4 w-4" />
            </Button>
          </DropdownTrigger>
          <DropdownMenu
            aria-label="Category filter"
            closeOnSelect={false}
            className="max-h-60 overflow-y-auto"
            items={[
              { key: 'all', label: t('plugins.all_categories') },
              ...allCategories.map((category) => ({ key: category, label: category }))
            ]}>
            {(item) => {
              const isSelected =
                item.key === 'all' ? selectedCategories.length === 0 : selectedCategories.includes(item.key)

              return (
                <DropdownItem
                  key={item.key}
                  textValue={item.label}
                  onPress={() => {
                    if (item.key === 'all') {
                      handleCategoryChange(new Set(['all']))
                    } else {
                      const newKeys = selectedCategories.includes(item.key)
                        ? new Set(selectedCategories.filter((c) => c !== item.key))
                        : new Set([...selectedCategories, item.key])
                      handleCategoryChange(newKeys)
                    }
                  }}
                  className={isSelected ? 'bg-primary-50' : ''}>
                  {item.label}
                  {isSelected && <span className="ml-2 text-primary text-sm">✓</span>}
                </DropdownItem>
              )
            }}
          </DropdownMenu>
        </Dropdown>
      </div>

      {/* Type Tabs */}
      <div className="-mt-3 flex justify-center">
        <Tabs selectedKey={activeType} onSelectionChange={handleTypeChange} variant="underlined">
          <Tab key="all" title={t('plugins.all_types')} />
          <Tab key="agent" title={t('plugins.agents')} />
          <Tab key="command" title={t('plugins.commands')} />
          <Tab key="skill" title={t('plugins.skills')} />
        </Tabs>
      </div>

      {/* Result Count */}
      <div className="flex items-center justify-between">
        <p className="text-default-500 text-small">{t('plugins.showing_results', { count: filteredPlugins.length })}</p>
      </div>

      {/* Plugin Grid */}
      {displayedPlugins.length === 0 ? (
        <div className="flex flex-col items-center justify-center py-12 text-center">
          <p className="text-default-400">{t('plugins.no_results')}</p>
          <p className="text-default-300 text-small">{t('plugins.try_different_search')}</p>
        </div>
      ) : (
        <>
          <div className="grid grid-cols-1 gap-4 md:grid-cols-2">
            {displayedPlugins.map((plugin) => {
              const installed = isPluginInstalled(plugin)
              const isActioning = actioningPlugin === plugin.sourcePath

              return (
                <div key={`${plugin.type}-${plugin.sourcePath}`} className="h-full">
                  <PluginCard
                    plugin={plugin}
                    installed={installed}
                    onInstall={() => handleInstall(plugin)}
                    onUninstall={() => handleUninstall(plugin)}
                    loading={loading || isActioning}
                    onClick={() => handlePluginClick(plugin)}
                  />
                </div>
              )
            })}
          </div>
          {/* Infinite scroll trigger */}
          {hasMore && <div ref={observerTarget} className="h-10" />}
        </>
      )}

      {/* Plugin Detail Modal */}
      <PluginDetailModal
        agentId={agentId}
        plugin={selectedPlugin}
        isOpen={isModalOpen}
        onClose={handleModalClose}
        installed={selectedPlugin ? isPluginInstalled(selectedPlugin) : false}
        onInstall={() => selectedPlugin && handleInstall(selectedPlugin)}
        onUninstall={() => selectedPlugin && handleUninstall(selectedPlugin)}
        loading={selectedPlugin ? actioningPlugin === selectedPlugin.sourcePath : false}
      />
    </div>
  )
}<|MERGE_RESOLUTION|>--- conflicted
+++ resolved
@@ -1,15 +1,8 @@
-<<<<<<< HEAD
-import { Input, Pagination, Tab, Tabs } from '@heroui/react'
+import { Button, Dropdown, DropdownItem, DropdownMenu, DropdownTrigger, Input, Tab, Tabs } from '@heroui/react'
 import type { InstalledPlugin, PluginMetadata } from '@renderer/types/plugin'
-import { Search } from 'lucide-react'
+import { Filter, Search } from 'lucide-react'
 import type { FC } from 'react'
-import { useMemo, useState } from 'react'
-=======
-import { Button, Dropdown, DropdownItem, DropdownMenu, DropdownTrigger, Input, Tab, Tabs } from '@heroui/react'
-import { InstalledPlugin, PluginMetadata } from '@renderer/types/plugin'
-import { Filter, Search } from 'lucide-react'
-import { FC, useEffect, useMemo, useRef, useState } from 'react'
->>>>>>> 1f0381ae
+import { useEffect, useMemo, useRef, useState } from 'react'
 import { useTranslation } from 'react-i18next'
 
 import { PluginCard } from './PluginCard'

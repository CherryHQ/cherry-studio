--- conflicted
+++ resolved
@@ -12,8 +12,8 @@
 import { setSidebarIcons } from '@renderer/store/settings'
 import { SidebarIcon } from '@renderer/types'
 import { message } from 'antd'
-<<<<<<< HEAD
 import {
+  Code,
   FileSearch,
   Folder,
   Languages,
@@ -23,9 +23,6 @@
   Palette,
   Sparkle
 } from 'lucide-react'
-=======
-import { Code, FileSearch, Folder, Languages, LayoutGrid, MessageSquareQuote, Palette, Sparkle } from 'lucide-react'
->>>>>>> eac71f1f
 import { FC, useCallback, useMemo } from 'react'
 import { useTranslation } from 'react-i18next'
 import styled from 'styled-components'
@@ -128,13 +125,9 @@
       translate: <Languages size={16} />,
       minapp: <LayoutGrid size={16} />,
       knowledge: <FileSearch size={16} />,
-<<<<<<< HEAD
       files: <Folder size={16} />,
-      notes: <NotepadText size={16} />
-=======
-      files: <Folder size={15} />,
+      notes: <NotepadText size={16} />,
       code_tools: <Code size={16} />
->>>>>>> eac71f1f
     }),
     []
   )
@@ -232,10 +225,7 @@
   border: 1px solid var(--color-border);
   display: flex;
   flex-direction: column;
-<<<<<<< HEAD
   overflow-y: auto;
-=======
->>>>>>> eac71f1f
 `
 
 const IconItem = styled.div`

import { CloseOutlined } from '@ant-design/icons'
import type { DraggableProvided, DroppableProvided, DropResult } from '@hello-pangea/dnd'
import { DragDropContext, Draggable, Droppable } from '@hello-pangea/dnd'
import { getSidebarIconLabel } from '@renderer/i18n/label'
import { useAppDispatch } from '@renderer/store'
import { setSidebarIcons } from '@renderer/store/settings'
import type { SidebarIcon } from '@renderer/types'
import { message } from 'antd'
<<<<<<< HEAD
import { Code, FileSearch, Folder, Languages, LayoutGrid, MessageSquareQuote, Palette, Sparkle } from 'lucide-react'
import type { FC } from 'react'
import { useCallback, useMemo } from 'react'
=======
import {
  Code,
  FileSearch,
  Folder,
  Languages,
  LayoutGrid,
  MessageSquareQuote,
  NotepadText,
  Palette,
  Sparkle
} from 'lucide-react'
import { FC, useCallback, useMemo } from 'react'
>>>>>>> dfb3322b
import { useTranslation } from 'react-i18next'
import styled from 'styled-components'

interface SidebarIconsManagerProps {
  visibleIcons: SidebarIcon[]
  disabledIcons: SidebarIcon[]
  setVisibleIcons: (icons: SidebarIcon[]) => void
  setDisabledIcons: (icons: SidebarIcon[]) => void
}

const SidebarIconsManager: FC<SidebarIconsManagerProps> = ({
  visibleIcons,
  disabledIcons,
  setVisibleIcons,
  setDisabledIcons
}) => {
  const { t } = useTranslation()

  const dispatch = useAppDispatch()

  const onDragEnd = useCallback(
    (result: DropResult) => {
      if (!result.destination) return

      const { source, destination } = result

      // 如果是chat图标且目标是disabled区域,则不允许移动并提示
      const draggedItem = source.droppableId === 'visible' ? visibleIcons[source.index] : disabledIcons[source.index]
      if (draggedItem === 'assistants' && destination.droppableId === 'disabled') {
        message.warning(t('settings.display.sidebar.chat.hiddenMessage'))
        return
      }

      if (source.droppableId === destination.droppableId) {
        const list = source.droppableId === 'visible' ? [...visibleIcons] : [...disabledIcons]
        const [removed] = list.splice(source.index, 1)
        list.splice(destination.index, 0, removed)

        if (source.droppableId === 'visible') {
          setVisibleIcons(list)
          dispatch(setSidebarIcons({ visible: list, disabled: disabledIcons }))
        } else {
          setDisabledIcons(list)
          dispatch(setSidebarIcons({ visible: visibleIcons, disabled: list }))
        }
        return
      }

      const sourceList = source.droppableId === 'visible' ? [...visibleIcons] : [...disabledIcons]
      const destList = destination.droppableId === 'visible' ? [...visibleIcons] : [...disabledIcons]

      const [removed] = sourceList.splice(source.index, 1)
      const targetList = destList.filter((icon) => icon !== removed)
      targetList.splice(destination.index, 0, removed)

      const newVisibleIcons = destination.droppableId === 'visible' ? targetList : sourceList
      const newDisabledIcons = destination.droppableId === 'disabled' ? targetList : sourceList

      setVisibleIcons(newVisibleIcons)
      setDisabledIcons(newDisabledIcons)
      dispatch(setSidebarIcons({ visible: newVisibleIcons, disabled: newDisabledIcons }))
    },
    [visibleIcons, disabledIcons, dispatch, setVisibleIcons, setDisabledIcons, t]
  )

  const onMoveIcon = useCallback(
    (icon: SidebarIcon, fromList: 'visible' | 'disabled') => {
      // 如果是chat图标且要移动到disabled列表,则不允许并提示
      if (icon === 'assistants' && fromList === 'visible') {
        message.warning(t('settings.display.sidebar.chat.hiddenMessage'))
        return
      }

      if (fromList === 'visible') {
        const newVisibleIcons = visibleIcons.filter((i) => i !== icon)
        const newDisabledIcons = disabledIcons.some((i) => i === icon) ? disabledIcons : [...disabledIcons, icon]

        setVisibleIcons(newVisibleIcons)
        setDisabledIcons(newDisabledIcons)
        dispatch(setSidebarIcons({ visible: newVisibleIcons, disabled: newDisabledIcons }))
      } else {
        const newDisabledIcons = disabledIcons.filter((i) => i !== icon)
        const newVisibleIcons = visibleIcons.some((i) => i === icon) ? visibleIcons : [...visibleIcons, icon]

        setDisabledIcons(newDisabledIcons)
        setVisibleIcons(newVisibleIcons)
        dispatch(setSidebarIcons({ visible: newVisibleIcons, disabled: newDisabledIcons }))
      }
    },
    [t, visibleIcons, disabledIcons, setVisibleIcons, setDisabledIcons, dispatch]
  )

  // 使用useMemo缓存图标映射
  const iconMap = useMemo(
    () => ({
      assistants: <MessageSquareQuote size={16} />,
      agents: <Sparkle size={16} />,
      paintings: <Palette size={16} />,
      translate: <Languages size={16} />,
      minapp: <LayoutGrid size={16} />,
      knowledge: <FileSearch size={16} />,
      files: <Folder size={16} />,
      notes: <NotepadText size={16} />,
      code_tools: <Code size={16} />
    }),
    []
  )

  const renderIcon = (icon: SidebarIcon) => iconMap[icon] || <i className={`iconfont ${icon}`} />

  return (
    <DragDropContext onDragEnd={onDragEnd}>
      <IconSection>
        <IconColumn>
          <h4>{t('settings.display.sidebar.visible')}</h4>
          <Droppable droppableId="visible">
            {(provided: DroppableProvided) => (
              <IconList ref={provided.innerRef} {...provided.droppableProps}>
                {visibleIcons.map((icon, index) => (
                  <Draggable key={icon} draggableId={icon} index={index}>
                    {(provided: DraggableProvided) => (
                      <IconItem ref={provided.innerRef} {...provided.draggableProps} {...provided.dragHandleProps}>
                        <IconContent>
                          {renderIcon(icon)}
                          <span>{getSidebarIconLabel(icon)}</span>
                        </IconContent>
                        {icon !== 'assistants' && (
                          <CloseButton onClick={() => onMoveIcon(icon, 'visible')}>
                            <CloseOutlined />
                          </CloseButton>
                        )}
                      </IconItem>
                    )}
                  </Draggable>
                ))}
                {provided.placeholder}
              </IconList>
            )}
          </Droppable>
        </IconColumn>
        <IconColumn>
          <h4>{t('settings.display.sidebar.disabled')}</h4>
          <Droppable droppableId="disabled">
            {(provided: DroppableProvided) => (
              <IconList ref={provided.innerRef} {...provided.droppableProps}>
                {disabledIcons.length === 0 ? (
                  <EmptyPlaceholder>{t('settings.display.sidebar.empty')}</EmptyPlaceholder>
                ) : (
                  disabledIcons.map((icon, index) => (
                    <Draggable key={icon} draggableId={icon} index={index}>
                      {(provided: DraggableProvided) => (
                        <IconItem ref={provided.innerRef} {...provided.draggableProps} {...provided.dragHandleProps}>
                          <IconContent>
                            {renderIcon(icon)}
                            <span>{getSidebarIconLabel(icon)}</span>
                          </IconContent>
                          <CloseButton onClick={() => onMoveIcon(icon, 'disabled')}>
                            <CloseOutlined />
                          </CloseButton>
                        </IconItem>
                      )}
                    </Draggable>
                  ))
                )}
                {provided.placeholder}
              </IconList>
            )}
          </Droppable>
        </IconColumn>
      </IconSection>
    </DragDropContext>
  )
}

// Styled components remain the same
const IconSection = styled.div`
  display: flex;
  gap: 20px;
  padding: 10px;
  background: var(--color-background);
`

const IconColumn = styled.div`
  flex: 1;

  h4 {
    margin-bottom: 10px;
    color: var(--color-text);
    font-weight: normal;
  }
`

const IconList = styled.div`
  height: 400px;
  min-height: 400px;
  padding: 10px;
  background: var(--color-background-soft);
  border-radius: 8px;
  border: 1px solid var(--color-border);
  display: flex;
  flex-direction: column;
  overflow-y: auto;
`

const IconItem = styled.div`
  display: flex;
  align-items: center;
  justify-content: space-between;
  padding: 8px 12px;
  margin-bottom: 8px;
  background: var(--color-background);
  border: 1px solid var(--color-border);
  border-radius: 4px;
  cursor: move;
`

const IconContent = styled.div`
  display: flex;
  align-items: center;
  gap: 10px;

  .iconfont {
    font-size: 16px;
    color: var(--color-text);
  }

  span {
    color: var(--color-text);
  }
`

const CloseButton = styled.div`
  cursor: pointer;
  color: var(--color-text-2);
  opacity: 0;
  transition: all 0.2s;

  &:hover {
    color: var(--color-text);
  }

  ${IconItem}:hover & {
    opacity: 1;
  }
`

const EmptyPlaceholder = styled.div`
  display: flex;
  flex: 1;
  align-items: center;
  justify-content: center;
  color: var(--color-text-2);
  text-align: center;
  padding: 20px;
  font-size: 14px;
`

export default SidebarIconsManager<|MERGE_RESOLUTION|>--- conflicted
+++ resolved
@@ -6,11 +6,6 @@
 import { setSidebarIcons } from '@renderer/store/settings'
 import type { SidebarIcon } from '@renderer/types'
 import { message } from 'antd'
-<<<<<<< HEAD
-import { Code, FileSearch, Folder, Languages, LayoutGrid, MessageSquareQuote, Palette, Sparkle } from 'lucide-react'
-import type { FC } from 'react'
-import { useCallback, useMemo } from 'react'
-=======
 import {
   Code,
   FileSearch,
@@ -22,8 +17,8 @@
   Palette,
   Sparkle
 } from 'lucide-react'
-import { FC, useCallback, useMemo } from 'react'
->>>>>>> dfb3322b
+import type { FC } from 'react'
+import { useCallback, useMemo } from 'react'
 import { useTranslation } from 'react-i18next'
 import styled from 'styled-components'
 

--- conflicted
+++ resolved
@@ -104,20 +104,6 @@
 
   // 使用useMemo缓存图标映射
   const iconMap = useMemo(
-<<<<<<< HEAD
-    () => ({
-      assistants: <MessageSquareQuote size={16} />,
-      agents: <Sparkle size={16} />,
-      paintings: <Palette size={16} />,
-      translate: <Languages size={16} />,
-      minapp: <LayoutGrid size={16} />,
-      knowledge: <FileSearch size={16} />,
-      files: <Folder size={16} />,
-      notes: <NotepadText size={16} />,
-      code_tools: <Code size={16} />,
-      video: <Video size={16} />
-    }),
-=======
     () =>
       ({
         assistants: <MessageSquareQuote size={16} />,
@@ -128,9 +114,9 @@
         knowledge: <FileSearch size={16} />,
         files: <Folder size={16} />,
         notes: <NotepadText size={16} />,
-        code_tools: <Code size={16} />
+        code_tools: <Code size={16} />,
+        video: <Video size={16} />
       }) satisfies Record<SidebarIcon, ReactNode>,
->>>>>>> ad939f4b
     []
   )
 

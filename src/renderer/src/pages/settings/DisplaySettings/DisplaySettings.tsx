import { SyncOutlined } from '@ant-design/icons'
import { HStack } from '@renderer/components/Layout'
import { isMac, THEME_COLOR_PRESETS } from '@renderer/config/constant'
import { useTheme } from '@renderer/context/ThemeProvider'
import { useSettings } from '@renderer/hooks/useSettings'
import useUserTheme from '@renderer/hooks/useUserTheme'
import { useAppDispatch } from '@renderer/store'
import {
  AssistantIconType,
  DEFAULT_SIDEBAR_ICONS,
  setAssistantIconType,
  setClickAssistantToShowTopic,
  setCustomCss,
<<<<<<< HEAD
  setInputBoxIconsConfig,
=======
  setPinTopicsToTop,
>>>>>>> 5879ccbe
  setShowTopicTime,
  setSidebarIcons
} from '@renderer/store/settings'
import { ThemeMode } from '@renderer/types'
import { Button, ColorPicker, Input, Segmented, Switch } from 'antd'
import { Minus, Plus, RotateCcw } from 'lucide-react'
import { FC, useCallback, useEffect, useMemo, useState } from 'react'
import { useTranslation } from 'react-i18next'
import styled from 'styled-components'

import { SettingContainer, SettingDivider, SettingGroup, SettingRow, SettingRowTitle, SettingTitle } from '..'
import InputBoxPreview from './InputBoxPreview'
import SidebarIconsManager from './SidebarIconsManager'

const ColorCircleWrapper = styled.div`
  width: 24px;
  height: 24px;
  position: relative;
  display: flex;
  align-items: center;
  justify-content: center;
`

const ColorCircle = styled.div<{ color: string; isActive?: boolean }>`
  position: absolute;
  top: 50%;
  left: 50%;
  width: 20px;
  height: 20px;
  border-radius: 50%;
  background-color: ${(props) => props.color};
  cursor: pointer;
  transform: translate(-50%, -50%);
  border: 2px solid ${(props) => (props.isActive ? 'var(--color-border)' : 'transparent')};
  transition: opacity 0.2s;

  &:hover {
    opacity: 0.8;
  }
`

const DisplaySettings: FC = () => {
  const {
    windowStyle,
    setWindowStyle,
    topicPosition,
    setTopicPosition,
    clickAssistantToShowTopic,
    showTopicTime,
    pinTopicsToTop,
    customCss,
    sidebarIcons,
<<<<<<< HEAD
    assistantIconType,
    inputBoxIconsConfig
=======
    setTheme,
    assistantIconType,
    userTheme
>>>>>>> 5879ccbe
  } = useSettings()
  const { theme, settedTheme } = useTheme()
  const { t } = useTranslation()
  const dispatch = useAppDispatch()
  const [currentZoom, setCurrentZoom] = useState(1.0)
  const { setUserTheme } = useUserTheme()

  const [visibleIcons, setVisibleIcons] = useState(sidebarIcons?.visible || DEFAULT_SIDEBAR_ICONS)
  const [disabledIcons, setDisabledIcons] = useState(sidebarIcons?.disabled || [])

  // 输入框图标配置状态
  const [inputBoxConfig, setInputBoxConfig] = useState(inputBoxIconsConfig || {})

  const handleWindowStyleChange = useCallback(
    (checked: boolean) => {
      setWindowStyle(checked ? 'transparent' : 'opaque')
    },
    [setWindowStyle]
  )

  const handleColorPrimaryChange = useCallback(
    (colorHex: string) => {
      setUserTheme({
        ...userTheme,
        colorPrimary: colorHex
      })
    },
    [setUserTheme, userTheme]
  )

  const handleReset = useCallback(() => {
    setVisibleIcons([...DEFAULT_SIDEBAR_ICONS])
    setDisabledIcons([])
    dispatch(setSidebarIcons({ visible: DEFAULT_SIDEBAR_ICONS, disabled: [] }))
  }, [dispatch])

  const handleInputBoxReset = useCallback(() => {
    setInputBoxConfig({})
    dispatch(setInputBoxIconsConfig({}))
  }, [dispatch])

  const themeOptions = useMemo(
    () => [
      {
        value: ThemeMode.light,
        label: (
          <div style={{ display: 'flex', alignItems: 'center', gap: '5px' }}>
            <i className="iconfont icon-theme icon-theme-light" />
            <span>{t('settings.theme.light')}</span>
          </div>
        )
      },
      {
        value: ThemeMode.dark,
        label: (
          <div style={{ display: 'flex', alignItems: 'center', gap: '5px' }}>
            <i className="iconfont icon-theme icon-dark1" />
            <span>{t('settings.theme.dark')}</span>
          </div>
        )
      },
      {
        value: ThemeMode.system,
        label: (
          <div style={{ display: 'flex', alignItems: 'center', gap: '5px' }}>
            <SyncOutlined />
            <span>{t('settings.theme.system')}</span>
          </div>
        )
      }
    ],
    [t]
  )

  useEffect(() => {
    // 初始化获取当前缩放值
    window.api.handleZoomFactor(0).then((factor) => {
      setCurrentZoom(factor)
    })

    const handleResize = () => {
      window.api.handleZoomFactor(0).then((factor) => {
        setCurrentZoom(factor)
      })
    }
    // 添加resize事件监听
    window.addEventListener('resize', handleResize)

    // 清理事件监听，防止内存泄漏
    return () => {
      window.removeEventListener('resize', handleResize)
    }
  }, [])

  const handleZoomFactor = async (delta: number, reset: boolean = false) => {
    const zoomFactor = await window.api.handleZoomFactor(delta, reset)
    setCurrentZoom(zoomFactor)
  }

  const assistantIconTypeOptions = useMemo(
    () => [
      { value: 'model', label: t('settings.assistant.icon.type.model') },
      { value: 'emoji', label: t('settings.assistant.icon.type.emoji') },
      { value: 'none', label: t('settings.assistant.icon.type.none') }
    ],
    [t]
  )

  return (
    <SettingContainer theme={theme}>
      <SettingGroup theme={theme}>
        <SettingTitle>{t('settings.display.title')}</SettingTitle>
        <SettingDivider />
        <SettingRow>
          <SettingRowTitle>{t('settings.theme.title')}</SettingRowTitle>
          <Segmented value={settedTheme} shape="round" onChange={setTheme} options={themeOptions} />
        </SettingRow>
        <SettingDivider />
        <SettingRow>
          <SettingRowTitle>{t('settings.theme.color_primary')}</SettingRowTitle>
          <HStack gap="12px" alignItems="center">
            <HStack gap="12px">
              {THEME_COLOR_PRESETS.map((color) => (
                <ColorCircleWrapper key={color}>
                  <ColorCircle
                    color={color}
                    isActive={userTheme.colorPrimary === color}
                    onClick={() => handleColorPrimaryChange(color)}
                  />
                </ColorCircleWrapper>
              ))}
            </HStack>
            <ColorPicker
              className="color-picker"
              value={userTheme.colorPrimary}
              onChange={(color) => handleColorPrimaryChange(color.toHexString())}
              showText
              style={{ width: '110px' }}
              presets={[
                {
                  label: 'Presets',
                  colors: THEME_COLOR_PRESETS
                }
              ]}
            />
          </HStack>
        </SettingRow>
        {isMac && (
          <>
            <SettingDivider />
            <SettingRow>
              <SettingRowTitle>{t('settings.theme.window.style.transparent')}</SettingRowTitle>
              <Switch checked={windowStyle === 'transparent'} onChange={handleWindowStyleChange} />
            </SettingRow>
          </>
        )}
      </SettingGroup>
      <SettingGroup theme={theme}>
        <SettingTitle>{t('settings.display.zoom.title')}</SettingTitle>
        <SettingDivider />
        <SettingRow>
          <SettingRowTitle>{t('settings.zoom.title')}</SettingRowTitle>
          <ZoomButtonGroup>
            <Button onClick={() => handleZoomFactor(-0.1)} icon={<Minus size="14" />} />
            <ZoomValue>{Math.round(currentZoom * 100)}%</ZoomValue>
            <Button onClick={() => handleZoomFactor(0.1)} icon={<Plus size="14" />} />
            <Button
              onClick={() => handleZoomFactor(0, true)}
              style={{ marginLeft: 8 }}
              icon={<RotateCcw size="14" />}
            />
          </ZoomButtonGroup>
        </SettingRow>
      </SettingGroup>
      <SettingGroup theme={theme}>
        <SettingTitle>{t('settings.display.topic.title')}</SettingTitle>
        <SettingDivider />
        <SettingRow>
          <SettingRowTitle>{t('settings.topic.position')}</SettingRowTitle>
          <Segmented
            value={topicPosition || 'right'}
            shape="round"
            onChange={setTopicPosition}
            options={[
              { value: 'left', label: t('settings.topic.position.left') },
              { value: 'right', label: t('settings.topic.position.right') }
            ]}
          />
        </SettingRow>
        <SettingDivider />
        {topicPosition === 'left' && (
          <>
            <SettingRow>
              <SettingRowTitle>{t('settings.advanced.auto_switch_to_topics')}</SettingRowTitle>
              <Switch
                checked={clickAssistantToShowTopic}
                onChange={(checked) => dispatch(setClickAssistantToShowTopic(checked))}
              />
            </SettingRow>
            <SettingDivider />
          </>
        )}
        <SettingRow>
          <SettingRowTitle>{t('settings.topic.show.time')}</SettingRowTitle>
          <Switch checked={showTopicTime} onChange={(checked) => dispatch(setShowTopicTime(checked))} />
        </SettingRow>
        <SettingDivider />
        <SettingRow>
          <SettingRowTitle>{t('settings.topic.pin_to_top')}</SettingRowTitle>
          <Switch checked={pinTopicsToTop} onChange={(checked) => dispatch(setPinTopicsToTop(checked))} />
        </SettingRow>
      </SettingGroup>
      <SettingGroup theme={theme}>
        <SettingTitle>{t('settings.display.assistant.title')}</SettingTitle>
        <SettingDivider />
        <SettingRow>
          <SettingRowTitle>{t('settings.assistant.icon.type')}</SettingRowTitle>
          <Segmented
            value={assistantIconType}
            shape="round"
            onChange={(value) => dispatch(setAssistantIconType(value as AssistantIconType))}
            options={assistantIconTypeOptions}
          />
        </SettingRow>
      </SettingGroup>
      <SettingGroup theme={theme}>
        <SettingTitle
          style={{ display: 'flex', flexDirection: 'row', justifyContent: 'space-between', alignItems: 'center' }}>
          <span>{t('settings.display.sidebar.title')}</span>
          <ResetButtonWrapper>
            <Button onClick={handleReset}>{t('common.reset')}</Button>
          </ResetButtonWrapper>
        </SettingTitle>
        <SettingDivider />
        <SidebarIconsManager
          visibleIcons={visibleIcons}
          disabledIcons={disabledIcons}
          setVisibleIcons={setVisibleIcons}
          setDisabledIcons={setDisabledIcons}
        />
      </SettingGroup>
      <SettingGroup theme={theme}>
        <SettingTitle
          style={{ display: 'flex', flexDirection: 'row', justifyContent: 'space-between', alignItems: 'center' }}>
          <span>{t('settings.display.inputbox.title')}</span>
          <ResetButtonWrapper>
            <Button onClick={handleInputBoxReset}>{t('common.reset')}</Button>
          </ResetButtonWrapper>
        </SettingTitle>
        <SettingDivider />
        <InputBoxPreview
          inputBoxConfig={inputBoxConfig}
          setInputBoxConfig={setInputBoxConfig}
        />
      </SettingGroup>
      <SettingGroup theme={theme}>
        <SettingTitle>
          {t('settings.display.custom.css')}
          <TitleExtra onClick={() => window.api.openWebsite('https://cherrycss.com/')}>
            {t('settings.display.custom.css.cherrycss')}
          </TitleExtra>
        </SettingTitle>
        <SettingDivider />
        <Input.TextArea
          value={customCss}
          onChange={(e) => {
            dispatch(setCustomCss(e.target.value))
          }}
          placeholder={t('settings.display.custom.css.placeholder')}
          style={{
            minHeight: 200,
            fontFamily: 'monospace'
          }}
          spellCheck={false}
        />
      </SettingGroup>
    </SettingContainer>
  )
}

const TitleExtra = styled.div`
  font-size: 12px;
  cursor: pointer;
  text-decoration: underline;
  opacity: 0.7;
`
const ResetButtonWrapper = styled.div`
  display: flex;
  align-items: center;
  justify-content: center;
`
const ZoomButtonGroup = styled.div`
  display: flex;
  align-items: center;
  justify-content: flex-end;
  width: 210px;
`
const ZoomValue = styled.span`
  width: 40px;
  text-align: center;
  margin: 0 5px;
`

export default DisplaySettings<|MERGE_RESOLUTION|>--- conflicted
+++ resolved
@@ -11,11 +11,8 @@
   setAssistantIconType,
   setClickAssistantToShowTopic,
   setCustomCss,
-<<<<<<< HEAD
   setInputBoxIconsConfig,
-=======
   setPinTopicsToTop,
->>>>>>> 5879ccbe
   setShowTopicTime,
   setSidebarIcons
 } from '@renderer/store/settings'
@@ -68,14 +65,10 @@
     pinTopicsToTop,
     customCss,
     sidebarIcons,
-<<<<<<< HEAD
-    assistantIconType,
-    inputBoxIconsConfig
-=======
     setTheme,
     assistantIconType,
-    userTheme
->>>>>>> 5879ccbe
+    userTheme,
+    inputBoxIconsConfig
   } = useSettings()
   const { theme, settedTheme } = useTheme()
   const { t } = useTranslation()

--- conflicted
+++ resolved
@@ -15,14 +15,9 @@
   setSidebarIcons
 } from '@renderer/store/settings'
 import { ThemeMode } from '@renderer/types'
-<<<<<<< HEAD
+import { Minus, Plus, RotateCcw } from 'lucide-react'
 import { Button, ColorPicker, Input, Segmented, Switch } from 'antd'
-import { FC, useCallback, useMemo, useState } from 'react'
-=======
-import { Button, Input, Segmented, Switch } from 'antd'
-import { Minus, Plus, RotateCcw } from 'lucide-react'
-import { FC, useCallback, useEffect, useMemo, useState } from 'react'
->>>>>>> eca3f1d7
+import { FC, useCallback, useMemo, useState, useEffect } from 'react'
 import { useTranslation } from 'react-i18next'
 import styled from 'styled-components'
 
@@ -48,11 +43,8 @@
   const { theme: themeMode } = useTheme()
   const { t } = useTranslation()
   const dispatch = useAppDispatch()
-<<<<<<< HEAD
+  const [currentZoom, setCurrentZoom] = useState(1.0)
   const { setUserTheme } = useUserTheme()
-=======
-  const [currentZoom, setCurrentZoom] = useState(1.0)
->>>>>>> eca3f1d7
 
   const [visibleIcons, setVisibleIcons] = useState(sidebarIcons?.visible || DEFAULT_SIDEBAR_ICONS)
   const [disabledIcons, setDisabledIcons] = useState(sidebarIcons?.disabled || [])
@@ -158,7 +150,20 @@
         </SettingRow>
         <SettingDivider />
         <SettingRow>
-<<<<<<< HEAD
+          <SettingRowTitle>{t('settings.zoom.title')}</SettingRowTitle>
+          <ZoomButtonGroup>
+            <Button onClick={() => handleZoomFactor(-0.1)} icon={<Minus size="14" />} />
+            <ZoomValue>{Math.round(currentZoom * 100)}%</ZoomValue>
+            <Button onClick={() => handleZoomFactor(0.1)} icon={<Plus size="14" />} />
+            <Button
+              onClick={() => handleZoomFactor(0, true)}
+              style={{ marginLeft: 8 }}
+              icon={<RotateCcw size="14" />}
+            />
+          </ZoomButtonGroup>
+        </SettingRow>
+        <SettingDivider />
+        <SettingRow>
           <SettingRowTitle>{t('settings.theme.color_primary')}</SettingRowTitle>
           <ColorPicker
             className="color-picker"
@@ -172,19 +177,6 @@
               }
             ]}
           />
-=======
-          <SettingRowTitle>{t('settings.zoom.title')}</SettingRowTitle>
-          <ZoomButtonGroup>
-            <Button onClick={() => handleZoomFactor(-0.1)} icon={<Minus size="14" />} />
-            <ZoomValue>{Math.round(currentZoom * 100)}%</ZoomValue>
-            <Button onClick={() => handleZoomFactor(0.1)} icon={<Plus size="14" />} />
-            <Button
-              onClick={() => handleZoomFactor(0, true)}
-              style={{ marginLeft: 8 }}
-              icon={<RotateCcw size="14" />}
-            />
-          </ZoomButtonGroup>
->>>>>>> eca3f1d7
         </SettingRow>
         {isMac && (
           <>

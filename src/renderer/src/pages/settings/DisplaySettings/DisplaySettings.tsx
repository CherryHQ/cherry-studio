--- conflicted
+++ resolved
@@ -1,9 +1,6 @@
 import { SyncOutlined } from '@ant-design/icons'
-<<<<<<< HEAD
-=======
 import { HStack } from '@renderer/components/Layout'
 import { isMac, THEME_COLOR_PRESETS } from '@renderer/config/constant'
->>>>>>> fe1cf5d6
 import { useTheme } from '@renderer/context/ThemeProvider'
 import { useSettings } from '@renderer/hooks/useSettings'
 import useUserTheme from '@renderer/hooks/useUserTheme'
@@ -58,13 +55,8 @@
 
 const DisplaySettings: FC = () => {
   const {
-<<<<<<< HEAD
-    setTheme,
-    theme,
-=======
     windowStyle,
     setWindowStyle,
->>>>>>> fe1cf5d6
     topicPosition,
     setTopicPosition,
     clickAssistantToShowTopic,
@@ -85,8 +77,6 @@
   const [visibleIcons, setVisibleIcons] = useState(sidebarIcons?.visible || DEFAULT_SIDEBAR_ICONS)
   const [disabledIcons, setDisabledIcons] = useState(sidebarIcons?.disabled || [])
 
-<<<<<<< HEAD
-=======
   const handleWindowStyleChange = useCallback(
     (checked: boolean) => {
       setWindowStyle(checked ? 'transparent' : 'opaque')
@@ -104,7 +94,6 @@
     [setUserTheme, userTheme]
   )
 
->>>>>>> fe1cf5d6
   const handleReset = useCallback(() => {
     setVisibleIcons([...DEFAULT_SIDEBAR_ICONS])
     setDisabledIcons([])

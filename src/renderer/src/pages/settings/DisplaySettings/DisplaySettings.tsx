import { SyncOutlined } from '@ant-design/icons'
import { isMac } from '@renderer/config/constant'
import { useTheme } from '@renderer/context/ThemeProvider'
import { useSettings } from '@renderer/hooks/useSettings'
import useUserTheme from '@renderer/hooks/useUserTheme'
import { useAppDispatch } from '@renderer/store'
import {
  AssistantIconType,
  DEFAULT_SIDEBAR_ICONS,
  setAssistantIconType,
  setClickAssistantToShowTopic,
  setCustomCss,
  setShowTopicTime,
  setSidebarIcons
} from '@renderer/store/settings'
import { ThemeMode } from '@renderer/types'
import { Button, ColorPicker, Input, Segmented, Switch } from 'antd'
import { FC, useCallback, useMemo, useState } from 'react'
import { useTranslation } from 'react-i18next'
import styled from 'styled-components'

import { SettingContainer, SettingDivider, SettingGroup, SettingRow, SettingRowTitle, SettingTitle } from '..'
import SidebarIconsManager from './SidebarIconsManager'

const DisplaySettings: FC = () => {
  const {
    setTheme,
    theme,
    windowStyle,
    setWindowStyle,
    topicPosition,
    setTopicPosition,
    clickAssistantToShowTopic,
    showTopicTime,
    customCss,
    sidebarIcons,
<<<<<<< HEAD
    showAssistantIcon,
    setShowAssistantIcon,
    colorPrimary
=======
    assistantIconType
>>>>>>> c576aa5c
  } = useSettings()
  const { theme: themeMode } = useTheme()
  const { t } = useTranslation()
  const dispatch = useAppDispatch()
  const { setColorPrimary } = useUserTheme()

  const [visibleIcons, setVisibleIcons] = useState(sidebarIcons?.visible || DEFAULT_SIDEBAR_ICONS)
  const [disabledIcons, setDisabledIcons] = useState(sidebarIcons?.disabled || [])

  const handleWindowStyleChange = useCallback(
    (checked: boolean) => {
      setWindowStyle(checked ? 'transparent' : 'opaque')
    },
    [setWindowStyle]
  )

  const handleColorPrimaryChange = useCallback(
    (colorHex: string) => {
      setColorPrimary(colorHex)
    },
    [setColorPrimary]
  )

  const handleReset = useCallback(() => {
    setVisibleIcons([...DEFAULT_SIDEBAR_ICONS])
    setDisabledIcons([])
    dispatch(setSidebarIcons({ visible: DEFAULT_SIDEBAR_ICONS, disabled: [] }))
  }, [dispatch])

  const themeOptions = useMemo(
    () => [
      {
        value: ThemeMode.light,
        label: (
          <div style={{ display: 'flex', alignItems: 'center', gap: '5px' }}>
            <i className="iconfont icon-theme icon-theme-light" />
            <span>{t('settings.theme.light')}</span>
          </div>
        )
      },
      {
        value: ThemeMode.dark,
        label: (
          <div style={{ display: 'flex', alignItems: 'center', gap: '5px' }}>
            <i className="iconfont icon-theme icon-dark1" />
            <span>{t('settings.theme.dark')}</span>
          </div>
        )
      },
      {
        value: ThemeMode.auto,
        label: (
          <div style={{ display: 'flex', alignItems: 'center', gap: '5px' }}>
            <SyncOutlined />
            <span>{t('settings.theme.auto')}</span>
          </div>
        )
      }
    ],
    [t]
  )

  const assistantIconTypeOptions = useMemo(
    () => [
      { value: 'model', label: t('settings.assistant.icon.type.model') },
      { value: 'emoji', label: t('settings.assistant.icon.type.emoji') },
      { value: 'none', label: t('settings.assistant.icon.type.none') }
    ],
    [t]
  )

  return (
    <SettingContainer theme={themeMode}>
      <SettingGroup theme={theme}>
        <SettingTitle>{t('settings.display.title')}</SettingTitle>
        <SettingDivider />
        <SettingRow>
          <SettingRowTitle>{t('settings.theme.title')}</SettingRowTitle>
          <Segmented value={theme} shape="round" onChange={setTheme} options={themeOptions} />
        </SettingRow>
        <SettingDivider />
        <SettingRow>
          <SettingRowTitle>{t('settings.theme.color_primary')}</SettingRowTitle>
          <ColorPicker
            value={colorPrimary}
            onChange={(color) => handleColorPrimaryChange(color.toHexString())}
            showText
          />
        </SettingRow>
        {isMac && (
          <>
            <SettingDivider />
            <SettingRow>
              <SettingRowTitle>{t('settings.theme.window.style.transparent')}</SettingRowTitle>
              <Switch checked={windowStyle === 'transparent'} onChange={handleWindowStyleChange} />
            </SettingRow>
          </>
        )}
      </SettingGroup>
      <SettingGroup theme={theme}>
        <SettingTitle>{t('settings.display.topic.title')}</SettingTitle>
        <SettingDivider />
        <SettingRow>
          <SettingRowTitle>{t('settings.topic.position')}</SettingRowTitle>
          <Segmented
            value={topicPosition || 'right'}
            shape="round"
            onChange={setTopicPosition}
            options={[
              { value: 'left', label: t('settings.topic.position.left') },
              { value: 'right', label: t('settings.topic.position.right') }
            ]}
          />
        </SettingRow>
        <SettingDivider />
        {topicPosition === 'left' && (
          <>
            <SettingRow>
              <SettingRowTitle>{t('settings.advanced.auto_switch_to_topics')}</SettingRowTitle>
              <Switch
                checked={clickAssistantToShowTopic}
                onChange={(checked) => dispatch(setClickAssistantToShowTopic(checked))}
              />
            </SettingRow>
            <SettingDivider />
          </>
        )}
        <SettingRow>
          <SettingRowTitle>{t('settings.topic.show.time')}</SettingRowTitle>
          <Switch checked={showTopicTime} onChange={(checked) => dispatch(setShowTopicTime(checked))} />
        </SettingRow>
      </SettingGroup>
      <SettingGroup theme={theme}>
        <SettingTitle>{t('settings.display.assistant.title')}</SettingTitle>
        <SettingDivider />
        <SettingRow>
          <SettingRowTitle>{t('settings.assistant.icon.type')}</SettingRowTitle>
          <Segmented
            value={assistantIconType}
            shape="round"
            onChange={(value) => dispatch(setAssistantIconType(value as AssistantIconType))}
            options={assistantIconTypeOptions}
          />
        </SettingRow>
      </SettingGroup>
      <SettingGroup theme={theme}>
        <SettingTitle
          style={{ display: 'flex', flexDirection: 'row', justifyContent: 'space-between', alignItems: 'center' }}>
          <span>{t('settings.display.sidebar.title')}</span>
          <ResetButtonWrapper>
            <Button onClick={handleReset}>{t('common.reset')}</Button>
          </ResetButtonWrapper>
        </SettingTitle>
        <SettingDivider />
        <SidebarIconsManager
          visibleIcons={visibleIcons}
          disabledIcons={disabledIcons}
          setVisibleIcons={setVisibleIcons}
          setDisabledIcons={setDisabledIcons}
        />
      </SettingGroup>
      <SettingGroup theme={theme}>
        <SettingTitle>
          {t('settings.display.custom.css')}
          <TitleExtra onClick={() => window.api.openWebsite('https://cherrycss.com/')}>
            {t('settings.display.custom.css.cherrycss')}
          </TitleExtra>
        </SettingTitle>
        <SettingDivider />
        <Input.TextArea
          value={customCss}
          onChange={(e) => {
            dispatch(setCustomCss(e.target.value))
            window.api.setCustomCss(e.target.value)
          }}
          placeholder={t('settings.display.custom.css.placeholder')}
          style={{
            minHeight: 200,
            fontFamily: 'monospace'
          }}
        />
      </SettingGroup>
    </SettingContainer>
  )
}

const TitleExtra = styled.div`
  font-size: 12px;
  cursor: pointer;
  text-decoration: underline;
  opacity: 0.7;
`
const ResetButtonWrapper = styled.div`
  display: flex;
  align-items: center;
  justify-content: center;
`

export default DisplaySettings<|MERGE_RESOLUTION|>--- conflicted
+++ resolved
@@ -34,13 +34,8 @@
     showTopicTime,
     customCss,
     sidebarIcons,
-<<<<<<< HEAD
-    showAssistantIcon,
-    setShowAssistantIcon,
+    assistantIconType,
     colorPrimary
-=======
-    assistantIconType
->>>>>>> c576aa5c
   } = useSettings()
   const { theme: themeMode } = useTheme()
   const { t } = useTranslation()

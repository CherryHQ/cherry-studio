import { usePreference } from '@data/hooks/usePreference'
import CodeEditor from '@renderer/components/CodeEditor'
import { ResetIcon } from '@renderer/components/Icons'
import { HStack } from '@renderer/components/Layout'
import TextBadge from '@renderer/components/TextBadge'
import { isMac, THEME_COLOR_PRESETS } from '@renderer/config/constant'
import { useTheme } from '@renderer/context/ThemeProvider'
import { useNavbarPosition } from '@renderer/hooks/useNavbar'
import useUserTheme from '@renderer/hooks/useUserTheme'
<<<<<<< HEAD
import { DefaultPreferences } from '@shared/data/preferences'
import { AssistantIconType } from '@shared/data/preferenceTypes'
import { ThemeMode } from '@shared/data/preferenceTypes'
import { Button, ColorPicker, Segmented, Switch } from 'antd'
=======
import { useAppDispatch } from '@renderer/store'
import {
  AssistantIconType,
  setAssistantIconType,
  setClickAssistantToShowTopic,
  setCustomCss,
  setPinTopicsToTop,
  setShowTopicTime,
  setSidebarIcons
} from '@renderer/store/settings'
import { ThemeMode } from '@renderer/types'
import { Button, ColorPicker, Segmented, Select, Switch } from 'antd'
>>>>>>> f9171f3d
import { Minus, Monitor, Moon, Plus, Sun } from 'lucide-react'
import { FC, useCallback, useEffect, useMemo, useState } from 'react'
import { useTranslation } from 'react-i18next'
import styled from 'styled-components'

import { SettingContainer, SettingDivider, SettingGroup, SettingRow, SettingRowTitle, SettingTitle } from '..'
import SidebarIconsManager from './SidebarIconsManager'

const ColorCircleWrapper = styled.div`
  width: 24px;
  height: 24px;
  position: relative;
  display: flex;
  align-items: center;
  justify-content: center;
`

const ColorCircle = styled.div<{ color: string; isActive?: boolean }>`
  position: absolute;
  top: 50%;
  left: 50%;
  width: 20px;
  height: 20px;
  border-radius: 50%;
  background-color: ${(props) => props.color};
  cursor: pointer;
  transform: translate(-50%, -50%);
  border: 2px solid ${(props) => (props.isActive ? 'var(--color-border)' : 'transparent')};
  transition: opacity 0.2s;

  &:hover {
    opacity: 0.8;
  }
`

const DisplaySettings: FC = () => {
  const [windowStyle, setWindowStyle] = usePreference('ui.window_style')
  const [customCss, setCustomCss] = usePreference('ui.custom_css')
  const [visibleIcons, setVisibleIcons] = usePreference('ui.sidebar.icons.visible')
  const [invisibleIcons, setInvisibleIcons] = usePreference('ui.sidebar.icons.invisible')
  const [topicPosition, setTopicPosition] = usePreference('topic.position')
  const [clickAssistantToShowTopic, setClickAssistantToShowTopic] = usePreference('assistant.click_to_show_topic')
  const [pinTopicsToTop, setPinTopicsToTop] = usePreference('topic.tab.pin_to_top')
  const [showTopicTime, setShowTopicTime] = usePreference('topic.tab.show_time')
  const [assistantIconType, setAssistantIconType] = usePreference('assistant.icon_type')

  const { navbarPosition, setNavbarPosition } = useNavbarPosition()
  const { theme, settedTheme, setTheme } = useTheme()
  const { t } = useTranslation()
  const [currentZoom, setCurrentZoom] = useState(1.0)
<<<<<<< HEAD
  const { userTheme, setUserTheme } = useUserTheme()
  // const [visibleIcons, setVisibleIcons] = useState(sidebarIcons?.visible || DEFAULT_SIDEBAR_ICONS)
  // const [disabledIcons, setDisabledIcons] = useState(sidebarIcons?.disabled || [])
=======
  const { setUserTheme } = useUserTheme()

  const [visibleIcons, setVisibleIcons] = useState(sidebarIcons?.visible || DEFAULT_SIDEBAR_ICONS)
  const [disabledIcons, setDisabledIcons] = useState(sidebarIcons?.disabled || [])
  const [fontList, setFontList] = useState<string[]>([])
>>>>>>> f9171f3d

  const handleWindowStyleChange = useCallback(
    (checked: boolean) => {
      setWindowStyle(checked ? 'transparent' : 'opaque')
    },
    [setWindowStyle]
  )

  const handleColorPrimaryChange = useCallback(
    (colorHex: string) => {
      setUserTheme({
        ...userTheme,
        colorPrimary: colorHex
      })
    },
    [setUserTheme, userTheme]
  )

  const handleReset = useCallback(() => {
    setVisibleIcons(DefaultPreferences.default['ui.sidebar.icons.visible'])
    setInvisibleIcons(DefaultPreferences.default['ui.sidebar.icons.invisible'])
  }, [setVisibleIcons, setInvisibleIcons])

  const themeOptions = useMemo(
    () => [
      {
        value: ThemeMode.light,
        label: (
          <div style={{ display: 'flex', alignItems: 'center', gap: '5px' }}>
            <Sun size={16} />
            <span>{t('settings.theme.light')}</span>
          </div>
        )
      },
      {
        value: ThemeMode.dark,
        label: (
          <div style={{ display: 'flex', alignItems: 'center', gap: '5px' }}>
            <Moon size={16} />
            <span>{t('settings.theme.dark')}</span>
          </div>
        )
      },
      {
        value: ThemeMode.system,
        label: (
          <div style={{ display: 'flex', alignItems: 'center', gap: '5px' }}>
            <Monitor size={16} />
            <span>{t('settings.theme.system')}</span>
          </div>
        )
      }
    ],
    [t]
  )

  useEffect(() => {
    // 初始化获取所有系统字体
    window.api.getSystemFonts().then((fonts: string[]) => {
      setFontList(fonts)
    })

    // 初始化获取当前缩放值
    window.api.handleZoomFactor(0).then((factor) => {
      setCurrentZoom(factor)
    })

    const handleResize = () => {
      window.api.handleZoomFactor(0).then((factor) => {
        setCurrentZoom(factor)
      })
    }
    // 添加resize事件监听
    window.addEventListener('resize', handleResize)

    // 清理事件监听，防止内存泄漏
    return () => {
      window.removeEventListener('resize', handleResize)
    }
  }, [])

  const handleZoomFactor = async (delta: number, reset: boolean = false) => {
    const zoomFactor = await window.api.handleZoomFactor(delta, reset)
    setCurrentZoom(zoomFactor)
  }

  const handleUserFontChange = useCallback(
    (value: string) => {
      setUserTheme({
        ...userTheme,
        userFontFamily: value
      })
    },
    [setUserTheme, userTheme]
  )

  const handleUserCodeFontChange = useCallback(
    (value: string) => {
      setUserTheme({
        ...userTheme,
        userCodeFontFamily: value
      })
    },
    [setUserTheme, userTheme]
  )

  const assistantIconTypeOptions = useMemo(
    () => [
      { value: 'model', label: t('settings.assistant.icon.type.model') },
      { value: 'emoji', label: t('settings.assistant.icon.type.emoji') },
      { value: 'none', label: t('settings.assistant.icon.type.none') }
    ],
    [t]
  )

  return (
    <SettingContainer theme={theme}>
      <SettingGroup theme={theme}>
        <SettingTitle>{t('settings.display.title')}</SettingTitle>
        <SettingDivider />
        <SettingRow>
          <SettingRowTitle>{t('settings.theme.title')}</SettingRowTitle>
          <Segmented value={settedTheme} shape="round" onChange={setTheme} options={themeOptions} />
        </SettingRow>
        <SettingDivider />
        <SettingRow>
          <SettingRowTitle>{t('settings.theme.color_primary')}</SettingRowTitle>
          <HStack gap="12px" alignItems="center">
            <HStack gap="12px">
              {THEME_COLOR_PRESETS.map((color) => (
                <ColorCircleWrapper key={color}>
                  <ColorCircle
                    color={color}
                    isActive={userTheme.colorPrimary === color}
                    onClick={() => handleColorPrimaryChange(color)}
                  />
                </ColorCircleWrapper>
              ))}
            </HStack>
            <ColorPicker
              style={{ fontFamily: 'inherit' }}
              className="color-picker"
              value={userTheme.colorPrimary}
              onChange={(color) => handleColorPrimaryChange(color.toHexString())}
              showText
              size="small"
              presets={[
                {
                  label: 'Presets',
                  colors: THEME_COLOR_PRESETS
                }
              ]}
            />
          </HStack>
        </SettingRow>
        {isMac && (
          <>
            <SettingDivider />
            <SettingRow>
              <SettingRowTitle>{t('settings.theme.window.style.transparent')}</SettingRowTitle>
              <Switch checked={windowStyle === 'transparent'} onChange={handleWindowStyleChange} />
            </SettingRow>
          </>
        )}
      </SettingGroup>
      <SettingGroup theme={theme}>
        <SettingTitle style={{ justifyContent: 'flex-start', gap: 5 }}>
          {t('settings.display.navbar.title')} <TextBadge text="New" />
        </SettingTitle>
        <SettingDivider />
        <SettingRow>
          <SettingRowTitle>{t('settings.display.navbar.position.label')}</SettingRowTitle>
          <Segmented
            value={navbarPosition}
            shape="round"
            onChange={setNavbarPosition}
            options={[
              { label: t('settings.display.navbar.position.left'), value: 'left' },
              { label: t('settings.display.navbar.position.top'), value: 'top' }
            ]}
          />
        </SettingRow>
      </SettingGroup>
      <SettingGroup theme={theme}>
        <SettingTitle>{t('settings.display.zoom.title')}</SettingTitle>
        <SettingDivider />
        <SettingRow>
          <SettingRowTitle>{t('settings.zoom.title')}</SettingRowTitle>
          <ZoomButtonGroup>
            <Button onClick={() => handleZoomFactor(-0.1)} icon={<Minus size="14" />} color="default" variant="text" />
            <ZoomValue>{Math.round(currentZoom * 100)}%</ZoomValue>
            <Button onClick={() => handleZoomFactor(0.1)} icon={<Plus size="14" />} color="default" variant="text" />
            <Button
              onClick={() => handleZoomFactor(0, true)}
              style={{ marginLeft: 8 }}
              icon={<ResetIcon size="14" />}
              color="default"
              variant="text"
            />
          </ZoomButtonGroup>
        </SettingRow>
      </SettingGroup>
      <SettingGroup theme={theme}>
        <SettingTitle style={{ justifyContent: 'flex-start', gap: 5 }}>
          {t('settings.display.font.title')} <TextBadge text="New" />
        </SettingTitle>
        <SettingDivider />
        <SettingRow>
          <SettingRowTitle>{t('settings.display.font.global')}</SettingRowTitle>
          <SelectRow>
            <Select
              style={{ width: 200 }}
              placeholder={t('settings.display.font.select')}
              options={[
                {
                  label: (
                    <span style={{ fontFamily: 'Ubuntu, -apple-system, system-ui, Arial, sans-serif' }}>
                      {t('settings.display.font.default')}
                    </span>
                  ),
                  value: ''
                },
                ...fontList.map((font) => ({ label: <span style={{ fontFamily: font }}>{font}</span>, value: font }))
              ]}
              value={userTheme.userFontFamily || ''}
              onChange={(font) => handleUserFontChange(font)}
              showSearch
              getPopupContainer={(triggerNode) => triggerNode.parentElement || document.body}
            />
            <Button
              onClick={() => handleUserFontChange('')}
              style={{ marginLeft: 8 }}
              icon={<ResetIcon size="14" />}
              color="default"
              variant="text"
            />
          </SelectRow>
        </SettingRow>
        <SettingDivider />
        <SettingRow>
          <SettingRowTitle>{t('settings.display.font.code')}</SettingRowTitle>
          <SelectRow>
            <Select
              style={{ width: 200 }}
              placeholder={t('settings.display.font.select')}
              options={[
                {
                  label: (
                    <span style={{ fontFamily: 'Ubuntu, -apple-system, system-ui, Arial, sans-serif' }}>
                      {t('settings.display.font.default')}
                    </span>
                  ),
                  value: ''
                },
                ...fontList.map((font) => ({ label: <span style={{ fontFamily: font }}>{font}</span>, value: font }))
              ]}
              value={userTheme.userCodeFontFamily || ''}
              onChange={(font) => handleUserCodeFontChange(font)}
              showSearch
              getPopupContainer={(triggerNode) => triggerNode.parentElement || document.body}
            />
            <Button
              onClick={() => handleUserCodeFontChange('')}
              style={{ marginLeft: 8 }}
              icon={<ResetIcon size="14" />}
              color="default"
              variant="text"
            />
          </SelectRow>
        </SettingRow>
      </SettingGroup>
      <SettingGroup theme={theme}>
        <SettingTitle>{t('settings.display.topic.title')}</SettingTitle>
        <SettingDivider />
        <SettingRow>
          <SettingRowTitle>{t('settings.topic.position.label')}</SettingRowTitle>
          <Segmented
            value={topicPosition || 'right'}
            shape="round"
            onChange={setTopicPosition}
            options={[
              { value: 'left', label: t('settings.topic.position.left') },
              { value: 'right', label: t('settings.topic.position.right') }
            ]}
          />
        </SettingRow>
        <SettingDivider />
        {topicPosition === 'left' && (
          <>
            <SettingRow>
              <SettingRowTitle>{t('settings.advanced.auto_switch_to_topics')}</SettingRowTitle>
              <Switch
                checked={clickAssistantToShowTopic}
                onChange={(checked) => setClickAssistantToShowTopic(checked)}
              />
            </SettingRow>
            <SettingDivider />
          </>
        )}
        <SettingRow>
          <SettingRowTitle>{t('settings.topic.show.time')}</SettingRowTitle>
          <Switch checked={showTopicTime} onChange={(checked) => setShowTopicTime(checked)} />
        </SettingRow>
        <SettingDivider />
        <SettingRow>
          <SettingRowTitle>{t('settings.topic.pin_to_top')}</SettingRowTitle>
          <Switch checked={pinTopicsToTop} onChange={(checked) => setPinTopicsToTop(checked)} />
        </SettingRow>
      </SettingGroup>
      <SettingGroup theme={theme}>
        <SettingTitle>{t('settings.display.assistant.title')}</SettingTitle>
        <SettingDivider />
        <SettingRow>
          <SettingRowTitle>{t('settings.assistant.icon.type.label')}</SettingRowTitle>
          <Segmented
            value={assistantIconType}
            shape="round"
            onChange={(value) => setAssistantIconType(value as AssistantIconType)}
            options={assistantIconTypeOptions}
          />
        </SettingRow>
      </SettingGroup>
      {navbarPosition === 'left' && (
        <SettingGroup theme={theme}>
          <SettingTitle
            style={{ display: 'flex', flexDirection: 'row', justifyContent: 'space-between', alignItems: 'center' }}>
            <span>{t('settings.display.sidebar.title')}</span>
            <ResetButtonWrapper>
              <Button onClick={handleReset}>{t('common.reset')}</Button>
            </ResetButtonWrapper>
          </SettingTitle>
          <SettingDivider />
          <SidebarIconsManager
            visibleIcons={visibleIcons}
            invisibleIcons={invisibleIcons}
            setVisibleIcons={setVisibleIcons}
            setInvisibleIcons={setInvisibleIcons}
          />
        </SettingGroup>
      )}
      <SettingGroup theme={theme}>
        <SettingTitle>
          {t('settings.display.custom.css.label')}
          <TitleExtra onClick={() => window.api.openWebsite('https://cherrycss.com/')}>
            {t('settings.display.custom.css.cherrycss')}
          </TitleExtra>
        </SettingTitle>
        <SettingDivider />
        <CodeEditor
          value={customCss}
          language="css"
          placeholder={t('settings.display.custom.css.placeholder')}
          onChange={(value) => setCustomCss(value)}
          height="60vh"
          expanded={false}
          wrapped
          options={{
            autocompletion: true,
            lineNumbers: true,
            foldGutter: true,
            keymap: true
          }}
          style={{
            outline: '0.5px solid var(--color-border)',
            borderRadius: '5px'
          }}
        />
      </SettingGroup>
    </SettingContainer>
  )
}

const TitleExtra = styled.div`
  font-size: 12px;
  cursor: pointer;
  text-decoration: underline;
  opacity: 0.7;
`
const ResetButtonWrapper = styled.div`
  display: flex;
  align-items: center;
  justify-content: center;
`
const ZoomButtonGroup = styled.div`
  display: flex;
  align-items: center;
  justify-content: flex-end;
  width: 210px;
`
const ZoomValue = styled.span`
  width: 40px;
  text-align: center;
  margin: 0 5px;
`

const SelectRow = styled.div`
  display: flex;
  align-items: center;
  justify-content: flex-end;
  width: 300px;
`

export default DisplaySettings<|MERGE_RESOLUTION|>--- conflicted
+++ resolved
@@ -7,25 +7,10 @@
 import { useTheme } from '@renderer/context/ThemeProvider'
 import { useNavbarPosition } from '@renderer/hooks/useNavbar'
 import useUserTheme from '@renderer/hooks/useUserTheme'
-<<<<<<< HEAD
 import { DefaultPreferences } from '@shared/data/preferences'
 import { AssistantIconType } from '@shared/data/preferenceTypes'
 import { ThemeMode } from '@shared/data/preferenceTypes'
-import { Button, ColorPicker, Segmented, Switch } from 'antd'
-=======
-import { useAppDispatch } from '@renderer/store'
-import {
-  AssistantIconType,
-  setAssistantIconType,
-  setClickAssistantToShowTopic,
-  setCustomCss,
-  setPinTopicsToTop,
-  setShowTopicTime,
-  setSidebarIcons
-} from '@renderer/store/settings'
-import { ThemeMode } from '@renderer/types'
 import { Button, ColorPicker, Segmented, Select, Switch } from 'antd'
->>>>>>> f9171f3d
 import { Minus, Monitor, Moon, Plus, Sun } from 'lucide-react'
 import { FC, useCallback, useEffect, useMemo, useState } from 'react'
 import { useTranslation } from 'react-i18next'
@@ -76,17 +61,10 @@
   const { theme, settedTheme, setTheme } = useTheme()
   const { t } = useTranslation()
   const [currentZoom, setCurrentZoom] = useState(1.0)
-<<<<<<< HEAD
   const { userTheme, setUserTheme } = useUserTheme()
   // const [visibleIcons, setVisibleIcons] = useState(sidebarIcons?.visible || DEFAULT_SIDEBAR_ICONS)
   // const [disabledIcons, setDisabledIcons] = useState(sidebarIcons?.disabled || [])
-=======
-  const { setUserTheme } = useUserTheme()
-
-  const [visibleIcons, setVisibleIcons] = useState(sidebarIcons?.visible || DEFAULT_SIDEBAR_ICONS)
-  const [disabledIcons, setDisabledIcons] = useState(sidebarIcons?.disabled || [])
   const [fontList, setFontList] = useState<string[]>([])
->>>>>>> f9171f3d
 
   const handleWindowStyleChange = useCallback(
     (checked: boolean) => {

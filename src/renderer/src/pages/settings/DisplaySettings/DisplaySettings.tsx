--- conflicted
+++ resolved
@@ -10,25 +10,10 @@
 import { useTheme } from '@renderer/context/ThemeProvider'
 import { useNavbarPosition } from '@renderer/hooks/useNavbar'
 import useUserTheme from '@renderer/hooks/useUserTheme'
-<<<<<<< HEAD
 import { DefaultPreferences } from '@shared/data/preference/preferenceSchemas'
 import type { AssistantIconType } from '@shared/data/preference/preferenceTypes'
 import { ThemeMode } from '@shared/data/preference/preferenceTypes'
-import { ColorPicker, Segmented, Select } from 'antd'
-=======
-import { useAppDispatch } from '@renderer/store'
-import type { AssistantIconType } from '@renderer/store/settings'
-import {
-  setAssistantIconType,
-  setClickAssistantToShowTopic,
-  setCustomCss,
-  setPinTopicsToTop,
-  setShowTopicTime,
-  setSidebarIcons
-} from '@renderer/store/settings'
-import { ThemeMode } from '@renderer/types'
-import { Button, ColorPicker, Segmented, Select, Switch, Tooltip } from 'antd'
->>>>>>> f7312697
+import { ColorPicker, Segmented, Select, Tooltip } from 'antd'
 import { Minus, Monitor, Moon, Plus, Sun } from 'lucide-react'
 import type { FC } from 'react'
 import { useCallback, useEffect, useMemo, useState } from 'react'

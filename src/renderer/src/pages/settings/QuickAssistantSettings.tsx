import { InfoCircleOutlined } from '@ant-design/icons'
import { RowFlex } from '@cherrystudio/ui'
import { Switch } from '@cherrystudio/ui'
import { usePreference } from '@data/hooks/usePreference'
import ModelAvatar from '@renderer/components/Avatar/ModelAvatar'
import { useTheme } from '@renderer/context/ThemeProvider'
import { useAssistants, useDefaultAssistant, useDefaultModel } from '@renderer/hooks/useAssistant'
import { useAppDispatch, useAppSelector } from '@renderer/store'
import { setQuickAssistantId } from '@renderer/store/llm'
<<<<<<< HEAD
import HomeWindow from '@renderer/windows/mini/home/HomeWindow'
import { Button, Select, Tooltip } from 'antd'
import type { FC } from 'react'
=======
import {
  setClickTrayToShowQuickAssistant,
  setEnableQuickAssistant,
  setReadClipboardAtStartup
} from '@renderer/store/settings'
import { matchKeywordsInString } from '@renderer/utils'
import HomeWindow from '@renderer/windows/mini/home/HomeWindow'
import { Button, Select, Switch, Tooltip } from 'antd'
import { FC, useMemo } from 'react'
>>>>>>> c7d2588f
import { useTranslation } from 'react-i18next'
import styled from 'styled-components'

import { SettingContainer, SettingDivider, SettingGroup, SettingRow, SettingRowTitle, SettingTitle } from '.'

const QuickAssistantSettings: FC = () => {
  const [enableQuickAssistant, setEnableQuickAssistant] = usePreference('feature.quick_assistant.enabled')
  const [clickTrayToShowQuickAssistant, setClickTrayToShowQuickAssistant] = usePreference(
    'feature.quick_assistant.click_tray_to_show'
  )
  const [readClipboardAtStartup, setReadClipboardAtStartup] = usePreference(
    'feature.quick_assistant.read_clipboard_at_startup'
  )
  const [, setTray] = usePreference('app.tray.enabled')

  const { t } = useTranslation()
  const { theme } = useTheme()
  const dispatch = useAppDispatch()
  const { assistants } = useAssistants()
  const { quickAssistantId } = useAppSelector((state) => state.llm)
  const { defaultAssistant: _defaultAssistant } = useDefaultAssistant()
  const { defaultModel } = useDefaultModel()

  // Take the "default assistant" from the assistant list first.
  const defaultAssistant = useMemo(
    () => assistants.find((a) => a.id === _defaultAssistant.id) || _defaultAssistant,
    [assistants, _defaultAssistant]
  )

  const handleEnableQuickAssistant = async (enable: boolean) => {
    await setEnableQuickAssistant(enable)

    !enable && window.api.miniWindow.close()

    if (enable && !clickTrayToShowQuickAssistant) {
      window.toast.info({
        title: t('settings.quickAssistant.use_shortcut_to_show'),
        timeout: 4000,
        icon: <InfoCircleOutlined />
      })
    }

    if (enable && clickTrayToShowQuickAssistant) {
      setTray(true)
    }
  }

  const handleClickTrayToShowQuickAssistant = async (checked: boolean) => {
    await setClickTrayToShowQuickAssistant(checked)
    checked && setTray(true)
  }

  const handleClickReadClipboardAtStartup = async (checked: boolean) => {
    await setReadClipboardAtStartup(checked)
    window.api.miniWindow.close()
  }

  return (
    <SettingContainer theme={theme}>
      <SettingGroup theme={theme}>
        <SettingTitle>{t('settings.quickAssistant.title')}</SettingTitle>
        <SettingDivider />
        <SettingRow>
          <SettingRowTitle style={{ display: 'flex', alignItems: 'center', gap: 4 }}>
            <span>{t('settings.quickAssistant.enable_quick_assistant')}</span>
            <Tooltip title={t('settings.quickAssistant.use_shortcut_to_show')} placement="right">
              <InfoCircleOutlined style={{ cursor: 'pointer' }} />
            </Tooltip>
          </SettingRowTitle>
          <Switch isSelected={enableQuickAssistant} onValueChange={handleEnableQuickAssistant} />
        </SettingRow>
        {enableQuickAssistant && (
          <>
            <SettingDivider />
            <SettingRow>
              <SettingRowTitle>{t('settings.quickAssistant.click_tray_to_show')}</SettingRowTitle>
              <Switch isSelected={clickTrayToShowQuickAssistant} onValueChange={handleClickTrayToShowQuickAssistant} />
            </SettingRow>
          </>
        )}
        {enableQuickAssistant && (
          <>
            <SettingDivider />
            <SettingRow>
              <SettingRowTitle>{t('settings.quickAssistant.read_clipboard_at_startup')}</SettingRowTitle>
              <Switch isSelected={readClipboardAtStartup} onValueChange={handleClickReadClipboardAtStartup} />
            </SettingRow>
          </>
        )}
      </SettingGroup>
      {enableQuickAssistant && (
        <SettingGroup theme={theme}>
          <RowFlex className="items-center justify-between">
            <RowFlex className="items-center gap-2.5">
              {t('settings.models.quick_assistant_model')}
              <Tooltip title={t('selection.settings.user_modal.model.tooltip')} arrow>
                <InfoCircleOutlined style={{ cursor: 'pointer' }} />
              </Tooltip>
              <Spacer />
            </RowFlex>
            <RowFlex className="items-center gap-2.5">
              {!quickAssistantId ? null : (
                <RowFlex className="items-center">
                  <Select
                    value={quickAssistantId || defaultAssistant.id}
                    style={{ width: 300, height: 34 }}
                    onChange={(value) => dispatch(setQuickAssistantId(value))}
                    placeholder={t('settings.models.quick_assistant_selection')}
                    showSearch
                    options={[
                      {
                        key: defaultAssistant.id,
                        value: defaultAssistant.id,
                        title: defaultAssistant.name,
                        label: (
                          <AssistantItem>
                            <ModelAvatar model={defaultAssistant.model || defaultModel} size={18} />
                            <AssistantName>{defaultAssistant.name}</AssistantName>
                            <Spacer />
                            <DefaultTag isCurrent={true}>{t('settings.models.quick_assistant_default_tag')}</DefaultTag>
                          </AssistantItem>
<<<<<<< HEAD
                        </Select.Option>
                      ))}
                  </Select>
                </RowFlex>
=======
                        )
                      },
                      ...assistants
                        .filter((a) => a.id !== defaultAssistant.id)
                        .map((a) => ({
                          key: a.id,
                          value: a.id,
                          title: a.name,
                          label: (
                            <AssistantItem>
                              <ModelAvatar model={a.model || defaultModel} size={18} />
                              <AssistantName>{a.name}</AssistantName>
                              <Spacer />
                            </AssistantItem>
                          )
                        }))
                    ]}
                    filterOption={(input, option) => matchKeywordsInString(input, option?.title || '')}
                  />
                </HStack>
>>>>>>> c7d2588f
              )}
              <RowFlex className="items-center gap-0">
                <StyledButton
                  type={quickAssistantId ? 'primary' : 'default'}
                  onClick={() => {
                    dispatch(setQuickAssistantId(defaultAssistant.id))
                  }}
                  selected={!!quickAssistantId}>
                  {t('settings.models.use_assistant')}
                </StyledButton>
                <StyledButton
                  type={!quickAssistantId ? 'primary' : 'default'}
                  onClick={() => dispatch(setQuickAssistantId(''))}
                  selected={!quickAssistantId}>
                  {t('settings.models.use_model')}
                </StyledButton>
              </RowFlex>
            </RowFlex>
          </RowFlex>
        </SettingGroup>
      )}
      {enableQuickAssistant && (
        <AssistantContainer>
          <HomeWindow draggable={false} />
        </AssistantContainer>
      )}
    </SettingContainer>
  )
}

const AssistantContainer = styled.div`
  width: 100%;
  height: 460px;
  background-color: var(--color-background);
  border-radius: 10px;
  border: 0.5px solid var(--color-border);
  margin: 0 auto;
  overflow: hidden;
`

const AssistantItem = styled.div`
  display: flex;
  flex-direction: row;
  align-items: center;
  gap: 8px;
  height: 28px;
`

const AssistantName = styled.span`
  max-width: calc(100% - 60px);
  overflow: hidden;
  text-overflow: ellipsis;
  white-space: nowrap;
`

const Spacer = styled.div`
  flex: 1;
`

const DefaultTag = styled.span<{ isCurrent: boolean }>`
  color: ${(props) => (props.isCurrent ? 'var(--color-primary)' : 'var(--color-text-3)')};
  font-size: 12px;
  padding: 2px 4px;
  border-radius: 4px;
`

const StyledButton = styled(Button)<{ selected: boolean }>`
  border-radius: ${(props) => (props.selected ? '6px' : '6px')};
  z-index: ${(props) => (props.selected ? 1 : 0)};
  min-width: 80px;

  &:first-child {
    border-top-right-radius: 0;
    border-bottom-right-radius: 0;
    border-right-width: 0; // No right border for the first button when not selected
  }

  &:last-child {
    border-top-left-radius: 0;
    border-bottom-left-radius: 0;
    border-left-width: 1px; // Ensure left border for the last button
  }

  // Override Ant Design's default hover and focus styles for a cleaner look

  &:hover,
  &:focus {
    z-index: 1;
    border-color: ${(props) => (props.selected ? 'var(--ant-primary-color)' : 'var(--ant-primary-color-hover)')};
    box-shadow: ${(props) =>
      props.selected ? '0 0 0 2px var(--ant-primary-color-outline)' : '0 0 0 2px var(--ant-primary-color-outline)'};
  }
`

export default QuickAssistantSettings<|MERGE_RESOLUTION|>--- conflicted
+++ resolved
@@ -7,21 +7,11 @@
 import { useAssistants, useDefaultAssistant, useDefaultModel } from '@renderer/hooks/useAssistant'
 import { useAppDispatch, useAppSelector } from '@renderer/store'
 import { setQuickAssistantId } from '@renderer/store/llm'
-<<<<<<< HEAD
+import { matchKeywordsInString } from '@renderer/utils'
 import HomeWindow from '@renderer/windows/mini/home/HomeWindow'
 import { Button, Select, Tooltip } from 'antd'
 import type { FC } from 'react'
-=======
-import {
-  setClickTrayToShowQuickAssistant,
-  setEnableQuickAssistant,
-  setReadClipboardAtStartup
-} from '@renderer/store/settings'
-import { matchKeywordsInString } from '@renderer/utils'
-import HomeWindow from '@renderer/windows/mini/home/HomeWindow'
-import { Button, Select, Switch, Tooltip } from 'antd'
-import { FC, useMemo } from 'react'
->>>>>>> c7d2588f
+import { useMemo } from 'react'
 import { useTranslation } from 'react-i18next'
 import styled from 'styled-components'
 
@@ -143,12 +133,6 @@
                             <Spacer />
                             <DefaultTag isCurrent={true}>{t('settings.models.quick_assistant_default_tag')}</DefaultTag>
                           </AssistantItem>
-<<<<<<< HEAD
-                        </Select.Option>
-                      ))}
-                  </Select>
-                </RowFlex>
-=======
                         )
                       },
                       ...assistants
@@ -168,8 +152,7 @@
                     ]}
                     filterOption={(input, option) => matchKeywordsInString(input, option?.title || '')}
                   />
-                </HStack>
->>>>>>> c7d2588f
+                </RowFlex>
               )}
               <RowFlex className="items-center gap-0">
                 <StyledButton

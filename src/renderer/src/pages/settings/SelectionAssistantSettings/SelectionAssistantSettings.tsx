import { isWindows } from '@renderer/config/constant'
import { useTheme } from '@renderer/context/ThemeProvider'
import { useSelectionAssistant } from '@renderer/hooks/useSelectionAssistant'
import { FilterMode, TriggerMode } from '@renderer/types/selectionTypes'
import SelectionToolbar from '@renderer/windows/selection/toolbar/SelectionToolbar'
import { Button, Radio, Row, Slider, Switch, Tooltip } from 'antd'
<<<<<<< HEAD
import { CircleHelp, Edit2 } from 'lucide-react'
import { FC, useEffect, useState } from 'react'
=======
import { CircleHelp } from 'lucide-react'
import { FC, useEffect } from 'react'
>>>>>>> cf1d5c09
import { useTranslation } from 'react-i18next'
import styled from 'styled-components'

import {
  SettingContainer,
  SettingDescription,
  SettingDivider,
  SettingGroup,
  SettingRow,
  SettingRowTitle,
  SettingTitle
} from '..'
import SelectionActionsList from './SelectionActionsList'
import SelectionFilterListModal from './SelectionFilterListModal'

const SelectionAssistantSettings: FC = () => {
  const { theme } = useTheme()
  const { t } = useTranslation()
  const {
    selectionEnabled,
    triggerMode,
    isCompact,
    isAutoClose,
    isAutoPin,
    isFollowToolbar,
    actionItems,
    actionWindowOpacity,
    filterMode,
    filterList,
    setSelectionEnabled,
    setTriggerMode,
    setIsCompact,
    setIsAutoClose,
    setIsAutoPin,
    setIsFollowToolbar,
    setActionWindowOpacity,
    setActionItems,
    setFilterMode,
    setFilterList
  } = useSelectionAssistant()
  const [isFilterListModalOpen, setIsFilterListModalOpen] = useState(false)

  // force disable selection assistant on non-windows systems
  useEffect(() => {
    if (!isWindows && selectionEnabled) {
      setSelectionEnabled(false)
    }
  }, [selectionEnabled, setSelectionEnabled])

  return (
    <SettingContainer theme={theme}>
      <SettingGroup>
        <Row align="middle">
          <SettingTitle>{t('selection.name')}</SettingTitle>
          <Spacer />
          <Button
            type="link"
            onClick={() => window.api.openWebsite('https://github.com/CherryHQ/cherry-studio/issues/6505')}
            style={{ fontSize: 12 }}>
            {'FAQ & ' + t('settings.about.feedback.button')}
          </Button>
          <ExperimentalText>{t('selection.settings.experimental')}</ExperimentalText>
        </Row>
        <SettingDivider />
        <SettingRow>
          <SettingLabel>
            <SettingRowTitle>{t('selection.settings.enable.title')}</SettingRowTitle>
            {!isWindows && <SettingDescription>{t('selection.settings.enable.description')}</SettingDescription>}
          </SettingLabel>
          <Switch
            checked={isWindows && selectionEnabled}
            onChange={(checked) => setSelectionEnabled(checked)}
            disabled={!isWindows}
          />
        </SettingRow>

        {!selectionEnabled && (
          <DemoContainer>
            <SelectionToolbar demo />
          </DemoContainer>
        )}
      </SettingGroup>
      {selectionEnabled && (
        <>
          <SettingGroup>
            <SettingTitle>{t('selection.settings.toolbar.title')}</SettingTitle>

            <SettingDivider />

            <SettingRow>
              <SettingLabel>
                <SettingRowTitle>
                  <div style={{ marginRight: '4px' }}>{t('selection.settings.toolbar.trigger_mode.title')}</div>
                  <Tooltip placement="top" title={t('selection.settings.toolbar.trigger_mode.description_note')} arrow>
                    <QuestionIcon size={14} />
                  </Tooltip>
                </SettingRowTitle>
                <SettingDescription>{t('selection.settings.toolbar.trigger_mode.description')}</SettingDescription>
              </SettingLabel>
              <Radio.Group
                value={triggerMode}
                onChange={(e) => setTriggerMode(e.target.value as TriggerMode)}
                buttonStyle="solid">
                <Radio.Button value="selected">{t('selection.settings.toolbar.trigger_mode.selected')}</Radio.Button>
                <Radio.Button value="ctrlkey">{t('selection.settings.toolbar.trigger_mode.ctrlkey')}</Radio.Button>
              </Radio.Group>
            </SettingRow>

            <SettingDivider />

            <SettingRow>
              <SettingLabel>
                <SettingRowTitle>{t('selection.settings.toolbar.compact_mode.title')}</SettingRowTitle>
                <SettingDescription>{t('selection.settings.toolbar.compact_mode.description')}</SettingDescription>
              </SettingLabel>
              <Switch checked={isCompact} onChange={(checked) => setIsCompact(checked)} />
            </SettingRow>
          </SettingGroup>

          <SettingGroup>
            <SettingTitle>{t('selection.settings.window.title')}</SettingTitle>

            <SettingDivider />

            <SettingRow>
              <SettingLabel>
                <SettingRowTitle>{t('selection.settings.window.follow_toolbar.title')}</SettingRowTitle>
                <SettingDescription>{t('selection.settings.window.follow_toolbar.description')}</SettingDescription>
              </SettingLabel>
              <Switch checked={isFollowToolbar} onChange={(checked) => setIsFollowToolbar(checked)} />
            </SettingRow>

            <SettingDivider />

            <SettingRow>
              <SettingLabel>
                <SettingRowTitle>{t('selection.settings.window.auto_close.title')}</SettingRowTitle>
                <SettingDescription>{t('selection.settings.window.auto_close.description')}</SettingDescription>
              </SettingLabel>
              <Switch checked={isAutoClose} onChange={(checked) => setIsAutoClose(checked)} />
            </SettingRow>

            <SettingDivider />

            <SettingRow>
              <SettingLabel>
                <SettingRowTitle>{t('selection.settings.window.auto_pin.title')}</SettingRowTitle>
                <SettingDescription>{t('selection.settings.window.auto_pin.description')}</SettingDescription>
              </SettingLabel>
              <Switch checked={isAutoPin} onChange={(checked) => setIsAutoPin(checked)} />
            </SettingRow>

            <SettingDivider />

            <SettingRow>
              <SettingLabel>
                <SettingRowTitle>{t('selection.settings.window.opacity.title')}</SettingRowTitle>
                <SettingDescription>{t('selection.settings.window.opacity.description')}</SettingDescription>
              </SettingLabel>
              <div style={{ marginRight: '16px' }}>{actionWindowOpacity}%</div>
              <Slider
                style={{ width: 100 }}
                min={20}
                max={100}
                reverse
                value={actionWindowOpacity}
                onChange={setActionWindowOpacity}
                tooltip={{ open: false }}
              />
            </SettingRow>
          </SettingGroup>

          <SelectionActionsList actionItems={actionItems} setActionItems={setActionItems} />

          <SettingGroup>
            <SettingTitle>高级</SettingTitle>

            <SettingDivider />

            <SettingRow>
              <SettingLabel>
                <SettingRowTitle>{t('selection.settings.advanced.filter_mode.title')}</SettingRowTitle>
                <SettingDescription>{t('selection.settings.advanced.filter_mode.description')}</SettingDescription>
              </SettingLabel>
              <Radio.Group
                value={filterMode}
                onChange={(e) => setFilterMode(e.target.value as FilterMode)}
                buttonStyle="solid">
                <Radio.Button value="default">{t('selection.settings.advanced.filter_mode.default')}</Radio.Button>
                <Radio.Button value="whitelist">{t('selection.settings.advanced.filter_mode.whitelist')}</Radio.Button>
                <Radio.Button value="blacklist">{t('selection.settings.advanced.filter_mode.blacklist')}</Radio.Button>
              </Radio.Group>
            </SettingRow>

            {filterMode !== 'default' && (
              <>
                <SettingDivider />
                <SettingRow>
                  <SettingLabel>
                    <SettingRowTitle>{t('selection.settings.advanced.filter_list.title')}</SettingRowTitle>
                    <SettingDescription>{t('selection.settings.advanced.filter_list.description')}</SettingDescription>
                  </SettingLabel>
                  <Button icon={<Edit2 size={14} />} onClick={() => setIsFilterListModalOpen(true)}>
                    {t('common.edit')}
                  </Button>
                </SettingRow>

                <SelectionFilterListModal
                  open={isFilterListModalOpen}
                  onClose={() => setIsFilterListModalOpen(false)}
                  filterList={filterList}
                  onSave={setFilterList}
                />
              </>
            )}
          </SettingGroup>
        </>
      )}
    </SettingContainer>
  )
}

const Spacer = styled.div`
  flex: 1;
`
const SettingLabel = styled.div`
  flex: 1;
`

const ExperimentalText = styled.div`
  color: var(--color-text-3);
  font-size: 12px;
`

const DemoContainer = styled.div`
  display: flex;
  justify-content: center;
  align-items: center;
  margin-top: 15px;
  margin-bottom: 5px;
`

const QuestionIcon = styled(CircleHelp)`
  cursor: pointer;
  color: var(--color-text-3);
`

export default SelectionAssistantSettings<|MERGE_RESOLUTION|>--- conflicted
+++ resolved
@@ -4,13 +4,8 @@
 import { FilterMode, TriggerMode } from '@renderer/types/selectionTypes'
 import SelectionToolbar from '@renderer/windows/selection/toolbar/SelectionToolbar'
 import { Button, Radio, Row, Slider, Switch, Tooltip } from 'antd'
-<<<<<<< HEAD
 import { CircleHelp, Edit2 } from 'lucide-react'
 import { FC, useEffect, useState } from 'react'
-=======
-import { CircleHelp } from 'lucide-react'
-import { FC, useEffect } from 'react'
->>>>>>> cf1d5c09
 import { useTranslation } from 'react-i18next'
 import styled from 'styled-components'
 

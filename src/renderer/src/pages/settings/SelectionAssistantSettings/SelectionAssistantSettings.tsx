import { Switch } from '@cherrystudio/ui'
<<<<<<< HEAD
import { Tooltip } from '@cherrystudio/ui'
=======
import { Button } from '@cherrystudio/ui'
>>>>>>> ef4bede0
import { usePreference } from '@data/hooks/usePreference'
import { isMac, isWin } from '@renderer/config/constant'
import { useTheme } from '@renderer/context/ThemeProvider'
import { getSelectionDescriptionLabel } from '@renderer/i18n/label'
import SelectionToolbar from '@renderer/windows/selection/toolbar/SelectionToolbar'
import type { SelectionFilterMode, SelectionTriggerMode } from '@shared/data/preference/preferenceTypes'
<<<<<<< HEAD
import { Button, Radio, Row, Slider } from 'antd'
=======
import { Radio, Row, Slider, Tooltip } from 'antd'
>>>>>>> ef4bede0
import { CircleHelp, Edit2 } from 'lucide-react'
import type { FC } from 'react'
import { useEffect, useState } from 'react'
import { useTranslation } from 'react-i18next'
import { Link } from 'react-router-dom'
import styled from 'styled-components'

import {
  SettingContainer,
  SettingDescription,
  SettingDivider,
  SettingGroup,
  SettingRow,
  SettingRowTitle,
  SettingTitle
} from '..'
import MacProcessTrustHintModal from './components/MacProcessTrustHintModal'
import SelectionActionsList from './components/SelectionActionsList'
import SelectionFilterListModal from './components/SelectionFilterListModal'

const SelectionAssistantSettings: FC = () => {
  const { theme } = useTheme()
  const { t } = useTranslation()

  const [selectionEnabled, setSelectionEnabled] = usePreference('feature.selection.enabled')
  const [triggerMode, setTriggerMode] = usePreference('feature.selection.trigger_mode')
  const [isCompact, setIsCompact] = usePreference('feature.selection.compact')
  const [isAutoClose, setIsAutoClose] = usePreference('feature.selection.auto_close')
  const [isAutoPin, setIsAutoPin] = usePreference('feature.selection.auto_pin')
  const [isFollowToolbar, setIsFollowToolbar] = usePreference('feature.selection.follow_toolbar')
  const [isRemeberWinSize, setIsRemeberWinSize] = usePreference('feature.selection.remember_win_size')
  const [actionWindowOpacity, setActionWindowOpacity] = usePreference('feature.selection.action_window_opacity')
  const [filterMode, setFilterMode] = usePreference('feature.selection.filter_mode')
  const [filterList, setFilterList] = usePreference('feature.selection.filter_list')
  const [actionItems, setActionItems] = usePreference('feature.selection.action_items')

  const isSupportedOS = isWin || isMac

  const [isFilterListModalOpen, setIsFilterListModalOpen] = useState(false)
  const [isMacTrustModalOpen, setIsMacTrustModalOpen] = useState(false)
  const [opacityValue, setOpacityValue] = useState(actionWindowOpacity)

  // force disable selection assistant on non-windows systems
  useEffect(() => {
    const checkMacProcessTrust = async () => {
      const isTrusted = await window.api.mac.isProcessTrusted()
      if (!isTrusted) {
        setSelectionEnabled(false)
      }
    }

    if (!isSupportedOS && selectionEnabled) {
      setSelectionEnabled(false)
      return
    } else if (isMac && selectionEnabled) {
      checkMacProcessTrust()
    }
  }, [isSupportedOS, selectionEnabled, setSelectionEnabled])

  const handleEnableCheckboxChange = async (checked: boolean) => {
    if (!isSupportedOS) return

    if (isMac && checked) {
      const isTrusted = await window.api.mac.isProcessTrusted()
      if (!isTrusted) {
        setIsMacTrustModalOpen(true)
        return
      }
    }

    setSelectionEnabled(checked)
  }

  return (
    <SettingContainer theme={theme}>
      <SettingGroup theme={theme}>
        <Row align="middle">
          <SettingTitle>{t('selection.name')}</SettingTitle>
          <Spacer />
          <Button
            variant="light"
            onPress={() => window.api.openWebsite('https://github.com/CherryHQ/cherry-studio/issues/6505')}
            style={{ fontSize: 12 }}>
            {'FAQ & ' + t('settings.about.feedback.button')}
          </Button>
          {isMac && <ExperimentalText>{t('selection.settings.experimental')}</ExperimentalText>}
        </Row>
        <SettingDivider />
        <SettingRow>
          <SettingLabel>
            <SettingRowTitle>{t('selection.settings.enable.title')}</SettingRowTitle>
            {!isSupportedOS && <SettingDescription>{t('selection.settings.enable.description')}</SettingDescription>}
          </SettingLabel>
          <Switch
            isSelected={isSupportedOS && selectionEnabled}
            onValueChange={handleEnableCheckboxChange}
            isDisabled={!isSupportedOS}
          />
        </SettingRow>

        {!selectionEnabled && (
          <DemoContainer>
            <SelectionToolbar demo />
          </DemoContainer>
        )}
      </SettingGroup>
      {selectionEnabled && (
        <>
          <SettingGroup theme={theme}>
            <SettingTitle>{t('selection.settings.toolbar.title')}</SettingTitle>
            <SettingDivider />
            <SettingRow>
              <SettingLabel>
                <SettingRowTitle>
                  <div style={{ marginRight: '4px' }}>{t('selection.settings.toolbar.trigger_mode.title')}</div>
                  {/* FIXME: 没有考虑Linux？ */}
                  <Tooltip placement="top" title={getSelectionDescriptionLabel(isWin ? 'windows' : 'mac')}>
                    <QuestionIcon size={14} />
                  </Tooltip>
                </SettingRowTitle>
                <SettingDescription>{t('selection.settings.toolbar.trigger_mode.description')}</SettingDescription>
              </SettingLabel>
              <Radio.Group
                value={triggerMode}
                onChange={(e) => setTriggerMode(e.target.value as SelectionTriggerMode)}
                buttonStyle="solid">
                <Tooltip placement="top" title={t('selection.settings.toolbar.trigger_mode.selected_note')}>
                  <Radio.Button value="selected">{t('selection.settings.toolbar.trigger_mode.selected')}</Radio.Button>
                </Tooltip>
                {isWin && (
                  <Tooltip placement="top" title={t('selection.settings.toolbar.trigger_mode.ctrlkey_note')}>
                    <Radio.Button value="ctrlkey">{t('selection.settings.toolbar.trigger_mode.ctrlkey')}</Radio.Button>
                  </Tooltip>
                )}
                <Tooltip
                  placement="top"
                  title={
                    <div>
                      {t('selection.settings.toolbar.trigger_mode.shortcut_note')}
                      <Link to="/settings/shortcut" style={{ color: 'var(--color-primary)' }}>
                        {t('selection.settings.toolbar.trigger_mode.shortcut_link')}
                      </Link>
                    </div>
                  }>
                  <Radio.Button value="shortcut">{t('selection.settings.toolbar.trigger_mode.shortcut')}</Radio.Button>
                </Tooltip>
              </Radio.Group>
            </SettingRow>
            <SettingDivider />
            <SettingRow>
              <SettingLabel>
                <SettingRowTitle>{t('selection.settings.toolbar.compact_mode.title')}</SettingRowTitle>
                <SettingDescription>{t('selection.settings.toolbar.compact_mode.description')}</SettingDescription>
              </SettingLabel>
              <Switch isSelected={isCompact} onValueChange={setIsCompact} />
            </SettingRow>
          </SettingGroup>

          <SettingGroup theme={theme}>
            <SettingTitle>{t('selection.settings.window.title')}</SettingTitle>
            <SettingDivider />
            <SettingRow>
              <SettingLabel>
                <SettingRowTitle>{t('selection.settings.window.follow_toolbar.title')}</SettingRowTitle>
                <SettingDescription>{t('selection.settings.window.follow_toolbar.description')}</SettingDescription>
              </SettingLabel>
              <Switch isSelected={isFollowToolbar} onValueChange={setIsFollowToolbar} />
            </SettingRow>
            <SettingDivider />
            <SettingRow>
              <SettingLabel>
                <SettingRowTitle>{t('selection.settings.window.remember_size.title')}</SettingRowTitle>
                <SettingDescription>{t('selection.settings.window.remember_size.description')}</SettingDescription>
              </SettingLabel>
              <Switch isSelected={isRemeberWinSize} onValueChange={setIsRemeberWinSize} />
            </SettingRow>
            <SettingDivider />
            <SettingRow>
              <SettingLabel>
                <SettingRowTitle>{t('selection.settings.window.auto_close.title')}</SettingRowTitle>
                <SettingDescription>{t('selection.settings.window.auto_close.description')}</SettingDescription>
              </SettingLabel>
              <Switch isSelected={isAutoClose} onValueChange={setIsAutoClose} />
            </SettingRow>
            <SettingDivider />
            <SettingRow>
              <SettingLabel>
                <SettingRowTitle>{t('selection.settings.window.auto_pin.title')}</SettingRowTitle>
                <SettingDescription>{t('selection.settings.window.auto_pin.description')}</SettingDescription>
              </SettingLabel>
              <Switch isSelected={isAutoPin} onValueChange={setIsAutoPin} />
            </SettingRow>
            <SettingDivider />
            <SettingRow>
              <SettingLabel>
                <SettingRowTitle>{t('selection.settings.window.opacity.title')}</SettingRowTitle>
                <SettingDescription>{t('selection.settings.window.opacity.description')}</SettingDescription>
              </SettingLabel>
              <div style={{ marginRight: '16px' }}>{opacityValue}%</div>
              <Slider
                style={{ width: 100 }}
                min={20}
                max={100}
                reverse
                value={opacityValue}
                onChange={setOpacityValue}
                onChangeComplete={setActionWindowOpacity}
                tooltip={{ open: false }}
              />
            </SettingRow>
          </SettingGroup>

          <SelectionActionsList actionItems={actionItems} setActionItems={setActionItems} />

          <SettingGroup theme={theme}>
            <SettingTitle>{t('selection.settings.advanced.title')}</SettingTitle>
            <SettingDivider />
            <SettingRow>
              <SettingLabel>
                <SettingRowTitle>{t('selection.settings.advanced.filter_mode.title')}</SettingRowTitle>
                <SettingDescription>{t('selection.settings.advanced.filter_mode.description')}</SettingDescription>
              </SettingLabel>
              <Radio.Group
                value={filterMode ?? 'default'}
                onChange={(e) => setFilterMode(e.target.value as SelectionFilterMode)}
                buttonStyle="solid">
                <Radio.Button value="default">{t('selection.settings.advanced.filter_mode.default')}</Radio.Button>
                <Radio.Button value="whitelist">{t('selection.settings.advanced.filter_mode.whitelist')}</Radio.Button>
                <Radio.Button value="blacklist">{t('selection.settings.advanced.filter_mode.blacklist')}</Radio.Button>
              </Radio.Group>
            </SettingRow>

            {filterMode && filterMode !== 'default' && (
              <>
                <SettingDivider />
                <SettingRow>
                  <SettingLabel>
                    <SettingRowTitle>{t('selection.settings.advanced.filter_list.title')}</SettingRowTitle>
                    <SettingDescription>{t('selection.settings.advanced.filter_list.description')}</SettingDescription>
                  </SettingLabel>
                  <Button startContent={<Edit2 size={14} />} onPress={() => setIsFilterListModalOpen(true)}>
                    {t('common.edit')}
                  </Button>
                </SettingRow>
                <SelectionFilterListModal
                  open={isFilterListModalOpen}
                  onClose={() => setIsFilterListModalOpen(false)}
                  filterList={filterList}
                  onSave={setFilterList}
                />
              </>
            )}
          </SettingGroup>
        </>
      )}

      {isMac && <MacProcessTrustHintModal open={isMacTrustModalOpen} onClose={() => setIsMacTrustModalOpen(false)} />}
    </SettingContainer>
  )
}

const Spacer = styled.div`
  flex: 1;
`
const SettingLabel = styled.div`
  flex: 1;
`

const ExperimentalText = styled.div`
  color: var(--color-text-3);
  font-size: 12px;
`

const DemoContainer = styled.div`
  display: flex;
  justify-content: center;
  align-items: center;
  margin-top: 15px;
  margin-bottom: 5px;
`

const QuestionIcon = styled(CircleHelp)`
  cursor: pointer;
  color: var(--color-text-3);
`

export default SelectionAssistantSettings<|MERGE_RESOLUTION|>--- conflicted
+++ resolved
@@ -1,20 +1,11 @@
-import { Switch } from '@cherrystudio/ui'
-<<<<<<< HEAD
-import { Tooltip } from '@cherrystudio/ui'
-=======
-import { Button } from '@cherrystudio/ui'
->>>>>>> ef4bede0
+import { Button, Switch, Tooltip } from '@cherrystudio/ui'
 import { usePreference } from '@data/hooks/usePreference'
 import { isMac, isWin } from '@renderer/config/constant'
 import { useTheme } from '@renderer/context/ThemeProvider'
 import { getSelectionDescriptionLabel } from '@renderer/i18n/label'
 import SelectionToolbar from '@renderer/windows/selection/toolbar/SelectionToolbar'
 import type { SelectionFilterMode, SelectionTriggerMode } from '@shared/data/preference/preferenceTypes'
-<<<<<<< HEAD
-import { Button, Radio, Row, Slider } from 'antd'
-=======
-import { Radio, Row, Slider, Tooltip } from 'antd'
->>>>>>> ef4bede0
+import { Radio, Row, Slider } from 'antd'
 import { CircleHelp, Edit2 } from 'lucide-react'
 import type { FC } from 'react'
 import { useEffect, useState } from 'react'

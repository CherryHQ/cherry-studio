--- conflicted
+++ resolved
@@ -1,10 +1,5 @@
-<<<<<<< HEAD
-import { Tooltip } from '@cherrystudio/ui'
-import { Button, Row } from 'antd'
-=======
-import { Button } from '@cherrystudio/ui'
-import { Row, Tooltip } from 'antd'
->>>>>>> ef4bede0
+import { Button, Tooltip } from '@cherrystudio/ui'
+import { Row } from 'antd'
 import { Plus } from 'lucide-react'
 import { memo } from 'react'
 import { useTranslation } from 'react-i18next'
@@ -27,13 +22,8 @@
     <Row>
       <SettingTitle>{t('selection.settings.actions.title')}</SettingTitle>
       <Spacer />
-<<<<<<< HEAD
       <Tooltip placement="top" title={t('selection.settings.actions.reset.tooltip')}>
-        <ResetButton type="text" onClick={onReset}>
-=======
-      <Tooltip title={t('selection.settings.actions.reset.tooltip')}>
         <ResetButton variant="light" onPress={onReset}>
->>>>>>> ef4bede0
           {t('selection.settings.actions.reset.button')}
         </ResetButton>
       </Tooltip>

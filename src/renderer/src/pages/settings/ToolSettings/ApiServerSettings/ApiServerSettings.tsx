--- conflicted
+++ resolved
@@ -1,19 +1,10 @@
-<<<<<<< HEAD
-// TODO: Refactor this component to use HeroUI
-import { Button, Tooltip } from '@cherrystudio/ui'
-=======
->>>>>>> 78278ce9
 import { useTheme } from '@renderer/context/ThemeProvider'
 import { useApiServer } from '@renderer/hooks/useApiServer'
 import type { RootState } from '@renderer/store'
 import { useAppDispatch } from '@renderer/store'
 import { setApiServerApiKey, setApiServerPort } from '@renderer/store/settings'
 import { formatErrorMessage } from '@renderer/utils/error'
-<<<<<<< HEAD
-import { Input, InputNumber, Typography } from 'antd'
-=======
 import { Alert, Button, Input, InputNumber, Tooltip, Typography } from 'antd'
->>>>>>> 78278ce9
 import { Copy, ExternalLink, Play, RotateCcw, Square } from 'lucide-react'
 import type { FC } from 'react'
 import { useTranslation } from 'react-i18next'
@@ -88,8 +79,7 @@
           <Text type="secondary">{t('apiServer.description')}</Text>
         </HeaderContent>
         {apiServerRunning && (
-          <Button onClick={openApiDocs}>
-            <ExternalLink size={14} />
+          <Button type="primary" icon={<ExternalLink size={14} />} onClick={openApiDocs}>
             {t('apiServer.documentation.title')}
           </Button>
         )}
@@ -115,7 +105,7 @@
 
         <ControlSection>
           {apiServerRunning && (
-            <Tooltip content={t('apiServer.actions.restart.tooltip')}>
+            <Tooltip title={t('apiServer.actions.restart.tooltip')}>
               <RestartButton
                 $loading={apiServerLoading}
                 onClick={apiServerLoading ? undefined : handleApiServerRestart}>
@@ -138,7 +128,7 @@
             />
           )}
 
-          <Tooltip content={apiServerRunning ? t('apiServer.actions.stop') : t('apiServer.actions.start')}>
+          <Tooltip title={apiServerRunning ? t('apiServer.actions.stop') : t('apiServer.actions.start')}>
             {apiServerRunning ? (
               <StopButton
                 $loading={apiServerLoading}
@@ -169,14 +159,12 @@
           suffix={
             <InputButtonContainer>
               {!apiServerRunning && (
-                <Button onClick={regenerateApiKey} disabled={apiServerRunning} variant="ghost">
+                <RegenerateButton onClick={regenerateApiKey} disabled={apiServerRunning} type="link">
                   {t('apiServer.actions.regenerate')}
-                </Button>
+                </RegenerateButton>
               )}
-              <Tooltip content={t('apiServer.fields.apiKey.copyTooltip')}>
-                <Button variant="ghost" size="icon" onClick={copyApiKey} disabled={!apiServerConfig.apiKey}>
-                  <Copy size={14} />
-                </Button>
+              <Tooltip title={t('apiServer.fields.apiKey.copyTooltip')}>
+                <InputButton icon={<Copy size={14} />} onClick={copyApiKey} disabled={!apiServerConfig.apiKey} />
               </Tooltip>
             </InputButtonContainer>
           }
@@ -372,6 +360,21 @@
   gap: 4px;
 `
 
+const InputButton = styled(Button)`
+  border: none;
+  padding: 0 4px;
+  background: transparent;
+`
+
+const RegenerateButton = styled(Button)`
+  padding: 0 4px;
+  font-size: 12px;
+  height: auto;
+  line-height: 1;
+  border: none;
+  background: transparent;
+`
+
 const AuthHeaderSection = styled.div`
   margin-top: 12px;
   display: flex;

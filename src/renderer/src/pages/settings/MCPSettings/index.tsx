import { ArrowLeftOutlined } from '@ant-design/icons'
<<<<<<< HEAD
import { Button, DividerWithText, ListItem } from '@cherrystudio/ui'
import { RowFlex, Scrollbar } from '@cherrystudio/ui'
import Ai302ProviderLogo from '@renderer/assets/images/providers/302ai.webp'
import BailianProviderLogo from '@renderer/assets/images/providers/bailian.png'
import LanyunProviderLogo from '@renderer/assets/images/providers/lanyun.png'
import ModelScopeProviderLogo from '@renderer/assets/images/providers/modelscope.png'
import TokenFluxProviderLogo from '@renderer/assets/images/providers/tokenflux.png'
import { useTheme } from '@renderer/context/ThemeProvider'
import { useMCPServers } from '@renderer/hooks/useMCPServers'
=======
import Ai302ProviderLogo from '@renderer/assets/images/providers/302ai.webp'
import BailianProviderLogo from '@renderer/assets/images/providers/bailian.png'
import LanyunProviderLogo from '@renderer/assets/images/providers/lanyun.png'
import MCPRouterProviderLogo from '@renderer/assets/images/providers/mcprouter.webp'
import ModelScopeProviderLogo from '@renderer/assets/images/providers/modelscope.png'
import TokenFluxProviderLogo from '@renderer/assets/images/providers/tokenflux.png'
import DividerWithText from '@renderer/components/DividerWithText'
import ListItem from '@renderer/components/ListItem'
import Scrollbar from '@renderer/components/Scrollbar'
import { useTheme } from '@renderer/context/ThemeProvider'
import { useMCPServers } from '@renderer/hooks/useMCPServers'
import { Button, Flex } from 'antd'
>>>>>>> 10e78ac6
import { FolderCog, Package, ShoppingBag } from 'lucide-react'
import type { FC } from 'react'
import { useTranslation } from 'react-i18next'
import { Navigate, Route, Routes, useLocation, useNavigate } from 'react-router'
import { Link } from 'react-router-dom'
import styled from 'styled-components'

import { SettingContainer } from '..'
import BuiltinMCPServerList from './BuiltinMCPServerList'
import InstallNpxUv from './InstallNpxUv'
import McpMarketList from './McpMarketList'
import ProviderDetail from './McpProviderSettings'
import McpServersList from './McpServersList'
import McpSettings from './McpSettings'
import NpxSearch from './NpxSearch'
import { providers } from './providers/config'

const MCPSettings: FC = () => {
  const { theme } = useTheme()
  const { t } = useTranslation()
  const { mcpServers } = useMCPServers()
  const navigate = useNavigate()
  const location = useLocation()

  // 获取当前激活的页面
  const getActiveView = () => {
    const path = location.pathname

    // 精确匹配路径
    if (path === '/settings/mcp/builtin') return 'builtin'
    if (path === '/settings/mcp/marketplaces') return 'marketplaces'

    // 检查是否是服务商页面 - 精确匹配
    for (const provider of providers) {
      if (path === `/settings/mcp/${provider.key}`) {
        return provider.key
      }
    }

    // 其他所有情况（包括 servers、settings/:serverId、npx-search、mcp-install）都属于 servers
    return 'servers'
  }

  const activeView = getActiveView()

  // 判断是否为主页面（是否显示返回按钮）
  const isHomePage = () => {
    const path = location.pathname
    // 主页面不显示返回按钮
    if (path === '/settings/mcp' || path === '/settings/mcp/servers') return true
    if (path === '/settings/mcp/builtin' || path === '/settings/mcp/marketplaces') return true

    // 服务商页面也是主页面
    return providers.some((p) => path === `/settings/mcp/${p.key}`)
  }

  // Provider icons map
  const providerIcons: Record<string, React.ReactNode> = {
    modelscope: <ProviderIcon src={ModelScopeProviderLogo} alt="ModelScope" />,
    tokenflux: <ProviderIcon src={TokenFluxProviderLogo} alt="TokenFlux" />,
    lanyun: <ProviderIcon src={LanyunProviderLogo} alt="Lanyun" />,
    '302ai': <ProviderIcon src={Ai302ProviderLogo} alt="302AI" />,
<<<<<<< HEAD
    bailian: <ProviderIcon src={BailianProviderLogo} alt="Bailian" />
=======
    bailian: <ProviderIcon src={BailianProviderLogo} alt="Bailian" />,
    mcprouter: <ProviderIcon src={MCPRouterProviderLogo} alt="MCPRouter" />
>>>>>>> 10e78ac6
  }

  return (
    <Container>
      <MainContainer>
        <MenuList>
<<<<<<< HEAD
          <DividerWithText text={t('settings.mcp.management', 'Management')} style={{ margin: '8px 0' }} />
=======
>>>>>>> 10e78ac6
          <ListItem
            title={t('settings.mcp.servers', 'MCP Servers')}
            active={activeView === 'servers'}
            onClick={() => navigate('/settings/mcp/servers')}
<<<<<<< HEAD
            icon={<FolderCog size={16} />}
            titleStyle={{ fontWeight: 500 }}
          />
          <DividerWithText text={t('settings.mcp.discover', 'Discover')} style={{ margin: '16px 0 8px 0' }} />
=======
            icon={<FolderCog size={18} />}
            titleStyle={{ fontWeight: 500 }}
          />
          <DividerWithText text={t('settings.mcp.discover', 'Discover')} style={{ margin: '10px 0 8px 0' }} />
>>>>>>> 10e78ac6
          <ListItem
            title={t('settings.mcp.builtinServers', 'Built-in Servers')}
            active={activeView === 'builtin'}
            onClick={() => navigate('/settings/mcp/builtin')}
<<<<<<< HEAD
            icon={<Package size={16} />}
=======
            icon={<Package size={18} />}
>>>>>>> 10e78ac6
            titleStyle={{ fontWeight: 500 }}
          />
          <ListItem
            title={t('settings.mcp.marketplaces', 'Marketplaces')}
            active={activeView === 'marketplaces'}
            onClick={() => navigate('/settings/mcp/marketplaces')}
<<<<<<< HEAD
            icon={<ShoppingBag size={16} />}
            titleStyle={{ fontWeight: 500 }}
          />
          <DividerWithText text={t('settings.mcp.providers', 'Providers')} style={{ margin: '16px 0 8px 0' }} />
=======
            icon={<ShoppingBag size={18} />}
            titleStyle={{ fontWeight: 500 }}
          />
          <DividerWithText text={t('settings.mcp.providers', 'Providers')} style={{ margin: '10px 0 8px 0' }} />
>>>>>>> 10e78ac6
          {providers.map((provider) => (
            <ListItem
              key={provider.key}
              title={provider.name}
              active={activeView === provider.key}
              onClick={() => navigate(`/settings/mcp/${provider.key}`)}
              icon={providerIcons[provider.key] || <FolderCog size={16} />}
              titleStyle={{ fontWeight: 500 }}
            />
          ))}
        </MenuList>
        <RightContainer>
          {!isHomePage() && (
            <BackButtonContainer>
              <Link to="/settings/mcp/servers">
<<<<<<< HEAD
                <Button variant="default" className="rounded-full" size="icon">
=======
                <Button type="default" shape="circle" size="small">
>>>>>>> 10e78ac6
                  <ArrowLeftOutlined />
                </Button>
              </Link>
            </BackButtonContainer>
          )}
          <Routes>
            <Route index element={<Navigate to="servers" replace />} />
            <Route path="servers" element={<McpServersList />} />
            <Route path="settings/:serverId" element={<McpSettings />} />
            <Route
              path="npx-search"
              element={
                <SettingContainer theme={theme}>
                  <NpxSearch />
                </SettingContainer>
              }
            />
            <Route
              path="mcp-install"
              element={
                <SettingContainer theme={theme}>
                  <InstallNpxUv />
                </SettingContainer>
              }
            />
            <Route
              path="builtin"
              element={
                <ContentWrapper>
                  <BuiltinMCPServerList />
                </ContentWrapper>
              }
            />
            <Route
              path="marketplaces"
              element={
                <ContentWrapper>
                  <McpMarketList />
                </ContentWrapper>
              }
            />
            {providers.map((provider) => (
              <Route
                key={provider.key}
                path={provider.key}
                element={<ProviderDetail provider={provider} existingServers={mcpServers} />}
              />
            ))}
          </Routes>
        </RightContainer>
      </MainContainer>
    </Container>
  )
}

<<<<<<< HEAD
const Container = styled(RowFlex)`
=======
const Container = styled(Flex)`
>>>>>>> 10e78ac6
  flex: 1;
`

const MainContainer = styled.div`
  display: flex;
  flex: 1;
  flex-direction: row;
  width: 100%;
  height: calc(100vh - var(--navbar-height) - 6px);
  overflow: hidden;
`

const MenuList = styled(Scrollbar)`
  display: flex;
  flex-direction: column;
  gap: 5px;
  width: var(--settings-width);
  padding: 12px;
  padding-bottom: 48px;
  border-right: 0.5px solid var(--color-border);
  height: calc(100vh - var(--navbar-height));
`

<<<<<<< HEAD
const RightContainer = styled(Scrollbar)`
=======
const RightContainer = styled.div`
>>>>>>> 10e78ac6
  flex: 1;
  position: relative;
`

const ProviderIcon = styled.img`
  width: 24px;
  height: 24px;
  object-fit: cover;
  border-radius: 50%;
  background-color: var(--color-background-soft);
`

const ContentWrapper = styled.div`
  padding: 20px;
  overflow-y: auto;
  height: 100%;
`

const BackButtonContainer = styled.div`
  display: flex;
  align-items: center;
  padding: 10px 20px;
  background-color: transparent;
  position: absolute;
  top: 0;
  left: 0;
  right: 0;
  z-index: 1000;
`

export default MCPSettings<|MERGE_RESOLUTION|>--- conflicted
+++ resolved
@@ -1,15 +1,4 @@
 import { ArrowLeftOutlined } from '@ant-design/icons'
-<<<<<<< HEAD
-import { Button, DividerWithText, ListItem } from '@cherrystudio/ui'
-import { RowFlex, Scrollbar } from '@cherrystudio/ui'
-import Ai302ProviderLogo from '@renderer/assets/images/providers/302ai.webp'
-import BailianProviderLogo from '@renderer/assets/images/providers/bailian.png'
-import LanyunProviderLogo from '@renderer/assets/images/providers/lanyun.png'
-import ModelScopeProviderLogo from '@renderer/assets/images/providers/modelscope.png'
-import TokenFluxProviderLogo from '@renderer/assets/images/providers/tokenflux.png'
-import { useTheme } from '@renderer/context/ThemeProvider'
-import { useMCPServers } from '@renderer/hooks/useMCPServers'
-=======
 import Ai302ProviderLogo from '@renderer/assets/images/providers/302ai.webp'
 import BailianProviderLogo from '@renderer/assets/images/providers/bailian.png'
 import LanyunProviderLogo from '@renderer/assets/images/providers/lanyun.png'
@@ -22,7 +11,6 @@
 import { useTheme } from '@renderer/context/ThemeProvider'
 import { useMCPServers } from '@renderer/hooks/useMCPServers'
 import { Button, Flex } from 'antd'
->>>>>>> 10e78ac6
 import { FolderCog, Package, ShoppingBag } from 'lucide-react'
 import type { FC } from 'react'
 import { useTranslation } from 'react-i18next'
@@ -85,63 +73,37 @@
     tokenflux: <ProviderIcon src={TokenFluxProviderLogo} alt="TokenFlux" />,
     lanyun: <ProviderIcon src={LanyunProviderLogo} alt="Lanyun" />,
     '302ai': <ProviderIcon src={Ai302ProviderLogo} alt="302AI" />,
-<<<<<<< HEAD
-    bailian: <ProviderIcon src={BailianProviderLogo} alt="Bailian" />
-=======
     bailian: <ProviderIcon src={BailianProviderLogo} alt="Bailian" />,
     mcprouter: <ProviderIcon src={MCPRouterProviderLogo} alt="MCPRouter" />
->>>>>>> 10e78ac6
   }
 
   return (
     <Container>
       <MainContainer>
         <MenuList>
-<<<<<<< HEAD
-          <DividerWithText text={t('settings.mcp.management', 'Management')} style={{ margin: '8px 0' }} />
-=======
->>>>>>> 10e78ac6
           <ListItem
             title={t('settings.mcp.servers', 'MCP Servers')}
             active={activeView === 'servers'}
             onClick={() => navigate('/settings/mcp/servers')}
-<<<<<<< HEAD
-            icon={<FolderCog size={16} />}
-            titleStyle={{ fontWeight: 500 }}
-          />
-          <DividerWithText text={t('settings.mcp.discover', 'Discover')} style={{ margin: '16px 0 8px 0' }} />
-=======
             icon={<FolderCog size={18} />}
             titleStyle={{ fontWeight: 500 }}
           />
           <DividerWithText text={t('settings.mcp.discover', 'Discover')} style={{ margin: '10px 0 8px 0' }} />
->>>>>>> 10e78ac6
           <ListItem
             title={t('settings.mcp.builtinServers', 'Built-in Servers')}
             active={activeView === 'builtin'}
             onClick={() => navigate('/settings/mcp/builtin')}
-<<<<<<< HEAD
-            icon={<Package size={16} />}
-=======
             icon={<Package size={18} />}
->>>>>>> 10e78ac6
             titleStyle={{ fontWeight: 500 }}
           />
           <ListItem
             title={t('settings.mcp.marketplaces', 'Marketplaces')}
             active={activeView === 'marketplaces'}
             onClick={() => navigate('/settings/mcp/marketplaces')}
-<<<<<<< HEAD
-            icon={<ShoppingBag size={16} />}
-            titleStyle={{ fontWeight: 500 }}
-          />
-          <DividerWithText text={t('settings.mcp.providers', 'Providers')} style={{ margin: '16px 0 8px 0' }} />
-=======
             icon={<ShoppingBag size={18} />}
             titleStyle={{ fontWeight: 500 }}
           />
           <DividerWithText text={t('settings.mcp.providers', 'Providers')} style={{ margin: '10px 0 8px 0' }} />
->>>>>>> 10e78ac6
           {providers.map((provider) => (
             <ListItem
               key={provider.key}
@@ -157,11 +119,7 @@
           {!isHomePage() && (
             <BackButtonContainer>
               <Link to="/settings/mcp/servers">
-<<<<<<< HEAD
-                <Button variant="default" className="rounded-full" size="icon">
-=======
                 <Button type="default" shape="circle" size="small">
->>>>>>> 10e78ac6
                   <ArrowLeftOutlined />
                 </Button>
               </Link>
@@ -217,11 +175,7 @@
   )
 }
 
-<<<<<<< HEAD
-const Container = styled(RowFlex)`
-=======
 const Container = styled(Flex)`
->>>>>>> 10e78ac6
   flex: 1;
 `
 
@@ -245,11 +199,7 @@
   height: calc(100vh - var(--navbar-height));
 `
 
-<<<<<<< HEAD
-const RightContainer = styled(Scrollbar)`
-=======
 const RightContainer = styled.div`
->>>>>>> 10e78ac6
   flex: 1;
   position: relative;
 `

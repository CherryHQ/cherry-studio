<<<<<<< HEAD
import { Button, Flex, RowFlex } from '@cherrystudio/ui'
import { Input } from '@cherrystudio/ui'
import { useMCPServers } from '@renderer/hooks/useMCPServers'
import type { MCPServer } from '@renderer/types'
import { Divider, Space } from 'antd'
=======
import { loggerService } from '@logger'
import CollapsibleSearchBar from '@renderer/components/CollapsibleSearchBar'
import Scrollbar from '@renderer/components/Scrollbar'
import db from '@renderer/databases'
import { useMCPServers } from '@renderer/hooks/useMCPServers'
import type { MCPServer } from '@renderer/types'
import { Button, Divider, Flex, Input, Space } from 'antd'
>>>>>>> a3062d6e
import Link from 'antd/es/typography/Link'
import { Check, Plus, SquareArrowOutUpRight } from 'lucide-react'
import { useCallback, useEffect, useMemo, useState } from 'react'
import { useTranslation } from 'react-i18next'
import styled from 'styled-components'

import { SettingHelpLink, SettingHelpTextRow, SettingSubtitle } from '..'
import type { ProviderConfig } from './providers/config'

const logger = loggerService.withContext('McpProviderSettings')

interface Props {
  provider: ProviderConfig
  existingServers: MCPServer[]
}

const McpProviderSettings: React.FC<Props> = ({ provider, existingServers }) => {
  const { addMCPServer } = useMCPServers()
  const [isFetching, setIsFetching] = useState(false)
  const [token, setToken] = useState<string>('')
  const [availableServers, setAvailableServers] = useState<MCPServer[]>([])
  const [searchText, setSearchText] = useState('')
  const { t } = useTranslation()

  useEffect(() => {
    setToken(provider.getToken() || '')
  }, [provider])

  // Load available servers from database when provider changes
  useEffect(() => {
    const loadServersFromDb = async () => {
      try {
        const dbKey = `mcp:provider:${provider.key}:servers`
        const setting = await db.settings.get(dbKey)
        const savedServers = setting?.value || []
        setAvailableServers(savedServers)
      } catch (error) {
        logger.error('Failed to load servers from database', error as Error)
        setAvailableServers([])
      }
    }

    loadServersFromDb()
  }, [provider.key])

  // Sort servers: servers with logo first, then by name
  const sortedServers = useMemo(() => {
    return [...availableServers].sort((a, b) => {
      // Servers with logo come first
      if (a.logoUrl && !b.logoUrl) return -1
      if (!a.logoUrl && b.logoUrl) return 1
      // If both have or both don't have logo, sort by name
      return a.name.localeCompare(b.name)
    })
  }, [availableServers])

  // Filter servers based on search text
  const filteredServers = useMemo(() => {
    if (!searchText.trim()) {
      return sortedServers
    }
    const lowerSearchText = searchText.toLowerCase()
    return sortedServers.filter(
      (server) =>
        server.name.toLowerCase().includes(lowerSearchText) ||
        server.description?.toLowerCase().includes(lowerSearchText)
    )
  }, [sortedServers, searchText])

  const handleTokenChange = useCallback(
    (value: string) => {
      setToken(value)
      // Auto-save token when user types
      if (value.trim()) {
        provider.saveToken(value)
      }
    },
    [provider]
  )

  const handleFetch = useCallback(async () => {
    if (!token.trim()) {
      window.toast.error(t('settings.mcp.sync.tokenRequired', 'API Token is required'))
      return
    }

    setIsFetching(true)

    try {
      provider.saveToken(token)
      const result = await provider.syncServers(token, existingServers)

      if (result.success) {
        const servers = result.allServers || []
        setAvailableServers(servers)

        // Save to database
        const dbKey = `mcp:provider:${provider.key}:servers`
        await db.settings.put({ id: dbKey, value: servers })

        window.toast.success(t('settings.mcp.fetch.success', 'Successfully fetched MCP servers'))
      } else {
        window.toast.error(result.message)
      }
    } catch (error: any) {
      logger.error('Failed to fetch MCP servers', error)
      window.toast.error(`${t('settings.mcp.sync.error')}: ${error.message}`)
    } finally {
      setIsFetching(false)
    }
  }, [existingServers, provider, t, token])

  const isFetchDisabled = !token

  return (
    <DetailContainer>
      <ProviderHeader>
        <Flex className="items-center">
          <ProviderName>{provider.name}</ProviderName>
          {provider.discoverUrl && (
            <Link target="_blank" href={provider.discoverUrl} style={{ display: 'flex' }}>
              <Button type="text" size="small">
                <SquareArrowOutUpRight size={14} />
              </Button>
            </Link>
          )}
        </Flex>
        <Button type="primary" onClick={handleFetch} disabled={isFetching || isFetchDisabled}>
          {t('settings.mcp.fetch.button', 'Fetch Servers')}
        </Button>
      </ProviderHeader>
      <Divider style={{ width: '100%', margin: '10px 0' }} />
      <SettingSubtitle style={{ marginTop: 5 }}>{t('settings.provider.api_key.label')}</SettingSubtitle>
      <Space.Compact style={{ width: '100%', marginTop: 5 }}>
        <Input.Password
          value={token}
          placeholder={t('settings.mcp.sync.tokenPlaceholder', 'Enter API token here')}
          onChange={(e) => handleTokenChange(e.target.value)}
          spellCheck={false}
        />
      </Space.Compact>
      <SettingHelpTextRow>
        <Flex dir="row">
          {provider.apiKeyUrl && (
            <SettingHelpLink target="_blank" href={provider.apiKeyUrl}>
              {t('settings.provider.get_api_key')}
            </SettingHelpLink>
          )}
        </Flex>
      </SettingHelpTextRow>

      {sortedServers.length > 0 && (
        <>
          <Flex justify="space-between" align="center" style={{ marginTop: 20 }}>
            <SettingSubtitle style={{ margin: 0 }}>
              {t('settings.mcp.servers', 'Available MCP Servers')}
            </SettingSubtitle>
            <CollapsibleSearchBar
              onSearch={setSearchText}
              placeholder={t('settings.mcp.search.placeholder', 'Search servers...')}
              tooltip={t('settings.mcp.search.tooltip', 'Search servers')}
              maxWidth={200}
              style={{ borderRadius: 20 }}
            />
          </Flex>
          <ServerList>
            {filteredServers.map((server) => (
              <ServerItem key={server.id}>
                <div className="flex flex-1 flex-row items-center gap-3">
                  {server.logoUrl && (
                    <div className="flex h-8 w-8 flex-shrink-0 items-center justify-center overflow-hidden rounded-md bg-gray-100 dark:bg-gray-800">
                      <img src={server.logoUrl} alt={server.name} className="h-full w-full object-cover" />
                    </div>
                  )}
                  <div className="flex min-w-0 flex-1 flex-col">
                    <ServerName>{server.name}</ServerName>
                    <ServerDescription>{server.description}</ServerDescription>
                  </div>
                </div>
                {(() => {
                  const isAlreadyAdded = existingServers.some((existing) => existing.id === server.id)
                  return (
                    <Button
                      disabled={isAlreadyAdded}
                      style={{ marginLeft: 10 }}
                      onClick={() => {
                        if (!isAlreadyAdded) {
                          addMCPServer(server)
                          window.toast.success(t('settings.mcp.addSuccess'))
                        }
                      }}
                      icon={isAlreadyAdded ? <Check size={14} /> : <Plus size={14} />}
                    />
                  )
                })()}
              </ServerItem>
            ))}
          </ServerList>
        </>
      )}
    </DetailContainer>
  )
}

const DetailContainer = styled(Scrollbar)`
  padding: 20px;
  display: flex;
  flex-direction: column;
  height: calc(100vh - var(--navbar-height));
`

const ProviderHeader = styled.div`
  display: flex;
  align-items: center;
  justify-content: space-between;
`

const ProviderName = styled.span`
  font-size: 14px;
  font-weight: 500;
  margin-right: -2px;
`

const ServerList = styled.div`
  display: flex;
  flex-direction: column;
  gap: 12px;
  margin-top: 8px;
`

const ServerItem = styled.div`
  display: flex;
  align-items: center;
  justify-content: space-between;
  padding: 12px 16px;
  border: 1px solid var(--color-border);
  border-radius: 8px;
  background-color: var(--color-background);
  &:hover {
    border-color: var(--color-primary);
  }
`

const ServerName = styled.div`
  font-weight: 500;
  font-size: 14px;
  margin-bottom: 4px;
`

const ServerDescription = styled.div`
  color: var(--color-text-secondary);
  font-size: 12px;
`

export default McpProviderSettings<|MERGE_RESOLUTION|>--- conflicted
+++ resolved
@@ -1,18 +1,11 @@
-<<<<<<< HEAD
-import { Button, Flex, RowFlex } from '@cherrystudio/ui'
 import { Input } from '@cherrystudio/ui'
-import { useMCPServers } from '@renderer/hooks/useMCPServers'
-import type { MCPServer } from '@renderer/types'
-import { Divider, Space } from 'antd'
-=======
 import { loggerService } from '@logger'
 import CollapsibleSearchBar from '@renderer/components/CollapsibleSearchBar'
 import Scrollbar from '@renderer/components/Scrollbar'
 import db from '@renderer/databases'
 import { useMCPServers } from '@renderer/hooks/useMCPServers'
 import type { MCPServer } from '@renderer/types'
-import { Button, Divider, Flex, Input, Space } from 'antd'
->>>>>>> a3062d6e
+import { Button, Divider, Flex, Space } from 'antd'
 import Link from 'antd/es/typography/Link'
 import { Check, Plus, SquareArrowOutUpRight } from 'lucide-react'
 import { useCallback, useEffect, useMemo, useState } from 'react'
@@ -147,7 +140,8 @@
       <Divider style={{ width: '100%', margin: '10px 0' }} />
       <SettingSubtitle style={{ marginTop: 5 }}>{t('settings.provider.api_key.label')}</SettingSubtitle>
       <Space.Compact style={{ width: '100%', marginTop: 5 }}>
-        <Input.Password
+        <Input
+          type="password"
           value={token}
           placeholder={t('settings.mcp.sync.tokenPlaceholder', 'Enter API token here')}
           onChange={(e) => handleTokenChange(e.target.value)}

--- conflicted
+++ resolved
@@ -169,13 +169,6 @@
         setTools(localTools)
       } catch (error) {
         setLoadingServer(server.id)
-<<<<<<< HEAD
-        window.message.error({
-          content: t('settings.mcp.tools.loadError') + ' ' + formatMcpError(error),
-          key: 'mcp-tools-error'
-        })
-=======
->>>>>>> 3298b3f4
       } finally {
         setLoadingServer(null)
       }
@@ -189,13 +182,6 @@
         const localPrompts = await window.api.mcp.listPrompts(server)
         setPrompts(localPrompts)
       } catch (error) {
-<<<<<<< HEAD
-        window.message.error({
-          content: t('settings.mcp.prompts.loadError') + ' ' + formatMcpError(error),
-          key: 'mcp-prompts-error'
-        })
-=======
->>>>>>> 3298b3f4
         setPrompts([])
       } finally {
         setLoadingServer(null)
@@ -210,13 +196,6 @@
         const localResources = await window.api.mcp.listResources(server)
         setResources(localResources)
       } catch (error) {
-<<<<<<< HEAD
-        window.message.error({
-          content: t('settings.mcp.resources.loadError') + ' ' + formatMcpError(error),
-          key: 'mcp-resources-error'
-        })
-=======
->>>>>>> 3298b3f4
         setResources([])
       } finally {
         setLoadingServer(null)

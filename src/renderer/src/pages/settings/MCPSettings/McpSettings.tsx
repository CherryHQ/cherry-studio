import { Flex, Switch } from '@cherrystudio/ui'
import { Button } from '@cherrystudio/ui'
import { loggerService } from '@logger'
import type { McpError } from '@modelcontextprotocol/sdk/types.js'
import { DeleteIcon } from '@renderer/components/Icons'
import Scrollbar from '@renderer/components/Scrollbar'
import { useTheme } from '@renderer/context/ThemeProvider'
import { useMCPServer, useMCPServers } from '@renderer/hooks/useMCPServers'
import { useMCPServerTrust } from '@renderer/hooks/useMCPServerTrust'
import MCPDescription from '@renderer/pages/settings/MCPSettings/McpDescription'
import type { MCPPrompt, MCPResource, MCPServer, MCPTool } from '@renderer/types'
import { formatMcpError } from '@renderer/utils/error'
import type { TabsProps } from 'antd'
import { Badge, Form, Input, Radio, Select, Tabs } from 'antd'
import TextArea from 'antd/es/input/TextArea'
import { ChevronDown, SaveIcon } from 'lucide-react'
import React, { useCallback, useEffect, useState } from 'react'
import { useTranslation } from 'react-i18next'
import { useNavigate, useParams } from 'react-router'
import styled from 'styled-components'

import { SettingContainer, SettingDivider, SettingGroup, SettingTitle } from '..'
import MCPPromptsSection from './McpPrompt'
import MCPResourcesSection from './McpResource'
import MCPToolsSection from './McpTool'

const logger = loggerService.withContext('McpSettings')

interface MCPFormValues {
  name: string
  description?: string
  serverType: MCPServer['type']
  baseUrl?: string
  command?: string
  registryUrl?: string
  args?: string
  env?: string
  isActive: boolean
  headers?: string
  longRunning?: boolean
  timeout?: number

  provider?: string
  providerUrl?: string
  logoUrl?: string
  tags?: string[]
}

interface Registry {
  name: string
  url: string
}

const NpmRegistry: Registry[] = [
  { name: '淘宝 NPM Mirror', url: 'https://registry.npmmirror.com' },
  { name: '自定义', url: 'custom' }
]
const PipRegistry: Registry[] = [
  { name: '清华大学', url: 'https://pypi.tuna.tsinghua.edu.cn/simple' },
  { name: '阿里云', url: 'http://mirrors.aliyun.com/pypi/simple/' },
  { name: '中国科学技术大学', url: 'https://mirrors.ustc.edu.cn/pypi/simple/' },
  { name: '华为云', url: 'https://repo.huaweicloud.com/repository/pypi/simple/' },
  { name: '腾讯云', url: 'https://mirrors.cloud.tencent.com/pypi/simple/' }
]

type TabKey = 'settings' | 'description' | 'tools' | 'prompts' | 'resources'

const parseKeyValueString = (str: string): Record<string, string> => {
  const result: Record<string, string> = {}
  str.split('\n').forEach((line) => {
    if (line.trim()) {
      const [key, ...value] = line.split('=')
      const formatValue = value.join('=').trim()
      const formatKey = key.trim()
      if (formatKey && formatValue) {
        result[formatKey] = formatValue
      }
    }
  })
  return result
}

const McpSettings: React.FC = () => {
  const { t } = useTranslation()
  const { serverId } = useParams<{ serverId: string }>()
  const decodedServerId = serverId ? decodeURIComponent(serverId) : ''
  const server = useMCPServer(decodedServerId).server as MCPServer
  const { deleteMCPServer, updateMCPServer } = useMCPServers()
  const { ensureServerTrusted } = useMCPServerTrust()
  const [serverType, setServerType] = useState<MCPServer['type']>('stdio')
  const [form] = Form.useForm<MCPFormValues>()
  const [loading, setLoading] = useState(false)
  const [isFormChanged, setIsFormChanged] = useState(false)
  const [loadingServer, setLoadingServer] = useState<string | null>(null)
  const [activeTab, setActiveTab] = useState<TabKey>('settings')

  const [tools, setTools] = useState<MCPTool[]>([])
  const [prompts, setPrompts] = useState<MCPPrompt[]>([])
  const [resources, setResources] = useState<MCPResource[]>([])
  const [isShowRegistry, setIsShowRegistry] = useState(false)
  const [registry, setRegistry] = useState<Registry[]>()
  const [customRegistryUrl, setCustomRegistryUrl] = useState('')
  const [selectedRegistryType, setSelectedRegistryType] = useState<string>('')

  const [showAdvanced, setShowAdvanced] = useState(false)
  const [serverVersion, setServerVersion] = useState<string | null>(null)

  const { theme } = useTheme()

  const navigate = useNavigate()

  // Initialize form values whenever the server changes
  useEffect(() => {
    const serverType: MCPServer['type'] = server.type || (server.baseUrl ? 'sse' : 'stdio')
    setServerType(serverType)

    // Set registry UI state based on command and registryUrl
    if (server.command) {
      handleCommandChange(server.command)

      // If there's a registryUrl, ensure registry UI is shown
      if (server.registryUrl) {
        setIsShowRegistry(true)

        // Determine registry type based on command
        let currentRegistry: Registry[] = []
        if (server.command.includes('uv') || server.command.includes('uvx')) {
          currentRegistry = PipRegistry
          setRegistry(PipRegistry)
        } else if (
          server.command.includes('npx') ||
          server.command.includes('bun') ||
          server.command.includes('bunx')
        ) {
          currentRegistry = NpmRegistry
          setRegistry(NpmRegistry)
        }

        // Check if the registryUrl is a custom URL (not in the predefined list)
        const isCustomRegistry =
          currentRegistry.length > 0 &&
          !currentRegistry.some((reg) => reg.url === server.registryUrl) &&
          server.registryUrl !== '' // empty string is default

        if (isCustomRegistry) {
          // Set custom registry state
          setSelectedRegistryType('custom')
          setCustomRegistryUrl(server.registryUrl)
        } else {
          // Reset custom registry state for predefined registries
          setSelectedRegistryType('')
          setCustomRegistryUrl('')
        }
      }
    }

    // Initialize basic fields
    form.setFieldsValue({
      name: server.name,
      description: server.description,
      serverType: serverType,
      baseUrl: server.baseUrl || '',
      command: server.command || '',
      registryUrl: server.registryUrl || '',
      isActive: server.isActive,
      longRunning: server.longRunning,
      timeout: server.timeout,
      args: server.args ? server.args.join('\n') : '',
      env: server.env
        ? Object.entries(server.env)
            .map(([key, value]) => `${key}=${value}`)
            .join('\n')
        : '',
      headers: server.headers
        ? Object.entries(server.headers)
            .map(([key, value]) => `${key}=${value}`)
            .join('\n')
        : ''
    })

    // Initialize advanced fields separately to ensure they're captured
    // even if the Collapse panel is closed
    form.setFieldsValue({
      provider: server.provider || '',
      providerUrl: server.providerUrl || '',
      logoUrl: server.logoUrl || '',
      tags: server.tags || []
    })
  }, [server, form])

  // Watch for serverType changes
  useEffect(() => {
    const currentServerType = form.getFieldValue('serverType')
    if (currentServerType) {
      setServerType(currentServerType)
    }
    // eslint-disable-next-line react-hooks/exhaustive-deps
  }, [form.getFieldValue('serverType')])

  const fetchTools = async () => {
    if (server.isActive) {
      try {
        setLoadingServer(server.id)
        const localTools = await window.api.mcp.listTools(server)
        setTools(localTools)
      } catch (error) {
        setLoadingServer(server.id)
      } finally {
        setLoadingServer(null)
      }
    }
  }

  const fetchPrompts = async () => {
    if (server.isActive) {
      try {
        setLoadingServer(server.id)
        const localPrompts = await window.api.mcp.listPrompts(server)
        setPrompts(localPrompts)
      } catch (error) {
        setPrompts([])
      } finally {
        setLoadingServer(null)
      }
    }
  }

  const fetchResources = async () => {
    if (server.isActive) {
      try {
        setLoadingServer(server.id)
        const localResources = await window.api.mcp.listResources(server)
        setResources(localResources)
      } catch (error) {
        setResources([])
      } finally {
        setLoadingServer(null)
      }
    }
  }

  const fetchServerVersion = async () => {
    if (server.isActive) {
      try {
        const version = await window.api.mcp.getServerVersion(server)
        setServerVersion(version)
      } catch (error) {
        setServerVersion(null)
      }
    }
  }

  useEffect(() => {
    if (server.isActive) {
      fetchTools()
      fetchPrompts()
      fetchResources()
      fetchServerVersion()
    }
    // eslint-disable-next-line react-hooks/exhaustive-deps
  }, [server.id, server.isActive])

  useEffect(() => {
    setIsFormChanged(false)
  }, [server.id])

  // Save the form data
  const onSave = async () => {
    setLoading(true)
    try {
      const values = await form.validateFields()

      // set basic fields
      const mcpServer: MCPServer = {
        ...server,
        id: server.id,
        name: values.name,
        type: values.serverType || server.type,
        description: values.description,
        isActive: values.isActive,
        registryUrl: values.registryUrl,
        searchKey: server.searchKey,
        timeout: values.timeout || server.timeout,
        longRunning: values.longRunning,
        // Use nullish coalescing to allow empty strings (for deletion)
        provider: values.provider ?? server.provider,
        providerUrl: values.providerUrl ?? server.providerUrl,
        logoUrl: values.logoUrl ?? server.logoUrl,
        tags: values.tags ?? server.tags
      }

      // set stdio or sse server
      if (values.serverType === 'sse' || values.serverType === 'streamableHttp') {
        mcpServer.baseUrl = values.baseUrl
      } else {
        mcpServer.command = values.command
        mcpServer.args = values.args ? values.args.split('\n').filter((arg) => arg.trim() !== '') : []
      }

      // set env variables
      if (values.env) {
        mcpServer.env = parseKeyValueString(values.env)
      }

      if (values.headers) {
        mcpServer.headers = parseKeyValueString(values.headers)
      }

      if (server.isActive) {
        try {
          await window.api.mcp.restartServer(mcpServer)
          updateMCPServer({ ...mcpServer, isActive: true })
          window.toast.success(t('settings.mcp.updateSuccess'))
          setIsFormChanged(false)
        } catch (error: any) {
          updateMCPServer({ ...mcpServer, isActive: false })
          window.modal.error({
            title: t('settings.mcp.updateError'),
            content: error.message,
            centered: true
          })
        }
      } else {
        updateMCPServer({ ...mcpServer, isActive: false })
        window.toast.success(t('settings.mcp.updateSuccess'))
        setIsFormChanged(false)
      }
      setLoading(false)
    } catch (error: any) {
      setLoading(false)
      logger.error('Failed to save MCP server settings:', error)
    }
  }

  // Watch for command field changes
  const handleCommandChange = (command: string) => {
    if (command.includes('uv') || command.includes('uvx')) {
      setIsShowRegistry(true)
      setRegistry(PipRegistry)
    } else if (command.includes('npx') || command.includes('bun') || command.includes('bunx')) {
      setIsShowRegistry(true)
      setRegistry(NpmRegistry)
    } else {
      setIsShowRegistry(false)
      setRegistry(undefined)
    }
  }

  const onSelectRegistry = (url: string) => {
    const command = form.getFieldValue('command') || ''

    // If custom registry is selected
    if (url === 'custom') {
      setSelectedRegistryType('custom')
      // Don't set the registryUrl yet, wait for user input
      return
    }

    setSelectedRegistryType('')
    setCustomRegistryUrl('')

    // Add new registry env variables
    if (command.includes('uv') || command.includes('uvx')) {
      // envs['PIP_INDEX_URL'] = url
      // envs['UV_DEFAULT_INDEX'] = url
      form.setFieldsValue({ registryUrl: url })
    } else if (command.includes('npx') || command.includes('bun') || command.includes('bunx')) {
      // envs['NPM_CONFIG_REGISTRY'] = url
      form.setFieldsValue({ registryUrl: url })
    }

    // Mark form as changed
    setIsFormChanged(true)
  }

  const onCustomRegistryChange = (url: string) => {
    setCustomRegistryUrl(url)
    form.setFieldsValue({ registryUrl: url })
    setIsFormChanged(true)
  }

  const onDeleteMcpServer = useCallback(
    async (server: MCPServer) => {
      try {
        window.modal.confirm({
          title: t('settings.mcp.deleteServer'),
          content: t('settings.mcp.deleteServerConfirm'),
          centered: true,
          onOk: async () => {
            await window.api.mcp.removeServer(server)
            deleteMCPServer(server.id)
            window.toast.success(t('settings.mcp.deleteSuccess'))
            navigate('/settings/mcp')
          }
        })
      } catch (error: any) {
        window.toast.error(`${t('settings.mcp.deleteError')}: ${error.message}`)
      }
    },
    // eslint-disable-next-line react-hooks/exhaustive-deps
    [server, t]
  )

  const onToggleActive = async (active: boolean) => {
    if (isFormChanged && active) {
      await onSave()
      return
    }

    await form.validateFields()
    let serverForUpdate = server
    if (active) {
      const trustedServer = await ensureServerTrusted(server)
      if (!trustedServer) {
        return
      }
      serverForUpdate = trustedServer
    }

    setLoadingServer(serverForUpdate.id)
    const oldActiveState = serverForUpdate.isActive

    try {
      if (active) {
        const localTools = await window.api.mcp.listTools(serverForUpdate)
        setTools(localTools)

        const localPrompts = await window.api.mcp.listPrompts(serverForUpdate)
        setPrompts(localPrompts)

        const localResources = await window.api.mcp.listResources(serverForUpdate)
        setResources(localResources)

        const version = await window.api.mcp.getServerVersion(serverForUpdate)
        setServerVersion(version)
      } else {
        await window.api.mcp.stopServer(serverForUpdate)
        setServerVersion(null)
      }
      updateMCPServer({ ...serverForUpdate, isActive: active })
    } catch (error: any) {
      window.modal.error({
        title: t('settings.mcp.startError'),
        content: formatMcpError(error as McpError),
        centered: true
      })
      updateMCPServer({ ...serverForUpdate, isActive: oldActiveState })
    } finally {
      setLoadingServer(null)
    }
  }

  // Handle toggling a tool on/off
  const handleToggleTool = useCallback(
    async (tool: MCPTool, enabled: boolean) => {
      // Create a new disabledTools array or use the existing one
      let disabledTools = [...(server.disabledTools || [])]

      if (enabled) {
        // Remove tool from disabledTools if it's being enabled
        disabledTools = disabledTools.filter((name) => name !== tool.name)
      } else {
        // Add tool to disabledTools if it's being disabled
        if (!disabledTools.includes(tool.name)) {
          disabledTools.push(tool.name)
        }
      }

      // Update the server with new disabledTools
      const updatedServer = {
        ...server,
        disabledTools
      }

      // Save the updated server configuration
      // await window.api.mcp.updateServer(updatedServer)
      updateMCPServer(updatedServer)
    },
    [server, updateMCPServer]
  )

  // Handle toggling auto-approve for a tool
  const handleToggleAutoApprove = useCallback(
    async (tool: MCPTool, autoApprove: boolean) => {
      let disabledAutoApproveTools = [...(server.disabledAutoApproveTools || [])]

      if (autoApprove) {
        disabledAutoApproveTools = disabledAutoApproveTools.filter((name) => name !== tool.name)
      } else {
        // Add tool to disabledTools if it's being disabled
        if (!disabledAutoApproveTools.includes(tool.name)) {
          disabledAutoApproveTools.push(tool.name)
        }
      }

      // Update the server with new disabledTools
      const updatedServer = {
        ...server,
        disabledAutoApproveTools
      }

      // Save the updated server configuration
      // await window.api.mcp.updateServer(updatedServer)
      updateMCPServer(updatedServer)
    },
    [server, updateMCPServer]
  )

  const tabs: TabsProps['items'] = [
    {
      key: 'settings',
      label: t('settings.mcp.tabs.general'),
      children: (
        <Form
          form={form}
          layout="vertical"
          onValuesChange={() => setIsFormChanged(true)}
          style={{
            overflowY: 'auto',
            width: 'calc(100% + 10px)',
            paddingRight: '10px'
          }}>
          <Form.Item name="name" label={t('settings.mcp.name')} rules={[{ required: true, message: '' }]}>
            <Input placeholder={t('common.name')} disabled={server.type === 'inMemory'} />
          </Form.Item>
          <Form.Item name="description" label={t('settings.mcp.description')}>
            <TextArea rows={2} placeholder={t('common.description')} />
          </Form.Item>
          {server.type !== 'inMemory' && (
            <Form.Item
              name="serverType"
              label={t('settings.mcp.type')}
              rules={[{ required: true }]}
              initialValue="stdio">
              <Select
                onChange={(value) => setServerType(value)}
                options={[
                  { label: t('settings.mcp.stdio'), value: 'stdio' },
                  { label: t('settings.mcp.sse'), value: 'sse' },
                  { label: t('settings.mcp.streamableHttp'), value: 'streamableHttp' }
                ]}
              />
            </Form.Item>
          )}
          {serverType === 'sse' && (
            <>
              <Form.Item
                name="baseUrl"
                label={t('settings.mcp.url')}
                rules={[{ required: serverType === 'sse', message: '' }]}
                tooltip={t('settings.mcp.baseUrlTooltip')}>
                <Input placeholder="http://localhost:3000/sse" />
              </Form.Item>
              <Form.Item name="headers" label={t('settings.mcp.headers')} tooltip={t('settings.mcp.headersTooltip')}>
                <TextArea
                  rows={3}
                  placeholder={`Content-Type=application/json\nAuthorization=Bearer token`}
                  style={{ fontFamily: 'monospace' }}
                />
              </Form.Item>
            </>
          )}
          {serverType === 'streamableHttp' && (
            <>
              <Form.Item
                name="baseUrl"
                label={t('settings.mcp.url')}
                rules={[{ required: serverType === 'streamableHttp', message: '' }]}
                tooltip={t('settings.mcp.baseUrlTooltip')}>
                <Input placeholder="http://localhost:3000/mcp" />
              </Form.Item>
              <Form.Item name="headers" label={t('settings.mcp.headers')} tooltip={t('settings.mcp.headersTooltip')}>
                <TextArea
                  rows={3}
                  placeholder={`Content-Type=application/json\nAuthorization=Bearer token`}
                  style={{ fontFamily: 'monospace' }}
                />
              </Form.Item>
            </>
          )}
          {serverType === 'stdio' && (
            <>
              <Form.Item
                name="command"
                label={t('settings.mcp.command')}
                rules={[{ required: serverType === 'stdio', message: '' }]}>
                <Input placeholder="uvx or npx" onChange={(e) => handleCommandChange(e.target.value)} />
              </Form.Item>

              {isShowRegistry && registry && (
                <Form.Item
                  name="registryUrl"
                  label={t('settings.mcp.registry')}
                  tooltip={t('settings.mcp.registryTooltip')}>
                  <Radio.Group
                    value={selectedRegistryType === 'custom' ? 'custom' : form.getFieldValue('registryUrl') || ''}>
                    <Radio
                      key="no-proxy"
                      value=""
                      onChange={(e) => {
                        onSelectRegistry(e.target.value)
                      }}>
                      {t('settings.mcp.registryDefault')}
                    </Radio>
                    {registry.map((reg) => (
                      <Radio
                        key={reg.url}
                        value={reg.url}
                        onChange={(e) => {
                          onSelectRegistry(e.target.value)
                        }}>
                        {reg.name}
                      </Radio>
                    ))}
                  </Radio.Group>
                  {selectedRegistryType === 'custom' && (
                    <Input
                      placeholder={t(
                        'settings.mcp.customRegistryPlaceholder',
                        '请输入私有仓库地址，如: https://npm.company.com'
                      )}
                      value={customRegistryUrl}
                      onChange={(e) => onCustomRegistryChange(e.target.value)}
                      style={{ marginTop: 8 }}
                    />
                  )}
                </Form.Item>
              )}

              <Form.Item name="args" label={t('settings.mcp.args')} tooltip={t('settings.mcp.argsTooltip')}>
                <TextArea rows={3} placeholder={`arg1\narg2`} style={{ fontFamily: 'monospace' }} />
              </Form.Item>

              <Form.Item name="env" label={t('settings.mcp.env')} tooltip={t('settings.mcp.envTooltip')}>
                <TextArea rows={3} placeholder={`KEY1=value1\nKEY2=value2`} style={{ fontFamily: 'monospace' }} />
              </Form.Item>
            </>
          )}
          {serverType === 'inMemory' && (
            <>
              <Form.Item name="args" label={t('settings.mcp.args')} tooltip={t('settings.mcp.argsTooltip')}>
                <TextArea rows={3} placeholder={`arg1\narg2`} style={{ fontFamily: 'monospace' }} />
              </Form.Item>

              <Form.Item name="env" label={t('settings.mcp.env')} tooltip={t('settings.mcp.envTooltip')}>
                <TextArea rows={3} placeholder={`KEY1=value1\nKEY2=value2`} style={{ fontFamily: 'monospace' }} />
              </Form.Item>
            </>
          )}
          <Form.Item
            name="longRunning"
            label={t('settings.mcp.longRunning', 'Long Running')}
            tooltip={t('settings.mcp.longRunningTooltip')}
            layout="horizontal"
            valuePropName="checked">
            <Switch size="sm" className="ml-2.5" />
          </Form.Item>
          <Form.Item
            name="timeout"
            label={t('settings.mcp.timeout', 'Timeout')}
            tooltip={t(
              'settings.mcp.timeoutTooltip',
              'Timeout in seconds for requests to this server, default is 60 seconds'
            )}>
            <Input type="number" min={1} placeholder="60" addonAfter="s" />
          </Form.Item>

          <AdvancedSettingsButton onClick={() => setShowAdvanced(!showAdvanced)}>
            <ChevronDown
              size={18}
              style={{
                transform: showAdvanced ? 'rotate(180deg)' : 'rotate(0deg)',
                transition: 'transform 0.3s',
                marginRight: 8,
                stroke: 'var(--color-primary)'
              }}
            />
            {t('common.advanced_settings')}
          </AdvancedSettingsButton>

          {showAdvanced && (
            <>
              <Form.Item name="provider" label={t('settings.mcp.provider', 'Provider')}>
                <Input placeholder={t('settings.mcp.providerPlaceholder', 'Provider name')} />
              </Form.Item>

              <Form.Item name="providerUrl" label={t('settings.mcp.providerUrl', 'Provider URL')}>
                <Input placeholder="https://provider-website.com" />
              </Form.Item>

              <Form.Item name="logoUrl" label={t('settings.mcp.logoUrl', 'Logo URL')}>
                <Input placeholder="https://example.com/logo.png" />
              </Form.Item>

              <Form.Item name="tags" label={t('settings.mcp.tags', 'Tags')}>
                <Select
                  mode="tags"
                  style={{ width: '100%' }}
                  placeholder={t('settings.mcp.tagsPlaceholder', 'Enter tags')}
                  tokenSeparators={[',']}
                />
              </Form.Item>
            </>
          )}
        </Form>
      )
    }
  ]

  if (server.searchKey) {
    tabs.push({
      key: 'description',
      label: t('settings.mcp.tabs.description'),
      children: <MCPDescription searchKey={server.searchKey} />
    })
  }

  if (server.isActive) {
    tabs.push(
      {
        key: 'tools',
        label: t('settings.mcp.tabs.tools') + (tools.length > 0 ? ` (${tools.length})` : ''),
        children: (
          <MCPToolsSection
            tools={tools}
            server={server}
            onToggleTool={handleToggleTool}
            onToggleAutoApprove={handleToggleAutoApprove}
          />
        )
      },
      {
        key: 'prompts',
        label: t('settings.mcp.tabs.prompts') + (prompts.length > 0 ? ` (${prompts.length})` : ''),
        children: <MCPPromptsSection prompts={prompts} />
      },
      {
        key: 'resources',
        label: t('settings.mcp.tabs.resources') + (resources.length > 0 ? ` (${resources.length})` : ''),
        children: <MCPResourcesSection resources={resources} />
      }
    )
  }

  return (
<<<<<<< HEAD
    <SettingContainer theme={theme} style={{ width: '100%', paddingTop: 55, backgroundColor: 'transparent' }}>
      <SettingGroup style={{ marginBottom: 0, borderRadius: 'var(--list-item-border-radius)' }}>
        <SettingTitle>
          <Flex className="mr-2.5 items-center justify-between gap-[5px]">
            <Flex className="items-center gap-2">
              <ServerName className="text-nowrap">{server?.name}</ServerName>
              {serverVersion && <VersionBadge count={serverVersion} color="blue" />}
            </Flex>
            <Button size="sm" variant="ghost" onClick={() => onDeleteMcpServer(server)}>
              <DeleteIcon size={14} className="lucide-custom text-destructive" />
            </Button>
          </Flex>
          <Flex className="items-center gap-4">
            <Switch
              isSelected={server.isActive}
              key={server.id}
              isLoading={loadingServer === server.id}
              onValueChange={onToggleActive}
            />
            <Button
              size="sm"
              variant="default"
              onClick={onSave}
              disabled={loading || !isFormChanged || activeTab !== 'settings'}
              className="rounded-full">
              <SaveIcon size={14} />
              {t('common.save')}
            </Button>
          </Flex>
        </SettingTitle>
        <SettingDivider />
        <Tabs
          defaultActiveKey="settings"
          items={tabs}
          onChange={(key) => setActiveTab(key as TabKey)}
          style={{ marginTop: 8, backgroundColor: 'transparent' }}
        />
      </SettingGroup>
    </SettingContainer>
=======
    <Container>
      <SettingContainer theme={theme} style={{ width: '100%', paddingTop: 55, backgroundColor: 'transparent' }}>
        <SettingGroup style={{ marginBottom: 0, borderRadius: 'var(--list-item-border-radius)' }}>
          <SettingTitle>
            <Flex justify="space-between" align="center" gap={5} style={{ marginRight: 10 }}>
              <Flex align="center" gap={8}>
                <ServerName className="text-nowrap">{server?.name}</ServerName>
                {serverVersion && <VersionBadge count={serverVersion} color="blue" />}
              </Flex>
              <Button
                danger
                icon={<DeleteIcon size={14} className="lucide-custom" />}
                type="text"
                onClick={() => onDeleteMcpServer(server)}
              />
            </Flex>
            <Flex align="center" gap={16}>
              <Switch
                value={server.isActive}
                key={server.id}
                loading={loadingServer === server.id}
                onChange={onToggleActive}
              />
              <Button
                type="primary"
                icon={<SaveIcon size={14} />}
                onClick={onSave}
                loading={loading}
                shape="round"
                disabled={!isFormChanged || activeTab !== 'settings'}>
                {t('common.save')}
              </Button>
            </Flex>
          </SettingTitle>
          <SettingDivider />
          <Tabs
            defaultActiveKey="settings"
            items={tabs}
            onChange={(key) => setActiveTab(key as TabKey)}
            style={{ marginTop: 8, backgroundColor: 'transparent' }}
          />
        </SettingGroup>
      </SettingContainer>
    </Container>
>>>>>>> 2663cb19
  )
}

const Container = styled(Scrollbar)`
  height: calc(100vh - var(--navbar-height));
`

const ServerName = styled.span`
  font-size: 14px;
  font-weight: 500;
`

const AdvancedSettingsButton = styled.div`
  cursor: pointer;
  margin-bottom: 16px;
  margin-top: -10px;
  color: var(--color-primary);
  display: flex;
  align-items: center;
`

const VersionBadge = styled(Badge)`
  .ant-badge-count {
    background-color: var(--color-primary);
    color: white;
    font-size: 11px;
    font-weight: 500;
    padding: 0 6px;
    height: 18px;
    line-height: 18px;
    border-radius: 9px;
    min-width: 18px;
    box-shadow: 0 1px 2px rgba(0, 0, 0, 0.1);
  }
`

export default McpSettings<|MERGE_RESOLUTION|>--- conflicted
+++ resolved
@@ -743,77 +743,33 @@
   }
 
   return (
-<<<<<<< HEAD
-    <SettingContainer theme={theme} style={{ width: '100%', paddingTop: 55, backgroundColor: 'transparent' }}>
-      <SettingGroup style={{ marginBottom: 0, borderRadius: 'var(--list-item-border-radius)' }}>
-        <SettingTitle>
-          <Flex className="mr-2.5 items-center justify-between gap-[5px]">
-            <Flex className="items-center gap-2">
-              <ServerName className="text-nowrap">{server?.name}</ServerName>
-              {serverVersion && <VersionBadge count={serverVersion} color="blue" />}
-            </Flex>
-            <Button size="sm" variant="ghost" onClick={() => onDeleteMcpServer(server)}>
-              <DeleteIcon size={14} className="lucide-custom text-destructive" />
-            </Button>
-          </Flex>
-          <Flex className="items-center gap-4">
-            <Switch
-              isSelected={server.isActive}
-              key={server.id}
-              isLoading={loadingServer === server.id}
-              onValueChange={onToggleActive}
-            />
-            <Button
-              size="sm"
-              variant="default"
-              onClick={onSave}
-              disabled={loading || !isFormChanged || activeTab !== 'settings'}
-              className="rounded-full">
-              <SaveIcon size={14} />
-              {t('common.save')}
-            </Button>
-          </Flex>
-        </SettingTitle>
-        <SettingDivider />
-        <Tabs
-          defaultActiveKey="settings"
-          items={tabs}
-          onChange={(key) => setActiveTab(key as TabKey)}
-          style={{ marginTop: 8, backgroundColor: 'transparent' }}
-        />
-      </SettingGroup>
-    </SettingContainer>
-=======
     <Container>
       <SettingContainer theme={theme} style={{ width: '100%', paddingTop: 55, backgroundColor: 'transparent' }}>
         <SettingGroup style={{ marginBottom: 0, borderRadius: 'var(--list-item-border-radius)' }}>
           <SettingTitle>
-            <Flex justify="space-between" align="center" gap={5} style={{ marginRight: 10 }}>
-              <Flex align="center" gap={8}>
+            <Flex className="mr-10 items-center justify-between gap-5">
+              <Flex className="items-center gap-2">
                 <ServerName className="text-nowrap">{server?.name}</ServerName>
                 {serverVersion && <VersionBadge count={serverVersion} color="blue" />}
               </Flex>
-              <Button
-                danger
-                icon={<DeleteIcon size={14} className="lucide-custom" />}
-                type="text"
-                onClick={() => onDeleteMcpServer(server)}
-              />
+              <Button size="sm" variant="ghost" onClick={() => onDeleteMcpServer(server)}>
+                <DeleteIcon size={14} className="lucide-custom text-destructive" />
+              </Button>
             </Flex>
-            <Flex align="center" gap={16}>
+            <Flex className="items-center gap-4">
               <Switch
-                value={server.isActive}
+                isSelected={server.isActive}
                 key={server.id}
-                loading={loadingServer === server.id}
-                onChange={onToggleActive}
+                isLoading={loadingServer === server.id}
+                onValueChange={onToggleActive}
               />
               <Button
-                type="primary"
-                icon={<SaveIcon size={14} />}
+                size="sm"
+                variant="default"
                 onClick={onSave}
-                loading={loading}
-                shape="round"
-                disabled={!isFormChanged || activeTab !== 'settings'}>
+                disabled={loading || !isFormChanged || activeTab !== 'settings'}
+                className="rounded-full">
+                <SaveIcon size={14} />
                 {t('common.save')}
               </Button>
             </Flex>
@@ -828,7 +784,6 @@
         </SettingGroup>
       </SettingContainer>
     </Container>
->>>>>>> 2663cb19
   )
 }
 

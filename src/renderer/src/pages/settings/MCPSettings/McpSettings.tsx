--- conflicted
+++ resolved
@@ -258,16 +258,13 @@
         description: values.description,
         isActive: values.isActive,
         registryUrl: values.registryUrl,
-<<<<<<< HEAD
+        searchKey: server.searchKey,
         timeout: values.timeout || server.timeout,
         // Preserve existing advanced properties if not set in the form
         provider: values.provider || server.provider,
         providerUrl: values.providerUrl || server.providerUrl,
         logoUrl: values.logoUrl || server.logoUrl,
         tags: values.tags || server.tags
-=======
-        searchKey: server.searchKey
->>>>>>> b76a609b
       }
 
       // set stdio or sse server

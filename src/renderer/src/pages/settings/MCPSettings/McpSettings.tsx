import { Flex, Switch } from '@cherrystudio/ui'
import { Button } from '@cherrystudio/ui'
import { loggerService } from '@logger'
import type { McpError } from '@modelcontextprotocol/sdk/types.js'
import { DeleteIcon } from '@renderer/components/Icons'
import Scrollbar from '@renderer/components/Scrollbar'
import { useTheme } from '@renderer/context/ThemeProvider'
import { useMCPServer, useMCPServers } from '@renderer/hooks/useMCPServers'
import { useMCPServerTrust } from '@renderer/hooks/useMCPServerTrust'
import MCPDescription from '@renderer/pages/settings/MCPSettings/McpDescription'
import type { MCPPrompt, MCPResource, MCPServer, MCPTool } from '@renderer/types'
import { formatMcpError } from '@renderer/utils/error'
import type { TabsProps } from 'antd'
import { Badge, Form, Input, Radio, Select, Tabs } from 'antd'
import TextArea from 'antd/es/input/TextArea'
import { ChevronDown, SaveIcon } from 'lucide-react'
import React, { useCallback, useEffect, useState } from 'react'
import { useTranslation } from 'react-i18next'
import { useNavigate, useParams } from 'react-router'
import styled from 'styled-components'

import { SettingContainer, SettingDivider, SettingGroup, SettingTitle } from '..'
import MCPPromptsSection from './McpPrompt'
import MCPResourcesSection from './McpResource'
import MCPToolsSection from './McpTool'

const logger = loggerService.withContext('McpSettings')

interface MCPFormValues {
  name: string
  description?: string
  serverType: MCPServer['type']
  baseUrl?: string
  command?: string
  registryUrl?: string
  args?: string
  env?: string
  isActive: boolean
  headers?: string
  longRunning?: boolean
  timeout?: number

  provider?: string
  providerUrl?: string
  logoUrl?: string
  tags?: string[]
}

interface Registry {
  name: string
  url: string
}

const NpmRegistry: Registry[] = [
  { name: '淘宝 NPM Mirror', url: 'https://registry.npmmirror.com' },
  { name: '自定义', url: 'custom' }
]
const PipRegistry: Registry[] = [
  { name: '清华大学', url: 'https://pypi.tuna.tsinghua.edu.cn/simple' },
  { name: '阿里云', url: 'http://mirrors.aliyun.com/pypi/simple/' },
  { name: '中国科学技术大学', url: 'https://mirrors.ustc.edu.cn/pypi/simple/' },
  { name: '华为云', url: 'https://repo.huaweicloud.com/repository/pypi/simple/' },
  { name: '腾讯云', url: 'https://mirrors.cloud.tencent.com/pypi/simple/' }
]

type TabKey = 'settings' | 'description' | 'tools' | 'prompts' | 'resources'

const parseKeyValueString = (str: string): Record<string, string> => {
  const result: Record<string, string> = {}
  str.split('\n').forEach((line) => {
    if (line.trim()) {
      const [key, ...value] = line.split('=')
      const formatValue = value.join('=').trim()
      const formatKey = key.trim()
      if (formatKey && formatValue) {
        result[formatKey] = formatValue
      }
    }
  })
  return result
}

const McpSettings: React.FC = () => {
  const { t } = useTranslation()
  const { serverId } = useParams<{ serverId: string }>()
  const decodedServerId = serverId ? decodeURIComponent(serverId) : ''
  const server = useMCPServer(decodedServerId).server as MCPServer
  const { deleteMCPServer, updateMCPServer } = useMCPServers()
  const { ensureServerTrusted } = useMCPServerTrust()
  const [serverType, setServerType] = useState<MCPServer['type']>('stdio')
  const [form] = Form.useForm<MCPFormValues>()
  const [loading, setLoading] = useState(false)
  const [isFormChanged, setIsFormChanged] = useState(false)
  const [loadingServer, setLoadingServer] = useState<string | null>(null)
  const [activeTab, setActiveTab] = useState<TabKey>('settings')

  const [tools, setTools] = useState<MCPTool[]>([])
  const [prompts, setPrompts] = useState<MCPPrompt[]>([])
  const [resources, setResources] = useState<MCPResource[]>([])
  const [isShowRegistry, setIsShowRegistry] = useState(false)
  const [registry, setRegistry] = useState<Registry[]>()
  const [customRegistryUrl, setCustomRegistryUrl] = useState('')
  const [selectedRegistryType, setSelectedRegistryType] = useState<string>('')

  const [showAdvanced, setShowAdvanced] = useState(false)
  const [serverVersion, setServerVersion] = useState<string | null>(null)

  const { theme } = useTheme()

  const navigate = useNavigate()

  // Initialize form values whenever the server changes
  useEffect(() => {
    const serverType: MCPServer['type'] = server.type || (server.baseUrl ? 'sse' : 'stdio')
    setServerType(serverType)

    // Set registry UI state based on command and registryUrl
    if (server.command) {
      handleCommandChange(server.command)

      // If there's a registryUrl, ensure registry UI is shown
      if (server.registryUrl) {
        setIsShowRegistry(true)

        // Determine registry type based on command
        let currentRegistry: Registry[] = []
        if (server.command.includes('uv') || server.command.includes('uvx')) {
          currentRegistry = PipRegistry
          setRegistry(PipRegistry)
        } else if (
          server.command.includes('npx') ||
          server.command.includes('bun') ||
          server.command.includes('bunx')
        ) {
          currentRegistry = NpmRegistry
          setRegistry(NpmRegistry)
        }

        // Check if the registryUrl is a custom URL (not in the predefined list)
        const isCustomRegistry =
          currentRegistry.length > 0 &&
          !currentRegistry.some((reg) => reg.url === server.registryUrl) &&
          server.registryUrl !== '' // empty string is default

        if (isCustomRegistry) {
          // Set custom registry state
          setSelectedRegistryType('custom')
          setCustomRegistryUrl(server.registryUrl)
        } else {
          // Reset custom registry state for predefined registries
          setSelectedRegistryType('')
          setCustomRegistryUrl('')
        }
      }
    }

    // Initialize basic fields
    form.setFieldsValue({
      name: server.name,
      description: server.description,
      serverType: serverType,
      baseUrl: server.baseUrl || '',
      command: server.command || '',
      registryUrl: server.registryUrl || '',
      isActive: server.isActive,
      longRunning: server.longRunning,
      timeout: server.timeout,
      args: server.args ? server.args.join('\n') : '',
      env: server.env
        ? Object.entries(server.env)
            .map(([key, value]) => `${key}=${value}`)
            .join('\n')
        : '',
      headers: server.headers
        ? Object.entries(server.headers)
            .map(([key, value]) => `${key}=${value}`)
            .join('\n')
        : ''
    })

    // Initialize advanced fields separately to ensure they're captured
    // even if the Collapse panel is closed
    form.setFieldsValue({
      provider: server.provider || '',
      providerUrl: server.providerUrl || '',
      logoUrl: server.logoUrl || '',
      tags: server.tags || []
    })
  }, [server, form])

  // Watch for serverType changes
  useEffect(() => {
    const currentServerType = form.getFieldValue('serverType')
    if (currentServerType) {
      setServerType(currentServerType)
    }
    // eslint-disable-next-line react-hooks/exhaustive-deps
  }, [form.getFieldValue('serverType')])

  const fetchTools = async () => {
    if (server.isActive) {
      try {
        setLoadingServer(server.id)
        const localTools = await window.api.mcp.listTools(server)
        setTools(localTools)
      } catch (error) {
        setLoadingServer(server.id)
      } finally {
        setLoadingServer(null)
      }
    }
  }

  const fetchPrompts = async () => {
    if (server.isActive) {
      try {
        setLoadingServer(server.id)
        const localPrompts = await window.api.mcp.listPrompts(server)
        setPrompts(localPrompts)
      } catch (error) {
        setPrompts([])
      } finally {
        setLoadingServer(null)
      }
    }
  }

  const fetchResources = async () => {
    if (server.isActive) {
      try {
        setLoadingServer(server.id)
        const localResources = await window.api.mcp.listResources(server)
        setResources(localResources)
      } catch (error) {
        setResources([])
      } finally {
        setLoadingServer(null)
      }
    }
  }

  const fetchServerVersion = async () => {
    if (server.isActive) {
      try {
        const version = await window.api.mcp.getServerVersion(server)
        setServerVersion(version)
      } catch (error) {
        setServerVersion(null)
      }
    }
  }

  useEffect(() => {
    if (server.isActive) {
      fetchTools()
      fetchPrompts()
      fetchResources()
      fetchServerVersion()
    }
    // eslint-disable-next-line react-hooks/exhaustive-deps
  }, [server.id, server.isActive])

  useEffect(() => {
    setIsFormChanged(false)
  }, [server.id])

  // Save the form data
  const onSave = async () => {
    setLoading(true)
    try {
      const values = await form.validateFields()

      // set basic fields
      const mcpServer: MCPServer = {
        ...server,
        id: server.id,
        name: values.name,
        type: values.serverType || server.type,
        description: values.description,
        isActive: values.isActive,
        registryUrl: values.registryUrl,
        searchKey: server.searchKey,
        timeout: values.timeout || server.timeout,
        longRunning: values.longRunning,
        // Use nullish coalescing to allow empty strings (for deletion)
        provider: values.provider ?? server.provider,
        providerUrl: values.providerUrl ?? server.providerUrl,
        logoUrl: values.logoUrl ?? server.logoUrl,
        tags: values.tags ?? server.tags
      }

      // set stdio or sse server
      if (values.serverType === 'sse' || values.serverType === 'streamableHttp') {
        mcpServer.baseUrl = values.baseUrl
      } else {
        mcpServer.command = values.command
        mcpServer.args = values.args ? values.args.split('\n').filter((arg) => arg.trim() !== '') : []
      }

      // set env variables
      if (values.env) {
        mcpServer.env = parseKeyValueString(values.env)
      }

      if (values.headers) {
        mcpServer.headers = parseKeyValueString(values.headers)
      }

      if (server.isActive) {
        try {
          await window.api.mcp.restartServer(mcpServer)
          updateMCPServer({ ...mcpServer, isActive: true })
          window.toast.success(t('settings.mcp.updateSuccess'))
          setIsFormChanged(false)
        } catch (error: any) {
          updateMCPServer({ ...mcpServer, isActive: false })
          window.modal.error({
            title: t('settings.mcp.updateError'),
            content: error.message,
            centered: true
          })
        }
      } else {
        updateMCPServer({ ...mcpServer, isActive: false })
        window.toast.success(t('settings.mcp.updateSuccess'))
        setIsFormChanged(false)
      }
      setLoading(false)
    } catch (error: any) {
      setLoading(false)
      logger.error('Failed to save MCP server settings:', error)
    }
  }

  // Watch for command field changes
  const handleCommandChange = (command: string) => {
    if (command.includes('uv') || command.includes('uvx')) {
      setIsShowRegistry(true)
      setRegistry(PipRegistry)
    } else if (command.includes('npx') || command.includes('bun') || command.includes('bunx')) {
      setIsShowRegistry(true)
      setRegistry(NpmRegistry)
    } else {
      setIsShowRegistry(false)
      setRegistry(undefined)
    }
  }

  const onSelectRegistry = (url: string) => {
    const command = form.getFieldValue('command') || ''

    // If custom registry is selected
    if (url === 'custom') {
      setSelectedRegistryType('custom')
      // Don't set the registryUrl yet, wait for user input
      return
    }

    setSelectedRegistryType('')
    setCustomRegistryUrl('')

    // Add new registry env variables
    if (command.includes('uv') || command.includes('uvx')) {
      // envs['PIP_INDEX_URL'] = url
      // envs['UV_DEFAULT_INDEX'] = url
      form.setFieldsValue({ registryUrl: url })
    } else if (command.includes('npx') || command.includes('bun') || command.includes('bunx')) {
      // envs['NPM_CONFIG_REGISTRY'] = url
      form.setFieldsValue({ registryUrl: url })
    }

    // Mark form as changed
    setIsFormChanged(true)
  }

  const onCustomRegistryChange = (url: string) => {
    setCustomRegistryUrl(url)
    form.setFieldsValue({ registryUrl: url })
    setIsFormChanged(true)
  }

  const onDeleteMcpServer = useCallback(
    async (server: MCPServer) => {
      try {
        window.modal.confirm({
          title: t('settings.mcp.deleteServer'),
          content: t('settings.mcp.deleteServerConfirm'),
          centered: true,
          onOk: async () => {
            await window.api.mcp.removeServer(server)
            deleteMCPServer(server.id)
            window.toast.success(t('settings.mcp.deleteSuccess'))
            navigate('/settings/mcp')
          }
        })
      } catch (error: any) {
        window.toast.error(`${t('settings.mcp.deleteError')}: ${error.message}`)
      }
    },
    // eslint-disable-next-line react-hooks/exhaustive-deps
    [server, t]
  )

  const onToggleActive = async (active: boolean) => {
    if (isFormChanged && active) {
      await onSave()
      return
    }

    await form.validateFields()
    let serverForUpdate = server
    if (active) {
      const trustedServer = await ensureServerTrusted(server)
      if (!trustedServer) {
        return
      }
      serverForUpdate = trustedServer
    }

    setLoadingServer(serverForUpdate.id)
    const oldActiveState = serverForUpdate.isActive

    try {
      if (active) {
        const localTools = await window.api.mcp.listTools(serverForUpdate)
        setTools(localTools)

        const localPrompts = await window.api.mcp.listPrompts(serverForUpdate)
        setPrompts(localPrompts)

        const localResources = await window.api.mcp.listResources(serverForUpdate)
        setResources(localResources)

        const version = await window.api.mcp.getServerVersion(serverForUpdate)
        setServerVersion(version)
      } else {
        await window.api.mcp.stopServer(serverForUpdate)
        setServerVersion(null)
      }
      updateMCPServer({ ...serverForUpdate, isActive: active })
    } catch (error: any) {
      window.modal.error({
        title: t('settings.mcp.startError'),
        content: formatMcpError(error as McpError),
        centered: true
      })
      updateMCPServer({ ...serverForUpdate, isActive: oldActiveState })
    } finally {
      setLoadingServer(null)
    }
  }

  // Handle toggling a tool on/off
  const handleToggleTool = useCallback(
    async (tool: MCPTool, enabled: boolean) => {
      // Create a new disabledTools array or use the existing one
      let disabledTools = [...(server.disabledTools || [])]

      if (enabled) {
        // Remove tool from disabledTools if it's being enabled
        disabledTools = disabledTools.filter((name) => name !== tool.name)
      } else {
        // Add tool to disabledTools if it's being disabled
        if (!disabledTools.includes(tool.name)) {
          disabledTools.push(tool.name)
        }
      }

      // Update the server with new disabledTools
      const updatedServer = {
        ...server,
        disabledTools
      }

      // Save the updated server configuration
      // await window.api.mcp.updateServer(updatedServer)
      updateMCPServer(updatedServer)
    },
    [server, updateMCPServer]
  )

  // Handle toggling auto-approve for a tool
  const handleToggleAutoApprove = useCallback(
    async (tool: MCPTool, autoApprove: boolean) => {
      let disabledAutoApproveTools = [...(server.disabledAutoApproveTools || [])]

      if (autoApprove) {
        disabledAutoApproveTools = disabledAutoApproveTools.filter((name) => name !== tool.name)
      } else {
        // Add tool to disabledTools if it's being disabled
        if (!disabledAutoApproveTools.includes(tool.name)) {
          disabledAutoApproveTools.push(tool.name)
        }
      }

      // Update the server with new disabledTools
      const updatedServer = {
        ...server,
        disabledAutoApproveTools
      }

      // Save the updated server configuration
      // await window.api.mcp.updateServer(updatedServer)
      updateMCPServer(updatedServer)
    },
    [server, updateMCPServer]
  )

  const tabs: TabsProps['items'] = [
    {
      key: 'settings',
      label: t('settings.mcp.tabs.general'),
      children: (
        <Form
          form={form}
          layout="vertical"
          onValuesChange={() => setIsFormChanged(true)}
          style={{
            overflowY: 'auto',
            width: 'calc(100% + 10px)',
            paddingRight: '10px'
          }}>
          <Form.Item name="name" label={t('settings.mcp.name')} rules={[{ required: true, message: '' }]}>
            <Input placeholder={t('common.name')} disabled={server.type === 'inMemory'} />
          </Form.Item>
          <Form.Item name="description" label={t('settings.mcp.description')}>
            <TextArea rows={2} placeholder={t('common.description')} />
          </Form.Item>
          {server.type !== 'inMemory' && (
            <Form.Item
              name="serverType"
              label={t('settings.mcp.type')}
              rules={[{ required: true }]}
              initialValue="stdio">
              <Select
                onChange={(value) => setServerType(value)}
                options={[
                  { label: t('settings.mcp.stdio'), value: 'stdio' },
                  { label: t('settings.mcp.sse'), value: 'sse' },
                  { label: t('settings.mcp.streamableHttp'), value: 'streamableHttp' }
                ]}
              />
            </Form.Item>
          )}
          {serverType === 'sse' && (
            <>
              <Form.Item
                name="baseUrl"
                label={t('settings.mcp.url')}
                rules={[{ required: serverType === 'sse', message: '' }]}
                tooltip={t('settings.mcp.baseUrlTooltip')}>
                <Input placeholder="http://localhost:3000/sse" />
              </Form.Item>
              <Form.Item name="headers" label={t('settings.mcp.headers')} tooltip={t('settings.mcp.headersTooltip')}>
                <TextArea
                  rows={3}
                  placeholder={`Content-Type=application/json\nAuthorization=Bearer token`}
                  style={{ fontFamily: 'monospace' }}
                />
              </Form.Item>
            </>
          )}
          {serverType === 'streamableHttp' && (
            <>
              <Form.Item
                name="baseUrl"
                label={t('settings.mcp.url')}
                rules={[{ required: serverType === 'streamableHttp', message: '' }]}
                tooltip={t('settings.mcp.baseUrlTooltip')}>
                <Input placeholder="http://localhost:3000/mcp" />
              </Form.Item>
              <Form.Item name="headers" label={t('settings.mcp.headers')} tooltip={t('settings.mcp.headersTooltip')}>
                <TextArea
                  rows={3}
                  placeholder={`Content-Type=application/json\nAuthorization=Bearer token`}
                  style={{ fontFamily: 'monospace' }}
                />
              </Form.Item>
            </>
          )}
          {serverType === 'stdio' && (
            <>
              <Form.Item
                name="command"
                label={t('settings.mcp.command')}
                rules={[{ required: serverType === 'stdio', message: '' }]}>
                <Input placeholder="uvx or npx" onChange={(e) => handleCommandChange(e.target.value)} />
              </Form.Item>

              {isShowRegistry && registry && (
                <Form.Item
                  name="registryUrl"
                  label={t('settings.mcp.registry')}
                  tooltip={t('settings.mcp.registryTooltip')}>
                  <Radio.Group
                    value={selectedRegistryType === 'custom' ? 'custom' : form.getFieldValue('registryUrl') || ''}>
                    <Radio
                      key="no-proxy"
                      value=""
                      onChange={(e) => {
                        onSelectRegistry(e.target.value)
                      }}>
                      {t('settings.mcp.registryDefault')}
                    </Radio>
                    {registry.map((reg) => (
                      <Radio
                        key={reg.url}
                        value={reg.url}
                        onChange={(e) => {
                          onSelectRegistry(e.target.value)
                        }}>
                        {reg.name}
                      </Radio>
                    ))}
                  </Radio.Group>
                  {selectedRegistryType === 'custom' && (
                    <Input
                      placeholder={t(
                        'settings.mcp.customRegistryPlaceholder',
                        '请输入私有仓库地址，如: https://npm.company.com'
                      )}
                      value={customRegistryUrl}
                      onChange={(e) => onCustomRegistryChange(e.target.value)}
                      style={{ marginTop: 8 }}
                    />
                  )}
                </Form.Item>
              )}

              <Form.Item name="args" label={t('settings.mcp.args')} tooltip={t('settings.mcp.argsTooltip')}>
                <TextArea rows={3} placeholder={`arg1\narg2`} style={{ fontFamily: 'monospace' }} />
              </Form.Item>

              <Form.Item name="env" label={t('settings.mcp.env')} tooltip={t('settings.mcp.envTooltip')}>
                <TextArea rows={3} placeholder={`KEY1=value1\nKEY2=value2`} style={{ fontFamily: 'monospace' }} />
              </Form.Item>
            </>
          )}
          {serverType === 'inMemory' && (
            <>
              <Form.Item name="args" label={t('settings.mcp.args')} tooltip={t('settings.mcp.argsTooltip')}>
                <TextArea rows={3} placeholder={`arg1\narg2`} style={{ fontFamily: 'monospace' }} />
              </Form.Item>

              <Form.Item name="env" label={t('settings.mcp.env')} tooltip={t('settings.mcp.envTooltip')}>
                <TextArea rows={3} placeholder={`KEY1=value1\nKEY2=value2`} style={{ fontFamily: 'monospace' }} />
              </Form.Item>
            </>
          )}
          <Form.Item
            name="longRunning"
            label={t('settings.mcp.longRunning', 'Long Running')}
            tooltip={t('settings.mcp.longRunningTooltip')}
            layout="horizontal"
            valuePropName="checked">
            <Switch className="ml-2.5" />
          </Form.Item>
          <Form.Item
            name="timeout"
            label={t('settings.mcp.timeout', 'Timeout')}
            tooltip={t(
              'settings.mcp.timeoutTooltip',
              'Timeout in seconds for requests to this server, default is 60 seconds'
            )}>
            <Input type="number" min={1} placeholder="60" addonAfter="s" />
          </Form.Item>

          <AdvancedSettingsButton onClick={() => setShowAdvanced(!showAdvanced)}>
            <ChevronDown
              size={18}
              style={{
                transform: showAdvanced ? 'rotate(180deg)' : 'rotate(0deg)',
                transition: 'transform 0.3s',
                marginRight: 8,
                stroke: 'var(--color-primary)'
              }}
            />
            {t('common.advanced_settings')}
          </AdvancedSettingsButton>

          {showAdvanced && (
            <>
              <Form.Item name="provider" label={t('settings.mcp.provider', 'Provider')}>
                <Input placeholder={t('settings.mcp.providerPlaceholder', 'Provider name')} />
              </Form.Item>

              <Form.Item name="providerUrl" label={t('settings.mcp.providerUrl', 'Provider URL')}>
                <Input placeholder="https://provider-website.com" />
              </Form.Item>

              <Form.Item name="logoUrl" label={t('settings.mcp.logoUrl', 'Logo URL')}>
                <Input placeholder="https://example.com/logo.png" />
              </Form.Item>

              <Form.Item name="tags" label={t('settings.mcp.tags', 'Tags')}>
                <Select
                  mode="tags"
                  style={{ width: '100%' }}
                  placeholder={t('settings.mcp.tagsPlaceholder', 'Enter tags')}
                  tokenSeparators={[',']}
                />
              </Form.Item>
            </>
          )}
        </Form>
      )
    }
  ]

  if (server.searchKey) {
    tabs.push({
      key: 'description',
      label: t('settings.mcp.tabs.description'),
      children: <MCPDescription searchKey={server.searchKey} />
    })
  }

  if (server.isActive) {
    tabs.push(
      {
        key: 'tools',
        label: t('settings.mcp.tabs.tools') + (tools.length > 0 ? ` (${tools.length})` : ''),
        children: (
          <MCPToolsSection
            tools={tools}
            server={server}
            onToggleTool={handleToggleTool}
            onToggleAutoApprove={handleToggleAutoApprove}
          />
        )
      },
      {
        key: 'prompts',
        label: t('settings.mcp.tabs.prompts') + (prompts.length > 0 ? ` (${prompts.length})` : ''),
        children: <MCPPromptsSection prompts={prompts} />
      },
      {
        key: 'resources',
        label: t('settings.mcp.tabs.resources') + (resources.length > 0 ? ` (${resources.length})` : ''),
        children: <MCPResourcesSection resources={resources} />
      }
    )
  }

  return (
    <Container>
      <SettingContainer theme={theme} style={{ width: '100%', paddingTop: 55, backgroundColor: 'transparent' }}>
        <SettingGroup style={{ marginBottom: 0, borderRadius: 'var(--list-item-border-radius)' }}>
          <SettingTitle>
            <Flex className="mr-10 items-center justify-between gap-5">
              <Flex className="items-center gap-2">
                <ServerName className="text-nowrap">{server?.name}</ServerName>
                {serverVersion && <VersionBadge count={serverVersion} color="blue" />}
              </Flex>
              <Button size="sm" variant="ghost" onClick={() => onDeleteMcpServer(server)}>
                <DeleteIcon size={14} className="lucide-custom text-destructive" />
              </Button>
            </Flex>
<<<<<<< HEAD
            <Button size="sm" variant="ghost" onClick={() => onDeleteMcpServer(server)}>
              <DeleteIcon size={14} className="lucide-custom text-destructive" />
            </Button>
          </Flex>
          <Flex className="items-center gap-4">
            <Switch
              checked={server.isActive}
              key={server.id}
              loading={loadingServer === server.id}
              onCheckedChange={onToggleActive}
            />
            <Button
              size="sm"
              variant="default"
              onClick={onSave}
              disabled={loading || !isFormChanged || activeTab !== 'settings'}
              className="rounded-full">
              <SaveIcon size={14} />
              {t('common.save')}
            </Button>
          </Flex>
        </SettingTitle>
        <SettingDivider />
        <Tabs
          defaultActiveKey="settings"
          items={tabs}
          onChange={(key) => setActiveTab(key as TabKey)}
          style={{ marginTop: 8, backgroundColor: 'transparent' }}
        />
      </SettingGroup>
    </SettingContainer>
=======
            <Flex className="items-center gap-4">
              <Switch
                isSelected={server.isActive}
                key={server.id}
                isLoading={loadingServer === server.id}
                onValueChange={onToggleActive}
              />
              <Button
                size="sm"
                variant="default"
                onClick={onSave}
                disabled={loading || !isFormChanged || activeTab !== 'settings'}
                className="rounded-full">
                <SaveIcon size={14} />
                {t('common.save')}
              </Button>
            </Flex>
          </SettingTitle>
          <SettingDivider />
          <Tabs
            defaultActiveKey="settings"
            items={tabs}
            onChange={(key) => setActiveTab(key as TabKey)}
            style={{ marginTop: 8, backgroundColor: 'transparent' }}
          />
        </SettingGroup>
      </SettingContainer>
    </Container>
>>>>>>> d610943f
  )
}

const Container = styled(Scrollbar)`
  height: calc(100vh - var(--navbar-height));
`

const ServerName = styled.span`
  font-size: 14px;
  font-weight: 500;
`

const AdvancedSettingsButton = styled.div`
  cursor: pointer;
  margin-bottom: 16px;
  margin-top: -10px;
  color: var(--color-primary);
  display: flex;
  align-items: center;
`

const VersionBadge = styled(Badge)`
  .ant-badge-count {
    background-color: var(--color-primary);
    color: white;
    font-size: 11px;
    font-weight: 500;
    padding: 0 6px;
    height: 18px;
    line-height: 18px;
    border-radius: 9px;
    min-width: 18px;
    box-shadow: 0 1px 2px rgba(0, 0, 0, 0.1);
  }
`

export default McpSettings<|MERGE_RESOLUTION|>--- conflicted
+++ resolved
@@ -756,45 +756,12 @@
                 <DeleteIcon size={14} className="lucide-custom text-destructive" />
               </Button>
             </Flex>
-<<<<<<< HEAD
-            <Button size="sm" variant="ghost" onClick={() => onDeleteMcpServer(server)}>
-              <DeleteIcon size={14} className="lucide-custom text-destructive" />
-            </Button>
-          </Flex>
-          <Flex className="items-center gap-4">
-            <Switch
-              checked={server.isActive}
-              key={server.id}
-              loading={loadingServer === server.id}
-              onCheckedChange={onToggleActive}
-            />
-            <Button
-              size="sm"
-              variant="default"
-              onClick={onSave}
-              disabled={loading || !isFormChanged || activeTab !== 'settings'}
-              className="rounded-full">
-              <SaveIcon size={14} />
-              {t('common.save')}
-            </Button>
-          </Flex>
-        </SettingTitle>
-        <SettingDivider />
-        <Tabs
-          defaultActiveKey="settings"
-          items={tabs}
-          onChange={(key) => setActiveTab(key as TabKey)}
-          style={{ marginTop: 8, backgroundColor: 'transparent' }}
-        />
-      </SettingGroup>
-    </SettingContainer>
-=======
             <Flex className="items-center gap-4">
               <Switch
-                isSelected={server.isActive}
+                checked={server.isActive}
                 key={server.id}
-                isLoading={loadingServer === server.id}
-                onValueChange={onToggleActive}
+                loading={loadingServer === server.id}
+                onCheckedChange={onToggleActive}
               />
               <Button
                 size="sm"
@@ -817,7 +784,6 @@
         </SettingGroup>
       </SettingContainer>
     </Container>
->>>>>>> d610943f
   )
 }
 

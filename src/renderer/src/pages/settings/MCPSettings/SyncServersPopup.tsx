--- conflicted
+++ resolved
@@ -9,11 +9,8 @@
 import { getAI302Token, saveAI302Token, syncAi302Servers } from './providers/302ai'
 import { getBailianToken, saveBailianToken, syncBailianServers } from './providers/bailian'
 import { getTokenLanYunToken, LANYUN_KEY_HOST, saveTokenLanYunToken, syncTokenLanYunServers } from './providers/lanyun'
-<<<<<<< HEAD
 import { getMCProuterToken, saveMCProuterToken, syncMCProuterServers } from './providers/mcprouter'
-=======
 import { getModelScopeToken, MODELSCOPE_HOST, saveModelScopeToken, syncModelScopeServers } from './providers/modelscope'
->>>>>>> 8a4c635c
 import { getTokenFluxToken, saveTokenFluxToken, syncTokenFluxServers, TOKENFLUX_HOST } from './providers/tokenflux'
 
 // Provider configuration interface
@@ -65,17 +62,6 @@
     syncServers: syncTokenLanYunServers
   },
   {
-<<<<<<< HEAD
-    key: 'mcprouter',
-    name: 'MCProuter',
-    description: 'MCProuter platform MCP services',
-    discoverUrl: 'https://mcprouter.to/servers',
-    apiKeyUrl: 'https://mcprouter.to/api-keys',
-    tokenFieldName: 'mcprouterToken',
-    getToken: getMCProuterToken,
-    saveToken: saveMCProuterToken,
-    syncServers: syncMCProuterServers
-=======
     key: '302ai',
     name: '302.AI',
     description: '302.AI 平台 MCP 服务',
@@ -96,7 +82,17 @@
     getToken: getBailianToken,
     saveToken: saveBailianToken,
     syncServers: syncBailianServers
->>>>>>> 8a4c635c
+  },
+  {
+    key: 'mcprouter',
+    name: 'MCProuter',
+    description: 'MCProuter platform MCP services',
+    discoverUrl: 'https://mcprouter.to/servers',
+    apiKeyUrl: 'https://mcprouter.to/api-keys',
+    tokenFieldName: 'mcprouterToken',
+    getToken: getMCProuterToken,
+    saveToken: saveMCProuterToken,
+    syncServers: syncMCProuterServers
   }
 ]
 

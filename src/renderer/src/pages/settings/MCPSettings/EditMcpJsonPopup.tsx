--- conflicted
+++ resolved
@@ -3,13 +3,9 @@
 import { TopView } from '@renderer/components/TopView'
 import { useAppDispatch, useAppSelector } from '@renderer/store'
 import { setMCPServers } from '@renderer/store/mcp'
-<<<<<<< HEAD
-import type { MCPServer } from '@renderer/types'
-=======
 import { MCPServer, safeValidateMcpConfig } from '@renderer/types'
 import { parseJSON } from '@renderer/utils'
 import { formatZodError } from '@renderer/utils/error'
->>>>>>> 86d8e10d
 import { Modal, Spin, Typography } from 'antd'
 import { useEffect, useState } from 'react'
 import { useTranslation } from 'react-i18next'

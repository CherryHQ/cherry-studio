import { Sortable, useDndReorder } from '@cherrystudio/ui'
import { Button } from '@cherrystudio/ui'
import { loggerService } from '@logger'
import { nanoid } from '@reduxjs/toolkit'
import CollapsibleSearchBar from '@renderer/components/CollapsibleSearchBar'
import { EditIcon, RefreshIcon } from '@renderer/components/Icons'
import Scrollbar from '@renderer/components/Scrollbar'
import { useMCPServers } from '@renderer/hooks/useMCPServers'
<<<<<<< HEAD
import type { MCPServer } from '@renderer/types'
=======
import { useMCPServerTrust } from '@renderer/hooks/useMCPServerTrust'
import { MCPServer } from '@renderer/types'
>>>>>>> 8da43ab7
import { formatMcpError } from '@renderer/utils/error'
import { matchKeywordsInString } from '@renderer/utils/match'
import { Dropdown, Empty } from 'antd'
import { Plus } from 'lucide-react'
import type { FC } from 'react'
import { startTransition, useCallback, useEffect, useMemo, useRef, useState } from 'react'
import { useTranslation } from 'react-i18next'
import { useNavigate } from 'react-router'
import styled from 'styled-components'

import { SettingTitle } from '..'
import AddMcpServerModal from './AddMcpServerModal'
import BuiltinMCPServerList from './BuiltinMCPServerList'
import EditMcpJsonPopup from './EditMcpJsonPopup'
import InstallNpxUv from './InstallNpxUv'
import McpMarketList from './McpMarketList'
import McpServerCard from './McpServerCard'
import SyncServersPopup from './SyncServersPopup'

const logger = loggerService.withContext('McpServersList')

const McpServersList: FC = () => {
  const { mcpServers, addMCPServer, deleteMCPServer, updateMcpServers, updateMCPServer } = useMCPServers()
  const { ensureServerTrusted } = useMCPServerTrust()
  const { t } = useTranslation()
  const navigate = useNavigate()
  const [isAddModalVisible, setIsAddModalVisible] = useState(false)
  const [modalType, setModalType] = useState<'json' | 'dxt'>('json')
  const [loadingServerIds, setLoadingServerIds] = useState<Set<string>>(new Set())
  const [serverVersions, setServerVersions] = useState<Record<string, string | null>>({})

  const [searchText, _setSearchText] = useState('')

  const setSearchText = useCallback((text: string) => {
    startTransition(() => {
      _setSearchText(text)
    })
  }, [])

  const filteredMcpServers = useMemo(() => {
    if (!searchText.trim()) return mcpServers

    const keywords = searchText.toLowerCase().split(/\s+/).filter(Boolean)

    return mcpServers.filter((server) => {
      const searchTarget = `${server.name} ${server.description} ${server.tags?.join(' ')}`
      return matchKeywordsInString(keywords, searchTarget)
    })
  }, [mcpServers, searchText])

  const { onSortEnd } = useDndReorder({
    originalList: mcpServers,
    filteredList: filteredMcpServers,
    onUpdate: updateMcpServers,
    itemKey: 'id'
  })

  const scrollRef = useRef<HTMLDivElement>(null)

  // 简单的滚动位置记忆
  useEffect(() => {
    // 恢复滚动位置
    const savedScroll = sessionStorage.getItem('mcp-list-scroll')
    if (savedScroll && scrollRef.current) {
      scrollRef.current.scrollTop = Number(savedScroll)
    }

    // 保存滚动位置
    const handleScroll = () => {
      if (scrollRef.current) {
        sessionStorage.setItem('mcp-list-scroll', String(scrollRef.current.scrollTop))
      }
    }

    const container = scrollRef.current
    container?.addEventListener('scroll', handleScroll)
    return () => container?.removeEventListener('scroll', handleScroll)
  }, [])

  const fetchServerVersion = useCallback(async (server: MCPServer) => {
    if (!server.isActive) return

    try {
      const version = await window.api.mcp.getServerVersion(server)
      setServerVersions((prev) => ({ ...prev, [server.id]: version }))
    } catch (error) {
      setServerVersions((prev) => ({ ...prev, [server.id]: null }))
    }
  }, [])

  // Fetch versions for all active servers
  useEffect(() => {
    mcpServers.forEach((server) => {
      if (server.isActive) {
        fetchServerVersion(server)
      }
    })
  }, [mcpServers, fetchServerVersion])

  const onAddMcpServer = useCallback(async () => {
    const newServer = {
      id: nanoid(),
      name: t('settings.mcp.newServer'),
      description: '',
      baseUrl: '',
      command: '',
      args: [],
      env: {},
      isActive: false
    }
    addMCPServer(newServer)
    navigate(`/settings/mcp/settings/${encodeURIComponent(newServer.id)}`)
    window.toast.success(t('settings.mcp.addSuccess'))
  }, [addMCPServer, navigate, t])

  const onDeleteMcpServer = useCallback(
    async (server: MCPServer) => {
      try {
        window.modal.confirm({
          title: t('settings.mcp.deleteServer'),
          content: t('settings.mcp.deleteServerConfirm'),
          centered: true,
          onOk: async () => {
            await window.api.mcp.removeServer(server)
            deleteMCPServer(server.id)
            window.toast.success(t('settings.mcp.deleteSuccess'))
          }
        })
      } catch (error: any) {
        window.toast.error(`${t('settings.mcp.deleteError')}: ${error.message}`)
      }
    },
    // eslint-disable-next-line react-hooks/exhaustive-deps
    [t]
  )

  const onSyncServers = useCallback(() => {
    SyncServersPopup.show(mcpServers)
  }, [mcpServers])

  const handleAddServerSuccess = useCallback(
    async (server: MCPServer) => {
      addMCPServer(server)
      setIsAddModalVisible(false)
      window.toast.success(t('settings.mcp.addSuccess'))
      // Optionally navigate to the new server's settings page
      // navigate(`/settings/mcp/settings/${encodeURIComponent(server.id)}`)
    },
    [addMCPServer, t]
  )

  const handleToggleActive = async (server: MCPServer, active: boolean) => {
    let serverForUpdate = server
    if (active) {
      const trustedServer = await ensureServerTrusted(server)
      if (!trustedServer) {
        return
      }
      serverForUpdate = trustedServer
    }

    setLoadingServerIds((prev) => new Set(prev).add(serverForUpdate.id))
    const oldActiveState = serverForUpdate.isActive
    logger.silly('toggle activate', { serverId: serverForUpdate.id, active })
    try {
      if (active) {
        await fetchServerVersion({ ...serverForUpdate, isActive: active })
      } else {
        await window.api.mcp.stopServer(serverForUpdate)
        setServerVersions((prev) => ({ ...prev, [serverForUpdate.id]: null }))
      }
      updateMCPServer({ ...serverForUpdate, isActive: active })
    } catch (error: any) {
      window.modal.error({
        title: t('settings.mcp.startError'),
        content: formatMcpError(error),
        centered: true
      })
      updateMCPServer({ ...serverForUpdate, isActive: oldActiveState })
    } finally {
      setLoadingServerIds((prev) => {
        const next = new Set(prev)
        next.delete(serverForUpdate.id)
        return next
      })
    }
  }

  const menuItems = useMemo(
    () => [
      {
        key: 'manual',
        label: t('settings.mcp.addServer.create'),
        onClick: () => {
          onAddMcpServer()
        }
      },
      {
        key: 'json',
        label: t('settings.mcp.addServer.importFrom.json'),
        onClick: () => {
          setModalType('json')
          setIsAddModalVisible(true)
        }
      },
      {
        key: 'dxt',
        label: t('settings.mcp.addServer.importFrom.dxt'),
        onClick: () => {
          setModalType('dxt')
          setIsAddModalVisible(true)
        }
      }
    ],
    [onAddMcpServer, t]
  )

  return (
    <Container ref={scrollRef}>
      <ListHeader>
        <SettingTitle style={{ gap: 6 }}>
          <span>{t('settings.mcp.newServer')}</span>
          <CollapsibleSearchBar
            onSearch={setSearchText}
            placeholder={t('settings.mcp.search.placeholder')}
            tooltip={t('settings.mcp.search.tooltip')}
            style={{ borderRadius: 20 }}
          />
        </SettingTitle>
        <ButtonGroup>
          <InstallNpxUv mini />
          <Button variant="default" className="rounded-full" onClick={() => EditMcpJsonPopup.show()}>
            <EditIcon size={14} />
            {t('common.edit')}
          </Button>
          <Dropdown
            menu={{
              items: menuItems
            }}
            trigger={['click']}>
            <Button variant="default" className="rounded-full">
              <Plus size={16} />
              {t('common.add')}
            </Button>
          </Dropdown>
          <Button variant="default" onClick={onSyncServers} className="rounded-full">
            <RefreshIcon size={14} />
            {t('settings.mcp.sync.button')}
          </Button>
        </ButtonGroup>
      </ListHeader>
      <Sortable
        items={filteredMcpServers}
        itemKey="id"
        onSortEnd={onSortEnd}
        layout="list"
        horizontal={false}
        listStyle={{ display: 'flex', flexDirection: 'column', width: '100%' }}
        itemStyle={{ width: '100%' }}
        gap="12px"
        restrictions={{ scrollableAncestor: true }}
        useDragOverlay
        showGhost
        renderItem={(server) => (
          <McpServerCard
            server={server}
            version={serverVersions[server.id]}
            isLoading={loadingServerIds.has(server.id)}
            onToggle={async (active) => await handleToggleActive(server, active)}
            onDelete={() => onDeleteMcpServer(server)}
            onEdit={() => navigate(`/settings/mcp/settings/${encodeURIComponent(server.id)}`)}
            onOpenUrl={(url) => window.open(url, '_blank')}
          />
        )}
      />
      {(mcpServers.length === 0 || filteredMcpServers.length === 0) && (
        <Empty
          image={Empty.PRESENTED_IMAGE_SIMPLE}
          description={mcpServers.length === 0 ? t('settings.mcp.noServers') : t('common.no_results')}
          style={{ marginTop: 20 }}
        />
      )}

      <McpMarketList />
      <BuiltinMCPServerList />

      <AddMcpServerModal
        visible={isAddModalVisible}
        onClose={() => setIsAddModalVisible(false)}
        onSuccess={handleAddServerSuccess}
        existingServers={mcpServers} // 傳遞現有的伺服器列表
        initialImportMethod={modalType}
      />
    </Container>
  )
}

const Container = styled(Scrollbar)`
  display: flex;
  flex: 1;
  flex-direction: column;
  width: 100%;
  height: calc(100vh - var(--navbar-height));
  overflow: hidden;
  padding: 20px;
  padding-top: 15px;
  gap: 15px;
  overflow-y: auto;
`

const ListHeader = styled.div`
  width: 100%;
  display: flex;
  justify-content: space-between;
  align-items: center;

  h2 {
    font-size: 22px;
    margin: 0;
  }
`

const ButtonGroup = styled.div`
  display: flex;
  align-items: center;
  gap: 8px;
`

export default McpServersList<|MERGE_RESOLUTION|>--- conflicted
+++ resolved
@@ -6,12 +6,8 @@
 import { EditIcon, RefreshIcon } from '@renderer/components/Icons'
 import Scrollbar from '@renderer/components/Scrollbar'
 import { useMCPServers } from '@renderer/hooks/useMCPServers'
-<<<<<<< HEAD
+import { useMCPServerTrust } from '@renderer/hooks/useMCPServerTrust'
 import type { MCPServer } from '@renderer/types'
-=======
-import { useMCPServerTrust } from '@renderer/hooks/useMCPServerTrust'
-import { MCPServer } from '@renderer/types'
->>>>>>> 8da43ab7
 import { formatMcpError } from '@renderer/utils/error'
 import { matchKeywordsInString } from '@renderer/utils/match'
 import { Dropdown, Empty } from 'antd'

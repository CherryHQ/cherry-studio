--- conflicted
+++ resolved
@@ -1,21 +1,15 @@
 import { Sortable, useDndReorder } from '@cherrystudio/ui'
-import { Button } from '@cherrystudio/ui'
 import { loggerService } from '@logger'
 import { nanoid } from '@reduxjs/toolkit'
 import CollapsibleSearchBar from '@renderer/components/CollapsibleSearchBar'
-<<<<<<< HEAD
-import { EditIcon, RefreshIcon } from '@renderer/components/Icons'
-=======
-import { Sortable, useDndReorder } from '@renderer/components/dnd'
 import { EditIcon } from '@renderer/components/Icons'
->>>>>>> 10e78ac6
 import Scrollbar from '@renderer/components/Scrollbar'
 import { useMCPServers } from '@renderer/hooks/useMCPServers'
 import { useMCPServerTrust } from '@renderer/hooks/useMCPServerTrust'
 import type { MCPServer } from '@renderer/types'
 import { formatMcpError } from '@renderer/utils/error'
 import { matchKeywordsInString } from '@renderer/utils/match'
-import { Dropdown, Empty } from 'antd'
+import { Button, Dropdown, Empty } from 'antd'
 import { Plus } from 'lucide-react'
 import type { FC } from 'react'
 import { startTransition, useCallback, useEffect, useMemo, useRef, useState } from 'react'
@@ -237,32 +231,14 @@
         </SettingTitle>
         <ButtonGroup>
           <InstallNpxUv mini />
-          <Button variant="default" className="rounded-full" onClick={() => EditMcpJsonPopup.show()}>
-            <EditIcon size={14} />
+          <Button icon={<EditIcon size={14} />} type="default" shape="round" onClick={() => EditMcpJsonPopup.show()}>
             {t('common.edit')}
           </Button>
-<<<<<<< HEAD
-          <Dropdown
-            menu={{
-              items: menuItems
-            }}
-            trigger={['click']}>
-            <Button variant="default" className="rounded-full">
-              <Plus size={16} />
-              {t('common.add')}
-            </Button>
-          </Dropdown>
-          <Button variant="default" onClick={onSyncServers} className="rounded-full">
-            <RefreshIcon size={14} />
-            {t('settings.mcp.sync.button')}
-          </Button>
-=======
           <Dropdown menu={{ items: menuItems }} trigger={['click']} placement="bottomRight">
             <Button icon={<Plus size={16} />} type="default" shape="round">
               {t('common.add')}
             </Button>
           </Dropdown>
->>>>>>> 10e78ac6
         </ButtonGroup>
       </ListHeader>
       <Sortable

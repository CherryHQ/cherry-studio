import { CheckOutlined, PlusOutlined } from '@ant-design/icons'
import { nanoid } from '@reduxjs/toolkit'
import npmLogo from '@renderer/assets/images/mcp/npm.svg'
import { Center, HStack } from '@renderer/components/Layout'
import { useMCPServers } from '@renderer/hooks/useMCPServers'
import { builtinMCPServers } from '@renderer/store/mcp'
import { MCPServer } from '@renderer/types'
import { getMcpConfigSampleFromReadme } from '@renderer/utils'
import { Button, Card, Flex, Input, Space, Spin, Tag, Typography } from 'antd'
import { npxFinder } from 'npx-scope-finder'
import { type FC, useEffect, useState } from 'react'
import { useTranslation } from 'react-i18next'
import styled from 'styled-components'

interface SearchResult {
  name: string
  description: string
  version: string
  usage: string
  npmLink: string
  fullName: string
  type: MCPServer['type']
  configSample?: MCPServer['configSample']
}

const npmScopes = ['@cherry', '@modelcontextprotocol', '@gongrzhe', '@mcpmarket']

let _searchResults: SearchResult[] = []

const NpxSearch: FC<{
  setSelectedMcpServer: (server: MCPServer) => void
}> = ({ setSelectedMcpServer }) => {
  const { t } = useTranslation()
  const { Text, Link } = Typography

  // Add new state variables for npm scope search
  const [npmScope, setNpmScope] = useState('@cherry')
  const [searchLoading, setSearchLoading] = useState(false)
  const [searchResults, setSearchResults] = useState<SearchResult[]>(_searchResults)
  const { addMCPServer, mcpServers } = useMCPServers()

  _searchResults = searchResults

  // Add new function to handle npm scope search
  const handleNpmSearch = async (scopeOverride?: string) => {
    const searchScope = scopeOverride || npmScope

    if (!searchScope.trim()) {
      window.message.warning({ content: t('settings.mcp.npx_list.scope_required'), key: 'mcp-npx-scope-required' })
      return
    }

    if (searchLoading) {
      return
    }

    if (searchScope === '@cherry') {
      setSearchResults(
        builtinMCPServers.map((server) => ({
          key: server.id,
          name: server.name,
          description: server.description || '',
          version: '1.0.0',
          usage: '参考下方链接中的使用说明',
          npmLink: 'https://docs.cherry-ai.com/advanced-basic/mcp/in-memory',
          fullName: server.name,
          type: server.type || 'inMemory'
        }))
      )
      return
    }

    setSearchLoading(true)

    try {
      // Call npxFinder to search for packages
      const packages = await npxFinder(searchScope)
      // Map the packages to our desired format
      const formattedResults: SearchResult[] = packages.map((pkg) => {
        let configSample
        if (pkg.original?.readme) {
          configSample = getMcpConfigSampleFromReadme(pkg.original.readme)
        }

        return {
          key: pkg.name,
          name: pkg.name?.split('/')[1] || '',
          description: pkg.description || 'No description available',
          version: pkg.version || 'Latest',
          usage: `npx ${pkg.name}`,
          npmLink: pkg.links?.npm || `https://www.npmjs.com/package/${pkg.name}`,
          fullName: pkg.name || '',
          type: 'stdio',
          configSample
        }
      })

      setSearchResults(formattedResults)

      if (formattedResults.length === 0) {
        window.message.info({ content: t('settings.mcp.npx_list.no_packages'), key: 'mcp-npx-no-packages' })
      }
    } catch (error: unknown) {
      setSearchResults([])
      _searchResults = []
      if (error instanceof Error) {
        window.message.error({
          content: `${t('settings.mcp.npx_list.search_error')}: ${error.message}`,
          key: 'mcp-npx-search-error'
        })
      } else {
        window.message.error({ content: t('settings.mcp.npx_list.search_error'), key: 'mcp-npx-search-error' })
      }
    } finally {
      setSearchLoading(false)
    }
  }

  useEffect(() => {
    handleNpmSearch()
    // eslint-disable-next-line react-hooks/exhaustive-deps
  }, [])

  return (
    <Container>
      <Center>
        <Space direction="vertical" style={{ marginBottom: 25, width: 500 }}>
          <Center style={{ marginBottom: 15 }}>
            <img src={npmLogo} alt="npm" width={100} />
          </Center>
          <Space.Compact style={{ width: '100%' }}>
            <Input
              placeholder={t('settings.mcp.npx_list.scope_placeholder')}
              value={npmScope}
              onChange={(e) => setNpmScope(e.target.value)}
              onPressEnter={() => handleNpmSearch(npmScope)}
              size="large"
              styles={{ input: { borderRadius: 100 } }}
            />
          </Space.Compact>
          <HStack alignItems="center" justifyContent="center">
            {npmScopes.map((scope) => (
              <Tag
                key={scope}
                bordered={false}
                onClick={() => {
                  setNpmScope(scope)
                  handleNpmSearch(scope)
                }}
                style={{
                  cursor: searchLoading ? 'not-allowed' : 'pointer',
                  borderRadius: 100,
                  backgroundColor: 'var(--color-background-mute)'
                }}>
                {scope}
              </Tag>
            ))}
          </HStack>
        </Space>
      </Center>
      {searchLoading && (
        <Center>
          <Spin />
        </Center>
      )}
      {!searchLoading && (
        <ResultList>
          {searchResults?.map((record) => {
            const isInstalled = mcpServers.some((server) => server.name === record.name)
            return (
              <Card
                size="small"
                key={record.name}
                title={
                  <Typography.Title level={5} style={{ margin: 0 }} className="selectable">
                    {record.name}
                  </Typography.Title>
                }
                extra={
                  <Flex>
                    <Tag bordered={false} color="processing">
                      v{record.version}
                    </Tag>
                    <Button
                      type="text"
                      icon={
                        isInstalled ? <CheckOutlined style={{ color: 'var(--color-primary)' }} /> : <PlusOutlined />
                      }
<<<<<<< HEAD

                      addMCPServer({
                        id: nanoid(),
                        name: record.name,
                        description: `${record.description}\n\n${t('settings.mcp.npx_list.usage')}: ${record.usage}\n${t('settings.mcp.npx_list.npm')}: ${record.npmLink}`,
                        command: 'npx',
                        args: record.configSample?.args ?? ['-y', record.fullName],
                        env: record.configSample?.env,
                        isActive: false,
                        type: record.type,
                        configSample: record.configSample
                      })
                    }}
                  />
                </Flex>
              }>
              <Space direction="vertical" size="small">
                <Text className="selectable">{record.description}</Text>
                <Text type="secondary" className="selectable">
                  {t('settings.mcp.npx_list.usage')}: {record.usage}
                </Text>
                <Link href={record.npmLink} target="_blank" rel="noopener noreferrer">
                  {record.npmLink}
                </Link>
              </Space>
            </Card>
          ))
        )}
      </ResultList>
    </SettingGroup>
=======
                      size="small"
                      onClick={() => {
                        if (isInstalled) {
                          return
                        }

                        const buildInServer = builtinMCPServers.find((server) => server.name === record.name)

                        if (buildInServer) {
                          addMCPServer(buildInServer)
                          window.message.success({ content: t('settings.mcp.addSuccess'), key: 'mcp-add-server' })
                          setSelectedMcpServer(buildInServer)
                          return
                        }

                        const newServer = {
                          id: nanoid(),
                          name: record.name,
                          description: `${record.description}\n\n${t('settings.mcp.npx_list.usage')}: ${record.usage}\n${t('settings.mcp.npx_list.npm')}: ${record.npmLink}`,
                          command: 'npx',
                          args: ['-y', record.fullName],
                          isActive: false,
                          type: record.type
                        }

                        addMCPServer(newServer)
                        window.message.success({ content: t('settings.mcp.addSuccess'), key: 'mcp-add-server' })
                        setSelectedMcpServer(newServer)
                      }}
                    />
                  </Flex>
                }>
                <Space direction="vertical" size="small">
                  <Text className="selectable">{record.description}</Text>
                  <Text type="secondary" className="selectable">
                    {t('settings.mcp.npx_list.usage')}: {record.usage}
                  </Text>
                  <Link href={record.npmLink} target="_blank" rel="noopener noreferrer">
                    {record.npmLink}
                  </Link>
                </Space>
              </Card>
            )
          })}
        </ResultList>
      )}
    </Container>
>>>>>>> 0e8c053c
  )
}

const Container = styled.div`
  display: flex;
  flex: 1;
  flex-direction: column;
  gap: 8px;
`

const ResultList = styled.div`
  flex: 1;
  display: grid;
  grid-template-columns: repeat(2, 1fr);
  gap: 16px;
  width: 100%;
  padding-right: 4px;
  overflow-y: auto;
  max-width: 1200px;
  margin: 0 auto;
`

export default NpxSearch<|MERGE_RESOLUTION|>--- conflicted
+++ resolved
@@ -186,38 +186,6 @@
                       icon={
                         isInstalled ? <CheckOutlined style={{ color: 'var(--color-primary)' }} /> : <PlusOutlined />
                       }
-<<<<<<< HEAD
-
-                      addMCPServer({
-                        id: nanoid(),
-                        name: record.name,
-                        description: `${record.description}\n\n${t('settings.mcp.npx_list.usage')}: ${record.usage}\n${t('settings.mcp.npx_list.npm')}: ${record.npmLink}`,
-                        command: 'npx',
-                        args: record.configSample?.args ?? ['-y', record.fullName],
-                        env: record.configSample?.env,
-                        isActive: false,
-                        type: record.type,
-                        configSample: record.configSample
-                      })
-                    }}
-                  />
-                </Flex>
-              }>
-              <Space direction="vertical" size="small">
-                <Text className="selectable">{record.description}</Text>
-                <Text type="secondary" className="selectable">
-                  {t('settings.mcp.npx_list.usage')}: {record.usage}
-                </Text>
-                <Link href={record.npmLink} target="_blank" rel="noopener noreferrer">
-                  {record.npmLink}
-                </Link>
-              </Space>
-            </Card>
-          ))
-        )}
-      </ResultList>
-    </SettingGroup>
-=======
                       size="small"
                       onClick={() => {
                         if (isInstalled) {
@@ -238,9 +206,11 @@
                           name: record.name,
                           description: `${record.description}\n\n${t('settings.mcp.npx_list.usage')}: ${record.usage}\n${t('settings.mcp.npx_list.npm')}: ${record.npmLink}`,
                           command: 'npx',
-                          args: ['-y', record.fullName],
+                          args: record.configSample?.args ?? ['-y', record.fullName],
+                          env: record.configSample?.env,
                           isActive: false,
-                          type: record.type
+                          type: record.type,
+                          configSample: record.configSample
                         }
 
                         addMCPServer(newServer)
@@ -265,7 +235,6 @@
         </ResultList>
       )}
     </Container>
->>>>>>> 0e8c053c
   )
 }
 

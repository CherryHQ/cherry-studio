<<<<<<< HEAD
import { ColFlex, Flex } from '@cherrystudio/ui'
import { MCPPrompt } from '@renderer/types'
import { Collapse, Descriptions, Empty, Tooltip, Typography } from 'antd'
=======
import type { MCPPrompt } from '@renderer/types'
import { Collapse, Descriptions, Empty, Flex, Tooltip, Typography } from 'antd'
>>>>>>> 1b04fd06
import { useTranslation } from 'react-i18next'
import styled from 'styled-components'

interface MCPPromptsSectionProps {
  prompts: MCPPrompt[]
}

const MCPPromptsSection = ({ prompts }: MCPPromptsSectionProps) => {
  const { t } = useTranslation()

  // Render prompt arguments
  const renderPromptArguments = (prompt: MCPPrompt) => {
    if (!prompt.arguments || prompt.arguments.length === 0) return null

    return (
      <div style={{ marginTop: 12 }}>
        <Typography.Title level={5}>{t('settings.mcp.tools.inputSchema.label')}:</Typography.Title>
        <Descriptions bordered size="small" column={1} style={{ marginTop: 8 }}>
          {prompt.arguments.map((arg, index) => (
            <Descriptions.Item
              key={index}
              label={
                <Flex className="gap-1">
                  <Typography.Text strong>{arg.name}</Typography.Text>
                  {arg.required && (
                    <Tooltip title="Required field">
                      <span style={{ color: '#f5222d' }}>*</span>
                    </Tooltip>
                  )}
                </Flex>
              }>
              <ColFlex className="gap-1">
                {arg.description && (
                  <Typography.Paragraph type="secondary" style={{ marginBottom: 0, marginTop: 4 }}>
                    {arg.description}
                  </Typography.Paragraph>
                )}
              </ColFlex>
            </Descriptions.Item>
          ))}
        </Descriptions>
      </div>
    )
  }

  return (
    <Section>
      <SectionTitle>{t('settings.mcp.prompts.availablePrompts')}</SectionTitle>
      {prompts.length > 0 ? (
        <Collapse bordered={false} ghost>
          {prompts.map((prompt) => (
            <Collapse.Panel
              key={prompt.id || prompt.name}
              header={
                <ColFlex className="items-start">
                  <Flex className="w-full items-center">
                    <Typography.Text strong>{prompt.name}</Typography.Text>
                  </Flex>
                  {prompt.description && (
                    <Typography.Text type="secondary" style={{ fontSize: '13px', marginTop: 4 }}>
                      {prompt.description}
                    </Typography.Text>
                  )}
                </ColFlex>
              }>
              <SelectableContent>{renderPromptArguments(prompt)}</SelectableContent>
            </Collapse.Panel>
          ))}
        </Collapse>
      ) : (
        <Empty description={t('settings.mcp.prompts.noPromptsAvailable')} image={Empty.PRESENTED_IMAGE_SIMPLE} />
      )}
    </Section>
  )
}

const Section = styled.div`
  margin-top: 8px;
  padding-top: 8px;
`

const SectionTitle = styled.h3`
  font-size: 14px;
  font-weight: 500;
  margin-bottom: 8px;
  color: var(--color-text-secondary);
`

const SelectableContent = styled.div`
  user-select: text;
  padding: 0 12px;
`

export default MCPPromptsSection<|MERGE_RESOLUTION|>--- conflicted
+++ resolved
@@ -1,11 +1,6 @@
-<<<<<<< HEAD
 import { ColFlex, Flex } from '@cherrystudio/ui'
-import { MCPPrompt } from '@renderer/types'
+import type { MCPPrompt } from '@renderer/types'
 import { Collapse, Descriptions, Empty, Tooltip, Typography } from 'antd'
-=======
-import type { MCPPrompt } from '@renderer/types'
-import { Collapse, Descriptions, Empty, Flex, Tooltip, Typography } from 'antd'
->>>>>>> 1b04fd06
 import { useTranslation } from 'react-i18next'
 import styled from 'styled-components'
 

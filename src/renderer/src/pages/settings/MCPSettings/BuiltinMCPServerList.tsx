import { CheckOutlined, PlusOutlined } from '@ant-design/icons'
import { Button } from '@cherrystudio/ui'
import { useMCPServers } from '@renderer/hooks/useMCPServers'
import { getBuiltInMcpServerDescriptionLabel, getMcpTypeLabel } from '@renderer/i18n/label'
import { builtinMCPServers } from '@renderer/store/mcp'
import { Popover, Tag } from 'antd'
import type { FC } from 'react'
import { useTranslation } from 'react-i18next'
import styled from 'styled-components'

import { SettingTitle } from '..'

const BuiltinMCPServerList: FC = () => {
  const { t } = useTranslation()
  const { addMCPServer, mcpServers } = useMCPServers()

  return (
    <>
<<<<<<< HEAD
      <SettingTitle style={{ marginBottom: 10 }}>{t('settings.mcp.builtinServers')}</SettingTitle>
=======
      <SettingTitle style={{ gap: 3, marginBottom: 10 }}>{t('settings.mcp.builtinServers')}</SettingTitle>
>>>>>>> 10e78ac6
      <ServersGrid>
        {builtinMCPServers.map((server) => {
          const isInstalled = mcpServers.some((existingServer) => existingServer.name === server.name)

          return (
            <ServerCard key={server.id}>
              <ServerHeader>
                <ServerName>
                  <ServerNameText>{server.name}</ServerNameText>
                </ServerName>
                <StatusIndicator>
                  <Button
                    variant="ghost"
                    size="icon-sm"
                    onClick={() => {
                      if (isInstalled) {
                        return
                      }

                      addMCPServer(server)
                      window.toast.success(t('settings.mcp.addSuccess'))
                    }}
                    disabled={isInstalled}>
                    {isInstalled ? <CheckOutlined style={{ color: 'var(--color-primary)' }} /> : <PlusOutlined />}
                  </Button>
                </StatusIndicator>
              </ServerHeader>
              <Popover
                content={
                  <PopoverContent>
                    {getBuiltInMcpServerDescriptionLabel(server.name)}
                    {server.reference && <ReferenceLink href={server.reference}>{server.reference}</ReferenceLink>}
                  </PopoverContent>
                }
                title={server.name}
                trigger="hover"
                placement="topLeft"
                overlayStyle={{ maxWidth: 400 }}>
                <ServerDescription>{getBuiltInMcpServerDescriptionLabel(server.name)}</ServerDescription>
              </Popover>
              <ServerFooter>
                <Tag color="processing" style={{ borderRadius: 20, margin: 0, fontWeight: 500 }}>
                  {getMcpTypeLabel(server.type ?? 'stdio')}
                </Tag>
                {server?.shouldConfig && (
                  <Tag color="warning" style={{ borderRadius: 20, margin: 0, fontWeight: 500 }}>
                    {t('settings.mcp.requiresConfig')}
                  </Tag>
                )}
              </ServerFooter>
            </ServerCard>
          )
        })}
      </ServersGrid>
    </>
  )
}

const ServersGrid = styled.div`
  display: grid;
  grid-template-columns: repeat(auto-fill, minmax(280px, 1fr));
  gap: 12px;
  margin-bottom: 20px;
`

const ServerCard = styled.div`
  display: flex;
  flex-direction: column;
  border: 0.5px solid var(--color-border);
  border-radius: var(--list-item-border-radius);
  padding: 10px 16px;
  transition: all 0.2s ease;
  background-color: var(--color-background);
  height: 125px;
  cursor: default;

  &:hover {
    border-color: var(--color-primary);
  }
`

const ServerHeader = styled.div`
  display: flex;
  align-items: center;
  margin-bottom: 5px;
`

const ServerName = styled.div`
  flex: 1;
  white-space: nowrap;
  overflow: hidden;
  text-overflow: ellipsis;
  display: flex;
  align-items: center;
  gap: 4px;
`

const ServerNameText = styled.span`
  font-size: 15px;
  font-weight: 500;
`

const StatusIndicator = styled.div`
  margin-left: 8px;
  display: flex;
  align-items: center;
  gap: 8px;
`

const ServerDescription = styled.div`
  font-size: 12px;
  color: var(--color-text-2);
  overflow: hidden;
  display: -webkit-box;
  -webkit-line-clamp: 2;
  -webkit-box-orient: vertical;
  width: 100%;
  word-break: break-word;
  max-height: calc(1.4em * 2);
  cursor: pointer;
  position: relative;

  &:hover {
    color: var(--color-text-1);
  }
`

const PopoverContent = styled.div`
  max-width: 350px;
  line-height: 1.5;
  font-size: 14px;
  color: var(--color-text-1);
  white-space: pre-wrap;
  word-break: break-word;
`

const ReferenceLink = styled.a`
  max-width: 350px;
  white-space: normal;
  color: var(--color-primary);
  text-decoration: none;
  word-break: break-word;
  line-height: 1.4;
  display: inline-block;
  margin-top: 8px;

  &:hover {
    color: var(--color-primary-hover);
    text-decoration: underline;
  }
`

const ServerFooter = styled.div`
  display: flex;
  align-items: center;
  gap: 4px;
  justify-content: flex-start;
  margin-top: 10px;
`

export default BuiltinMCPServerList<|MERGE_RESOLUTION|>--- conflicted
+++ resolved
@@ -1,9 +1,8 @@
 import { CheckOutlined, PlusOutlined } from '@ant-design/icons'
-import { Button } from '@cherrystudio/ui'
 import { useMCPServers } from '@renderer/hooks/useMCPServers'
 import { getBuiltInMcpServerDescriptionLabel, getMcpTypeLabel } from '@renderer/i18n/label'
 import { builtinMCPServers } from '@renderer/store/mcp'
-import { Popover, Tag } from 'antd'
+import { Button, Popover, Tag } from 'antd'
 import type { FC } from 'react'
 import { useTranslation } from 'react-i18next'
 import styled from 'styled-components'
@@ -16,11 +15,7 @@
 
   return (
     <>
-<<<<<<< HEAD
-      <SettingTitle style={{ marginBottom: 10 }}>{t('settings.mcp.builtinServers')}</SettingTitle>
-=======
       <SettingTitle style={{ gap: 3, marginBottom: 10 }}>{t('settings.mcp.builtinServers')}</SettingTitle>
->>>>>>> 10e78ac6
       <ServersGrid>
         {builtinMCPServers.map((server) => {
           const isInstalled = mcpServers.some((existingServer) => existingServer.name === server.name)
@@ -33,8 +28,9 @@
                 </ServerName>
                 <StatusIndicator>
                   <Button
-                    variant="ghost"
-                    size="icon-sm"
+                    type="text"
+                    icon={isInstalled ? <CheckOutlined style={{ color: 'var(--color-primary)' }} /> : <PlusOutlined />}
+                    size="small"
                     onClick={() => {
                       if (isInstalled) {
                         return
@@ -43,9 +39,8 @@
                       addMCPServer(server)
                       window.toast.success(t('settings.mcp.addSuccess'))
                     }}
-                    disabled={isInstalled}>
-                    {isInstalled ? <CheckOutlined style={{ color: 'var(--color-primary)' }} /> : <PlusOutlined />}
-                  </Button>
+                    disabled={isInstalled}
+                  />
                 </StatusIndicator>
               </ServerHeader>
               <Popover

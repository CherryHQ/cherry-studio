--- conflicted
+++ resolved
@@ -1,9 +1,4 @@
-import { Switch } from '@cherrystudio/ui'
-<<<<<<< HEAD
-import { Tooltip } from '@cherrystudio/ui'
-=======
-import { Button } from '@cherrystudio/ui'
->>>>>>> ef4bede0
+import { Button, Switch, Tooltip } from '@cherrystudio/ui'
 import { ErrorBoundary } from '@renderer/components/ErrorBoundary'
 import { DeleteIcon } from '@renderer/components/Icons'
 import GeneralPopup from '@renderer/components/Popups/GeneralPopup'
@@ -11,11 +6,7 @@
 import { getMcpTypeLabel } from '@renderer/i18n/label'
 import type { MCPServer } from '@renderer/types'
 import { formatErrorMessage } from '@renderer/utils/error'
-<<<<<<< HEAD
-import { Alert, Button, Space, Tag, Typography } from 'antd'
-=======
-import { Alert, Space, Tag, Tooltip, Typography } from 'antd'
->>>>>>> ef4bede0
+import { Alert, Space, Tag, Typography } from 'antd'
 import { CircleXIcon, Settings2, SquareArrowOutUpRight } from 'lucide-react'
 import type { FC } from 'react'
 import { useCallback } from 'react'
@@ -88,17 +79,10 @@
           action={
             <Space.Compact>
               <Button
-<<<<<<< HEAD
-                danger
-                type="text"
-                icon={
-                  <Tooltip placement="top" title={t('error.boundary.details')}>
-=======
                 color="danger"
                 variant="light"
                 startContent={
-                  <Tooltip title={t('error.boundary.details')}>
->>>>>>> ef4bede0
+                  <Tooltip placement="top" title={t('error.boundary.details')}>
                     <CircleXIcon size={16} />
                   </Tooltip>
                 }
@@ -107,17 +91,10 @@
                 isIconOnly
               />
               <Button
-<<<<<<< HEAD
-                danger
-                type="text"
-                icon={
-                  <Tooltip placement="top" title={t('common.delete')}>
-=======
                 color="danger"
                 variant="light"
                 startContent={
-                  <Tooltip title={t('common.delete')}>
->>>>>>> ef4bede0
+                  <Tooltip placement="top" title={t('common.delete')}>
                     <DeleteIcon size={16} />
                   </Tooltip>
                 }

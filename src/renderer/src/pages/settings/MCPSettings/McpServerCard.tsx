--- conflicted
+++ resolved
@@ -3,12 +3,6 @@
 import GeneralPopup from '@renderer/components/Popups/GeneralPopup'
 import Scrollbar from '@renderer/components/Scrollbar'
 import { getMcpTypeLabel } from '@renderer/i18n/label'
-<<<<<<< HEAD
-import type { MCPServer } from '@renderer/types'
-import { Button, Switch, Tag, Typography } from 'antd'
-import { Settings2, SquareArrowOutUpRight } from 'lucide-react'
-import type { FC } from 'react'
-=======
 import { MCPServer } from '@renderer/types'
 import { formatErrorMessage } from '@renderer/utils/error'
 import { Alert, Button, Space, Switch, Tag, Tooltip, Typography } from 'antd'
@@ -16,7 +10,6 @@
 import { FC, useCallback } from 'react'
 import { FallbackProps } from 'react-error-boundary'
 import { useTranslation } from 'react-i18next'
->>>>>>> 86d8e10d
 import styled from 'styled-components'
 
 interface McpServerCardProps {

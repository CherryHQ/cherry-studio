--- conflicted
+++ resolved
@@ -5,13 +5,9 @@
 import { useTimer } from '@renderer/hooks/useTimer'
 import { useAppDispatch } from '@renderer/store'
 import { setMCPServerActive } from '@renderer/store/mcp'
-<<<<<<< HEAD
-import type { MCPServer } from '@renderer/types'
-=======
 import { MCPServer, objectKeys, safeValidateMcpConfig } from '@renderer/types'
 import { parseJSON } from '@renderer/utils'
 import { formatZodError } from '@renderer/utils/error'
->>>>>>> 86d8e10d
 import { Button, Form, Modal, Upload } from 'antd'
 import type { FC } from 'react'
 import { useCallback, useEffect, useState } from 'react'

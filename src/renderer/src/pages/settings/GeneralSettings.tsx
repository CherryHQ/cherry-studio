import { InfoTooltip, RowFlex } from '@cherrystudio/ui'
import { Flex } from '@cherrystudio/ui'
import { Switch } from '@cherrystudio/ui'
import { useMultiplePreferences, usePreference } from '@data/hooks/usePreference'
import Selector from '@renderer/components/Selector'
<<<<<<< HEAD
=======
import { InfoTooltip } from '@renderer/components/TooltipIcons'
import { isMac } from '@renderer/config/constant'
>>>>>>> a566cd65
import { useTheme } from '@renderer/context/ThemeProvider'
import { useTimer } from '@renderer/hooks/useTimer'
import i18n from '@renderer/i18n'
import type { NotificationSource } from '@renderer/types/notification'
import { isValidProxyUrl } from '@renderer/utils'
import { formatErrorMessage } from '@renderer/utils/error'
import { defaultByPassRules, defaultLanguage } from '@shared/config/constant'
import type { LanguageVarious } from '@shared/data/preference/preferenceTypes'
import { Input } from 'antd'
import type { FC } from 'react'
import { useState } from 'react'
import { useTranslation } from 'react-i18next'

import { SettingContainer, SettingDivider, SettingGroup, SettingRow, SettingRowTitle, SettingTitle } from '.'

type SpellCheckOption = { readonly value: string; readonly label: string; readonly flag: string }

// Define available spell check languages with display names (only commonly supported languages)
const spellCheckLanguageOptions: readonly SpellCheckOption[] = [
  { value: 'en-US', label: 'English (US)', flag: '🇺🇸' },
  { value: 'es', label: 'Español', flag: '🇪🇸' },
  { value: 'fr', label: 'Français', flag: '🇫🇷' },
  { value: 'de', label: 'Deutsch', flag: '🇩🇪' },
  { value: 'it', label: 'Italiano', flag: '🇮🇹' },
  { value: 'pt', label: 'Português', flag: '🇵🇹' },
  { value: 'ru', label: 'Русский', flag: '🇷🇺' },
  { value: 'nl', label: 'Nederlands', flag: '🇳🇱' },
  { value: 'pl', label: 'Polski', flag: '🇵🇱' },
  { value: 'sk', label: 'Slovenčina', flag: '🇸🇰' },
  { value: 'el', label: 'Ελληνικά', flag: '🇬🇷' }
]

const GeneralSettings: FC = () => {
  const [language, setLanguage] = usePreference('app.language')
  const [disableHardwareAcceleration, setDisableHardwareAcceleration] = usePreference(
    'app.disable_hardware_acceleration'
  )
  const [enableDeveloperMode, setEnableDeveloperMode] = usePreference('app.developer_mode.enabled')
  const [launchOnBoot, setLaunchOnBoot] = usePreference('app.launch_on_boot')
  const [launchToTray, setLaunchToTray] = usePreference('app.tray.on_launch')
  const [trayOnClose, setTrayOnClose] = usePreference('app.tray.on_close')
  const [tray, setTray] = usePreference('app.tray.enabled')
  const [enableDataCollection, setEnableDataCollection] = usePreference('app.privacy.data_collection.enabled')
  const [storeProxyMode, setProxyMode] = usePreference('app.proxy.mode')
  const [storeProxyBypassRules, _setProxyBypassRules] = usePreference('app.proxy.bypass_rules')
  const [storeProxyUrl, _setProxyUrl] = usePreference('app.proxy.url')
  const [enableSpellCheck, setEnableSpellCheck] = usePreference('app.spell_check.enabled')
  const [spellCheckLanguages, setSpellCheckLanguages] = usePreference('app.spell_check.languages')
  const [notificationSettings, setNotificationSettings] = useMultiplePreferences({
    assistant: 'app.notification.assistant.enabled',
    backup: 'app.notification.backup.enabled',
    knowledge: 'app.notification.knowledge.enabled'
  })

  const [proxyUrl, setProxyUrl] = useState<string>(storeProxyUrl)
  const [proxyBypassRules, setProxyBypassRules] = useState<string>(storeProxyBypassRules)
  const { theme } = useTheme()
  const { setTimeoutTimer } = useTimer()

  const updateTray = (isShowTray: boolean) => {
    setTray(isShowTray)
    //only set tray on close/launch to tray when tray is enabled
    if (!isShowTray) {
      updateTrayOnClose(false)
      updateLaunchToTray(false)
    }
  }

  const updateTrayOnClose = (isTrayOnClose: boolean) => {
    setTrayOnClose(isTrayOnClose)
    //in case tray is not enabled, enable it
    if (isTrayOnClose && !tray) {
      updateTray(true)
    }
  }

  const updateLaunchOnBoot = (isLaunchOnBoot: boolean) => {
    setLaunchOnBoot(isLaunchOnBoot)
  }

  const updateLaunchToTray = (isLaunchToTray: boolean) => {
    setLaunchToTray(isLaunchToTray)
    if (isLaunchToTray && !tray) {
      updateTray(true)
    }
  }

  // const dispatch = useAppDispatch()
  const { t } = useTranslation()

  const onSelectLanguage = (value: LanguageVarious) => {
    // dispatch(setLanguage(value))
    // localStorage.setItem('language', value)
    // window.api.setLanguage(value)
    i18n.changeLanguage(value)
    setLanguage(value)
  }

  const handleSpellCheckChange = (checked: boolean) => {
    setEnableSpellCheck(checked)
    window.api.setEnableSpellCheck(checked)
  }

  const onSetProxyUrl = () => {
    if (proxyUrl && !isValidProxyUrl(proxyUrl)) {
      window.toast.error(t('message.error.invalid.proxy.url'))
      return
    }

    _setProxyUrl(proxyUrl)
  }

  const onSetProxyBypassRules = () => {
    _setProxyBypassRules(proxyBypassRules)
  }

  const proxyModeOptions: { value: 'system' | 'custom' | 'none'; label: string }[] = [
    { value: 'system', label: t('settings.proxy.mode.system') },
    { value: 'custom', label: t('settings.proxy.mode.custom') },
    { value: 'none', label: t('settings.proxy.mode.none') }
  ]

  const onProxyModeChange = (mode: 'system' | 'custom' | 'none') => {
    setProxyMode(mode)
  }

  const languagesOptions: { value: LanguageVarious; label: string; flag: string }[] = [
    { value: 'zh-CN', label: '中文', flag: '🇨🇳' },
    { value: 'zh-TW', label: '中文（繁体）', flag: '🇭🇰' },
    { value: 'en-US', label: 'English', flag: '🇺🇸' },
    { value: 'de-DE', label: 'Deutsch', flag: '🇩🇪' },
    { value: 'ja-JP', label: '日本語', flag: '🇯🇵' },
    { value: 'ru-RU', label: 'Русский', flag: '🇷🇺' },
    { value: 'el-GR', label: 'Ελληνικά', flag: '🇬🇷' },
    { value: 'es-ES', label: 'Español', flag: '🇪🇸' },
    { value: 'fr-FR', label: 'Français', flag: '🇫🇷' },
    { value: 'pt-PT', label: 'Português', flag: '🇵🇹' }
  ]

  const handleNotificationChange = (type: NotificationSource, value: boolean) => {
    setNotificationSettings({ [type]: value })
  }

  const handleSpellCheckLanguagesChange = (selectedLanguages: string[]) => {
    setSpellCheckLanguages(selectedLanguages)
  }

  const handleHardwareAccelerationChange = (checked: boolean) => {
    window.modal.confirm({
      title: t('settings.hardware_acceleration.confirm.title'),
      content: t('settings.hardware_acceleration.confirm.content'),
      okText: t('common.confirm'),
      cancelText: t('common.cancel'),
      centered: true,
      onOk() {
        try {
          setDisableHardwareAcceleration(checked)
        } catch (error) {
          window.toast.error(formatErrorMessage(error))
          return
        }

        // 重启应用
        setTimeoutTimer(
          'handleHardwareAccelerationChange',
          () => {
            window.api.relaunchApp()
          },
          500
        )
      }
    })
  }

  return (
    <SettingContainer theme={theme}>
      <SettingGroup theme={theme}>
        <SettingTitle>{t('settings.general.title')}</SettingTitle>
        <SettingDivider />
        <SettingRow>
          <SettingRowTitle>{t('common.language')}</SettingRowTitle>
          <Selector
            size={14}
            value={language || defaultLanguage}
            onChange={onSelectLanguage}
            options={languagesOptions.map((lang) => ({
              label: (
                <Flex className="items-center gap-2">
                  <span role="img" aria-label={lang.flag}>
                    {lang.flag}
                  </span>
                  {lang.label}
                </Flex>
              ),
              value: lang.value
            }))}
          />
        </SettingRow>
        <SettingDivider />
        <SettingRow>
          <SettingRowTitle>{t('settings.proxy.mode.title')}</SettingRowTitle>
          <Selector value={storeProxyMode} onChange={onProxyModeChange} options={proxyModeOptions} />
        </SettingRow>
        {storeProxyMode === 'custom' && (
          <>
            <SettingDivider />
            <SettingRow>
              <SettingRowTitle>{t('settings.proxy.address')}</SettingRowTitle>
              <Input
                spellCheck={false}
                placeholder="socks5://127.0.0.1:6153"
                value={proxyUrl}
                onChange={(e) => setProxyUrl(e.target.value)}
                style={{ width: 180 }}
                onBlur={() => onSetProxyUrl()}
                type="url"
              />
            </SettingRow>
          </>
        )}
        {storeProxyMode === 'custom' && (
          <>
            <SettingDivider />
            <SettingRow>
              <SettingRowTitle style={{ display: 'flex', alignItems: 'center', gap: 4 }}>
                <span>{t('settings.proxy.bypass')}</span>
                <InfoTooltip
                  content={t('settings.proxy.tip')}
                  placement="right"
                  iconProps={{ className: 'cursor-pointer' }}
                />
              </SettingRowTitle>
              <Input
                spellCheck={false}
                placeholder={defaultByPassRules}
                value={proxyBypassRules}
                onChange={(e) => setProxyBypassRules(e.target.value)}
                style={{ width: 180 }}
                onBlur={() => onSetProxyBypassRules()}
              />
            </SettingRow>
          </>
        )}
        <SettingDivider />
        <SettingRow>
          <RowFlex className="mr-4 flex-1 items-center justify-between">
            <SettingRowTitle>{t('settings.general.spell_check.label')}</SettingRowTitle>
            {enableSpellCheck && !isMac && (
              <Selector<string>
                size={14}
                multiple
                value={spellCheckLanguages}
                placeholder={t('settings.general.spell_check.languages')}
                onChange={handleSpellCheckLanguagesChange}
                options={spellCheckLanguageOptions.map((lang) => ({
                  value: lang.value,
                  label: (
                    <Flex className="items-center gap-2">
                      <span role="img" aria-label={lang.flag}>
                        {lang.flag}
                      </span>
                      {lang.label}
                    </Flex>
                  )
                }))}
              />
            )}
          </RowFlex>
          <Switch checked={enableSpellCheck} onCheckedChange={handleSpellCheckChange} />
        </SettingRow>
        <SettingDivider />
        <SettingRow>
          <SettingRowTitle>{t('settings.hardware_acceleration.title')}</SettingRowTitle>
          <Switch checked={disableHardwareAcceleration} onCheckedChange={handleHardwareAccelerationChange} />
        </SettingRow>
      </SettingGroup>
      <SettingGroup theme={theme}>
        <SettingTitle>{t('settings.notification.title')}</SettingTitle>
        <SettingDivider />
        <SettingRow>
          <SettingRowTitle style={{ display: 'flex', alignItems: 'center', gap: 4 }}>
            <span>{t('settings.notification.assistant')}</span>
            <InfoTooltip
              content={t('notification.tip')}
              placement="right"
              iconProps={{ className: 'cursor-pointer' }}
            />
          </SettingRowTitle>
          <Switch
            checked={notificationSettings.assistant}
            onCheckedChange={(v) => handleNotificationChange('assistant', v)}
          />
        </SettingRow>
        <SettingDivider />
        <SettingRow>
          <SettingRowTitle>{t('settings.notification.backup')}</SettingRowTitle>
          <Switch
            checked={notificationSettings.backup}
            onCheckedChange={(v) => handleNotificationChange('backup', v)}
          />
        </SettingRow>
        <SettingDivider />
        <SettingRow>
          <SettingRowTitle>{t('settings.notification.knowledge_embed')}</SettingRowTitle>
          <Switch
            checked={notificationSettings.knowledge}
            onCheckedChange={(v) => handleNotificationChange('knowledge', v)}
          />
        </SettingRow>
      </SettingGroup>
      <SettingGroup theme={theme}>
        <SettingTitle>{t('settings.launch.title')}</SettingTitle>
        <SettingDivider />
        <SettingRow>
          <SettingRowTitle>{t('settings.launch.onboot')}</SettingRowTitle>
          <Switch checked={launchOnBoot} onCheckedChange={(checked) => updateLaunchOnBoot(checked)} />
        </SettingRow>
        <SettingDivider />
        <SettingRow>
          <SettingRowTitle>{t('settings.launch.totray')}</SettingRowTitle>
          <Switch checked={launchToTray} onCheckedChange={(checked) => updateLaunchToTray(checked)} />
        </SettingRow>
      </SettingGroup>
      <SettingGroup theme={theme}>
        <SettingTitle>{t('settings.tray.title')}</SettingTitle>
        <SettingDivider />
        <SettingRow>
          <SettingRowTitle>{t('settings.tray.show')}</SettingRowTitle>
          <Switch checked={tray} onCheckedChange={(checked) => updateTray(checked)} />
        </SettingRow>
        <SettingDivider />
        <SettingRow>
          <SettingRowTitle>{t('settings.tray.onclose')}</SettingRowTitle>
          <Switch checked={trayOnClose} onCheckedChange={(checked) => updateTrayOnClose(checked)} />
        </SettingRow>
      </SettingGroup>
      <SettingGroup theme={theme}>
        <SettingTitle>{t('settings.privacy.title')}</SettingTitle>
        <SettingDivider />
        <SettingRow>
          <SettingRowTitle>{t('settings.privacy.enable_privacy_mode')}</SettingRowTitle>
          <Switch
            checked={enableDataCollection}
            onCheckedChange={(v) => {
              setEnableDataCollection(v)
              window.api.config.set('enableDataCollection', v)
            }}
          />
        </SettingRow>
      </SettingGroup>
      <SettingGroup theme={theme}>
        <SettingTitle>{t('settings.developer.title')}</SettingTitle>
        <SettingDivider />
        <SettingRow>
          <Flex className="items-center gap-1">
            <SettingRowTitle>{t('settings.developer.enable_developer_mode')}</SettingRowTitle>
            <InfoTooltip content={t('settings.developer.help')} />
          </Flex>
          <Switch checked={enableDeveloperMode} onCheckedChange={setEnableDeveloperMode} />
        </SettingRow>
      </SettingGroup>
    </SettingContainer>
  )
}

export default GeneralSettings<|MERGE_RESOLUTION|>--- conflicted
+++ resolved
@@ -3,11 +3,7 @@
 import { Switch } from '@cherrystudio/ui'
 import { useMultiplePreferences, usePreference } from '@data/hooks/usePreference'
 import Selector from '@renderer/components/Selector'
-<<<<<<< HEAD
-=======
-import { InfoTooltip } from '@renderer/components/TooltipIcons'
 import { isMac } from '@renderer/config/constant'
->>>>>>> a566cd65
 import { useTheme } from '@renderer/context/ThemeProvider'
 import { useTimer } from '@renderer/hooks/useTimer'
 import i18n from '@renderer/i18n'

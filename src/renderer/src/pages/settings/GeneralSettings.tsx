--- conflicted
+++ resolved
@@ -11,16 +11,10 @@
 import { isValidProxyUrl } from '@renderer/utils'
 import { formatErrorMessage } from '@renderer/utils/error'
 import { defaultByPassRules, defaultLanguage } from '@shared/config/constant'
-<<<<<<< HEAD
-import { LanguageVarious } from '@shared/data/preference/preferenceTypes'
+import type { LanguageVarious } from '@shared/data/preference/preferenceTypes'
 import { Input, Switch, Tooltip } from 'antd'
-import { FC, useState } from 'react'
-=======
-import type { LanguageVarious } from '@shared/data/preference/preferenceTypes'
-import { Flex, Input, Switch, Tooltip } from 'antd'
 import type { FC } from 'react'
 import { useState } from 'react'
->>>>>>> 1b04fd06
 import { useTranslation } from 'react-i18next'
 
 import { SettingContainer, SettingDivider, SettingGroup, SettingRow, SettingRowTitle, SettingTitle } from '.'

--- conflicted
+++ resolved
@@ -62,13 +62,8 @@
       updateDefaultMinApps(reloadedApps)
       updateMinapps([...minapps, newApp])
     } catch (error) {
-<<<<<<< HEAD
-      message.error(t('settings.miniapps.custom.save_error'))
+      window.message.error(t('settings.miniapps.custom.save_error'))
       logger.error('Failed to save custom mini app:', error)
-=======
-      window.message.error(t('settings.miniapps.custom.save_error'))
-      console.error('Failed to save custom mini app:', error)
->>>>>>> 30b080ef
     }
   }
 
@@ -88,13 +83,8 @@
         }
         reader.readAsDataURL(file)
       } catch (error) {
-<<<<<<< HEAD
         logger.error('Failed to read file:', error)
-        message.error(t('settings.miniapps.custom.logo_upload_error'))
-=======
-        console.error('Failed to read file:', error)
         window.message.error(t('settings.miniapps.custom.logo_upload_error'))
->>>>>>> 30b080ef
       }
     }
   }

import AiProvider from '@renderer/aiCore'
import { Navbar, NavbarCenter } from '@renderer/components/app/Navbar'
import ModelSelector from '@renderer/components/ModelSelector'
import { isEmbeddingModel, isRerankModel, isTextToImageModel } from '@renderer/config/models'
import { useCodeTools } from '@renderer/hooks/useCodeTools'
import { useProviders } from '@renderer/hooks/useProvider'
import { getProviderByModel } from '@renderer/services/AssistantService'
import { loggerService } from '@renderer/services/LoggerService'
import { getModelUniqId } from '@renderer/services/ModelService'
import { useAppDispatch, useAppSelector } from '@renderer/store'
import { setIsBunInstalled } from '@renderer/store/mcp'
import { Model } from '@renderer/types'
import { Alert, Button, Checkbox, Input, Select, Space } from 'antd'
import { Download, Terminal, X } from 'lucide-react'
import { FC, useCallback, useEffect, useState } from 'react'
import { useTranslation } from 'react-i18next'
import styled from 'styled-components'
import { codeTools } from '@shared/config/constant'

// CLI 工具选项
const CLI_TOOLS = [
  { value: codeTools.qwenCode, label: 'Qwen Code' },
  { value: codeTools.claudeCode, label: 'Claude Code' },
  { value: codeTools.geminiCli, label: 'Gemini CLI' },
  { value: codeTools.openaiCodex, label: 'OpenAI Codex' }
]

const SUPPORTED_PROVIDERS = ['aihubmix', 'dmxapi', 'new-api']

const logger = loggerService.withContext('CodeToolsPage')

const CodeToolsPage: FC = () => {
  const { t } = useTranslation()
  const { providers } = useProviders()
  const dispatch = useAppDispatch()
  const isBunInstalled = useAppSelector((state) => state.mcp.isBunInstalled)
  const {
    selectedCliTool,
    selectedModel,
    environmentVariables,
    directories,
    currentDirectory,
    canLaunch,
    setCliTool,
    setModel,
    setEnvVars,
    setCurrentDir,
    removeDir,
    selectFolder
  } = useCodeTools()

  // 状态管理
  const [isLaunching, setIsLaunching] = useState(false)
  const [isInstallingBun, setIsInstallingBun] = useState(false)
  const [autoUpdateToLatest, setAutoUpdateToLatest] = useState(false)

  // 处理 CLI 工具选择
  const handleCliToolChange = (value: string) => {
    setCliTool(value)
    // 不再清空模型选择，因为每个工具都会记住自己的模型
  }

  const openAiProviders = providers.filter((p) => p.type.includes('openai'))
  const geminiProviders = providers.filter((p) => p.type === 'gemini' || SUPPORTED_PROVIDERS.includes(p.id))
  const claudeProviders = providers.filter((p) => p.type === 'anthropic' || SUPPORTED_PROVIDERS.includes(p.id))

  const modelPredicate = useCallback(
    (m: Model) => {
      if (isEmbeddingModel(m) || isRerankModel(m) || isTextToImageModel(m)) {
        return false
      }
      if (selectedCliTool === 'claude-code') {
        return m.id.includes('claude')
      }
      if (selectedCliTool === 'gemini-cli') {
        return m.id.includes('gemini')
      }
      return true
    },
    [selectedCliTool]
  )

  const availableProviders =
    selectedCliTool === codeTools.claudeCode
      ? claudeProviders
      : selectedCliTool === codeTools.geminiCli
        ? geminiProviders
        : openAiProviders

  // 处理模型选择
  const handleModelChange = (value: string) => {
    if (!value) {
      setModel(null)
      return
    }

    // 从所有 providers 中查找选中的模型
    for (const provider of providers || []) {
      const model = provider.models.find((m) => getModelUniqId(m) === value)
      if (model) {
        setModel(model)
        break
      }
    }
  }

  // 处理环境变量更改
  const handleEnvVarsChange = (e: React.ChangeEvent<HTMLTextAreaElement>) => {
    setEnvVars(e.target.value)
  }

  // 处理文件夹选择
  const handleFolderSelect = async () => {
    try {
      await selectFolder()
    } catch (error) {
      logger.error('选择文件夹失败:', error as Error)
    }
  }

  // 处理目录选择
  const handleDirectoryChange = (value: string) => {
    setCurrentDir(value)
  }

  // 处理删除目录
  const handleRemoveDirectory = (directory: string, e: React.MouseEvent) => {
    e.stopPropagation()
    removeDir(directory)
  }

  // 检查 bun 是否安装
  const checkBunInstallation = useCallback(async () => {
    try {
      const bunExists = await window.api.isBinaryExist('bun')
      dispatch(setIsBunInstalled(bunExists))
    } catch (error) {
      logger.error('检查 bun 安装状态失败:', error as Error)
      dispatch(setIsBunInstalled(false))
    }
  }, [dispatch])

  // 安装 bun
  const handleInstallBun = async () => {
    try {
      setIsInstallingBun(true)
      await window.api.installBunBinary()
      dispatch(setIsBunInstalled(true))
      window.message.success({
        content: t('settings.mcp.installSuccess'),
        key: 'bun-install-message'
      })
    } catch (error: any) {
      logger.error('安装 bun 失败:', error as Error)
      window.message.error({
        content: `${t('settings.mcp.installError')}: ${error.message}`,
        key: 'bun-install-message'
      })
    } finally {
      setIsInstallingBun(false)
      // 重新检查安装状态
      setTimeout(checkBunInstallation, 1000)
    }
  }

  // 处理启动
  const handleLaunch = async () => {
    if (!canLaunch || !isBunInstalled) {
      if (!isBunInstalled) {
        window.message.warning({
          content: t('code.launch.bun_required'),
          key: 'code-launch-message'
        })
      } else {
        window.message.warning({
          content: t('code.launch.validation_error'),
          key: 'code-launch-message'
        })
      }
      return
    }

    setIsLaunching(true)

    if (!selectedModel) {
      window.message.error({
        content: t('code.model_required'),
        key: 'code-launch-message'
      })
      return
    }

    const modelProvider = getProviderByModel(selectedModel)
    const aiProvider = new AiProvider(modelProvider)
    const baseUrl = await aiProvider.getBaseURL()
    const apiKey = await aiProvider.getApiKey()

    let env: Record<string, string> = {}
    if (selectedCliTool === codeTools.claudeCode) {
      env = {
        ANTHROPIC_API_KEY: apiKey,
        ANTHROPIC_BASE_URL: modelProvider.apiHost,
        ANTHROPIC_MODEL: selectedModel.id
      }
    }

<<<<<<< HEAD
    if (selectedCliTool === codeTools.geminiCli) {
=======
    if (selectedCliTool === 'gemini-cli') {
      const apiSuffix = modelProvider.id === 'aihubmix' ? '/gemini' : ''
      const apiBaseUrl = modelProvider.apiHost + apiSuffix
>>>>>>> f8120c2e
      env = {
        GEMINI_API_KEY: apiKey,
        GEMINI_BASE_URL: apiBaseUrl,
        GOOGLE_GEMINI_BASE_URL: apiBaseUrl,
        GEMINI_MODEL: selectedModel.id
      }
    }

    if (selectedCliTool === codeTools.qwenCode) {
      env = {
        OPENAI_API_KEY: apiKey,
        OPENAI_BASE_URL: baseUrl,
        OPENAI_MODEL: selectedModel.id
      }
    }

    if (selectedCliTool === codeTools.openaiCodex) {
      env = {
        OPENAI_API_KEY: apiKey,
        OPENAI_BASE_URL: baseUrl,
        OPENAI_MODEL: selectedModel.id
      }
    }

    // 解析用户自定义的环境变量
    if (environmentVariables) {
      const lines = environmentVariables.split('\n')
      for (const line of lines) {
        const trimmedLine = line.trim()
        if (trimmedLine && trimmedLine.includes('=')) {
          const [key, ...valueParts] = trimmedLine.split('=')
          const trimmedKey = key.trim()
          const value = valueParts.join('=').trim()
          if (trimmedKey) {
            env[trimmedKey] = value
          }
        }
      }
    }

    try {
      // 这里可以添加实际的启动逻辑
      logger.info('启动配置:', {
        cliTool: selectedCliTool,
        model: selectedModel,
        folder: currentDirectory
      })

      window.api.codeTools.run(selectedCliTool, selectedModel?.id, currentDirectory, env, {
        autoUpdateToLatest
      })

      window.message.success({
        content: t('code.launch.success'),
        key: 'code-launch-message'
      })
    } catch (error) {
      logger.error('启动失败:', error as Error)
      window.message.error({
        content: t('code.launch.error'),
        key: 'code-launch-message'
      })
    } finally {
      setIsLaunching(false)
    }
  }

  // 页面加载时检查 bun 安装状态
  useEffect(() => {
    checkBunInstallation()
  }, [checkBunInstallation])

  return (
    <Container>
      <Navbar>
        <NavbarCenter style={{ borderRight: 'none' }}>{t('code.title')}</NavbarCenter>
      </Navbar>
      <ContentContainer id="content-container">
        <MainContent>
          <Title>{t('code.title')}</Title>
          <Description>{t('code.description')}</Description>

          {/* Bun 安装状态提示 */}
          {!isBunInstalled && (
            <BunInstallAlert>
              <Alert
                type="warning"
                banner
                style={{ borderRadius: 'var(--list-item-border-radius)' }}
                message={
                  <div style={{ display: 'flex', justifyContent: 'space-between', alignItems: 'center' }}>
                    <span>{t('code.bun_required_message')}</span>
                    <Button
                      type="primary"
                      size="small"
                      icon={<Download size={14} />}
                      onClick={handleInstallBun}
                      loading={isInstallingBun}
                      disabled={isInstallingBun}>
                      {isInstallingBun ? t('code.installing_bun') : t('code.install_bun')}
                    </Button>
                  </div>
                }
              />
            </BunInstallAlert>
          )}

          <SettingsPanel>
            <SettingsItem>
              <div className="settings-label">{t('code.cli_tool')}</div>
              <Select
                style={{ width: '100%' }}
                placeholder={t('code.cli_tool_placeholder')}
                value={selectedCliTool}
                onChange={handleCliToolChange}
                options={CLI_TOOLS}
              />
            </SettingsItem>

            <SettingsItem>
              <div className="settings-label">{t('code.model')}</div>
              <ModelSelector
                providers={availableProviders}
                predicate={modelPredicate}
                style={{ width: '100%' }}
                placeholder={t('code.model_placeholder')}
                value={selectedModel ? getModelUniqId(selectedModel) : undefined}
                onChange={handleModelChange}
                allowClear
              />
            </SettingsItem>

            <SettingsItem>
              <div className="settings-label">{t('code.working_directory')}</div>
              <Space.Compact style={{ width: '100%', display: 'flex' }}>
                <Select
                  style={{ flex: 1, width: 480 }}
                  placeholder={t('code.folder_placeholder')}
                  value={currentDirectory || undefined}
                  onChange={handleDirectoryChange}
                  allowClear
                  showSearch
                  filterOption={(input, option) => {
                    const label = typeof option?.label === 'string' ? option.label : String(option?.value || '')
                    return label.toLowerCase().includes(input.toLowerCase())
                  }}
                  options={directories.map((dir) => ({
                    value: dir,
                    label: (
                      <div style={{ display: 'flex', justifyContent: 'space-between', alignItems: 'center' }}>
                        <span style={{ flex: 1, overflow: 'hidden', textOverflow: 'ellipsis' }}>{dir}</span>
                        <X
                          size={14}
                          style={{ marginLeft: 8, cursor: 'pointer', color: '#999' }}
                          onClick={(e) => handleRemoveDirectory(dir, e)}
                        />
                      </div>
                    )
                  }))}
                />
                <Button onClick={handleFolderSelect} style={{ width: 120 }}>
                  {t('code.select_folder')}
                </Button>
              </Space.Compact>
            </SettingsItem>

            <SettingsItem>
              <div className="settings-label">{t('code.environment_variables')}</div>
              <Input.TextArea
                placeholder={`KEY1=value1\nKEY2=value2`}
                value={environmentVariables}
                onChange={handleEnvVarsChange}
                rows={2}
                style={{ fontFamily: 'monospace' }}
              />
              <div style={{ fontSize: 12, color: 'var(--color-text-3)', marginTop: 4 }}>{t('code.env_vars_help')}</div>
            </SettingsItem>

            <SettingsItem>
              <div className="settings-label">{t('code.update_options')}</div>
              <Checkbox checked={autoUpdateToLatest} onChange={(e) => setAutoUpdateToLatest(e.target.checked)}>
                {t('code.auto_update_to_latest')}
              </Checkbox>
            </SettingsItem>
          </SettingsPanel>

          <Button
            type="primary"
            icon={<Terminal size={16} />}
            size="large"
            onClick={handleLaunch}
            loading={isLaunching}
            disabled={!canLaunch || !isBunInstalled}
            block>
            {isLaunching ? t('code.launching') : t('code.launch.label')}
          </Button>
        </MainContent>
      </ContentContainer>
    </Container>
  )
}

const Container = styled.div`
  display: flex;
  flex: 1;
  flex-direction: column;
`

const ContentContainer = styled.div`
  display: flex;
  flex: 1;
`

const MainContent = styled.div`
  width: 600px;
  margin: auto;
`

const Title = styled.h1`
  font-size: 24px;
  font-weight: 600;
  margin-bottom: 8px;
  color: var(--color-text-1);
`

const Description = styled.p`
  font-size: 14px;
  color: var(--color-text-2);
  margin-bottom: 32px;
  line-height: 1.5;
`

const SettingsPanel = styled.div`
  margin-bottom: 32px;
`

const SettingsItem = styled.div`
  margin-bottom: 24px;

  .settings-label {
    font-size: 14px;
    margin-bottom: 8px;
    display: flex;
    align-items: center;
    gap: 8px;
    color: var(--color-text-1);
    font-weight: 500;
  }
`

const BunInstallAlert = styled.div`
  margin-bottom: 24px;
`

export default CodeToolsPage<|MERGE_RESOLUTION|>--- conflicted
+++ resolved
@@ -204,13 +204,9 @@
       }
     }
 
-<<<<<<< HEAD
     if (selectedCliTool === codeTools.geminiCli) {
-=======
-    if (selectedCliTool === 'gemini-cli') {
       const apiSuffix = modelProvider.id === 'aihubmix' ? '/gemini' : ''
       const apiBaseUrl = modelProvider.apiHost + apiSuffix
->>>>>>> f8120c2e
       env = {
         GEMINI_API_KEY: apiKey,
         GEMINI_BASE_URL: apiBaseUrl,

--- conflicted
+++ resolved
@@ -1,9 +1,4 @@
-<<<<<<< HEAD
-import { Button, Tooltip } from '@cherrystudio/ui'
-=======
-import { Button } from '@cherrystudio/ui'
-import { Avatar } from '@cherrystudio/ui'
->>>>>>> 6c71b92d
+import { Avatar, Button, Tooltip } from '@cherrystudio/ui'
 import AiProvider from '@renderer/aiCore'
 import { Navbar, NavbarCenter } from '@renderer/components/app/Navbar'
 import ModelSelector from '@renderer/components/ModelSelector'
@@ -22,11 +17,7 @@
 import type { EndpointType, Model } from '@renderer/types'
 import type { TerminalConfig } from '@shared/config/constant'
 import { codeTools, terminalApps } from '@shared/config/constant'
-<<<<<<< HEAD
-import { Alert, Avatar, Checkbox, Input, Popover, Select, Space } from 'antd'
-=======
-import { Alert, Checkbox, Input, Popover, Select, Space, Tooltip } from 'antd'
->>>>>>> 6c71b92d
+import { Alert, Checkbox, Input, Popover, Select, Space } from 'antd'
 import { ArrowUpRight, Download, FolderOpen, HelpCircle, Terminal, X } from 'lucide-react'
 import type { FC } from 'react'
 import { useCallback, useEffect, useMemo, useState } from 'react'

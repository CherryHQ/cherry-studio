--- conflicted
+++ resolved
@@ -18,12 +18,8 @@
 import { getClaudeSupportedProviders } from '@renderer/utils/provider'
 import type { TerminalConfig } from '@shared/config/constant'
 import { codeTools, terminalApps } from '@shared/config/constant'
-<<<<<<< HEAD
+import { isSiliconAnthropicCompatibleModel } from '@shared/config/providers'
 import { Alert, Checkbox, Input, Popover, Select, Space } from 'antd'
-=======
-import { isSiliconAnthropicCompatibleModel } from '@shared/config/providers'
-import { Alert, Avatar, Button, Checkbox, Input, Popover, Select, Space, Tooltip } from 'antd'
->>>>>>> 97519d96
 import { ArrowUpRight, Download, FolderOpen, HelpCircle, Terminal, X } from 'lucide-react'
 import type { FC } from 'react'
 import { useCallback, useEffect, useMemo, useState } from 'react'

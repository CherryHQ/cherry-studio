--- conflicted
+++ resolved
@@ -13,12 +13,8 @@
 import { getModelUniqId } from '@renderer/services/ModelService'
 import { useAppDispatch, useAppSelector } from '@renderer/store'
 import { setIsBunInstalled } from '@renderer/store/mcp'
-<<<<<<< HEAD
-import { Model } from '@renderer/types'
+import { EndpointType, Model } from '@renderer/types'
 import { getClaudeSupportedProviders } from '@renderer/utils/provider'
-=======
-import { EndpointType, Model } from '@renderer/types'
->>>>>>> b85040f5
 import { codeTools, terminalApps, TerminalConfig } from '@shared/config/constant'
 import { Alert, Avatar, Button, Checkbox, Input, Popover, Select, Space, Tooltip } from 'antd'
 import { ArrowUpRight, Download, FolderOpen, HelpCircle, Terminal, X } from 'lucide-react'

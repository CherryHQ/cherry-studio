--- conflicted
+++ resolved
@@ -1,8 +1,4 @@
-<<<<<<< HEAD
-import { Tooltip } from '@cherrystudio/ui'
-=======
-import { Button } from '@cherrystudio/ui'
->>>>>>> ef4bede0
+import { Button, Tooltip } from '@cherrystudio/ui'
 import AiProvider from '@renderer/aiCore'
 import { Navbar, NavbarCenter } from '@renderer/components/app/Navbar'
 import ModelSelector from '@renderer/components/ModelSelector'
@@ -21,11 +17,7 @@
 import type { EndpointType, Model } from '@renderer/types'
 import type { TerminalConfig } from '@shared/config/constant'
 import { codeTools, terminalApps } from '@shared/config/constant'
-<<<<<<< HEAD
-import { Alert, Avatar, Button, Checkbox, Input, Popover, Select, Space } from 'antd'
-=======
-import { Alert, Avatar, Checkbox, Input, Popover, Select, Space, Tooltip } from 'antd'
->>>>>>> ef4bede0
+import { Alert, Avatar, Checkbox, Input, Popover, Select, Space } from 'antd'
 import { ArrowUpRight, Download, FolderOpen, HelpCircle, Terminal, X } from 'lucide-react'
 import type { FC } from 'react'
 import { useCallback, useEffect, useMemo, useState } from 'react'
@@ -465,19 +457,14 @@
                     selectedTerminal !== terminalApps.cmd &&
                     selectedTerminal !== terminalApps.powershell &&
                     selectedTerminal !== terminalApps.windowsTerminal && (
-<<<<<<< HEAD
                       <Tooltip
                         placement="top"
                         title={terminalCustomPaths[selectedTerminal] || t('code.set_custom_path')}>
-                        <Button icon={<FolderOpen size={16} />} onClick={() => handleSetCustomPath(selectedTerminal)} />
-=======
-                      <Tooltip title={terminalCustomPaths[selectedTerminal] || t('code.set_custom_path')}>
                         <Button
                           startContent={<FolderOpen size={16} />}
                           isIconOnly
                           onPress={() => handleSetCustomPath(selectedTerminal)}
                         />
->>>>>>> ef4bede0
                       </Tooltip>
                     )}
                 </Space.Compact>

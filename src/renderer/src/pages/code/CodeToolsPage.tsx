import AiProvider from '@renderer/aiCore'
import { Navbar, NavbarCenter } from '@renderer/components/app/Navbar'
import ModelSelector from '@renderer/components/ModelSelector'
import { isMac, isWin } from '@renderer/config/constant'
import { isEmbeddingModel, isRerankModel, isTextToImageModel } from '@renderer/config/models'
import { getProviderLogo } from '@renderer/config/providers'
import { useCodeTools } from '@renderer/hooks/useCodeTools'
import { useAllProviders, useProviders } from '@renderer/hooks/useProvider'
import { useTimer } from '@renderer/hooks/useTimer'
import { getProviderLabel } from '@renderer/i18n/label'
import { getProviderByModel } from '@renderer/services/AssistantService'
import { loggerService } from '@renderer/services/LoggerService'
import { getModelUniqId } from '@renderer/services/ModelService'
import { useAppDispatch, useAppSelector } from '@renderer/store'
import { setIsBunInstalled } from '@renderer/store/mcp'
<<<<<<< HEAD
import type { Model } from '@renderer/types'
import type { TerminalConfig } from '@shared/config/constant'
import { codeTools, terminalApps } from '@shared/config/constant'
=======
import { EndpointType, Model } from '@renderer/types'
import { codeTools, terminalApps, TerminalConfig } from '@shared/config/constant'
>>>>>>> c7d2588f
import { Alert, Avatar, Button, Checkbox, Input, Popover, Select, Space, Tooltip } from 'antd'
import { ArrowUpRight, Download, FolderOpen, HelpCircle, Terminal, X } from 'lucide-react'
import type { FC } from 'react'
import { useCallback, useEffect, useMemo, useState } from 'react'
import { useTranslation } from 'react-i18next'
import { Link } from 'react-router-dom'
import styled from 'styled-components'

import {
  CLAUDE_OFFICIAL_SUPPORTED_PROVIDERS,
  CLI_TOOL_PROVIDER_MAP,
  CLI_TOOLS,
  generateToolEnvironment,
  getClaudeSupportedProviders,
  OPENAI_CODEX_SUPPORTED_PROVIDERS,
  parseEnvironmentVariables
} from '.'

const logger = loggerService.withContext('CodeToolsPage')

const CodeToolsPage: FC = () => {
  const { t } = useTranslation()
  const { providers } = useProviders()
  const allProviders = useAllProviders()
  const dispatch = useAppDispatch()
  const isBunInstalled = useAppSelector((state) => state.mcp.isBunInstalled)
  const {
    selectedCliTool,
    selectedModel,
    selectedTerminal,
    environmentVariables,
    directories,
    currentDirectory,
    canLaunch,
    setCliTool,
    setModel,
    setTerminal,
    setEnvVars,
    setCurrentDir,
    removeDir,
    selectFolder
  } = useCodeTools()
  const { setTimeoutTimer } = useTimer()

  const [isLaunching, setIsLaunching] = useState(false)
  const [isInstallingBun, setIsInstallingBun] = useState(false)
  const [autoUpdateToLatest, setAutoUpdateToLatest] = useState(false)
  const [availableTerminals, setAvailableTerminals] = useState<TerminalConfig[]>([])
  const [isLoadingTerminals, setIsLoadingTerminals] = useState(false)
  const [terminalCustomPaths, setTerminalCustomPaths] = useState<Record<string, string>>({})

  const modelPredicate = useCallback(
    (m: Model) => {
      if (isEmbeddingModel(m) || isRerankModel(m) || isTextToImageModel(m)) {
        return false
      }

      if (m.provider === 'cherryai') {
        return false
      }

      if (selectedCliTool === codeTools.claudeCode) {
        if (m.supported_endpoint_types) {
          return m.supported_endpoint_types.includes('anthropic')
        }
        return m.id.includes('claude') || CLAUDE_OFFICIAL_SUPPORTED_PROVIDERS.includes(m.provider)
      }

      if (selectedCliTool === codeTools.geminiCli) {
        if (m.supported_endpoint_types) {
          return m.supported_endpoint_types.includes('gemini')
        }
        return m.id.includes('gemini')
      }

      if (selectedCliTool === codeTools.openaiCodex) {
        if (m.supported_endpoint_types) {
          return ['openai', 'openai-response'].some((type) =>
            m.supported_endpoint_types?.includes(type as EndpointType)
          )
        }
        return m.id.includes('openai') || OPENAI_CODEX_SUPPORTED_PROVIDERS.includes(m.provider)
      }

      if (selectedCliTool === codeTools.qwenCode || selectedCliTool === codeTools.iFlowCli) {
        if (m.supported_endpoint_types) {
          return ['openai', 'openai-response'].some((type) =>
            m.supported_endpoint_types?.includes(type as EndpointType)
          )
        }
        return true
      }

      return true
    },
    [selectedCliTool]
  )

  const availableProviders = useMemo(() => {
    const filterFn = CLI_TOOL_PROVIDER_MAP[selectedCliTool]
    return filterFn ? filterFn(providers) : []
  }, [providers, selectedCliTool])

  const handleModelChange = (value: string) => {
    if (!value) {
      setModel(null)
      return
    }

    // 从所有 providers 中查找选中的模型
    for (const provider of providers || []) {
      const model = provider.models.find((m) => getModelUniqId(m) === value)
      if (model) {
        setModel(model)
        break
      }
    }
  }

  // 处理删除目录
  const handleRemoveDirectory = (directory: string, e: React.MouseEvent) => {
    e.stopPropagation()
    removeDir(directory)
  }

  // 检查 bun 是否安装
  const checkBunInstallation = useCallback(async () => {
    try {
      const bunExists = await window.api.isBinaryExist('bun')
      dispatch(setIsBunInstalled(bunExists))
    } catch (error) {
      logger.error('Failed to check bun installation status:', error as Error)
      dispatch(setIsBunInstalled(false))
    }
  }, [dispatch])

  // 获取可用终端
  const loadAvailableTerminals = useCallback(async () => {
    if (!isMac && !isWin) return // 仅 macOS 和 Windows 支持

    try {
      setIsLoadingTerminals(true)
      const terminals = await window.api.codeTools.getAvailableTerminals()
      setAvailableTerminals(terminals)
      logger.info(
        `Found ${terminals.length} available terminals:`,
        terminals.map((t) => t.name)
      )
    } catch (error) {
      logger.error('Failed to load available terminals:', error as Error)
      setAvailableTerminals([])
    } finally {
      setIsLoadingTerminals(false)
    }
  }, [])

  // 安装 bun
  const handleInstallBun = async () => {
    try {
      setIsInstallingBun(true)
      await window.api.installBunBinary()
      dispatch(setIsBunInstalled(true))
      window.toast.success(t('settings.mcp.installSuccess'))
    } catch (error: any) {
      logger.error('Failed to install bun:', error as Error)
      window.toast.error(`${t('settings.mcp.installError')}: ${error.message}`)
    } finally {
      setIsInstallingBun(false)
      // 重新检查安装状态
      setTimeoutTimer('handleInstallBun', checkBunInstallation, 1000)
    }
  }

  // 验证启动条件
  const validateLaunch = (): { isValid: boolean; message?: string } => {
    if (!canLaunch || !isBunInstalled) {
      return {
        isValid: false,
        message: !isBunInstalled ? t('code.launch.bun_required') : t('code.launch.validation_error')
      }
    }

    if (!selectedModel) {
      return { isValid: false, message: t('code.model_required') }
    }

    return { isValid: true }
  }

  // 准备启动环境
  const prepareLaunchEnvironment = async (): Promise<Record<string, string> | null> => {
    if (!selectedModel) return null

    const modelProvider = getProviderByModel(selectedModel)
    const aiProvider = new AiProvider(modelProvider)
    const baseUrl = aiProvider.getBaseURL()
    const apiKey = aiProvider.getApiKey()

    // 生成工具特定的环境变量
    const toolEnv = generateToolEnvironment({
      tool: selectedCliTool,
      model: selectedModel,
      modelProvider,
      apiKey,
      baseUrl
    })

    // 合并用户自定义的环境变量
    const userEnv = parseEnvironmentVariables(environmentVariables)

    return { ...toolEnv, ...userEnv }
  }

  // 执行启动操作
  const executeLaunch = async (env: Record<string, string>) => {
    window.api.codeTools.run(selectedCliTool, selectedModel?.id!, currentDirectory, env, {
      autoUpdateToLatest,
      terminal: selectedTerminal
    })
    window.toast.success(t('code.launch.success'))
  }

  // 设置终端自定义路径
  const handleSetCustomPath = async (terminalId: string) => {
    try {
      const result = await window.api.file.select({
        properties: ['openFile'],
        filters: [
          { name: 'Executable', extensions: ['exe'] },
          { name: 'All Files', extensions: ['*'] }
        ]
      })

      if (result && result.length > 0) {
        const path = result[0].path
        await window.api.codeTools.setCustomTerminalPath(terminalId, path)
        setTerminalCustomPaths((prev) => ({ ...prev, [terminalId]: path }))
        window.toast.success(t('code.custom_path_set'))
        // Reload terminals to reflect changes
        loadAvailableTerminals()
      }
    } catch (error) {
      logger.error('Failed to set custom terminal path:', error as Error)
      window.toast.error(t('code.custom_path_error'))
    }
  }

  // 处理启动
  const handleLaunch = async () => {
    const validation = validateLaunch()

    if (!validation.isValid) {
      window.toast.warning(validation.message || t('code.launch.validation_error'))
      return
    }

    setIsLaunching(true)

    try {
      const env = await prepareLaunchEnvironment()
      if (!env) {
        window.toast.error(t('code.model_required'))
        return
      }

      await executeLaunch(env)
    } catch (error) {
      logger.error('start code tools failed:', error as Error)
      window.toast.error(t('code.launch.error'))
    } finally {
      setIsLaunching(false)
    }
  }

  // 页面加载时检查 bun 安装状态
  useEffect(() => {
    checkBunInstallation()
  }, [checkBunInstallation])

  // 页面加载时获取可用终端
  useEffect(() => {
    loadAvailableTerminals()
  }, [loadAvailableTerminals])

  return (
    <Container>
      <Navbar>
        <NavbarCenter style={{ borderRight: 'none' }}>{t('code.title')}</NavbarCenter>
      </Navbar>
      <ContentContainer id="content-container">
        <MainContent>
          <Title>{t('code.title')}</Title>
          <Description>{t('code.description')}</Description>

          {/* Bun 安装状态提示 */}
          {!isBunInstalled && (
            <BunInstallAlert>
              <Alert
                type="warning"
                banner
                style={{ borderRadius: 'var(--list-item-border-radius)' }}
                message={
                  <div style={{ display: 'flex', justifyContent: 'space-between', alignItems: 'center' }}>
                    <span>{t('code.bun_required_message')}</span>
                    <Button
                      type="primary"
                      size="small"
                      icon={<Download size={14} />}
                      onClick={handleInstallBun}
                      loading={isInstallingBun}
                      disabled={isInstallingBun}>
                      {isInstallingBun ? t('code.installing_bun') : t('code.install_bun')}
                    </Button>
                  </div>
                }
              />
            </BunInstallAlert>
          )}

          <SettingsPanel>
            <SettingsItem>
              <div className="settings-label">{t('code.cli_tool')}</div>
              <Select
                style={{ width: '100%' }}
                placeholder={t('code.cli_tool_placeholder')}
                value={selectedCliTool}
                onChange={setCliTool}
                options={CLI_TOOLS}
              />
            </SettingsItem>

            <SettingsItem>
              <div className="settings-label">
                {t('code.model')}
                {selectedCliTool === 'claude-code' && (
                  <Popover
                    content={
                      <div style={{ width: 200 }}>
                        <div style={{ marginBottom: 8, fontWeight: 500 }}>{t('code.supported_providers')}</div>
                        <div style={{ display: 'flex', flexDirection: 'column', gap: 8 }}>
                          {getClaudeSupportedProviders(allProviders).map((provider) => {
                            return (
                              <Link
                                key={provider.id}
                                style={{ color: 'var(--color-text)', display: 'flex', alignItems: 'center', gap: 4 }}
                                to={`/settings/provider?id=${provider.id}`}>
                                <ProviderLogo shape="square" src={getProviderLogo(provider.id)} size={20} />
                                {getProviderLabel(provider.id)}
                                <ArrowUpRight size={14} />
                              </Link>
                            )
                          })}
                        </div>
                      </div>
                    }
                    trigger="hover"
                    placement="right">
                    <HelpCircle size={14} style={{ color: 'var(--color-text-3)', cursor: 'pointer' }} />
                  </Popover>
                )}
              </div>
              <ModelSelector
                providers={availableProviders}
                predicate={modelPredicate}
                style={{ width: '100%' }}
                placeholder={t('code.model_placeholder')}
                value={selectedModel ? getModelUniqId(selectedModel) : undefined}
                onChange={handleModelChange}
                allowClear
              />
            </SettingsItem>

            <SettingsItem>
              <div className="settings-label">{t('code.working_directory')}</div>
              <Space.Compact style={{ width: '100%', display: 'flex' }}>
                <Select
                  style={{ flex: 1, width: 480 }}
                  placeholder={t('code.folder_placeholder')}
                  value={currentDirectory || undefined}
                  onChange={setCurrentDir}
                  allowClear
                  showSearch
                  filterOption={(input, option) => {
                    const label = typeof option?.label === 'string' ? option.label : String(option?.value || '')
                    return label.toLowerCase().includes(input.toLowerCase())
                  }}
                  options={directories.map((dir) => ({
                    value: dir,
                    label: (
                      <div style={{ display: 'flex', justifyContent: 'space-between', alignItems: 'center' }}>
                        <span style={{ flex: 1, overflow: 'hidden', textOverflow: 'ellipsis' }}>{dir}</span>
                        <X
                          size={14}
                          style={{ marginLeft: 8, cursor: 'pointer', color: '#999' }}
                          onClick={(e) => handleRemoveDirectory(dir, e)}
                        />
                      </div>
                    )
                  }))}
                />
                <Button onClick={selectFolder} style={{ width: 120 }}>
                  {t('code.select_folder')}
                </Button>
              </Space.Compact>
            </SettingsItem>

            <SettingsItem>
              <div className="settings-label">{t('code.environment_variables')}</div>
              <Input.TextArea
                placeholder={`KEY1=value1\nKEY2=value2`}
                value={environmentVariables}
                onChange={(e) => setEnvVars(e.target.value)}
                rows={2}
                style={{ fontFamily: 'monospace' }}
              />
              <div style={{ fontSize: 12, color: 'var(--color-text-3)', marginTop: 4 }}>{t('code.env_vars_help')}</div>
            </SettingsItem>

            {/* 终端选择 (macOS 和 Windows) */}
            {(isMac || isWin) && availableTerminals.length > 0 && (
              <SettingsItem>
                <div className="settings-label">{t('code.terminal')}</div>
                <Space.Compact style={{ width: '100%', display: 'flex' }}>
                  <Select
                    style={{ flex: 1 }}
                    placeholder={t('code.terminal_placeholder')}
                    value={selectedTerminal}
                    onChange={setTerminal}
                    loading={isLoadingTerminals}
                    options={availableTerminals.map((terminal) => ({
                      value: terminal.id,
                      label: terminal.name
                    }))}
                  />
                  {/* Show custom path button for Windows terminals except cmd/powershell */}
                  {isWin &&
                    selectedTerminal &&
                    selectedTerminal !== terminalApps.cmd &&
                    selectedTerminal !== terminalApps.powershell &&
                    selectedTerminal !== terminalApps.windowsTerminal && (
                      <Tooltip title={terminalCustomPaths[selectedTerminal] || t('code.set_custom_path')}>
                        <Button icon={<FolderOpen size={16} />} onClick={() => handleSetCustomPath(selectedTerminal)} />
                      </Tooltip>
                    )}
                </Space.Compact>
                {isWin &&
                  selectedTerminal &&
                  selectedTerminal !== terminalApps.cmd &&
                  selectedTerminal !== terminalApps.powershell &&
                  selectedTerminal !== terminalApps.windowsTerminal && (
                    <div style={{ fontSize: 12, color: 'var(--color-text-3)', marginTop: 4 }}>
                      {terminalCustomPaths[selectedTerminal]
                        ? `${t('code.custom_path')}: ${terminalCustomPaths[selectedTerminal]}`
                        : t('code.custom_path_required')}
                    </div>
                  )}
              </SettingsItem>
            )}

            <SettingsItem>
              <div className="settings-label">{t('code.update_options')}</div>
              <Checkbox checked={autoUpdateToLatest} onChange={(e) => setAutoUpdateToLatest(e.target.checked)}>
                {t('code.auto_update_to_latest')}
              </Checkbox>
            </SettingsItem>
          </SettingsPanel>

          <Button
            type="primary"
            icon={<Terminal size={16} />}
            size="large"
            onClick={handleLaunch}
            loading={isLaunching}
            disabled={!canLaunch || !isBunInstalled}
            block>
            {isLaunching ? t('code.launching') : t('code.launch.label')}
          </Button>
        </MainContent>
      </ContentContainer>
    </Container>
  )
}

const Container = styled.div`
  display: flex;
  flex: 1;
  flex-direction: column;
`

const ContentContainer = styled.div`
  display: flex;
  flex: 1;
  overflow-y: auto;
  padding: 20px 0;
`

const MainContent = styled.div`
  width: 600px;
  margin: auto;
  min-height: fit-content;
`

const Title = styled.h1`
  font-size: 24px;
  font-weight: 600;
  margin-bottom: 8px;
  color: var(--color-text-1);
`

const Description = styled.p`
  font-size: 14px;
  color: var(--color-text-2);
  margin-bottom: 32px;
  line-height: 1.5;
`

const SettingsPanel = styled.div`
  margin-bottom: 32px;
`

const SettingsItem = styled.div`
  margin-bottom: 24px;

  .settings-label {
    font-size: 14px;
    margin-bottom: 8px;
    display: flex;
    align-items: center;
    gap: 8px;
    color: var(--color-text-1);
    font-weight: 500;
  }
`

const BunInstallAlert = styled.div`
  margin-bottom: 24px;
`

const ProviderLogo = styled(Avatar)`
  border-radius: 4px;
`

export default CodeToolsPage<|MERGE_RESOLUTION|>--- conflicted
+++ resolved
@@ -13,14 +13,9 @@
 import { getModelUniqId } from '@renderer/services/ModelService'
 import { useAppDispatch, useAppSelector } from '@renderer/store'
 import { setIsBunInstalled } from '@renderer/store/mcp'
-<<<<<<< HEAD
-import type { Model } from '@renderer/types'
+import type { EndpointType, Model } from '@renderer/types'
 import type { TerminalConfig } from '@shared/config/constant'
 import { codeTools, terminalApps } from '@shared/config/constant'
-=======
-import { EndpointType, Model } from '@renderer/types'
-import { codeTools, terminalApps, TerminalConfig } from '@shared/config/constant'
->>>>>>> c7d2588f
 import { Alert, Avatar, Button, Checkbox, Input, Popover, Select, Space, Tooltip } from 'antd'
 import { ArrowUpRight, Download, FolderOpen, HelpCircle, Terminal, X } from 'lucide-react'
 import type { FC } from 'react'

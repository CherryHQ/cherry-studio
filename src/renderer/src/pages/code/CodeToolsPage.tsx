import { Avatar, Button, Tooltip } from '@cherrystudio/ui'
import AiProvider from '@renderer/aiCore'
import { Navbar, NavbarCenter } from '@renderer/components/app/Navbar'
import ModelSelector from '@renderer/components/ModelSelector'
import { isMac, isWin } from '@renderer/config/constant'
import { isEmbeddingModel, isRerankModel, isTextToImageModel } from '@renderer/config/models'
import { getProviderLogo } from '@renderer/config/providers'
import { useCodeTools } from '@renderer/hooks/useCodeTools'
import { useAllProviders, useProviders } from '@renderer/hooks/useProvider'
import { useTimer } from '@renderer/hooks/useTimer'
import { getProviderLabel } from '@renderer/i18n/label'
import { getProviderByModel } from '@renderer/services/AssistantService'
import { loggerService } from '@renderer/services/LoggerService'
import { getModelUniqId } from '@renderer/services/ModelService'
import { useAppDispatch, useAppSelector } from '@renderer/store'
import { setIsBunInstalled } from '@renderer/store/mcp'
import type { EndpointType, Model } from '@renderer/types'
import type { TerminalConfig } from '@shared/config/constant'
import { codeTools, terminalApps } from '@shared/config/constant'
import { Alert, Checkbox, Input, Popover, Select, Space } from 'antd'
import { ArrowUpRight, Download, FolderOpen, HelpCircle, Terminal, X } from 'lucide-react'
import type { FC } from 'react'
import { useCallback, useEffect, useMemo, useState } from 'react'
import { useTranslation } from 'react-i18next'
import { Link } from 'react-router-dom'
import styled from 'styled-components'

import {
  CLAUDE_OFFICIAL_SUPPORTED_PROVIDERS,
  CLI_TOOL_PROVIDER_MAP,
  CLI_TOOLS,
  generateToolEnvironment,
  getClaudeSupportedProviders,
  OPENAI_CODEX_SUPPORTED_PROVIDERS,
  parseEnvironmentVariables
} from '.'

const logger = loggerService.withContext('CodeToolsPage')

const CodeToolsPage: FC = () => {
  const { t } = useTranslation()
  const { providers } = useProviders()
  const allProviders = useAllProviders()
  const dispatch = useAppDispatch()
  const isBunInstalled = useAppSelector((state) => state.mcp.isBunInstalled)
  const {
    selectedCliTool,
    selectedModel,
    selectedTerminal,
    environmentVariables,
    directories,
    currentDirectory,
    canLaunch,
    setCliTool,
    setModel,
    setTerminal,
    setEnvVars,
    setCurrentDir,
    removeDir,
    selectFolder
  } = useCodeTools()
  const { setTimeoutTimer } = useTimer()

  const [isLaunching, setIsLaunching] = useState(false)
  const [isInstallingBun, setIsInstallingBun] = useState(false)
  const [autoUpdateToLatest, setAutoUpdateToLatest] = useState(false)
  const [availableTerminals, setAvailableTerminals] = useState<TerminalConfig[]>([])
  const [isLoadingTerminals, setIsLoadingTerminals] = useState(false)
  const [terminalCustomPaths, setTerminalCustomPaths] = useState<Record<string, string>>({})

  const modelPredicate = useCallback(
    (m: Model) => {
      if (isEmbeddingModel(m) || isRerankModel(m) || isTextToImageModel(m)) {
        return false
      }

      if (m.provider === 'cherryai') {
        return false
      }

      if (selectedCliTool === codeTools.claudeCode) {
        if (m.supported_endpoint_types) {
          return m.supported_endpoint_types.includes('anthropic')
        }
        return m.id.includes('claude') || CLAUDE_OFFICIAL_SUPPORTED_PROVIDERS.includes(m.provider)
      }

      if (selectedCliTool === codeTools.geminiCli) {
        if (m.supported_endpoint_types) {
          return m.supported_endpoint_types.includes('gemini')
        }
        return m.id.includes('gemini')
      }

      if (selectedCliTool === codeTools.openaiCodex) {
        if (m.supported_endpoint_types) {
          return ['openai', 'openai-response'].some((type) =>
            m.supported_endpoint_types?.includes(type as EndpointType)
          )
        }
        return m.id.includes('openai') || OPENAI_CODEX_SUPPORTED_PROVIDERS.includes(m.provider)
      }

      if (selectedCliTool === codeTools.githubCopilotCli) {
        return false
      }

      if (selectedCliTool === codeTools.qwenCode || selectedCliTool === codeTools.iFlowCli) {
        if (m.supported_endpoint_types) {
          return ['openai', 'openai-response'].some((type) =>
            m.supported_endpoint_types?.includes(type as EndpointType)
          )
        }
        return true
      }

      return true
    },
    [selectedCliTool]
  )

  const availableProviders = useMemo(() => {
    const filterFn = CLI_TOOL_PROVIDER_MAP[selectedCliTool]
    return filterFn ? filterFn(providers) : []
  }, [providers, selectedCliTool])

  const handleModelChange = (value: string) => {
    if (!value) {
      setModel(null)
      return
    }

    // 从所有 providers 中查找选中的模型
    for (const provider of providers || []) {
      const model = provider.models.find((m) => getModelUniqId(m) === value)
      if (model) {
        setModel(model)
        break
      }
    }
  }

  // 处理删除目录
  const handleRemoveDirectory = (directory: string, e: React.MouseEvent) => {
    e.stopPropagation()
    removeDir(directory)
  }

  // 检查 bun 是否安装
  const checkBunInstallation = useCallback(async () => {
    try {
      const bunExists = await window.api.isBinaryExist('bun')
      dispatch(setIsBunInstalled(bunExists))
    } catch (error) {
      logger.error('Failed to check bun installation status:', error as Error)
      dispatch(setIsBunInstalled(false))
    }
  }, [dispatch])

  // 获取可用终端
  const loadAvailableTerminals = useCallback(async () => {
    if (!isMac && !isWin) return // 仅 macOS 和 Windows 支持

    try {
      setIsLoadingTerminals(true)
      const terminals = await window.api.codeTools.getAvailableTerminals()
      setAvailableTerminals(terminals)
      logger.info(
        `Found ${terminals.length} available terminals:`,
        terminals.map((t) => t.name)
      )
    } catch (error) {
      logger.error('Failed to load available terminals:', error as Error)
      setAvailableTerminals([])
    } finally {
      setIsLoadingTerminals(false)
    }
  }, [])

  // 安装 bun
  const handleInstallBun = async () => {
    try {
      setIsInstallingBun(true)
      await window.api.installBunBinary()
      dispatch(setIsBunInstalled(true))
      window.toast.success(t('settings.mcp.installSuccess'))
    } catch (error: any) {
      logger.error('Failed to install bun:', error as Error)
      window.toast.error(`${t('settings.mcp.installError')}: ${error.message}`)
    } finally {
      setIsInstallingBun(false)
      // 重新检查安装状态
      setTimeoutTimer('handleInstallBun', checkBunInstallation, 1000)
    }
  }

  // 验证启动条件
  const validateLaunch = (): { isValid: boolean; message?: string } => {
    if (!canLaunch || !isBunInstalled) {
      return {
        isValid: false,
        message: !isBunInstalled ? t('code.launch.bun_required') : t('code.launch.validation_error')
      }
    }

    if (!selectedModel && selectedCliTool !== codeTools.githubCopilotCli) {
      return { isValid: false, message: t('code.model_required') }
    }

    return { isValid: true }
  }

  // 准备启动环境
  const prepareLaunchEnvironment = async (): Promise<Record<string, string> | null> => {
    if (selectedCliTool === codeTools.githubCopilotCli) {
      const userEnv = parseEnvironmentVariables(environmentVariables)
      return userEnv
    }

    if (!selectedModel) return null

    const modelProvider = getProviderByModel(selectedModel)
    const aiProvider = new AiProvider(modelProvider)
    const baseUrl = aiProvider.getBaseURL()
    const apiKey = aiProvider.getApiKey()

    // 生成工具特定的环境变量
    const toolEnv = generateToolEnvironment({
      tool: selectedCliTool,
      model: selectedModel,
      modelProvider,
      apiKey,
      baseUrl
    })

    // 合并用户自定义的环境变量
    const userEnv = parseEnvironmentVariables(environmentVariables)

    return { ...toolEnv, ...userEnv }
  }

  // 执行启动操作
  const executeLaunch = async (env: Record<string, string>) => {
    const modelId = selectedCliTool === codeTools.githubCopilotCli ? '' : selectedModel?.id!

    window.api.codeTools.run(selectedCliTool, modelId, currentDirectory, env, {
      autoUpdateToLatest,
      terminal: selectedTerminal
    })
    window.toast.success(t('code.launch.success'))
  }

  // 设置终端自定义路径
  const handleSetCustomPath = async (terminalId: string) => {
    try {
      const result = await window.api.file.select({
        properties: ['openFile'],
        filters: [
          { name: 'Executable', extensions: ['exe'] },
          { name: 'All Files', extensions: ['*'] }
        ]
      })

      if (result && result.length > 0) {
        const path = result[0].path
        await window.api.codeTools.setCustomTerminalPath(terminalId, path)
        setTerminalCustomPaths((prev) => ({ ...prev, [terminalId]: path }))
        window.toast.success(t('code.custom_path_set'))
        // Reload terminals to reflect changes
        loadAvailableTerminals()
      }
    } catch (error) {
      logger.error('Failed to set custom terminal path:', error as Error)
      window.toast.error(t('code.custom_path_error'))
    }
  }

  // 处理启动
  const handleLaunch = async () => {
    const validation = validateLaunch()

    if (!validation.isValid) {
      window.toast.warning(validation.message || t('code.launch.validation_error'))
      return
    }

    setIsLaunching(true)

    try {
      const env = await prepareLaunchEnvironment()
      if (!env) {
        window.toast.error(t('code.model_required'))
        return
      }

      await executeLaunch(env)
    } catch (error) {
      logger.error('start code tools failed:', error as Error)
      window.toast.error(t('code.launch.error'))
    } finally {
      setIsLaunching(false)
    }
  }

  // 页面加载时检查 bun 安装状态
  useEffect(() => {
    checkBunInstallation()
  }, [checkBunInstallation])

  // 页面加载时获取可用终端
  useEffect(() => {
    loadAvailableTerminals()
  }, [loadAvailableTerminals])

  return (
    <Container>
      <Navbar>
        <NavbarCenter style={{ borderRight: 'none' }}>{t('code.title')}</NavbarCenter>
      </Navbar>
      <ContentContainer id="content-container">
        <MainContent>
          <Title>{t('code.title')}</Title>
          <Description>{t('code.description')}</Description>

          {/* Bun 安装状态提示 */}
          {!isBunInstalled && (
            <BunInstallAlert>
              <Alert
                type="warning"
                banner
                style={{ borderRadius: 'var(--list-item-border-radius)' }}
                message={
                  <div
                    style={{
                      display: 'flex',
                      justifyContent: 'space-between',
                      alignItems: 'center'
                    }}>
                    <span>{t('code.bun_required_message')}</span>
                    <Button
                      color="primary"
                      size="sm"
                      startContent={<Download size={14} />}
                      onPress={handleInstallBun}
                      isLoading={isInstallingBun}
                      isDisabled={isInstallingBun}>
                      {isInstallingBun ? t('code.installing_bun') : t('code.install_bun')}
                    </Button>
                  </div>
                }
              />
            </BunInstallAlert>
          )}

          <SettingsPanel>
            <SettingsItem>
              <div className="settings-label">{t('code.cli_tool')}</div>
              <Select
                style={{ width: '100%' }}
                placeholder={t('code.cli_tool_placeholder')}
                value={selectedCliTool}
                onChange={setCliTool}
                options={CLI_TOOLS}
              />
            </SettingsItem>

<<<<<<< HEAD
            <SettingsItem>
              <div className="settings-label">
                {t('code.model')}
                {selectedCliTool === 'claude-code' && (
                  <Popover
                    content={
                      <div style={{ width: 200 }}>
                        <div style={{ marginBottom: 8, fontWeight: 500 }}>{t('code.supported_providers')}</div>
                        <div style={{ display: 'flex', flexDirection: 'column', gap: 8 }}>
                          {getClaudeSupportedProviders(allProviders).map((provider) => {
                            return (
                              <Link
                                key={provider.id}
                                style={{ color: 'var(--color-text)', display: 'flex', alignItems: 'center', gap: 4 }}
                                to={`/settings/provider?id=${provider.id}`}>
                                <Avatar radius="md" src={getProviderLogo(provider.id)} className="h-5 w-5 rounded-md" />
                                {getProviderLabel(provider.id)}
                                <ArrowUpRight size={14} />
                              </Link>
                            )
                          })}
=======
            {selectedCliTool !== codeTools.githubCopilotCli && (
              <SettingsItem>
                <div className="settings-label">
                  {t('code.model')}
                  {selectedCliTool === 'claude-code' && (
                    <Popover
                      content={
                        <div style={{ width: 200 }}>
                          <div style={{ marginBottom: 8, fontWeight: 500 }}>{t('code.supported_providers')}</div>
                          <div
                            style={{
                              display: 'flex',
                              flexDirection: 'column',
                              gap: 8
                            }}>
                            {getClaudeSupportedProviders(allProviders).map((provider) => {
                              return (
                                <Link
                                  key={provider.id}
                                  style={{
                                    color: 'var(--color-text)',
                                    display: 'flex',
                                    alignItems: 'center',
                                    gap: 4
                                  }}
                                  to={`/settings/provider?id=${provider.id}`}>
                                  <ProviderLogo shape="square" src={getProviderLogo(provider.id)} size={20} />
                                  {getProviderLabel(provider.id)}
                                  <ArrowUpRight size={14} />
                                </Link>
                              )
                            })}
                          </div>
>>>>>>> 504531d4
                        </div>
                      }
                      trigger="hover"
                      placement="right">
                      <HelpCircle
                        size={14}
                        style={{
                          color: 'var(--color-text-3)',
                          cursor: 'pointer'
                        }}
                      />
                    </Popover>
                  )}
                </div>
                <ModelSelector
                  providers={availableProviders}
                  predicate={modelPredicate}
                  style={{ width: '100%' }}
                  placeholder={t('code.model_placeholder')}
                  value={selectedModel ? getModelUniqId(selectedModel) : undefined}
                  onChange={handleModelChange}
                  allowClear
                />
              </SettingsItem>
            )}

            <SettingsItem>
              <div className="settings-label">{t('code.working_directory')}</div>
              <Space.Compact style={{ width: '100%', display: 'flex' }}>
                <Select
                  style={{ flex: 1, width: 480 }}
                  placeholder={t('code.folder_placeholder')}
                  value={currentDirectory || undefined}
                  onChange={setCurrentDir}
                  allowClear
                  showSearch
                  filterOption={(input, option) => {
                    const label = typeof option?.label === 'string' ? option.label : String(option?.value || '')
                    return label.toLowerCase().includes(input.toLowerCase())
                  }}
                  options={directories.map((dir) => ({
                    value: dir,
                    label: (
                      <div
                        style={{
                          display: 'flex',
                          justifyContent: 'space-between',
                          alignItems: 'center'
                        }}>
                        <span
                          style={{
                            flex: 1,
                            overflow: 'hidden',
                            textOverflow: 'ellipsis'
                          }}>
                          {dir}
                        </span>
                        <X
                          size={14}
                          style={{
                            marginLeft: 8,
                            cursor: 'pointer',
                            color: '#999'
                          }}
                          onClick={(e) => handleRemoveDirectory(dir, e)}
                        />
                      </div>
                    )
                  }))}
                />
                <Button onClick={selectFolder} style={{ width: 120 }}>
                  {t('code.select_folder')}
                </Button>
              </Space.Compact>
            </SettingsItem>

            <SettingsItem>
              <div className="settings-label">{t('code.environment_variables')}</div>
              <Input.TextArea
                placeholder={`KEY1=value1\nKEY2=value2`}
                value={environmentVariables}
                onChange={(e) => setEnvVars(e.target.value)}
                rows={2}
                style={{ fontFamily: 'monospace' }}
              />
              <div
                style={{
                  fontSize: 12,
                  color: 'var(--color-text-3)',
                  marginTop: 4
                }}>
                {t('code.env_vars_help')}
              </div>
            </SettingsItem>

            {/* 终端选择 (macOS 和 Windows) */}
            {(isMac || isWin) && availableTerminals.length > 0 && (
              <SettingsItem>
                <div className="settings-label">{t('code.terminal')}</div>
                <Space.Compact style={{ width: '100%', display: 'flex' }}>
                  <Select
                    style={{ flex: 1 }}
                    placeholder={t('code.terminal_placeholder')}
                    value={selectedTerminal}
                    onChange={setTerminal}
                    loading={isLoadingTerminals}
                    options={availableTerminals.map((terminal) => ({
                      value: terminal.id,
                      label: terminal.name
                    }))}
                  />
                  {/* Show custom path button for Windows terminals except cmd/powershell */}
                  {isWin &&
                    selectedTerminal &&
                    selectedTerminal !== terminalApps.cmd &&
                    selectedTerminal !== terminalApps.powershell &&
                    selectedTerminal !== terminalApps.windowsTerminal && (
                      <Tooltip content={terminalCustomPaths[selectedTerminal] || t('code.set_custom_path')}>
                        <Button
                          startContent={<FolderOpen size={16} />}
                          isIconOnly
                          onPress={() => handleSetCustomPath(selectedTerminal)}
                        />
                      </Tooltip>
                    )}
                </Space.Compact>
                {isWin &&
                  selectedTerminal &&
                  selectedTerminal !== terminalApps.cmd &&
                  selectedTerminal !== terminalApps.powershell &&
                  selectedTerminal !== terminalApps.windowsTerminal && (
                    <div
                      style={{
                        fontSize: 12,
                        color: 'var(--color-text-3)',
                        marginTop: 4
                      }}>
                      {terminalCustomPaths[selectedTerminal]
                        ? `${t('code.custom_path')}: ${terminalCustomPaths[selectedTerminal]}`
                        : t('code.custom_path_required')}
                    </div>
                  )}
              </SettingsItem>
            )}

            <SettingsItem>
              <div className="settings-label">{t('code.update_options')}</div>
              <Checkbox checked={autoUpdateToLatest} onChange={(e) => setAutoUpdateToLatest(e.target.checked)}>
                {t('code.auto_update_to_latest')}
              </Checkbox>
            </SettingsItem>
          </SettingsPanel>

          <Button
            color="primary"
            startContent={<Terminal size={16} />}
            size="lg"
            onPress={handleLaunch}
            isLoading={isLaunching}
            isDisabled={!canLaunch || !isBunInstalled}
            fullWidth={true}>
            {isLaunching ? t('code.launching') : t('code.launch.label')}
          </Button>
        </MainContent>
      </ContentContainer>
    </Container>
  )
}

const Container = styled.div`
  display: flex;
  flex: 1;
  flex-direction: column;
`

const ContentContainer = styled.div`
  display: flex;
  flex: 1;
  overflow-y: auto;
  padding: 20px 0;
`

const MainContent = styled.div`
  width: 600px;
  margin: auto;
  min-height: fit-content;
`

const Title = styled.h1`
  font-size: 24px;
  font-weight: 600;
  margin-bottom: 8px;
  color: var(--color-text-1);
`

const Description = styled.p`
  font-size: 14px;
  color: var(--color-text-2);
  margin-bottom: 32px;
  line-height: 1.5;
`

const SettingsPanel = styled.div`
  margin-bottom: 32px;
`

const SettingsItem = styled.div`
  margin-bottom: 24px;

  .settings-label {
    font-size: 14px;
    margin-bottom: 8px;
    display: flex;
    align-items: center;
    gap: 8px;
    color: var(--color-text-1);
    font-weight: 500;
  }
`

const BunInstallAlert = styled.div`
  margin-bottom: 24px;
`

export default CodeToolsPage<|MERGE_RESOLUTION|>--- conflicted
+++ resolved
@@ -364,29 +364,6 @@
               />
             </SettingsItem>
 
-<<<<<<< HEAD
-            <SettingsItem>
-              <div className="settings-label">
-                {t('code.model')}
-                {selectedCliTool === 'claude-code' && (
-                  <Popover
-                    content={
-                      <div style={{ width: 200 }}>
-                        <div style={{ marginBottom: 8, fontWeight: 500 }}>{t('code.supported_providers')}</div>
-                        <div style={{ display: 'flex', flexDirection: 'column', gap: 8 }}>
-                          {getClaudeSupportedProviders(allProviders).map((provider) => {
-                            return (
-                              <Link
-                                key={provider.id}
-                                style={{ color: 'var(--color-text)', display: 'flex', alignItems: 'center', gap: 4 }}
-                                to={`/settings/provider?id=${provider.id}`}>
-                                <Avatar radius="md" src={getProviderLogo(provider.id)} className="h-5 w-5 rounded-md" />
-                                {getProviderLabel(provider.id)}
-                                <ArrowUpRight size={14} />
-                              </Link>
-                            )
-                          })}
-=======
             {selectedCliTool !== codeTools.githubCopilotCli && (
               <SettingsItem>
                 <div className="settings-label">
@@ -413,14 +390,17 @@
                                     gap: 4
                                   }}
                                   to={`/settings/provider?id=${provider.id}`}>
-                                  <ProviderLogo shape="square" src={getProviderLogo(provider.id)} size={20} />
+                                  <Avatar
+                                    radius="md"
+                                    src={getProviderLogo(provider.id)}
+                                    className="h-5 w-5 rounded-md"
+                                  />
                                   {getProviderLabel(provider.id)}
                                   <ArrowUpRight size={14} />
                                 </Link>
                               )
                             })}
                           </div>
->>>>>>> 504531d4
                         </div>
                       }
                       trigger="hover"

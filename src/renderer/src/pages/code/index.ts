import { EndpointType, Model, Provider } from '@renderer/types'
import { codeTools } from '@shared/config/constant'

export interface LaunchValidationResult {
  isValid: boolean
  message?: string
}

export interface ToolEnvironmentConfig {
  tool: codeTools
  model: Model
  modelProvider: Provider
  apiKey: string
  baseUrl: string
}

// CLI 工具选项
export const CLI_TOOLS = [
  { value: codeTools.claudeCode, label: 'Claude Code' },
  { value: codeTools.qwenCode, label: 'Qwen Code' },
  { value: codeTools.geminiCli, label: 'Gemini CLI' },
  { value: codeTools.openaiCodex, label: 'OpenAI Codex' },
  { value: codeTools.iFlowCli, label: 'iFlow CLI' }
]

export const GEMINI_SUPPORTED_PROVIDERS = ['aihubmix', 'dmxapi', 'new-api']
export const CLAUDE_OFFICIAL_SUPPORTED_PROVIDERS = ['deepseek', 'moonshot', 'zhipu', 'dashscope', 'modelscope']
export const CLAUDE_SUPPORTED_PROVIDERS = ['aihubmix', 'dmxapi', 'new-api', ...CLAUDE_OFFICIAL_SUPPORTED_PROVIDERS]
export const OPENAI_CODEX_SUPPORTED_PROVIDERS = ['openai', 'openrouter', 'aihubmix', 'new-api']

// Provider 过滤映射
export const CLI_TOOL_PROVIDER_MAP: Record<string, (providers: Provider[]) => Provider[]> = {
  [codeTools.claudeCode]: (providers) =>
    providers.filter((p) => p.type === 'anthropic' || CLAUDE_SUPPORTED_PROVIDERS.includes(p.id)),
  [codeTools.geminiCli]: (providers) =>
    providers.filter((p) => p.type === 'gemini' || GEMINI_SUPPORTED_PROVIDERS.includes(p.id)),
  [codeTools.qwenCode]: (providers) => providers.filter((p) => p.type.includes('openai')),
<<<<<<< HEAD
  [codeTools.openaiCodex]: (providers) => providers.filter((p) => p.id === 'openai'),
  [codeTools.iFlowCli]: (providers) => providers.filter((p) => p.type.includes('openai'))
=======
  [codeTools.openaiCodex]: (providers) =>
    providers.filter((p) => p.id === 'openai' || OPENAI_CODEX_SUPPORTED_PROVIDERS.includes(p.id))
>>>>>>> 1a5138c5
}

export const getCodeToolsApiBaseUrl = (model: Model, type: EndpointType) => {
  const CODE_TOOLS_API_ENDPOINTS = {
    aihubmix: {
      gemini: {
        api_base_url: 'https://api.aihubmix.com/gemini'
      }
    },
    deepseek: {
      anthropic: {
        api_base_url: 'https://api.deepseek.com/anthropic'
      }
    },
    moonshot: {
      anthropic: {
        api_base_url: 'https://api.moonshot.cn/anthropic'
      }
    },
    zhipu: {
      anthropic: {
        api_base_url: 'https://open.bigmodel.cn/api/anthropic'
      }
    },
    dashscope: {
      anthropic: {
        api_base_url: 'https://dashscope.aliyuncs.com/api/v2/apps/claude-code-proxy'
      }
    },
    modelscope: {
      anthropic: {
        api_base_url: 'https://api-inference.modelscope.cn'
      }
    }
  }

  const provider = model.provider

  return CODE_TOOLS_API_ENDPOINTS[provider]?.[type]?.api_base_url
}

// 解析环境变量字符串为对象
export const parseEnvironmentVariables = (envVars: string): Record<string, string> => {
  const env: Record<string, string> = {}
  if (!envVars) return env

  const lines = envVars.split('\n')
  for (const line of lines) {
    const trimmedLine = line.trim()
    if (trimmedLine && trimmedLine.includes('=')) {
      const [key, ...valueParts] = trimmedLine.split('=')
      const trimmedKey = key.trim()
      const value = valueParts.join('=').trim()
      if (trimmedKey) {
        env[trimmedKey] = value
      }
    }
  }
  return env
}

// 为不同 CLI 工具生成环境变量配置
export const generateToolEnvironment = ({
  tool,
  model,
  modelProvider,
  apiKey,
  baseUrl
}: {
  tool: codeTools
  model: Model
  modelProvider: Provider
  apiKey: string
  baseUrl: string
}): Record<string, string> => {
  const env: Record<string, string> = {}

  switch (tool) {
    case codeTools.claudeCode:
      env.ANTHROPIC_BASE_URL = getCodeToolsApiBaseUrl(model, 'anthropic') || modelProvider.apiHost
      env.ANTHROPIC_MODEL = model.id
      if (modelProvider.type === 'anthropic') {
        env.ANTHROPIC_API_KEY = apiKey
      } else {
        env.ANTHROPIC_AUTH_TOKEN = apiKey
      }
      break

    case codeTools.geminiCli: {
      const apiBaseUrl = getCodeToolsApiBaseUrl(model, 'gemini') || modelProvider.apiHost
      env.GEMINI_API_KEY = apiKey
      env.GEMINI_BASE_URL = apiBaseUrl
      env.GOOGLE_GEMINI_BASE_URL = apiBaseUrl
      env.GEMINI_MODEL = model.id
      break
    }

    case codeTools.qwenCode:
      env.OPENAI_API_KEY = apiKey
      env.OPENAI_BASE_URL = baseUrl
      env.OPENAI_MODEL = model.id
      break
    case codeTools.openaiCodex:
      env.OPENAI_API_KEY = apiKey
      env.OPENAI_BASE_URL = baseUrl
      env.OPENAI_MODEL = model.id
      env.OPENAI_MODEL_PROVIDER = modelProvider.id
      break

    case codeTools.iFlowCli:
      env.IFLOW_API_KEY = apiKey
      env.IFLOW_BASE_URL = baseUrl
      env.IFLOW_MODEL_NAME = model.id
      break
  }

  return env
}

export const getClaudeSupportedProviders = (providers: Provider[]) => {
  return providers.filter((p) => p.type === 'anthropic' || CLAUDE_SUPPORTED_PROVIDERS.includes(p.id))
}

export { default } from './CodeToolsPage'<|MERGE_RESOLUTION|>--- conflicted
+++ resolved
@@ -35,13 +35,9 @@
   [codeTools.geminiCli]: (providers) =>
     providers.filter((p) => p.type === 'gemini' || GEMINI_SUPPORTED_PROVIDERS.includes(p.id)),
   [codeTools.qwenCode]: (providers) => providers.filter((p) => p.type.includes('openai')),
-<<<<<<< HEAD
-  [codeTools.openaiCodex]: (providers) => providers.filter((p) => p.id === 'openai'),
+  [codeTools.openaiCodex]: (providers) =>
+    providers.filter((p) => p.id === 'openai' || OPENAI_CODEX_SUPPORTED_PROVIDERS.includes(p.id)),
   [codeTools.iFlowCli]: (providers) => providers.filter((p) => p.type.includes('openai'))
-=======
-  [codeTools.openaiCodex]: (providers) =>
-    providers.filter((p) => p.id === 'openai' || OPENAI_CODEX_SUPPORTED_PROVIDERS.includes(p.id))
->>>>>>> 1a5138c5
 }
 
 export const getCodeToolsApiBaseUrl = (model: Model, type: EndpointType) => {

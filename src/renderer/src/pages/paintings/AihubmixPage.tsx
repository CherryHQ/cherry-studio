--- conflicted
+++ resolved
@@ -184,11 +184,7 @@
             model: painting.model,
             config: {
               aspectRatio: painting.aspectRatio?.replace('ASPECT_', '').replace('_', ':'),
-<<<<<<< HEAD
-              numberOfImages: painting.numberOfImages,
-=======
               numberOfImages: painting.model.startsWith('imagen-4.0-ultra-generate-exp') ? 1 : painting.numberOfImages,
->>>>>>> 0449bc35
               personGeneration: painting.personGeneration
             }
           })

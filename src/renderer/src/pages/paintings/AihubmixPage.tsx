--- conflicted
+++ resolved
@@ -1,11 +1,5 @@
 import { PlusOutlined, RedoOutlined } from '@ant-design/icons'
-<<<<<<< HEAD
-import { Button, InfoTooltip, RowFlex, Switch } from '@cherrystudio/ui'
-=======
-import { Button, RowFlex } from '@cherrystudio/ui'
-import { Switch } from '@cherrystudio/ui'
-import { Avatar } from '@cherrystudio/ui'
->>>>>>> 6c71b92d
+import { Avatar, Button, InfoTooltip, RowFlex, Switch } from '@cherrystudio/ui'
 import { useCache } from '@data/hooks/useCache'
 import { usePreference } from '@data/hooks/usePreference'
 import { loggerService } from '@logger'
@@ -26,11 +20,7 @@
 import type { FileMetadata } from '@renderer/types'
 import type { PaintingAction, PaintingsState } from '@renderer/types'
 import { getErrorMessage, uuid } from '@renderer/utils'
-<<<<<<< HEAD
-import { Avatar, Input, InputNumber, Radio, Segmented, Select, Slider, Upload } from 'antd'
-=======
-import { Input, InputNumber, Radio, Segmented, Select, Slider, Tooltip, Upload } from 'antd'
->>>>>>> 6c71b92d
+import { Input, InputNumber, Radio, Segmented, Select, Slider, Upload } from 'antd'
 import TextArea from 'antd/es/input/TextArea'
 import type { FC } from 'react'
 import { useCallback, useEffect, useMemo, useRef, useState } from 'react'

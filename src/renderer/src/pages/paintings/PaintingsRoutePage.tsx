import { loggerService } from '@logger'
import { isNewApiProvider } from '@renderer/config/providers'
import { useAllProviders } from '@renderer/hooks/useProvider'
import { useAppDispatch } from '@renderer/store'
import { setDefaultPaintingProvider } from '@renderer/store/settings'
<<<<<<< HEAD
import type { PaintingProvider } from '@renderer/types'
import type { FC } from 'react'
import { useEffect } from 'react'
=======
import { PaintingProvider, SystemProviderId } from '@renderer/types'
import { FC, useEffect, useMemo } from 'react'
>>>>>>> 96ce6450
import { Route, Routes, useParams } from 'react-router-dom'

import AihubmixPage from './AihubmixPage'
import DmxapiPage from './DmxapiPage'
import NewApiPage from './NewApiPage'
import SiliconPage from './SiliconPage'
import TokenFluxPage from './TokenFluxPage'
import ZhipuPage from './ZhipuPage'

const logger = loggerService.withContext('PaintingsRoutePage')

const BASE_OPTIONS: SystemProviderId[] = ['zhipu', 'aihubmix', 'silicon', 'dmxapi', 'tokenflux']

const PaintingsRoutePage: FC = () => {
  const params = useParams()
  const provider = params['*']
  const dispatch = useAppDispatch()
  const providers = useAllProviders()
  const Options = useMemo(() => {
    return [...BASE_OPTIONS, ...providers.filter((p) => isNewApiProvider(p)).map((p) => p.id)]
  }, [providers])

  useEffect(() => {
    logger.debug(`defaultPaintingProvider: ${provider}`)
    if (provider && Options.includes(provider)) {
      dispatch(setDefaultPaintingProvider(provider as PaintingProvider))
    }
  }, [provider, dispatch, Options])

  return (
    <Routes>
      <Route path="*" element={<ZhipuPage Options={Options} />} />
      <Route path="/zhipu" element={<ZhipuPage Options={Options} />} />
      <Route path="/aihubmix" element={<AihubmixPage Options={Options} />} />
      <Route path="/silicon" element={<SiliconPage Options={Options} />} />
      <Route path="/dmxapi" element={<DmxapiPage Options={Options} />} />
      <Route path="/tokenflux" element={<TokenFluxPage Options={Options} />} />
      {/* new-api family providers are mounted dynamically below */}
      {providers
        .filter((p) => isNewApiProvider(p))
        .map((p) => (
          <Route key={p.id} path={`/${p.id}`} element={<NewApiPage Options={Options} />} />
        ))}
    </Routes>
  )
}

export default PaintingsRoutePage<|MERGE_RESOLUTION|>--- conflicted
+++ resolved
@@ -3,14 +3,9 @@
 import { useAllProviders } from '@renderer/hooks/useProvider'
 import { useAppDispatch } from '@renderer/store'
 import { setDefaultPaintingProvider } from '@renderer/store/settings'
-<<<<<<< HEAD
-import type { PaintingProvider } from '@renderer/types'
+import type { PaintingProvider, SystemProviderId } from '@renderer/types'
 import type { FC } from 'react'
-import { useEffect } from 'react'
-=======
-import { PaintingProvider, SystemProviderId } from '@renderer/types'
-import { FC, useEffect, useMemo } from 'react'
->>>>>>> 96ce6450
+import { useEffect, useMemo } from 'react'
 import { Route, Routes, useParams } from 'react-router-dom'
 
 import AihubmixPage from './AihubmixPage'

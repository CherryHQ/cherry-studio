import { PlusOutlined, RedoOutlined } from '@ant-design/icons'
import { Button, ColFlex, InfoTooltip, RowFlex, Switch } from '@cherrystudio/ui'
import { useCache } from '@data/hooks/useCache'
import { usePreference } from '@data/hooks/usePreference'
import { loggerService } from '@logger'
import AiProvider from '@renderer/aiCore'
import ImageSize1_1 from '@renderer/assets/images/paintings/image-size-1-1.svg'
import ImageSize1_2 from '@renderer/assets/images/paintings/image-size-1-2.svg'
import ImageSize3_2 from '@renderer/assets/images/paintings/image-size-3-2.svg'
import ImageSize3_4 from '@renderer/assets/images/paintings/image-size-3-4.svg'
import ImageSize9_16 from '@renderer/assets/images/paintings/image-size-9-16.svg'
import ImageSize16_9 from '@renderer/assets/images/paintings/image-size-16-9.svg'
import { Navbar, NavbarCenter, NavbarRight } from '@renderer/components/app/Navbar'
import Scrollbar from '@renderer/components/Scrollbar'
import TranslateButton from '@renderer/components/TranslateButton'
import { isMac } from '@renderer/config/constant'
import { getProviderLogo } from '@renderer/config/providers'
import { LanguagesEnum } from '@renderer/config/translate'
import { useTheme } from '@renderer/context/ThemeProvider'
import { usePaintings } from '@renderer/hooks/usePaintings'
import { useAllProviders } from '@renderer/hooks/useProvider'
import { getProviderLabel } from '@renderer/i18n/label'
import { getProviderByModel } from '@renderer/services/AssistantService'
import FileManager from '@renderer/services/FileManager'
import { translateText } from '@renderer/services/TranslateService'
import type { FileMetadata, Painting } from '@renderer/types'
import { getErrorMessage, uuid } from '@renderer/utils'
<<<<<<< HEAD
import { Input, InputNumber, Radio, Select, Slider } from 'antd'
=======
import { Avatar, Button, Input, InputNumber, Radio, Select, Slider, Switch, Tooltip } from 'antd'
>>>>>>> 0d760ffa
import TextArea from 'antd/es/input/TextArea'
import type { FC } from 'react'
import { useEffect, useRef, useState } from 'react'
import { useTranslation } from 'react-i18next'
import { useLocation, useNavigate } from 'react-router-dom'
import styled from 'styled-components'

import SendMessageButton from '../home/Inputbar/SendMessageButton'
import { SettingTitle } from '../settings'
import Artboard from './components/Artboard'
import PaintingsList from './components/PaintingsList'
import { checkProviderEnabled } from './utils'

export const TEXT_TO_IMAGES_MODELS = [
  {
    id: 'Kwai-Kolors/Kolors',
    provider: 'silicon',
    name: 'Kolors',
    group: 'Kwai-Kolors'
  },
  {
    id: 'Qwen/Qwen-Image',
    provider: 'silicon',
    name: 'Qwen-Image',
    group: 'qwen'
  }
]

const logger = loggerService.withContext('SiliconPage')

const IMAGE_SIZES = [
  {
    label: '1:1',
    value: '1024x1024',
    icon: ImageSize1_1
  },
  {
    label: '1:2',
    value: '512x1024',
    icon: ImageSize1_2
  },
  {
    label: '3:2',
    value: '768x512',
    icon: ImageSize3_2
  },
  {
    label: '3:4',
    value: '768x1024',
    icon: ImageSize3_4
  },
  {
    label: '16:9',
    value: '1024x576',
    icon: ImageSize16_9
  },
  {
    label: '9:16',
    value: '576x1024',
    icon: ImageSize9_16
  }
]
const generateRandomSeed = () => Math.floor(Math.random() * 1000000).toString()

const DEFAULT_PAINTING: Painting = {
  id: uuid(),
  urls: [],
  files: [],
  prompt: '',
  negativePrompt: '',
  imageSize: '1024x1024',
  numImages: 1,
  seed: '',
  steps: 25,
  guidanceScale: 4.5,
  model: TEXT_TO_IMAGES_MODELS[0].id
}

// let _painting: Painting

const SiliconPage: FC<{ Options: string[] }> = ({ Options }) => {
  const { t } = useTranslation()
  const { siliconflow_paintings, addPainting, removePainting, updatePainting } = usePaintings()
  const [painting, setPainting] = useState<Painting>(siliconflow_paintings[0] || DEFAULT_PAINTING)
  const { theme } = useTheme()
  const providers = useAllProviders()
  const providerOptions = Options.map((option) => {
    const provider = providers.find((p) => p.id === option)
    if (provider) {
      return {
        label: getProviderLabel(provider.id),
        value: provider.id
      }
    } else {
      return {
        label: 'Unknown Provider',
        value: undefined
      }
    }
  })

  const siliconflowProvider = providers.find((p) => p.id === 'silicon')
  const [currentImageIndex, setCurrentImageIndex] = useState(0)

  const [isLoading, setIsLoading] = useState(false)
  const [abortController, setAbortController] = useState<AbortController | null>(null)
  const [generating, setGenerating] = useCache('chat.generating')
  const navigate = useNavigate()
  const location = useLocation()

  const getNewPainting = () => {
    return {
      ...DEFAULT_PAINTING,
      id: uuid(),
      seed: generateRandomSeed()
    }
  }

  const modelOptions = TEXT_TO_IMAGES_MODELS.map((model) => ({
    label: model.name,
    value: model.id
  }))

  const textareaRef = useRef<any>(null)
  // _painting = painting

  const updatePaintingState = (updates: Partial<Painting>) => {
    const updatedPainting = { ...painting, ...updates }
    setPainting(updatedPainting)
    updatePainting('siliconflow_paintings', updatedPainting)
  }

  const onSelectModel = (modelId: string) => {
    const model = TEXT_TO_IMAGES_MODELS.find((m) => m.id === modelId)
    if (model) {
      updatePaintingState({ model: modelId })
    }
  }

  const onGenerate = async () => {
    await checkProviderEnabled(siliconflowProvider!, t)

    if (painting.files.length > 0) {
      const confirmed = await window.modal.confirm({
        content: t('paintings.regenerate.confirm'),
        centered: true
      })

      if (!confirmed) {
        return
      }

      await FileManager.deleteFiles(painting.files)
    }

    const prompt = textareaRef.current?.resizableTextArea?.textArea?.value || ''

    updatePaintingState({ prompt })

    const model = TEXT_TO_IMAGES_MODELS.find((m) => m.id === painting.model)
    const provider = getProviderByModel(model)

    if (!provider.apiKey) {
      window.modal.error({
        content: t('error.no_api_key'),
        centered: true
      })
      return
    }

    const controller = new AbortController()
    setAbortController(controller)
    setIsLoading(true)
    setGenerating(true)
    const AI = new AiProvider(provider)

    if (!painting.model) {
      return
    }

    try {
      const urls = await AI.generateImage({
        model: painting.model,
        prompt,
        negativePrompt: painting.negativePrompt || '',
        imageSize: painting.imageSize || '1024x1024',
        batchSize: painting.numImages || 1,
        seed: painting.seed || undefined,
        numInferenceSteps: painting.steps || 25,
        guidanceScale: painting.guidanceScale || 4.5,
        signal: controller.signal,
        promptEnhancement: painting.promptEnhancement || false
      })

      if (urls.length > 0) {
        const downloadedFiles = await Promise.all(
          urls.map(async (url) => {
            try {
              if (!url || url.trim() === '') {
                logger.error('图像URL为空，可能是提示词违禁')
                window.toast.warning(t('message.empty_url'))
                return null
              }
              return await window.api.file.download(url)
            } catch (error) {
              logger.error('Failed to download image:', error as Error)
              if (
                error instanceof Error &&
                (error.message.includes('Failed to parse URL') || error.message.includes('Invalid URL'))
              ) {
                window.toast.warning(t('message.empty_url'))
              }
              return null
            }
          })
        )

        const validFiles = downloadedFiles.filter((file): file is FileMetadata => file !== null)

        await FileManager.addFiles(validFiles)

        updatePaintingState({ files: validFiles, urls })
      }
    } catch (error: unknown) {
      if (error instanceof Error && error.name !== 'AbortError') {
        window.modal.error({
          content: getErrorMessage(error),
          centered: true
        })
      }
    } finally {
      setIsLoading(false)
      setGenerating(false)
      setAbortController(null)
    }
  }

  const onCancel = () => {
    abortController?.abort()
  }

  const onSelectImageSize = (v: string) => {
    const size = IMAGE_SIZES.find((i) => i.value === v)
    size && updatePaintingState({ imageSize: size.value })
  }

  const nextImage = () => {
    setCurrentImageIndex((prev) => (prev + 1) % painting.files.length)
  }

  const prevImage = () => {
    setCurrentImageIndex((prev) => (prev - 1 + painting.files.length) % painting.files.length)
  }

  const onDeletePainting = (paintingToDelete: Painting) => {
    if (paintingToDelete.id === painting.id) {
      const currentIndex = siliconflow_paintings.findIndex((p) => p.id === paintingToDelete.id)

      if (currentIndex > 0) {
        setPainting(siliconflow_paintings[currentIndex - 1])
      } else if (siliconflow_paintings.length > 1) {
        setPainting(siliconflow_paintings[1])
      }
    }

    removePainting('siliconflow_paintings', paintingToDelete)
  }

  const onSelectPainting = (newPainting: Painting) => {
    if (generating) return
    setPainting(newPainting)
    setCurrentImageIndex(0)
  }

  const [autoTranslateWithSpace] = usePreference('chat.input.translate.auto_translate_with_space')
  const [spaceClickCount, setSpaceClickCount] = useState(0)
  const [isTranslating, setIsTranslating] = useState(false)
  const spaceClickTimer = useRef<NodeJS.Timeout>(null)

  const translate = async () => {
    if (isTranslating) {
      return
    }

    if (!painting.prompt) {
      return
    }

    try {
      setIsTranslating(true)
      const translatedText = await translateText(painting.prompt, LanguagesEnum.enUS)
      updatePaintingState({ prompt: translatedText })
    } catch (error) {
      logger.error('Translation failed:', error as Error)
    } finally {
      setIsTranslating(false)
    }
  }

  const handleKeyDown = (event: React.KeyboardEvent<HTMLTextAreaElement>) => {
    if (autoTranslateWithSpace && event.key === ' ') {
      setSpaceClickCount((prev) => prev + 1)

      if (spaceClickTimer.current) {
        clearTimeout(spaceClickTimer.current)
      }

      spaceClickTimer.current = setTimeout(() => {
        setSpaceClickCount(0)
      }, 200)

      if (spaceClickCount === 2) {
        setSpaceClickCount(0)
        setIsTranslating(true)
        translate()
      }
    }
  }

  const handleProviderChange = (providerId: string) => {
    const routeName = location.pathname.split('/').pop()
    if (providerId !== routeName) {
      navigate('../' + providerId, { replace: true })
    }
  }

  useEffect(() => {
    if (siliconflow_paintings.length === 0) {
      const newPainting = getNewPainting()
      addPainting('siliconflow_paintings', newPainting)
      setPainting(newPainting)
    }

    return () => {
      if (spaceClickTimer.current) {
        clearTimeout(spaceClickTimer.current)
      }
    }
  }, [siliconflow_paintings.length, addPainting])

  return (
    <Container>
      <Navbar>
        <NavbarCenter style={{ borderRight: 'none' }}>{t('paintings.title')}</NavbarCenter>
        {isMac && (
          <NavbarRight style={{ justifyContent: 'flex-end' }}>
            <Button
              size="sm"
              className="nodrag"
              startContent={<PlusOutlined />}
              onPress={() => setPainting(addPainting('siliconflow_paintings', getNewPainting()))}>
              {t('paintings.button.new.image')}
            </Button>
          </NavbarRight>
        )}
      </Navbar>
      <ContentContainer id="content-container">
        <LeftContainer>
          <SettingTitle style={{ marginBottom: 5 }}>{t('common.provider')}</SettingTitle>
          <Select value={providerOptions[2].value} onChange={handleProviderChange}>
            {providerOptions.map((provider) => (
              <Select.Option value={provider.value} key={provider.value}>
                <SelectOptionContainer>
                  <ProviderLogo shape="square" src={getProviderLogo(provider.value || '')} size={16} />
                  {provider.label}
                </SelectOptionContainer>
              </Select.Option>
            ))}
          </Select>
          <SettingTitle style={{ marginBottom: 5, marginTop: 15 }}>{t('common.model')}</SettingTitle>
          <Select value={painting.model} options={modelOptions} onChange={onSelectModel} />
          <SettingTitle style={{ marginBottom: 5, marginTop: 15 }}>{t('paintings.image.size')}</SettingTitle>
          <Radio.Group
            value={painting.imageSize}
            onChange={(e) => onSelectImageSize(e.target.value)}
            style={{ display: 'flex' }}>
            {IMAGE_SIZES.map((size) => (
              <RadioButton value={size.value} key={size.value}>
                <ColFlex className="items-center">
                  <ImageSizeImage src={size.icon} theme={theme} />
                  <span>{size.label}</span>
                </ColFlex>
              </RadioButton>
            ))}
          </Radio.Group>

          <SettingTitle style={{ marginBottom: 5, marginTop: 15 }}>
            {t('paintings.number_images')}
            <InfoTooltip content={t('paintings.number_images_tip')} />
          </SettingTitle>
          <InputNumber
            min={1}
            max={4}
            value={painting.numImages}
            onChange={(v) => updatePaintingState({ numImages: v || 1 })}
          />

          <SettingTitle style={{ marginBottom: 5, marginTop: 15 }}>
            {t('paintings.seed')}
            <InfoTooltip content={t('paintings.seed_tip')} />
          </SettingTitle>
          <Input
            value={painting.seed}
            onChange={(e) => updatePaintingState({ seed: e.target.value })}
            suffix={
              <RedoOutlined
                onClick={() => updatePaintingState({ seed: Math.floor(Math.random() * 1000000).toString() })}
                style={{ cursor: 'pointer', color: 'var(--color-text-2)' }}
              />
            }
          />

          <SettingTitle style={{ marginBottom: 5, marginTop: 15 }}>
            {t('paintings.inference_steps')}
            <InfoTooltip content={t('paintings.inference_steps_tip')} />
          </SettingTitle>
          <SliderContainer>
            <Slider min={1} max={50} value={painting.steps} onChange={(v) => updatePaintingState({ steps: v })} />
            <StyledInputNumber
              min={1}
              max={50}
              value={painting.steps}
              onChange={(v) => updatePaintingState({ steps: (v as number) || 25 })}
            />
          </SliderContainer>

          <SettingTitle style={{ marginBottom: 5, marginTop: 15 }}>
            {t('paintings.guidance_scale')}
            <InfoTooltip content={t('paintings.guidance_scale_tip')} />
          </SettingTitle>
          <SliderContainer>
            <Slider
              min={1}
              max={20}
              step={0.1}
              value={painting.guidanceScale}
              onChange={(v) => updatePaintingState({ guidanceScale: v })}
            />
            <StyledInputNumber
              min={1}
              max={20}
              step={0.1}
              value={painting.guidanceScale}
              onChange={(v) => updatePaintingState({ guidanceScale: (v as number) || 4.5 })}
            />
          </SliderContainer>
          <SettingTitle style={{ marginBottom: 5, marginTop: 15 }}>
            {t('paintings.negative_prompt')}
            <InfoTooltip content={t('paintings.negative_prompt_tip')} />
          </SettingTitle>
          <TextArea
            value={painting.negativePrompt}
            onChange={(e) => updatePaintingState({ negativePrompt: e.target.value })}
            spellCheck={false}
            rows={4}
          />
          <SettingTitle style={{ marginBottom: 5, marginTop: 15 }}>
            {t('paintings.prompt_enhancement')}
            <InfoTooltip content={t('paintings.prompt_enhancement_tip')} />
          </SettingTitle>
          <RowFlex>
            <Switch
              isSelected={painting.promptEnhancement}
              onValueChange={(checked) => updatePaintingState({ promptEnhancement: checked })}
            />
          </RowFlex>
        </LeftContainer>
        <MainContainer>
          <Artboard
            painting={painting}
            isLoading={isLoading}
            currentImageIndex={currentImageIndex}
            onPrevImage={prevImage}
            onNextImage={nextImage}
            onCancel={onCancel}
          />
          <InputContainer>
            <Textarea
              ref={textareaRef}
              variant="borderless"
              disabled={isLoading}
              value={painting.prompt}
              spellCheck={false}
              onChange={(e) => updatePaintingState({ prompt: e.target.value })}
              placeholder={isTranslating ? t('paintings.translating') : t('paintings.prompt_placeholder')}
              onKeyDown={handleKeyDown}
            />
            <Toolbar>
              <ToolbarMenu>
                <TranslateButton
                  text={textareaRef.current?.resizableTextArea?.textArea?.value}
                  onTranslated={(translatedText) => updatePaintingState({ prompt: translatedText })}
                  disabled={isLoading || isTranslating}
                  isLoading={isTranslating}
                  style={{ marginRight: 6, borderRadius: '50%' }}
                />
                <SendMessageButton sendMessage={onGenerate} disabled={isLoading} />
              </ToolbarMenu>
            </Toolbar>
          </InputContainer>
        </MainContainer>
        <PaintingsList
          namespace="siliconflow_paintings"
          paintings={siliconflow_paintings}
          selectedPainting={painting}
          onSelectPainting={onSelectPainting}
          onDeletePainting={onDeletePainting}
          onNewPainting={() => setPainting(addPainting('siliconflow_paintings', getNewPainting()))}
        />
      </ContentContainer>
    </Container>
  )
}

const Container = styled.div`
  display: flex;
  flex: 1;
  flex-direction: column;
  height: 100%;
`

const ContentContainer = styled.div`
  display: flex;
  flex: 1;
  flex-direction: row;
  height: 100%;
  background-color: var(--color-background);
  overflow: hidden;
`

const LeftContainer = styled(Scrollbar)`
  display: flex;
  flex: 1;
  flex-direction: column;
  height: 100%;
  padding: 20px;
  background-color: var(--color-background);
  max-width: var(--assistants-width);
  border-right: 0.5px solid var(--color-border);
`

const MainContainer = styled.div`
  display: flex;
  flex: 1;
  flex-direction: column;
  height: 100%;
  background-color: var(--color-background);
`

const InputContainer = styled.div`
  display: flex;
  flex-direction: column;
  min-height: 95px;
  max-height: 95px;
  position: relative;
  border: 1px solid var(--color-border-soft);
  transition: all 0.3s ease;
  margin: 0 20px 15px 20px;
  border-radius: 10px;
`

const Textarea = styled(TextArea)`
  padding: 10px;
  border-radius: 0;
  display: flex;
  flex: 1;
  resize: none !important;
  overflow: auto;
  width: auto;
`

const Toolbar = styled.div`
  display: flex;
  flex-direction: row;
  justify-content: space-between;
  justify-content: flex-end;
  padding: 0 8px;
  padding-bottom: 0;
  height: 40px;
`

const ToolbarMenu = styled.div`
  display: flex;
  flex-direction: row;
  align-items: center;
  gap: 6px;
`

const ImageSizeImage = styled.img<{ theme: string }>`
  filter: ${({ theme }) => (theme === 'dark' ? 'invert(100%)' : 'none')};
  margin-top: 8px;
`

const RadioButton = styled(Radio.Button)`
  width: 30px;
  height: 55px;
  display: flex;
  flex-direction: column;
  flex: 1;
  justify-content: center;
  align-items: center;
`

const SliderContainer = styled.div`
  display: flex;
  align-items: center;
  gap: 16px;

  .ant-slider {
    flex: 1;
  }
`

const StyledInputNumber = styled(InputNumber)`
  width: 70px;
`

const SelectOptionContainer = styled.div`
  display: flex;
  align-items: center;
  gap: 8px;
`

const ProviderLogo = styled(Avatar)`
  flex-shrink: 0;
`

export default SiliconPage<|MERGE_RESOLUTION|>--- conflicted
+++ resolved
@@ -1,5 +1,5 @@
 import { PlusOutlined, RedoOutlined } from '@ant-design/icons'
-import { Button, ColFlex, InfoTooltip, RowFlex, Switch } from '@cherrystudio/ui'
+import { Avatar, Button, ColFlex, InfoTooltip, RowFlex, Switch } from '@cherrystudio/ui'
 import { useCache } from '@data/hooks/useCache'
 import { usePreference } from '@data/hooks/usePreference'
 import { loggerService } from '@logger'
@@ -25,11 +25,7 @@
 import { translateText } from '@renderer/services/TranslateService'
 import type { FileMetadata, Painting } from '@renderer/types'
 import { getErrorMessage, uuid } from '@renderer/utils'
-<<<<<<< HEAD
 import { Input, InputNumber, Radio, Select, Slider } from 'antd'
-=======
-import { Avatar, Button, Input, InputNumber, Radio, Select, Slider, Switch, Tooltip } from 'antd'
->>>>>>> 0d760ffa
 import TextArea from 'antd/es/input/TextArea'
 import type { FC } from 'react'
 import { useEffect, useRef, useState } from 'react'
@@ -393,7 +389,7 @@
             {providerOptions.map((provider) => (
               <Select.Option value={provider.value} key={provider.value}>
                 <SelectOptionContainer>
-                  <ProviderLogo shape="square" src={getProviderLogo(provider.value || '')} size={16} />
+                  <ProviderLogo radius="none" src={getProviderLogo(provider.value || '')} size="sm" />
                   {provider.label}
                 </SelectOptionContainer>
               </Select.Option>

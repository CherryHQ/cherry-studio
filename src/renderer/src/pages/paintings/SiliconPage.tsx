--- conflicted
+++ resolved
@@ -25,11 +25,7 @@
 import { translateText } from '@renderer/services/TranslateService'
 import type { FileMetadata, Painting } from '@renderer/types'
 import { getErrorMessage, uuid } from '@renderer/utils'
-<<<<<<< HEAD
-import { Input, InputNumber, Radio, Select, Slider } from 'antd'
-=======
-import { Avatar, Button, Input, InputNumber, Radio, Select, Slider, Switch, Tooltip } from 'antd'
->>>>>>> 0d760ffa
+import { Avatar, Input, InputNumber, Radio, Select, Slider } from 'antd'
 import TextArea from 'antd/es/input/TextArea'
 import type { FC } from 'react'
 import { useEffect, useRef, useState } from 'react'

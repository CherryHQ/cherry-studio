--- conflicted
+++ resolved
@@ -1,11 +1,5 @@
 import { PlusOutlined, RedoOutlined } from '@ant-design/icons'
-import { ColFlex, RowFlex } from '@cherrystudio/ui'
-import { Switch } from '@cherrystudio/ui'
-<<<<<<< HEAD
-import { InfoTooltip } from '@cherrystudio/ui'
-=======
-import { Button } from '@cherrystudio/ui'
->>>>>>> ef4bede0
+import { Button, ColFlex, InfoTooltip, RowFlex, Switch } from '@cherrystudio/ui'
 import { useCache } from '@data/hooks/useCache'
 import { usePreference } from '@data/hooks/usePreference'
 import { loggerService } from '@logger'
@@ -30,11 +24,7 @@
 import { translateText } from '@renderer/services/TranslateService'
 import type { FileMetadata, Painting } from '@renderer/types'
 import { getErrorMessage, uuid } from '@renderer/utils'
-<<<<<<< HEAD
-import { Button, Input, InputNumber, Radio, Select, Slider } from 'antd'
-=======
-import { Input, InputNumber, Radio, Select, Slider, Tooltip } from 'antd'
->>>>>>> ef4bede0
+import { Input, InputNumber, Radio, Select, Slider } from 'antd'
 import TextArea from 'antd/es/input/TextArea'
 import type { FC } from 'react'
 import { useEffect, useRef, useState } from 'react'

--- conflicted
+++ resolved
@@ -18,22 +18,12 @@
 import { useTheme } from '@renderer/context/ThemeProvider'
 import { usePaintings } from '@renderer/hooks/usePaintings'
 import { useAllProviders } from '@renderer/hooks/useProvider'
-<<<<<<< HEAD
-import { getProviderLabel } from '@renderer/i18n/label'
-=======
-import { useRuntime } from '@renderer/hooks/useRuntime'
-import { useSettings } from '@renderer/hooks/useSettings'
->>>>>>> 96ce6450
 import { getProviderByModel } from '@renderer/services/AssistantService'
 import FileManager from '@renderer/services/FileManager'
 import { translateText } from '@renderer/services/TranslateService'
 import type { FileMetadata, Painting } from '@renderer/types'
 import { getErrorMessage, uuid } from '@renderer/utils'
-<<<<<<< HEAD
-import { Avatar, Input, InputNumber, Radio, Select, Slider } from 'antd'
-=======
-import { Button, Input, InputNumber, Radio, Select, Slider, Switch, Tooltip } from 'antd'
->>>>>>> 96ce6450
+import { Input, InputNumber, Radio, Select, Slider } from 'antd'
 import TextArea from 'antd/es/input/TextArea'
 import type { FC } from 'react'
 import { useEffect, useRef, useState } from 'react'

import { PlusOutlined } from '@ant-design/icons'
import { RowFlex } from '@cherrystudio/ui'
import { Button } from '@cherrystudio/ui'
import { useCache } from '@data/hooks/useCache'
import AiProvider from '@renderer/aiCore'
import { Navbar, NavbarCenter, NavbarRight } from '@renderer/components/app/Navbar'
import Scrollbar from '@renderer/components/Scrollbar'
import { isMac } from '@renderer/config/constant'
import { getProviderLogo } from '@renderer/config/providers'
import { usePaintings } from '@renderer/hooks/usePaintings'
import { useAllProviders } from '@renderer/hooks/useProvider'
import { getProviderLabel } from '@renderer/i18n/label'
import FileManager from '@renderer/services/FileManager'
import { getErrorMessage, uuid } from '@renderer/utils'
import { Avatar, InputNumber, Radio, Select } from 'antd'
import TextArea from 'antd/es/input/TextArea'
import type { FC } from 'react'
import { useEffect, useState } from 'react'
import { useTranslation } from 'react-i18next'
import { useLocation, useNavigate } from 'react-router-dom'
import styled from 'styled-components'

import SendMessageButton from '../home/Inputbar/SendMessageButton'
import { SettingHelpLink, SettingTitle } from '../settings'
import Artboard from './components/Artboard'
import PaintingsList from './components/PaintingsList'
import {
  COURSE_URL,
  DEFAULT_PAINTING,
  IMAGE_SIZES,
  QUALITY_OPTIONS,
  TOP_UP_URL,
  ZHIPU_PAINTING_MODELS
} from './config/ZhipuConfig'
import { checkProviderEnabled } from './utils'

const ZhipuPage: FC<{ Options: string[] }> = ({ Options }) => {
  const { zhipu_paintings, addPainting, removePainting, updatePainting } = usePaintings()
  const [painting, setPainting] = useState<any>(zhipu_paintings?.[0] || DEFAULT_PAINTING)
  const { t } = useTranslation()
  const providers = useAllProviders()

  // 确保painting使用智谱的cogview系列模型
  useEffect(() => {
    if (painting && !painting.model?.startsWith('cogview')) {
      const updatedPainting = { ...painting, model: 'cogview-3-flash' }
      setPainting(updatedPainting)
      updatePainting('zhipu_paintings', updatedPainting)
    }
    // eslint-disable-next-line react-hooks/exhaustive-deps
  }, [painting?.id]) // 只在painting的id改变时执行，避免无限循环

  const providerOptions = Options.map((option) => {
    const provider = providers.find((p) => p.id === option)
    if (provider) {
      return {
        label: getProviderLabel(provider.id),
        value: provider.id
      }
    } else {
      return {
        label: 'Unknown Provider',
        value: undefined
      }
    }
  })

  const zhipuProvider = providers.find((p) => p.id === 'zhipu')!

  const [currentImageIndex, setCurrentImageIndex] = useState(0)
  const [isLoading, setIsLoading] = useState(false)
  const [abortController, setAbortController] = useState<AbortController | null>(null)
  const [generating, setGenerating] = useCache('chat.generating')
  const navigate = useNavigate()
  const location = useLocation()

  // 自定义尺寸相关状态
  const [isCustomSize, setIsCustomSize] = useState(false)
  const [customWidth, setCustomWidth] = useState<number | undefined>()
  const [customHeight, setCustomHeight] = useState<number | undefined>()

  const updatePaintingState = (updates: Partial<any>) => {
    const updatedPainting = { ...painting, ...updates }
    setPainting(updatedPainting)
    updatePainting('zhipu_paintings', updatedPainting)
  }

  const getNewPainting = (params?: Partial<any>) => {
    return {
      ...DEFAULT_PAINTING,
      id: uuid(),
      ...params
    }
  }

  const onGenerate = async () => {
    await checkProviderEnabled(zhipuProvider, t)

    if (isLoading) return

    if (!painting.prompt.trim()) {
      window.modal.error({
        content: t('paintings.prompt_required'),
        centered: true
      })
      return
    }

    // 检查是否需要重新生成（如果已有图片）
    if (painting.files.length > 0) {
      const confirmed = await window.modal.confirm({
        content: t('paintings.regenerate.confirm'),
        centered: true
      })
      if (!confirmed) return
      await FileManager.deleteFiles(painting.files)
    }

    setIsLoading(true)
    setGenerating(true)
    const controller = new AbortController()
    setAbortController(controller)

    try {
      // 使用AiProvider调用智谱AI绘图API
      const aiProvider = new AiProvider(zhipuProvider)

      // 准备API请求参数
      let actualImageSize = painting.imageSize

      // 如果是自定义尺寸，使用实际的宽高值
      if (painting.imageSize === 'custom') {
        if (!customWidth || !customHeight) {
          window.modal.error({
            content: '请设置自定义尺寸的宽度和高度',
            centered: true
          })
          return
        }
        // 验证自定义尺寸是否符合智谱AI的要求
        if (customWidth < 512 || customWidth > 2048 || customHeight < 512 || customHeight > 2048) {
          window.modal.error({
            content: '自定义尺寸必须在512px-2048px之间',
            centered: true
          })
          return
        }

        if (customWidth % 16 !== 0 || customHeight % 16 !== 0) {
          window.modal.error({
            content: '自定义尺寸必须能被16整除',
            centered: true
          })
          return
        }

        const totalPixels = customWidth * customHeight
        if (totalPixels > 2097152) {
          // 2^21 = 2097152
          window.modal.error({
            content: '自定义尺寸的总像素数不能超过2,097,152',
            centered: true
          })
          return
        }

        actualImageSize = `${customWidth}x${customHeight}`
      }

      const request = {
        model: painting.model,
        prompt: painting.prompt,
        negativePrompt: painting.negativePrompt,
        imageSize: actualImageSize,
        batchSize: painting.numImages,
        quality: painting.quality,
        signal: controller.signal
      }

      // 调用智谱AI绘图API
      const imageUrls = await aiProvider.generateImage(request)

      // 下载图片到本地文件
      if (imageUrls.length > 0) {
        const downloadedFiles = await Promise.all(
          imageUrls.map(async (url) => {
            try {
              if (!url || url.trim() === '') {
                window.toast.warning(t('message.empty_url'))
                return null
              }
              return await window.api.file.download(url)
            } catch (error) {
              if (
                error instanceof Error &&
                (error.message.includes('Failed to parse URL') || error.message.includes('Invalid URL'))
              ) {
                window.toast.warning(t('message.empty_url'))
              }
              return null
            }
          })
        )

        const validFiles = downloadedFiles.filter((file): file is any => file !== null)

        await FileManager.addFiles(validFiles)

        // 处理响应结果
        const newPainting = {
          ...painting,
          urls: imageUrls,
          files: validFiles
        }

        updatePaintingState(newPainting)
      }
    } catch (error) {
      if (error instanceof Error && error.name !== 'AbortError') {
        window.modal.error({
          content: getErrorMessage(error),
          centered: true
        })
      }
    } finally {
      setIsLoading(false)
      setGenerating(false)
      setAbortController(null)
    }
  }

  const onCancel = () => {
    if (abortController) {
      abortController.abort()
    }
  }

  const nextImage = () => {
    setCurrentImageIndex((prev) => (prev + 1) % painting.files.length)
  }

  const prevImage = () => {
    setCurrentImageIndex((prev) => (prev - 1 + painting.files.length) % painting.files.length)
  }

  const onDeletePainting = async (paintingToDelete: any) => {
    if (paintingToDelete.id === painting.id) {
      if (isLoading) return

      const currentIndex = zhipu_paintings.findIndex((p) => p.id === paintingToDelete.id)

      if (currentIndex > 0) {
        setPainting(zhipu_paintings[currentIndex - 1])
      } else if (zhipu_paintings.length > 1) {
        setPainting(zhipu_paintings[1])
      }
    }

    await removePainting('zhipu_paintings', paintingToDelete)

    if (!zhipu_paintings || zhipu_paintings.length === 1) {
      const newPainting = getNewPainting()
      const addedPainting = addPainting('zhipu_paintings', newPainting)
      setPainting(addedPainting)
    }
  }

  const onSelectPainting = (newPainting: any) => {
    if (generating) return
    setPainting(newPainting)
    setCurrentImageIndex(0)
  }

  const handleProviderChange = (providerId: string) => {
    const routeName = location.pathname.split('/').pop()
    if (providerId !== routeName) {
      navigate('../' + providerId, { replace: true })
    }
  }

  const onSelectModel = (modelId: string) => {
    updatePaintingState({ model: modelId })
  }

  const onSelectQuality = (quality: string) => {
    updatePaintingState({ quality })
  }

  const onSelectImageSize = (size: string) => {
    if (size === 'custom') {
      setIsCustomSize(true)
      updatePaintingState({ imageSize: 'custom' })
    } else {
      setIsCustomSize(false)
      updatePaintingState({ imageSize: size })
    }
  }

  const onCustomSizeChange = (value: number | undefined, dimension: 'width' | 'height') => {
    if (dimension === 'width') {
      setCustomWidth(value)
      updatePaintingState({ customWidth: value })
    } else {
      setCustomHeight(value)
      updatePaintingState({ customHeight: value })
    }
  }

  const handleAddPainting = () => {
    if (generating) return
    const newPainting = getNewPainting()
    const addedPainting = addPainting('zhipu_paintings', newPainting)
    setPainting(addedPainting)
  }

  // 移除modelOptions的定义，直接在Select中使用

  useEffect(() => {
    if (!zhipu_paintings || zhipu_paintings.length === 0) {
      const newPainting = getNewPainting()
      addPainting('zhipu_paintings', newPainting)
    }
  }, [zhipu_paintings, addPainting])

  // 同步自定义尺寸状态
  useEffect(() => {
    if (painting.imageSize === 'custom') {
      setIsCustomSize(true)
      // 恢复自定义尺寸的宽高值
      if (painting.customWidth) {
        setCustomWidth(painting.customWidth)
      }
      if (painting.customHeight) {
        setCustomHeight(painting.customHeight)
      }
    } else {
      setIsCustomSize(false)
    }
  }, [painting.imageSize, painting.customWidth, painting.customHeight])

  return (
    <Container>
      <Navbar>
        <NavbarCenter style={{ borderRight: 'none' }}>{t('paintings.title')}</NavbarCenter>
        {isMac && (
<<<<<<< HEAD
          <NavbarRight>
            <Button
              variant="light"
              startContent={<PlusOutlined />}
              onPress={createNewPainting}
              isDisabled={generating}
            />
=======
          <NavbarRight style={{ justifyContent: 'flex-end' }}>
            <Button size="small" className="nodrag" icon={<PlusOutlined />} onClick={handleAddPainting}>
              {t('paintings.button.new.image')}
            </Button>
>>>>>>> a67ac57b
          </NavbarRight>
        )}
      </Navbar>
      <ContentContainer id="content-container">
        <LeftContainer>
          <ProviderTitleContainer>
            <SettingTitle style={{ marginBottom: 5 }}>{t('common.provider')}</SettingTitle>
            <div>
              <SettingHelpLink target="_blank" href={TOP_UP_URL}>
                {t('paintings.top_up')}
              </SettingHelpLink>
              <SettingHelpLink target="_blank" href={COURSE_URL}>
                {t('paintings.paint_course')}
              </SettingHelpLink>
              <ProviderLogo
                shape="square"
                src={getProviderLogo(zhipuProvider.id)}
                size={16}
                style={{ marginLeft: 5 }}
              />
            </div>
          </ProviderTitleContainer>
          <Select value={providerOptions[0].value} onChange={handleProviderChange} style={{ marginBottom: 15 }}>
            {providerOptions.map((provider) => (
              <Select.Option value={provider.value} key={provider.value}>
                <SelectOptionContainer>
                  <ProviderLogo shape="square" src={getProviderLogo(provider.value || '')} size={16} />
                  {provider.label}
                </SelectOptionContainer>
              </Select.Option>
            ))}
          </Select>

          <SettingTitle style={{ marginBottom: 5, marginTop: 15 }}>{t('common.model')}</SettingTitle>
          <Select
            value={painting.model}
            onChange={onSelectModel}
            style={{ width: '100%' }}
            options={ZHIPU_PAINTING_MODELS.map((model) => ({
              label: model.name,
              value: model.id
            }))}
          />

          {painting.model === 'cogview-4-250304' && (
            <>
              <SettingTitle style={{ marginBottom: 5, marginTop: 15 }}>{t('paintings.quality')}</SettingTitle>
              <Radio.Group value={painting.quality} onChange={(e) => onSelectQuality(e.target.value)}>
                {QUALITY_OPTIONS.map((option) => (
                  <Radio key={option.value} value={option.value}>
                    {option.label}
                  </Radio>
                ))}
              </Radio.Group>
            </>
          )}

          <SettingTitle style={{ marginBottom: 5, marginTop: 15 }}>{t('paintings.image.size')}</SettingTitle>
          <Select
            value={isCustomSize ? 'custom' : painting.imageSize}
            onChange={onSelectImageSize}
            style={{ width: '100%' }}>
            {IMAGE_SIZES.map((size) => (
              <Select.Option key={size.value} value={size.value}>
                {size.label}
              </Select.Option>
            ))}
            <Select.Option value="custom" key="custom">
              {t('paintings.custom_size')}
            </Select.Option>
          </Select>

          {/* 自定义尺寸输入框 */}
          {isCustomSize && (
            <div style={{ marginTop: 10 }}>
              <RowFlex className="items-center gap-2">
                <InputNumber
                  placeholder="W"
                  value={customWidth}
                  controls={false}
                  onChange={(value) => onCustomSizeChange(value || undefined, 'width')}
                  min={512}
                  max={2048}
                  style={{ width: 80, flex: 1 }}
                />
                <span style={{ color: 'var(--color-text-2)', fontSize: '12px' }}>x</span>
                <InputNumber
                  placeholder="H"
                  value={customHeight}
                  controls={false}
                  onChange={(value) => onCustomSizeChange(value || undefined, 'height')}
                  min={512}
                  max={2048}
                  style={{ width: 80, flex: 1 }}
                />
                <span style={{ color: 'var(--color-text-2)', fontSize: '12px' }}>px</span>
              </RowFlex>
              <div style={{ marginTop: 5, fontSize: '12px', color: 'var(--color-text-3)' }}>
                长宽均需满足512px-2048px之间, 需被16整除, 并保证最大像素数不超过2^21px
              </div>
            </div>
          )}
        </LeftContainer>
        <MainContainer>
          <Artboard
            painting={painting}
            isLoading={isLoading}
            currentImageIndex={currentImageIndex}
            onPrevImage={prevImage}
            onNextImage={nextImage}
            onCancel={onCancel}
          />
          <InputContainer>
            <Textarea
              variant="borderless"
              disabled={isLoading}
              value={painting.prompt}
              spellCheck={false}
              onChange={(e) => updatePaintingState({ prompt: e.target.value })}
              placeholder={t('paintings.prompt_placeholder')}
            />
            <Toolbar>
              <ToolbarMenu>
                <SendMessageButton sendMessage={onGenerate} disabled={isLoading} />
              </ToolbarMenu>
            </Toolbar>
          </InputContainer>
        </MainContainer>
        <PaintingsList
          namespace="zhipu_paintings"
          paintings={zhipu_paintings}
          selectedPainting={painting}
          onSelectPainting={onSelectPainting}
          onDeletePainting={onDeletePainting}
          onNewPainting={handleAddPainting}
        />
      </ContentContainer>
    </Container>
  )
}

const Container = styled.div`
  display: flex;
  flex: 1;
  flex-direction: column;
  height: 100%;
`

const ContentContainer = styled.div`
  display: flex;
  flex: 1;
  overflow: hidden;
`

const LeftContainer = styled(Scrollbar)`
  display: flex;
  flex: 1;
  flex-direction: column;
  height: 100%;
  padding: 20px;
  background-color: var(--color-background);
  max-width: var(--assistants-width);
  border-right: 0.5px solid var(--color-border);
`
const MainContainer = styled.div`
  display: flex;
  flex: 1;
  flex-direction: column;
  height: 100%;
  background-color: var(--color-background);
`

const Textarea = styled(TextArea)`
  padding: 10px;
  border-radius: 0;
  display: flex;
  flex: 1;
  resize: none !important;
  overflow: auto;
  width: auto;
`

const InputContainer = styled.div`
  display: flex;
  flex-direction: column;
  min-height: 95px;
  max-height: 95px;
  position: relative;
  border: 1px solid var(--color-border-soft);
  transition: all 0.3s ease;
  margin: 0 20px 15px 20px;
  border-radius: 10px;
`

const Toolbar = styled.div`
  display: flex;
  flex-direction: row;
  justify-content: flex-end;
  padding: 0 8px;
  padding-bottom: 0;
  height: 40px;
`

const ToolbarMenu = styled.div`
  display: flex;
  gap: 8px;
`

const ProviderTitleContainer = styled.div`
  display: flex;
  justify-content: space-between;
  align-items: center;
  margin-bottom: 10px;
`

const SelectOptionContainer = styled.div`
  display: flex;
  align-items: center;
  gap: 8px;
`

const ProviderLogo = styled(Avatar)`
  border-radius: 4px;
`

export default ZhipuPage<|MERGE_RESOLUTION|>--- conflicted
+++ resolved
@@ -343,20 +343,15 @@
       <Navbar>
         <NavbarCenter style={{ borderRight: 'none' }}>{t('paintings.title')}</NavbarCenter>
         {isMac && (
-<<<<<<< HEAD
           <NavbarRight>
             <Button
+              size="sm"
+              className="nodrag"
               variant="light"
               startContent={<PlusOutlined />}
-              onPress={createNewPainting}
-              isDisabled={generating}
-            />
-=======
-          <NavbarRight style={{ justifyContent: 'flex-end' }}>
-            <Button size="small" className="nodrag" icon={<PlusOutlined />} onClick={handleAddPainting}>
+              onPress={handleAddPainting}>
               {t('paintings.button.new.image')}
             </Button>
->>>>>>> a67ac57b
           </NavbarRight>
         )}
       </Navbar>

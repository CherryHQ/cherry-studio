import { PlusOutlined } from '@ant-design/icons'
<<<<<<< HEAD
import { RowFlex } from '@cherrystudio/ui'
=======
import { useCache } from '@data/hooks/useCache'
>>>>>>> 1b04fd06
import AiProvider from '@renderer/aiCore'
import { Navbar, NavbarCenter, NavbarRight } from '@renderer/components/app/Navbar'
import Scrollbar from '@renderer/components/Scrollbar'
import { isMac } from '@renderer/config/constant'
import { getProviderLogo } from '@renderer/config/providers'
import { usePaintings } from '@renderer/hooks/usePaintings'
import { useAllProviders } from '@renderer/hooks/useProvider'
import { getProviderLabel } from '@renderer/i18n/label'
import FileManager from '@renderer/services/FileManager'
import { getErrorMessage, uuid } from '@renderer/utils'
import { Avatar, Button, InputNumber, Radio, Select } from 'antd'
import TextArea from 'antd/es/input/TextArea'
import type { FC } from 'react'
import { useEffect, useState } from 'react'
import { useTranslation } from 'react-i18next'
import { useLocation, useNavigate } from 'react-router-dom'
import styled from 'styled-components'

import SendMessageButton from '../home/Inputbar/SendMessageButton'
import { SettingHelpLink, SettingTitle } from '../settings'
import Artboard from './components/Artboard'
import PaintingsList from './components/PaintingsList'
import {
  COURSE_URL,
  DEFAULT_PAINTING,
  IMAGE_SIZES,
  QUALITY_OPTIONS,
  TOP_UP_URL,
  ZHIPU_PAINTING_MODELS
} from './config/ZhipuConfig'
import { checkProviderEnabled } from './utils'

const ZhipuPage: FC<{ Options: string[] }> = ({ Options }) => {
  const { zhipu_paintings, addPainting, removePainting, updatePainting } = usePaintings()
  const [painting, setPainting] = useState<any>(zhipu_paintings?.[0] || DEFAULT_PAINTING)
  const { t } = useTranslation()
  const providers = useAllProviders()

  // 确保painting使用智谱的cogview系列模型
  useEffect(() => {
    if (painting && !painting.model?.startsWith('cogview')) {
      const updatedPainting = { ...painting, model: 'cogview-3-flash' }
      setPainting(updatedPainting)
      updatePainting('zhipu_paintings', updatedPainting)
    }
    // eslint-disable-next-line react-hooks/exhaustive-deps
  }, [painting?.id]) // 只在painting的id改变时执行，避免无限循环

  const providerOptions = Options.map((option) => {
    const provider = providers.find((p) => p.id === option)
    if (provider) {
      return {
        label: getProviderLabel(provider.id),
        value: provider.id
      }
    } else {
      return {
        label: 'Unknown Provider',
        value: undefined
      }
    }
  })

  const zhipuProvider = providers.find((p) => p.id === 'zhipu')!

  const [currentImageIndex, setCurrentImageIndex] = useState(0)
  const [isLoading, setIsLoading] = useState(false)
  const [abortController, setAbortController] = useState<AbortController | null>(null)
  const [generating, setGenerating] = useCache('chat.generating')
  const navigate = useNavigate()
  const location = useLocation()

  // 自定义尺寸相关状态
  const [isCustomSize, setIsCustomSize] = useState(false)
  const [customWidth, setCustomWidth] = useState<number | undefined>()
  const [customHeight, setCustomHeight] = useState<number | undefined>()

  const updatePaintingState = (updates: Partial<any>) => {
    const updatedPainting = { ...painting, ...updates }
    setPainting(updatedPainting)
    updatePainting('zhipu_paintings', updatedPainting)
  }

  const getNewPainting = (params?: Partial<any>) => {
    return {
      ...DEFAULT_PAINTING,
      id: uuid(),
      ...params
    }
  }

  const onGenerate = async () => {
    await checkProviderEnabled(zhipuProvider, t)

    if (isLoading) return

    if (!painting.prompt.trim()) {
      window.modal.error({
        content: t('paintings.prompt_required'),
        centered: true
      })
      return
    }

    // 检查是否需要重新生成（如果已有图片）
    if (painting.files.length > 0) {
      const confirmed = await window.modal.confirm({
        content: t('paintings.regenerate.confirm'),
        centered: true
      })
      if (!confirmed) return
      await FileManager.deleteFiles(painting.files)
    }

    setIsLoading(true)
    setGenerating(true)
    const controller = new AbortController()
    setAbortController(controller)

    try {
      // 使用AiProvider调用智谱AI绘图API
      const aiProvider = new AiProvider(zhipuProvider)

      // 准备API请求参数
      let actualImageSize = painting.imageSize

      // 如果是自定义尺寸，使用实际的宽高值
      if (painting.imageSize === 'custom') {
        if (!customWidth || !customHeight) {
          window.modal.error({
            content: '请设置自定义尺寸的宽度和高度',
            centered: true
          })
          return
        }
        // 验证自定义尺寸是否符合智谱AI的要求
        if (customWidth < 512 || customWidth > 2048 || customHeight < 512 || customHeight > 2048) {
          window.modal.error({
            content: '自定义尺寸必须在512px-2048px之间',
            centered: true
          })
          return
        }

        if (customWidth % 16 !== 0 || customHeight % 16 !== 0) {
          window.modal.error({
            content: '自定义尺寸必须能被16整除',
            centered: true
          })
          return
        }

        const totalPixels = customWidth * customHeight
        if (totalPixels > 2097152) {
          // 2^21 = 2097152
          window.modal.error({
            content: '自定义尺寸的总像素数不能超过2,097,152',
            centered: true
          })
          return
        }

        actualImageSize = `${customWidth}x${customHeight}`
      }

      const request = {
        model: painting.model,
        prompt: painting.prompt,
        negativePrompt: painting.negativePrompt,
        imageSize: actualImageSize,
        batchSize: painting.numImages,
        quality: painting.quality,
        signal: controller.signal
      }

      // 调用智谱AI绘图API
      const imageUrls = await aiProvider.generateImage(request)

      // 下载图片到本地文件
      if (imageUrls.length > 0) {
        const downloadedFiles = await Promise.all(
          imageUrls.map(async (url) => {
            try {
              if (!url || url.trim() === '') {
                window.toast.warning(t('message.empty_url'))
                return null
              }
              return await window.api.file.download(url)
            } catch (error) {
              if (
                error instanceof Error &&
                (error.message.includes('Failed to parse URL') || error.message.includes('Invalid URL'))
              ) {
                window.toast.warning(t('message.empty_url'))
              }
              return null
            }
          })
        )

        const validFiles = downloadedFiles.filter((file): file is any => file !== null)

        await FileManager.addFiles(validFiles)

        // 处理响应结果
        const newPainting = {
          ...painting,
          urls: imageUrls,
          files: validFiles
        }

        updatePaintingState(newPainting)
      }
    } catch (error) {
      if (error instanceof Error && error.name !== 'AbortError') {
        window.modal.error({
          content: getErrorMessage(error),
          centered: true
        })
      }
    } finally {
      setIsLoading(false)
      setGenerating(false)
      setAbortController(null)
    }
  }

  const onCancel = () => {
    if (abortController) {
      abortController.abort()
    }
  }

  const nextImage = () => {
    setCurrentImageIndex((prev) => (prev + 1) % painting.files.length)
  }

  const prevImage = () => {
    setCurrentImageIndex((prev) => (prev - 1 + painting.files.length) % painting.files.length)
  }

  const onDeletePainting = async (paintingToDelete: any) => {
    if (paintingToDelete.id === painting.id) {
      if (isLoading) return

      const currentIndex = zhipu_paintings.findIndex((p) => p.id === paintingToDelete.id)

      if (currentIndex > 0) {
        setPainting(zhipu_paintings[currentIndex - 1])
      } else if (zhipu_paintings.length > 1) {
        setPainting(zhipu_paintings[1])
      }
    }

    await removePainting('zhipu_paintings', paintingToDelete)

    if (!zhipu_paintings || zhipu_paintings.length === 1) {
      const newPainting = getNewPainting()
      const addedPainting = addPainting('zhipu_paintings', newPainting)
      setPainting(addedPainting)
    }
  }

  const onSelectPainting = (newPainting: any) => {
    if (generating) return
    setPainting(newPainting)
    setCurrentImageIndex(0)
  }

  const handleProviderChange = (providerId: string) => {
    const routeName = location.pathname.split('/').pop()
    if (providerId !== routeName) {
      navigate('../' + providerId, { replace: true })
    }
  }

  const onSelectModel = (modelId: string) => {
    updatePaintingState({ model: modelId })
  }

  const onSelectQuality = (quality: string) => {
    updatePaintingState({ quality })
  }

  const onSelectImageSize = (size: string) => {
    if (size === 'custom') {
      setIsCustomSize(true)
      updatePaintingState({ imageSize: 'custom' })
    } else {
      setIsCustomSize(false)
      updatePaintingState({ imageSize: size })
    }
  }

  const onCustomSizeChange = (value: number | undefined, dimension: 'width' | 'height') => {
    if (dimension === 'width') {
      setCustomWidth(value)
      updatePaintingState({ customWidth: value })
    } else {
      setCustomHeight(value)
      updatePaintingState({ customHeight: value })
    }
  }

  const createNewPainting = () => {
    if (generating) return
    const newPainting = getNewPainting()
    const addedPainting = addPainting('zhipu_paintings', newPainting)
    setPainting(addedPainting)
  }

  // 移除modelOptions的定义，直接在Select中使用

  useEffect(() => {
    if (!zhipu_paintings || zhipu_paintings.length === 0) {
      const newPainting = getNewPainting()
      addPainting('zhipu_paintings', newPainting)
    }
  }, [zhipu_paintings, addPainting])

  // 同步自定义尺寸状态
  useEffect(() => {
    if (painting.imageSize === 'custom') {
      setIsCustomSize(true)
      // 恢复自定义尺寸的宽高值
      if (painting.customWidth) {
        setCustomWidth(painting.customWidth)
      }
      if (painting.customHeight) {
        setCustomHeight(painting.customHeight)
      }
    } else {
      setIsCustomSize(false)
    }
  }, [painting.imageSize, painting.customWidth, painting.customHeight])

  return (
    <Container>
      <Navbar>
        <NavbarCenter>
          <Title>{t('title.paintings')}</Title>
        </NavbarCenter>
        {isMac && (
          <NavbarRight>
            <Button type="text" icon={<PlusOutlined />} onClick={createNewPainting} disabled={generating} />
          </NavbarRight>
        )}
      </Navbar>
      <ContentContainer id="content-container">
        <LeftContainer>
          <ProviderTitleContainer>
            <SettingTitle style={{ marginBottom: 5 }}>{t('common.provider')}</SettingTitle>
            <div>
              <SettingHelpLink target="_blank" href={TOP_UP_URL}>
                {t('paintings.top_up')}
              </SettingHelpLink>
              <SettingHelpLink target="_blank" href={COURSE_URL}>
                {t('paintings.paint_course')}
              </SettingHelpLink>
              <ProviderLogo
                shape="square"
                src={getProviderLogo(zhipuProvider.id)}
                size={16}
                style={{ marginLeft: 5 }}
              />
            </div>
          </ProviderTitleContainer>
          <Select value={providerOptions[0].value} onChange={handleProviderChange} style={{ marginBottom: 15 }}>
            {providerOptions.map((provider) => (
              <Select.Option value={provider.value} key={provider.value}>
                <SelectOptionContainer>
                  <ProviderLogo shape="square" src={getProviderLogo(provider.value || '')} size={16} />
                  {provider.label}
                </SelectOptionContainer>
              </Select.Option>
            ))}
          </Select>

          <SettingTitle style={{ marginBottom: 5, marginTop: 15 }}>{t('common.model')}</SettingTitle>
          <Select
            value={painting.model}
            onChange={onSelectModel}
            style={{ width: '100%' }}
            options={ZHIPU_PAINTING_MODELS.map((model) => ({
              label: model.name,
              value: model.id
            }))}
          />

          {painting.model === 'cogview-4-250304' && (
            <>
              <SettingTitle style={{ marginBottom: 5, marginTop: 15 }}>{t('paintings.quality')}</SettingTitle>
              <Radio.Group value={painting.quality} onChange={(e) => onSelectQuality(e.target.value)}>
                {QUALITY_OPTIONS.map((option) => (
                  <Radio key={option.value} value={option.value}>
                    {option.label}
                  </Radio>
                ))}
              </Radio.Group>
            </>
          )}

          <SettingTitle style={{ marginBottom: 5, marginTop: 15 }}>{t('paintings.image.size')}</SettingTitle>
          <Select
            value={isCustomSize ? 'custom' : painting.imageSize}
            onChange={onSelectImageSize}
            style={{ width: '100%' }}>
            {IMAGE_SIZES.map((size) => (
              <Select.Option key={size.value} value={size.value}>
                {size.label}
              </Select.Option>
            ))}
            <Select.Option value="custom" key="custom">
              {t('paintings.custom_size')}
            </Select.Option>
          </Select>

          {/* 自定义尺寸输入框 */}
          {isCustomSize && (
            <div style={{ marginTop: 10 }}>
              <RowFlex className="items-center gap-2">
                <InputNumber
                  placeholder="W"
                  value={customWidth}
                  controls={false}
                  onChange={(value) => onCustomSizeChange(value || undefined, 'width')}
                  min={512}
                  max={2048}
                  style={{ width: 80, flex: 1 }}
                />
                <span style={{ color: 'var(--color-text-2)', fontSize: '12px' }}>x</span>
                <InputNumber
                  placeholder="H"
                  value={customHeight}
                  controls={false}
                  onChange={(value) => onCustomSizeChange(value || undefined, 'height')}
                  min={512}
                  max={2048}
                  style={{ width: 80, flex: 1 }}
                />
                <span style={{ color: 'var(--color-text-2)', fontSize: '12px' }}>px</span>
              </RowFlex>
              <div style={{ marginTop: 5, fontSize: '12px', color: 'var(--color-text-3)' }}>
                长宽均需满足512px-2048px之间, 需被16整除, 并保证最大像素数不超过2^21px
              </div>
            </div>
          )}
        </LeftContainer>
        <MainContainer>
          <Artboard
            painting={painting}
            isLoading={isLoading}
            currentImageIndex={currentImageIndex}
            onPrevImage={prevImage}
            onNextImage={nextImage}
            onCancel={onCancel}
          />
          <InputContainer>
            <Textarea
              variant="borderless"
              disabled={isLoading}
              value={painting.prompt}
              spellCheck={false}
              onChange={(e) => updatePaintingState({ prompt: e.target.value })}
              placeholder={t('paintings.prompt_placeholder')}
            />
            <Toolbar>
              <ToolbarMenu>
                <SendMessageButton sendMessage={onGenerate} disabled={isLoading} />
              </ToolbarMenu>
            </Toolbar>
          </InputContainer>
        </MainContainer>
        <PaintingsList
          namespace="zhipu_paintings"
          paintings={zhipu_paintings}
          selectedPainting={painting}
          onSelectPainting={onSelectPainting}
          onDeletePainting={onDeletePainting}
          onNewPainting={createNewPainting}
        />
      </ContentContainer>
    </Container>
  )
}

const Container = styled.div`
  display: flex;
  flex: 1;
  flex-direction: column;
  height: 100%;
`

const ContentContainer = styled.div`
  display: flex;
  flex: 1;
  overflow: hidden;
`

const LeftContainer = styled(Scrollbar)`
  display: flex;
  flex: 1;
  flex-direction: column;
  height: 100%;
  padding: 20px;
  background-color: var(--color-background);
  max-width: var(--assistants-width);
  border-right: 0.5px solid var(--color-border);
`
const MainContainer = styled.div`
  display: flex;
  flex: 1;
  flex-direction: column;
  height: 100%;
  background-color: var(--color-background);
`

const Textarea = styled(TextArea)`
  padding: 10px;
  border-radius: 0;
  display: flex;
  flex: 1;
  resize: none !important;
  overflow: auto;
  width: auto;
`

const InputContainer = styled.div`
  display: flex;
  flex-direction: column;
  min-height: 95px;
  max-height: 95px;
  position: relative;
  border: 1px solid var(--color-border-soft);
  transition: all 0.3s ease;
  margin: 0 20px 15px 20px;
  border-radius: 10px;
`

const Toolbar = styled.div`
  display: flex;
  flex-direction: row;
  justify-content: flex-end;
  padding: 0 8px;
  padding-bottom: 0;
  height: 40px;
`

const ToolbarMenu = styled.div`
  display: flex;
  gap: 8px;
`

const Title = styled.h1`
  margin: 0;
  font-size: 18px;
  font-weight: 600;
`

const ProviderTitleContainer = styled.div`
  display: flex;
  justify-content: space-between;
  align-items: center;
  margin-bottom: 10px;
`

const SelectOptionContainer = styled.div`
  display: flex;
  align-items: center;
  gap: 8px;
`

const ProviderLogo = styled(Avatar)`
  border-radius: 4px;
`

export default ZhipuPage<|MERGE_RESOLUTION|>--- conflicted
+++ resolved
@@ -1,9 +1,6 @@
 import { PlusOutlined } from '@ant-design/icons'
-<<<<<<< HEAD
 import { RowFlex } from '@cherrystudio/ui'
-=======
 import { useCache } from '@data/hooks/useCache'
->>>>>>> 1b04fd06
 import AiProvider from '@renderer/aiCore'
 import { Navbar, NavbarCenter, NavbarRight } from '@renderer/components/app/Navbar'
 import Scrollbar from '@renderer/components/Scrollbar'

--- conflicted
+++ resolved
@@ -1,11 +1,5 @@
 import { PlusOutlined, RedoOutlined } from '@ant-design/icons'
-<<<<<<< HEAD
-import { Button, InfoTooltip, RowFlex, Switch } from '@cherrystudio/ui'
-=======
-import { Button, RowFlex } from '@cherrystudio/ui'
-import { Switch } from '@cherrystudio/ui'
-import { Avatar } from '@cherrystudio/ui'
->>>>>>> 6c71b92d
+import { Avatar, Button, InfoTooltip, RowFlex, Switch } from '@cherrystudio/ui'
 import { useCache } from '@data/hooks/useCache'
 import DMXAPIToImg from '@renderer/assets/images/providers/DMXAPI-to-img.webp'
 import { Navbar, NavbarCenter, NavbarRight } from '@renderer/components/app/Navbar'
@@ -19,11 +13,7 @@
 import type { FileMetadata } from '@renderer/types'
 import { convertToBase64, uuid } from '@renderer/utils'
 import type { DmxapiPainting } from '@types'
-<<<<<<< HEAD
-import { Avatar, Input, InputNumber, Segmented, Select } from 'antd'
-=======
-import { Input, InputNumber, Segmented, Select, Tooltip } from 'antd'
->>>>>>> 6c71b92d
+import { Input, InputNumber, Segmented, Select } from 'antd'
 import TextArea from 'antd/es/input/TextArea'
 import type { FC } from 'react'
 import React, { useEffect, useRef, useState } from 'react'

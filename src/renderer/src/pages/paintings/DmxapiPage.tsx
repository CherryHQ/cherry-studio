import { PlusOutlined, RedoOutlined } from '@ant-design/icons'
import { Avatar, Button, InfoTooltip, RowFlex, Switch } from '@cherrystudio/ui'
import { useCache } from '@data/hooks/useCache'
import DMXAPIToImg from '@renderer/assets/images/providers/DMXAPI-to-img.webp'
import { Navbar, NavbarCenter, NavbarRight } from '@renderer/components/app/Navbar'
import Scrollbar from '@renderer/components/Scrollbar'
import { isMac } from '@renderer/config/constant'
import { getProviderLogo } from '@renderer/config/providers'
import { usePaintings } from '@renderer/hooks/usePaintings'
import { useAllProviders } from '@renderer/hooks/useProvider'
<<<<<<< HEAD
import { getProviderLabel } from '@renderer/i18n/label'
=======
import { useRuntime } from '@renderer/hooks/useRuntime'
>>>>>>> 96ce6450
import FileManager from '@renderer/services/FileManager'
import type { FileMetadata } from '@renderer/types'
import { convertToBase64, uuid } from '@renderer/utils'
import type { DmxapiPainting } from '@types'
import { Input, InputNumber, Segmented, Select } from 'antd'
import TextArea from 'antd/es/input/TextArea'
import type { FC } from 'react'
import React, { useEffect, useRef, useState } from 'react'
import { useTranslation } from 'react-i18next'
import { useLocation, useNavigate } from 'react-router-dom'
import styled from 'styled-components'

import { generationModeType } from '../../types'
import SendMessageButton from '../home/Inputbar/SendMessageButton'
import { SettingHelpLink, SettingTitle } from '../settings'
import Artboard from './components/Artboard'
import ImageUploader from './components/ImageUploader'
import PaintingsList from './components/PaintingsList'
import ProviderSelect from './components/ProviderSelect'
import {
  COURSE_URL,
  DEFAULT_PAINTING,
  GetModelGroup,
  MODEOPTIONS,
  STYLE_TYPE_OPTIONS,
  TOP_UP_URL
} from './config/DmxapiConfig'
import { checkProviderEnabled } from './utils'

const generateRandomSeed = () => Math.floor(Math.random() * 1000000).toString()

const DmxapiPage: FC<{ Options: string[] }> = ({ Options }) => {
  const { dmxapi_paintings, addPainting, removePainting, updatePainting } = usePaintings()
  const [painting, setPainting] = useState<DmxapiPainting>(dmxapi_paintings?.[0] || DEFAULT_PAINTING)
  const { t } = useTranslation()
  const providers = useAllProviders()

  const dmxapiProvider = providers.find((p) => p.id === 'dmxapi')!

  // 动态模型数据状态
  const [dynamicModelGroups, setDynamicModelGroups] = useState<any>(null)
  const [allModels, setAllModels] = useState<any[]>([])
  const [isLoadingModels, setIsLoadingModels] = useState(true)

  const [currentImageIndex, setCurrentImageIndex] = useState(0)
  const [isLoading, setIsLoading] = useState(false)
  const [abortController, setAbortController] = useState<AbortController | null>(null)
  const [generating, setGenerating] = useCache('chat.generating')
  const navigate = useNavigate()
  const location = useLocation()

  interface FileMapType {
    imageFiles?: FileMetadata[]
    paths?: string[]
  }

  const [fileMap, setFileMap] = useState<FileMapType>({
    imageFiles: [],
    paths: []
  })

  // 自定义尺寸相关状态
  const [isCustomSize, setIsCustomSize] = useState(false)
  const [customWidth, setCustomWidth] = useState<number | undefined>()
  const [customHeight, setCustomHeight] = useState<number | undefined>()

  const modeOptions = MODEOPTIONS.map((ele) => {
    return {
      label: t(ele.label),
      value: ele.value
    }
  })

  const getModelOptions = (mode: generationModeType) => {
    if (!dynamicModelGroups) {
      return {}
    }

    if (mode === generationModeType.EDIT) {
      return dynamicModelGroups.IMAGE_EDIT || {}
    }

    if (mode === generationModeType.MERGE) {
      return dynamicModelGroups.IMAGE_MERGE || {}
    }

    // 默认情况或其它模式下的选项
    return dynamicModelGroups.TEXT_TO_IMAGES || {}
  }

  const [modelOptions, setModelOptions] = useState(() => {
    // 根据当前painting的generationMode初始化modelOptions
    const currentMode = painting?.generationMode || (MODEOPTIONS[0].value as generationModeType)
    return getModelOptions(currentMode)
  })

  const textareaRef = useRef<any>(null)

  // 加载模型数据
  const loadModelData = async () => {
    try {
      setIsLoadingModels(true)
      const modelData = await GetModelGroup()
      setDynamicModelGroups(modelData)

      const allModelsList = Object.values(modelData).flatMap((group) => Object.values(group).flat())

      setAllModels(allModelsList)
    } catch (error) {
      // 如果加载失败，可以设置一个默认的空状态
    } finally {
      setIsLoadingModels(false)
    }
  }

  // 更新painting状态的辅助函数
  const updatePaintingState = (updates: Partial<DmxapiPainting>) => {
    const updatedPainting = { ...painting, ...updates }
    setPainting(updatedPainting)
    updatePainting('dmxapi_paintings', updatedPainting)
  }

  const getFirstModelInfo = (v: generationModeType) => {
    const modelGroups = getModelOptions(v)

    let model = ''
    let priceModel = ''
    let image_size = ''
    for (const provider of Object.keys(modelGroups)) {
      if (modelGroups[provider] && modelGroups[provider].length > 0) {
        model = modelGroups[provider][0].id
        priceModel = modelGroups[provider][0].price
        image_size = modelGroups[provider][0].image_sizes[0].value
        break
      }
    }

    return {
      model,
      priceModel,
      image_size,
      modelGroups
    }
  }

  const getNewPainting = (params?: Partial<DmxapiPainting>) => {
    clearImages()

    const generationMode = params?.generationMode || painting?.generationMode || MODEOPTIONS[0].value

    const { model, priceModel, image_size, modelGroups } = getFirstModelInfo(generationMode)

    return {
      ...DEFAULT_PAINTING,
      id: uuid(),
      seed: generateRandomSeed(),
      generationMode,
      model,
      modelGroups,
      priceModel,
      image_size,
      ...params
    }
  }

  const getNewPaintingPanel = (updates: Partial<DmxapiPainting>) => {
    const copyPainting = {
      ...painting,
      ...updates,
      id: uuid()
    }

    setPainting(addPainting('dmxapi_paintings', copyPainting))
  }

  const onSelectModel = (modelId: string) => {
    const model = allModels.find((m) => m.id === modelId)
    if (model) {
      updatePaintingState({ model: modelId, priceModel: model.price, image_size: model.image_sizes[0].value })
    }
  }

  const onCancel = () => {
    abortController?.abort()
  }

  const onSelectImageSize = (v: string) => {
    if (v === 'custom') {
      setIsCustomSize(true)
      // 如果有自定义尺寸值，使用它们
      if (customWidth && customHeight) {
        updatePaintingState({ image_size: `${customWidth}x${customHeight}`, aspect_ratio: 'custom' })
      }
    } else {
      setIsCustomSize(false)
      const currentModel = allModels.find((m) => m.id === painting.model)
      const size = currentModel?.image_sizes?.find((i) => i.value === v)
      size && updatePaintingState({ image_size: size.value, aspect_ratio: size.label })
    }
  }

  const onCustomSizeChange = (value: number | null, type: string) => {
    if (value === null) return

    if (type === 'width') {
      setCustomWidth(value)
      if (customHeight) {
        updatePaintingState({ image_size: `${value}x${customHeight}`, aspect_ratio: 'custom' })
      }
    } else if (type === 'height') {
      setCustomHeight(value)
      if (customWidth) {
        updatePaintingState({ image_size: `${customWidth}x${value}`, aspect_ratio: 'custom' })
      }
    }
  }

  const onSelectStyleType = (v: string) => {
    if (v === painting.style_type) {
      updatePaintingState({ style_type: '' })
    } else {
      updatePaintingState({ style_type: v })
    }
  }

  const onChangeAutoCreate = (v: boolean) => {
    updatePaintingState({ autoCreate: v })
  }

  const onInputSeed = (e: React.ChangeEvent<HTMLInputElement>) => {
    const value = e.target.value
    // 允许空值或合法整数，且大于等于 -1
    if (value === '' || value === '-' || /^-?\d+$/.test(value)) {
      const numValue = parseInt(value, 10)

      if (numValue >= -1 || value === '' || value === '-') {
        updatePaintingState({ seed: value })
      }
    }
  }

  const onbeforeunload = (file, index?: number) => {
    const path = URL.createObjectURL(file)

    // 更新 fileMap
    setFileMap((prevFileMap) => {
      const currentFiles = prevFileMap.imageFiles || []
      const currentPaths = prevFileMap.paths || []

      let newFiles: FileMetadata[]
      let newPaths: string[]

      if (index !== undefined) {
        // 替换指定索引的图片
        newFiles = [...currentFiles]
        newFiles[index] = file as FileMetadata

        newPaths = [...currentPaths]
        newPaths[index] = path
      } else {
        // 添加新图片到最后
        newFiles = [...currentFiles, file as FileMetadata]
        newPaths = [...currentPaths, path]
      }

      return {
        imageFiles: newFiles,
        paths: newPaths
      }
    })

    return false // 阻止默认上传行为
  }

  const onGenerationModeChange = (v: generationModeType) => {
    if (isLoading) {
      return
    }

    clearImages()

    const { model, priceModel, image_size, modelGroups } = getFirstModelInfo(v)

    setModelOptions(modelGroups)

    // 如果有urls，创建新的painting
    if (Array.isArray(painting.urls) && painting.urls.length > 0) {
      const newPainting = getNewPainting({
        generationMode: v,
        model
      })
      const addedPainting = addPainting('dmxapi_paintings', newPainting)
      setPainting(addedPainting)
    } else {
      // 否则更新当前painting
      updatePaintingState({
        generationMode: v,
        model: model,
        image_size: image_size,
        priceModel: priceModel
      })
    }
  }

  const createNewPainting = () => {
    if (isLoading) {
      return
    }
    setPainting(addPainting('dmxapi_paintings', getNewPainting()))
  }

  // 检查提供者状态函数
  const checkProviderStatus = () => {
    if (!dmxapiProvider.enabled) {
      throw new Error('error.provider_disabled')
    }

    if (!dmxapiProvider.apiKey) {
      throw new Error('error.no_api_key')
    }

    if (!painting.model) {
      throw new Error('error.missing_required_fields')
    }

    if (!painting.prompt) {
      throw new Error('paintings.text_desc_required')
    }

    if (
      painting.generationMode &&
      [generationModeType.EDIT, generationModeType.MERGE].includes(painting.generationMode) &&
      (!fileMap.imageFiles || fileMap.imageFiles.length === 0)
    ) {
      throw new Error('paintings.image_handle_required')
    }
  }

  // 准备V1生成请求函数
  const prepareV1GenerateRequest = async (prompt: string, painting: DmxapiPainting) => {
    const params = {
      prompt,
      model: painting.model,
      n: painting.n
    }

    const headerExpand = {
      'Content-Type': 'application/json'
    }

    if (painting.image_size) {
      params['size'] = painting.image_size
    }

    if (painting.seed) {
      if (Number(painting.seed) >= -1) {
        params['seed'] = Number(painting.seed)
      } else {
        params['seed'] = -1
      }
    }

    if (painting.style_type) {
      params.prompt = prompt + ',风格：' + painting.style_type
    }

    if (Array.isArray(fileMap.imageFiles) && fileMap.imageFiles.length > 0) {
      const imageFile = fileMap.imageFiles[0]
      if (imageFile instanceof File) {
        params['image'] = await convertToBase64(imageFile)
      }
    }

    return {
      body: JSON.stringify(params),
      headerExpand: headerExpand,
      endpoint: `${dmxapiProvider.apiHost}/v1/images/generations`
    }
  }

  // 准备V2生成请求函数
  const prepareV2GenerateRequest = (prompt: string, painting: DmxapiPainting) => {
    const params = {
      prompt,
      n: painting.n,
      model: painting.model
    }

    if (painting.image_size) {
      params['size'] = painting.image_size
    }

    if (painting.style_type) {
      params.prompt = prompt + ',风格：' + painting.style_type
    }

    const formData = new FormData()

    for (const key in params) {
      formData.append(key, params[key])
    }

    if (Array.isArray(fileMap.imageFiles)) {
      fileMap.imageFiles.forEach((file) => {
        formData.append(`image`, file as unknown as Blob)
      })
    }

    return {
      body: formData,
      endpoint: `${dmxapiProvider.apiHost}/v1/images/edits`
    }
  }

  // API请求函数
  const callApi = async (
    requestConfig: { endpoint: string; body: any; headerExpand?: any },
    controller: AbortController
  ) => {
    const { endpoint, body, headerExpand } = requestConfig

    const headers = {
      Accept: 'application/json',
      Authorization: `Bearer ${dmxapiProvider.apiKey}`,
      'User-Agent': 'DMXAPI/1.0.0 (https://www.dmxapi.com)',
      ...headerExpand
    }

    const response = await fetch(endpoint, {
      method: 'POST',
      headers,
      body,
      signal: controller.signal
    })

    if (!response.ok) {
      if (response.status === 401) {
        throw new Error('paintings.req_error_token')
      } else if (response.status === 403) {
        throw new Error('paintings.req_error_no_balance')
      }

      throw new Error('操作失败,请稍后重试')
    }

    const data = await response.json()

    return data.data.map((item: { url: string; b64_json: string }) => {
      if (item.b64_json) {
        return 'data:image/png;base64,' + item.b64_json
      }

      if (item.url) {
        return item.url
      }

      return ''
    })
  }

  // 下载图像函数
  const downloadImages = async (urls: string[]) => {
    return Promise.all(
      urls.map(async (url) => {
        try {
          if (!url || url.trim() === '') {
            window.toast.warning(t('message.empty_url'))
            return null
          }
          return await window.api.file.download(url, true)
        } catch (error) {
          if (
            error instanceof Error &&
            (error.message.includes('Failed to parse URL') || error.message.includes('Invalid URL'))
          ) {
            window.toast.warning(t('message.empty_url'))
          }
          return null
        }
      })
    )
  }

  // 准备请求配置函数
  const prepareRequestConfig = async (prompt: string, painting: DmxapiPainting) => {
    // 根据模式和模型版本返回不同的请求配置
    if (
      painting.generationMode !== undefined &&
      [generationModeType.MERGE, generationModeType.EDIT].includes(painting.generationMode)
    ) {
      if (painting.model === 'seededit-3.0') {
        return await prepareV1GenerateRequest(prompt, painting)
      } else {
        return prepareV2GenerateRequest(prompt, painting)
      }
    } else {
      return prepareV1GenerateRequest(prompt, painting)
    }
  }

  const onGenerate = async () => {
    // 如果已经在生成过程中，直接返回
    if (isLoading) {
      return
    }

    if (!dmxapiProvider.enabled) {
      checkProviderEnabled(dmxapiProvider, t)
      return
    }

    try {
      // 获取提示词
      const prompt = textareaRef.current?.resizableTextArea?.textArea?.value || ''
      updatePaintingState({ prompt })

      // 检查提供者状态
      checkProviderStatus()

      // 处理已有文件
      if (painting.files.length > 0 && !painting.autoCreate) {
        const confirmed = await window.modal.confirm({
          content: t('paintings.regenerate.confirm'),
          centered: true
        })
        if (!confirmed) return
      }

      setIsLoading(true)

      // 设置请求状态
      const controller = new AbortController()
      setAbortController(controller)
      setGenerating(true)

      // 准备请求配置
      const requestConfig = await prepareRequestConfig(prompt, painting)

      // 发送API请求
      const urls = await callApi(requestConfig, controller)

      // 下载图像
      if (urls.length > 0) {
        const downloadedFiles = await downloadImages(urls)
        const validFiles = downloadedFiles.filter((file): file is FileMetadata => file !== null)

        if (validFiles?.length > 0) {
          if (painting.autoCreate && painting.files.length > 0) {
            // 保存文件并更新状态
            await FileManager.addFiles(validFiles)
            getNewPaintingPanel({ files: validFiles, urls })
          } else {
            // 删除之前的图片
            await FileManager.deleteFiles(painting.files)

            // 保存文件并更新状态
            await FileManager.addFiles(validFiles)
            updatePaintingState({ files: validFiles, urls })
          }
        } else {
          window.toast.warning(t('paintings.req_error_text'))
        }
      }
    } catch (error) {
      // 错误处理
      if (error instanceof Error && error.name !== 'AbortError') {
        window.modal.error({
          content:
            error.message.startsWith('paintings.') || error.message.startsWith('error.')
              ? t(error.message)
              : t('paintings.req_error_text'),
          centered: true
        })
      }
    } finally {
      // 清理状态
      setIsLoading(false)
      setGenerating(false)
      setAbortController(null)
    }
  }

  const nextImage = () => {
    setCurrentImageIndex((prev) => (prev + 1) % painting.files.length)
  }

  const prevImage = () => {
    setCurrentImageIndex((prev) => (prev - 1 + painting.files.length) % painting.files.length)
  }

  const onDeletePainting = async (paintingToDelete: DmxapiPainting) => {
    if (paintingToDelete.id === painting.id) {
      if (isLoading) {
        return
      }

      const currentIndex = dmxapi_paintings.findIndex((p) => p.id === paintingToDelete.id)

      if (currentIndex > 0) {
        setPainting(dmxapi_paintings[currentIndex - 1])
      } else if (dmxapi_paintings.length > 1) {
        setPainting(dmxapi_paintings[1])
      }
    }

    // 删除绘画
    await removePainting('dmxapi_paintings', paintingToDelete)

    // 检查是否删除空了
    if (!dmxapi_paintings || dmxapi_paintings.length === 1) {
      // 如果删除后没有绘画了，创建一个新的
      const newPainting = getNewPainting()
      const addedPainting = addPainting('dmxapi_paintings', newPainting)
      setPainting(addedPainting)
    }
  }

  const onSelectPainting = (newPainting: DmxapiPainting) => {
    if (generating) return
    clearImages()
    setPainting(newPainting)
    setCurrentImageIndex(0)
  }

  const handleProviderChange = (providerId: string) => {
    const routeName = location.pathname.split('/').pop()
    if (providerId !== routeName) {
      navigate('../' + providerId, { replace: true })
    }
  }

  // 清除图片函数
  const clearImages = () => {
    setFileMap(() => ({ paths: [], imageFiles: [] }))
  }

  const handleDeleteImage = (index: number) => {
    setFileMap((prevFileMap) => {
      const newPaths = [...(prevFileMap.paths || [])]
      const newImageFiles = [...(prevFileMap.imageFiles || [])]

      // 删除指定索引的图片
      newPaths.splice(index, 1)
      newImageFiles.splice(index, 1)

      return {
        paths: newPaths,
        imageFiles: newImageFiles
      }
    })
  }

  // 定义大图的默认图片
  const defaultCoverImage = () => {
    if (painting.generationMode === generationModeType.EDIT) {
      if (painting?.urls.length === 0 && fileMap.paths && fileMap.paths?.length > 0 && fileMap.paths[0]) {
        return (
          <EmptyImgBox>
            <EmptyImg bgUrl={fileMap.paths[0]}></EmptyImg>
          </EmptyImgBox>
        )
      }
    }

    if (painting?.urls?.length > 0 || dmxapi_paintings?.length > 1) {
      return null
    } else {
      return (
        <EmptyImgBox>
          <EmptyImg></EmptyImg>
        </EmptyImgBox>
      )
    }
  }

  const defaultLoadText = () => {
    if (
      painting.generationMode &&
      [generationModeType.EDIT, generationModeType.MERGE].includes(painting.generationMode)
    ) {
      return (
        <LoadTextWrap>
          <div>
            正在用使用官方的模型生产，
            <br />
            预计等待2~5分钟效果最好，
            <br />
            本次消耗金额请到DMXAPI后台日志查看
          </div>
        </LoadTextWrap>
      )
    }

    return null
  }

  useEffect(() => {
    loadModelData().then(() => {})
  }, [])

  useEffect(() => {
    if (isLoadingModels || !dynamicModelGroups) {
      return
    }

    if (!dmxapi_paintings || dmxapi_paintings.length === 0) {
      const newPainting = getNewPainting()
      addPainting('dmxapi_paintings', newPainting)
      setPainting(newPainting)
    } else if (painting && !painting.generationMode) {
      // 如果当前painting没有generationMode，添加默认值
      const updatedPainting = { ...painting, generationMode: MODEOPTIONS[0].value }
      setPainting(updatedPainting)
      updatePainting('dmxapi_paintings', updatedPainting)
    }

    // 确保所有paintings都有generationMode属性
    dmxapi_paintings.forEach((p) => {
      if (!p.generationMode) {
        const updatedPainting = { ...p, generationMode: MODEOPTIONS[0].value }
        updatePainting('dmxapi_paintings', updatedPainting)
      }
    })

    // 确保modelOptions与当前painting的generationMode保持一致
    if (painting?.generationMode) {
      setModelOptions(getModelOptions(painting.generationMode as generationModeType))
    }

    // 如果当前painting没有model，设置默认模型
    if (painting && !painting.model && allModels.length > 0) {
      const currentMode = painting.generationMode || MODEOPTIONS[0].value
      const modelGroups = getModelOptions(currentMode as generationModeType)
      let firstModel = ''
      let priceModel = ''
      for (const provider of Object.keys(modelGroups)) {
        if (modelGroups[provider] && modelGroups[provider].length > 0) {
          firstModel = modelGroups[provider][0].id
          priceModel = modelGroups[provider][0].price
          break
        }
      }
      if (firstModel) {
        updatePaintingState({ model: firstModel, priceModel: priceModel })
      }
    }
    // eslint-disable-next-line react-hooks/exhaustive-deps
  }, [isLoadingModels, dynamicModelGroups]) // 依赖模型加载状态

  // 当模型切换时，检查是否支持自定义尺寸
  useEffect(() => {
    const currentModel = allModels.find((m) => m.id === painting.model)
    if (currentModel && !currentModel.is_custom_size && isCustomSize) {
      setIsCustomSize(false)
    }
  }, [painting.model, allModels, isCustomSize])

  return (
    <Container>
      <Navbar>
        <NavbarCenter className="border-r-0">{t('paintings.title')}</NavbarCenter>
        {isMac && (
<<<<<<< HEAD
          <NavbarRight style={{ justifyContent: 'flex-end' }}>
            <Button size="sm" className="nodrag" startContent={<PlusOutlined />} onPress={createNewPainting}>
=======
          <NavbarRight className="justify-end">
            <Button size="small" className="nodrag" icon={<PlusOutlined />} onClick={createNewPainting}>
>>>>>>> 96ce6450
              {t('paintings.button.new.image')}
            </Button>
          </NavbarRight>
        )}
      </Navbar>
      <ContentContainer id="content-container">
        <LeftContainer>
          <ProviderTitleContainer>
            <SettingTitle className="mb-1">{t('common.provider')}</SettingTitle>
            <div>
              <SettingHelpLink target="_blank" href={COURSE_URL}>
                {t('paintings.paint_course')}
              </SettingHelpLink>
              <SettingHelpLink target="_blank" href={TOP_UP_URL}>
                {t('paintings.top_up')}
              </SettingHelpLink>
<<<<<<< HEAD
              <Avatar
                radius="md"
                src={getProviderLogo(dmxapiProvider.id)}
                className="h-4 w-4 border-[0.5px] border-[var(--color-border)]"
                style={{ marginLeft: 5 }}
              />
            </div>
          </ProviderTitleContainer>
          <Select value={providerOptions[3].value} onChange={handleProviderChange} style={{ marginBottom: 15 }}>
            {providerOptions.map((provider) => (
              <Select.Option value={provider.value} key={provider.value}>
                <SelectOptionContainer>
                  <Avatar
                    radius="md"
                    src={getProviderLogo(provider.value || '')}
                    className="h-4 w-4 border-[0.5px] border-[var(--color-border)]"
                  />
                  {provider.label}
                </SelectOptionContainer>
              </Select.Option>
            ))}
          </Select>
=======
              <ProviderLogo shape="square" src={getProviderLogo(dmxapiProvider.id)} size={16} className="ml-1" />
            </div>
          </ProviderTitleContainer>
          <ProviderSelect
            provider={dmxapiProvider}
            options={Options}
            onChange={handleProviderChange}
            className="mb-4"
          />
>>>>>>> 96ce6450
          {painting.generationMode &&
            [generationModeType.EDIT, generationModeType.MERGE].includes(painting.generationMode) && (
              <>
                <SettingTitle className="mt-4 mb-1">参考图</SettingTitle>
                <ImageUploader
                  fileMap={fileMap}
                  maxImages={painting.generationMode === generationModeType.EDIT ? 1 : 3}
                  onClearImages={clearImages}
                  onDeleteImage={handleDeleteImage}
                  onAddImage={onbeforeunload}
                  mode={painting.generationMode}
                />
              </>
            )}

          <SettingTitle className="mt-4 mb-1">
            {t('common.model')} <SettingPrice>{painting.priceModel !== '0' ? painting.priceModel : ''}</SettingPrice>
          </SettingTitle>
          <Select
            value={painting.model}
            onChange={onSelectModel}
            className="w-full"
            loading={isLoadingModels}
            placeholder={isLoadingModels ? t('common.loading') : t('paintings.select_model')}>
            {Object.entries(modelOptions).map(([provider, models]) => {
              if ((models as any[]).length === 0) return null
              return (
                <Select.OptGroup label={provider} key={provider}>
                  {(models as any[]).map((model) => (
                    <Select.Option key={model.id} value={model.id}>
                      {model.name}
                    </Select.Option>
                  ))}
                </Select.OptGroup>
              )
            })}
          </Select>

          <SettingTitle className="mt-4 mb-1">{t('paintings.image.size')}</SettingTitle>
          <Select
            value={isCustomSize ? 'custom' : painting.image_size}
            onChange={(value) => onSelectImageSize(value)}
            className="w-full">
            {(() => {
              const currentModel = allModels.find((m) => m.id === painting.model)
              const modelImageSizes = currentModel?.image_sizes || []

              // 直接使用模型返回的image_sizes数据，包含label和value
              return modelImageSizes.map((size) => {
                return (
                  <Select.Option key={size.value} value={size.value}>
<<<<<<< HEAD
                    <RowFlex className="items-center gap-2">
=======
                    <HStack className="items-center gap-2">
>>>>>>> 96ce6450
                      <span>{size.label}</span>
                    </RowFlex>
                  </Select.Option>
                )
              })
            })()}
            {/* 检查当前模型是否支持自定义尺寸 */}
            {allModels.find((m) => m.id === painting.model)?.is_custom_size && (
              <Select.Option value="custom" key="custom">
<<<<<<< HEAD
                <RowFlex className="items-center gap-2">
=======
                <HStack className="items-center gap-2">
>>>>>>> 96ce6450
                  <span>{t('paintings.custom_size')}</span>
                </RowFlex>
              </Select.Option>
            )}
          </Select>

          {/* 自定义尺寸输入框 */}
          {isCustomSize && allModels.find((m) => m.id === painting.model)?.is_custom_size && (
<<<<<<< HEAD
            <div style={{ marginTop: 10 }}>
              <RowFlex className="items-center gap-2">
=======
            <div className="mt-2.5">
              <HStack style={{ gap: 8, alignItems: 'center' }}>
>>>>>>> 96ce6450
                <InputNumber
                  placeholder="W"
                  value={customWidth}
                  controls={false}
                  onChange={(value) => onCustomSizeChange(value, 'width')}
                  min={parseInt(allModels.find((m) => m.id === painting.model)?.min_image_size || '512')}
                  max={parseInt(allModels.find((m) => m.id === painting.model)?.max_image_size || '2048')}
                  style={{ width: 80, flex: 1 }}
                />
                <span style={{ color: 'var(--color-text-2)', fontSize: '12px' }}>x</span>
                <InputNumber
                  placeholder="H"
                  value={customHeight}
                  controls={false}
                  onChange={(value) => onCustomSizeChange(value, 'height')}
                  min={parseInt(allModels.find((m) => m.id === painting.model)?.min_image_size || 512)}
                  max={parseInt(allModels.find((m) => m.id === painting.model)?.max_image_size || 2048)}
                  style={{ width: 80, flex: 1 }}
                />
                <span style={{ color: 'var(--color-text-3)', fontSize: '11px' }}>px</span>
              </RowFlex>
            </div>
          )}

          {painting.generationMode === generationModeType.GENERATION && (
            <>
              <SettingTitle className="mt-4 mb-1">
                {t('paintings.seed')}
                <InfoTooltip content={t('paintings.seed_desc_tip')} />
              </SettingTitle>
              <Input
                value={painting.seed}
                pattern="[0-9]*"
                onChange={(e) => onInputSeed(e)}
                suffix={
                  <RedoOutlined
                    onClick={() => updatePaintingState({ seed: Math.floor(Math.random() * 1000000).toString() })}
                    style={{ cursor: 'pointer', color: 'var(--color-text-2)' }}
                  />
                }
              />
            </>
          )}

          <SettingTitle className="mt-4 mb-1">{t('paintings.style_type')}</SettingTitle>
          <SliderContainer>
            <RadioTextBox>
              {STYLE_TYPE_OPTIONS.map((ele) => (
                <RadioTextItem
                  key={ele.label}
                  className={painting.style_type === ele.label ? 'selected' : ''}
                  onClick={() => onSelectStyleType(ele.label)}>
                  {ele.label}
                </RadioTextItem>
              ))}
            </RadioTextBox>
          </SliderContainer>

          <SettingTitle className="mt-4 mb-1">
            {t('paintings.auto_create_paint')}
            <InfoTooltip content={t('paintings.auto_create_paint_tip')} />
          </SettingTitle>
          <RowFlex>
            <Switch isSelected={painting.autoCreate} onValueChange={(checked) => onChangeAutoCreate(checked)} />
          </RowFlex>
        </LeftContainer>
        <MainContainer>
          <ModeSegmentedContainer>
            <Segmented
              shape="round"
              value={painting.generationMode}
              onChange={onGenerationModeChange}
              options={modeOptions}
            />
          </ModeSegmentedContainer>
          <Artboard
            painting={painting}
            isLoading={isLoading}
            currentImageIndex={currentImageIndex}
            onPrevImage={prevImage}
            onNextImage={nextImage}
            onCancel={onCancel}
            imageCover={defaultCoverImage()}
            loadText={defaultLoadText()}
          />
          <InputContainer>
            <Textarea
              ref={textareaRef}
              variant="borderless"
              disabled={isLoading}
              value={painting.prompt}
              spellCheck={false}
              onChange={(e) => updatePaintingState({ prompt: e.target.value })}
              placeholder={t('paintings.prompt_placeholder')}
            />
            <Toolbar>
              <ToolbarMenu>
                <SendMessageButton sendMessage={onGenerate} disabled={isLoading} />
              </ToolbarMenu>
            </Toolbar>
          </InputContainer>
        </MainContainer>
        <PaintingsList
          namespace="dmxapi_paintings"
          paintings={dmxapi_paintings}
          selectedPainting={painting}
          onSelectPainting={onSelectPainting}
          onDeletePainting={onDeletePainting}
          onNewPainting={createNewPainting}
        />
      </ContentContainer>
    </Container>
  )
}

const Container = styled.div`
  display: flex;
  flex: 1;
  flex-direction: column;
  height: 100%;
`

// 添加新的样式组件
const ProviderTitleContainer = styled.div`
  display: flex;
  justify-content: space-between;
  align-items: center;
  margin-bottom: 5px;
`

<<<<<<< HEAD
const SelectOptionContainer = styled.div`
  display: flex;
  align-items: center;
  gap: 8px;
=======
const ProviderLogo = styled(Avatar)`
  border: 0.5px solid var(--color-border);
>>>>>>> 96ce6450
`

const ContentContainer = styled.div`
  display: flex;
  flex: 1;
  flex-direction: row;
  height: 100%;
  background-color: var(--color-background);
  overflow: hidden;
`

const LeftContainer = styled(Scrollbar)`
  display: flex;
  flex: 1;
  flex-direction: column;
  height: 100%;
  padding: 20px;
  background-color: var(--color-background);
  max-width: var(--assistants-width);
  border-right: 0.5px solid var(--color-border);
`

const MainContainer = styled.div`
  display: flex;
  flex: 1;
  flex-direction: column;
  height: 100%;
  background-color: var(--color-background);
`

const InputContainer = styled.div`
  display: flex;
  flex-direction: column;
  min-height: 95px;
  max-height: 95px;
  position: relative;
  border: 1px solid var(--color-border-soft);
  transition: all 0.3s ease;
  margin: 0 20px 15px 20px;
  border-radius: 10px;
`

const Textarea = styled(TextArea)`
  padding: 10px;
  border-radius: 0;
  display: flex;
  flex: 1;
  resize: none !important;
  overflow: auto;
  width: auto;
`

const Toolbar = styled.div`
  display: flex;
  flex-direction: row;
  justify-content: flex-end;
  padding: 0 8px;
  height: 40px;
`

const ToolbarMenu = styled.div`
  display: flex;
  flex-direction: row;
  align-items: center;
  gap: 6px;
`

const SliderContainer = styled.div`
  display: flex;
  align-items: center;
  gap: 16px;

  .ant-slider {
    flex: 1;
  }
`

const RadioTextBox = styled.div`
  display: flex;
  flex-wrap: wrap;
  align-items: flex-start;
  gap: 8px;
`

const RadioTextItem = styled.div`
  cursor: pointer;
  padding: 2px 6px;
  border-radius: 6px;
  transition: all 0.2s ease;
  border: 1px solid var(--color-border);

  /* 默认状态 */
  background-color: var(--color-background);

  /* 悬浮状态 */
  &:hover {
    background-color: var(--color-hover, #f0f0f0);
  }

  /* 选中状态 - 需要添加selected类名 */
  &.selected {
    background-color: var(--color-primary, #1890ff);
    color: white;
    border: 1px solid var(--color-primary, #1890ff);
  }
`

// 添加新的样式组件
const ModeSegmentedContainer = styled.div`
  display: flex;
  justify-content: center;
  padding-top: 24px;
`

const EmptyImgBox = styled.div`
  display: flex;
  flex: 1;
  flex-direction: row;
  justify-content: center;
  align-items: center;
`

const EmptyImg = styled.div<{ bgUrl?: string }>`
  width: 70vh;
  height: 70vh;
  background-size: contain;
  background-repeat: no-repeat;
  background-position: center;
  background-image: ${(props) => (props.bgUrl ? `url(${props.bgUrl})` : `url(${DMXAPIToImg})`)};
  background-color: #ffffff;
`

const LoadTextWrap = styled.div`
  display: flex;
  flex-direction: column;
  justify-content: center;
  align-items: center;
  text-align: center;
  color: black;
  text-shadow:
    -1px -1px 0 #ffffff,
    1px -1px 0 #ffffff,
    -1px 1px 0 #ffffff,
    1px 1px 0 #ffffff;
`

const SettingPrice = styled.div`
  margin-left: auto;
  color: var(--color-primary);
  font-size: 11px;
  font-weight: 500;
`

export default DmxapiPage<|MERGE_RESOLUTION|>--- conflicted
+++ resolved
@@ -8,11 +8,6 @@
 import { getProviderLogo } from '@renderer/config/providers'
 import { usePaintings } from '@renderer/hooks/usePaintings'
 import { useAllProviders } from '@renderer/hooks/useProvider'
-<<<<<<< HEAD
-import { getProviderLabel } from '@renderer/i18n/label'
-=======
-import { useRuntime } from '@renderer/hooks/useRuntime'
->>>>>>> 96ce6450
 import FileManager from '@renderer/services/FileManager'
 import type { FileMetadata } from '@renderer/types'
 import { convertToBase64, uuid } from '@renderer/utils'
@@ -775,13 +770,8 @@
       <Navbar>
         <NavbarCenter className="border-r-0">{t('paintings.title')}</NavbarCenter>
         {isMac && (
-<<<<<<< HEAD
-          <NavbarRight style={{ justifyContent: 'flex-end' }}>
+          <NavbarRight className="justify-end">
             <Button size="sm" className="nodrag" startContent={<PlusOutlined />} onPress={createNewPainting}>
-=======
-          <NavbarRight className="justify-end">
-            <Button size="small" className="nodrag" icon={<PlusOutlined />} onClick={createNewPainting}>
->>>>>>> 96ce6450
               {t('paintings.button.new.image')}
             </Button>
           </NavbarRight>
@@ -798,31 +788,7 @@
               <SettingHelpLink target="_blank" href={TOP_UP_URL}>
                 {t('paintings.top_up')}
               </SettingHelpLink>
-<<<<<<< HEAD
-              <Avatar
-                radius="md"
-                src={getProviderLogo(dmxapiProvider.id)}
-                className="h-4 w-4 border-[0.5px] border-[var(--color-border)]"
-                style={{ marginLeft: 5 }}
-              />
-            </div>
-          </ProviderTitleContainer>
-          <Select value={providerOptions[3].value} onChange={handleProviderChange} style={{ marginBottom: 15 }}>
-            {providerOptions.map((provider) => (
-              <Select.Option value={provider.value} key={provider.value}>
-                <SelectOptionContainer>
-                  <Avatar
-                    radius="md"
-                    src={getProviderLogo(provider.value || '')}
-                    className="h-4 w-4 border-[0.5px] border-[var(--color-border)]"
-                  />
-                  {provider.label}
-                </SelectOptionContainer>
-              </Select.Option>
-            ))}
-          </Select>
-=======
-              <ProviderLogo shape="square" src={getProviderLogo(dmxapiProvider.id)} size={16} className="ml-1" />
+              <ProviderLogo radius="md" src={getProviderLogo(dmxapiProvider.id)} className="ml-1" />
             </div>
           </ProviderTitleContainer>
           <ProviderSelect
@@ -831,7 +797,6 @@
             onChange={handleProviderChange}
             className="mb-4"
           />
->>>>>>> 96ce6450
           {painting.generationMode &&
             [generationModeType.EDIT, generationModeType.MERGE].includes(painting.generationMode) && (
               <>
@@ -883,11 +848,7 @@
               return modelImageSizes.map((size) => {
                 return (
                   <Select.Option key={size.value} value={size.value}>
-<<<<<<< HEAD
                     <RowFlex className="items-center gap-2">
-=======
-                    <HStack className="items-center gap-2">
->>>>>>> 96ce6450
                       <span>{size.label}</span>
                     </RowFlex>
                   </Select.Option>
@@ -897,11 +858,7 @@
             {/* 检查当前模型是否支持自定义尺寸 */}
             {allModels.find((m) => m.id === painting.model)?.is_custom_size && (
               <Select.Option value="custom" key="custom">
-<<<<<<< HEAD
                 <RowFlex className="items-center gap-2">
-=======
-                <HStack className="items-center gap-2">
->>>>>>> 96ce6450
                   <span>{t('paintings.custom_size')}</span>
                 </RowFlex>
               </Select.Option>
@@ -910,13 +867,8 @@
 
           {/* 自定义尺寸输入框 */}
           {isCustomSize && allModels.find((m) => m.id === painting.model)?.is_custom_size && (
-<<<<<<< HEAD
-            <div style={{ marginTop: 10 }}>
+            <div className="mt-2.5">
               <RowFlex className="items-center gap-2">
-=======
-            <div className="mt-2.5">
-              <HStack style={{ gap: 8, alignItems: 'center' }}>
->>>>>>> 96ce6450
                 <InputNumber
                   placeholder="W"
                   value={customWidth}
@@ -1047,15 +999,8 @@
   margin-bottom: 5px;
 `
 
-<<<<<<< HEAD
-const SelectOptionContainer = styled.div`
-  display: flex;
-  align-items: center;
-  gap: 8px;
-=======
 const ProviderLogo = styled(Avatar)`
   border: 0.5px solid var(--color-border);
->>>>>>> 96ce6450
 `
 
 const ContentContainer = styled.div`

import { PlusOutlined, RedoOutlined } from '@ant-design/icons'
import DMXAPIToImg from '@renderer/assets/images/providers/DMXAPI-to-img.webp'
import { Navbar, NavbarCenter, NavbarRight } from '@renderer/components/app/Navbar'
import { HStack } from '@renderer/components/Layout'
import Scrollbar from '@renderer/components/Scrollbar'
import { isMac } from '@renderer/config/constant'
import { usePaintings } from '@renderer/hooks/usePaintings'
import { useAllProviders } from '@renderer/hooks/useProvider'
import { useProviderAvatar } from '@renderer/hooks/useProviderLogo'
import { useRuntime } from '@renderer/hooks/useRuntime'
import { getProviderLabel } from '@renderer/i18n/label'
import FileManager from '@renderer/services/FileManager'
import { useAppDispatch } from '@renderer/store'
import { setGenerating } from '@renderer/store/runtime'
import type { DmxapiPainting, FileMetadata } from '@renderer/types'
import { convertToBase64, uuid } from '@renderer/utils'
<<<<<<< HEAD
import { Avatar, Button, Input, InputNumber, Segmented, Select, Switch, Tooltip } from 'antd'
=======
import { DmxapiPainting } from '@types'
import { Button, Input, InputNumber, Segmented, Select, Switch, Tooltip } from 'antd'
>>>>>>> df7fd269
import TextArea from 'antd/es/input/TextArea'
import { Info } from 'lucide-react'
import type { FC } from 'react'
import React, { useEffect, useRef, useState } from 'react'
import { useTranslation } from 'react-i18next'
import { useLocation, useNavigate } from 'react-router-dom'
import styled from 'styled-components'

import { generationModeType } from '../../types'
import SendMessageButton from '../home/Inputbar/SendMessageButton'
import { SettingHelpLink, SettingTitle } from '../settings'
import Artboard from './components/Artboard'
import ImageUploader from './components/ImageUploader'
import PaintingsList from './components/PaintingsList'
import {
  COURSE_URL,
  DEFAULT_PAINTING,
  GetModelGroup,
  MODEOPTIONS,
  STYLE_TYPE_OPTIONS,
  TOP_UP_URL
} from './config/DmxapiConfig'
import { checkProviderEnabled } from './utils'

const generateRandomSeed = () => Math.floor(Math.random() * 1000000).toString()

const DmxapiPage: FC<{ Options: string[] }> = ({ Options }) => {
  const { dmxapi_paintings, addPainting, removePainting, updatePainting } = usePaintings()
  const [painting, setPainting] = useState<DmxapiPainting>(dmxapi_paintings?.[0] || DEFAULT_PAINTING)
  const { t } = useTranslation()
  const providers = useAllProviders()
  const { ProviderAvatar } = useProviderAvatar()
  const providerOptions = Options.map((option) => {
    const provider = providers.find((p) => p.id === option)
    if (provider) {
      return {
        label: getProviderLabel(provider.id),
        value: provider.id
      }
    } else {
      return {
        label: 'Unknown Provider',
        value: undefined
      }
    }
  })

  const dmxapiProvider = providers.find((p) => p.id === 'dmxapi')!

  // 动态模型数据状态
  const [dynamicModelGroups, setDynamicModelGroups] = useState<any>(null)
  const [allModels, setAllModels] = useState<any[]>([])
  const [isLoadingModels, setIsLoadingModels] = useState(true)

  const [currentImageIndex, setCurrentImageIndex] = useState(0)
  const [isLoading, setIsLoading] = useState(false)
  const [abortController, setAbortController] = useState<AbortController | null>(null)
  const dispatch = useAppDispatch()
  const { generating } = useRuntime()
  const navigate = useNavigate()
  const location = useLocation()

  interface FileMapType {
    imageFiles?: FileMetadata[]
    paths?: string[]
  }

  const [fileMap, setFileMap] = useState<FileMapType>({
    imageFiles: [],
    paths: []
  })

  // 自定义尺寸相关状态
  const [isCustomSize, setIsCustomSize] = useState(false)
  const [customWidth, setCustomWidth] = useState<number | undefined>()
  const [customHeight, setCustomHeight] = useState<number | undefined>()

  const modeOptions = MODEOPTIONS.map((ele) => {
    return {
      label: t(ele.label),
      value: ele.value
    }
  })

  const getModelOptions = (mode: generationModeType) => {
    if (!dynamicModelGroups) {
      return {}
    }

    if (mode === generationModeType.EDIT) {
      return dynamicModelGroups.IMAGE_EDIT || {}
    }

    if (mode === generationModeType.MERGE) {
      return dynamicModelGroups.IMAGE_MERGE || {}
    }

    // 默认情况或其它模式下的选项
    return dynamicModelGroups.TEXT_TO_IMAGES || {}
  }

  const [modelOptions, setModelOptions] = useState(() => {
    // 根据当前painting的generationMode初始化modelOptions
    const currentMode = painting?.generationMode || MODEOPTIONS[0].value
    return getModelOptions(currentMode)
  })

  const textareaRef = useRef<any>(null)

  // 加载模型数据
  const loadModelData = async () => {
    try {
      setIsLoadingModels(true)
      const modelData = await GetModelGroup()
      setDynamicModelGroups(modelData)

      const allModelsList = Object.values(modelData).flatMap((group) => Object.values(group).flat())

      setAllModels(allModelsList)
    } catch (error) {
      // 如果加载失败，可以设置一个默认的空状态
    } finally {
      setIsLoadingModels(false)
    }
  }

  // 更新painting状态的辅助函数
  const updatePaintingState = (updates: Partial<DmxapiPainting>) => {
    const updatedPainting = { ...painting, ...updates }
    setPainting(updatedPainting)
    updatePainting('dmxapi_paintings', updatedPainting)
  }

  const getFirstModelInfo = (v: generationModeType) => {
    const modelGroups = getModelOptions(v)

    let model = ''
    let priceModel = ''
    let image_size = ''
    for (const provider of Object.keys(modelGroups)) {
      if (modelGroups[provider] && modelGroups[provider].length > 0) {
        model = modelGroups[provider][0].id
        priceModel = modelGroups[provider][0].price
        image_size = modelGroups[provider][0].image_sizes[0].value
        break
      }
    }

    return {
      model,
      priceModel,
      image_size,
      modelGroups
    }
  }

  const getNewPainting = (params?: Partial<DmxapiPainting>) => {
    clearImages()

    const generationMode = params?.generationMode || painting?.generationMode || MODEOPTIONS[0].value

    const { model, priceModel, image_size, modelGroups } = getFirstModelInfo(generationMode)

    return {
      ...DEFAULT_PAINTING,
      id: uuid(),
      seed: generateRandomSeed(),
      generationMode,
      model,
      modelGroups,
      priceModel,
      image_size,
      ...params
    }
  }

  const getNewPaintingPanel = (updates: Partial<DmxapiPainting>) => {
    const copyPainting = {
      ...painting,
      ...updates,
      id: uuid()
    }

    setPainting(addPainting('dmxapi_paintings', copyPainting))
  }

  const onSelectModel = (modelId: string) => {
    const model = allModels.find((m) => m.id === modelId)
    if (model) {
      updatePaintingState({ model: modelId, priceModel: model.price, image_size: model.image_sizes[0].value })
    }
  }

  const onCancel = () => {
    abortController?.abort()
  }

  const onSelectImageSize = (v: string) => {
    if (v === 'custom') {
      setIsCustomSize(true)
      // 如果有自定义尺寸值，使用它们
      if (customWidth && customHeight) {
        updatePaintingState({ image_size: `${customWidth}x${customHeight}`, aspect_ratio: 'custom' })
      }
    } else {
      setIsCustomSize(false)
      const currentModel = allModels.find((m) => m.id === painting.model)
      const size = currentModel?.image_sizes?.find((i) => i.value === v)
      size && updatePaintingState({ image_size: size.value, aspect_ratio: size.label })
    }
  }

  const onCustomSizeChange = (value: number | null, type: string) => {
    if (value === null) return

    if (type === 'width') {
      setCustomWidth(value)
      if (customHeight) {
        updatePaintingState({ image_size: `${value}x${customHeight}`, aspect_ratio: 'custom' })
      }
    } else if (type === 'height') {
      setCustomHeight(value)
      if (customWidth) {
        updatePaintingState({ image_size: `${customWidth}x${value}`, aspect_ratio: 'custom' })
      }
    }
  }

  const onSelectStyleType = (v: string) => {
    if (v === painting.style_type) {
      updatePaintingState({ style_type: '' })
    } else {
      updatePaintingState({ style_type: v })
    }
  }

  const onChangeAutoCreate = (v: boolean) => {
    updatePaintingState({ autoCreate: v })
  }

  const onInputSeed = (e: React.ChangeEvent<HTMLInputElement>) => {
    const value = e.target.value
    // 允许空值或合法整数，且大于等于 -1
    if (value === '' || value === '-' || /^-?\d+$/.test(value)) {
      const numValue = parseInt(value, 10)

      if (numValue >= -1 || value === '' || value === '-') {
        updatePaintingState({ seed: value })
      }
    }
  }

  const onbeforeunload = (file, index?: number) => {
    const path = URL.createObjectURL(file)

    // 更新 fileMap
    setFileMap((prevFileMap) => {
      const currentFiles = prevFileMap.imageFiles || []
      const currentPaths = prevFileMap.paths || []

      let newFiles: FileMetadata[]
      let newPaths: string[]

      if (index !== undefined) {
        // 替换指定索引的图片
        newFiles = [...currentFiles]
        newFiles[index] = file as FileMetadata

        newPaths = [...currentPaths]
        newPaths[index] = path
      } else {
        // 添加新图片到最后
        newFiles = [...currentFiles, file as FileMetadata]
        newPaths = [...currentPaths, path]
      }

      return {
        imageFiles: newFiles,
        paths: newPaths
      }
    })

    return false // 阻止默认上传行为
  }

  const onGenerationModeChange = (v: generationModeType) => {
    if (isLoading) {
      return
    }

    clearImages()

    const { model, priceModel, image_size, modelGroups } = getFirstModelInfo(v)

    setModelOptions(modelGroups)

    // 如果有urls，创建新的painting
    if (Array.isArray(painting.urls) && painting.urls.length > 0) {
      const newPainting = getNewPainting({
        generationMode: v,
        model
      })
      const addedPainting = addPainting('dmxapi_paintings', newPainting)
      setPainting(addedPainting)
    } else {
      // 否则更新当前painting
      updatePaintingState({
        generationMode: v,
        model: model,
        image_size: image_size,
        priceModel: priceModel
      })
    }
  }

  const createNewPainting = () => {
    if (isLoading) {
      return
    }
    setPainting(addPainting('dmxapi_paintings', getNewPainting()))
  }

  // 检查提供者状态函数
  const checkProviderStatus = () => {
    if (!dmxapiProvider.enabled) {
      throw new Error('error.provider_disabled')
    }

    if (!dmxapiProvider.apiKey) {
      throw new Error('error.no_api_key')
    }

    if (!painting.model) {
      throw new Error('error.missing_required_fields')
    }

    if (!painting.prompt) {
      throw new Error('paintings.text_desc_required')
    }

    if (
      painting.generationMode &&
      [generationModeType.EDIT, generationModeType.MERGE].includes(painting.generationMode) &&
      (!fileMap.imageFiles || fileMap.imageFiles.length === 0)
    ) {
      throw new Error('paintings.image_handle_required')
    }
  }

  // 准备V1生成请求函数
  const prepareV1GenerateRequest = async (prompt: string, painting: DmxapiPainting) => {
    const params = {
      prompt,
      model: painting.model,
      n: painting.n
    }

    const headerExpand = {
      'Content-Type': 'application/json'
    }

    if (painting.image_size) {
      params['size'] = painting.image_size
    }

    if (painting.seed) {
      if (Number(painting.seed) >= -1) {
        params['seed'] = Number(painting.seed)
      } else {
        params['seed'] = -1
      }
    }

    if (painting.style_type) {
      params.prompt = prompt + ',风格：' + painting.style_type
    }

    if (Array.isArray(fileMap.imageFiles) && fileMap.imageFiles.length > 0) {
      const imageFile = fileMap.imageFiles[0]
      if (imageFile instanceof File) {
        params['image'] = await convertToBase64(imageFile)
      }
    }

    return {
      body: JSON.stringify(params),
      headerExpand: headerExpand,
      endpoint: `${dmxapiProvider.apiHost}/v1/images/generations`
    }
  }

  // 准备V2生成请求函数
  const prepareV2GenerateRequest = (prompt: string, painting: DmxapiPainting) => {
    const params = {
      prompt,
      n: painting.n,
      model: painting.model
    }

    if (painting.image_size) {
      params['size'] = painting.image_size
    }

    if (painting.style_type) {
      params.prompt = prompt + ',风格：' + painting.style_type
    }

    const formData = new FormData()

    for (const key in params) {
      formData.append(key, params[key])
    }

    if (Array.isArray(fileMap.imageFiles)) {
      fileMap.imageFiles.forEach((file) => {
        formData.append(`image`, file as unknown as Blob)
      })
    }

    return {
      body: formData,
      endpoint: `${dmxapiProvider.apiHost}/v1/images/edits`
    }
  }

  // API请求函数
  const callApi = async (
    requestConfig: { endpoint: string; body: any; headerExpand?: any },
    controller: AbortController
  ) => {
    const { endpoint, body, headerExpand } = requestConfig

    const headers = {
      Accept: 'application/json',
      Authorization: `Bearer ${dmxapiProvider.apiKey}`,
      'User-Agent': 'DMXAPI/1.0.0 (https://www.dmxapi.com)',
      ...headerExpand
    }

    const response = await fetch(endpoint, {
      method: 'POST',
      headers,
      body,
      signal: controller.signal
    })

    if (!response.ok) {
      if (response.status === 401) {
        throw new Error('paintings.req_error_token')
      } else if (response.status === 403) {
        throw new Error('paintings.req_error_no_balance')
      }

      throw new Error('操作失败,请稍后重试')
    }

    const data = await response.json()

    return data.data.map((item: { url: string; b64_json: string }) => {
      if (item.b64_json) {
        return 'data:image/png;base64,' + item.b64_json
      }

      if (item.url) {
        return item.url
      }

      return ''
    })
  }

  // 下载图像函数
  const downloadImages = async (urls: string[]) => {
    return Promise.all(
      urls.map(async (url) => {
        try {
          if (!url || url.trim() === '') {
            window.message.warning({
              content: t('message.empty_url'),
              key: 'empty-url-warning'
            })
            return null
          }
          return await window.api.file.download(url, true)
        } catch (error) {
          if (
            error instanceof Error &&
            (error.message.includes('Failed to parse URL') || error.message.includes('Invalid URL'))
          ) {
            window.message.warning({
              content: t('message.empty_url'),
              key: 'empty-url-warning'
            })
          }
          return null
        }
      })
    )
  }

  // 准备请求配置函数
  const prepareRequestConfig = async (prompt: string, painting: DmxapiPainting) => {
    // 根据模式和模型版本返回不同的请求配置
    if (
      painting.generationMode !== undefined &&
      [generationModeType.MERGE, generationModeType.EDIT].includes(painting.generationMode)
    ) {
      if (painting.model === 'seededit-3.0') {
        return await prepareV1GenerateRequest(prompt, painting)
      } else {
        return prepareV2GenerateRequest(prompt, painting)
      }
    } else {
      return prepareV1GenerateRequest(prompt, painting)
    }
  }

  const onGenerate = async () => {
    // 如果已经在生成过程中，直接返回
    if (isLoading) {
      return
    }

    if (!dmxapiProvider.enabled) {
      checkProviderEnabled(dmxapiProvider, t)
      return
    }

    try {
      // 获取提示词
      const prompt = textareaRef.current?.resizableTextArea?.textArea?.value || ''
      updatePaintingState({ prompt })

      // 检查提供者状态
      checkProviderStatus()

      // 处理已有文件
      if (painting.files.length > 0 && !painting.autoCreate) {
        const confirmed = await window.modal.confirm({
          content: t('paintings.regenerate.confirm'),
          centered: true
        })
        if (!confirmed) return
      }

      setIsLoading(true)

      // 设置请求状态
      const controller = new AbortController()
      setAbortController(controller)
      dispatch(setGenerating(true))

      // 准备请求配置
      const requestConfig = await prepareRequestConfig(prompt, painting)

      // 发送API请求
      const urls = await callApi(requestConfig, controller)

      // 下载图像
      if (urls.length > 0) {
        const downloadedFiles = await downloadImages(urls)
        const validFiles = downloadedFiles.filter((file): file is FileMetadata => file !== null)

        if (validFiles?.length > 0) {
          if (painting.autoCreate && painting.files.length > 0) {
            // 保存文件并更新状态
            await FileManager.addFiles(validFiles)
            getNewPaintingPanel({ files: validFiles, urls })
          } else {
            // 删除之前的图片
            await FileManager.deleteFiles(painting.files)

            // 保存文件并更新状态
            await FileManager.addFiles(validFiles)
            updatePaintingState({ files: validFiles, urls })
          }
        } else {
          window.message.warning({
            content: t('paintings.req_error_text'),
            key: 'empty-url-warning'
          })
        }
      }
    } catch (error) {
      // 错误处理
      if (error instanceof Error && error.name !== 'AbortError') {
        window.modal.error({
          content:
            error.message.startsWith('paintings.') || error.message.startsWith('error.')
              ? t(error.message)
              : t('paintings.req_error_text'),
          centered: true
        })
      }
    } finally {
      // 清理状态
      setIsLoading(false)
      dispatch(setGenerating(false))
      setAbortController(null)
    }
  }

  const nextImage = () => {
    setCurrentImageIndex((prev) => (prev + 1) % painting.files.length)
  }

  const prevImage = () => {
    setCurrentImageIndex((prev) => (prev - 1 + painting.files.length) % painting.files.length)
  }

  const onDeletePainting = async (paintingToDelete: DmxapiPainting) => {
    if (paintingToDelete.id === painting.id) {
      if (isLoading) {
        return
      }

      const currentIndex = dmxapi_paintings.findIndex((p) => p.id === paintingToDelete.id)

      if (currentIndex > 0) {
        setPainting(dmxapi_paintings[currentIndex - 1])
      } else if (dmxapi_paintings.length > 1) {
        setPainting(dmxapi_paintings[1])
      }
    }

    // 删除绘画
    await removePainting('dmxapi_paintings', paintingToDelete)

    // 检查是否删除空了
    if (!dmxapi_paintings || dmxapi_paintings.length === 1) {
      // 如果删除后没有绘画了，创建一个新的
      const newPainting = getNewPainting()
      const addedPainting = addPainting('dmxapi_paintings', newPainting)
      setPainting(addedPainting)
    }
  }

  const onSelectPainting = (newPainting: DmxapiPainting) => {
    if (generating) return
    clearImages()
    setPainting(newPainting)
    setCurrentImageIndex(0)
  }

  const handleProviderChange = (providerId: string) => {
    const routeName = location.pathname.split('/').pop()
    if (providerId !== routeName) {
      navigate('../' + providerId, { replace: true })
    }
  }

  // 清除图片函数
  const clearImages = () => {
    setFileMap(() => ({ paths: [], imageFiles: [] }))
  }

  const handleDeleteImage = (index: number) => {
    setFileMap((prevFileMap) => {
      const newPaths = [...(prevFileMap.paths || [])]
      const newImageFiles = [...(prevFileMap.imageFiles || [])]

      // 删除指定索引的图片
      newPaths.splice(index, 1)
      newImageFiles.splice(index, 1)

      return {
        paths: newPaths,
        imageFiles: newImageFiles
      }
    })
  }

  // 定义大图的默认图片
  const defaultCoverImage = () => {
    if (painting.generationMode === generationModeType.EDIT) {
      if (painting?.urls.length === 0 && fileMap.paths && fileMap.paths?.length > 0 && fileMap.paths[0]) {
        return (
          <EmptyImgBox>
            <EmptyImg bgUrl={fileMap.paths[0]}></EmptyImg>
          </EmptyImgBox>
        )
      }
    }

    if (painting?.urls?.length > 0 || dmxapi_paintings?.length > 1) {
      return null
    } else {
      return (
        <EmptyImgBox>
          <EmptyImg></EmptyImg>
        </EmptyImgBox>
      )
    }
  }

  const defaultLoadText = () => {
    if (
      painting.generationMode &&
      [generationModeType.EDIT, generationModeType.MERGE].includes(painting.generationMode)
    ) {
      return (
        <LoadTextWrap>
          <div>
            正在用使用官方的模型生产，
            <br />
            预计等待2~5分钟效果最好，
            <br />
            本次消耗金额请到DMXAPI后台日志查看
          </div>
        </LoadTextWrap>
      )
    }

    return null
  }

  useEffect(() => {
    loadModelData().then(() => {})
  }, [])

  useEffect(() => {
    if (isLoadingModels || !dynamicModelGroups) {
      return
    }

    if (!dmxapi_paintings || dmxapi_paintings.length === 0) {
      const newPainting = getNewPainting()
      addPainting('dmxapi_paintings', newPainting)
      setPainting(newPainting)
    } else if (painting && !painting.generationMode) {
      // 如果当前painting没有generationMode，添加默认值
      const updatedPainting = { ...painting, generationMode: MODEOPTIONS[0].value }
      setPainting(updatedPainting)
      updatePainting('dmxapi_paintings', updatedPainting)
    }

    // 确保所有paintings都有generationMode属性
    dmxapi_paintings.forEach((p) => {
      if (!p.generationMode) {
        const updatedPainting = { ...p, generationMode: MODEOPTIONS[0].value }
        updatePainting('dmxapi_paintings', updatedPainting)
      }
    })

    // 确保modelOptions与当前painting的generationMode保持一致
    if (painting?.generationMode) {
      setModelOptions(getModelOptions(painting.generationMode))
    }

    // 如果当前painting没有model，设置默认模型
    if (painting && !painting.model && allModels.length > 0) {
      const currentMode = painting.generationMode || MODEOPTIONS[0].value
      const modelGroups = getModelOptions(currentMode)
      let firstModel = ''
      let priceModel = ''
      for (const provider of Object.keys(modelGroups)) {
        if (modelGroups[provider] && modelGroups[provider].length > 0) {
          firstModel = modelGroups[provider][0].id
          priceModel = modelGroups[provider][0].price
          break
        }
      }
      if (firstModel) {
        updatePaintingState({ model: firstModel, priceModel: priceModel })
      }
    }
    // eslint-disable-next-line react-hooks/exhaustive-deps
  }, [isLoadingModels, dynamicModelGroups]) // 依赖模型加载状态

  // 当模型切换时，检查是否支持自定义尺寸
  useEffect(() => {
    const currentModel = allModels.find((m) => m.id === painting.model)
    if (currentModel && !currentModel.is_custom_size && isCustomSize) {
      setIsCustomSize(false)
    }
  }, [painting.model, allModels, isCustomSize])

  return (
    <Container>
      <Navbar>
        <NavbarCenter style={{ borderRight: 'none' }}>{t('paintings.title')}</NavbarCenter>
        {isMac && (
          <NavbarRight style={{ justifyContent: 'flex-end' }}>
            <Button size="small" className="nodrag" icon={<PlusOutlined />} onClick={createNewPainting}>
              {t('paintings.button.new.image')}
            </Button>
          </NavbarRight>
        )}
      </Navbar>
      <ContentContainer id="content-container">
        <LeftContainer>
          <ProviderTitleContainer>
            <SettingTitle style={{ marginBottom: 5 }}>{t('common.provider')}</SettingTitle>
            <div>
              <SettingHelpLink target="_blank" href={COURSE_URL}>
                {t('paintings.paint_course')}
              </SettingHelpLink>
              <SettingHelpLink target="_blank" href={TOP_UP_URL}>
                {t('paintings.top_up')}
              </SettingHelpLink>
              <ProviderAvatar pid={dmxapiProvider.id} size={16} style={{ marginLeft: 5 }} />
            </div>
          </ProviderTitleContainer>
          <Select value={providerOptions[3].value} onChange={handleProviderChange} style={{ marginBottom: 15 }}>
            {providerOptions.map((provider) => (
              <Select.Option value={provider.value} key={provider.value}>
                <SelectOptionContainer>
                  <ProviderAvatar pid={provider.value || ''} size={16} />

                  {provider.label}
                </SelectOptionContainer>
              </Select.Option>
            ))}
          </Select>
          {painting.generationMode &&
            [generationModeType.EDIT, generationModeType.MERGE].includes(painting.generationMode) && (
              <>
                <SettingTitle style={{ marginBottom: 5, marginTop: 15 }}>参考图</SettingTitle>
                <ImageUploader
                  fileMap={fileMap}
                  maxImages={painting.generationMode === generationModeType.EDIT ? 1 : 3}
                  onClearImages={clearImages}
                  onDeleteImage={handleDeleteImage}
                  onAddImage={onbeforeunload}
                  mode={painting.generationMode}
                />
              </>
            )}

          <SettingTitle style={{ marginBottom: 5, marginTop: 15 }}>
            {t('common.model')} <SettingPrice>{painting.priceModel !== '0' ? painting.priceModel : ''}</SettingPrice>
          </SettingTitle>
          <Select
            value={painting.model}
            onChange={onSelectModel}
            style={{ width: '100%' }}
            loading={isLoadingModels}
            placeholder={isLoadingModels ? t('common.loading') : t('paintings.select_model')}>
            {Object.entries(modelOptions).map(([provider, models]) => {
              if ((models as any[]).length === 0) return null
              return (
                <Select.OptGroup label={provider} key={provider}>
                  {(models as any[]).map((model) => (
                    <Select.Option key={model.id} value={model.id}>
                      {model.name}
                    </Select.Option>
                  ))}
                </Select.OptGroup>
              )
            })}
          </Select>

          <SettingTitle style={{ marginBottom: 5, marginTop: 15 }}>{t('paintings.image.size')}</SettingTitle>
          <Select
            value={isCustomSize ? 'custom' : painting.image_size}
            onChange={(value) => onSelectImageSize(value)}
            style={{ width: '100%' }}>
            {(() => {
              const currentModel = allModels.find((m) => m.id === painting.model)
              const modelImageSizes = currentModel?.image_sizes || []

              // 直接使用模型返回的image_sizes数据，包含label和value
              return modelImageSizes.map((size) => {
                return (
                  <Select.Option key={size.value} value={size.value}>
                    <HStack style={{ alignItems: 'center', gap: 8 }}>
                      <span>{size.label}</span>
                    </HStack>
                  </Select.Option>
                )
              })
            })()}
            {/* 检查当前模型是否支持自定义尺寸 */}
            {allModels.find((m) => m.id === painting.model)?.is_custom_size && (
              <Select.Option value="custom" key="custom">
                <HStack style={{ alignItems: 'center', gap: 8 }}>
                  <span>{t('paintings.custom_size')}</span>
                </HStack>
              </Select.Option>
            )}
          </Select>

          {/* 自定义尺寸输入框 */}
          {isCustomSize && allModels.find((m) => m.id === painting.model)?.is_custom_size && (
            <div style={{ marginTop: 10 }}>
              <HStack style={{ gap: 8, alignItems: 'center' }}>
                <InputNumber
                  placeholder="W"
                  value={customWidth}
                  controls={false}
                  onChange={(value) => onCustomSizeChange(value, 'width')}
                  min={parseInt(allModels.find((m) => m.id === painting.model)?.min_image_size || '512')}
                  max={parseInt(allModels.find((m) => m.id === painting.model)?.max_image_size || '2048')}
                  style={{ width: 80, flex: 1 }}
                />
                <span style={{ color: 'var(--color-text-2)', fontSize: '12px' }}>x</span>
                <InputNumber
                  placeholder="H"
                  value={customHeight}
                  controls={false}
                  onChange={(value) => onCustomSizeChange(value, 'height')}
                  min={parseInt(allModels.find((m) => m.id === painting.model)?.min_image_size || 512)}
                  max={parseInt(allModels.find((m) => m.id === painting.model)?.max_image_size || 2048)}
                  style={{ width: 80, flex: 1 }}
                />
                <span style={{ color: 'var(--color-text-3)', fontSize: '11px' }}>px</span>
              </HStack>
            </div>
          )}

          {painting.generationMode === generationModeType.GENERATION && (
            <>
              <SettingTitle style={{ marginBottom: 5, marginTop: 15 }}>
                {t('paintings.seed')}
                <Tooltip title={t('paintings.seed_desc_tip')}>
                  <InfoIcon />
                </Tooltip>
              </SettingTitle>
              <Input
                value={painting.seed}
                pattern="[0-9]*"
                onChange={(e) => onInputSeed(e)}
                suffix={
                  <RedoOutlined
                    onClick={() => updatePaintingState({ seed: Math.floor(Math.random() * 1000000).toString() })}
                    style={{ cursor: 'pointer', color: 'var(--color-text-2)' }}
                  />
                }
              />
            </>
          )}

          <SettingTitle style={{ marginBottom: 5, marginTop: 15 }}>{t('paintings.style_type')}</SettingTitle>
          <SliderContainer>
            <RadioTextBox>
              {STYLE_TYPE_OPTIONS.map((ele) => (
                <RadioTextItem
                  key={ele.label}
                  className={painting.style_type === ele.label ? 'selected' : ''}
                  onClick={() => onSelectStyleType(ele.label)}>
                  {ele.label}
                </RadioTextItem>
              ))}
            </RadioTextBox>
          </SliderContainer>

          <SettingTitle style={{ marginBottom: 5, marginTop: 15 }}>
            {t('paintings.auto_create_paint')}
            <Tooltip title={t('paintings.auto_create_paint_tip')}>
              <InfoIcon />
            </Tooltip>
          </SettingTitle>
          <HStack>
            <Switch checked={painting.autoCreate} onChange={(checked) => onChangeAutoCreate(checked)} />
          </HStack>
        </LeftContainer>
        <MainContainer>
          <ModeSegmentedContainer>
            <Segmented
              shape="round"
              value={painting.generationMode}
              onChange={onGenerationModeChange}
              options={modeOptions}
            />
          </ModeSegmentedContainer>
          <Artboard
            painting={painting}
            isLoading={isLoading}
            currentImageIndex={currentImageIndex}
            onPrevImage={prevImage}
            onNextImage={nextImage}
            onCancel={onCancel}
            imageCover={defaultCoverImage()}
            loadText={defaultLoadText()}
          />
          <InputContainer>
            <Textarea
              ref={textareaRef}
              variant="borderless"
              disabled={isLoading}
              value={painting.prompt}
              spellCheck={false}
              onChange={(e) => updatePaintingState({ prompt: e.target.value })}
              placeholder={t('paintings.prompt_placeholder')}
            />
            <Toolbar>
              <ToolbarMenu>
                <SendMessageButton sendMessage={onGenerate} disabled={isLoading} />
              </ToolbarMenu>
            </Toolbar>
          </InputContainer>
        </MainContainer>
        <PaintingsList
          namespace="dmxapi_paintings"
          paintings={dmxapi_paintings}
          selectedPainting={painting}
          onSelectPainting={onSelectPainting}
          onDeletePainting={onDeletePainting}
          onNewPainting={createNewPainting}
        />
      </ContentContainer>
    </Container>
  )
}

const Container = styled.div`
  display: flex;
  flex: 1;
  flex-direction: column;
  height: 100%;
`

// 添加新的样式组件
const ProviderTitleContainer = styled.div`
  display: flex;
  justify-content: space-between;
  align-items: center;
  margin-bottom: 5px;
`

const SelectOptionContainer = styled.div`
  display: flex;
  align-items: center;
  gap: 8px;
`

const ContentContainer = styled.div`
  display: flex;
  flex: 1;
  flex-direction: row;
  height: 100%;
  background-color: var(--color-background);
  overflow: hidden;
`

const LeftContainer = styled(Scrollbar)`
  display: flex;
  flex: 1;
  flex-direction: column;
  height: 100%;
  padding: 20px;
  background-color: var(--color-background);
  max-width: var(--assistants-width);
  border-right: 0.5px solid var(--color-border);
`

const MainContainer = styled.div`
  display: flex;
  flex: 1;
  flex-direction: column;
  height: 100%;
  background-color: var(--color-background);
`

const InputContainer = styled.div`
  display: flex;
  flex-direction: column;
  min-height: 95px;
  max-height: 95px;
  position: relative;
  border: 1px solid var(--color-border-soft);
  transition: all 0.3s ease;
  margin: 0 20px 15px 20px;
  border-radius: 10px;
`

const Textarea = styled(TextArea)`
  padding: 10px;
  border-radius: 0;
  display: flex;
  flex: 1;
  resize: none !important;
  overflow: auto;
  width: auto;
`

const Toolbar = styled.div`
  display: flex;
  flex-direction: row;
  justify-content: flex-end;
  padding: 0 8px;
  height: 40px;
`

const ToolbarMenu = styled.div`
  display: flex;
  flex-direction: row;
  align-items: center;
  gap: 6px;
`
const InfoIcon = styled(Info)`
  margin-left: 5px;
  cursor: help;
  color: var(--color-text-2);
  opacity: 0.6;
  width: 16px;
  height: 16px;

  &:hover {
    opacity: 1;
  }
`

const SliderContainer = styled.div`
  display: flex;
  align-items: center;
  gap: 16px;

  .ant-slider {
    flex: 1;
  }
`

const RadioTextBox = styled.div`
  display: flex;
  flex-wrap: wrap;
  align-items: flex-start;
  gap: 8px;
`

const RadioTextItem = styled.div`
  cursor: pointer;
  padding: 2px 6px;
  border-radius: 6px;
  transition: all 0.2s ease;
  border: 1px solid var(--color-border);

  /* 默认状态 */
  background-color: var(--color-background);

  /* 悬浮状态 */
  &:hover {
    background-color: var(--color-hover, #f0f0f0);
  }

  /* 选中状态 - 需要添加selected类名 */
  &.selected {
    background-color: var(--color-primary, #1890ff);
    color: white;
    border: 1px solid var(--color-primary, #1890ff);
  }
`

// 添加新的样式组件
const ModeSegmentedContainer = styled.div`
  display: flex;
  justify-content: center;
  padding-top: 24px;
`

const EmptyImgBox = styled.div`
  display: flex;
  flex: 1;
  flex-direction: row;
  justify-content: center;
  align-items: center;
`

const EmptyImg = styled.div<{ bgUrl?: string }>`
  width: 70vh;
  height: 70vh;
  background-size: contain;
  background-repeat: no-repeat;
  background-position: center;
  background-image: ${(props) => (props.bgUrl ? `url(${props.bgUrl})` : `url(${DMXAPIToImg})`)};
  background-color: #ffffff;
`

const LoadTextWrap = styled.div`
  display: flex;
  flex-direction: column;
  justify-content: center;
  align-items: center;
  text-align: center;
  color: black;
  text-shadow:
    -1px -1px 0 #ffffff,
    1px -1px 0 #ffffff,
    -1px 1px 0 #ffffff,
    1px 1px 0 #ffffff;
`

const SettingPrice = styled.div`
  margin-left: auto;
  color: var(--color-primary);
  font-size: 11px;
  font-weight: 500;
`

export default DmxapiPage<|MERGE_RESOLUTION|>--- conflicted
+++ resolved
@@ -14,12 +14,7 @@
 import { setGenerating } from '@renderer/store/runtime'
 import type { DmxapiPainting, FileMetadata } from '@renderer/types'
 import { convertToBase64, uuid } from '@renderer/utils'
-<<<<<<< HEAD
-import { Avatar, Button, Input, InputNumber, Segmented, Select, Switch, Tooltip } from 'antd'
-=======
-import { DmxapiPainting } from '@types'
 import { Button, Input, InputNumber, Segmented, Select, Switch, Tooltip } from 'antd'
->>>>>>> df7fd269
 import TextArea from 'antd/es/input/TextArea'
 import { Info } from 'lucide-react'
 import type { FC } from 'react'

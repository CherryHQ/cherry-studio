import { Flex } from '@cherrystudio/ui'
import { Button } from '@cherrystudio/ui'
import { TopView } from '@renderer/components/TopView'
import { useAssistantPresets } from '@renderer/hooks/useAssistantPresets'
import { useSettings } from '@renderer/hooks/useSettings'
import { useTimer } from '@renderer/hooks/useTimer'
import { getDefaultModel } from '@renderer/services/AssistantService'
import { EVENT_NAMES, EventEmitter } from '@renderer/services/EventService'
import { useAppDispatch } from '@renderer/store'
import { setAgentssubscribeUrl } from '@renderer/store/settings'
import type { AssistantPreset } from '@renderer/types'
import { uuid } from '@renderer/utils'
<<<<<<< HEAD
import { Form, Input, Modal, Radio } from 'antd'
=======
import { Button, Divider, Flex, Form, Input, Modal, Radio, Typography } from 'antd'
import { HelpCircle } from 'lucide-react'
>>>>>>> 9f948e1c
import { useState } from 'react'
import { useTranslation } from 'react-i18next'

interface Props {
  resolve: (value: AssistantPreset[] | null) => void
}

const PopupContainer: React.FC<Props> = ({ resolve }) => {
  const [open, setOpen] = useState(true)
  const [form] = Form.useForm()
  const { t } = useTranslation()
  const { addAssistantPreset } = useAssistantPresets()
  const [importType, setImportType] = useState<'url' | 'file'>('url')
  const [loading, setLoading] = useState(false)
  const [subscribeLoading, setSubscribeLoading] = useState(false)
  const { setTimeoutTimer } = useTimer()
  const dispatch = useAppDispatch()
  const { agentssubscribeUrl } = useSettings()
  const [subscribeUrl, setSubscribeUrl] = useState(agentssubscribeUrl || '')
  const [selectedFile, setSelectedFile] = useState<{ name: string; content: Uint8Array } | null>(null)
  const [urlValue, setUrlValue] = useState('')

  const isImportDisabled = importType === 'url' ? !urlValue.trim() : !selectedFile
  const isSubscribed = !!agentssubscribeUrl

  const handleSelectFile = async () => {
    const result = await window.api.file.open({
      filters: [{ name: t('assistants.presets.import.file_filter'), extensions: ['json'] }]
    })

    if (result) {
      setSelectedFile({ name: result.fileName, content: result.content })
    }
  }

  const onFinish = async () => {
    // Validate before setting loading
    if (importType === 'url' && !urlValue.trim()) {
      window.toast.error(t('assistants.presets.import.error.url_required'))
      return
    }
    if (importType === 'file' && !selectedFile) {
      window.toast.error(t('assistants.presets.import.error.file_required'))
      return
    }

    setLoading(true)
    try {
      let presets: AssistantPreset[] = []

      if (importType === 'url') {
        const response = await fetch(urlValue.trim())
        if (!response.ok) {
          throw new Error(t('assistants.presets.import.error.fetch_failed'))
        }
        const data = await response.json()
        presets = Array.isArray(data) ? data : [data]
      } else {
        presets = JSON.parse(new TextDecoder('utf-8').decode(selectedFile!.content))
        if (!Array.isArray(presets)) {
          presets = [presets]
        }
      }

      // Validate and process agents
      for (const preset of presets) {
        if (!preset.name || !preset.prompt) {
          throw new Error(t('assistants.presets.import.error.invalid_format'))
        }

        const newPreset: AssistantPreset = {
          id: uuid(),
          name: preset.name,
          emoji: preset.emoji || '🤖',
          group: preset.group || [],
          prompt: preset.prompt,
          description: preset.description || '',
          type: 'agent',
          topics: [],
          messages: [],
          defaultModel: getDefaultModel(),
          regularPhrases: preset.regularPhrases || []
        }
        addAssistantPreset(newPreset)
      }

      window.toast.success(t('message.agents.imported', { count: presets.length }))

      setTimeoutTimer('onFinish', () => EventEmitter.emit(EVENT_NAMES.SHOW_ASSISTANTS), 0)
      setOpen(false)
      resolve(presets)
    } catch (error) {
      window.toast.error(error instanceof Error ? error.message : t('message.agents.import.error'))
    } finally {
      setLoading(false)
    }
  }

  const onCancel = () => {
    setOpen(false)
  }

  const handleSubscribeUrlChange = (e: React.ChangeEvent<HTMLInputElement>) => {
    setSubscribeUrl(e.target.value)
  }

  const handleSubscribe = async () => {
    // If already subscribed, unsubscribe
    if (isSubscribed) {
      dispatch(setAgentssubscribeUrl(''))
      setSubscribeUrl('')
      window.location.reload()
      return
    }

    if (!subscribeUrl.trim()) {
      return
    }

    setSubscribeLoading(true)
    try {
      const response = await fetch(subscribeUrl)
      if (!response.ok) {
        throw new Error(t('assistants.presets.import.error.fetch_failed'))
      }
      dispatch(setAgentssubscribeUrl(subscribeUrl))
      window.location.reload()
    } catch (error) {
      window.toast.error(error instanceof Error ? error.message : t('message.agents.import.error'))
    } finally {
      setSubscribeLoading(false)
    }
  }

  const handleHelpClick = () => {
    window.open('https://docs.cherry-ai.com/data-settings/assistants-subscribe', '_blank')
  }

  return (
    <Modal
      title={t('assistants.presets.import.title')}
      open={open}
      onCancel={onCancel}
<<<<<<< HEAD
      maskClosable={false}
      footer={
        <Flex className="justify-end gap-2">
          <Button onClick={onCancel}>{t('common.cancel')}</Button>
          <Button onClick={() => form.submit()} disabled={loading}>
            {t('assistants.presets.import.button')}
          </Button>
        </Flex>
      }
=======
      afterClose={() => resolve(null)}
      footer={null}
>>>>>>> 9f948e1c
      transitionName="animation-move-down"
      styles={{ body: { padding: '16px' } }}
      centered>
      <Form form={form} onFinish={onFinish} layout="vertical">
        <Form.Item style={{ marginBottom: 0 }}>
          <Flex align="center" gap={12} style={{ width: '100%' }}>
            <Radio.Group value={importType} onChange={(e) => setImportType(e.target.value)}>
              <Radio.Button value="url">{t('assistants.presets.import.type.url')}</Radio.Button>
              <Radio.Button value="file">{t('assistants.presets.import.type.file')}</Radio.Button>
            </Radio.Group>

            {importType === 'url' && (
              <Form.Item
                name="url"
                rules={[{ required: true, message: t('assistants.presets.import.error.url_required') }]}
                style={{ flex: 1, marginBottom: 0 }}>
                <Input
                  placeholder={t('assistants.presets.import.url_placeholder')}
                  value={urlValue}
                  onChange={(e) => setUrlValue(e.target.value)}
                />
              </Form.Item>
            )}

            {importType === 'file' && (
              <>
                <Button onClick={handleSelectFile}>{t('assistants.presets.import.select_file')}</Button>
                {selectedFile && (
                  <Typography.Text type="secondary" ellipsis style={{ maxWidth: 200 }}>
                    {selectedFile.name}
                  </Typography.Text>
                )}
                <div style={{ flex: 1 }} />
              </>
            )}

            <Button type="primary" onClick={onFinish} loading={loading} disabled={isImportDisabled}>
              {t('assistants.presets.import.button')}
            </Button>
          </Flex>
        </Form.Item>
      </Form>

      <Divider style={{ margin: '16px 0' }} />

      <Flex align="center" gap={4}>
        <Typography.Text strong style={{ flexShrink: 0, fontSize: 16 }}>
          {t('assistants.presets.tag.agent')}
          {t('settings.tool.websearch.subscribe_add')}
        </Typography.Text>
        <HelpCircle
          size={16}
          color="var(--color-icon)"
          onClick={handleHelpClick}
          className="hover:!text-[var(--color-primary)] cursor-pointer transition-colors"
          style={{ flexShrink: 0 }}
        />
      </Flex>

      <Flex align="center" gap={12} style={{ marginTop: 10 }}>
        <Input
          type="text"
          value={subscribeUrl}
          onChange={handleSubscribeUrlChange}
          style={{ flex: 1 }}
          placeholder={t('settings.tool.websearch.subscribe_url')}
        />
        <Button type="primary" onClick={handleSubscribe} loading={subscribeLoading} disabled={!subscribeUrl.trim()}>
          {isSubscribed ? t('common.unsubscribe') : t('common.subscribe')}
        </Button>
      </Flex>
    </Modal>
  )
}

export default class ImportAssistantPresetPopup {
  static show() {
    return new Promise<AssistantPreset[] | null>((resolve) => {
      TopView.show(
        <PopupContainer
          resolve={(v) => {
            resolve(v)
            this.hide()
          }}
        />,
        'ImportAssistantPresetPopup'
      )
    })
  }

  static hide() {
    TopView.hide('ImportAssistantPresetPopup')
  }
}<|MERGE_RESOLUTION|>--- conflicted
+++ resolved
@@ -1,4 +1,4 @@
-import { Flex } from '@cherrystudio/ui'
+import { RowFlex } from '@cherrystudio/ui'
 import { Button } from '@cherrystudio/ui'
 import { TopView } from '@renderer/components/TopView'
 import { useAssistantPresets } from '@renderer/hooks/useAssistantPresets'
@@ -10,12 +10,8 @@
 import { setAgentssubscribeUrl } from '@renderer/store/settings'
 import type { AssistantPreset } from '@renderer/types'
 import { uuid } from '@renderer/utils'
-<<<<<<< HEAD
-import { Form, Input, Modal, Radio } from 'antd'
-=======
-import { Button, Divider, Flex, Form, Input, Modal, Radio, Typography } from 'antd'
+import { Divider, Form, Input, Modal, Radio, Typography } from 'antd'
 import { HelpCircle } from 'lucide-react'
->>>>>>> 9f948e1c
 import { useState } from 'react'
 import { useTranslation } from 'react-i18next'
 
@@ -159,26 +155,14 @@
       title={t('assistants.presets.import.title')}
       open={open}
       onCancel={onCancel}
-<<<<<<< HEAD
-      maskClosable={false}
-      footer={
-        <Flex className="justify-end gap-2">
-          <Button onClick={onCancel}>{t('common.cancel')}</Button>
-          <Button onClick={() => form.submit()} disabled={loading}>
-            {t('assistants.presets.import.button')}
-          </Button>
-        </Flex>
-      }
-=======
       afterClose={() => resolve(null)}
       footer={null}
->>>>>>> 9f948e1c
       transitionName="animation-move-down"
       styles={{ body: { padding: '16px' } }}
       centered>
       <Form form={form} onFinish={onFinish} layout="vertical">
         <Form.Item style={{ marginBottom: 0 }}>
-          <Flex align="center" gap={12} style={{ width: '100%' }}>
+          <RowFlex className="items-center gap-[12px]" style={{ width: '100%' }}>
             <Radio.Group value={importType} onChange={(e) => setImportType(e.target.value)}>
               <Radio.Button value="url">{t('assistants.presets.import.type.url')}</Radio.Button>
               <Radio.Button value="file">{t('assistants.presets.import.type.file')}</Radio.Button>
@@ -209,16 +193,16 @@
               </>
             )}
 
-            <Button type="primary" onClick={onFinish} loading={loading} disabled={isImportDisabled}>
+            <Button variant="default" onClick={onFinish} loading={loading} disabled={isImportDisabled}>
               {t('assistants.presets.import.button')}
             </Button>
-          </Flex>
+          </RowFlex>
         </Form.Item>
       </Form>
 
       <Divider style={{ margin: '16px 0' }} />
 
-      <Flex align="center" gap={4}>
+      <RowFlex className="items-center gap-[4px]">
         <Typography.Text strong style={{ flexShrink: 0, fontSize: 16 }}>
           {t('assistants.presets.tag.agent')}
           {t('settings.tool.websearch.subscribe_add')}
@@ -230,9 +214,9 @@
           className="hover:!text-[var(--color-primary)] cursor-pointer transition-colors"
           style={{ flexShrink: 0 }}
         />
-      </Flex>
-
-      <Flex align="center" gap={12} style={{ marginTop: 10 }}>
+      </RowFlex>
+
+      <RowFlex className="items-center gap-[12px]" style={{ marginTop: 10 }}>
         <Input
           type="text"
           value={subscribeUrl}
@@ -240,10 +224,10 @@
           style={{ flex: 1 }}
           placeholder={t('settings.tool.websearch.subscribe_url')}
         />
-        <Button type="primary" onClick={handleSubscribe} loading={subscribeLoading} disabled={!subscribeUrl.trim()}>
+        <Button variant="default" onClick={handleSubscribe} loading={subscribeLoading} disabled={!subscribeUrl.trim()}>
           {isSubscribed ? t('common.unsubscribe') : t('common.subscribe')}
         </Button>
-      </Flex>
+      </RowFlex>
     </Modal>
   )
 }

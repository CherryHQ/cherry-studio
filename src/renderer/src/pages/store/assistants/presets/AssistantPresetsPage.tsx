import { Button, ColFlex, Flex, RowFlex } from '@cherrystudio/ui'
import { Navbar, NavbarCenter } from '@renderer/components/app/Navbar'
import ListItem from '@renderer/components/ListItem'
import GeneralPopup from '@renderer/components/Popups/GeneralPopup'
import Scrollbar from '@renderer/components/Scrollbar'
import CustomTag from '@renderer/components/Tags/CustomTag'
import { useAssistantPresets } from '@renderer/hooks/useAssistantPresets'
import { useNavbarPosition } from '@renderer/hooks/useNavbar'
import { createAssistantFromAgent } from '@renderer/services/AssistantService'
import type { AssistantPreset } from '@renderer/types'
import { uuid } from '@renderer/utils'
import { Empty, Input } from 'antd'
import { omit } from 'lodash'
import { Import, Plus, Rss, Search, Settings2 } from 'lucide-react'
import type { FC } from 'react'
import { useCallback, useEffect, useMemo, useState } from 'react'
import { useTranslation } from 'react-i18next'
import ReactMarkdown from 'react-markdown'
import styled from 'styled-components'

import { groupByCategories, useSystemAssistantPresets } from '.'
import { groupTranslations } from './assistantPresetGroupTranslations'
import AddAssistantPresetPopup from './components/AddAssistantPresetPopup'
import AssistantPresetCard from './components/AssistantPresetCard'
import { AssistantPresetGroupIcon } from './components/AssistantPresetGroupIcon'
import AssistantsSubscribeUrlSettings from './components/AssistantsSubscribeUrlSettings'
import ImportAssistantPresetPopup from './components/ImportAssistantPresetPopup'
import ManageAssistantPresetsPopup from './components/ManageAssistantPresetsPopup'

const AssistantPresetsPage: FC = () => {
  const [search, setSearch] = useState('')
  const [searchInput, setSearchInput] = useState('')
  const [activeGroup, setActiveGroup] = useState('我的')
  const [agentGroups, setAgentGroups] = useState<Record<string, AssistantPreset[]>>({})
  const [isSearchExpanded, setIsSearchExpanded] = useState(false)
  const systemPresets = useSystemAssistantPresets()
  const { presets: userPresets } = useAssistantPresets()
  const { isTopNavbar } = useNavbarPosition()

  useEffect(() => {
    const systemAgentsGroupList = groupByCategories(systemPresets)
    const agentsGroupList = {
      我的: userPresets,
      精选: [],
      ...systemAgentsGroupList
    } as Record<string, AssistantPreset[]>
    setAgentGroups(agentsGroupList)
  }, [systemPresets, userPresets])

  const filteredPresets = useMemo(() => {
    // 搜索框为空直接返回「我的」分组下的 agent
    if (!search.trim()) {
      return agentGroups[activeGroup] || []
    }
    const uniquePresets = new Map<string, AssistantPreset>()
    Object.entries(agentGroups).forEach(([, agents]) => {
      agents.forEach((agent) => {
        if (
          agent.name.toLowerCase().includes(search.toLowerCase()) ||
          agent.description?.toLowerCase().includes(search.toLowerCase())
        ) {
          uniquePresets.set(agent.id, agent)
        }
      })
    })
    return Array.from(uniquePresets.values())
  }, [agentGroups, activeGroup, search])

  const { t, i18n } = useTranslation()

  const onAddPresetConfirm = useCallback(
    (preset: AssistantPreset) => {
      window.modal.confirm({
        title: preset.name,
        content: (
          <ColFlex className="gap-4" style={{ width: 'calc(100% + 12px)' }}>
            {preset.description && <AgentDescription>{preset.description}</AgentDescription>}

            {preset.prompt && (
              <AgentPrompt className="markdown">
                <ReactMarkdown>{preset.prompt}</ReactMarkdown>
              </AgentPrompt>
            )}
          </ColFlex>
        ),
        width: 600,
        icon: null,
        closable: true,
        maskClosable: true,
        centered: true,
        okButtonProps: { type: 'primary' },
        okText: t('assistants.presets.add.button'),
        onOk: () => createAssistantFromAgent(preset)
      })
    },
    [t]
  )

  const getPresetFromSystemPreset = useCallback((preset: (typeof systemPresets)[number]) => {
    return {
      ...omit(preset, 'group'),
      name: preset.name,
      id: uuid(),
      topics: [],
      type: 'agent'
    }
  }, [])

  const getLocalizedGroupName = useCallback(
    (group: string) => {
      const currentLang = i18n.language
      return groupTranslations[group]?.[currentLang] || group
    },
    [i18n.language]
  )

  const handleSearch = () => {
    if (searchInput.trim() === '') {
      setSearch('')
      setActiveGroup('我的')
    } else {
      setActiveGroup('')
      setSearch(searchInput)
    }
  }

  const handleSearchClear = () => {
    setSearch('')
    setSearchInput('')
    setActiveGroup('我的')
    setIsSearchExpanded(false)
  }

  const handleSearchIconClick = () => {
    if (!isSearchExpanded) {
      setIsSearchExpanded(true)
    } else {
      handleSearch()
    }
  }

  const handleSearchInputChange = (e: React.ChangeEvent<HTMLInputElement>) => {
    const value = e.target.value
    setSearchInput(value)
    // 如果输入内容为空，折叠搜索框
    if (value.trim() === '') {
      setIsSearchExpanded(false)
      setSearch('')
      setActiveGroup('我的')
    }
  }

  const handleSearchInputBlur = () => {
    // 如果输入内容为空，失焦时折叠搜索框
    if (searchInput.trim() === '') {
      setIsSearchExpanded(false)
    }
  }

  const handleGroupClick = (group: string) => () => {
    setSearch('')
    setSearchInput('')
    setActiveGroup(group)
  }

  const handleAddAgent = () => {
    AddAssistantPresetPopup.show().then(() => {
      handleSearchClear()
    })
  }

  const handleImportAgent = async () => {
    try {
      await ImportAssistantPresetPopup.show()
    } catch (error) {
      window.toast.error(error instanceof Error ? error.message : t('message.agents.import.error'))
    }
  }

  const handleSubscribeSettings = () => {
    GeneralPopup.show({
      title: t('assistants.presets.settings.title'),
      content: <AssistantsSubscribeUrlSettings />,
      footer: null,
      width: 600
    })
  }

  const handleManageAgents = () => {
    ManageAssistantPresetsPopup.show()
  }

  return (
    <Container>
      <Navbar>
        <NavbarCenter style={{ borderRight: 'none', justifyContent: 'space-between' }}>
          {t('assistants.presets.title')}
          <Input
            placeholder={t('common.search')}
            className="nodrag"
            style={{ width: '30%', height: 28, borderRadius: 15, paddingLeft: 12 }}
            size="small"
            variant="filled"
            allowClear
            onClear={handleSearchClear}
            suffix={<Search size={14} color="var(--color-icon)" onClick={handleSearch} />}
            value={searchInput}
            maxLength={50}
            onChange={handleSearchInputChange}
            onPressEnter={handleSearch}
            onBlur={handleSearchInputBlur}
          />
          <div style={{ width: 80 }} />
        </NavbarCenter>
      </Navbar>

      <Main id="content-container">
        <AgentsGroupList>
          {Object.entries(agentGroups).map(([group]) => (
            <ListItem
              active={activeGroup === group && !search.trim()}
              key={group}
              title={
                <Flex className="items-center justify-between gap-4">
                  <Flex className="items-center gap-2.5">
                    <AssistantPresetGroupIcon groupName={group} />
                    {getLocalizedGroupName(group)}
                  </Flex>
                  {
                    <RowFlex className="min-w-10 items-center justify-center">
                      <CustomTag color="#A0A0A0" size={8}>
                        {agentGroups[group].length}
                      </CustomTag>
                    </RowFlex>
                  }
                </Flex>
              }
              style={{ margin: '0 8px', paddingLeft: 16, paddingRight: 16 }}
              onClick={handleGroupClick(group)}></ListItem>
          ))}
        </AgentsGroupList>

        <AgentsListContainer>
          <AgentsListHeader>
            <AgentsListTitle>
              {search.trim() ? (
                <>
                  <AssistantPresetGroupIcon groupName="搜索" size={24} />
                  {search.trim()}{' '}
                </>
              ) : (
                <>
                  <AssistantPresetGroupIcon groupName={activeGroup} size={24} />
                  {getLocalizedGroupName(activeGroup)}
                </>
              )}

              {
                <CustomTag color="#A0A0A0" size={10}>
                  {filteredPresets.length}
                </CustomTag>
              }
            </AgentsListTitle>
            <Flex className="gap-2">
              {isSearchExpanded ? (
                <Input
                  placeholder={t('common.search')}
                  className="nodrag"
                  style={{ width: 200, height: 28, borderRadius: 15, paddingLeft: 12 }}
                  size="small"
                  variant="filled"
                  allowClear
                  onClear={handleSearchClear}
                  suffix={<Search size={14} color="var(--color-icon)" onClick={handleSearchIconClick} />}
                  value={searchInput}
                  maxLength={50}
                  onChange={handleSearchInputChange}
                  onPressEnter={handleSearch}
                  onBlur={handleSearchInputBlur}
                  autoFocus
                />
              ) : (
                isTopNavbar && (
                  <Button variant="ghost" onClick={handleSearchIconClick}>
                    <Search size={18} color="var(--color-icon)" />
                    {t('common.search')}
                  </Button>
                )
              )}
              <Button variant="ghost" onClick={handleImportAgent}>
                <Import size={18} color="var(--color-icon)" />
                {t('assistants.presets.import.title')}
              </Button>
              <Button variant="ghost" onClick={handleSubscribeSettings}>
                <Rss size={18} color="var(--color-icon)" />
                {t('assistants.presets.settings.title')}
              </Button>
<<<<<<< HEAD
              <Button variant="ghost" onClick={handleAddAgent}>
                <Plus size={18} color="var(--color-icon)" />
=======
              <Button type="text" onClick={handleManageAgents} icon={<Settings2 size={18} color="var(--color-icon)" />}>
                {t('assistants.presets.manage.title')}
              </Button>
              <Button type="text" onClick={handleAddAgent} icon={<Plus size={18} color="var(--color-icon)" />}>
>>>>>>> dc0c47c6
                {t('assistants.presets.add.title')}
              </Button>
            </Flex>
          </AgentsListHeader>

          {filteredPresets.length > 0 ? (
            <AgentsList>
              {filteredPresets.map((agent, index) => (
                <AssistantPresetCard
                  key={agent.id || index}
                  onClick={() => onAddPresetConfirm(getPresetFromSystemPreset(agent))}
                  preset={agent}
                  activegroup={activeGroup}
                  getLocalizedGroupName={getLocalizedGroupName}
                />
              ))}
            </AgentsList>
          ) : (
            <EmptyView>
              <Empty description={t('assistants.presets.search.no_results')} />
            </EmptyView>
          )}
        </AgentsListContainer>
      </Main>
    </Container>
  )
}

const Container = styled.div`
  display: flex;
  flex: 1;
  flex-direction: column;
  height: 100%;
`

const AgentsGroupList = styled(Scrollbar)`
  min-width: 160px;
  height: calc(100vh - var(--navbar-height));
  display: flex;
  flex-direction: column;
  gap: 8px;
  padding: 12px 0;
  border-right: 0.5px solid var(--color-border);
  border-top-left-radius: inherit;
  border-bottom-left-radius: inherit;
  -ms-overflow-style: none;
  scrollbar-width: none;
  &::-webkit-scrollbar {
    display: none;
  }
`

const Main = styled.div`
  flex: 1;
  display: flex;
`

const AgentsListContainer = styled.div`
  height: calc(100vh - var(--navbar-height));
  flex: 1;
  display: flex;
  flex-direction: column;
`

const AgentsListHeader = styled.div`
  display: flex;
  align-items: center;
  justify-content: space-between;
  padding: 12px 16px 12px;
`

const AgentsListTitle = styled.div`
  font-size: 16px;
  line-height: 18px;
  font-weight: 500;
  color: var(--color-text-1);
  display: flex;
  align-items: center;
  gap: 8px;
`

const AgentsList = styled(Scrollbar)`
  flex: 1;
  padding: 8px 16px 16px;
  display: grid;
  grid-template-columns: repeat(auto-fill, minmax(300px, 1fr));
  grid-auto-rows: 160px;
  gap: 16px;
`

const AgentDescription = styled.div`
  color: var(--color-text-2);
  font-size: 12px;
`

const AgentPrompt = styled.div`
  max-height: 60vh;
  overflow-y: scroll;
  background-color: var(--color-background-soft);
  padding: 8px;
  border-radius: 10px;
`

const EmptyView = styled.div`
  height: 100%;
  display: flex;
  flex: 1;
  justify-content: center;
  align-items: center;
  font-size: 16px;
  color: var(--color-text-secondary);
`

export default AssistantPresetsPage<|MERGE_RESOLUTION|>--- conflicted
+++ resolved
@@ -295,15 +295,12 @@
                 <Rss size={18} color="var(--color-icon)" />
                 {t('assistants.presets.settings.title')}
               </Button>
-<<<<<<< HEAD
+              <Button variant="ghost" onClick={handleManageAgents}>
+                <Settings2 size={18} color="var(--color-icon)" />
+                {t('assistants.presets.manage.title')}
+              </Button>
               <Button variant="ghost" onClick={handleAddAgent}>
                 <Plus size={18} color="var(--color-icon)" />
-=======
-              <Button type="text" onClick={handleManageAgents} icon={<Settings2 size={18} color="var(--color-icon)" />}>
-                {t('assistants.presets.manage.title')}
-              </Button>
-              <Button type="text" onClick={handleAddAgent} icon={<Plus size={18} color="var(--color-icon)" />}>
->>>>>>> dc0c47c6
                 {t('assistants.presets.add.title')}
               </Button>
             </Flex>

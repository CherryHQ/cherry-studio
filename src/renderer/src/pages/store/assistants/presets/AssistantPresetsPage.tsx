import { Button, ColFlex, Flex, RowFlex } from '@cherrystudio/ui'
import { Navbar, NavbarCenter } from '@renderer/components/app/Navbar'
import ListItem from '@renderer/components/ListItem'
import Scrollbar from '@renderer/components/Scrollbar'
import CustomTag from '@renderer/components/Tags/CustomTag'
import { useAssistantPresets } from '@renderer/hooks/useAssistantPresets'
import { useNavbarPosition } from '@renderer/hooks/useNavbar'
import { createAssistantFromAgent } from '@renderer/services/AssistantService'
import type { AssistantPreset } from '@renderer/types'
import { uuid } from '@renderer/utils'
import { Empty, Input } from 'antd'
import { omit } from 'lodash'
import { Import, Plus, Search, Settings2 } from 'lucide-react'
import type { FC } from 'react'
import { useCallback, useEffect, useMemo, useState } from 'react'
import { useTranslation } from 'react-i18next'
import ReactMarkdown from 'react-markdown'
import styled from 'styled-components'

import { groupByCategories, useSystemAssistantPresets } from '.'
import { groupTranslations } from './assistantPresetGroupTranslations'
import AddAssistantPresetPopup from './components/AddAssistantPresetPopup'
import AssistantPresetCard from './components/AssistantPresetCard'
import { AssistantPresetGroupIcon } from './components/AssistantPresetGroupIcon'
import ImportAssistantPresetPopup from './components/ImportAssistantPresetPopup'
import ManageAssistantPresetsPopup from './components/ManageAssistantPresetsPopup'

const AssistantPresetsPage: FC = () => {
  const [search, setSearch] = useState('')
  const [searchInput, setSearchInput] = useState('')
  const [activeGroup, setActiveGroup] = useState('我的')
  const [agentGroups, setAgentGroups] = useState<Record<string, AssistantPreset[]>>({})
  const [isSearchExpanded, setIsSearchExpanded] = useState(false)
  const systemPresets = useSystemAssistantPresets()
  const { presets: userPresets } = useAssistantPresets()
  const { isTopNavbar } = useNavbarPosition()

  useEffect(() => {
    const systemAgentsGroupList = groupByCategories(systemPresets)
    const agentsGroupList = {
      我的: userPresets,
      精选: [],
      ...systemAgentsGroupList
    } as Record<string, AssistantPreset[]>
    setAgentGroups(agentsGroupList)
  }, [systemPresets, userPresets])

  const filteredPresets = useMemo(() => {
    // 搜索框为空直接返回「我的」分组下的 agent
    if (!search.trim()) {
      return agentGroups[activeGroup] || []
    }
    const uniquePresets = new Map<string, AssistantPreset>()
    Object.entries(agentGroups).forEach(([, agents]) => {
      agents.forEach((agent) => {
        if (
          agent.name.toLowerCase().includes(search.toLowerCase()) ||
          agent.description?.toLowerCase().includes(search.toLowerCase())
        ) {
          uniquePresets.set(agent.id, agent)
        }
      })
    })
    return Array.from(uniquePresets.values())
  }, [agentGroups, activeGroup, search])

  const { t, i18n } = useTranslation()

  const onAddPresetConfirm = useCallback(
    (preset: AssistantPreset) => {
      window.modal.confirm({
        title: preset.name,
        content: (
          <ColFlex className="gap-4" style={{ width: 'calc(100% + 12px)' }}>
            {preset.description && <AgentDescription>{preset.description}</AgentDescription>}

            {preset.prompt && (
              <AgentPrompt className="markdown">
                <ReactMarkdown>{preset.prompt}</ReactMarkdown>
              </AgentPrompt>
            )}
          </ColFlex>
        ),
        width: 600,
        icon: null,
        closable: true,
        maskClosable: true,
        centered: true,
        okButtonProps: { type: 'primary' },
        okText: t('assistants.presets.add.button'),
        onOk: () => createAssistantFromAgent(preset)
      })
    },
    [t]
  )

  const getPresetFromSystemPreset = useCallback((preset: (typeof systemPresets)[number]) => {
    return {
      ...omit(preset, 'group'),
      name: preset.name,
      id: uuid(),
      topics: [],
      type: 'agent'
    }
  }, [])

  const getLocalizedGroupName = useCallback(
    (group: string) => {
      const currentLang = i18n.language
      return groupTranslations[group]?.[currentLang] || group
    },
    [i18n.language]
  )

  const handleSearch = () => {
    if (searchInput.trim() === '') {
      setSearch('')
      setActiveGroup('我的')
    } else {
      setActiveGroup('')
      setSearch(searchInput)
    }
  }

  const handleSearchClear = () => {
    setSearch('')
    setSearchInput('')
    setActiveGroup('我的')
    setIsSearchExpanded(false)
  }

  const handleSearchIconClick = () => {
    if (!isSearchExpanded) {
      setIsSearchExpanded(true)
    } else {
      handleSearch()
    }
  }

  const handleSearchInputChange = (e: React.ChangeEvent<HTMLInputElement>) => {
    const value = e.target.value
    setSearchInput(value)
    // 如果输入内容为空，折叠搜索框
    if (value.trim() === '') {
      setIsSearchExpanded(false)
      setSearch('')
      setActiveGroup('我的')
    }
  }

  const handleSearchInputBlur = () => {
    // 如果输入内容为空，失焦时折叠搜索框
    if (searchInput.trim() === '') {
      setIsSearchExpanded(false)
    }
  }

  const handleGroupClick = (group: string) => () => {
    setSearch('')
    setSearchInput('')
    setActiveGroup(group)
  }

  const handleAddAgent = () => {
    AddAssistantPresetPopup.show().then(() => {
      handleSearchClear()
    })
  }

  const handleImportAgent = async () => {
    try {
      await ImportAssistantPresetPopup.show()
    } catch (error) {
      window.toast.error(error instanceof Error ? error.message : t('message.agents.import.error'))
    }
  }

  const handleManageAgents = () => {
    ManageAssistantPresetsPopup.show()
  }

  return (
    <Container>
      <Navbar>
        <NavbarCenter style={{ borderRight: 'none', justifyContent: 'space-between' }}>
          {t('assistants.presets.title')}
          <Input
            placeholder={t('common.search')}
            className="nodrag"
            style={{ width: '30%', height: 28, borderRadius: 15, paddingLeft: 12 }}
            size="small"
            variant="filled"
            allowClear
            onClear={handleSearchClear}
            suffix={<Search size={14} color="var(--color-icon)" onClick={handleSearch} />}
            value={searchInput}
            maxLength={50}
            onChange={handleSearchInputChange}
            onPressEnter={handleSearch}
            onBlur={handleSearchInputBlur}
          />
          <div style={{ width: 80 }} />
        </NavbarCenter>
      </Navbar>

      <Main id="content-container">
        <AgentsGroupList>
          {Object.entries(agentGroups).map(([group]) => (
            <ListItem
              active={activeGroup === group && !search.trim()}
              key={group}
              title={
                <Flex className="items-center justify-between gap-4">
                  <Flex className="items-center gap-2.5">
                    <AssistantPresetGroupIcon groupName={group} />
                    {getLocalizedGroupName(group)}
                  </Flex>
                  {
                    <RowFlex className="min-w-10 items-center justify-center">
                      <CustomTag color="#A0A0A0" size={8}>
                        {agentGroups[group].length}
                      </CustomTag>
                    </RowFlex>
                  }
                </Flex>
              }
              style={{ margin: '0 8px', paddingLeft: 16, paddingRight: 16 }}
              onClick={handleGroupClick(group)}></ListItem>
          ))}
        </AgentsGroupList>

        <AgentsListContainer>
          <AgentsListHeader>
            <AgentsListTitle>
              {search.trim() ? (
                <>
                  <AssistantPresetGroupIcon groupName="搜索" size={24} />
                  {search.trim()}{' '}
                </>
              ) : (
                <>
                  <AssistantPresetGroupIcon groupName={activeGroup} size={24} />
                  {getLocalizedGroupName(activeGroup)}
                </>
              )}

              {
                <CustomTag color="#A0A0A0" size={10}>
                  {filteredPresets.length}
                </CustomTag>
              }
            </AgentsListTitle>
            <Flex className="gap-2">
              {isSearchExpanded ? (
                <Input
                  placeholder={t('common.search')}
                  className="nodrag"
                  style={{ width: 200, height: 28, borderRadius: 15, paddingLeft: 12 }}
                  size="small"
                  variant="filled"
                  allowClear
                  onClear={handleSearchClear}
                  suffix={<Search size={14} color="var(--color-icon)" onClick={handleSearchIconClick} />}
                  value={searchInput}
                  maxLength={50}
                  onChange={handleSearchInputChange}
                  onPressEnter={handleSearch}
                  onBlur={handleSearchInputBlur}
                  autoFocus
                />
              ) : (
                isTopNavbar && (
                  <Button variant="ghost" onClick={handleSearchIconClick}>
                    <Search size={18} color="var(--color-icon)" />
                    {t('common.search')}
                  </Button>
                )
              )}
              <Button variant="ghost" onClick={handleImportAgent}>
                <Import size={18} color="var(--color-icon)" />
                {t('assistants.presets.import.title')}
              </Button>
<<<<<<< HEAD
              <Button variant="ghost" onClick={handleSubscribeSettings}>
                <Rss size={18} color="var(--color-icon)" />
                {t('assistants.presets.settings.title')}
              </Button>
              <Button variant="ghost" onClick={handleManageAgents}>
                <Settings2 size={18} color="var(--color-icon)" />
=======
              <Button type="text" onClick={handleManageAgents} icon={<Settings2 size={18} color="var(--color-icon)" />}>
>>>>>>> 9f948e1c
                {t('assistants.presets.manage.title')}
              </Button>
              <Button variant="ghost" onClick={handleAddAgent}>
                <Plus size={18} color="var(--color-icon)" />
                {t('assistants.presets.add.title')}
              </Button>
            </Flex>
          </AgentsListHeader>

          {filteredPresets.length > 0 ? (
            <AgentsList>
              {filteredPresets.map((agent, index) => (
                <AssistantPresetCard
                  key={agent.id || index}
                  onClick={() => onAddPresetConfirm(getPresetFromSystemPreset(agent))}
                  preset={agent}
                  activegroup={activeGroup}
                  getLocalizedGroupName={getLocalizedGroupName}
                />
              ))}
            </AgentsList>
          ) : (
            <EmptyView>
              <Empty description={t('assistants.presets.search.no_results')} />
            </EmptyView>
          )}
        </AgentsListContainer>
      </Main>
    </Container>
  )
}

const Container = styled.div`
  display: flex;
  flex: 1;
  flex-direction: column;
  height: 100%;
`

const AgentsGroupList = styled(Scrollbar)`
  min-width: 160px;
  height: calc(100vh - var(--navbar-height));
  display: flex;
  flex-direction: column;
  gap: 8px;
  padding: 12px 0;
  border-right: 0.5px solid var(--color-border);
  border-top-left-radius: inherit;
  border-bottom-left-radius: inherit;
  -ms-overflow-style: none;
  scrollbar-width: none;
  &::-webkit-scrollbar {
    display: none;
  }
`

const Main = styled.div`
  flex: 1;
  display: flex;
`

const AgentsListContainer = styled.div`
  height: calc(100vh - var(--navbar-height));
  flex: 1;
  display: flex;
  flex-direction: column;
`

const AgentsListHeader = styled.div`
  display: flex;
  align-items: center;
  justify-content: space-between;
  padding: 12px 16px 12px;
`

const AgentsListTitle = styled.div`
  font-size: 16px;
  line-height: 18px;
  font-weight: 500;
  color: var(--color-text-1);
  display: flex;
  align-items: center;
  gap: 8px;
`

const AgentsList = styled(Scrollbar)`
  flex: 1;
  padding: 8px 16px 16px;
  display: grid;
  grid-template-columns: repeat(auto-fill, minmax(300px, 1fr));
  grid-auto-rows: 160px;
  gap: 16px;
`

const AgentDescription = styled.div`
  color: var(--color-text-2);
  font-size: 12px;
`

const AgentPrompt = styled.div`
  max-height: 60vh;
  overflow-y: scroll;
  background-color: var(--color-background-soft);
  padding: 8px;
  border-radius: 10px;
`

const EmptyView = styled.div`
  height: 100%;
  display: flex;
  flex: 1;
  justify-content: center;
  align-items: center;
  font-size: 16px;
  color: var(--color-text-secondary);
`

export default AssistantPresetsPage<|MERGE_RESOLUTION|>--- conflicted
+++ resolved
@@ -280,16 +280,8 @@
                 <Import size={18} color="var(--color-icon)" />
                 {t('assistants.presets.import.title')}
               </Button>
-<<<<<<< HEAD
-              <Button variant="ghost" onClick={handleSubscribeSettings}>
-                <Rss size={18} color="var(--color-icon)" />
-                {t('assistants.presets.settings.title')}
-              </Button>
               <Button variant="ghost" onClick={handleManageAgents}>
                 <Settings2 size={18} color="var(--color-icon)" />
-=======
-              <Button type="text" onClick={handleManageAgents} icon={<Settings2 size={18} color="var(--color-icon)" />}>
->>>>>>> 9f948e1c
                 {t('assistants.presets.manage.title')}
               </Button>
               <Button variant="ghost" onClick={handleAddAgent}>

--- conflicted
+++ resolved
@@ -1,11 +1,4 @@
-<<<<<<< HEAD
-import { ImportOutlined, PlusOutlined } from '@ant-design/icons'
-import { ColFlex, Flex, RowFlex } from '@cherrystudio/ui'
-import { Button } from '@cherrystudio/ui'
-import { Input } from '@cherrystudio/ui'
-=======
-import { Button, ColFlex, Flex, RowFlex } from '@cherrystudio/ui'
->>>>>>> a3062d6e
+import { Button, ColFlex, Flex, Input, RowFlex } from '@cherrystudio/ui'
 import { Navbar, NavbarCenter } from '@renderer/components/app/Navbar'
 import ListItem from '@renderer/components/ListItem'
 import GeneralPopup from '@renderer/components/Popups/GeneralPopup'
@@ -201,7 +194,7 @@
             placeholder={t('common.search')}
             className="nodrag"
             style={{ width: '30%', height: 28, borderRadius: 15, paddingLeft: 12 }}
-            size="small"
+            size="sm"
             variant="filled"
             allowClear
             onClear={handleSearchClear}
@@ -269,7 +262,7 @@
                   placeholder={t('common.search')}
                   className="nodrag"
                   style={{ width: 200, height: 28, borderRadius: 15, paddingLeft: 12 }}
-                  size="small"
+                  size="sm"
                   variant="filled"
                   allowClear
                   onClear={handleSearchClear}

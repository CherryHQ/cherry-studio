--- conflicted
+++ resolved
@@ -1,9 +1,4 @@
-<<<<<<< HEAD
-import { ImportOutlined, PlusOutlined } from '@ant-design/icons'
-import { ColFlex, Flex, RowFlex } from '@cherrystudio/ui'
-import { Button } from '@cherrystudio/ui'
-=======
->>>>>>> 2663cb19
+import { Button, ColFlex, Flex, RowFlex } from '@cherrystudio/ui'
 import { Navbar, NavbarCenter } from '@renderer/components/app/Navbar'
 import ListItem from '@renderer/components/ListItem'
 import GeneralPopup from '@renderer/components/Popups/GeneralPopup'
@@ -261,11 +256,7 @@
                 </CustomTag>
               }
             </AgentsListTitle>
-<<<<<<< HEAD
             <Flex className="gap-2">
-=======
-            <Flex gap={2}>
->>>>>>> 2663cb19
               {isSearchExpanded ? (
                 <Input
                   placeholder={t('common.search')}
@@ -291,22 +282,16 @@
                   </Button>
                 )
               )}
-<<<<<<< HEAD
               <Button variant="ghost" onClick={handleImportAgent}>
-                <ImportOutlined />
+                <Import size={18} color="var(--color-icon)" />
                 {t('assistants.presets.import.title')}
               </Button>
-              <Button variant="ghost" onClick={handleAddAgent}>
-                <PlusOutlined />
-=======
-              <Button type="text" onClick={handleImportAgent} icon={<Import size={18} color="var(--color-icon)" />}>
-                {t('assistants.presets.import.title')}
-              </Button>
-              <Button type="text" onClick={handleSubscribeSettings} icon={<Rss size={18} color="var(--color-icon)" />}>
+              <Button variant="ghost" onClick={handleSubscribeSettings}>
+                <Rss size={18} color="var(--color-icon)" />
                 {t('assistants.presets.settings.title')}
               </Button>
-              <Button type="text" onClick={handleAddAgent} icon={<Plus size={18} color="var(--color-icon)" />}>
->>>>>>> 2663cb19
+              <Button variant="ghost" onClick={handleAddAgent}>
+                <Plus size={18} color="var(--color-icon)" />
                 {t('assistants.presets.add.title')}
               </Button>
             </Flex>

import { fireEvent, render, screen } from '@testing-library/react'
import { beforeEach, describe, expect, it, vi } from 'vitest'

import type { PanelConfig } from '../components/KnowledgeSettings/KnowledgeBaseFormModal'
import KnowledgeBaseFormModal from '../components/KnowledgeSettings/KnowledgeBaseFormModal'

// Mock dependencies
const mocks = vi.hoisted(() => ({
  onCancel: vi.fn(),
  onOk: vi.fn(),
  onMoreSettings: vi.fn(),
  t: vi.fn((key: string) => key)
}))

<<<<<<< HEAD
// Mock HStack component
vi.mock('@cherrystudio/ui', () => ({
  RowFlex: ({ children, ...props }: any) => (
    <div data-testid="hstack" {...props}>
      {children}
    </div>
  )
=======
// Mock react-i18next
vi.mock('react-i18next', () => ({
  useTranslation: () => ({
    t: mocks.t
  })
}))

// Mock lucide-react
vi.mock('lucide-react', () => ({
  ChevronDown: () => <span data-testid="chevron-down">▼</span>,
  ChevronUp: () => <span data-testid="chevron-up">▲</span>
>>>>>>> 62309ae1
}))

// Mock antd components
vi.mock('antd', () => ({
  Modal: ({ children, open, footer, ...props }: any) =>
    open ? (
      <div data-testid="modal" {...props}>
        <div data-testid="modal-body">{children}</div>
        {footer && <div data-testid="modal-footer">{footer}</div>}
      </div>
    ) : null,
  Button: ({ children, onClick, icon, type, ...props }: any) => (
    <button type="button" data-testid="button" data-type={type} onClick={onClick} {...props}>
      {icon}
      {children}
    </button>
  )
}))

const createPanelConfigs = (): PanelConfig[] => [
  {
    key: 'general',
    label: 'General Settings',
    panel: <div data-testid="general-panel">General Settings Content</div>
  },
  {
    key: 'advanced',
    label: 'Advanced Settings',
    panel: <div data-testid="advanced-panel">Advanced Settings Content</div>
  }
]

describe('KnowledgeBaseFormModal', () => {
  beforeEach(() => {
    vi.clearAllMocks()
  })

  describe('basic rendering', () => {
    it('should match snapshot', () => {
      const { container } = render(
        <KnowledgeBaseFormModal panels={createPanelConfigs()} open={true} onOk={mocks.onOk} onCancel={mocks.onCancel} />
      )

      expect(container.firstChild).toMatchSnapshot()
    })

    it('should render modal when open is true', () => {
      render(
        <KnowledgeBaseFormModal panels={createPanelConfigs()} open={true} onOk={mocks.onOk} onCancel={mocks.onCancel} />
      )

      expect(screen.getByTestId('modal')).toBeInTheDocument()
    })

    it('should not render modal when open is false', () => {
      render(
        <KnowledgeBaseFormModal
          panels={createPanelConfigs()}
          open={false}
          onOk={mocks.onOk}
          onCancel={mocks.onCancel}
        />
      )

      expect(screen.queryByTestId('modal')).not.toBeInTheDocument()
    })

    it('should render general panel by default', () => {
      render(
        <KnowledgeBaseFormModal panels={createPanelConfigs()} open={true} onOk={mocks.onOk} onCancel={mocks.onCancel} />
      )

      expect(screen.getByTestId('general-panel')).toBeInTheDocument()
    })

    it('should not render advanced panel by default', () => {
      render(
        <KnowledgeBaseFormModal panels={createPanelConfigs()} open={true} onOk={mocks.onOk} onCancel={mocks.onCancel} />
      )

      expect(screen.queryByTestId('advanced-panel')).not.toBeInTheDocument()
    })

    it('should render advanced panel when defaultExpandAdvanced is true', () => {
      render(
        <KnowledgeBaseFormModal
          panels={createPanelConfigs()}
          open={true}
          onOk={mocks.onOk}
          onCancel={mocks.onCancel}
          defaultExpandAdvanced={true}
        />
      )

      expect(screen.getByTestId('advanced-panel')).toBeInTheDocument()
    })
  })

  describe('advanced settings toggle', () => {
    it('should toggle advanced panel visibility', () => {
      render(
        <KnowledgeBaseFormModal panels={createPanelConfigs()} open={true} onOk={mocks.onOk} onCancel={mocks.onCancel} />
      )

      // Initially, advanced panel should not be visible
      expect(screen.queryByTestId('advanced-panel')).not.toBeInTheDocument()

      // Find and click the first button (advanced settings toggle)
      const buttons = screen.getAllByTestId('button')
      if (buttons.length > 0) {
        fireEvent.click(buttons[0])
        // Advanced panel might be visible now (depending on implementation)
      }
    })
  })

  describe('footer buttons', () => {
    it('should have more buttons when onMoreSettings is provided', () => {
      const { rerender } = render(
        <KnowledgeBaseFormModal panels={createPanelConfigs()} open={true} onOk={mocks.onOk} onCancel={mocks.onCancel} />
      )
      const buttonsWithout = screen.getAllByTestId('button')

      rerender(
        <KnowledgeBaseFormModal
          panels={createPanelConfigs()}
          open={true}
          onOk={mocks.onOk}
          onCancel={mocks.onCancel}
          onMoreSettings={mocks.onMoreSettings}
        />
      )
      const buttonsWith = screen.getAllByTestId('button')

      // Should have one more button when onMoreSettings is provided
      expect(buttonsWith.length).toBeGreaterThan(buttonsWithout.length)
    })
  })

  describe('edge cases', () => {
    it('should handle empty panels array', () => {
      render(<KnowledgeBaseFormModal panels={[]} open={true} onOk={mocks.onOk} onCancel={mocks.onCancel} />)

      expect(screen.getByTestId('modal')).toBeInTheDocument()
      expect(screen.queryByTestId('general-panel')).not.toBeInTheDocument()
      expect(screen.queryByTestId('advanced-panel')).not.toBeInTheDocument()
    })

    it('should handle single panel', () => {
      const singlePanel: PanelConfig[] = [
        {
          key: 'general',
          label: 'General Settings',
          panel: <div data-testid="general-panel">General Settings Content</div>
        }
      ]

      render(<KnowledgeBaseFormModal panels={singlePanel} open={true} onOk={mocks.onOk} onCancel={mocks.onCancel} />)

      expect(screen.getByTestId('general-panel')).toBeInTheDocument()
      expect(screen.queryByTestId('advanced-panel')).not.toBeInTheDocument()
    })
  })
})<|MERGE_RESOLUTION|>--- conflicted
+++ resolved
@@ -12,15 +12,6 @@
   t: vi.fn((key: string) => key)
 }))
 
-<<<<<<< HEAD
-// Mock HStack component
-vi.mock('@cherrystudio/ui', () => ({
-  RowFlex: ({ children, ...props }: any) => (
-    <div data-testid="hstack" {...props}>
-      {children}
-    </div>
-  )
-=======
 // Mock react-i18next
 vi.mock('react-i18next', () => ({
   useTranslation: () => ({
@@ -32,7 +23,15 @@
 vi.mock('lucide-react', () => ({
   ChevronDown: () => <span data-testid="chevron-down">▼</span>,
   ChevronUp: () => <span data-testid="chevron-up">▲</span>
->>>>>>> 62309ae1
+}))
+
+// Mock HStack component
+vi.mock('@cherrystudio/ui', () => ({
+  RowFlex: ({ children, ...props }: any) => (
+    <div data-testid="hstack" {...props}>
+      {children}
+    </div>
+  )
 }))
 
 // Mock antd components

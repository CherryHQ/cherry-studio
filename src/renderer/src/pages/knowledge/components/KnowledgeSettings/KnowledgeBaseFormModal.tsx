<<<<<<< HEAD
import { RowFlex } from '@cherrystudio/ui'
=======
>>>>>>> 62309ae1
import type { ModalProps } from 'antd'
import { Button, Modal } from 'antd'
import { ChevronDown, ChevronUp } from 'lucide-react'
import React, { useState } from 'react'
import { useTranslation } from 'react-i18next'
import styled from 'styled-components'

export interface PanelConfig {
  key: string
  label: string
  panel: React.ReactNode
}

interface KnowledgeBaseFormModalProps extends Omit<ModalProps, 'children' | 'footer'> {
  panels: PanelConfig[]
  onMoreSettings?: () => void
  defaultExpandAdvanced?: boolean
}

const KnowledgeBaseFormModal: React.FC<KnowledgeBaseFormModalProps> = ({
  panels,
  onMoreSettings,
  defaultExpandAdvanced = false,
  okText,
  onOk,
  onCancel,
  ...rest
}) => {
  const { t } = useTranslation()
  const [showAdvanced, setShowAdvanced] = useState(defaultExpandAdvanced)

  const generalPanel = panels.find((p) => p.key === 'general')
  const advancedPanel = panels.find((p) => p.key === 'advanced')

  const footer = (
    <FooterContainer>
      <div style={{ display: 'flex', gap: 8 }}>
        {advancedPanel && (
          <Button
            onClick={() => setShowAdvanced(!showAdvanced)}
            icon={showAdvanced ? <ChevronUp size={16} /> : <ChevronDown size={16} />}>
            {t('settings.advanced.title')}
          </Button>
        )}
        {onMoreSettings && <Button onClick={onMoreSettings}>{t('settings.moresetting.title')}</Button>}
      </div>
      <div style={{ display: 'flex', gap: 8 }}>
        <Button onClick={onCancel}>{t('common.cancel')}</Button>
        <Button type="primary" onClick={onOk}>
          {okText || t('common.confirm')}
        </Button>
      </div>
    </FooterContainer>
  )

  return (
    <StyledModal
      destroyOnHidden
      maskClosable={false}
      centered
      transitionName="animation-move-down"
      width="min(500px, 60vw)"
      styles={{
        body: { padding: '16px 8px', maxHeight: '70vh', overflowY: 'auto' },
        header: {
          padding: '12px 20px',
          borderBottom: '0.5px solid var(--color-border)',
          margin: 0,
          borderRadius: 0
        },
        content: {
          padding: 0,
          overflow: 'hidden'
        },
        footer: {
          padding: '12px 20px',
          borderTop: '0.5px solid var(--color-border)',
          margin: 0
        }
      }}
      footer={footer}
      okText={okText}
      onOk={onOk}
      onCancel={onCancel}
      {...rest}>
<<<<<<< HEAD
      <RowFlex className="h-full">
        <LeftMenu>
          <StyledMenu
            defaultSelectedKeys={[selectedMenu]}
            mode="vertical"
            items={menuItems}
            onSelect={({ key }) => setSelectedMenu(key)}
          />
        </LeftMenu>
        <SettingsContentPanel>{activePanel}</SettingsContentPanel>
      </RowFlex>
=======
      <ContentContainer>
        {/* General Settings */}
        {generalPanel && <div>{generalPanel.panel}</div>}

        {/* Advanced Settings */}
        {showAdvanced && advancedPanel && (
          <AdvancedSettingsContainer>
            <AdvancedSettingsTitle>{advancedPanel.label}</AdvancedSettingsTitle>
            <div>{advancedPanel.panel}</div>
          </AdvancedSettingsContainer>
        )}
      </ContentContainer>
>>>>>>> 62309ae1
    </StyledModal>
  )
}

const StyledModal = styled(Modal)`
  .ant-modal-title {
    font-size: 14px;
    font-weight: 500;
  }
  .ant-modal-close {
    top: 8px;
    right: 8px;
  }
`

const ContentContainer = styled.div`
  display: flex;
  flex-direction: column;
`

const FooterContainer = styled.div`
  display: flex;
  justify-content: space-between;
  align-items: center;
  width: 100%;
`

const AdvancedSettingsContainer = styled.div`
  margin-top: 16px;
  padding-top: 16px;
  border-top: 0.5px solid var(--color-border);
`

const AdvancedSettingsTitle = styled.div`
  font-weight: 500;
  font-size: 14px;
  color: var(--color-text-1);
  margin-bottom: 16px;
  padding: 0 16px;
`

export default KnowledgeBaseFormModal<|MERGE_RESOLUTION|>--- conflicted
+++ resolved
@@ -1,7 +1,3 @@
-<<<<<<< HEAD
-import { RowFlex } from '@cherrystudio/ui'
-=======
->>>>>>> 62309ae1
 import type { ModalProps } from 'antd'
 import { Button, Modal } from 'antd'
 import { ChevronDown, ChevronUp } from 'lucide-react'
@@ -87,19 +83,6 @@
       onOk={onOk}
       onCancel={onCancel}
       {...rest}>
-<<<<<<< HEAD
-      <RowFlex className="h-full">
-        <LeftMenu>
-          <StyledMenu
-            defaultSelectedKeys={[selectedMenu]}
-            mode="vertical"
-            items={menuItems}
-            onSelect={({ key }) => setSelectedMenu(key)}
-          />
-        </LeftMenu>
-        <SettingsContentPanel>{activePanel}</SettingsContentPanel>
-      </RowFlex>
-=======
       <ContentContainer>
         {/* General Settings */}
         {generalPanel && <div>{generalPanel.panel}</div>}
@@ -112,7 +95,6 @@
           </AdvancedSettingsContainer>
         )}
       </ContentContainer>
->>>>>>> 62309ae1
     </StyledModal>
   )
 }

<<<<<<< HEAD
import { Input, Select, SelectItem, Slider } from '@heroui/react'
=======
import { InfoTooltip } from '@cherrystudio/ui'
>>>>>>> cb12bb51
import InputEmbeddingDimension from '@renderer/components/InputEmbeddingDimension'
import ModelSelector from '@renderer/components/ModelSelector'
import { DEFAULT_KNOWLEDGE_DOCUMENT_COUNT } from '@renderer/config/constant'
import { isEmbeddingModel, isRerankModel } from '@renderer/config/models'
import { useProviders } from '@renderer/hooks/useProvider'
import { getModelUniqId } from '@renderer/services/ModelService'
import type { KnowledgeBase, PreprocessProvider } from '@renderer/types'
import { useTranslation } from 'react-i18next'

import { SettingsItem, SettingsPanel } from './styles'

type DocPreprocessSelectOption = {
  value: string
  label: string
}

interface GeneralSettingsPanelProps {
  newBase: KnowledgeBase
  setNewBase: React.Dispatch<React.SetStateAction<KnowledgeBase>>
  selectedDocPreprocessProvider?: PreprocessProvider
  docPreprocessSelectOptions: DocPreprocessSelectOption[]
  handlers: {
    handleEmbeddingModelChange: (value: string) => void
    handleDimensionChange: (value: number | null) => void
    handleRerankModelChange: (value: string) => void
    handleDocPreprocessChange: (value: string) => void
  }
}

const GeneralSettingsPanel: React.FC<GeneralSettingsPanelProps> = ({
  newBase,
  setNewBase,
  selectedDocPreprocessProvider,
  docPreprocessSelectOptions,
  handlers
}) => {
  const { t } = useTranslation()
  const { providers } = useProviders()
  const { handleEmbeddingModelChange, handleDimensionChange, handleRerankModelChange, handleDocPreprocessChange } =
    handlers

  return (
    <SettingsPanel>
      <SettingsItem>
        <div className="settings-label">{t('common.name')}</div>
        <Input
          data-testid="name-input"
          size='sm'
          type='text'
          variant='bordered'
          placeholder={t('common.name')}
          value={newBase.name}
          onChange={(e) => setNewBase((prev) => ({ ...prev, name: e.target.value }))}
        />
      </SettingsItem>

      <SettingsItem>
        <div className="settings-label">
          {t('settings.tool.preprocess.title')}
          <InfoTooltip content={t('settings.tool.preprocess.tooltip')} placement="right" />
        </div>
        <Select
          data-testid="preprocess-select"
          className="w-full"
          variant="bordered"
          size="sm"
          placeholder={t('settings.tool.preprocess.provider_placeholder')}
          selectedKeys={selectedDocPreprocessProvider ? new Set([selectedDocPreprocessProvider.id]) : new Set()}
          isClearable
          onSelectionChange={(keys) => {
            if (keys === 'all') {
              handleDocPreprocessChange('')
              return
            }
            const [key] = Array.from(keys)
            handleDocPreprocessChange((key as string) || '')
          }}
        >
          {docPreprocessSelectOptions.map((option) => (
            <SelectItem key={option.value}>
              {option.label}
            </SelectItem>
          ))}
        </Select>
      </SettingsItem>

      <SettingsItem>
        <div className="settings-label">
          {t('models.embedding_model')}
          <InfoTooltip content={t('models.embedding_model_tooltip')} placement="right" />
        </div>
        <ModelSelector
          providers={providers}
          predicate={isEmbeddingModel}
          style={{ width: '100%' }}
          placeholder={t('settings.models.empty')}
          value={getModelUniqId(newBase.model)}
          onChange={handleEmbeddingModelChange}
        />
      </SettingsItem>

      <SettingsItem>
        <div className="settings-label">
          {t('knowledge.dimensions')}
          <InfoTooltip content={t('knowledge.dimensions_size_tooltip')} placement="right" />
        </div>
        <InputEmbeddingDimension
          value={newBase.dimensions}
          onChange={handleDimensionChange}
          model={newBase.model}
          disabled={!newBase.model}
        />
      </SettingsItem>

      <SettingsItem>
        <div className="settings-label">
          {t('models.rerank_model')}
          <InfoTooltip content={t('models.rerank_model_tooltip')} placement="right" />
        </div>
        <ModelSelector
          providers={providers}
          predicate={isRerankModel}
          style={{ width: '100%' }}
          value={getModelUniqId(newBase.rerankModel) || undefined}
          placeholder={t('settings.models.empty')}
          onChange={handleRerankModelChange}
          allowClear
        />
      </SettingsItem>

      <SettingsItem>
        <div className="settings-label">
          {t('knowledge.document_count')}
          <InfoTooltip content={t('knowledge.document_count_help')} placement="right" />
        </div>
        <Slider
          data-testid="document-count-slider"
          size="sm"
          className="w-full"
          minValue={1}
          maxValue={50}
          step={1}
          value={newBase.documentCount || DEFAULT_KNOWLEDGE_DOCUMENT_COUNT}
          marks={[
            { value: 1, label: '1' },
            { value: 6, label: t('knowledge.document_count_default') },
            { value: 30, label: '30' },
            { value: 50, label: '50' }
          ]}
          showTooltip={true}
          onChange={(value) => setNewBase((prev) => ({ ...prev, documentCount: Array.isArray(value) ? value[0] : value }))}
        />
      </SettingsItem>
    </SettingsPanel>
  )
}

export default GeneralSettingsPanel<|MERGE_RESOLUTION|>--- conflicted
+++ resolved
@@ -1,8 +1,5 @@
-<<<<<<< HEAD
+import { InfoTooltip } from '@cherrystudio/ui'
 import { Input, Select, SelectItem, Slider } from '@heroui/react'
-=======
-import { InfoTooltip } from '@cherrystudio/ui'
->>>>>>> cb12bb51
 import InputEmbeddingDimension from '@renderer/components/InputEmbeddingDimension'
 import ModelSelector from '@renderer/components/ModelSelector'
 import { DEFAULT_KNOWLEDGE_DOCUMENT_COUNT } from '@renderer/config/constant'
@@ -50,9 +47,9 @@
         <div className="settings-label">{t('common.name')}</div>
         <Input
           data-testid="name-input"
-          size='sm'
-          type='text'
-          variant='bordered'
+          size="sm"
+          type="text"
+          variant="bordered"
           placeholder={t('common.name')}
           value={newBase.name}
           onChange={(e) => setNewBase((prev) => ({ ...prev, name: e.target.value }))}
@@ -79,12 +76,9 @@
             }
             const [key] = Array.from(keys)
             handleDocPreprocessChange((key as string) || '')
-          }}
-        >
+          }}>
           {docPreprocessSelectOptions.map((option) => (
-            <SelectItem key={option.value}>
-              {option.label}
-            </SelectItem>
+            <SelectItem key={option.value}>{option.label}</SelectItem>
           ))}
         </Select>
       </SettingsItem>
@@ -153,7 +147,9 @@
             { value: 50, label: '50' }
           ]}
           showTooltip={true}
-          onChange={(value) => setNewBase((prev) => ({ ...prev, documentCount: Array.isArray(value) ? value[0] : value }))}
+          onChange={(value) =>
+            setNewBase((prev) => ({ ...prev, documentCount: Array.isArray(value) ? value[0] : value }))
+          }
         />
       </SettingsItem>
     </SettingsPanel>

import { InfoTooltip } from '@cherrystudio/ui'
import InputEmbeddingDimension from '@renderer/components/InputEmbeddingDimension'
import ModelSelector from '@renderer/components/ModelSelector'
import { DEFAULT_KNOWLEDGE_DOCUMENT_COUNT } from '@renderer/config/constant'
import { isEmbeddingModel } from '@renderer/config/models'
import { useProviders } from '@renderer/hooks/useProvider'
import { getModelUniqId } from '@renderer/services/ModelService'
import type { KnowledgeBase } from '@renderer/types'
import { Input, Slider } from 'antd'
import { useTranslation } from 'react-i18next'

import { SettingsItem, SettingsPanel } from './styles'

interface GeneralSettingsPanelProps {
  newBase: KnowledgeBase
  setNewBase: React.Dispatch<React.SetStateAction<KnowledgeBase>>
  handlers: {
    handleEmbeddingModelChange: (value: string) => void
    handleDimensionChange: (value: number | null) => void
  }
}

const GeneralSettingsPanel: React.FC<GeneralSettingsPanelProps> = ({ newBase, setNewBase, handlers }) => {
  const { t } = useTranslation()
  const { providers } = useProviders()
  const { handleEmbeddingModelChange, handleDimensionChange } = handlers

  return (
    <SettingsPanel>
      <SettingsItem>
        <div className="settings-label">{t('common.name')}</div>
        <Input
          placeholder={t('common.name')}
          value={newBase.name}
          onChange={(e) => setNewBase((prev) => ({ ...prev, name: e.target.value }))}
        />
      </SettingsItem>

      <SettingsItem>
        <div className="settings-label">
<<<<<<< HEAD
          {t('settings.tool.preprocess.title')}
          <InfoTooltip content={t('settings.tool.preprocess.tooltip')} placement="right" />
        </div>
        <Select
          value={selectedDocPreprocessProvider?.id}
          style={{ width: '100%' }}
          onChange={handleDocPreprocessChange}
          placeholder={t('settings.tool.preprocess.provider_placeholder')}
          options={docPreprocessSelectOptions}
          allowClear
        />
      </SettingsItem>

      <SettingsItem>
        <div className="settings-label">
=======
>>>>>>> 62309ae1
          {t('models.embedding_model')}
          <InfoTooltip content={t('models.embedding_model_tooltip')} placement="right" />
        </div>
        <ModelSelector
          providers={providers}
          predicate={isEmbeddingModel}
          style={{ width: '100%' }}
          placeholder={t('settings.models.empty')}
          value={getModelUniqId(newBase.model)}
          onChange={handleEmbeddingModelChange}
        />
      </SettingsItem>

      <SettingsItem>
        <div className="settings-label">
          {t('knowledge.dimensions')}
          <InfoTooltip content={t('knowledge.dimensions_size_tooltip')} placement="right" />
        </div>
        <InputEmbeddingDimension
          value={newBase.dimensions}
          onChange={handleDimensionChange}
          model={newBase.model}
          disabled={!newBase.model}
        />
      </SettingsItem>

      <SettingsItem>
        <div className="settings-label">
<<<<<<< HEAD
          {t('models.rerank_model')}
          <InfoTooltip content={t('models.rerank_model_tooltip')} placement="right" />
        </div>
        <ModelSelector
          providers={providers}
          predicate={isRerankModel}
          style={{ width: '100%' }}
          value={getModelUniqId(newBase.rerankModel) || undefined}
          placeholder={t('settings.models.empty')}
          onChange={handleRerankModelChange}
          allowClear
        />
      </SettingsItem>

      <SettingsItem>
        <div className="settings-label">
=======
>>>>>>> 62309ae1
          {t('knowledge.document_count')}
          <InfoTooltip content={t('knowledge.document_count_help')} placement="right" />
        </div>
        <Slider
          style={{ width: '97%' }}
          min={1}
          max={50}
          step={1}
          value={newBase.documentCount || DEFAULT_KNOWLEDGE_DOCUMENT_COUNT}
          marks={{ 1: '1', 6: t('knowledge.document_count_default'), 30: '30', 50: '50' }}
          onChange={(value) => setNewBase((prev) => ({ ...prev, documentCount: value }))}
        />
      </SettingsItem>
    </SettingsPanel>
  )
}

export default GeneralSettingsPanel<|MERGE_RESOLUTION|>--- conflicted
+++ resolved
@@ -38,24 +38,6 @@
 
       <SettingsItem>
         <div className="settings-label">
-<<<<<<< HEAD
-          {t('settings.tool.preprocess.title')}
-          <InfoTooltip content={t('settings.tool.preprocess.tooltip')} placement="right" />
-        </div>
-        <Select
-          value={selectedDocPreprocessProvider?.id}
-          style={{ width: '100%' }}
-          onChange={handleDocPreprocessChange}
-          placeholder={t('settings.tool.preprocess.provider_placeholder')}
-          options={docPreprocessSelectOptions}
-          allowClear
-        />
-      </SettingsItem>
-
-      <SettingsItem>
-        <div className="settings-label">
-=======
->>>>>>> 62309ae1
           {t('models.embedding_model')}
           <InfoTooltip content={t('models.embedding_model_tooltip')} placement="right" />
         </div>
@@ -84,25 +66,6 @@
 
       <SettingsItem>
         <div className="settings-label">
-<<<<<<< HEAD
-          {t('models.rerank_model')}
-          <InfoTooltip content={t('models.rerank_model_tooltip')} placement="right" />
-        </div>
-        <ModelSelector
-          providers={providers}
-          predicate={isRerankModel}
-          style={{ width: '100%' }}
-          value={getModelUniqId(newBase.rerankModel) || undefined}
-          placeholder={t('settings.models.empty')}
-          onChange={handleRerankModelChange}
-          allowClear
-        />
-      </SettingsItem>
-
-      <SettingsItem>
-        <div className="settings-label">
-=======
->>>>>>> 62309ae1
           {t('knowledge.document_count')}
           <InfoTooltip content={t('knowledge.document_count_help')} placement="right" />
         </div>

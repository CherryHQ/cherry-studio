<<<<<<< HEAD
import { Alert, NumberInput } from '@heroui/react'
import { InfoTooltip } from '@renderer/components/TooltipIcons'
=======
import { InfoTooltip } from '@cherrystudio/ui'
>>>>>>> cb12bb51
import type { KnowledgeBase } from '@renderer/types'
import { useTranslation } from 'react-i18next'

import { SettingsItem, SettingsPanel } from './styles'

interface AdvancedSettingsPanelProps {
  newBase: KnowledgeBase
  handlers: {
    handleChunkSizeChange: (value: number | null) => void
    handleChunkOverlapChange: (value: number | null) => void
    handleThresholdChange: (value: number | null) => void
  }
}

const AdvancedSettingsPanel: React.FC<AdvancedSettingsPanelProps> = ({ newBase, handlers }) => {
  const { t } = useTranslation()
  const { handleChunkSizeChange, handleChunkOverlapChange, handleThresholdChange } = handlers

  return (
    <SettingsPanel>
      <SettingsItem>
        <div className="settings-label">
          {t('knowledge.chunk_size')}
          <InfoTooltip content={t('knowledge.chunk_size_tooltip')} placement="right" />
        </div>
        <NumberInput
          className="w-full"
          variant="bordered"
          size="sm"
          minValue={100}
          value={newBase.chunkSize ?? undefined}
          placeholder={t('knowledge.chunk_size_placeholder')}
          aria-label={t('knowledge.chunk_size')}
          onValueChange={(value) => {
            const nextValue = value === undefined || Number.isNaN(value) ? null : value
            handleChunkSizeChange(nextValue)
          }}
        />
      </SettingsItem>

      <SettingsItem>
        <div className="settings-label">
          {t('knowledge.chunk_overlap')}
          <InfoTooltip content={t('knowledge.chunk_overlap_tooltip')} placement="right" />
        </div>
        <NumberInput
          className="w-full"
          variant="bordered"
          size="sm"
          minValue={0}
          value={newBase.chunkOverlap ?? undefined}
          placeholder={t('knowledge.chunk_overlap_placeholder')}
          aria-label={t('knowledge.chunk_overlap')}
          onValueChange={(value) => {
            const nextValue = value === undefined || Number.isNaN(value) ? null : value
            handleChunkOverlapChange(nextValue)
          }}
        />
      </SettingsItem>

      <SettingsItem>
        <div className="settings-label">
          {t('knowledge.threshold')}
          <InfoTooltip content={t('knowledge.threshold_tooltip')} placement="right" />
        </div>
        <NumberInput
          className="w-full"
          variant="bordered"
          size="sm"
          step={0.1}
          minValue={0}
          maxValue={1}
          value={newBase.threshold ?? undefined}
          placeholder={t('knowledge.threshold_placeholder')}
          aria-label={t('knowledge.threshold')}
          onValueChange={(value) => {
            const nextValue = value === undefined || Number.isNaN(value) ? null : value
            handleThresholdChange(nextValue)
          }}
        />
      </SettingsItem>

      <Alert
      className='p-0'
      radius='sm'
        hideIconWrapper
        color="warning"
        variant="bordered"
        title={t('knowledge.chunk_size_change_warning')}
      />
    </SettingsPanel>
  )
}

export default AdvancedSettingsPanel<|MERGE_RESOLUTION|>--- conflicted
+++ resolved
@@ -1,9 +1,5 @@
-<<<<<<< HEAD
+import { InfoTooltip } from '@cherrystudio/ui'
 import { Alert, NumberInput } from '@heroui/react'
-import { InfoTooltip } from '@renderer/components/TooltipIcons'
-=======
-import { InfoTooltip } from '@cherrystudio/ui'
->>>>>>> cb12bb51
 import type { KnowledgeBase } from '@renderer/types'
 import { useTranslation } from 'react-i18next'
 
@@ -87,8 +83,8 @@
       </SettingsItem>
 
       <Alert
-      className='p-0'
-      radius='sm'
+        className="p-0"
+        radius="sm"
         hideIconWrapper
         color="warning"
         variant="bordered"

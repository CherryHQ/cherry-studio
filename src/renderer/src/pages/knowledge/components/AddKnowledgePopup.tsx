import { InfoCircleOutlined, SettingOutlined, WarningOutlined } from '@ant-design/icons'
import { TopView } from '@renderer/components/TopView'
import { DEFAULT_KNOWLEDGE_DOCUMENT_COUNT } from '@renderer/config/constant'
import { getEmbeddingMaxContext } from '@renderer/config/embedings'
import { isEmbeddingModel, isRerankModel } from '@renderer/config/models'
import { NOT_SUPPORTED_REANK_PROVIDERS } from '@renderer/config/providers'
// import { SUPPORTED_REANK_PROVIDERS } from '@renderer/config/providers'
import { useKnowledgeBases } from '@renderer/hooks/useKnowledge'
import { useOcrProviders } from '@renderer/hooks/useOcr'
import { usePreprocessProviders } from '@renderer/hooks/usePreprocess'
import { useProviders } from '@renderer/hooks/useProvider'
import AiProvider from '@renderer/providers/AiProvider'
import { getKnowledgeBaseParams } from '@renderer/services/KnowledgeService'
import { getModelUniqId } from '@renderer/services/ModelService'
<<<<<<< HEAD
import { KnowledgeBase, Model, OcrProvider, PreprocessProvider } from '@renderer/types'
import { getErrorMessage } from '@renderer/utils/error'
import { Alert, Input, InputNumber, Modal, Select, Slider, Tabs, TabsProps, Tooltip } from 'antd'
=======
import { KnowledgeBase, Model } from '@renderer/types'
import { getErrorMessage } from '@renderer/utils/error'
import { Flex, Form, Input, InputNumber, Modal, Select, Slider, Switch } from 'antd'
>>>>>>> e7f1127a
import { find, sortBy } from 'lodash'
import { nanoid } from 'nanoid'
import { useMemo, useRef, useState } from 'react'
import { useTranslation } from 'react-i18next'
import styled from 'styled-components'

interface ShowParams {
  title: string
}

<<<<<<< HEAD
=======
interface FormData {
  name: string
  model: string
  autoDims: boolean | undefined
  dimensions: number | undefined
  rerankModel: string | undefined
  documentCount: number | undefined
}

>>>>>>> e7f1127a
interface Props extends ShowParams {
  resolve: (data: any) => void
}

const PopupContainer: React.FC<Props> = ({ title, resolve }) => {
  const [open, setOpen] = useState(true)
  const [loading, setLoading] = useState(false)
<<<<<<< HEAD
=======
  const [autoDims, setAutoDims] = useState(true)
  const [form] = Form.useForm<FormData>()
>>>>>>> e7f1127a
  const { t } = useTranslation()
  const { providers } = useProviders()
  const { addKnowledgeBase } = useKnowledgeBases()
  const [newBase, setNewBase] = useState<KnowledgeBase>({} as KnowledgeBase)

  const { preprocessProviders } = usePreprocessProviders()
  const { ocrProviders } = useOcrProviders()
  const [selectedProvider, setSelectedProvider] = useState<PreprocessProvider | OcrProvider | undefined>(undefined)

  const embeddingModels = useMemo(() => {
    return providers
      .map((p) => p.models)
      .flat()
      .filter((model) => isEmbeddingModel(model))
  }, [providers])

  const rerankModels = useMemo(() => {
    return providers
      .map((p) => p.models)
      .flat()
      .filter((model) => isRerankModel(model))
  }, [providers])

  const nameInputRef = useRef<any>(null)

  const embeddingSelectOptions = useMemo(() => {
    return providers
      .filter((p) => p.models.length > 0)
      .map((p) => ({
        label: p.isSystem ? t(`provider.${p.id}`) : p.name,
        title: p.name,
        options: sortBy(p.models, 'name')
          .filter((model) => isEmbeddingModel(model))
          .map((m) => ({
            label: m.name,
            value: getModelUniqId(m),
            providerId: p.id,
            modelId: m.id
          }))
      }))
      .filter((group) => group.options.length > 0)
  }, [providers, t])

  const rerankSelectOptions = useMemo(() => {
    return providers
      .filter((p) => p.models.length > 0)
      .filter((p) => !NOT_SUPPORTED_REANK_PROVIDERS.includes(p.id))
      .map((p) => ({
        label: p.isSystem ? t(`provider.${p.id}`) : p.name,
        title: p.name,
        options: sortBy(p.models, 'name')
          .filter((model) => isRerankModel(model))
          .map((m) => ({
            label: m.name,
            value: getModelUniqId(m)
          }))
      }))
      .filter((group) => group.options.length > 0)
  }, [providers, t])

  const preprocessOrOcrSelectOptions = useMemo(() => {
    const preprocessOptions = {
      label: t('settings.tool.preprocess.provider'),
      title: t('settings.tool.preprocess.provider'),
      options: preprocessProviders
        // todo: 免费期结束后删除
        .filter((p) => p.apiKey !== '' || p.id === 'mineru')
        .map((p) => ({ value: p.id, label: p.name }))
    }
    const ocrOptions = {
      label: t('settings.tool.ocr.provider'),
      title: t('settings.tool.ocr.provider'),
      options: ocrProviders.filter((p) => p.apiKey !== '').map((p) => ({ value: p.id, label: p.name }))
    }
    return [preprocessOptions, ocrOptions]
  }, [ocrProviders, preprocessProviders])

  const onOk = async () => {
    try {
      // const values = await form.validateFields()
      const selectedEmbeddingModel = find(embeddingModels, newBase.model) as Model

      const selectedRerankModel = newBase.rerankModel ? (find(rerankModels, newBase.rerankModel) as Model) : undefined

      if (selectedEmbeddingModel) {
        setLoading(true)
        const provider = providers.find((p) => p.id === selectedEmbeddingModel.provider)

        if (!provider) {
          return
        }

        if (autoDims || typeof values.dimensions === 'undefined') {
          try {
            const aiProvider = new AiProvider(provider)
            values.dimensions = await aiProvider.getEmbeddingDimensions(selectedEmbeddingModel)
          } catch (error) {
            console.error('Error getting embedding dimensions:', error)
            window.message.error(t('message.error.get_embedding_dimensions') + '\n' + getErrorMessage(error))
            setLoading(false)
            return
          }
        } else if (typeof values.dimensions === 'string') {
          // 按理来说不应该是string的，但是确实是string
          values.dimensions = parseInt(values.dimensions)
        }

<<<<<<< HEAD
        const _newBase = {
          ...newBase,
=======
        const newBase: KnowledgeBase = {
>>>>>>> e7f1127a
          id: nanoid(),
          name: newBase.name,
          model: selectedEmbeddingModel,
          rerankModel: selectedRerankModel,
<<<<<<< HEAD
          dimensions,
          documentCount: newBase.documentCount || DEFAULT_KNOWLEDGE_DOCUMENT_COUNT,
=======
          dimensions: values.dimensions,
          documentCount: values.documentCount || DEFAULT_KNOWLEDGE_DOCUMENT_COUNT,
>>>>>>> e7f1127a
          items: [],
          created_at: Date.now(),
          updated_at: Date.now(),
          version: 1
        }

        await window.api.knowledgeBase.create(getKnowledgeBaseParams(_newBase))

<<<<<<< HEAD
        addKnowledgeBase(_newBase as any)
=======
        addKnowledgeBase(newBase)
>>>>>>> e7f1127a
        setOpen(false)
        resolve(_newBase)
      }
    } catch (error) {
      console.error('Validation failed:', error)
    }
  }

  const onCancel = () => {
    setOpen(false)
  }

  const onClose = () => {
    resolve(null)
  }

  const settingItems: TabsProps['items'] = [
    {
      key: '1',
      label: t('settings.general'),
      children: (
        <SettingsPanel>
          <SettingsItem>
            <div className="settings-label">{t('common.name')}</div>
            <Input
              placeholder={t('common.name')}
              onChange={(e) => {
                if (e.target.value) {
                  setNewBase({ ...newBase, name: e.target.value })
                }
              }}
            />
          </SettingsItem>

          <SettingsItem>
            <div className="settings-label">
              {t('settings.tool.preprocess.title')} / {t('settings.tool.ocr.title')}
              <Tooltip title={t('settings.tool.preprocessOrOcr.tooltip')} placement="right">
                <InfoCircleOutlined style={{ marginLeft: 8 }} />
              </Tooltip>
            </div>
            <Select
              value={selectedProvider?.id}
              style={{ width: '100%' }}
              onChange={(value: string) => {
                const type = preprocessProviders.find((p) => p.id === value) ? 'preprocess' : 'ocr'
                const provider = (type === 'preprocess' ? preprocessProviders : ocrProviders).find(
                  (p) => p.id === value
                )
                if (!provider) {
                  setSelectedProvider(undefined)
                  setNewBase({
                    ...newBase,
                    preprocessOrOcrProvider: undefined
                  })
                  return
                }
                setSelectedProvider(provider)
                setNewBase({
                  ...newBase,
                  preprocessOrOcrProvider: {
                    type: type,
                    provider: provider
                  }
                })
              }}
              placeholder={t('settings.tool.preprocess.provider_placeholder')}
              options={preprocessOrOcrSelectOptions}
              allowClear
            />
          </SettingsItem>

          <SettingsItem>
            <div className="settings-label">
              {t('models.embedding_model')}
              <Tooltip title={t('models.embedding_model_tooltip')} placement="right">
                <InfoCircleOutlined style={{ marginLeft: 8 }} />
              </Tooltip>
            </div>
            <Select
              style={{ width: '100%' }}
              options={embeddingSelectOptions}
              placeholder={t('settings.models.empty')}
            />
          </SettingsItem>

          <SettingsItem>
            <div className="settings-label">
              {t('models.rerank_model')}
              <Tooltip title={t('models.rerank_model_tooltip')} placement="right">
                <InfoCircleOutlined style={{ marginLeft: 8 }} />
              </Tooltip>
            </div>
            <Select
              style={{ width: '100%' }}
              options={rerankSelectOptions}
              placeholder={t('settings.models.empty')}
              onChange={(value) => {
                const rerankModel = value
                  ? providers.flatMap((p) => p.models).find((m) => getModelUniqId(m) === value)
                  : undefined
                setNewBase({ ...newBase, rerankModel })
              }}
              allowClear
            />
          </SettingsItem>

          <SettingsItem>
            <div className="settings-label">
              {t('knowledge.document_count')}
              <Tooltip title={t('knowledge.document_count_help')}>
                <InfoCircleOutlined style={{ marginLeft: 8 }} />
              </Tooltip>
            </div>
            <Slider
              style={{ width: '100%' }}
              min={1}
              max={30}
              step={1}
              defaultValue={DEFAULT_KNOWLEDGE_DOCUMENT_COUNT}
              marks={{ 1: '1', 6: t('knowledge.document_count_default'), 30: '30' }}
              onChange={(value) => setNewBase({ ...newBase, documentCount: value })}
            />
          </SettingsItem>
        </SettingsPanel>
      ),
      icon: <SettingOutlined />
    },
    {
      key: '2',
      label: t('settings.advanced.title'),
      children: (
        <SettingsPanel>
          <SettingsItem>
            <div className="settings-label">
              {t('knowledge.chunk_size')}
              <Tooltip title={t('knowledge.chunk_size_tooltip')} placement="right">
                <InfoCircleOutlined style={{ marginLeft: 8 }} />
              </Tooltip>
            </div>
            <InputNumber
              style={{ width: '100%' }}
              min={100}
              value={newBase.chunkSize}
              placeholder={t('knowledge.chunk_size_placeholder')}
              onChange={(value) => {
                const maxContext = getEmbeddingMaxContext(newBase.model.id)
                if (!value || !maxContext || value <= maxContext) {
                  setNewBase({ ...newBase, chunkSize: value || undefined })
                }
              }}
            />
          </SettingsItem>

          <SettingsItem>
            <div className="settings-label">
              {t('knowledge.chunk_overlap')}
              <Tooltip title={t('knowledge.chunk_overlap_tooltip')} placement="right">
                <InfoCircleOutlined style={{ marginLeft: 8 }} />
              </Tooltip>
            </div>
            <InputNumber
              style={{ width: '100%' }}
              min={0}
              value={newBase.chunkOverlap}
              placeholder={t('knowledge.chunk_overlap_placeholder')}
              onChange={async (value) => {
                if (!value || (newBase.chunkSize && newBase.chunkSize > value)) {
                  setNewBase({ ...newBase, chunkOverlap: value || undefined })
                }
                await window.message.error(t('message.error.chunk_overlap_too_large'))
              }}
            />
          </SettingsItem>

          <SettingsItem>
            <div className="settings-label">
              {t('knowledge.threshold')}
              <Tooltip title={t('knowledge.threshold_tooltip')} placement="right">
                <InfoCircleOutlined style={{ marginLeft: 8 }} />
              </Tooltip>
            </div>
            <InputNumber
              style={{ width: '100%' }}
              step={0.1}
              min={0}
              max={1}
              value={newBase.threshold}
              placeholder={t('knowledge.threshold_placeholder')}
              onChange={(value) => setNewBase({ ...newBase, threshold: value || undefined })}
            />
          </SettingsItem>

          <Alert
            message={t('knowledge.chunk_size_change_warning')}
            type="warning"
            showIcon
            icon={<WarningOutlined />}
          />
        </SettingsPanel>
      ),
      icon: <SettingOutlined />
    }
  ]

  return (
    <SettingsModal
      title={title}
      open={open}
      onOk={onOk}
      onCancel={onCancel}
      afterClose={onClose}
      afterOpenChange={(visible) => visible && nameInputRef.current?.focus()}
      destroyOnClose
      centered
      okButtonProps={{ loading }}>
      {/* <Form form={form} layout="vertical">
        <Form.Item
          name="name"
          label={t('common.name')}
          rules={[{ required: true, message: t('message.error.enter.name') }]}>
          <Input placeholder={t('common.name')} ref={nameInputRef} />
        </Form.Item>

        <Form.Item
          name="model"
          label={t('models.embedding_model')}
          tooltip={{ title: t('models.embedding_model_tooltip'), placement: 'right' }}
          rules={[{ required: true, message: t('message.error.enter.model') }]}>
          <Select style={{ width: '100%' }} options={embeddingSelectOptions} placeholder={t('settings.models.empty')} />
        </Form.Item>

        <Form.Item
          name="rerankModel"
          label={t('models.rerank_model')}
          tooltip={{ title: t('models.rerank_model_tooltip'), placement: 'right' }}
          rules={[{ required: false, message: t('message.error.enter.model') }]}>
          <Select style={{ width: '100%' }} options={rerankSelectOptions} placeholder={t('settings.models.empty')} />
        </Form.Item>
        <SettingHelpText style={{ marginTop: -15, marginBottom: 20 }}>
          {t('models.rerank_model_not_support_provider', {
            provider: NOT_SUPPORTED_REANK_PROVIDERS.map((id) => t(`provider.${id}`))
          })}
        </SettingHelpText>
        <Form.Item
          name="documentCount"
          label={t('knowledge.document_count')}
          initialValue={DEFAULT_KNOWLEDGE_DOCUMENT_COUNT} // 设置初始值
          tooltip={{ title: t('knowledge.document_count_help') }}>
          <Slider
            style={{ width: '100%' }}
            min={1}
            max={30}
            step={1}
            marks={{ 1: '1', 6: t('knowledge.document_count_default'), 30: '30' }}
          />
        </Form.Item>
<<<<<<< HEAD
      </Form> */}
      <div>
        <Tabs style={{ minHeight: '50vh' }} defaultActiveKey="1" tabPosition={'left'} items={settingItems} />
      </div>
    </SettingsModal>
  )
}

const SettingsPanel = styled.div`
  padding: 0 16px;
`

const SettingsItem = styled.div`
  margin-bottom: 24px;

  .settings-label {
    font-size: 14px;
    margin-bottom: 8px;
    display: flex;
    align-items: center;
  }
`

const SettingsModal = styled(Modal)`
  .ant-modal {
    width: auto !important;
    height: auto !important;
  }
  .ant-modal-content {
    min-height: 60vh;
    width: 50vw;
    display: flex;
    flex-direction: column;

    .ant-modal-body {
      flex: 1;
      max-height: auto;
    }
  }
  .ant-tabs-tab {
    padding-inline-start: 0px !important;
  }
`

=======
        <Form.Item
          name="autoDims"
          colon={false}
          initialValue={true}
          layout="horizontal"
          label={t('knowledge.dimensions_auto_set')}
          tooltip={t('knowledge.dimensions_default')}
          style={{ marginBottom: 0, justifyContent: 'space-between' }}>
          <Flex justify="flex-end" style={{ marginBottom: '1rem' }}>
            <Switch
              checked={autoDims}
              onClick={() => {
                form.setFieldValue('autoDims', !autoDims)
                if (!autoDims) {
                  form.validateFields(['dimensions'])
                }
                setAutoDims(!autoDims)
              }}></Switch>
          </Flex>
        </Form.Item>

        <Form.Item
          name="dimensions"
          colon={false}
          layout="horizontal"
          initialValue={undefined}
          label={t('knowledge.dimensions')}
          tooltip={{ title: t('knowledge.dimensions_size_tooltip') }}
          dependencies={['model']}
          style={{ display: autoDims ? 'none' : 'block' }}
          rules={[
            ({ getFieldValue }) => ({
              validator(_, value) {
                if (getFieldValue('autoDims') || value > 0) {
                  return Promise.resolve()
                } else {
                  return Promise.reject(t('knowledge.dimensions_error_invalid'))
                }
              }
            })
          ]}>
          <InputNumber min={1} style={{ width: '100%' }} placeholder={t('knowledge.dimensions_size_placeholder')} />
        </Form.Item>

        {!autoDims && (
          <SettingHelpText style={{ marginTop: -15, marginBottom: 20 }}>
            {t('knowledge.dimensions_set_right')}
          </SettingHelpText>
        )}
      </Form>
    </Modal>
  )
}
>>>>>>> e7f1127a
export default class AddKnowledgePopup {
  static hide() {
    TopView.hide('AddKnowledgePopup')
  }

  static show(props: ShowParams) {
    return new Promise<any>((resolve) => {
      TopView.show(
        <PopupContainer
          {...props}
          resolve={(v) => {
            resolve(v)
            this.hide()
          }}
        />,
        'AddKnowledgePopup'
      )
    })
  }
}<|MERGE_RESOLUTION|>--- conflicted
+++ resolved
@@ -12,15 +12,9 @@
 import AiProvider from '@renderer/providers/AiProvider'
 import { getKnowledgeBaseParams } from '@renderer/services/KnowledgeService'
 import { getModelUniqId } from '@renderer/services/ModelService'
-<<<<<<< HEAD
 import { KnowledgeBase, Model, OcrProvider, PreprocessProvider } from '@renderer/types'
 import { getErrorMessage } from '@renderer/utils/error'
-import { Alert, Input, InputNumber, Modal, Select, Slider, Tabs, TabsProps, Tooltip } from 'antd'
-=======
-import { KnowledgeBase, Model } from '@renderer/types'
-import { getErrorMessage } from '@renderer/utils/error'
-import { Flex, Form, Input, InputNumber, Modal, Select, Slider, Switch } from 'antd'
->>>>>>> e7f1127a
+import { Alert, Input, InputNumber, Modal, Select, Slider, Switch, Tabs, TabsProps, Tooltip } from 'antd'
 import { find, sortBy } from 'lodash'
 import { nanoid } from 'nanoid'
 import { useMemo, useRef, useState } from 'react'
@@ -31,18 +25,6 @@
   title: string
 }
 
-<<<<<<< HEAD
-=======
-interface FormData {
-  name: string
-  model: string
-  autoDims: boolean | undefined
-  dimensions: number | undefined
-  rerankModel: string | undefined
-  documentCount: number | undefined
-}
-
->>>>>>> e7f1127a
 interface Props extends ShowParams {
   resolve: (data: any) => void
 }
@@ -50,15 +32,12 @@
 const PopupContainer: React.FC<Props> = ({ title, resolve }) => {
   const [open, setOpen] = useState(true)
   const [loading, setLoading] = useState(false)
-<<<<<<< HEAD
-=======
   const [autoDims, setAutoDims] = useState(true)
-  const [form] = Form.useForm<FormData>()
->>>>>>> e7f1127a
   const { t } = useTranslation()
   const { providers } = useProviders()
   const { addKnowledgeBase } = useKnowledgeBases()
   const [newBase, setNewBase] = useState<KnowledgeBase>({} as KnowledgeBase)
+  const [dimensions, setDimensions] = useState<number | undefined>(undefined)
 
   const { preprocessProviders } = usePreprocessProviders()
   const { ocrProviders } = useOcrProviders()
@@ -146,39 +125,32 @@
         if (!provider) {
           return
         }
-
-        if (autoDims || typeof values.dimensions === 'undefined') {
+        let finalDimensions: number // 用于存储最终确定的维度值
+
+        if (autoDims || dimensions === undefined) {
           try {
             const aiProvider = new AiProvider(provider)
-            values.dimensions = await aiProvider.getEmbeddingDimensions(selectedEmbeddingModel)
+            finalDimensions = await aiProvider.getEmbeddingDimensions(selectedEmbeddingModel)
+
+            setDimensions(finalDimensions)
           } catch (error) {
-            console.error('Error getting embedding dimensions:', error)
+            console.error('获取嵌入维度时出错:', error)
             window.message.error(t('message.error.get_embedding_dimensions') + '\n' + getErrorMessage(error))
             setLoading(false)
             return
           }
-        } else if (typeof values.dimensions === 'string') {
-          // 按理来说不应该是string的，但是确实是string
-          values.dimensions = parseInt(values.dimensions)
+        } else {
+          finalDimensions = dimensions
         }
 
-<<<<<<< HEAD
         const _newBase = {
           ...newBase,
-=======
-        const newBase: KnowledgeBase = {
->>>>>>> e7f1127a
           id: nanoid(),
           name: newBase.name,
           model: selectedEmbeddingModel,
           rerankModel: selectedRerankModel,
-<<<<<<< HEAD
-          dimensions,
+          dimensions: finalDimensions,
           documentCount: newBase.documentCount || DEFAULT_KNOWLEDGE_DOCUMENT_COUNT,
-=======
-          dimensions: values.dimensions,
-          documentCount: values.documentCount || DEFAULT_KNOWLEDGE_DOCUMENT_COUNT,
->>>>>>> e7f1127a
           items: [],
           created_at: Date.now(),
           updated_at: Date.now(),
@@ -187,11 +159,7 @@
 
         await window.api.knowledgeBase.create(getKnowledgeBaseParams(_newBase))
 
-<<<<<<< HEAD
         addKnowledgeBase(_newBase as any)
-=======
-        addKnowledgeBase(newBase)
->>>>>>> e7f1127a
         setOpen(false)
         resolve(_newBase)
       }
@@ -316,6 +284,49 @@
               onChange={(value) => setNewBase({ ...newBase, documentCount: value })}
             />
           </SettingsItem>
+
+          {/* dimensions */}
+          <SettingsItem>
+            <div
+              className="settings-label"
+              style={{ display: 'flex', justifyContent: 'space-between', alignItems: 'center', width: '100%' }}>
+              <span>
+                {t('knowledge.dimensions_auto_set')}
+                <Tooltip title={t('knowledge.dimensions_default')} placement="right">
+                  <InfoCircleOutlined style={{ marginLeft: 8 }} />
+                </Tooltip>
+              </span>
+              <Switch
+                checked={autoDims}
+                onChange={(checked) => {
+                  setAutoDims(checked)
+                  if (checked) {
+                    setDimensions(undefined)
+                  }
+                }}
+              />
+            </div>
+          </SettingsItem>
+
+          {!autoDims && (
+            <SettingsItem>
+              <div className="settings-label">
+                {t('knowledge.dimensions')}
+                <Tooltip title={t('knowledge.dimensions_size_tooltip')} placement="right">
+                  <InfoCircleOutlined style={{ marginLeft: 8 }} />
+                </Tooltip>
+              </div>
+              <InputNumber
+                min={1}
+                style={{ width: '100%' }}
+                placeholder={t('knowledge.dimensions_size_placeholder')}
+                value={newBase.dimensions}
+                onChange={(value) => {
+                  setDimensions(value === null ? undefined : value)
+                }}
+              />
+            </SettingsItem>
+          )}
         </SettingsPanel>
       ),
       icon: <SettingOutlined />
@@ -449,7 +460,6 @@
             marks={{ 1: '1', 6: t('knowledge.document_count_default'), 30: '30' }}
           />
         </Form.Item>
-<<<<<<< HEAD
       </Form> */}
       <div>
         <Tabs style={{ minHeight: '50vh' }} defaultActiveKey="1" tabPosition={'left'} items={settingItems} />
@@ -494,61 +504,6 @@
   }
 `
 
-=======
-        <Form.Item
-          name="autoDims"
-          colon={false}
-          initialValue={true}
-          layout="horizontal"
-          label={t('knowledge.dimensions_auto_set')}
-          tooltip={t('knowledge.dimensions_default')}
-          style={{ marginBottom: 0, justifyContent: 'space-between' }}>
-          <Flex justify="flex-end" style={{ marginBottom: '1rem' }}>
-            <Switch
-              checked={autoDims}
-              onClick={() => {
-                form.setFieldValue('autoDims', !autoDims)
-                if (!autoDims) {
-                  form.validateFields(['dimensions'])
-                }
-                setAutoDims(!autoDims)
-              }}></Switch>
-          </Flex>
-        </Form.Item>
-
-        <Form.Item
-          name="dimensions"
-          colon={false}
-          layout="horizontal"
-          initialValue={undefined}
-          label={t('knowledge.dimensions')}
-          tooltip={{ title: t('knowledge.dimensions_size_tooltip') }}
-          dependencies={['model']}
-          style={{ display: autoDims ? 'none' : 'block' }}
-          rules={[
-            ({ getFieldValue }) => ({
-              validator(_, value) {
-                if (getFieldValue('autoDims') || value > 0) {
-                  return Promise.resolve()
-                } else {
-                  return Promise.reject(t('knowledge.dimensions_error_invalid'))
-                }
-              }
-            })
-          ]}>
-          <InputNumber min={1} style={{ width: '100%' }} placeholder={t('knowledge.dimensions_size_placeholder')} />
-        </Form.Item>
-
-        {!autoDims && (
-          <SettingHelpText style={{ marginTop: -15, marginBottom: 20 }}>
-            {t('knowledge.dimensions_set_right')}
-          </SettingHelpText>
-        )}
-      </Form>
-    </Modal>
-  )
-}
->>>>>>> e7f1127a
 export default class AddKnowledgePopup {
   static hide() {
     TopView.hide('AddKnowledgePopup')

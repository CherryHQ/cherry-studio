--- conflicted
+++ resolved
@@ -18,19 +18,12 @@
 import Scrollbar from '@renderer/components/Scrollbar'
 import { useKnowledge } from '@renderer/hooks/useKnowledge'
 import { getProviderName } from '@renderer/services/ProviderService'
-<<<<<<< HEAD
 import { RootState } from '@renderer/store'
 import { clearPendingChanges } from '@renderer/store/knowledgeFile'
 import { FileType, FileTypes, KnowledgeBase, KnowledgeItem } from '@renderer/types'
 import { bookExts, documentExts, textExts, thirdPartyApplicationExts } from '@shared/config/constant'
 import { Alert, Button, Card, Divider, message, Tag, Tooltip, Typography, Upload } from 'antd'
 import { FC, useEffect } from 'react'
-=======
-import { FileType, FileTypes, KnowledgeBase, KnowledgeItem } from '@renderer/types'
-import { bookExts, documentExts, textExts, thirdPartyApplicationExts } from '@shared/config/constant'
-import { Alert, Button, Card, Divider, Dropdown, message, Tag, Tooltip, Typography, Upload } from 'antd'
-import { FC } from 'react'
->>>>>>> 2ab63f2e
 import { useTranslation } from 'react-i18next'
 import { useDispatch, useSelector } from 'react-redux'
 import styled from 'styled-components'

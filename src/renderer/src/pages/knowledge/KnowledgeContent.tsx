--- conflicted
+++ resolved
@@ -1,21 +1,12 @@
 import { RedoOutlined } from '@ant-design/icons'
-import { RowFlex } from '@cherrystudio/ui'
-<<<<<<< HEAD
-import { Tooltip } from '@cherrystudio/ui'
-=======
-import { Button } from '@cherrystudio/ui'
->>>>>>> ef4bede0
+import { Button, RowFlex, Tooltip } from '@cherrystudio/ui'
 import { loggerService } from '@logger'
 import CustomTag from '@renderer/components/Tags/CustomTag'
 import { useKnowledge } from '@renderer/hooks/useKnowledge'
 import { NavbarIcon } from '@renderer/pages/home/ChatNavbar'
 import { getProviderName } from '@renderer/services/ProviderService'
 import type { KnowledgeBase } from '@renderer/types'
-<<<<<<< HEAD
-import { Button, Empty, Tabs, Tag } from 'antd'
-=======
-import { Empty, Tabs, Tag, Tooltip } from 'antd'
->>>>>>> ef4bede0
+import { Empty, Tabs, Tag } from 'antd'
 import { Book, Folder, Globe, Link, Notebook, Search, Settings, Video } from 'lucide-react'
 import type { FC } from 'react'
 import { useEffect, useState } from 'react'

--- conflicted
+++ resolved
@@ -18,13 +18,8 @@
 import FileManager from '@renderer/services/FileManager'
 import { getProviderName } from '@renderer/services/ProviderService'
 import { FileType, FileTypes, KnowledgeBase } from '@renderer/types'
-<<<<<<< HEAD
-import { documentExts, textExts, thirdPartyApplicationExts } from '@shared/config/constant'
-import { Alert, Button, Card, Divider, message, Tag, Typography, Upload } from 'antd'
-=======
-import { bookExts, documentExts, textExts } from '@shared/config/constant'
+import { bookExts, documentExts, textExts, thirdPartyApplicationExts } from '@shared/config/constant'
 import { Alert, Button, Card, Divider, message, Tag, Tooltip, Typography, Upload } from 'antd'
->>>>>>> 5be0e0ae
 import { FC } from 'react'
 import { useTranslation } from 'react-i18next'
 import styled from 'styled-components'
@@ -40,11 +35,7 @@
   selectedBase: KnowledgeBase
 }
 
-<<<<<<< HEAD
-const fileTypes = [...documentExts, ...thirdPartyApplicationExts, ...textExts]
-=======
-const fileTypes = [...bookExts, ...documentExts, ...textExts]
->>>>>>> 5be0e0ae
+const fileTypes = [...bookExts, ...thirdPartyApplicationExts, ...documentExts, ...textExts]
 const KnowledgeContent: FC<KnowledgeContentProps> = ({ selectedBase }) => {
   const { t } = useTranslation()
 

import { DeleteOutlined } from '@ant-design/icons'
<<<<<<< HEAD
import { Tooltip } from '@cherrystudio/ui'
=======
import { Button } from '@cherrystudio/ui'
>>>>>>> ef4bede0
import { loggerService } from '@logger'
import Ellipsis from '@renderer/components/Ellipsis'
import VideoPopup from '@renderer/components/Popups/VideoPopup'
import Scrollbar from '@renderer/components/Scrollbar'
import { useKnowledge } from '@renderer/hooks/useKnowledge'
import { getProviderName } from '@renderer/services/ProviderService'
import type { KnowledgeBase, KnowledgeItem } from '@renderer/types'
import { FileTypes, isKnowledgeVideoItem } from '@renderer/types'
<<<<<<< HEAD
import { Button } from 'antd'
=======
import { Tooltip } from 'antd'
>>>>>>> ef4bede0
import dayjs from 'dayjs'
import { Plus } from 'lucide-react'
import VirtualList from 'rc-virtual-list'
import type { FC } from 'react'
import { useEffect, useState } from 'react'
import { useTranslation } from 'react-i18next'
import styled from 'styled-components'

const logger = loggerService.withContext('KnowledgeVideos')

import FileItem from '@renderer/pages/files/FileItem'
import { formatFileSize } from '@renderer/utils'

import StatusIcon from '../components/StatusIcon'
import {
  ClickableSpan,
  FlexAlignCenter,
  ItemContainer,
  ItemHeader,
  KnowledgeEmptyView,
  RefreshIcon,
  ResponsiveButton,
  StatusIconWrapper
} from '../KnowledgeContent'

interface KnowledgeContentProps {
  selectedBase: KnowledgeBase
}

const getDisplayTime = (item: KnowledgeItem) => {
  const timestamp = item.updated_at && item.updated_at > item.created_at ? item.updated_at : item.created_at
  return dayjs(timestamp).format('MM-DD HH:mm')
}

const KnowledgeVideos: FC<KnowledgeContentProps> = ({ selectedBase }) => {
  const { t } = useTranslation()

  const { base, videoItems, refreshItem, removeItem, getProcessingStatus, addVideo } = useKnowledge(
    selectedBase.id || ''
  )
  const [windowHeight, setWindowHeight] = useState(window.innerHeight)

  const providerName = getProviderName(base?.model)
  const disabled = !base?.version || !providerName

  useEffect(() => {
    const handleResize = () => {
      setWindowHeight(window.innerHeight)
    }

    window.addEventListener('resize', handleResize)
    return () => window.removeEventListener('resize', handleResize)
  }, [])

  if (!base) {
    return null
  }

  const handleAddVideo = async () => {
    if (disabled) {
      return
    }

    const result = await VideoPopup.show({
      title: t('knowledge.add_video')
    })
    if (!result) {
      return
    }

    if (result && result.videoFile && result.srtFile) {
      addVideo([result.videoFile, result.srtFile])
    }
  }

  return (
    <ItemContainer>
      <ItemHeader>
        <ResponsiveButton
          variant="solid"
          color="primary"
          startContent={<Plus size={16} />}
          onPress={handleAddVideo}
          isDisabled={disabled}>
          {t('knowledge.add_video')}
        </ResponsiveButton>
      </ItemHeader>
      <ItemFlexColumn>
        {videoItems.length === 0 ? (
          <KnowledgeEmptyView />
        ) : (
          <VirtualList
            data={videoItems.reverse()}
            height={windowHeight - 270}
            itemHeight={75}
            itemKey="id"
            styles={{
              verticalScrollBar: { width: 6 },
              verticalScrollBarThumb: { background: 'var(--color-scrollbar-thumb)' }
            }}>
            {(item) => {
              if (!isKnowledgeVideoItem(item)) {
                return null
              }
              const files = item.content
              const videoFile = files.find((f) => f.type === FileTypes.VIDEO)

              if (!videoFile) {
                logger.warn('Knowledge item is missing video file data.', { itemId: item.id })
                return null
              }

              return (
                <div style={{ height: '75px', paddingTop: '12px' }}>
                  <FileItem
                    key={item.id}
                    fileInfo={{
                      name: (
                        <ClickableSpan onClick={() => window.api.file.openFileWithRelativePath(videoFile)}>
                          <Ellipsis>
                            <Tooltip placement="top" title={videoFile.origin_name}>
                              {videoFile.origin_name}
                            </Tooltip>
                          </Ellipsis>
                        </ClickableSpan>
                      ),
                      ext: videoFile.ext,
                      extra: `${getDisplayTime(item)} · ${formatFileSize(videoFile.size)}`,
                      actions: (
                        <FlexAlignCenter>
                          {item.uniqueId && (
                            <Button
                              variant="light"
                              startContent={<RefreshIcon />}
                              isIconOnly
                              onPress={() => refreshItem(item)}
                            />
                          )}

                          <StatusIconWrapper>
                            <StatusIcon
                              sourceId={item.id}
                              base={base}
                              getProcessingStatus={getProcessingStatus}
                              type="file"
                            />
                          </StatusIconWrapper>
                          <Button
                            variant="light"
                            color="danger"
                            startContent={<DeleteOutlined />}
                            isIconOnly
                            onPress={() => removeItem(item)}
                          />
                        </FlexAlignCenter>
                      )
                    }}
                  />
                </div>
              )
            }}
          </VirtualList>
        )}
      </ItemFlexColumn>
    </ItemContainer>
  )
}

const ItemFlexColumn = styled(Scrollbar)`
  display: flex;
  flex-direction: column;
  gap: 10px;
  padding: 20px 16px;
  height: calc(100vh - 135px);
`

export default KnowledgeVideos<|MERGE_RESOLUTION|>--- conflicted
+++ resolved
@@ -1,9 +1,5 @@
 import { DeleteOutlined } from '@ant-design/icons'
-<<<<<<< HEAD
-import { Tooltip } from '@cherrystudio/ui'
-=======
-import { Button } from '@cherrystudio/ui'
->>>>>>> ef4bede0
+import { Button, Tooltip } from '@cherrystudio/ui'
 import { loggerService } from '@logger'
 import Ellipsis from '@renderer/components/Ellipsis'
 import VideoPopup from '@renderer/components/Popups/VideoPopup'
@@ -12,11 +8,6 @@
 import { getProviderName } from '@renderer/services/ProviderService'
 import type { KnowledgeBase, KnowledgeItem } from '@renderer/types'
 import { FileTypes, isKnowledgeVideoItem } from '@renderer/types'
-<<<<<<< HEAD
-import { Button } from 'antd'
-=======
-import { Tooltip } from 'antd'
->>>>>>> ef4bede0
 import dayjs from 'dayjs'
 import { Plus } from 'lucide-react'
 import VirtualList from 'rc-virtual-list'

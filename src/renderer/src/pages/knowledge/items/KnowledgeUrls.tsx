--- conflicted
+++ resolved
@@ -1,8 +1,5 @@
-<<<<<<< HEAD
-import { Button, Dropdown, DropdownItem, DropdownMenu, DropdownTrigger } from '@heroui/react'
-=======
-import { Button, Tooltip } from '@cherrystudio/ui'
->>>>>>> cb12bb51
+import { Button } from '@cherrystudio/ui'
+import { Dropdown, DropdownItem, DropdownMenu, DropdownTrigger } from '@heroui/react'
 import Ellipsis from '@renderer/components/Ellipsis'
 import { CopyIcon, DeleteIcon, EditIcon } from '@renderer/components/Icons'
 import PromptPopup from '@renderer/components/Popups/PromptPopup'
@@ -11,10 +8,6 @@
 import FileItem from '@renderer/pages/files/FileItem'
 import { getProviderName } from '@renderer/services/ProviderService'
 import type { KnowledgeBase, KnowledgeItem } from '@renderer/types'
-<<<<<<< HEAD
-=======
-import { Dropdown } from 'antd'
->>>>>>> cb12bb51
 import dayjs from 'dayjs'
 import { PlusIcon } from 'lucide-react'
 import type { FC } from 'react'
@@ -29,6 +22,7 @@
   ItemHeader,
   KnowledgeEmptyView,
   RefreshIcon,
+  ResponsiveButton,
   StatusIconWrapper
 } from '../KnowledgeContent'
 
@@ -121,27 +115,16 @@
   return (
     <ItemContainer>
       <ItemHeader>
-<<<<<<< HEAD
-        <Button
-          size='sm'
-          color="primary"
-          startContent={<PlusIcon size={16} />}
-          onClick={(e) => {
-            e.stopPropagation()
-            handleAddUrl()
-          }}
-=======
         <ResponsiveButton
           variant="solid"
           color="primary"
           startContent={<PlusIcon size={16} />}
           onPress={handleAddUrl}
->>>>>>> cb12bb51
           isDisabled={disabled}>
           {t('knowledge.add_url')}
-        </Button>
+        </ResponsiveButton>
       </ItemHeader>
-      <div className="px-4 py-5 h-[calc(100vh-135px)]">
+      <div className="h-[calc(100vh-135px)] px-4 py-5">
         {urlItems.length === 0 && <KnowledgeEmptyView />}
         <DynamicVirtualList
           list={reversedItems}
@@ -155,35 +138,9 @@
               key={item.id}
               fileInfo={{
                 name: (
-<<<<<<< HEAD
                   <Dropdown>
                     <DropdownTrigger>
                       <ClickableSpan>
-=======
-                  <Dropdown
-                    menu={{
-                      items: [
-                        {
-                          key: 'edit',
-                          icon: <EditIcon size={14} />,
-                          label: t('knowledge.edit_remark'),
-                          onClick: () => handleEditRemark(item)
-                        },
-                        {
-                          key: 'copy',
-                          icon: <CopyIcon size={14} />,
-                          label: t('common.copy'),
-                          onClick: () => {
-                            navigator.clipboard.writeText(item.content as string)
-                            window.toast.success(t('message.copied'))
-                          }
-                        }
-                      ]
-                    }}
-                    trigger={['contextMenu']}>
-                    <ClickableSpan>
-                      <Tooltip content={item.content as string}>
->>>>>>> cb12bb51
                         <Ellipsis>
                           <a href={item.content as string} target="_blank" rel="noopener noreferrer">
                             {item.remark || (item.content as string)}
@@ -201,14 +158,10 @@
                           window.toast.success(t('message.copied'))
                         }
                       }}>
-                      <DropdownItem
-                        key="edit"
-                        startContent={<EditIcon size={14} />}>
+                      <DropdownItem key="edit" startContent={<EditIcon size={14} />}>
                         {t('knowledge.edit_remark')}
                       </DropdownItem>
-                      <DropdownItem
-                        key="copy"
-                        startContent={<CopyIcon size={14} />}>
+                      <DropdownItem key="copy" startContent={<CopyIcon size={14} />}>
                         {t('common.copy')}
                       </DropdownItem>
                     </DropdownMenu>
@@ -219,33 +172,14 @@
                 actions: (
                   <FlexAlignCenter>
                     {item.uniqueId && (
-<<<<<<< HEAD
-                      <Button
-                        size='sm'
-                        isIconOnly
-                        variant="light"
-                        onClick={() => refreshItem(item)}
-                        aria-label="Refresh URL">
-=======
                       <Button variant="light" isIconOnly onPress={() => refreshItem(item)}>
->>>>>>> cb12bb51
                         <RefreshIcon />
                       </Button>
                     )}
                     <StatusIconWrapper>
                       <StatusIcon sourceId={item.id} base={base} getProcessingStatus={getProcessingStatus} type="url" />
                     </StatusIconWrapper>
-<<<<<<< HEAD
-                    <Button
-                      size='sm'
-                      isIconOnly
-                      variant="light"
-                      color="danger"
-                      onClick={() => removeItem(item)}
-                      aria-label="Delete URL">
-=======
                     <Button variant="light" color="danger" isIconOnly onPress={() => removeItem(item)}>
->>>>>>> cb12bb51
                       <DeleteIcon size={14} className="lucide-custom" />
                     </Button>
                   </FlexAlignCenter>

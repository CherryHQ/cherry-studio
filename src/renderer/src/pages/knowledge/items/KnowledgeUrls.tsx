--- conflicted
+++ resolved
@@ -1,8 +1,4 @@
-<<<<<<< HEAD
-import { Tooltip } from '@cherrystudio/ui'
-=======
-import { Button } from '@cherrystudio/ui'
->>>>>>> ef4bede0
+import { Button, Tooltip } from '@cherrystudio/ui'
 import Ellipsis from '@renderer/components/Ellipsis'
 import { CopyIcon, DeleteIcon, EditIcon } from '@renderer/components/Icons'
 import PromptPopup from '@renderer/components/Popups/PromptPopup'
@@ -11,11 +7,7 @@
 import FileItem from '@renderer/pages/files/FileItem'
 import { getProviderName } from '@renderer/services/ProviderService'
 import type { KnowledgeBase, KnowledgeItem } from '@renderer/types'
-<<<<<<< HEAD
-import { Button, Dropdown } from 'antd'
-=======
-import { Dropdown, Tooltip } from 'antd'
->>>>>>> ef4bede0
+import { Dropdown } from 'antd'
 import dayjs from 'dayjs'
 import { PlusIcon } from 'lucide-react'
 import type { FC } from 'react'

--- conflicted
+++ resolved
@@ -1,8 +1,4 @@
-<<<<<<< HEAD
-import { Tooltip } from '@cherrystudio/ui'
-=======
-import { Button } from '@cherrystudio/ui'
->>>>>>> ef4bede0
+import { Button, Tooltip } from '@cherrystudio/ui'
 import { loggerService } from '@logger'
 import Ellipsis from '@renderer/components/Ellipsis'
 import { DeleteIcon } from '@renderer/components/Icons'
@@ -12,11 +8,6 @@
 import FileItem from '@renderer/pages/files/FileItem'
 import { getProviderName } from '@renderer/services/ProviderService'
 import type { KnowledgeBase, KnowledgeItem } from '@renderer/types'
-<<<<<<< HEAD
-import { Button } from 'antd'
-=======
-import { Tooltip } from 'antd'
->>>>>>> ef4bede0
 import dayjs from 'dayjs'
 import { PlusIcon } from 'lucide-react'
 import type { FC } from 'react'

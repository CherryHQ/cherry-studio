--- conflicted
+++ resolved
@@ -1,8 +1,4 @@
-<<<<<<< HEAD
-import { Button } from '@heroui/react'
-=======
-import { Button, Tooltip } from '@cherrystudio/ui'
->>>>>>> cb12bb51
+import { Button } from '@cherrystudio/ui'
 import { loggerService } from '@logger'
 import Ellipsis from '@renderer/components/Ellipsis'
 import { useFiles } from '@renderer/hooks/useFiles'
@@ -15,10 +11,6 @@
 import { isKnowledgeFileItem } from '@renderer/types'
 import { formatFileSize, uuid } from '@renderer/utils'
 import { bookExts, documentExts, textExts, thirdPartyApplicationExts } from '@shared/config/constant'
-<<<<<<< HEAD
-=======
-import { Upload } from 'antd'
->>>>>>> cb12bb51
 import dayjs from 'dayjs'
 import type { FC } from 'react'
 import type { DragEvent } from 'react'
@@ -38,6 +30,7 @@
   ItemHeader,
   KnowledgeEmptyView,
   RefreshIcon,
+  ResponsiveButton,
   StatusIconWrapper
 } from '../KnowledgeContent'
 
@@ -188,33 +181,22 @@
   return (
     <ItemContainer>
       <ItemHeader>
-<<<<<<< HEAD
-        <Button
-          size="sm"
-          color="primary"
-          startContent={<PlusIcon size={16} />}
-          onClick={(e) => {
-            e.stopPropagation()
-            handleAddFile()
-          }}
-=======
         <ResponsiveButton
           size="sm"
           variant="solid"
           color="primary"
           startContent={<PlusIcon size={16} />}
           onPress={handleAddFile}
->>>>>>> cb12bb51
           isDisabled={disabled}>
           {t('knowledge.add_file')}
-        </Button>
+        </ResponsiveButton>
       </ItemHeader>
 
-      <div className="flex flex-col px-4 py-5 gap-2.5">
+      <div className="flex flex-col gap-2.5 px-4 py-5">
         <div
           role="button"
           tabIndex={0}
-          className={`flex flex-col items-center justify-center gap-2 p-6 border border-dashed border-[var(--color-border)] rounded-xl text-center cursor-pointer transition-colors duration-200 ease-in-out focus-visible:outline focus-visible:outline-2 focus-visible:outline-[var(--color-primary)] focus-visible:outline-offset-4 hover:bg-[var(--color-fill-tertiary)] ${
+          className={`flex cursor-pointer flex-col items-center justify-center gap-2 rounded-xl border border-[var(--color-border)] border-dashed p-6 text-center transition-colors duration-200 ease-in-out hover:bg-[var(--color-fill-tertiary)] focus-visible:outline focus-visible:outline-2 focus-visible:outline-[var(--color-primary)] focus-visible:outline-offset-4 ${
             isDraggingFiles ? 'bg-[var(--color-fill-tertiary)]' : 'bg-transparent'
           }`}
           onClick={(e) => {
@@ -232,8 +214,8 @@
           onDragOver={handleDragOver}
           onDragLeave={handleDragLeave}
           onDrop={handleDropEvent}>
-          <p className="font-semibold text-[var(--color-text)] m-0">{t('knowledge.drag_file')}</p>
-          <p className="text-xs text-[var(--color-text-2)] m-0">
+          <p className="m-0 font-semibold text-[var(--color-text)]">{t('knowledge.drag_file')}</p>
+          <p className="m-0 text-[var(--color-text-2)] text-xs">
             {t('knowledge.file_hint', { file_types: 'TXT, MD, HTML, PDF, DOCX, PPTX, XLSX, EPUB...' })}
           </p>
         </div>
@@ -258,13 +240,7 @@
                     fileInfo={{
                       name: (
                         <ClickableSpan onClick={() => window.api.file.openFileWithRelativePath(file)}>
-                          <Ellipsis>
-<<<<<<< HEAD
-                            {file.origin_name}
-=======
-                            <Tooltip content={file.origin_name}>{file.origin_name}</Tooltip>
->>>>>>> cb12bb51
-                          </Ellipsis>
+                          <Ellipsis>{file.origin_name}</Ellipsis>
                         </ClickableSpan>
                       ),
                       ext: file.ext,
@@ -272,16 +248,7 @@
                       actions: (
                         <FlexAlignCenter>
                           {item.uniqueId && (
-<<<<<<< HEAD
-                            <Button
-                              size="sm"
-                              isIconOnly
-                              variant="light"
-                              onClick={() => refreshItem(item)}
-                              aria-label="Refresh file">
-=======
                             <Button variant="light" isIconOnly onPress={() => refreshItem(item)}>
->>>>>>> cb12bb51
                               <RefreshIcon />
                             </Button>
                           )}
@@ -305,17 +272,7 @@
                               type="file"
                             />
                           </StatusIconWrapper>
-<<<<<<< HEAD
-                          <Button
-                            size="sm"
-                            isIconOnly
-                            variant="light"
-                            color="danger"
-                            onClick={() => removeItem(item)}
-                            aria-label="Delete file">
-=======
                           <Button variant="light" color="danger" isIconOnly onPress={() => removeItem(item)}>
->>>>>>> cb12bb51
                             <DeleteIcon size={14} className="lucide-custom" />
                           </Button>
                         </FlexAlignCenter>

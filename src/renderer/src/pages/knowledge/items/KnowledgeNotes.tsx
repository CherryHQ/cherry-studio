--- conflicted
+++ resolved
@@ -1,8 +1,4 @@
-<<<<<<< HEAD
-import { Button } from '@heroui/react'
-=======
 import { Button } from '@cherrystudio/ui'
->>>>>>> cb12bb51
 import { DeleteIcon, EditIcon } from '@renderer/components/Icons'
 import RichEditPopup from '@renderer/components/Popups/RichEditPopup'
 import { DynamicVirtualList } from '@renderer/components/VirtualList'
@@ -23,6 +19,7 @@
   ItemContainer,
   ItemHeader,
   KnowledgeEmptyView,
+  ResponsiveButton,
   StatusIconWrapper
 } from '../KnowledgeContent'
 
@@ -83,27 +80,16 @@
   return (
     <ItemContainer>
       <ItemHeader>
-<<<<<<< HEAD
-        <Button
-          size='sm'
-          color="primary"
-          startContent={<PlusIcon size={16} />}
-          onClick={(e) => {
-            e.stopPropagation()
-            handleAddNote()
-          }}
-=======
         <ResponsiveButton
           variant="solid"
           color="primary"
           startContent={<PlusIcon size={16} />}
           onPress={handleAddNote}
->>>>>>> cb12bb51
           isDisabled={disabled}>
           {t('knowledge.add_note')}
-        </Button>
+        </ResponsiveButton>
       </ItemHeader>
-      <div className="px-4 py-5 h-[calc(100vh-135px)]">
+      <div className="h-[calc(100vh-135px)] px-4 py-5">
         {noteItems.length === 0 && <KnowledgeEmptyView />}
         <DynamicVirtualList
           list={reversedItems}
@@ -127,16 +113,7 @@
                 extra: getDisplayTime(note),
                 actions: (
                   <FlexAlignCenter>
-<<<<<<< HEAD
-                    <Button
-                      size='sm'
-                      isIconOnly
-                      variant="light"
-                      onClick={() => handleEditNote(note)}
-                      aria-label="Edit note">
-=======
                     <Button variant="light" isIconOnly onPress={() => handleEditNote(note)}>
->>>>>>> cb12bb51
                       <EditIcon size={14} />
                     </Button>
                     <StatusIconWrapper>
@@ -147,17 +124,7 @@
                         type="note"
                       />
                     </StatusIconWrapper>
-<<<<<<< HEAD
-                    <Button
-                      size='sm'
-                      isIconOnly
-                      variant="light"
-                      color="danger"
-                      onClick={() => removeItem(note)}
-                      aria-label="Delete note">
-=======
                     <Button variant="light" color="danger" isIconOnly onPress={() => removeItem(note)}>
->>>>>>> cb12bb51
                       <DeleteIcon size={14} className="lucide-custom" />
                     </Button>
                   </FlexAlignCenter>
@@ -171,6 +138,4 @@
   )
 }
 
-
-
 export default KnowledgeNotes
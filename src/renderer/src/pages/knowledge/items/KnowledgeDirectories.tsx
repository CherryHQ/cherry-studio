--- conflicted
+++ resolved
@@ -1,8 +1,4 @@
-<<<<<<< HEAD
-import { Button } from '@heroui/react'
-=======
-import { Button, Tooltip } from '@cherrystudio/ui'
->>>>>>> cb12bb51
+import { Button } from '@cherrystudio/ui'
 import { loggerService } from '@logger'
 import Ellipsis from '@renderer/components/Ellipsis'
 import { DeleteIcon } from '@renderer/components/Icons'
@@ -25,6 +21,7 @@
   ItemHeader,
   KnowledgeEmptyView,
   RefreshIcon,
+  ResponsiveButton,
   StatusIconWrapper
 } from '../KnowledgeContent'
 
@@ -70,27 +67,16 @@
   return (
     <ItemContainer>
       <ItemHeader>
-<<<<<<< HEAD
-        <Button
-          size='sm'
-          color="primary"
-          startContent={<PlusIcon size={16} />}
-          onClick={(e) => {
-            e.stopPropagation()
-            handleAddDirectory()
-          }}
-=======
         <ResponsiveButton
           variant="solid"
           color="primary"
           startContent={<PlusIcon size={16} />}
           onPress={handleAddDirectory}
->>>>>>> cb12bb51
           isDisabled={disabled}>
           {t('knowledge.add_directory')}
-        </Button>
+        </ResponsiveButton>
       </ItemHeader>
-      <div className="px-4 py-5 h-[calc(100vh-135px)]">
+      <div className="h-[calc(100vh-135px)] px-4 py-5">
         {directoryItems.length === 0 && <KnowledgeEmptyView />}
         <DynamicVirtualList
           list={reversedItems}
@@ -105,13 +91,7 @@
               fileInfo={{
                 name: (
                   <ClickableSpan onClick={() => window.api.file.openPath(item.content as string)}>
-                    <Ellipsis>
-<<<<<<< HEAD
-                      {item.content as string}
-=======
-                      <Tooltip content={item.content as string}>{item.content as string}</Tooltip>
->>>>>>> cb12bb51
-                    </Ellipsis>
+                    <Ellipsis>{item.content as string}</Ellipsis>
                   </ClickableSpan>
                 ),
                 ext: '.folder',
@@ -119,16 +99,7 @@
                 actions: (
                   <FlexAlignCenter>
                     {item.uniqueId && (
-<<<<<<< HEAD
-                      <Button
-                        size='sm'
-                        isIconOnly
-                        variant="light"
-                        onClick={() => refreshItem(item)}
-                        aria-label="Refresh directory">
-=======
                       <Button variant="light" isIconOnly onPress={() => refreshItem(item)}>
->>>>>>> cb12bb51
                         <RefreshIcon />
                       </Button>
                     )}
@@ -141,17 +112,7 @@
                         type="directory"
                       />
                     </StatusIconWrapper>
-<<<<<<< HEAD
-                    <Button
-                      size='sm'
-                      isIconOnly
-                      variant="light"
-                      color="danger"
-                      onClick={() => removeItem(item)}
-                      aria-label="Delete directory">
-=======
                     <Button variant="light" color="danger" isIconOnly onPress={() => removeItem(item)}>
->>>>>>> cb12bb51
                       <DeleteIcon size={14} className="lucide-custom" />
                     </Button>
                   </FlexAlignCenter>

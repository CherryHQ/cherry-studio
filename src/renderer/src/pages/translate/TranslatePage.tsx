import { CheckOutlined, DeleteOutlined } from '@ant-design/icons'
import { loggerService } from '@logger'
import { Navbar, NavbarCenter } from '@renderer/components/app/Navbar'
import CopyIcon from '@renderer/components/Icons/CopyIcon'
import { HStack } from '@renderer/components/Layout'
import { LanguagesEnum, translateLanguageOptions } from '@renderer/config/translate'
import { useCodeStyle } from '@renderer/context/CodeStyleProvider'
import db from '@renderer/databases'
import { useDefaultModel } from '@renderer/hooks/useAssistant'
<<<<<<< HEAD
import type { Language, Model, TranslateHistory } from '@renderer/types'
import { runAsyncFunction } from '@renderer/utils'
import { createOutputScrollHandler, getLanguageByLangcode } from '@renderer/utils/translate'
import { Button, Dropdown, Empty, Flex, Popconfirm, Select, Space } from 'antd'
import { TextAreaRef } from 'antd/es/input/TextArea'
=======
import { useProviders } from '@renderer/hooks/useProvider'
import { useSettings } from '@renderer/hooks/useSettings'
import useTranslate from '@renderer/hooks/useTranslate'
import { getModelUniqId, hasModel } from '@renderer/services/ModelService'
import { useAppDispatch } from '@renderer/store'
import { setTranslateModelPrompt } from '@renderer/store/settings'
import type { Language, LanguageCode, Model, TranslateHistory } from '@renderer/types'
import { runAsyncFunction } from '@renderer/utils'
import {
  createInputScrollHandler,
  createOutputScrollHandler,
  detectLanguage,
  determineTargetLanguage,
  getLanguageByLangcode
} from '@renderer/utils/translate'
import { Button, Dropdown, Empty, Flex, Modal, Popconfirm, Select, Space, Switch, Tooltip } from 'antd'
import TextArea, { TextAreaRef } from 'antd/es/input/TextArea'
>>>>>>> 7098489f
import dayjs from 'dayjs'
import { useLiveQuery } from 'dexie-react-hooks'
import { debounce, isEmpty } from 'lodash'
import { FC, useEffect, useMemo, useRef, useState } from 'react'
import { useTranslation } from 'react-i18next'
import styled from 'styled-components'

<<<<<<< HEAD
import InputArea from './InputArea'
import TranslateSettings from './TranslateSettings'
=======
const logger = loggerService.withContext('TranslatePage')

let _text = ''
let _targetLanguage = LanguagesEnum.enUS

const TranslateSettings: FC<{
  visible: boolean
  onClose: () => void
  isScrollSyncEnabled: boolean
  setIsScrollSyncEnabled: (value: boolean) => void
  isBidirectional: boolean
  setIsBidirectional: (value: boolean) => void
  enableMarkdown: boolean
  setEnableMarkdown: (value: boolean) => void
  bidirectionalPair: [Language, Language]
  setBidirectionalPair: (value: [Language, Language]) => void
  translateModel: Model | undefined
  onModelChange: (model: Model) => void
}> = ({
  visible,
  onClose,
  isScrollSyncEnabled,
  setIsScrollSyncEnabled,
  isBidirectional,
  setIsBidirectional,
  enableMarkdown,
  setEnableMarkdown,
  bidirectionalPair,
  setBidirectionalPair,
  translateModel,
  onModelChange
}) => {
  const { t } = useTranslation()
  const { translateModelPrompt } = useSettings()
  const dispatch = useAppDispatch()
  const [localPair, setLocalPair] = useState<[Language, Language]>(bidirectionalPair)
  const [showPrompt, setShowPrompt] = useState(false)
  const [localPrompt, setLocalPrompt] = useState(translateModelPrompt)

  const { providers } = useProviders()
  const allModels = useMemo(() => providers.map((p) => p.models).flat(), [providers])

  const modelPredicate = useCallback(
    (m: Model) => !isEmbeddingModel(m) && !isRerankModel(m) && !isTextToImageModel(m),
    []
  )

  const defaultTranslateModel = useMemo(
    () => (hasModel(translateModel) ? getModelUniqId(translateModel) : undefined),
    [translateModel]
  )
>>>>>>> 7098489f

const logger = loggerService.withContext('TranslatePage')

const TranslatePage: FC = () => {
  const { t } = useTranslation()
  const { shikiMarkdownIt } = useCodeStyle()
<<<<<<< HEAD
  const [text, setText] = useState()
  const [result, setResult] = useState()
=======
  const [text, setText] = useState(_text)
>>>>>>> 7098489f
  const [renderedMarkdown, setRenderedMarkdown] = useState<string>('')
  const { translateModel, setTranslateModel } = useDefaultModel()
  const [copied, setCopied] = useState(false)
  const [historyDrawerVisible, setHistoryDrawerVisible] = useState(false)
  const [isScrollSyncEnabled, setIsScrollSyncEnabled] = useState(false)
  const [isBidirectional, setIsBidirectional] = useState(false)
  const [enableMarkdown, setEnableMarkdown] = useState(false)
  const [bidirectionalPair, setBidirectionalPair] = useState<[Language, Language]>([
    LanguagesEnum.enUS,
    LanguagesEnum.zhCN
  ])
  const [settingsVisible, setSettingsVisible] = useState(false)
  const [sourceLanguage, setSourceLanguage] = useState<Language | 'auto'>('auto')
  const [targetLanguage, setTargetLanguage] = useState<Language>()
  const contentContainerRef = useRef<HTMLDivElement>(null)
  const textAreaRef = useRef<TextAreaRef>(null)
  const outputTextRef = useRef<HTMLDivElement>(null)
  const isProgrammaticScroll = useRef(false)
  const { translatedContent, translating, translate, setTranslatedContent, clearHistory, deleteHistory } =
    useTranslate()

  const _translateHistories = useLiveQuery(() => db.translate_history.orderBy('createdAt').reverse().toArray(), [])

  const translateHistories = useMemo(() => {
    return _translateHistories?.map((item) => ({
      ...item,
      _sourceLanguage: getLanguageByLangcode(item.sourceLanguage),
      _targetLanguage: getLanguageByLangcode(item.targetLanguage)
    }))
<<<<<<< HEAD
  }, [_translateHistories])
=======
  }, [_translateHistory])

  _text = text
  _targetLanguage = targetLanguage
>>>>>>> 7098489f

  const handleModelChange = async (model: Model) => {
    setTranslateModel(model)
    db.settings.put({ id: 'translate:model', value: model.id })
  }

<<<<<<< HEAD
  const deleteHistory = async (id: string) => {
    db.translate_history.delete(id)
  }

  const clearHistory = async () => {
    db.translate_history.clear()
  }

  const toggleBidirectional = async (value: boolean) => {
=======
  const onTranslate = async () => {
    if (!text.trim()) return
    if (!translateModel) {
      window.message.error({
        content: t('translate.error.not_configured'),
        key: 'translate-message'
      })
      return
    }

    try {
      // 确定源语言：如果用户选择了特定语言，使用用户选择的；如果选择'auto'，则自动检测
      let actualSourceLanguage: Language
      if (sourceLanguage === 'auto') {
        actualSourceLanguage = await detectLanguage(text)
        setDetectedLanguage(actualSourceLanguage)
      } else {
        actualSourceLanguage = sourceLanguage
      }

      const result = determineTargetLanguage(actualSourceLanguage, targetLanguage, isBidirectional, bidirectionalPair)
      if (!result.success) {
        let errorMessage = ''
        if (result.errorType === 'same_language') {
          errorMessage = t('translate.language.same')
        } else if (result.errorType === 'not_in_pair') {
          errorMessage = t('translate.language.not_pair')
        }

        window.message.warning({
          content: errorMessage,
          key: 'translate-message'
        })
        return
      }

      const actualTargetLanguage = result.language as Language
      if (isBidirectional) {
        setTargetLanguage(actualTargetLanguage)
      }

      await translate(text, actualSourceLanguage, actualTargetLanguage)
    } catch (error) {
      logger.error('Translation error:', error as Error)
      window.message.error({
        content: String(error),
        key: 'translate-message'
      })
      return
    }
  }

  const toggleBidirectional = (value: boolean) => {
>>>>>>> 7098489f
    setIsBidirectional(value)
    db.settings.put({ id: 'translate:bidirectional:enabled', value })
  }

<<<<<<< HEAD
  const onCopy = async () => {
    navigator.clipboard.writeText(result)
=======
  const onCopy = () => {
    navigator.clipboard.writeText(translatedContent)
>>>>>>> 7098489f
    setCopied(true)
    setTimeout(() => setCopied(false), 2000)
  }

  const onHistoryItemClick = async (
    history: TranslateHistory & { _sourceLanguage: Language; _targetLanguage: Language }
  ) => {
    setText(history.sourceText)
    setTranslatedContent(history.targetText)
    setSourceLanguage(history._sourceLanguage)
    setTargetLanguage(history._targetLanguage)
  }

  const debouncedClear = useMemo(
    () =>
      debounce(() => {
        isEmpty(text) && setResult('')
      }, 300),
    [text]
  )

  useEffect(() => {
<<<<<<< HEAD
    debouncedClear()
  }, [debouncedClear])
=======
    isEmpty(text) && setTranslatedContent('')
  }, [setTranslatedContent, text])
>>>>>>> 7098489f

  // Render markdown content when result or enableMarkdown changes
  useEffect(() => {
    if (enableMarkdown && translatedContent) {
      let isMounted = true
      shikiMarkdownIt(translatedContent).then((rendered) => {
        if (isMounted) {
          setRenderedMarkdown(rendered)
        }
      })
      return () => {
        isMounted = false
      }
    } else {
      setRenderedMarkdown('')
      return undefined
    }
  }, [enableMarkdown, shikiMarkdownIt, translatedContent])

  useEffect(() => {
    runAsyncFunction(async () => {
      const targetLang = await db.settings.get({ id: 'translate:target:language' })
      targetLang && setTargetLanguage(getLanguageByLangcode(targetLang.value))

      const sourceLang = await db.settings.get({ id: 'translate:source:language' })
      sourceLang &&
        setSourceLanguage(sourceLang.value === 'auto' ? sourceLang.value : getLanguageByLangcode(sourceLang.value))

      const bidirectionalPairSetting = await db.settings.get({ id: 'translate:bidirectional:pair' })
      if (bidirectionalPairSetting) {
        const langPair = bidirectionalPairSetting.value
        let source: undefined | Language
        let target: undefined | Language

        if (Array.isArray(langPair) && langPair.length === 2 && langPair[0] !== langPair[1]) {
          source = getLanguageByLangcode(langPair[0])
          target = getLanguageByLangcode(langPair[1])
        }

        if (source && target) {
          setBidirectionalPair([source, target])
        } else {
          const defaultPair: [Language, Language] = [LanguagesEnum.enUS, LanguagesEnum.zhCN]
          setBidirectionalPair(defaultPair)
          db.settings.put({
            id: 'translate:bidirectional:pair',
            value: [defaultPair[0].langCode, defaultPair[1].langCode]
          })
        }
      }

      const bidirectionalSetting = await db.settings.get({ id: 'translate:bidirectional:enabled' })
      setIsBidirectional(bidirectionalSetting ? bidirectionalSetting.value : false)

      const scrollSyncSetting = await db.settings.get({ id: 'translate:scroll:sync' })
      setIsScrollSyncEnabled(scrollSyncSetting ? scrollSyncSetting.value : false)

      const markdownSetting = await db.settings.get({ id: 'translate:markdown:enabled' })
      setEnableMarkdown(markdownSetting ? markdownSetting.value : false)
    })
  }, [])

  const handleOutputScroll = createOutputScrollHandler(textAreaRef, isProgrammaticScroll, isScrollSyncEnabled)

  // 获取当前语言状态显示
  const LanguageDisplay = () => {
    try {
      if (isBidirectional) {
        return (
          <Flex align="center" style={{ width: 160 }}>
            <BidirectionalLanguageDisplay>
              {`${bidirectionalPair[0].label()} ⇆ ${bidirectionalPair[1].label()}`}
            </BidirectionalLanguageDisplay>
          </Flex>
        )
      }
    } catch (error) {
      logger.error('Error getting language display:', error as Error)
      setBidirectionalPair([LanguagesEnum.enUS, LanguagesEnum.zhCN])
    }

    return (
      <Select
        style={{ width: 160 }}
        value={targetLanguage.langCode}
        onChange={(value) => {
          setTargetLanguage(getLanguageByLangcode(value))
          db.settings.put({ id: 'translate:target:language', value })
        }}
        options={translateLanguageOptions.map((lang) => ({
          value: lang.langCode,
          label: (
            <Space.Compact direction="horizontal" block>
              <span role="img" aria-label={lang.emoji} style={{ marginRight: 8 }}>
                {lang.emoji}
              </span>
              <Space.Compact block>{lang.label()}</Space.Compact>
            </Space.Compact>
          )
        }))}
      />
    )
  }

  return (
    <Container id="translate-page">
      <Navbar>
        <NavbarCenter style={{ borderRight: 'none', gap: 10 }}>{t('translate.title')}</NavbarCenter>
      </Navbar>
      <ContentContainer id="content-container" ref={contentContainerRef} $historyDrawerVisible={historyDrawerVisible}>
        <HistoryContainer $historyDrawerVisible={historyDrawerVisible}>
          <OperationBar>
            <span style={{ fontSize: 14 }}>{t('translate.history.title')}</span>
            {!isEmpty(translateHistories) && (
              <Popconfirm
                title={t('translate.history.clear')}
                description={t('translate.history.clear_description')}
                onConfirm={clearHistory}>
                <Button type="text" size="small" danger icon={<DeleteOutlined />}>
                  {t('translate.history.clear')}
                </Button>
              </Popconfirm>
            )}
          </OperationBar>
          {translateHistories && translateHistories.length ? (
            <HistoryList>
              {translateHistories.map((item) => (
                <Dropdown
                  key={item.id}
                  trigger={['contextMenu']}
                  menu={{
                    items: [
                      {
                        key: 'delete',
                        label: t('translate.history.delete'),
                        icon: <DeleteOutlined />,
                        danger: true,
                        onClick: () => deleteHistory(item.id)
                      }
                    ]
                  }}>
                  <HistoryListItem onClick={() => onHistoryItemClick(item)}>
                    <Flex justify="space-between" vertical gap={4} style={{ width: '100%' }}>
                      <Flex align="center" justify="space-between" style={{ flex: 1 }}>
                        <Flex align="center" gap={6}>
                          <HistoryListItemLanguage>{item._sourceLanguage.label()} →</HistoryListItemLanguage>
                          <HistoryListItemLanguage>{item._targetLanguage.label()}</HistoryListItemLanguage>
                        </Flex>
                        <HistoryListItemDate>{dayjs(item.createdAt).format('MM/DD HH:mm')}</HistoryListItemDate>
                      </Flex>
                      <HistoryListItemTitle>{item.sourceText}</HistoryListItemTitle>
                      <HistoryListItemTitle style={{ color: 'var(--color-text-2)' }}>
                        {item.targetText}
                      </HistoryListItemTitle>
                    </Flex>
                  </HistoryListItem>
                </Dropdown>
              ))}
            </HistoryList>
          ) : (
            <Flex justify="center" align="center" style={{ flex: 1 }}>
              <Empty description={t('translate.history.empty')} />
            </Flex>
          )}
        </HistoryContainer>

<<<<<<< HEAD
        <InputArea
          sourceLanguage={sourceLanguage}
          setSourceLanguage={setSourceLanguage}
          targetLanguage={targetLanguage}
          outputTextRef={outputTextRef}
          isProgrammaticScroll={isProgrammaticScroll}
          setHistoryDrawerVisible={setHistoryDrawerVisible}
        />
=======
        <InputContainer>
          <OperationBar>
            <Flex align="center" gap={8}>
              <Select
                showSearch
                value={sourceLanguage !== 'auto' ? sourceLanguage.langCode : 'auto'}
                style={{ width: 180 }}
                optionFilterProp="label"
                onChange={(value: LanguageCode | 'auto') => {
                  if (value !== 'auto') setSourceLanguage(getLanguageByLangcode(value))
                  else setSourceLanguage('auto')
                  db.settings.put({ id: 'translate:source:language', value })
                }}
                options={[
                  {
                    value: 'auto',
                    label: detectedLanguage
                      ? `${t('translate.detected.language')} (${detectedLanguage.label()})`
                      : t('translate.detected.language')
                  },
                  ...translateLanguageOptions.map((lang) => ({
                    value: lang.langCode,
                    label: (
                      <Space.Compact direction="horizontal" block>
                        <span role="img" aria-label={lang.emoji} style={{ marginRight: 8 }}>
                          {lang.emoji}
                        </span>
                        <Space.Compact block>{lang.label()}</Space.Compact>
                      </Space.Compact>
                    )
                  }))
                ]}
              />
              <Button
                type="text"
                icon={<Settings2 size={18} />}
                onClick={() => setSettingsVisible(true)}
                style={{ color: 'var(--color-text-2)', display: 'flex' }}
              />
              <Button
                className="nodrag"
                color="default"
                variant={historyDrawerVisible ? 'filled' : 'text'}
                type="text"
                icon={<HistoryOutlined />}
                onClick={() => setHistoryDrawerVisible(!historyDrawerVisible)}
              />
            </Flex>

            <Tooltip
              mouseEnterDelay={0.5}
              styles={{ body: { fontSize: '12px' } }}
              title={
                <div style={{ textAlign: 'center' }}>
                  Enter: {t('translate.button.translate')}
                  <br />
                  Shift + Enter: {t('translate.tooltip.newline')}
                </div>
              }>
              <TranslateButton
                type="primary"
                loading={translating}
                onClick={onTranslate}
                disabled={!text.trim()}
                icon={<SendOutlined />}>
                {t('translate.button.translate')}
              </TranslateButton>
            </Tooltip>
          </OperationBar>

          <Textarea
            ref={textAreaRef}
            variant="borderless"
            placeholder={t('translate.input.placeholder')}
            value={text}
            onChange={(e) => setText(e.target.value)}
            onKeyDown={onKeyDown}
            onScroll={handleInputScroll}
            disabled={translating}
            spellCheck={false}
            allowClear
          />
        </InputContainer>
>>>>>>> 7098489f

        <OutputContainer>
          <OperationBar>
            <HStack alignItems="center" gap={5}>
              <LanguageDisplay />
            </HStack>
            <CopyButton
              onClick={onCopy}
              disabled={!translatedContent}
              icon={copied ? <CheckOutlined style={{ color: 'var(--color-primary)' }} /> : <CopyIcon />}
            />
          </OperationBar>

          <OutputText ref={outputTextRef} onScroll={handleOutputScroll} className={'selectable'}>
            {!translatedContent ? (
              t('translate.output.placeholder')
            ) : enableMarkdown ? (
              <div className="markdown" dangerouslySetInnerHTML={{ __html: renderedMarkdown }} />
            ) : (
              <div className="plain">{translatedContent}</div>
            )}
          </OutputText>
        </OutputContainer>
      </ContentContainer>

      <TranslateSettings
        visible={settingsVisible}
        onClose={() => setSettingsVisible(false)}
        isScrollSyncEnabled={isScrollSyncEnabled}
        setIsScrollSyncEnabled={setIsScrollSyncEnabled}
        isBidirectional={isBidirectional}
        setIsBidirectional={toggleBidirectional}
        enableMarkdown={enableMarkdown}
        setEnableMarkdown={setEnableMarkdown}
        bidirectionalPair={bidirectionalPair}
        setBidirectionalPair={setBidirectionalPair}
        translateModel={translateModel}
        onModelChange={handleModelChange}
      />
    </Container>
  )
}

const Container = styled.div`
  flex: 1;
`

const ContentContainer = styled.div<{ $historyDrawerVisible: boolean }>`
  height: calc(100vh - var(--navbar-height));
  display: grid;
  grid-template-columns: auto 1fr 1fr;
  flex: 1;
  padding: 20px 15px;
  position: relative;
`

const OperationBar = styled.div`
  display: flex;
  flex-direction: row;
  align-items: center;
  justify-content: space-between;
  gap: 20px;
  padding: 10px 8px 10px 10px;
`

const OutputContainer = styled.div`
  min-height: 0;
  position: relative;
  display: flex;
  flex-direction: column;
  background-color: var(--color-background-soft);
  border-radius: 10px;
  padding-bottom: 5px;
  padding-right: 2px;
`

const OutputText = styled.div`
  min-height: 0;
  flex: 1;
  padding: 5px 16px;
  overflow-y: auto;

  .plain {
    white-space: pre-wrap;
    overflow-wrap: break-word;
  }

  .markdown {
    /* for shiki code block overflow */
    .line * {
      white-space: pre-wrap;
      overflow-wrap: break-word;
    }
  }
`

const CopyButton = styled(Button)``

const BidirectionalLanguageDisplay = styled.div`
  padding: 4px 11px;
  border-radius: 6px;
  background-color: var(--color-background);
  border: 1px solid var(--color-border);
  font-size: 14px;
  width: 100%;
  text-align: center;
`

const HistoryContainer = styled.div<{ $historyDrawerVisible: boolean }>`
  width: ${({ $historyDrawerVisible }) => ($historyDrawerVisible ? '300px' : '0')};
  height: calc(100vh - var(--navbar-height) - 40px);
  transition:
    width 0.2s,
    opacity 0.2s;
  border: 1px solid var(--color-border-soft);
  border-radius: 10px;
  margin-right: 15px;
  display: flex;
  flex-direction: column;
  overflow: hidden;
  padding-right: 2px;
  padding-bottom: 5px;

  ${({ $historyDrawerVisible }) =>
    !$historyDrawerVisible &&
    `
    border: none;
    margin-right: 0;
    opacity: 0;
  `}
`

const HistoryList = styled.div`
  flex: 1;
  display: flex;
  flex-direction: column;
  overflow-y: auto;
`

const HistoryListItem = styled.div`
  width: 100%;
  padding: 5px 10px;
  cursor: pointer;
  transition: background-color 0.2s;
  position: relative;

  button {
    opacity: 0;
    transition: opacity 0.2s;
  }

  &:hover {
    background-color: var(--color-background-mute);
    button {
      opacity: 1;
    }
  }

  border-top: 1px dashed var(--color-border-soft);

  &:last-child {
    border-bottom: 1px dashed var(--color-border-soft);
  }
`

const HistoryListItemTitle = styled.div`
  display: -webkit-box;
  -webkit-line-clamp: 2;
  -webkit-box-orient: vertical;
  overflow: hidden;
  text-overflow: ellipsis;
  font-size: 13px;
`

const HistoryListItemDate = styled.div`
  font-size: 12px;
  color: var(--color-text-3);
`

const HistoryListItemLanguage = styled.div`
  font-size: 12px;
  color: var(--color-text-3);
`

export default TranslatePage<|MERGE_RESOLUTION|>--- conflicted
+++ resolved
@@ -7,13 +7,6 @@
 import { useCodeStyle } from '@renderer/context/CodeStyleProvider'
 import db from '@renderer/databases'
 import { useDefaultModel } from '@renderer/hooks/useAssistant'
-<<<<<<< HEAD
-import type { Language, Model, TranslateHistory } from '@renderer/types'
-import { runAsyncFunction } from '@renderer/utils'
-import { createOutputScrollHandler, getLanguageByLangcode } from '@renderer/utils/translate'
-import { Button, Dropdown, Empty, Flex, Popconfirm, Select, Space } from 'antd'
-import { TextAreaRef } from 'antd/es/input/TextArea'
-=======
 import { useProviders } from '@renderer/hooks/useProvider'
 import { useSettings } from '@renderer/hooks/useSettings'
 import useTranslate from '@renderer/hooks/useTranslate'
@@ -23,15 +16,13 @@
 import type { Language, LanguageCode, Model, TranslateHistory } from '@renderer/types'
 import { runAsyncFunction } from '@renderer/utils'
 import {
-  createInputScrollHandler,
   createOutputScrollHandler,
   detectLanguage,
   determineTargetLanguage,
   getLanguageByLangcode
 } from '@renderer/utils/translate'
 import { Button, Dropdown, Empty, Flex, Modal, Popconfirm, Select, Space, Switch, Tooltip } from 'antd'
-import TextArea, { TextAreaRef } from 'antd/es/input/TextArea'
->>>>>>> 7098489f
+import { TextAreaRef } from 'antd/es/input/TextArea'
 import dayjs from 'dayjs'
 import { useLiveQuery } from 'dexie-react-hooks'
 import { debounce, isEmpty } from 'lodash'
@@ -39,10 +30,8 @@
 import { useTranslation } from 'react-i18next'
 import styled from 'styled-components'
 
-<<<<<<< HEAD
-import InputArea from './InputArea'
 import TranslateSettings from './TranslateSettings'
-=======
+
 const logger = loggerService.withContext('TranslatePage')
 
 let _text = ''
@@ -94,19 +83,203 @@
     () => (hasModel(translateModel) ? getModelUniqId(translateModel) : undefined),
     [translateModel]
   )
->>>>>>> 7098489f
-
-const logger = loggerService.withContext('TranslatePage')
+
+  useEffect(() => {
+    setLocalPair(bidirectionalPair)
+    setLocalPrompt(translateModelPrompt)
+  }, [bidirectionalPair, translateModelPrompt, visible])
+
+  const handleSave = () => {
+    if (localPair[0] === localPair[1]) {
+      window.message.warning({
+        content: t('translate.language.same'),
+        key: 'translate-message'
+      })
+      return
+    }
+    setBidirectionalPair(localPair)
+    db.settings.put({ id: 'translate:bidirectional:pair', value: [localPair[0].langCode, localPair[1].langCode] })
+    db.settings.put({ id: 'translate:scroll:sync', value: isScrollSyncEnabled })
+    db.settings.put({ id: 'translate:markdown:enabled', value: enableMarkdown })
+    db.settings.put({ id: 'translate:model:prompt', value: localPrompt })
+    dispatch(setTranslateModelPrompt(localPrompt))
+    window.message.success({
+      content: t('message.save.success.title'),
+      key: 'translate-settings-save'
+    })
+    onClose()
+  }
+
+  return (
+    <Modal
+      title={<div style={{ fontSize: 16 }}>{t('translate.settings.title')}</div>}
+      open={visible}
+      onCancel={onClose}
+      centered={true}
+      footer={[
+        <Button key="cancel" onClick={onClose}>
+          {t('common.cancel')}
+        </Button>,
+        <Button key="save" type="primary" onClick={handleSave}>
+          {t('common.save')}
+        </Button>
+      ]}
+      width={420}>
+      <Flex vertical gap={16} style={{ marginTop: 16 }}>
+        <div>
+          <div style={{ marginBottom: 8, fontWeight: 500, display: 'flex', alignItems: 'center' }}>
+            {t('translate.settings.model')}
+            <Tooltip title={t('translate.settings.model_desc')}>
+              <span style={{ marginLeft: 4, display: 'flex', alignItems: 'center' }}>
+                <HelpCircle size={14} style={{ color: 'var(--color-text-3)' }} />
+              </span>
+            </Tooltip>
+          </div>
+          <HStack alignItems="center" gap={5}>
+            <ModelSelector
+              providers={providers}
+              predicate={modelPredicate}
+              style={{ width: '100%' }}
+              value={defaultTranslateModel}
+              placeholder={t('settings.models.empty')}
+              onChange={(value) => {
+                const selectedModel = find(allModels, JSON.parse(value)) as Model
+                if (selectedModel) {
+                  onModelChange(selectedModel)
+                }
+              }}
+            />
+          </HStack>
+          {!translateModel && (
+            <div style={{ marginTop: 8, color: 'var(--color-warning)' }}>
+              <HStack alignItems="center" gap={5}>
+                <TriangleAlert size={14} />
+                <span style={{ fontSize: 12 }}>{t('translate.settings.no_model_warning')}</span>
+              </HStack>
+            </div>
+          )}
+        </div>
+
+        <div>
+          <Flex align="center" justify="space-between">
+            <div style={{ fontWeight: 500 }}>{t('translate.settings.preview')}</div>
+            <Switch checked={enableMarkdown} onChange={setEnableMarkdown} />
+          </Flex>
+        </div>
+
+        <div>
+          <Flex align="center" justify="space-between">
+            <div style={{ fontWeight: 500 }}>{t('translate.settings.scroll_sync')}</div>
+            <Switch checked={isScrollSyncEnabled} onChange={setIsScrollSyncEnabled} />
+          </Flex>
+        </div>
+
+        <div>
+          <Flex align="center" justify="space-between">
+            <div style={{ fontWeight: 500 }}>
+              <HStack alignItems="center" gap={5}>
+                {t('translate.settings.bidirectional')}
+                <Tooltip title={t('translate.settings.bidirectional_tip')}>
+                  <span style={{ display: 'flex', alignItems: 'center' }}>
+                    <HelpCircle size={14} style={{ color: 'var(--color-text-3)' }} />
+                  </span>
+                </Tooltip>
+              </HStack>
+            </div>
+            <Switch checked={isBidirectional} onChange={setIsBidirectional} />
+          </Flex>
+          {isBidirectional && (
+            <Space direction="vertical" style={{ width: '100%', marginTop: 8 }}>
+              <Flex align="center" justify="space-between" gap={10}>
+                <Select
+                  style={{ flex: 1 }}
+                  value={localPair[0].langCode}
+                  onChange={(value) => setLocalPair([getLanguageByLangcode(value), localPair[1]])}
+                  options={translateLanguageOptions.map((lang) => ({
+                    value: lang.langCode,
+                    label: (
+                      <Space.Compact direction="horizontal" block>
+                        <span role="img" aria-label={lang.emoji} style={{ marginRight: 8 }}>
+                          {lang.emoji}
+                        </span>
+                        <Space.Compact block>{lang.label()}</Space.Compact>
+                      </Space.Compact>
+                    )
+                  }))}
+                />
+                <span>⇆</span>
+                <Select
+                  style={{ flex: 1 }}
+                  value={localPair[1].langCode}
+                  onChange={(value) => setLocalPair([localPair[0], getLanguageByLangcode(value)])}
+                  options={translateLanguageOptions.map((lang) => ({
+                    value: lang.langCode,
+                    label: (
+                      <Space.Compact direction="horizontal" block>
+                        <span role="img" aria-label={lang.emoji} style={{ marginRight: 8 }}>
+                          {lang.emoji}
+                        </span>
+                        <div style={{ textAlign: 'left', flex: 1 }}>{lang.label()}</div>
+                      </Space.Compact>
+                    )
+                  }))}
+                />
+              </Flex>
+            </Space>
+          )}
+        </div>
+
+        <div>
+          <Flex align="center" justify="space-between">
+            <div
+              style={{
+                fontWeight: 500,
+                display: 'flex',
+                alignItems: 'center',
+                cursor: 'pointer'
+              }}
+              onClick={() => setShowPrompt(!showPrompt)}>
+              {t('settings.models.translate_model_prompt_title')}
+              <ChevronDown
+                size={16}
+                style={{
+                  transform: showPrompt ? 'rotate(180deg)' : 'rotate(0deg)',
+                  transition: 'transform 0.3s',
+                  marginLeft: 5
+                }}
+              />
+            </div>
+            {localPrompt !== TRANSLATE_PROMPT && (
+              <Tooltip title={t('common.reset')}>
+                <Button
+                  icon={<RedoOutlined />}
+                  size="small"
+                  type="text"
+                  onClick={() => setLocalPrompt(TRANSLATE_PROMPT)}
+                />
+              </Tooltip>
+            )}
+          </Flex>
+        </div>
+
+        <div style={{ display: showPrompt ? 'block' : 'none' }}>
+          <Textarea
+            rows={8}
+            value={localPrompt}
+            onChange={(e) => setLocalPrompt(e.target.value)}
+            placeholder={t('settings.models.translate_model_prompt_message')}
+            style={{ borderRadius: '8px' }}
+          />
+        </div>
+      </Flex>
+    </Modal>
+  )
+}
 
 const TranslatePage: FC = () => {
   const { t } = useTranslation()
   const { shikiMarkdownIt } = useCodeStyle()
-<<<<<<< HEAD
-  const [text, setText] = useState()
-  const [result, setResult] = useState()
-=======
   const [text, setText] = useState(_text)
->>>>>>> 7098489f
   const [renderedMarkdown, setRenderedMarkdown] = useState<string>('')
   const { translateModel, setTranslateModel } = useDefaultModel()
   const [copied, setCopied] = useState(false)
@@ -136,31 +309,16 @@
       _sourceLanguage: getLanguageByLangcode(item.sourceLanguage),
       _targetLanguage: getLanguageByLangcode(item.targetLanguage)
     }))
-<<<<<<< HEAD
-  }, [_translateHistories])
-=======
   }, [_translateHistory])
 
   _text = text
   _targetLanguage = targetLanguage
->>>>>>> 7098489f
 
   const handleModelChange = async (model: Model) => {
     setTranslateModel(model)
     db.settings.put({ id: 'translate:model', value: model.id })
   }
 
-<<<<<<< HEAD
-  const deleteHistory = async (id: string) => {
-    db.translate_history.delete(id)
-  }
-
-  const clearHistory = async () => {
-    db.translate_history.clear()
-  }
-
-  const toggleBidirectional = async (value: boolean) => {
-=======
   const onTranslate = async () => {
     if (!text.trim()) return
     if (!translateModel) {
@@ -214,18 +372,12 @@
   }
 
   const toggleBidirectional = (value: boolean) => {
->>>>>>> 7098489f
     setIsBidirectional(value)
     db.settings.put({ id: 'translate:bidirectional:enabled', value })
   }
 
-<<<<<<< HEAD
-  const onCopy = async () => {
-    navigator.clipboard.writeText(result)
-=======
   const onCopy = () => {
     navigator.clipboard.writeText(translatedContent)
->>>>>>> 7098489f
     setCopied(true)
     setTimeout(() => setCopied(false), 2000)
   }
@@ -248,13 +400,8 @@
   )
 
   useEffect(() => {
-<<<<<<< HEAD
-    debouncedClear()
-  }, [debouncedClear])
-=======
     isEmpty(text) && setTranslatedContent('')
   }, [setTranslatedContent, text])
->>>>>>> 7098489f
 
   // Render markdown content when result or enableMarkdown changes
   useEffect(() => {
@@ -421,16 +568,6 @@
           )}
         </HistoryContainer>
 
-<<<<<<< HEAD
-        <InputArea
-          sourceLanguage={sourceLanguage}
-          setSourceLanguage={setSourceLanguage}
-          targetLanguage={targetLanguage}
-          outputTextRef={outputTextRef}
-          isProgrammaticScroll={isProgrammaticScroll}
-          setHistoryDrawerVisible={setHistoryDrawerVisible}
-        />
-=======
         <InputContainer>
           <OperationBar>
             <Flex align="center" gap={8}>
@@ -514,7 +651,6 @@
             allowClear
           />
         </InputContainer>
->>>>>>> 7098489f
 
         <OutputContainer>
           <OperationBar>

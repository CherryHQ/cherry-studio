import { SendOutlined, SwapOutlined } from '@ant-design/icons'
import { loggerService } from '@logger'
import { Navbar, NavbarCenter } from '@renderer/components/app/Navbar'
import { CopyIcon } from '@renderer/components/Icons'
import LanguageSelect from '@renderer/components/LanguageSelect'
import ModelSelectButton from '@renderer/components/ModelSelectButton'
import { isEmbeddingModel, isRerankModel, isTextToImageModel } from '@renderer/config/models'
import { LanguagesEnum, UNKNOWN } from '@renderer/config/translate'
import { useCodeStyle } from '@renderer/context/CodeStyleProvider'
import db from '@renderer/databases'
import { useDefaultModel } from '@renderer/hooks/useAssistant'
import { useTemporaryValue } from '@renderer/hooks/useTemporaryValue'
import useTranslate from '@renderer/hooks/useTranslate'
import { estimateTextTokens } from '@renderer/services/TokenService'
import { saveTranslateHistory, translateText } from '@renderer/services/TranslateService'
import { useAppDispatch, useAppSelector } from '@renderer/store'
import { setTranslateAbortKey, setTranslating as setTranslatingAction } from '@renderer/store/runtime'
import { setTranslatedContent as setTranslatedContentAction } from '@renderer/store/translate'
<<<<<<< HEAD
import type { Model, TranslateHistory, TranslateLanguage } from '@renderer/types'
import { runAsyncFunction, uuid } from '@renderer/utils'
import { abortCompletion } from '@renderer/utils/abortController'
import { isAbortError } from '@renderer/utils/error'
=======
import type { AutoDetectionMethod, Model, TranslateHistory, TranslateLanguage } from '@renderer/types'
import { runAsyncFunction } from '@renderer/utils'
import { formatErrorMessage } from '@renderer/utils/error'
>>>>>>> 35968f48
import {
  createInputScrollHandler,
  createOutputScrollHandler,
  detectLanguage,
  determineTargetLanguage
} from '@renderer/utils/translate'
import { Button, Flex, Popover, Tooltip, Typography } from 'antd'
import TextArea, { TextAreaRef } from 'antd/es/input/TextArea'
import { isEmpty, throttle } from 'lodash'
import { Check, CirclePause, FolderClock, Settings2 } from 'lucide-react'
import { FC, useCallback, useEffect, useMemo, useRef, useState } from 'react'
import { useTranslation } from 'react-i18next'
import styled from 'styled-components'

import TranslateHistoryList from './TranslateHistory'
import TranslateSettings from './TranslateSettings'

const logger = loggerService.withContext('TranslatePage')

// cache variables
let _text = ''
let _sourceLanguage: TranslateLanguage | 'auto' = 'auto'
let _targetLanguage = LanguagesEnum.enUS

const TranslatePage: FC = () => {
  // hooks
  const { t } = useTranslation()
  const { translateModel, setTranslateModel } = useDefaultModel()
  const { prompt, getLanguageByLangcode } = useTranslate()
  const { shikiMarkdownIt } = useCodeStyle()

  // states
  const [text, setText] = useState(_text)
  const [renderedMarkdown, setRenderedMarkdown] = useState<string>('')
  const [copied, setCopied] = useTemporaryValue(false, 2000)
  const [historyDrawerVisible, setHistoryDrawerVisible] = useState(false)
  const [isScrollSyncEnabled, setIsScrollSyncEnabled] = useState(false)
  const [isBidirectional, setIsBidirectional] = useState(false)
  const [enableMarkdown, setEnableMarkdown] = useState(false)
  const [bidirectionalPair, setBidirectionalPair] = useState<[TranslateLanguage, TranslateLanguage]>([
    LanguagesEnum.enUS,
    LanguagesEnum.zhCN
  ])
  const [settingsVisible, setSettingsVisible] = useState(false)
  const [detectedLanguage, setDetectedLanguage] = useState<TranslateLanguage | null>(null)
  const [sourceLanguage, setSourceLanguage] = useState<TranslateLanguage | 'auto'>(_sourceLanguage)
  const [targetLanguage, setTargetLanguage] = useState<TranslateLanguage>(_targetLanguage)
  const [autoDetectionMethod, setAutoDetectionMethod] = useState<AutoDetectionMethod>('franc')

  // redux states
  const translatedContent = useAppSelector((state) => state.translate.translatedContent)
  const translating = useAppSelector((state) => state.runtime.translating)
  const abortKey = useAppSelector((state) => state.runtime.translateAbortKey)

  // ref
  const contentContainerRef = useRef<HTMLDivElement>(null)
  const textAreaRef = useRef<TextAreaRef>(null)
  const outputTextRef = useRef<HTMLDivElement>(null)
  const isProgrammaticScroll = useRef(false)

  const dispatch = useAppDispatch()

  _text = text
  _sourceLanguage = sourceLanguage
  _targetLanguage = targetLanguage

  // 控制翻译模型切换
  const handleModelChange = (model: Model) => {
    setTranslateModel(model)
    db.settings.put({ id: 'translate:model', value: model.id })
  }

  // 控制翻译状态
  const setTranslatedContent = useCallback(
    (content: string) => {
      dispatch(setTranslatedContentAction(content))
    },
    [dispatch]
  )

  const setTranslating = useCallback(
    (translating: boolean) => {
      dispatch(setTranslatingAction(translating))
    },
    [dispatch]
  )

  /**
   * 翻译文本并保存历史记录，包含完整的异常处理，不会抛出异常
   * @param text - 需要翻译的文本
   * @param actualSourceLanguage - 源语言
   * @param actualTargetLanguage - 目标语言
   */
<<<<<<< HEAD
  const translate = async (
    text: string,
    actualSourceLanguage: TranslateLanguage,
    actualTargetLanguage: TranslateLanguage
  ): Promise<void> => {
    try {
      if (translating) {
        return
      }

      setTranslating(true)
      const abortKey = uuid()
      dispatch(setTranslateAbortKey(abortKey))

      let translated: string
      try {
        translated = await translateText(text, actualTargetLanguage, throttle(setTranslatedContent, 100), abortKey)
      } catch (e) {
        if (!isAbortError(e)) {
          logger.error('Failed to translate text', e as Error)
          window.message.error(t('translate.error.failed' + ': ' + (e as Error).message))
        }
        setTranslating(false)
        return
      }
=======
  const translate = useCallback(
    async (
      text: string,
      actualSourceLanguage: TranslateLanguage,
      actualTargetLanguage: TranslateLanguage
    ): Promise<void> => {
      try {
        if (translating) {
          return
        }
>>>>>>> 35968f48

        let translated: string
        try {
          translated = await translateText(text, actualTargetLanguage, throttle(setTranslatedContent, 100))
        } catch (e) {
          logger.error('Failed to translate text', e as Error)
          window.message.error(t('translate.error.failed' + ': ' + (e as Error).message))
          setTranslating(false)
          return
        }

        window.message.success(t('translate.complete'))

        try {
          await saveTranslateHistory(text, translated, actualSourceLanguage.langCode, actualTargetLanguage.langCode)
        } catch (e) {
          logger.error('Failed to save translate history', e as Error)
          window.message.error(t('translate.history.error.save') + ': ' + (e as Error).message)
        }
      } catch (e) {
        logger.error('Failed to translate', e as Error)
        window.message.error(t('translate.error.unknown') + ': ' + (e as Error).message)
      }
    },
    [setTranslatedContent, setTranslating, t, translating]
  )

  // 控制翻译按钮，翻译前进行校验
  const onTranslate = useCallback(async () => {
    if (!text.trim()) return
    if (!translateModel) {
      window.message.error({
        content: t('translate.error.not_configured'),
        key: 'translate-message'
      })
      return
    }

    setTranslating(true)

    try {
      // 确定源语言：如果用户选择了特定语言，使用用户选择的；如果选择'auto'，则自动检测
      let actualSourceLanguage: TranslateLanguage
      if (sourceLanguage === 'auto') {
        actualSourceLanguage = getLanguageByLangcode(await detectLanguage(text))
        setDetectedLanguage(actualSourceLanguage)
      } else {
        actualSourceLanguage = sourceLanguage
      }

      const result = determineTargetLanguage(actualSourceLanguage, targetLanguage, isBidirectional, bidirectionalPair)
      if (!result.success) {
        let errorMessage = ''
        if (result.errorType === 'same_language') {
          errorMessage = t('translate.language.same')
        } else if (result.errorType === 'not_in_pair') {
          errorMessage = t('translate.language.not_pair')
        }

        window.message.warning({
          content: errorMessage,
          key: 'translate-message'
        })
        return
      }

      const actualTargetLanguage = result.language as TranslateLanguage
      if (isBidirectional) {
        setTargetLanguage(actualTargetLanguage)
      }

      await translate(text, actualSourceLanguage, actualTargetLanguage)
    } catch (error) {
      logger.error('Translation error:', error as Error)
      window.message.error({
        content: String(error),
        key: 'translate-message'
      })
      return
    } finally {
      setTranslating(false)
    }
  }, [
    bidirectionalPair,
    getLanguageByLangcode,
    isBidirectional,
    setTranslating,
    sourceLanguage,
    t,
    targetLanguage,
    text,
    translate,
    translateModel
  ])

  // 控制停止翻译
  const onAbort = async () => {
    if (!abortKey || !abortKey.trim()) {
      logger.error('Failed to abort. Invalid abortKey.')
      return
    }
    abortCompletion(abortKey)
  }

  // 控制双向翻译切换
  const toggleBidirectional = (value: boolean) => {
    setIsBidirectional(value)
    db.settings.put({ id: 'translate:bidirectional:enabled', value })
  }

  // 控制复制按钮
  const onCopy = () => {
    navigator.clipboard.writeText(translatedContent)
    setCopied(false)
  }

  // 控制历史记录点击
  const onHistoryItemClick = (
    history: TranslateHistory & { _sourceLanguage: TranslateLanguage; _targetLanguage: TranslateLanguage }
  ) => {
    setText(history.sourceText)
    setTranslatedContent(history.targetText)
    if (history._sourceLanguage === UNKNOWN) {
      setSourceLanguage('auto')
    } else {
      setSourceLanguage(history._sourceLanguage)
    }
    setTargetLanguage(history._targetLanguage)
    setHistoryDrawerVisible(false)
  }

  // 控制语言切换按钮
  /** 与自动检测相关的交换条件检查 */
  const couldExchangeAuto = useMemo(
    () =>
      (sourceLanguage === 'auto' && detectedLanguage && detectedLanguage.langCode !== UNKNOWN.langCode) ||
      sourceLanguage !== 'auto',
    [detectedLanguage, sourceLanguage]
  )

  const couldExchange = useMemo(() => couldExchangeAuto && !isBidirectional, [couldExchangeAuto, isBidirectional])

  const handleExchange = useCallback(() => {
    if (sourceLanguage === 'auto' && !couldExchangeAuto) {
      return
    }
    const source = sourceLanguage === 'auto' ? detectedLanguage : sourceLanguage
    if (!source) {
      window.message.error(t('translate.error.invalid_source'))
      return
    }
    if (source.langCode === UNKNOWN.langCode) {
      window.message.error(t('translate.error.detect.unknown'))
      return
    }
    const target = targetLanguage
    setSourceLanguage(target)
    setTargetLanguage(source)
  }, [couldExchangeAuto, detectedLanguage, sourceLanguage, t, targetLanguage])

  useEffect(() => {
    isEmpty(text) && setTranslatedContent('')
  }, [setTranslatedContent, text])

  // Render markdown content when result or enableMarkdown changes
  // 控制Markdown渲染
  useEffect(() => {
    if (enableMarkdown && translatedContent) {
      let isMounted = true
      shikiMarkdownIt(translatedContent).then((rendered) => {
        if (isMounted) {
          setRenderedMarkdown(rendered)
        }
      })
      return () => {
        isMounted = false
      }
    } else {
      setRenderedMarkdown('')
      return undefined
    }
  }, [enableMarkdown, shikiMarkdownIt, translatedContent])

  // 控制设置加载
  useEffect(() => {
    runAsyncFunction(async () => {
      const targetLang = await db.settings.get({ id: 'translate:target:language' })
      targetLang && setTargetLanguage(getLanguageByLangcode(targetLang.value))

      const sourceLang = await db.settings.get({ id: 'translate:source:language' })
      sourceLang &&
        setSourceLanguage(sourceLang.value === 'auto' ? sourceLang.value : getLanguageByLangcode(sourceLang.value))

      const bidirectionalPairSetting = await db.settings.get({ id: 'translate:bidirectional:pair' })
      if (bidirectionalPairSetting) {
        const langPair = bidirectionalPairSetting.value
        let source: undefined | TranslateLanguage
        let target: undefined | TranslateLanguage

        if (Array.isArray(langPair) && langPair.length === 2 && langPair[0] !== langPair[1]) {
          source = getLanguageByLangcode(langPair[0])
          target = getLanguageByLangcode(langPair[1])
        }

        if (source && target) {
          setBidirectionalPair([source, target])
        } else {
          const defaultPair: [TranslateLanguage, TranslateLanguage] = [LanguagesEnum.enUS, LanguagesEnum.zhCN]
          setBidirectionalPair(defaultPair)
          db.settings.put({
            id: 'translate:bidirectional:pair',
            value: [defaultPair[0].langCode, defaultPair[1].langCode]
          })
        }
      }

      const bidirectionalSetting = await db.settings.get({ id: 'translate:bidirectional:enabled' })
      setIsBidirectional(bidirectionalSetting ? bidirectionalSetting.value : false)

      const scrollSyncSetting = await db.settings.get({ id: 'translate:scroll:sync' })
      setIsScrollSyncEnabled(scrollSyncSetting ? scrollSyncSetting.value : false)

      const markdownSetting = await db.settings.get({ id: 'translate:markdown:enabled' })
      setEnableMarkdown(markdownSetting ? markdownSetting.value : false)

      const autoDetectionMethodSetting = await db.settings.get({ id: 'translate:detect:method' })

      if (autoDetectionMethodSetting) {
        setAutoDetectionMethod(autoDetectionMethodSetting.value)
      } else {
        setAutoDetectionMethod('franc')
        db.settings.put({ id: 'translate:detect:method', value: 'franc' })
      }
    })
  }, [getLanguageByLangcode])

  // 控制设置同步
  const updateAutoDetectionMethod = async (method: AutoDetectionMethod) => {
    try {
      await db.settings.put({ id: 'translate:detect:method', value: method })
      setAutoDetectionMethod(method)
    } catch (e) {
      logger.error('Failed to update auto detection method setting.', e as Error)
      window.message.error(t('translate.error.detect.update_setting') + formatErrorMessage(e))
    }
  }

  // 控制Enter触发翻译
  const onKeyDown = (e: React.KeyboardEvent<HTMLTextAreaElement>) => {
    const isEnterPressed = e.key === 'Enter'
    if (isEnterPressed && !e.nativeEvent.isComposing && !e.shiftKey && !e.ctrlKey && !e.metaKey) {
      e.preventDefault()
      onTranslate()
    }
  }

  // 控制双向滚动
  const handleInputScroll = createInputScrollHandler(outputTextRef, isProgrammaticScroll, isScrollSyncEnabled)
  const handleOutputScroll = createOutputScrollHandler(textAreaRef, isProgrammaticScroll, isScrollSyncEnabled)

  // 获取目标语言显示
  const getLanguageDisplay = () => {
    try {
      if (isBidirectional) {
        return (
          <Flex align="center" style={{ minWidth: 160 }}>
            <BidirectionalLanguageDisplay>
              {`${bidirectionalPair[0].label()} ⇆ ${bidirectionalPair[1].label()}`}
            </BidirectionalLanguageDisplay>
          </Flex>
        )
      }
    } catch (error) {
      logger.error('Error getting language display:', error as Error)
      setBidirectionalPair([LanguagesEnum.enUS, LanguagesEnum.zhCN])
    }

    return (
      <LanguageSelect
        style={{ width: 200 }}
        value={targetLanguage.langCode}
        onChange={(value) => {
          setTargetLanguage(getLanguageByLangcode(value))
          db.settings.put({ id: 'translate:target:language', value })
        }}
      />
    )
  }

  // 控制模型选择器
  const modelPredicate = useCallback(
    (m: Model) => !isEmbeddingModel(m) && !isRerankModel(m) && !isTextToImageModel(m),
    []
  )

  // 控制翻译按钮是否可用
  const couldTranslate = useMemo(() => {
    return !(
      !text.trim() ||
      (sourceLanguage !== 'auto' && sourceLanguage.langCode === UNKNOWN.langCode) ||
      targetLanguage.langCode === UNKNOWN.langCode ||
      (isBidirectional &&
        (bidirectionalPair[0].langCode === UNKNOWN.langCode || bidirectionalPair[1].langCode === UNKNOWN.langCode))
    )
  }, [bidirectionalPair, isBidirectional, sourceLanguage, targetLanguage.langCode, text])

  // 控制token估计
  const tokenCount = useMemo(() => estimateTextTokens(text + prompt), [prompt, text])

  return (
    <Container id="translate-page">
      <Navbar>
        <NavbarCenter style={{ borderRight: 'none', gap: 10 }}>{t('translate.title')}</NavbarCenter>
      </Navbar>
      <ContentContainer id="content-container" ref={contentContainerRef} $historyDrawerVisible={historyDrawerVisible}>
        <TranslateHistoryList
          onHistoryItemClick={onHistoryItemClick}
          isOpen={historyDrawerVisible}
          onClose={() => setHistoryDrawerVisible(false)}
        />
        <OperationBar>
          <InnerOperationBar style={{ justifyContent: 'flex-start' }}>
            <Button
              className="nodrag"
              color="default"
              variant={historyDrawerVisible ? 'filled' : 'text'}
              type="text"
              icon={<FolderClock size={18} />}
              onClick={() => setHistoryDrawerVisible(!historyDrawerVisible)}
            />
            <LanguageSelect
              showSearch
              style={{ width: 200 }}
              value={sourceLanguage !== 'auto' ? sourceLanguage.langCode : 'auto'}
              optionFilterProp="label"
              onChange={(value) => {
                if (value !== 'auto') setSourceLanguage(getLanguageByLangcode(value))
                else setSourceLanguage('auto')
                db.settings.put({ id: 'translate:source:language', value })
              }}
              extraOptionsBefore={[
                {
                  value: 'auto',
                  label: detectedLanguage
                    ? `${t('translate.detected.language')} (${detectedLanguage.label()})`
                    : t('translate.detected.language')
                }
              ]}
            />
            <Tooltip title={t('translate.exchange.label')} placement="bottom">
              <Button
                type="text"
                icon={<SwapOutlined />}
                style={{ margin: '0 -2px' }}
                onClick={handleExchange}
                disabled={!couldExchange}
              />
            </Tooltip>
            {getLanguageDisplay()}
            <TranslateButton
              translating={translating}
              onTranslate={onTranslate}
              couldTranslate={couldTranslate}
              onAbort={onAbort}
            />
          </InnerOperationBar>
          <InnerOperationBar style={{ justifyContent: 'flex-end' }}>
            <ModelSelectButton
              model={translateModel}
              onSelectModel={handleModelChange}
              modelFilter={modelPredicate}
              tooltipProps={{ placement: 'bottom' }}
            />
            <Button type="text" icon={<Settings2 size={18} />} onClick={() => setSettingsVisible(true)} />
          </InnerOperationBar>
        </OperationBar>
        <AreaContainer>
          <InputContainer>
            <Textarea
              ref={textAreaRef}
              variant="borderless"
              placeholder={t('translate.input.placeholder')}
              value={text}
              onChange={(e) => setText(e.target.value)}
              onKeyDown={onKeyDown}
              onScroll={handleInputScroll}
              disabled={translating}
              spellCheck={false}
              allowClear
            />
            <Footer>
              <Popover content={t('chat.input.estimated_tokens.tip')}>
                <Typography.Text style={{ color: 'var(--color-text-3)', paddingRight: 8 }}>
                  {tokenCount}
                </Typography.Text>
              </Popover>
            </Footer>
          </InputContainer>

          <OutputContainer>
            <CopyButton
              type="text"
              size="small"
              className="copy-button"
              onClick={onCopy}
              disabled={!translatedContent}
              icon={copied ? <Check size={16} color="var(--color-primary)" /> : <CopyIcon size={16} />}
            />
            <OutputText ref={outputTextRef} onScroll={handleOutputScroll} className={'selectable'}>
              {!translatedContent ? (
                <div style={{ color: 'var(--color-text-3)', userSelect: 'none' }}>
                  {t('translate.output.placeholder')}
                </div>
              ) : enableMarkdown ? (
                <div className="markdown" dangerouslySetInnerHTML={{ __html: renderedMarkdown }} />
              ) : (
                <div className="plain">{translatedContent}</div>
              )}
            </OutputText>
          </OutputContainer>
        </AreaContainer>
      </ContentContainer>

      <TranslateSettings
        visible={settingsVisible}
        onClose={() => setSettingsVisible(false)}
        isScrollSyncEnabled={isScrollSyncEnabled}
        setIsScrollSyncEnabled={setIsScrollSyncEnabled}
        isBidirectional={isBidirectional}
        setIsBidirectional={toggleBidirectional}
        enableMarkdown={enableMarkdown}
        setEnableMarkdown={setEnableMarkdown}
        bidirectionalPair={bidirectionalPair}
        setBidirectionalPair={setBidirectionalPair}
        translateModel={translateModel}
        autoDetectionMethod={autoDetectionMethod}
        setAutoDetectionMethod={updateAutoDetectionMethod}
      />
    </Container>
  )
}

const Container = styled.div`
  flex: 1;
`

const ContentContainer = styled.div<{ $historyDrawerVisible: boolean }>`
  height: calc(100vh - var(--navbar-height));
  width: 100%;
  display: flex;
  flex-direction: column;
  gap: 6px;
  flex: 1;
  padding: 12px;
  position: relative;
  [navbar-position='left'] & {
    padding: 12px 16px;
  }
`

const AreaContainer = styled.div`
  display: flex;
  flex: 1;
  gap: 8px;
`

const InputContainer = styled.div`
  position: relative;
  display: flex;
  flex: 1;
  flex-direction: column;
  padding: 10px 5px;
  border: 1px solid var(--color-border-soft);
  border-radius: 10px;
  height: calc(100vh - var(--navbar-height) - 70px);
  overflow: hidden;
`

const Textarea = styled(TextArea)`
  display: flex;
  flex: 1;
  border-radius: 0;
  .ant-input {
    resize: none;
    padding: 5px 16px;
  }
  .ant-input-clear-icon {
    font-size: 16px;
  }
`

const Footer = styled.div`
  display: flex;
  flex-direction: row;
  align-items: center;
  justify-content: flex-end;
  gap: 10px;
`

const OutputContainer = styled.div`
  display: flex;
  flex: 1;
  flex-direction: column;
  min-height: 0;
  position: relative;
  background-color: var(--color-background-soft);
  border-radius: 10px;
  padding: 10px 5px;
  height: calc(100vh - var(--navbar-height) - 70px);

  &:hover .copy-button {
    opacity: 1;
    visibility: visible;
  }
`

const CopyButton = styled(Button)`
  position: absolute;
  top: 8px;
  right: 8px;
  z-index: 10;
  opacity: 0;
  visibility: hidden;
  transition:
    opacity 0.2s ease-in-out,
    visibility 0.2s ease-in-out;
`

const OutputText = styled.div`
  min-height: 0;
  flex: 1;
  padding: 5px 16px;
  overflow-y: auto;

  .plain {
    white-space: pre-wrap;
    overflow-wrap: break-word;
  }

  .markdown {
    /* for shiki code block overflow */
    .line * {
      white-space: pre-wrap;
      overflow-wrap: break-word;
    }
  }
`

const TranslateButton = ({
  translating,
  onTranslate,
  couldTranslate,
  onAbort
}: {
  translating: boolean
  onTranslate: () => void
  couldTranslate: boolean
  onAbort: () => void
}) => {
  const { t } = useTranslation()
  return (
    <Tooltip
      mouseEnterDelay={0.5}
      placement="bottom"
      styles={{ body: { fontSize: '12px' } }}
      title={
        <div style={{ textAlign: 'center' }}>
          Enter: {t('translate.button.translate')}
          <br />
          Shift + Enter: {t('translate.tooltip.newline')}
        </div>
      }>
      {!translating && (
        <Button type="primary" onClick={onTranslate} disabled={!couldTranslate} icon={<SendOutlined />}>
          {t('translate.button.translate')}
        </Button>
      )}
      {translating && (
        <Button danger type="primary" onClick={onAbort} icon={<CirclePause size={14} />}>
          {t('common.stop')}
        </Button>
      )}
    </Tooltip>
  )
}

const BidirectionalLanguageDisplay = styled.div`
  padding: 4px 11px;
  border-radius: 6px;
  background-color: var(--color-background);
  border: 1px solid var(--color-border);
  font-size: 14px;
  width: 100%;
  text-align: center;
`

const OperationBar = styled.div`
  display: flex;
  flex-direction: row;
  align-items: center;
  justify-content: space-between;
  gap: 4px;
  padding-bottom: 4px;
`

const InnerOperationBar = styled.div`
  display: flex;
  flex-direction: row;
  align-items: center;
  gap: 8px;
  overflow: hidden;
`

export default TranslatePage<|MERGE_RESOLUTION|>--- conflicted
+++ resolved
@@ -16,16 +16,11 @@
 import { useAppDispatch, useAppSelector } from '@renderer/store'
 import { setTranslateAbortKey, setTranslating as setTranslatingAction } from '@renderer/store/runtime'
 import { setTranslatedContent as setTranslatedContentAction } from '@renderer/store/translate'
-<<<<<<< HEAD
-import type { Model, TranslateHistory, TranslateLanguage } from '@renderer/types'
+import type { AutoDetectionMethod, Model, TranslateHistory, TranslateLanguage } from '@renderer/types'
 import { runAsyncFunction, uuid } from '@renderer/utils'
 import { abortCompletion } from '@renderer/utils/abortController'
 import { isAbortError } from '@renderer/utils/error'
-=======
-import type { AutoDetectionMethod, Model, TranslateHistory, TranslateLanguage } from '@renderer/types'
-import { runAsyncFunction } from '@renderer/utils'
 import { formatErrorMessage } from '@renderer/utils/error'
->>>>>>> 35968f48
 import {
   createInputScrollHandler,
   createOutputScrollHandler,
@@ -119,33 +114,6 @@
    * @param actualSourceLanguage - 源语言
    * @param actualTargetLanguage - 目标语言
    */
-<<<<<<< HEAD
-  const translate = async (
-    text: string,
-    actualSourceLanguage: TranslateLanguage,
-    actualTargetLanguage: TranslateLanguage
-  ): Promise<void> => {
-    try {
-      if (translating) {
-        return
-      }
-
-      setTranslating(true)
-      const abortKey = uuid()
-      dispatch(setTranslateAbortKey(abortKey))
-
-      let translated: string
-      try {
-        translated = await translateText(text, actualTargetLanguage, throttle(setTranslatedContent, 100), abortKey)
-      } catch (e) {
-        if (!isAbortError(e)) {
-          logger.error('Failed to translate text', e as Error)
-          window.message.error(t('translate.error.failed' + ': ' + (e as Error).message))
-        }
-        setTranslating(false)
-        return
-      }
-=======
   const translate = useCallback(
     async (
       text: string,
@@ -156,14 +124,18 @@
         if (translating) {
           return
         }
->>>>>>> 35968f48
 
         let translated: string
+        const abortKey = uuid()
+        dispatch(setTranslateAbortKey(abortKey))
+
         try {
-          translated = await translateText(text, actualTargetLanguage, throttle(setTranslatedContent, 100))
+          translated = await translateText(text, actualTargetLanguage, throttle(setTranslatedContent, 100), abortKey)
         } catch (e) {
-          logger.error('Failed to translate text', e as Error)
-          window.message.error(t('translate.error.failed' + ': ' + (e as Error).message))
+          if (!isAbortError(e)) {
+            logger.error('Failed to translate text', e as Error)
+            window.message.error(t('translate.error.failed' + ': ' + (e as Error).message))
+          }
           setTranslating(false)
           return
         }
@@ -181,7 +153,7 @@
         window.message.error(t('translate.error.unknown') + ': ' + (e as Error).message)
       }
     },
-    [setTranslatedContent, setTranslating, t, translating]
+    [dispatch, setTranslatedContent, setTranslating, t, translating]
   )
 
   // 控制翻译按钮，翻译前进行校验

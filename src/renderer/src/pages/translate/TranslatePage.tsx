import { PlusOutlined, SendOutlined, SwapOutlined } from '@ant-design/icons'
import { loggerService } from '@logger'
import { Navbar, NavbarCenter } from '@renderer/components/app/Navbar'
import { CopyIcon } from '@renderer/components/Icons'
import LanguageSelect from '@renderer/components/LanguageSelect'
import ModelSelectButton from '@renderer/components/ModelSelectButton'
import { isEmbeddingModel, isRerankModel, isTextToImageModel } from '@renderer/config/models'
import { LanguagesEnum, UNKNOWN } from '@renderer/config/translate'
import { useCodeStyle } from '@renderer/context/CodeStyleProvider'
import db from '@renderer/databases'
import { useDefaultModel } from '@renderer/hooks/useAssistant'
import { useDrag } from '@renderer/hooks/useDrag'
import { useFiles } from '@renderer/hooks/useFiles'
import { useOcr } from '@renderer/hooks/useOcr'
import { useTemporaryValue } from '@renderer/hooks/useTemporaryValue'
import { useTimer } from '@renderer/hooks/useTimer'
import useTranslate from '@renderer/hooks/useTranslate'
import { estimateTextTokens } from '@renderer/services/TokenService'
import { saveTranslateHistory, translateText } from '@renderer/services/TranslateService'
import { useAppDispatch, useAppSelector } from '@renderer/store'
import { setTranslateAbortKey, setTranslating as setTranslatingAction } from '@renderer/store/runtime'
import { setTranslatedContent as setTranslatedContentAction, setTranslateInput } from '@renderer/store/translate'
import {
  type AutoDetectionMethod,
  FileMetadata,
  isSupportedOcrFile,
  type Model,
  SupportedOcrFile,
  type TranslateHistory,
  type TranslateLanguage
} from '@renderer/types'
import { getFileExtension, isTextFile, runAsyncFunction, uuid } from '@renderer/utils'
import { abortCompletion } from '@renderer/utils/abortController'
import { isAbortError } from '@renderer/utils/error'
import { formatErrorMessage } from '@renderer/utils/error'
import { getFilesFromDropEvent, getTextFromDropEvent } from '@renderer/utils/input'
import {
  createInputScrollHandler,
  createOutputScrollHandler,
  detectLanguage,
  determineTargetLanguage
} from '@renderer/utils/translate'
import { imageExts, MB, textExts } from '@shared/config/constant'
import { Button, Flex, FloatButton, Popover, Tooltip, Typography } from 'antd'
import TextArea, { TextAreaRef } from 'antd/es/input/TextArea'
import { isEmpty, throttle } from 'lodash'
import { Check, CirclePause, FolderClock, Settings2, UploadIcon } from 'lucide-react'
import { FC, useCallback, useEffect, useMemo, useRef, useState } from 'react'
import { useTranslation } from 'react-i18next'
import styled from 'styled-components'

import TranslateHistoryList from './TranslateHistory'
import TranslateSettings from './TranslateSettings'

const logger = loggerService.withContext('TranslatePage')

// cache variables
let _sourceLanguage: TranslateLanguage | 'auto' = 'auto'
let _targetLanguage = LanguagesEnum.enUS

const TranslatePage: FC = () => {
  // hooks
  const { t } = useTranslation()
  const { translateModel, setTranslateModel } = useDefaultModel()
  const { prompt, getLanguageByLangcode, settings } = useTranslate()
  const { autoCopy } = settings
  const { shikiMarkdownIt } = useCodeStyle()
  const { onSelectFile, selecting, clearFiles } = useFiles({ extensions: [...imageExts, ...textExts] })
  const { ocr } = useOcr()
  const { setTimeoutTimer } = useTimer()

  // states
  // const [text, setText] = useState(_text)
  const [renderedMarkdown, setRenderedMarkdown] = useState<string>('')
  const [copied, setCopied] = useTemporaryValue(false, 2000)
  const [historyDrawerVisible, setHistoryDrawerVisible] = useState(false)
  const [isScrollSyncEnabled, setIsScrollSyncEnabled] = useState(false)
  const [isBidirectional, setIsBidirectional] = useState(false)
  const [enableMarkdown, setEnableMarkdown] = useState(false)
  const [bidirectionalPair, setBidirectionalPair] = useState<[TranslateLanguage, TranslateLanguage]>([
    LanguagesEnum.enUS,
    LanguagesEnum.zhCN
  ])
  const [settingsVisible, setSettingsVisible] = useState(false)
  const [detectedLanguage, setDetectedLanguage] = useState<TranslateLanguage | null>(null)
  const [sourceLanguage, setSourceLanguage] = useState<TranslateLanguage | 'auto'>(_sourceLanguage)
  const [targetLanguage, setTargetLanguage] = useState<TranslateLanguage>(_targetLanguage)
  const [autoDetectionMethod, setAutoDetectionMethod] = useState<AutoDetectionMethod>('franc')
  const [isProcessing, setIsProcessing] = useState(false)

  // redux states
  const text = useAppSelector((state) => state.translate.translateInput)
  const translatedContent = useAppSelector((state) => state.translate.translatedContent)
  const translating = useAppSelector((state) => state.runtime.translating)
  const abortKey = useAppSelector((state) => state.runtime.translateAbortKey)

  // ref
  const contentContainerRef = useRef<HTMLDivElement>(null)
  const textAreaRef = useRef<TextAreaRef>(null)
  const outputTextRef = useRef<HTMLDivElement>(null)
  const isProgrammaticScroll = useRef(false)

  const dispatch = useAppDispatch()

  _sourceLanguage = sourceLanguage
  _targetLanguage = targetLanguage

  // 控制翻译模型切换
  const handleModelChange = (model: Model) => {
    setTranslateModel(model)
    db.settings.put({ id: 'translate:model', value: model.id })
  }

  // 控制翻译状态
  const setText = useCallback(
    (input: string) => {
      dispatch(setTranslateInput(input))
    },
    [dispatch]
  )

  const setTranslatedContent = useCallback(
    (content: string) => {
      dispatch(setTranslatedContentAction(content))
    },
    [dispatch]
  )

  const setTranslating = useCallback(
    (translating: boolean) => {
      dispatch(setTranslatingAction(translating))
    },
    [dispatch]
  )

  // 控制复制行为
  const onCopy = useCallback(async () => {
    try {
      await navigator.clipboard.writeText(translatedContent)
      setCopied(true)
    } catch (error) {
      logger.error('Failed to copy text to clipboard:', error as Error)
      // TODO: use toast
      window.message.error(t('common.copy_failed'))
    }
  }, [setCopied, t, translatedContent])

  /**
   * 翻译文本并保存历史记录，包含完整的异常处理，不会抛出异常
   * @param text - 需要翻译的文本
   * @param actualSourceLanguage - 源语言
   * @param actualTargetLanguage - 目标语言
   */
  const translate = useCallback(
    async (
      text: string,
      actualSourceLanguage: TranslateLanguage,
      actualTargetLanguage: TranslateLanguage
    ): Promise<void> => {
      try {
        if (translating) {
          return
        }

        let translated: string
        const abortKey = uuid()
        dispatch(setTranslateAbortKey(abortKey))

        try {
          translated = await translateText(text, actualTargetLanguage, throttle(setTranslatedContent, 100), abortKey)
        } catch (e) {
          if (isAbortError(e)) {
            window.message.info(t('translate.info.aborted'))
          } else {
            logger.error('Failed to translate text', e as Error)
            window.toast.error(t('translate.error.failed') + ': ' + formatErrorMessage(e))
          }
          setTranslating(false)
          return
        }

<<<<<<< HEAD
        window.toast.success(t('translate.complete'))
=======
        window.message.success(t('translate.complete'))
        if (autoCopy) {
          setTimeoutTimer(
            'auto-copy',
            async () => {
              await onCopy()
            },
            100
          )
        }
>>>>>>> 11502eda

        try {
          await saveTranslateHistory(text, translated, actualSourceLanguage.langCode, actualTargetLanguage.langCode)
        } catch (e) {
          logger.error('Failed to save translate history', e as Error)
          window.toast.error(t('translate.history.error.save') + ': ' + formatErrorMessage(e))
        }
      } catch (e) {
        logger.error('Failed to translate', e as Error)
        window.toast.error(t('translate.error.unknown') + ': ' + formatErrorMessage(e))
      }
    },
    [autoCopy, dispatch, onCopy, setTimeoutTimer, setTranslatedContent, setTranslating, t, translating]
  )

  // 控制翻译按钮是否可用
  const couldTranslate = useMemo(() => {
    return !(
      !text.trim() ||
      (sourceLanguage !== 'auto' && sourceLanguage.langCode === UNKNOWN.langCode) ||
      targetLanguage.langCode === UNKNOWN.langCode ||
      (isBidirectional &&
        (bidirectionalPair[0].langCode === UNKNOWN.langCode || bidirectionalPair[1].langCode === UNKNOWN.langCode)) ||
      isProcessing
    )
  }, [bidirectionalPair, isBidirectional, isProcessing, sourceLanguage, targetLanguage.langCode, text])

  // 控制翻译按钮，翻译前进行校验
  const onTranslate = useCallback(async () => {
    if (!couldTranslate) return
    if (!text.trim()) return
    if (!translateModel) {
      window.toast.error(t('translate.error.not_configured'))
      return
    }

    setTranslating(true)

    try {
      // 确定源语言：如果用户选择了特定语言，使用用户选择的；如果选择'auto'，则自动检测
      let actualSourceLanguage: TranslateLanguage
      if (sourceLanguage === 'auto') {
        actualSourceLanguage = getLanguageByLangcode(await detectLanguage(text))
        setDetectedLanguage(actualSourceLanguage)
      } else {
        actualSourceLanguage = sourceLanguage
      }

      const result = determineTargetLanguage(actualSourceLanguage, targetLanguage, isBidirectional, bidirectionalPair)
      if (!result.success) {
        let errorMessage = ''
        if (result.errorType === 'same_language') {
          errorMessage = t('translate.language.same')
        } else if (result.errorType === 'not_in_pair') {
          errorMessage = t('translate.language.not_pair')
        }

        window.toast.warning(errorMessage)
        return
      }

      const actualTargetLanguage = result.language as TranslateLanguage
      if (isBidirectional) {
        setTargetLanguage(actualTargetLanguage)
      }

      await translate(text, actualSourceLanguage, actualTargetLanguage)
    } catch (error) {
      logger.error('Translation error:', error as Error)
<<<<<<< HEAD
      window.toast.error(String(error))
=======
      window.message.error(t('translate.error.failed') + ': ' + formatErrorMessage(error))
>>>>>>> 11502eda
      return
    } finally {
      setTranslating(false)
    }
  }, [
    bidirectionalPair,
    couldTranslate,
    getLanguageByLangcode,
    isBidirectional,
    setTranslating,
    sourceLanguage,
    t,
    targetLanguage,
    text,
    translate,
    translateModel
  ])

  // 控制停止翻译
  const onAbort = async () => {
    if (!abortKey || !abortKey.trim()) {
      logger.error('Failed to abort. Invalid abortKey.')
      return
    }
    abortCompletion(abortKey)
  }

  // 控制双向翻译切换
  const toggleBidirectional = (value: boolean) => {
    setIsBidirectional(value)
    db.settings.put({ id: 'translate:bidirectional:enabled', value })
  }

  // 控制历史记录点击
  const onHistoryItemClick = (
    history: TranslateHistory & { _sourceLanguage: TranslateLanguage; _targetLanguage: TranslateLanguage }
  ) => {
    setText(history.sourceText)
    setTranslatedContent(history.targetText)
    if (history._sourceLanguage === UNKNOWN) {
      setSourceLanguage('auto')
    } else {
      setSourceLanguage(history._sourceLanguage)
    }
    setTargetLanguage(history._targetLanguage)
    setHistoryDrawerVisible(false)
  }

  // 控制语言切换按钮
  /** 与自动检测相关的交换条件检查 */
  const couldExchangeAuto = useMemo(
    () =>
      (sourceLanguage === 'auto' && detectedLanguage && detectedLanguage.langCode !== UNKNOWN.langCode) ||
      sourceLanguage !== 'auto',
    [detectedLanguage, sourceLanguage]
  )

  const couldExchange = useMemo(() => couldExchangeAuto && !isBidirectional, [couldExchangeAuto, isBidirectional])

  const handleExchange = useCallback(() => {
    if (sourceLanguage === 'auto' && !couldExchangeAuto) {
      return
    }
    const source = sourceLanguage === 'auto' ? detectedLanguage : sourceLanguage
    if (!source) {
      window.toast.error(t('translate.error.invalid_source'))
      return
    }
    if (source.langCode === UNKNOWN.langCode) {
      window.toast.error(t('translate.error.detect.unknown'))
      return
    }
    const target = targetLanguage
    setSourceLanguage(target)
    setTargetLanguage(source)
  }, [couldExchangeAuto, detectedLanguage, sourceLanguage, t, targetLanguage])

  useEffect(() => {
    isEmpty(text) && setTranslatedContent('')
  }, [setTranslatedContent, text])

  // Render markdown content when result or enableMarkdown changes
  // 控制Markdown渲染
  useEffect(() => {
    if (enableMarkdown && translatedContent) {
      let isMounted = true
      shikiMarkdownIt(translatedContent).then((rendered) => {
        if (isMounted) {
          setRenderedMarkdown(rendered)
        }
      })
      return () => {
        isMounted = false
      }
    } else {
      setRenderedMarkdown('')
      return undefined
    }
  }, [enableMarkdown, shikiMarkdownIt, translatedContent])

  // 控制设置加载
  useEffect(() => {
    runAsyncFunction(async () => {
      const targetLang = await db.settings.get({ id: 'translate:target:language' })
      targetLang && setTargetLanguage(getLanguageByLangcode(targetLang.value))

      const sourceLang = await db.settings.get({ id: 'translate:source:language' })
      sourceLang &&
        setSourceLanguage(sourceLang.value === 'auto' ? sourceLang.value : getLanguageByLangcode(sourceLang.value))

      const bidirectionalPairSetting = await db.settings.get({ id: 'translate:bidirectional:pair' })
      if (bidirectionalPairSetting) {
        const langPair = bidirectionalPairSetting.value
        let source: undefined | TranslateLanguage
        let target: undefined | TranslateLanguage

        if (Array.isArray(langPair) && langPair.length === 2 && langPair[0] !== langPair[1]) {
          source = getLanguageByLangcode(langPair[0])
          target = getLanguageByLangcode(langPair[1])
        }

        if (source && target) {
          setBidirectionalPair([source, target])
        } else {
          const defaultPair: [TranslateLanguage, TranslateLanguage] = [LanguagesEnum.enUS, LanguagesEnum.zhCN]
          setBidirectionalPair(defaultPair)
          db.settings.put({
            id: 'translate:bidirectional:pair',
            value: [defaultPair[0].langCode, defaultPair[1].langCode]
          })
        }
      }

      const bidirectionalSetting = await db.settings.get({ id: 'translate:bidirectional:enabled' })
      setIsBidirectional(bidirectionalSetting ? bidirectionalSetting.value : false)

      const scrollSyncSetting = await db.settings.get({ id: 'translate:scroll:sync' })
      setIsScrollSyncEnabled(scrollSyncSetting ? scrollSyncSetting.value : false)

      const markdownSetting = await db.settings.get({ id: 'translate:markdown:enabled' })
      setEnableMarkdown(markdownSetting ? markdownSetting.value : false)

      const autoDetectionMethodSetting = await db.settings.get({ id: 'translate:detect:method' })

      if (autoDetectionMethodSetting) {
        setAutoDetectionMethod(autoDetectionMethodSetting.value)
      } else {
        setAutoDetectionMethod('franc')
        db.settings.put({ id: 'translate:detect:method', value: 'franc' })
      }
    })
  }, [getLanguageByLangcode])

  // 控制设置同步
  const updateAutoDetectionMethod = async (method: AutoDetectionMethod) => {
    try {
      await db.settings.put({ id: 'translate:detect:method', value: method })
      setAutoDetectionMethod(method)
    } catch (e) {
      logger.error('Failed to update auto detection method setting.', e as Error)
      window.toast.error(t('translate.error.detect.update_setting') + formatErrorMessage(e))
    }
  }

  // 控制Enter触发翻译
  const onKeyDown = (e: React.KeyboardEvent<HTMLTextAreaElement>) => {
    const isEnterPressed = e.key === 'Enter'
    if (isEnterPressed && !e.nativeEvent.isComposing && !e.shiftKey && !e.ctrlKey && !e.metaKey) {
      e.preventDefault()
      onTranslate()
    }
  }

  // 控制双向滚动
  const handleInputScroll = createInputScrollHandler(outputTextRef, isProgrammaticScroll, isScrollSyncEnabled)
  const handleOutputScroll = createOutputScrollHandler(textAreaRef, isProgrammaticScroll, isScrollSyncEnabled)

  // 获取目标语言显示
  const getLanguageDisplay = () => {
    try {
      if (isBidirectional) {
        return (
          <Flex align="center" style={{ minWidth: 160 }}>
            <BidirectionalLanguageDisplay>
              {`${bidirectionalPair[0].label()} ⇆ ${bidirectionalPair[1].label()}`}
            </BidirectionalLanguageDisplay>
          </Flex>
        )
      }
    } catch (error) {
      logger.error('Error getting language display:', error as Error)
      setBidirectionalPair([LanguagesEnum.enUS, LanguagesEnum.zhCN])
    }

    return (
      <LanguageSelect
        style={{ width: 200 }}
        value={targetLanguage.langCode}
        onChange={(value) => {
          setTargetLanguage(getLanguageByLangcode(value))
          db.settings.put({ id: 'translate:target:language', value })
        }}
      />
    )
  }

  // 控制模型选择器
  const modelPredicate = useCallback(
    (m: Model) => !isEmbeddingModel(m) && !isRerankModel(m) && !isTextToImageModel(m),
    []
  )

  // 控制token估计
  const tokenCount = useMemo(() => estimateTextTokens(text + prompt), [prompt, text])

  const readFile = useCallback(
    async (file: FileMetadata) => {
      const _readFile = async () => {
        let isText: boolean
        try {
          // 检查文件是否为文本文件
          isText = await isTextFile(file.path)
        } catch (e) {
          logger.error('Failed to check if file is text.', e as Error)
          window.toast.error(t('translate.files.error.check_type') + ': ' + formatErrorMessage(e))
          return
        }

        if (!isText) {
          window.toast.error(t('common.file.not_supported', { type: getFileExtension(file.path) }))
          logger.error('Unsupported file type.')
          return
        }

        // the threshold may be too large
        if (file.size > 5 * MB) {
          window.toast.error(t('translate.files.error.too_large') + ' (0 ~ 5 MB)')
        } else {
          try {
            const result = await window.api.fs.readText(file.path)
            setText(result)
          } catch (e) {
            logger.error('Failed to read text file.', e as Error)
            window.toast.error(t('translate.files.error.unknown') + ': ' + formatErrorMessage(e))
          }
        }
      }
      const promise = _readFile()
      window.toast.loading({ title: t('translate.files.reading'), promise })
    },
    [setText, t]
  )

  const ocrFile = useCallback(
    async (file: SupportedOcrFile) => {
      const ocrResult = await ocr(file)
      setText(ocrResult.text)
    },
    [ocr, setText]
  )

  // 统一的文件处理
  const processFile = useCallback(
    async (file: FileMetadata) => {
      // extensible, only image for now
      const shouldOCR = isSupportedOcrFile(file)

      if (shouldOCR) {
        await ocrFile(file)
      } else {
        await readFile(file)
      }
    },
    [ocrFile, readFile]
  )

  // 点击上传文件按钮
  const handleSelectFile = useCallback(async () => {
    if (selecting) return
    setIsProcessing(true)
    try {
      const [file] = await onSelectFile({ multipleSelections: false })
      if (!file) {
        return
      }
      await processFile(file)
    } catch (e) {
      logger.error('Unknown error when selecting file.', e as Error)
      window.toast.error(t('translate.files.error.unknown') + ': ' + formatErrorMessage(e))
    } finally {
      clearFiles()
      setIsProcessing(false)
    }
  }, [clearFiles, onSelectFile, processFile, selecting, t])

  const getSingleFile = useCallback(
    (files: FileMetadata[] | FileList): FileMetadata | File | null => {
      if (files.length === 0) return null
      if (files.length > 1) {
        // 多文件上传时显示提示信息
        window.toast.error(t('translate.files.error.multiple'))
        return null
      }
      return files[0]
    },
    [t]
  )

  // 拖动上传文件
  const {
    isDragging,
    setIsDragging,
    handleDragEnter,
    handleDragLeave,
    handleDragOver,
    handleDrop: preventDrop
  } = useDrag<HTMLDivElement>()

  const onDrop = useCallback(
    async (e: React.DragEvent<HTMLDivElement>) => {
      setIsProcessing(true)
      setIsDragging(false)
<<<<<<< HEAD
      // const supportedFiles = await filterSupportedFiles(_files, extensions)
      const data = await getTextFromDropEvent(e).catch((err) => {
        logger.error('getTextFromDropEvent', err)
        window.toast.error(t('translate.files.error.unknown'))
        return null
      })
      if (data === null) {
        return
      }
      setText(text + data)

      const droppedFiles = await getFilesFromDropEvent(e).catch((err) => {
        logger.error('handleDrop:', err)
        window.toast.error(t('translate.files.error.unknown'))
        return null
      })
=======
      const process = async () => {
        // const supportedFiles = await filterSupportedFiles(_files, extensions)
        const data = await getTextFromDropEvent(e).catch((err) => {
          logger.error('getTextFromDropEvent', err)
          window.message.error({
            key: 'file_error',
            content: t('translate.files.error.unknown')
          })
          return null
        })
        if (data === null) {
          return
        }
        setText(text + data)

        const droppedFiles = await getFilesFromDropEvent(e).catch((err) => {
          logger.error('handleDrop:', err)
          window.message.error({
            key: 'file_error',
            content: t('translate.files.error.unknown')
          })
          return null
        })
>>>>>>> 11502eda

        if (droppedFiles) {
          const file = getSingleFile(droppedFiles) as FileMetadata
          if (!file) return
          processFile(file)
        }
      }
      await process()
      setIsProcessing(false)
    },
    [getSingleFile, processFile, setIsDragging, setText, t, text]
  )

  const {
    isDragging: isDraggingOnInput,
    handleDragEnter: handleDragEnterInput,
    handleDragLeave: handleDragLeaveInput,
    handleDragOver: handleDragOverInput,
    handleDrop
  } = useDrag<HTMLDivElement>(onDrop)

  // 粘贴上传文件
  const onPaste = useCallback(
    async (event: React.ClipboardEvent<HTMLTextAreaElement>) => {
      event.preventDefault()
      if (isProcessing) return
      setIsProcessing(true)
      logger.debug('event', event)
      const text = event.clipboardData.getData('text')
      if (!isEmpty(text)) {
        setText(text)
      } else if (event.clipboardData.files && event.clipboardData.files.length > 0) {
        event.preventDefault()
        const files = event.clipboardData.files
        const file = getSingleFile(files) as File
        if (!file) return
        try {
          // 使用新的API获取文件路径
          const filePath = window.api.file.getPathForFile(file)
          let selectedFile: FileMetadata | null

          // 如果没有路径，可能是剪贴板中的图像数据
          if (!filePath) {
            if (file.type.startsWith('image/')) {
              const tempFilePath = await window.api.file.createTempFile(file.name)
              const arrayBuffer = await file.arrayBuffer()
              const uint8Array = new Uint8Array(arrayBuffer)
              await window.api.file.write(tempFilePath, uint8Array)
              selectedFile = await window.api.file.get(tempFilePath)
            } else {
              window.toast.info(t('common.file.not_supported', { type: getFileExtension(filePath) }))
              return
            }
          } else {
            // 有路径的情况
            selectedFile = await window.api.file.get(filePath)
          }

          if (!selectedFile) {
            window.toast.error(t('translate.files.error.unknown'))
            return
          }
          await processFile(selectedFile)
        } catch (error) {
          logger.error('onPaste:', error as Error)
          window.toast.error(t('chat.input.file_error'))
        }
      }
      setIsProcessing(false)
    },
    [getSingleFile, isProcessing, processFile, setText, t]
  )
  return (
    <Container
      id="translate-page"
      onDragEnter={handleDragEnter}
      onDragLeave={handleDragLeave}
      onDragOver={handleDragOver}
      onDrop={preventDrop}>
      <Navbar>
        <NavbarCenter style={{ borderRight: 'none', gap: 10 }}>{t('translate.title')}</NavbarCenter>
      </Navbar>
      <ContentContainer id="content-container" ref={contentContainerRef} $historyDrawerVisible={historyDrawerVisible}>
        <TranslateHistoryList
          onHistoryItemClick={onHistoryItemClick}
          isOpen={historyDrawerVisible}
          onClose={() => setHistoryDrawerVisible(false)}
        />
        <OperationBar>
          <InnerOperationBar style={{ justifyContent: 'flex-start' }}>
            <Button
              className="nodrag"
              color="default"
              variant={historyDrawerVisible ? 'filled' : 'text'}
              type="text"
              icon={<FolderClock size={18} />}
              onClick={() => setHistoryDrawerVisible(!historyDrawerVisible)}
            />
            <LanguageSelect
              showSearch
              style={{ width: 200 }}
              value={sourceLanguage !== 'auto' ? sourceLanguage.langCode : 'auto'}
              optionFilterProp="label"
              onChange={(value) => {
                if (value !== 'auto') setSourceLanguage(getLanguageByLangcode(value))
                else setSourceLanguage('auto')
                db.settings.put({ id: 'translate:source:language', value })
              }}
              extraOptionsBefore={[
                {
                  value: 'auto',
                  label: detectedLanguage
                    ? `${t('translate.detected.language')} (${detectedLanguage.label()})`
                    : t('translate.detected.language')
                }
              ]}
            />
            <Tooltip title={t('translate.exchange.label')} placement="bottom">
              <Button
                type="text"
                icon={<SwapOutlined />}
                style={{ margin: '0 -2px' }}
                onClick={handleExchange}
                disabled={!couldExchange}
              />
            </Tooltip>
            {getLanguageDisplay()}
            <TranslateButton
              translating={translating}
              onTranslate={onTranslate}
              couldTranslate={couldTranslate}
              onAbort={onAbort}
            />
          </InnerOperationBar>
          <InnerOperationBar style={{ justifyContent: 'flex-end' }}>
            <ModelSelectButton
              model={translateModel}
              onSelectModel={handleModelChange}
              modelFilter={modelPredicate}
              tooltipProps={{ placement: 'bottom' }}
            />
            <Button type="text" icon={<Settings2 size={18} />} onClick={() => setSettingsVisible(true)} />
          </InnerOperationBar>
        </OperationBar>
        <AreaContainer>
          <InputContainer
            style={isDraggingOnInput ? { border: '2px dashed var(--color-primary)' } : undefined}
            onDragEnter={handleDragEnterInput}
            onDragLeave={handleDragLeaveInput}
            onDragOver={handleDragOverInput}
            onDrop={handleDrop}>
            {(isDragging || isDraggingOnInput) && (
              <InputContainerDraggingHintContainer>
                <UploadIcon color="var(--color-text-3)" />
                {t('translate.files.drag_text')}
              </InputContainerDraggingHintContainer>
            )}
            <FloatButton
              style={{ position: 'absolute', left: 10, bottom: 10, width: 35, height: 35 }}
              className="float-button"
              icon={<PlusOutlined />}
              tooltip={t('common.upload_files')}
              shape="circle"
              type="primary"
              onClick={handleSelectFile}
            />
            <Textarea
              ref={textAreaRef}
              variant="borderless"
              placeholder={t('translate.input.placeholder')}
              value={text}
              onChange={(e) => setText(e.target.value)}
              onKeyDown={onKeyDown}
              onScroll={handleInputScroll}
              onPaste={onPaste}
              disabled={translating}
              spellCheck={false}
              allowClear
            />
            <Footer>
              <Popover content={t('chat.input.estimated_tokens.tip')}>
                <Typography.Text style={{ color: 'var(--color-text-3)', paddingRight: 8 }}>
                  {tokenCount}
                </Typography.Text>
              </Popover>
            </Footer>
          </InputContainer>

          <OutputContainer>
            <CopyButton
              type="text"
              size="small"
              className="copy-button"
              onClick={onCopy}
              disabled={!translatedContent}
              icon={copied ? <Check size={16} color="var(--color-primary)" /> : <CopyIcon size={16} />}
            />
            <OutputText ref={outputTextRef} onScroll={handleOutputScroll} className={'selectable'}>
              {!translatedContent ? (
                <div style={{ color: 'var(--color-text-3)', userSelect: 'none' }}>
                  {t('translate.output.placeholder')}
                </div>
              ) : enableMarkdown ? (
                <div className="markdown" dangerouslySetInnerHTML={{ __html: renderedMarkdown }} />
              ) : (
                <div className="plain">{translatedContent}</div>
              )}
            </OutputText>
          </OutputContainer>
        </AreaContainer>
      </ContentContainer>

      <TranslateSettings
        visible={settingsVisible}
        onClose={() => setSettingsVisible(false)}
        isScrollSyncEnabled={isScrollSyncEnabled}
        setIsScrollSyncEnabled={setIsScrollSyncEnabled}
        isBidirectional={isBidirectional}
        setIsBidirectional={toggleBidirectional}
        enableMarkdown={enableMarkdown}
        setEnableMarkdown={setEnableMarkdown}
        bidirectionalPair={bidirectionalPair}
        setBidirectionalPair={setBidirectionalPair}
        translateModel={translateModel}
        autoDetectionMethod={autoDetectionMethod}
        setAutoDetectionMethod={updateAutoDetectionMethod}
      />
    </Container>
  )
}

const Container = styled.div`
  flex: 1;
`

const ContentContainer = styled.div<{ $historyDrawerVisible: boolean }>`
  height: calc(100vh - var(--navbar-height));
  width: 100%;
  display: flex;
  flex-direction: column;
  gap: 6px;
  flex: 1;
  padding: 12px;
  position: relative;
  [navbar-position='left'] & {
    padding: 12px 16px;
  }
`

const AreaContainer = styled.div`
  display: flex;
  flex: 1;
  gap: 8px;
`

const InputContainer = styled.div`
  position: relative;
  display: flex;
  flex: 1;
  flex-direction: column;
  padding: 10px 5px;
  border: 1px solid var(--color-border-soft);
  border-radius: 10px;
  height: calc(100vh - var(--navbar-height) - 70px);
  overflow: hidden;
  .float-button {
    opacity: 0;
    transition: opacity 0.2s ease-in-out;
  }

  &:hover {
    .float-button {
      opacity: 1;
    }
  }
`

const InputContainerDraggingHintContainer = styled.div`
  position: absolute;
  width: 100%;
  height: 100%;
  top: 0;
  left: 0;
  display: flex;
  flex-direction: column;
  align-items: center;
  justify-content: center;
  color: var(--color-text-3);
`

const Textarea = styled(TextArea)`
  display: flex;
  flex: 1;
  border-radius: 0;
  .ant-input {
    resize: none;
    padding: 5px 16px;
  }
  .ant-input-clear-icon {
    font-size: 16px;
  }
`

const Footer = styled.div`
  display: flex;
  flex-direction: row;
  align-items: center;
  justify-content: flex-end;
  gap: 10px;
`

const OutputContainer = styled.div`
  display: flex;
  flex: 1;
  flex-direction: column;
  min-height: 0;
  position: relative;
  background-color: var(--color-background-soft);
  border-radius: 10px;
  padding: 10px 5px;
  height: calc(100vh - var(--navbar-height) - 70px);

  &:hover .copy-button {
    opacity: 1;
    visibility: visible;
  }
`

const CopyButton = styled(Button)`
  position: absolute;
  top: 8px;
  right: 8px;
  z-index: 10;
  opacity: 0;
  visibility: hidden;
  transition:
    opacity 0.2s ease-in-out,
    visibility 0.2s ease-in-out;
`

const OutputText = styled.div`
  min-height: 0;
  flex: 1;
  padding: 5px 16px;
  overflow-y: auto;

  .plain {
    white-space: pre-wrap;
    overflow-wrap: break-word;
  }

  .markdown {
    /* for shiki code block overflow */
    .line * {
      white-space: pre-wrap;
      overflow-wrap: break-word;
    }
  }
`

const TranslateButton = ({
  translating,
  onTranslate,
  couldTranslate,
  onAbort
}: {
  translating: boolean
  onTranslate: () => void
  couldTranslate: boolean
  onAbort: () => void
}) => {
  const { t } = useTranslation()
  return (
    <Tooltip
      mouseEnterDelay={0.5}
      placement="bottom"
      styles={{ body: { fontSize: '12px' } }}
      title={
        <div style={{ textAlign: 'center' }}>
          Enter: {t('translate.button.translate')}
          <br />
          Shift + Enter: {t('translate.tooltip.newline')}
        </div>
      }>
      {!translating && (
        <Button type="primary" onClick={onTranslate} disabled={!couldTranslate} icon={<SendOutlined />}>
          {t('translate.button.translate')}
        </Button>
      )}
      {translating && (
        <Button danger type="primary" onClick={onAbort} icon={<CirclePause size={14} />}>
          {t('common.stop')}
        </Button>
      )}
    </Tooltip>
  )
}

const BidirectionalLanguageDisplay = styled.div`
  padding: 4px 11px;
  border-radius: 6px;
  background-color: var(--color-background);
  border: 1px solid var(--color-border);
  font-size: 14px;
  width: 100%;
  text-align: center;
`

const OperationBar = styled.div`
  display: flex;
  flex-direction: row;
  align-items: center;
  justify-content: space-between;
  gap: 4px;
  padding-bottom: 4px;
`

const InnerOperationBar = styled.div`
  display: flex;
  flex-direction: row;
  align-items: center;
  gap: 8px;
  overflow: hidden;
`

export default TranslatePage<|MERGE_RESOLUTION|>--- conflicted
+++ resolved
@@ -140,8 +140,7 @@
       setCopied(true)
     } catch (error) {
       logger.error('Failed to copy text to clipboard:', error as Error)
-      // TODO: use toast
-      window.message.error(t('common.copy_failed'))
+      window.toast.error(t('common.copy_failed'))
     }
   }, [setCopied, t, translatedContent])
 
@@ -179,10 +178,7 @@
           return
         }
 
-<<<<<<< HEAD
         window.toast.success(t('translate.complete'))
-=======
-        window.message.success(t('translate.complete'))
         if (autoCopy) {
           setTimeoutTimer(
             'auto-copy',
@@ -192,7 +188,6 @@
             100
           )
         }
->>>>>>> 11502eda
 
         try {
           await saveTranslateHistory(text, translated, actualSourceLanguage.langCode, actualTargetLanguage.langCode)
@@ -262,11 +257,7 @@
       await translate(text, actualSourceLanguage, actualTargetLanguage)
     } catch (error) {
       logger.error('Translation error:', error as Error)
-<<<<<<< HEAD
-      window.toast.error(String(error))
-=======
-      window.message.error(t('translate.error.failed') + ': ' + formatErrorMessage(error))
->>>>>>> 11502eda
+      window.toast.error(t('translate.error.failed') + ': ' + formatErrorMessage(error))
       return
     } finally {
       setTranslating(false)
@@ -589,32 +580,11 @@
     async (e: React.DragEvent<HTMLDivElement>) => {
       setIsProcessing(true)
       setIsDragging(false)
-<<<<<<< HEAD
-      // const supportedFiles = await filterSupportedFiles(_files, extensions)
-      const data = await getTextFromDropEvent(e).catch((err) => {
-        logger.error('getTextFromDropEvent', err)
-        window.toast.error(t('translate.files.error.unknown'))
-        return null
-      })
-      if (data === null) {
-        return
-      }
-      setText(text + data)
-
-      const droppedFiles = await getFilesFromDropEvent(e).catch((err) => {
-        logger.error('handleDrop:', err)
-        window.toast.error(t('translate.files.error.unknown'))
-        return null
-      })
-=======
       const process = async () => {
         // const supportedFiles = await filterSupportedFiles(_files, extensions)
         const data = await getTextFromDropEvent(e).catch((err) => {
           logger.error('getTextFromDropEvent', err)
-          window.message.error({
-            key: 'file_error',
-            content: t('translate.files.error.unknown')
-          })
+          window.toast.error(t('translate.files.error.unknown'))
           return null
         })
         if (data === null) {
@@ -630,7 +600,6 @@
           })
           return null
         })
->>>>>>> 11502eda
 
         if (droppedFiles) {
           const file = getSingleFile(droppedFiles) as FileMetadata

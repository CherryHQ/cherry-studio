--- conflicted
+++ resolved
@@ -299,10 +299,6 @@
   const { providers } = useProviders()
   const allModels = useMemo(() => providers.map((p) => p.models).flat(), [providers])
 
-<<<<<<< HEAD
-  const translateHistory = useLiveQuery(() => db.translate_history.orderBy('createdAt').reverse().toArray(), [])
-  const { translatedContent, translating, translate, setTranslatedContent, setTranslating } = useTranslate()
-=======
   const _translateHistory = useLiveQuery(() => db.translate_history.orderBy('createdAt').reverse().toArray(), [])
 
   const translateHistory = useMemo(() => {
@@ -312,7 +308,8 @@
       _targetLanguage: getLanguageByLangcode(item.targetLanguage)
     }))
   }, [_translateHistory])
->>>>>>> 76de357c
+
+  const { translatedContent, translating, translate, setTranslatedContent, setTranslating } = useTranslate()
 
   _text = text
   _targetLanguage = targetLanguage
@@ -425,14 +422,9 @@
 
   const onHistoryItemClick = (history: TranslateHistory & { _sourceLanguage: Language; _targetLanguage: Language }) => {
     setText(history.sourceText)
-<<<<<<< HEAD
     setTranslatedContent(history.targetText)
-    setTargetLanguage(getLanguageByLangcode(history.targetLanguage))
-=======
-    setResult(history.targetText)
     setSourceLanguage(history._sourceLanguage)
     setTargetLanguage(history._targetLanguage)
->>>>>>> 76de357c
   }
 
   useEffect(() => {

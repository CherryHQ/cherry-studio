--- conflicted
+++ resolved
@@ -339,15 +339,6 @@
     setTargetLanguage(source)
   }, [couldExchangeAuto, detectedLanguage, sourceLanguage, t, targetLanguage])
 
-<<<<<<< HEAD
-  // Clear translation content when component mounts
-  useEffect(() => {
-    setText('')
-    setTranslatedContent('')
-  }, [setText, setTranslatedContent])
-
-=======
->>>>>>> c7d2588f
   useEffect(() => {
     isEmpty(text) && setTranslatedContent('')
   }, [setTranslatedContent, text])

--- conflicted
+++ resolved
@@ -3,12 +3,8 @@
 import CopyIcon from '@renderer/components/Icons/CopyIcon'
 import { HStack } from '@renderer/components/Layout'
 import { isEmbeddingModel } from '@renderer/config/models'
-<<<<<<< HEAD
+import { TRANSLATE_PROMPT } from '@renderer/config/prompts'
 import { LanguagesEnum, translateLanguageOptions } from '@renderer/config/translate'
-=======
-import { TRANSLATE_PROMPT } from '@renderer/config/prompts'
-import { translateLanguageOptions } from '@renderer/config/translate'
->>>>>>> fb624cc3
 import { useCodeStyle } from '@renderer/context/CodeStyleProvider'
 import db from '@renderer/databases'
 import { useDefaultModel } from '@renderer/hooks/useAssistant'
@@ -17,13 +13,9 @@
 import { fetchTranslate } from '@renderer/services/ApiService'
 import { getDefaultTranslateAssistant } from '@renderer/services/AssistantService'
 import { getModelUniqId, hasModel } from '@renderer/services/ModelService'
-<<<<<<< HEAD
-import type { Language, LanguageCode, Model, TranslateHistory } from '@renderer/types'
-=======
 import { useAppDispatch } from '@renderer/store'
 import { setTranslateModelPrompt } from '@renderer/store/settings'
-import type { Model, TranslateHistory } from '@renderer/types'
->>>>>>> fb624cc3
+import type { Language, LanguageCode, Model, TranslateHistory } from '@renderer/types'
 import { runAsyncFunction, uuid } from '@renderer/utils'
 import {
   createInputScrollHandler,
@@ -78,15 +70,11 @@
   selectOptions
 }) => {
   const { t } = useTranslation()
-<<<<<<< HEAD
-  const [localPair, setLocalPair] = useState<[Language, Language]>(bidirectionalPair)
-=======
   const { translateModelPrompt } = useSettings()
   const dispatch = useAppDispatch()
-  const [localPair, setLocalPair] = useState<[string, string]>(bidirectionalPair)
+  const [localPair, setLocalPair] = useState<[Language, Language]>(bidirectionalPair)
   const [showPrompt, setShowPrompt] = useState(false)
   const [localPrompt, setLocalPrompt] = useState(translateModelPrompt)
->>>>>>> fb624cc3
 
   const defaultTranslateModel = useMemo(
     () => (hasModel(translateModel) ? getModelUniqId(translateModel) : undefined),

import { PlusOutlined, SendOutlined, SwapOutlined } from '@ant-design/icons'
import { Flex } from '@cherrystudio/ui'
import { loggerService } from '@logger'
import { Navbar, NavbarCenter } from '@renderer/components/app/Navbar'
import { CopyIcon } from '@renderer/components/Icons'
import LanguageSelect from '@renderer/components/LanguageSelect'
import ModelSelectButton from '@renderer/components/ModelSelectButton'
import { isEmbeddingModel, isRerankModel, isTextToImageModel } from '@renderer/config/models'
import { LanguagesEnum, UNKNOWN } from '@renderer/config/translate'
import { useCodeStyle } from '@renderer/context/CodeStyleProvider'
import db from '@renderer/databases'
import { useDefaultModel } from '@renderer/hooks/useAssistant'
import { useDrag } from '@renderer/hooks/useDrag'
import { useFiles } from '@renderer/hooks/useFiles'
import { useOcr } from '@renderer/hooks/useOcr'
import { useTemporaryValue } from '@renderer/hooks/useTemporaryValue'
import { useTimer } from '@renderer/hooks/useTimer'
import useTranslate from '@renderer/hooks/useTranslate'
import { estimateTextTokens } from '@renderer/services/TokenService'
import { saveTranslateHistory, translateText } from '@renderer/services/TranslateService'
import { useAppDispatch, useAppSelector } from '@renderer/store'
// import { setTranslateAbortKey, setTranslating as setTranslatingAction } from '@renderer/store/runtime'
import { setTranslatedContent as setTranslatedContentAction, setTranslateInput } from '@renderer/store/translate'
import type { FileMetadata, SupportedOcrFile } from '@renderer/types'
import {
  type AutoDetectionMethod,
  isSupportedOcrFile,
  type Model,
  type TranslateHistory,
  type TranslateLanguage
} from '@renderer/types'
import { getFileExtension, isTextFile, runAsyncFunction, uuid } from '@renderer/utils'
import { abortCompletion } from '@renderer/utils/abortController'
import { isAbortError } from '@renderer/utils/error'
import { formatErrorMessage } from '@renderer/utils/error'
import { getFilesFromDropEvent, getTextFromDropEvent } from '@renderer/utils/input'
import {
  createInputScrollHandler,
  createOutputScrollHandler,
  detectLanguage,
  determineTargetLanguage
} from '@renderer/utils/translate'
import { imageExts, MB, textExts } from '@shared/config/constant'
<<<<<<< HEAD
import { Button, FloatButton, Popover, Tooltip, Typography } from 'antd'
import TextArea, { TextAreaRef } from 'antd/es/input/TextArea'
=======
import { Button, Flex, FloatButton, Popover, Tooltip, Typography } from 'antd'
import type { TextAreaRef } from 'antd/es/input/TextArea'
import TextArea from 'antd/es/input/TextArea'
>>>>>>> 1b04fd06
import { isEmpty, throttle } from 'lodash'
import { Check, CirclePause, FolderClock, Settings2, UploadIcon } from 'lucide-react'
import type { FC } from 'react'
import { useCallback, useEffect, useMemo, useRef, useState } from 'react'
import { useTranslation } from 'react-i18next'
import styled from 'styled-components'

import TranslateHistoryList from './TranslateHistory'
import TranslateSettings from './TranslateSettings'

const logger = loggerService.withContext('TranslatePage')

// cache variables
let _sourceLanguage: TranslateLanguage | 'auto' = 'auto'
let _targetLanguage = LanguagesEnum.enUS

const TranslatePage: FC = () => {
  // hooks
  const { t } = useTranslation()
  const { translateModel, setTranslateModel } = useDefaultModel()
  const { prompt, getLanguageByLangcode, settings } = useTranslate()
  const { autoCopy } = settings
  const { shikiMarkdownIt } = useCodeStyle()
  const { onSelectFile, selecting, clearFiles } = useFiles({ extensions: [...imageExts, ...textExts] })
  const { ocr } = useOcr()
  const { setTimeoutTimer } = useTimer()

  // states
  // const [text, setText] = useState(_text)
  const [renderedMarkdown, setRenderedMarkdown] = useState<string>('')
  const [copied, setCopied] = useTemporaryValue(false, 2000)
  const [historyDrawerVisible, setHistoryDrawerVisible] = useState(false)
  const [isScrollSyncEnabled, setIsScrollSyncEnabled] = useState(false)
  const [isBidirectional, setIsBidirectional] = useState(false)
  const [enableMarkdown, setEnableMarkdown] = useState(false)
  const [bidirectionalPair, setBidirectionalPair] = useState<[TranslateLanguage, TranslateLanguage]>([
    LanguagesEnum.enUS,
    LanguagesEnum.zhCN
  ])
  const [settingsVisible, setSettingsVisible] = useState(false)
  const [detectedLanguage, setDetectedLanguage] = useState<TranslateLanguage | null>(null)
  const [sourceLanguage, setSourceLanguage] = useState<TranslateLanguage | 'auto'>(_sourceLanguage)
  const [targetLanguage, setTargetLanguage] = useState<TranslateLanguage>(_targetLanguage)
  const [autoDetectionMethod, setAutoDetectionMethod] = useState<AutoDetectionMethod>('franc')
  const [isProcessing, setIsProcessing] = useState(false)

  const [translating, setTranslating] = useState(false)
  const [abortKey, setTranslateAbortKey] = useState<string>('')
  // redux states
  const text = useAppSelector((state) => state.translate.translateInput)
  const translatedContent = useAppSelector((state) => state.translate.translatedContent)
  // const translating = useAppSelector((state) => state.runtime.translating)
  // const abortKey = useAppSelector((state) => state.runtime.translateAbortKey)

  // ref
  const contentContainerRef = useRef<HTMLDivElement>(null)
  const textAreaRef = useRef<TextAreaRef>(null)
  const outputTextRef = useRef<HTMLDivElement>(null)
  const isProgrammaticScroll = useRef(false)

  const dispatch = useAppDispatch()

  _sourceLanguage = sourceLanguage
  _targetLanguage = targetLanguage

  // 控制翻译模型切换
  const handleModelChange = (model: Model) => {
    setTranslateModel(model)
    db.settings.put({ id: 'translate:model', value: model.id })
  }

  // 控制翻译状态
  const setText = useCallback(
    (input: string) => {
      dispatch(setTranslateInput(input))
    },
    [dispatch]
  )

  const setTranslatedContent = useCallback(
    (content: string) => {
      dispatch(setTranslatedContentAction(content))
    },
    [dispatch]
  )

  // const setTranslating = useCallback(
  //   (translating: boolean) => {
  //     dispatch(setTranslatingAction(translating))
  //   },
  //   [dispatch]
  // )

  // 控制复制行为
  const onCopy = useCallback(async () => {
    try {
      await navigator.clipboard.writeText(translatedContent)
      setCopied(true)
    } catch (error) {
      logger.error('Failed to copy text to clipboard:', error as Error)
      window.toast.error(t('common.copy_failed'))
    }
  }, [setCopied, t, translatedContent])

  /**
   * 翻译文本并保存历史记录，包含完整的异常处理，不会抛出异常
   * @param text - 需要翻译的文本
   * @param actualSourceLanguage - 源语言
   * @param actualTargetLanguage - 目标语言
   */
  const translate = useCallback(
    async (
      text: string,
      actualSourceLanguage: TranslateLanguage,
      actualTargetLanguage: TranslateLanguage
    ): Promise<void> => {
      try {
        if (translating) {
          return
        }

        let translated: string
        const abortKey = uuid()
        setTranslateAbortKey(abortKey)

        try {
          translated = await translateText(text, actualTargetLanguage, throttle(setTranslatedContent, 100), abortKey)
        } catch (e) {
          if (isAbortError(e)) {
            window.toast.info(t('translate.info.aborted'))
          } else {
            logger.error('Failed to translate text', e as Error)
            window.toast.error(t('translate.error.failed') + ': ' + formatErrorMessage(e))
          }
          setTranslating(false)
          return
        }

        window.toast.success(t('translate.complete'))
        if (autoCopy) {
          setTimeoutTimer(
            'auto-copy',
            async () => {
              await onCopy()
            },
            100
          )
        }

        try {
          await saveTranslateHistory(text, translated, actualSourceLanguage.langCode, actualTargetLanguage.langCode)
        } catch (e) {
          logger.error('Failed to save translate history', e as Error)
          window.toast.error(t('translate.history.error.save') + ': ' + formatErrorMessage(e))
        }
      } catch (e) {
        logger.error('Failed to translate', e as Error)
        window.toast.error(t('translate.error.unknown') + ': ' + formatErrorMessage(e))
      }
    },
    [autoCopy, onCopy, setTimeoutTimer, setTranslatedContent, setTranslating, t, translating]
  )

  // 控制翻译按钮是否可用
  const couldTranslate = useMemo(() => {
    return !(
      !text.trim() ||
      (sourceLanguage !== 'auto' && sourceLanguage.langCode === UNKNOWN.langCode) ||
      targetLanguage.langCode === UNKNOWN.langCode ||
      (isBidirectional &&
        (bidirectionalPair[0].langCode === UNKNOWN.langCode || bidirectionalPair[1].langCode === UNKNOWN.langCode)) ||
      isProcessing
    )
  }, [bidirectionalPair, isBidirectional, isProcessing, sourceLanguage, targetLanguage.langCode, text])

  // 控制翻译按钮，翻译前进行校验
  const onTranslate = useCallback(async () => {
    if (!couldTranslate) return
    if (!text.trim()) return
    if (!translateModel) {
      window.toast.error(t('translate.error.not_configured'))
      return
    }

    setTranslating(true)

    try {
      // 确定源语言：如果用户选择了特定语言，使用用户选择的；如果选择'auto'，则自动检测
      let actualSourceLanguage: TranslateLanguage
      if (sourceLanguage === 'auto') {
        actualSourceLanguage = getLanguageByLangcode(await detectLanguage(text))
        setDetectedLanguage(actualSourceLanguage)
      } else {
        actualSourceLanguage = sourceLanguage
      }

      const result = determineTargetLanguage(actualSourceLanguage, targetLanguage, isBidirectional, bidirectionalPair)
      if (!result.success) {
        let errorMessage = ''
        if (result.errorType === 'same_language') {
          errorMessage = t('translate.language.same')
        } else if (result.errorType === 'not_in_pair') {
          errorMessage = t('translate.language.not_pair')
        }

        window.toast.warning(errorMessage)
        return
      }

      const actualTargetLanguage = result.language as TranslateLanguage
      if (isBidirectional) {
        setTargetLanguage(actualTargetLanguage)
      }

      await translate(text, actualSourceLanguage, actualTargetLanguage)
    } catch (error) {
      logger.error('Translation error:', error as Error)
      window.toast.error(t('translate.error.failed') + ': ' + formatErrorMessage(error))
      return
    } finally {
      setTranslating(false)
    }
  }, [
    bidirectionalPair,
    couldTranslate,
    getLanguageByLangcode,
    isBidirectional,
    setTranslating,
    sourceLanguage,
    t,
    targetLanguage,
    text,
    translate,
    translateModel
  ])

  // 控制停止翻译
  const onAbort = async () => {
    if (!abortKey || !abortKey.trim()) {
      logger.error('Failed to abort. Invalid abortKey.')
      return
    }
    abortCompletion(abortKey)
  }

  // 控制双向翻译切换
  const toggleBidirectional = (value: boolean) => {
    setIsBidirectional(value)
    db.settings.put({ id: 'translate:bidirectional:enabled', value })
  }

  // 控制历史记录点击
  const onHistoryItemClick = (
    history: TranslateHistory & { _sourceLanguage: TranslateLanguage; _targetLanguage: TranslateLanguage }
  ) => {
    setText(history.sourceText)
    setTranslatedContent(history.targetText)
    if (history._sourceLanguage === UNKNOWN) {
      setSourceLanguage('auto')
    } else {
      setSourceLanguage(history._sourceLanguage)
    }
    setTargetLanguage(history._targetLanguage)
    setHistoryDrawerVisible(false)
  }

  // 控制语言切换按钮
  /** 与自动检测相关的交换条件检查 */
  const couldExchangeAuto = useMemo(
    () =>
      (sourceLanguage === 'auto' && detectedLanguage && detectedLanguage.langCode !== UNKNOWN.langCode) ||
      sourceLanguage !== 'auto',
    [detectedLanguage, sourceLanguage]
  )

  const couldExchange = useMemo(() => couldExchangeAuto && !isBidirectional, [couldExchangeAuto, isBidirectional])

  const handleExchange = useCallback(() => {
    if (sourceLanguage === 'auto' && !couldExchangeAuto) {
      return
    }
    const source = sourceLanguage === 'auto' ? detectedLanguage : sourceLanguage
    if (!source) {
      window.toast.error(t('translate.error.invalid_source'))
      return
    }
    if (source.langCode === UNKNOWN.langCode) {
      window.toast.error(t('translate.error.detect.unknown'))
      return
    }
    const target = targetLanguage
    setSourceLanguage(target)
    setTargetLanguage(source)
  }, [couldExchangeAuto, detectedLanguage, sourceLanguage, t, targetLanguage])

  useEffect(() => {
    isEmpty(text) && setTranslatedContent('')
  }, [setTranslatedContent, text])

  // Render markdown content when result or enableMarkdown changes
  // 控制Markdown渲染
  useEffect(() => {
    if (enableMarkdown && translatedContent) {
      let isMounted = true
      shikiMarkdownIt(translatedContent).then((rendered) => {
        if (isMounted) {
          setRenderedMarkdown(rendered)
        }
      })
      return () => {
        isMounted = false
      }
    } else {
      setRenderedMarkdown('')
      return undefined
    }
  }, [enableMarkdown, shikiMarkdownIt, translatedContent])

  // 控制设置加载
  useEffect(() => {
    runAsyncFunction(async () => {
      const targetLang = await db.settings.get({ id: 'translate:target:language' })
      targetLang && setTargetLanguage(getLanguageByLangcode(targetLang.value))

      const sourceLang = await db.settings.get({ id: 'translate:source:language' })
      sourceLang &&
        setSourceLanguage(sourceLang.value === 'auto' ? sourceLang.value : getLanguageByLangcode(sourceLang.value))

      const bidirectionalPairSetting = await db.settings.get({ id: 'translate:bidirectional:pair' })
      if (bidirectionalPairSetting) {
        const langPair = bidirectionalPairSetting.value
        let source: undefined | TranslateLanguage
        let target: undefined | TranslateLanguage

        if (Array.isArray(langPair) && langPair.length === 2 && langPair[0] !== langPair[1]) {
          source = getLanguageByLangcode(langPair[0])
          target = getLanguageByLangcode(langPair[1])
        }

        if (source && target) {
          setBidirectionalPair([source, target])
        } else {
          const defaultPair: [TranslateLanguage, TranslateLanguage] = [LanguagesEnum.enUS, LanguagesEnum.zhCN]
          setBidirectionalPair(defaultPair)
          db.settings.put({
            id: 'translate:bidirectional:pair',
            value: [defaultPair[0].langCode, defaultPair[1].langCode]
          })
        }
      }

      const bidirectionalSetting = await db.settings.get({ id: 'translate:bidirectional:enabled' })
      setIsBidirectional(bidirectionalSetting ? bidirectionalSetting.value : false)

      const scrollSyncSetting = await db.settings.get({ id: 'translate:scroll:sync' })
      setIsScrollSyncEnabled(scrollSyncSetting ? scrollSyncSetting.value : false)

      const markdownSetting = await db.settings.get({ id: 'translate:markdown:enabled' })
      setEnableMarkdown(markdownSetting ? markdownSetting.value : false)

      const autoDetectionMethodSetting = await db.settings.get({ id: 'translate:detect:method' })

      if (autoDetectionMethodSetting) {
        setAutoDetectionMethod(autoDetectionMethodSetting.value)
      } else {
        setAutoDetectionMethod('franc')
        db.settings.put({ id: 'translate:detect:method', value: 'franc' })
      }
    })
  }, [getLanguageByLangcode])

  // 控制设置同步
  const updateAutoDetectionMethod = async (method: AutoDetectionMethod) => {
    try {
      await db.settings.put({ id: 'translate:detect:method', value: method })
      setAutoDetectionMethod(method)
    } catch (e) {
      logger.error('Failed to update auto detection method setting.', e as Error)
      window.toast.error(t('translate.error.detect.update_setting') + formatErrorMessage(e))
    }
  }

  // 控制Enter触发翻译
  const onKeyDown = (e: React.KeyboardEvent<HTMLTextAreaElement>) => {
    const isEnterPressed = e.key === 'Enter'
    if (isEnterPressed && !e.nativeEvent.isComposing && !e.shiftKey && !e.ctrlKey && !e.metaKey) {
      e.preventDefault()
      onTranslate()
    }
  }

  // 控制双向滚动
  const handleInputScroll = createInputScrollHandler(outputTextRef, isProgrammaticScroll, isScrollSyncEnabled)
  const handleOutputScroll = createOutputScrollHandler(textAreaRef, isProgrammaticScroll, isScrollSyncEnabled)

  // 获取目标语言显示
  const getLanguageDisplay = () => {
    try {
      if (isBidirectional) {
        return (
          <Flex className="min-w-40 items-center">
            <BidirectionalLanguageDisplay>
              {`${bidirectionalPair[0].label()} ⇆ ${bidirectionalPair[1].label()}`}
            </BidirectionalLanguageDisplay>
          </Flex>
        )
      }
    } catch (error) {
      logger.error('Error getting language display:', error as Error)
      setBidirectionalPair([LanguagesEnum.enUS, LanguagesEnum.zhCN])
    }

    return (
      <LanguageSelect
        style={{ width: 200 }}
        value={targetLanguage.langCode}
        onChange={(value) => {
          setTargetLanguage(getLanguageByLangcode(value))
          db.settings.put({ id: 'translate:target:language', value })
        }}
      />
    )
  }

  // 控制模型选择器
  const modelPredicate = useCallback(
    (m: Model) => !isEmbeddingModel(m) && !isRerankModel(m) && !isTextToImageModel(m),
    []
  )

  // 控制token估计
  const tokenCount = useMemo(() => estimateTextTokens(text + prompt), [prompt, text])

  const readFile = useCallback(
    async (file: FileMetadata) => {
      const _readFile = async () => {
        let isText: boolean
        try {
          // 检查文件是否为文本文件
          isText = await isTextFile(file.path)
        } catch (e) {
          logger.error('Failed to check if file is text.', e as Error)
          window.toast.error(t('translate.files.error.check_type') + ': ' + formatErrorMessage(e))
          return
        }

        if (!isText) {
          window.toast.error(t('common.file.not_supported', { type: getFileExtension(file.path) }))
          logger.error('Unsupported file type.')
          return
        }

        // the threshold may be too large
        if (file.size > 5 * MB) {
          window.toast.error(t('translate.files.error.too_large') + ' (0 ~ 5 MB)')
        } else {
          try {
            const result = await window.api.fs.readText(file.path)
            setText(text + result)
          } catch (e) {
            logger.error('Failed to read text file.', e as Error)
            window.toast.error(t('translate.files.error.unknown') + ': ' + formatErrorMessage(e))
          }
        }
      }
      const promise = _readFile()
      window.toast.loading({ title: t('translate.files.reading'), promise })
    },
    [setText, t, text]
  )

  const ocrFile = useCallback(
    async (file: SupportedOcrFile) => {
      const ocrResult = await ocr(file)
      setText(text + ocrResult.text)
    },
    [ocr, setText, text]
  )

  // 统一的文件处理
  const processFile = useCallback(
    async (file: FileMetadata) => {
      // extensible, only image for now
      const shouldOCR = isSupportedOcrFile(file)

      if (shouldOCR) {
        await ocrFile(file)
      } else {
        await readFile(file)
      }
    },
    [ocrFile, readFile]
  )

  // 点击上传文件按钮
  const handleSelectFile = useCallback(async () => {
    if (selecting) return
    setIsProcessing(true)
    try {
      const [file] = await onSelectFile({ multipleSelections: false })
      if (!file) {
        return
      }
      await processFile(file)
    } catch (e) {
      logger.error('Unknown error when selecting file.', e as Error)
      window.toast.error(t('translate.files.error.unknown') + ': ' + formatErrorMessage(e))
    } finally {
      clearFiles()
      setIsProcessing(false)
    }
  }, [clearFiles, onSelectFile, processFile, selecting, t])

  const getSingleFile = useCallback(
    (files: FileMetadata[] | FileList): FileMetadata | File | null => {
      if (files.length === 0) return null
      if (files.length > 1) {
        // 多文件上传时显示提示信息
        window.toast.error(t('translate.files.error.multiple'))
        return null
      }
      return files[0]
    },
    [t]
  )

  // 拖动上传文件
  const {
    isDragging,
    setIsDragging,
    handleDragEnter,
    handleDragLeave,
    handleDragOver,
    handleDrop: preventDrop
  } = useDrag<HTMLDivElement>()

  const onDrop = useCallback(
    async (e: React.DragEvent<HTMLDivElement>) => {
      setIsProcessing(true)
      setIsDragging(false)
      const process = async () => {
        // const supportedFiles = await filterSupportedFiles(_files, extensions)
        const data = await getTextFromDropEvent(e).catch((err) => {
          logger.error('getTextFromDropEvent', err)
          window.toast.error(t('translate.files.error.unknown'))
          return null
        })
        if (data === null) {
          return
        }
        setText(text + data)

        const droppedFiles = await getFilesFromDropEvent(e).catch((err) => {
          logger.error('handleDrop:', err)
          window.toast.error(t('translate.files.error.unknown'))
          return null
        })

        if (droppedFiles) {
          const file = getSingleFile(droppedFiles) as FileMetadata
          if (!file) return
          processFile(file)
        }
      }
      await process()
      setIsProcessing(false)
    },
    [getSingleFile, processFile, setIsDragging, setText, t, text]
  )

  const {
    isDragging: isDraggingOnInput,
    handleDragEnter: handleDragEnterInput,
    handleDragLeave: handleDragLeaveInput,
    handleDragOver: handleDragOverInput,
    handleDrop
  } = useDrag<HTMLDivElement>(onDrop)

  // 粘贴上传文件
  const onPaste = useCallback(
    async (event: React.ClipboardEvent<HTMLTextAreaElement>) => {
      if (isProcessing) return
      setIsProcessing(true)
      // logger.debug('event', event)
      const clipboardText = event.clipboardData.getData('text')
      if (!isEmpty(clipboardText)) {
        // depend default. this branch is only for preventing files when clipboard contains text
      } else if (event.clipboardData.files && event.clipboardData.files.length > 0) {
        event.preventDefault()
        const files = event.clipboardData.files
        const file = getSingleFile(files) as File
        if (!file) return
        try {
          // 使用新的API获取文件路径
          const filePath = window.api.file.getPathForFile(file)
          let selectedFile: FileMetadata | null

          // 如果没有路径，可能是剪贴板中的图像数据
          if (!filePath) {
            if (file.type.startsWith('image/')) {
              const tempFilePath = await window.api.file.createTempFile(file.name)
              const arrayBuffer = await file.arrayBuffer()
              const uint8Array = new Uint8Array(arrayBuffer)
              await window.api.file.write(tempFilePath, uint8Array)
              selectedFile = await window.api.file.get(tempFilePath)
            } else {
              window.toast.info(t('common.file.not_supported', { type: getFileExtension(filePath) }))
              return
            }
          } else {
            // 有路径的情况
            selectedFile = await window.api.file.get(filePath)
          }

          if (!selectedFile) {
            window.toast.error(t('translate.files.error.unknown'))
            return
          }
          await processFile(selectedFile)
        } catch (error) {
          logger.error('onPaste:', error as Error)
          window.toast.error(t('chat.input.file_error'))
        }
      }
      setIsProcessing(false)
    },
    [getSingleFile, isProcessing, processFile, t]
  )
  return (
    <Container
      id="translate-page"
      onDragEnter={handleDragEnter}
      onDragLeave={handleDragLeave}
      onDragOver={handleDragOver}
      onDrop={preventDrop}>
      <Navbar>
        <NavbarCenter style={{ borderRight: 'none', gap: 10 }}>{t('translate.title')}</NavbarCenter>
      </Navbar>
      <ContentContainer id="content-container" ref={contentContainerRef} $historyDrawerVisible={historyDrawerVisible}>
        <TranslateHistoryList
          onHistoryItemClick={onHistoryItemClick}
          isOpen={historyDrawerVisible}
          onClose={() => setHistoryDrawerVisible(false)}
        />
        <OperationBar>
          <InnerOperationBar style={{ justifyContent: 'flex-start' }}>
            <Button
              className="nodrag"
              color="default"
              variant={historyDrawerVisible ? 'filled' : 'text'}
              type="text"
              icon={<FolderClock size={18} />}
              onClick={() => setHistoryDrawerVisible(!historyDrawerVisible)}
            />
            <LanguageSelect
              showSearch
              style={{ width: 200 }}
              value={sourceLanguage !== 'auto' ? sourceLanguage.langCode : 'auto'}
              optionFilterProp="label"
              onChange={(value) => {
                if (value !== 'auto') setSourceLanguage(getLanguageByLangcode(value))
                else setSourceLanguage('auto')
                db.settings.put({ id: 'translate:source:language', value })
              }}
              extraOptionsBefore={[
                {
                  value: 'auto',
                  label: detectedLanguage
                    ? `${t('translate.detected.language')} (${detectedLanguage.label()})`
                    : t('translate.detected.language')
                }
              ]}
            />
            <Tooltip title={t('translate.exchange.label')} placement="bottom">
              <Button
                type="text"
                icon={<SwapOutlined />}
                style={{ margin: '0 -2px' }}
                onClick={handleExchange}
                disabled={!couldExchange}
              />
            </Tooltip>
            {getLanguageDisplay()}
            <TranslateButton
              translating={translating}
              onTranslate={onTranslate}
              couldTranslate={couldTranslate}
              onAbort={onAbort}
            />
          </InnerOperationBar>
          <InnerOperationBar style={{ justifyContent: 'flex-end' }}>
            <ModelSelectButton
              model={translateModel}
              onSelectModel={handleModelChange}
              modelFilter={modelPredicate}
              tooltipProps={{ placement: 'bottom' }}
            />
            <Button type="text" icon={<Settings2 size={18} />} onClick={() => setSettingsVisible(true)} />
          </InnerOperationBar>
        </OperationBar>
        <AreaContainer>
          <InputContainer
            style={isDraggingOnInput ? { border: '2px dashed var(--color-primary)' } : undefined}
            onDragEnter={handleDragEnterInput}
            onDragLeave={handleDragLeaveInput}
            onDragOver={handleDragOverInput}
            onDrop={handleDrop}>
            {(isDragging || isDraggingOnInput) && (
              <InputContainerDraggingHintContainer>
                <UploadIcon color="var(--color-text-3)" />
                {t('translate.files.drag_text')}
              </InputContainerDraggingHintContainer>
            )}
            <FloatButton
              style={{ position: 'absolute', left: 10, bottom: 10, width: 35, height: 35 }}
              className="float-button"
              icon={<PlusOutlined />}
              tooltip={t('common.upload_files')}
              shape="circle"
              type="primary"
              onClick={handleSelectFile}
            />
            <Textarea
              ref={textAreaRef}
              variant="borderless"
              placeholder={t('translate.input.placeholder')}
              value={text}
              onChange={(e) => setText(e.target.value)}
              onKeyDown={onKeyDown}
              onScroll={handleInputScroll}
              onPaste={onPaste}
              disabled={translating}
              spellCheck={false}
              allowClear
            />
            <Footer>
              <Popover content={t('chat.input.estimated_tokens.tip')}>
                <Typography.Text style={{ color: 'var(--color-text-3)', paddingRight: 8 }}>
                  {tokenCount}
                </Typography.Text>
              </Popover>
            </Footer>
          </InputContainer>

          <OutputContainer>
            <CopyButton
              type="text"
              size="small"
              className="copy-button"
              onClick={onCopy}
              disabled={!translatedContent}
              icon={copied ? <Check size={16} color="var(--color-primary)" /> : <CopyIcon size={16} />}
            />
            <OutputText ref={outputTextRef} onScroll={handleOutputScroll} className={'selectable'}>
              {!translatedContent ? (
                <div style={{ color: 'var(--color-text-3)', userSelect: 'none' }}>
                  {t('translate.output.placeholder')}
                </div>
              ) : enableMarkdown ? (
                <div className="markdown" dangerouslySetInnerHTML={{ __html: renderedMarkdown }} />
              ) : (
                <div className="plain">{translatedContent}</div>
              )}
            </OutputText>
          </OutputContainer>
        </AreaContainer>
      </ContentContainer>

      <TranslateSettings
        visible={settingsVisible}
        onClose={() => setSettingsVisible(false)}
        isScrollSyncEnabled={isScrollSyncEnabled}
        setIsScrollSyncEnabled={setIsScrollSyncEnabled}
        isBidirectional={isBidirectional}
        setIsBidirectional={toggleBidirectional}
        enableMarkdown={enableMarkdown}
        setEnableMarkdown={setEnableMarkdown}
        bidirectionalPair={bidirectionalPair}
        setBidirectionalPair={setBidirectionalPair}
        translateModel={translateModel}
        autoDetectionMethod={autoDetectionMethod}
        setAutoDetectionMethod={updateAutoDetectionMethod}
      />
    </Container>
  )
}

const Container = styled.div`
  flex: 1;
`

const ContentContainer = styled.div<{ $historyDrawerVisible: boolean }>`
  height: calc(100vh - var(--navbar-height));
  width: 100%;
  display: flex;
  flex-direction: column;
  gap: 6px;
  flex: 1;
  padding: 12px;
  position: relative;
  [navbar-position='left'] & {
    padding: 12px 16px;
  }
`

const AreaContainer = styled.div`
  display: grid;
  grid-template-columns: 1fr 1fr;
  flex: 1;
  gap: 8px;
`

const InputContainer = styled.div`
  position: relative;
  display: flex;
  flex: 1;
  flex-direction: column;
  padding: 10px 5px;
  border: 1px solid var(--color-border-soft);
  border-radius: 10px;
  height: calc(100vh - var(--navbar-height) - 70px);
  overflow: hidden;
  .float-button {
    opacity: 0;
    transition: opacity 0.2s ease-in-out;
  }

  &:hover {
    .float-button {
      opacity: 1;
    }
  }
`

const InputContainerDraggingHintContainer = styled.div`
  position: absolute;
  width: 100%;
  height: 100%;
  top: 0;
  left: 0;
  display: flex;
  flex-direction: column;
  align-items: center;
  justify-content: center;
  color: var(--color-text-3);
`

const Textarea = styled(TextArea)`
  display: flex;
  flex: 1;
  border-radius: 0;
  .ant-input {
    resize: none;
    padding: 5px 16px;
  }
  .ant-input-clear-icon {
    font-size: 16px;
  }
`

const Footer = styled.div`
  display: flex;
  flex-direction: row;
  align-items: center;
  justify-content: flex-end;
  gap: 10px;
`

const OutputContainer = styled.div`
  display: flex;
  flex: 1;
  flex-direction: column;
  min-height: 0;
  position: relative;
  background-color: var(--color-background-soft);
  border-radius: 10px;
  padding: 10px 5px;
  height: calc(100vh - var(--navbar-height) - 70px);
  overflow: hidden;

  & > div > .markdown > pre {
    background-color: var(--color-background-mute) !important;
  }

  &:hover .copy-button {
    opacity: 1;
    visibility: visible;
  }
`

const CopyButton = styled(Button)`
  position: absolute;
  top: 8px;
  right: 8px;
  z-index: 10;
  opacity: 0;
  visibility: hidden;
  transition:
    opacity 0.2s ease-in-out,
    visibility 0.2s ease-in-out;
`

const OutputText = styled.div`
  min-height: 0;
  flex: 1;
  padding: 5px 16px;
  overflow-y: auto;

  .plain {
    white-space: pre-wrap;
    overflow-wrap: break-word;
  }

  .markdown {
    /* for shiki code block overflow */
    .line * {
      white-space: pre-wrap;
      overflow-wrap: break-word;
    }
  }
`

const TranslateButton = ({
  translating,
  onTranslate,
  couldTranslate,
  onAbort
}: {
  translating: boolean
  onTranslate: () => void
  couldTranslate: boolean
  onAbort: () => void
}) => {
  const { t } = useTranslation()
  return (
    <Tooltip
      mouseEnterDelay={0.5}
      placement="bottom"
      styles={{ body: { fontSize: '12px' } }}
      title={
        <div style={{ textAlign: 'center' }}>
          Enter: {t('translate.button.translate')}
          <br />
          Shift + Enter: {t('translate.tooltip.newline')}
        </div>
      }>
      {!translating && (
        <Button type="primary" onClick={onTranslate} disabled={!couldTranslate} icon={<SendOutlined />}>
          {t('translate.button.translate')}
        </Button>
      )}
      {translating && (
        <Button danger type="primary" onClick={onAbort} icon={<CirclePause size={14} />}>
          {t('common.stop')}
        </Button>
      )}
    </Tooltip>
  )
}

const BidirectionalLanguageDisplay = styled.div`
  padding: 4px 11px;
  border-radius: 6px;
  background-color: var(--color-background);
  border: 1px solid var(--color-border);
  font-size: 14px;
  width: 100%;
  text-align: center;
`

const OperationBar = styled.div`
  display: flex;
  flex-direction: row;
  align-items: center;
  justify-content: space-between;
  gap: 4px;
  padding-bottom: 4px;
`

const InnerOperationBar = styled.div`
  display: flex;
  flex-direction: row;
  align-items: center;
  gap: 8px;
  overflow: hidden;
`

export default TranslatePage<|MERGE_RESOLUTION|>--- conflicted
+++ resolved
@@ -41,14 +41,9 @@
   determineTargetLanguage
 } from '@renderer/utils/translate'
 import { imageExts, MB, textExts } from '@shared/config/constant'
-<<<<<<< HEAD
 import { Button, FloatButton, Popover, Tooltip, Typography } from 'antd'
-import TextArea, { TextAreaRef } from 'antd/es/input/TextArea'
-=======
-import { Button, Flex, FloatButton, Popover, Tooltip, Typography } from 'antd'
 import type { TextAreaRef } from 'antd/es/input/TextArea'
 import TextArea from 'antd/es/input/TextArea'
->>>>>>> 1b04fd06
 import { isEmpty, throttle } from 'lodash'
 import { Check, CirclePause, FolderClock, Settings2, UploadIcon } from 'lucide-react'
 import type { FC } from 'react'

--- conflicted
+++ resolved
@@ -5,11 +5,7 @@
 import { HStack } from '@renderer/components/Layout'
 import { isEmbeddingModel, isRerankModel, isTextToImageModel } from '@renderer/config/models'
 import { TRANSLATE_PROMPT } from '@renderer/config/prompts'
-<<<<<<< HEAD
-import { TranslateLanguageOptions } from '@renderer/config/translate'
-=======
 import { LanguagesEnum, translateLanguageOptions } from '@renderer/config/translate'
->>>>>>> 5b9ff305
 import { useCodeStyle } from '@renderer/context/CodeStyleProvider'
 import db from '@renderer/databases'
 import { useDefaultModel } from '@renderer/hooks/useAssistant'
@@ -197,69 +193,37 @@
                 <Select
                   showSearch
                   style={{ flex: 1 }}
-<<<<<<< HEAD
-                  value={localPair[0]}
+                  value={localPair[0].langCode}
                   optionFilterProp="label"
-                  onChange={(value) => setLocalPair([value, localPair[1]])}
-                  options={TranslateLanguageOptions}
-                  optionRender={(option) => (
-                    <Space>
-                      <span role="img" aria-label={(option.data as any).emoji}>
-                        {(option.data as any).emoji}
+                  onChange={(value) => setLocalPair([getLanguageByLangcode(value), localPair[1]])}
+                  options={translateLanguageOptions}
+                  optionRender={(lang) => (
+                    <Space.Compact direction="horizontal" block>
+                      <span role="img" aria-label={lang.data.emoji} style={{ marginRight: 8 }}>
+                        {lang.data.emoji}
                       </span>
-                      {option.label}
-                    </Space>
+                      <Space.Compact block>{lang.data.label()}</Space.Compact>
+                    </Space.Compact>
                   )}
                   suffixIcon={<ChevronDown strokeWidth={1.5} size={16} color="var(--color-text-3)" />}
-=======
-                  value={localPair[0].langCode}
-                  onChange={(value) => setLocalPair([getLanguageByLangcode(value), localPair[1]])}
-                  options={translateLanguageOptions.map((lang) => ({
-                    value: lang.langCode,
-                    label: (
-                      <Space.Compact direction="horizontal" block>
-                        <span role="img" aria-label={lang.emoji} style={{ marginRight: 8 }}>
-                          {lang.emoji}
-                        </span>
-                        <Space.Compact block>{lang.label()}</Space.Compact>
-                      </Space.Compact>
-                    )
-                  }))}
->>>>>>> 5b9ff305
                 />
                 <span>⇆</span>
                 <Select
                   showSearch
                   style={{ flex: 1 }}
-<<<<<<< HEAD
-                  value={localPair[1]}
+                  value={localPair[1].langCode}
                   optionFilterProp="label"
-                  onChange={(value) => setLocalPair([localPair[0], value])}
-                  options={TranslateLanguageOptions}
+                  onChange={(value) => setLocalPair([localPair[0], getLanguageByLangcode(value)])}
+                  options={translateLanguageOptions}
                   optionRender={(option) => (
-                    <Space>
-                      <span role="img" aria-label={(option.data as any).emoji}>
-                        {(option.data as any).emoji}
+                    <Space.Compact direction="horizontal" block>
+                      <span role="img" aria-label={option.data.emoji} style={{ marginRight: 8 }}>
+                        {option.data.emoji}
                       </span>
-                      {option.label}
-                    </Space>
+                      <div style={{ textAlign: 'left', flex: 1 }}>{option.data.label()}</div>
+                    </Space.Compact>
                   )}
                   suffixIcon={<ChevronDown strokeWidth={1.5} size={16} color="var(--color-text-3)" />}
-=======
-                  value={localPair[1].langCode}
-                  onChange={(value) => setLocalPair([localPair[0], getLanguageByLangcode(value)])}
-                  options={translateLanguageOptions.map((lang) => ({
-                    value: lang.langCode,
-                    label: (
-                      <Space.Compact direction="horizontal" block>
-                        <span role="img" aria-label={lang.emoji} style={{ marginRight: 8 }}>
-                          {lang.emoji}
-                        </span>
-                        <div style={{ textAlign: 'left', flex: 1 }}>{lang.label()}</div>
-                      </Space.Compact>
-                    )
-                  }))}
->>>>>>> 5b9ff305
                 />
               </Flex>
             </Space>
@@ -584,40 +548,22 @@
       <Select
         showSearch
         style={{ width: 160 }}
-<<<<<<< HEAD
-        value={targetLanguage}
+        value={targetLanguage.langCode}
         optionFilterProp="label"
-=======
-        value={targetLanguage.langCode}
->>>>>>> 5b9ff305
         onChange={(value) => {
           setTargetLanguage(getLanguageByLangcode(value))
           db.settings.put({ id: 'translate:target:language', value })
         }}
-<<<<<<< HEAD
-        options={TranslateLanguageOptions}
+        options={translateLanguageOptions}
         optionRender={(option) => (
-          <Space>
-            <span role="img" aria-label={(option.data as any).emoji}>
-              {(option.data as any).emoji}
+          <Space.Compact direction="horizontal" block>
+            <span role="img" aria-label={option.data.emoji} style={{ marginRight: 8 }}>
+              {option.data.emoji}
             </span>
-            {option.label}
-          </Space>
+            <Space.Compact block>{option.data.label()}</Space.Compact>
+          </Space.Compact>
         )}
         suffixIcon={<ChevronDown strokeWidth={1.5} size={16} color="var(--color-text-3)" />}
-=======
-        options={translateLanguageOptions.map((lang) => ({
-          value: lang.langCode,
-          label: (
-            <Space.Compact direction="horizontal" block>
-              <span role="img" aria-label={lang.emoji} style={{ marginRight: 8 }}>
-                {lang.emoji}
-              </span>
-              <Space.Compact block>{lang.label()}</Space.Compact>
-            </Space.Compact>
-          )
-        }))}
->>>>>>> 5b9ff305
       />
     )
   }
@@ -706,23 +652,9 @@
                       ? `${t('translate.detected.language')} (${detectedLanguage.label()})`
                       : t('translate.detected.language')
                   },
-<<<<<<< HEAD
-                  ...TranslateLanguageOptions.map((lang) => ({
-                    value: lang.value,
-                    label: lang.label,
-                    emoji: lang.emoji
-=======
                   ...translateLanguageOptions.map((lang) => ({
                     value: lang.langCode,
-                    label: (
-                      <Space.Compact direction="horizontal" block>
-                        <span role="img" aria-label={lang.emoji} style={{ marginRight: 8 }}>
-                          {lang.emoji}
-                        </span>
-                        <Space.Compact block>{lang.label()}</Space.Compact>
-                      </Space.Compact>
-                    )
->>>>>>> 5b9ff305
+                    label: lang.label()
                   }))
                 ]}
                 optionRender={(option) => {

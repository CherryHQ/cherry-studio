--- conflicted
+++ resolved
@@ -1,21 +1,9 @@
-<<<<<<< HEAD
-import { ColFlex, Flex, RowFlex, Switch, Tooltip } from '@cherrystudio/ui'
-import { HelpTooltip } from '@cherrystudio/ui'
-=======
-import { ColFlex, RowFlex, Switch } from '@cherrystudio/ui'
-import { Flex } from '@cherrystudio/ui'
-import { Button } from '@cherrystudio/ui'
->>>>>>> ef4bede0
+import { Button, ColFlex, Flex, HelpTooltip, RowFlex, Switch, Tooltip } from '@cherrystudio/ui'
 import LanguageSelect from '@renderer/components/LanguageSelect'
 import db from '@renderer/databases'
 import useTranslate from '@renderer/hooks/useTranslate'
 import type { AutoDetectionMethod, Model, TranslateLanguage } from '@renderer/types'
-<<<<<<< HEAD
-import { Button, Modal, Radio, Space } from 'antd'
-=======
-import { Modal, Radio, Space, Tooltip } from 'antd'
-import { HelpCircle } from 'lucide-react'
->>>>>>> ef4bede0
+import { Modal, Radio, Space } from 'antd'
 import type { FC } from 'react'
 import { memo, useEffect, useState } from 'react'
 import { useTranslation } from 'react-i18next'

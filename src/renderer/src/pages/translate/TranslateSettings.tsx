--- conflicted
+++ resolved
@@ -4,13 +4,8 @@
 import LanguageSelect from '@renderer/components/LanguageSelect'
 import db from '@renderer/databases'
 import useTranslate from '@renderer/hooks/useTranslate'
-<<<<<<< HEAD
-import { AutoDetectionMethod, Model, TranslateLanguage } from '@renderer/types'
+import type { AutoDetectionMethod, Model, TranslateLanguage } from '@renderer/types'
 import { Button, Modal, Radio, Space, Tooltip } from 'antd'
-=======
-import type { AutoDetectionMethod, Model, TranslateLanguage } from '@renderer/types'
-import { Button, Flex, Modal, Radio, Space, Tooltip } from 'antd'
->>>>>>> 1b04fd06
 import { HelpCircle } from 'lucide-react'
 import type { FC } from 'react'
 import { memo, useEffect, useState } from 'react'

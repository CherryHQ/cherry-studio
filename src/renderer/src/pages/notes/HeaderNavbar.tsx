import { BreadcrumbItem, Breadcrumbs } from '@heroui/react'
import { loggerService } from '@logger'
import { NavbarCenter, NavbarHeader, NavbarRight } from '@renderer/components/app/Navbar'
import { RowFlex } from '@renderer/components/Layout'
import { useActiveNode } from '@renderer/hooks/useNotesQuery'
import { useNotesSettings } from '@renderer/hooks/useNotesSettings'
import { useShowWorkspace } from '@renderer/hooks/useShowWorkspace'
import { findNodeByPath, findNodeInTree, updateNodeInTree } from '@renderer/services/NotesTreeService'
import { NotesTreeNode } from '@types'
import { Dropdown, Tooltip } from 'antd'
import { t } from 'i18next'
import { MoreHorizontal, PanelLeftClose, PanelRightClose, Star } from 'lucide-react'
import { useCallback, useEffect, useState } from 'react'
import styled from 'styled-components'

import { menuItems } from './MenuConfig'

const logger = loggerService.withContext('HeaderNavbar')

const HeaderNavbar = ({ notesTree, getCurrentNoteContent, onToggleStar }) => {
  const { showWorkspace, toggleShowWorkspace } = useShowWorkspace()
  const { activeNode } = useActiveNode(notesTree)
  const [breadcrumbItems, setBreadcrumbItems] = useState<
    Array<{ key: string; title: string; treePath: string; isFolder: boolean }>
  >([])
  const { settings, updateSettings } = useNotesSettings()
  const canShowStarButton = activeNode?.type === 'file' && onToggleStar

  const handleToggleShowWorkspace = useCallback(() => {
    toggleShowWorkspace()
  }, [toggleShowWorkspace])

  const handleToggleStarred = useCallback(() => {
    if (activeNode) {
      onToggleStar(activeNode.id)
    }
  }, [activeNode, onToggleStar])

  const handleCopyContent = useCallback(async () => {
    try {
      const content = getCurrentNoteContent?.()
      if (content) {
        await navigator.clipboard.writeText(content)
        window.toast.success(t('common.copied'))
      } else {
        window.toast.warning(t('notes.no_content_to_copy'))
      }
    } catch (error) {
      logger.error('Failed to copy content:', error as Error)
      window.toast.error(t('common.copy_failed'))
    }
  }, [getCurrentNoteContent])

  const handleBreadcrumbClick = useCallback(
    async (item: { treePath: string; isFolder: boolean }) => {
      if (item.isFolder && notesTree) {
        try {
          // 获取从根目录到点击目录的所有路径片段
          const pathParts = item.treePath.split('/').filter(Boolean)
          const expandPromises: Promise<NotesTreeNode>[] = []

          // 逐级展开从根到目标路径的所有文件夹
          for (let i = 0; i < pathParts.length; i++) {
            const currentPath = '/' + pathParts.slice(0, i + 1).join('/')
            const folderNode = findNodeByPath(notesTree, currentPath)

            if (folderNode && folderNode.type === 'folder' && !folderNode.expanded) {
              expandPromises.push(updateNodeInTree(notesTree, folderNode.id, { expanded: true }))
            }
          }

          // 并行执行所有展开操作
          if (expandPromises.length > 0) {
            await Promise.all(expandPromises)
            logger.info('Expanded folder path from breadcrumb:', {
              targetPath: item.treePath,
              expandedCount: expandPromises.length
            })
          }
        } catch (error) {
          logger.error('Failed to expand folder path from breadcrumb:', error as Error)
        }
      }
    },
    [notesTree]
  )

  const buildMenuItem = (item: any) => {
    if (item.type === 'divider') {
      return { type: 'divider' as const, key: item.key }
    }

    if (item.type === 'component') {
      return {
        key: item.key,
        label: item.component(settings, updateSettings),
        onClick: () => {} // No-op since component handles its own interactions
      }
    }

    const IconComponent = item.icon

    // Handle submenu items
    if (item.children) {
      return {
        key: item.key,
        label: (
          <div style={{ display: 'flex', alignItems: 'center', gap: 8 }}>
            {IconComponent && <IconComponent size={16} />}
            <span>{t(item.labelKey)}</span>
          </div>
        ),
        children: item.children.map(buildMenuItem)
      }
    }

    return {
      key: item.key,
      label: (
        <div style={{ display: 'flex', alignItems: 'center', gap: 8 }}>
          {IconComponent && <IconComponent size={16} />}
          <span>{t(item.labelKey)}</span>
          {item.isActive?.(settings) && <span style={{ color: 'var(--color-primary)' }}>✓</span>}
        </div>
      ),
      onClick: () => {
        if (item.copyAction) {
          handleCopyContent()
        } else if (item.action) {
          item.action(settings, updateSettings)
        }
      }
    }
  }

  // 构建面包屑路径
  useEffect(() => {
    if (!activeNode || !notesTree) {
      setBreadcrumbItems([])
      return
    }
    const node = findNodeInTree(notesTree, activeNode.id)
    if (!node) return

    const pathParts = node.treePath.split('/').filter(Boolean)
    const items = pathParts.map((part, index) => {
      const currentPath = '/' + pathParts.slice(0, index + 1).join('/')
      const isLastItem = index === pathParts.length - 1
      return {
        key: `path-${index}`,
        title: part,
        treePath: currentPath,
        isFolder: !isLastItem || node.type === 'folder'
      }
    })

    setBreadcrumbItems(items)
  }, [activeNode, notesTree])

  return (
    <NavbarHeader
      className="home-navbar"
      style={{ justifyContent: 'flex-start', borderBottom: '0.5px solid var(--color-border)' }}>
      <RowFlex className="flex-[0_0_auto] items-center">
        {showWorkspace && (
          <Tooltip title={t('navbar.hide_sidebar')} mouseEnterDelay={0.8}>
            <NavbarIcon onClick={handleToggleShowWorkspace}>
              <PanelLeftClose size={18} />
            </NavbarIcon>
          </Tooltip>
        )}
        {!showWorkspace && (
          <Tooltip title={t('navbar.show_sidebar')} mouseEnterDelay={0.8}>
            <NavbarIcon onClick={handleToggleShowWorkspace}>
              <PanelRightClose size={18} />
            </NavbarIcon>
          </Tooltip>
        )}
<<<<<<< HEAD
      </RowFlex>
      <NavbarCenter style={{ flex: 1 }}>
        <Breadcrumb items={breadcrumbItems} />
=======
      </HStack>
      <NavbarCenter style={{ flex: 1, minWidth: 0 }}>
        <BreadcrumbsContainer>
          <Breadcrumbs>
            {breadcrumbItems.map((item, index) => (
              <BreadcrumbItem key={item.key} isCurrent={index === breadcrumbItems.length - 1}>
                <BreadcrumbTitle
                  onClick={() => handleBreadcrumbClick(item)}
                  $clickable={item.isFolder && index < breadcrumbItems.length - 1}>
                  {item.title}
                </BreadcrumbTitle>
              </BreadcrumbItem>
            ))}
          </Breadcrumbs>
        </BreadcrumbsContainer>
>>>>>>> 80afb3a8
      </NavbarCenter>
      <NavbarRight style={{ paddingRight: 0 }}>
        {canShowStarButton && (
          <Tooltip title={activeNode.isStarred ? t('notes.unstar') : t('notes.star')} mouseEnterDelay={0.8}>
            <StarButton onClick={handleToggleStarred}>
              {activeNode.isStarred ? (
                <Star size={18} fill="var(--color-status-warning)" stroke="var(--color-status-warning)" />
              ) : (
                <Star size={18} />
              )}
            </StarButton>
          </Tooltip>
        )}
        <Tooltip title={t('notes.settings.title')} mouseEnterDelay={0.8}>
          <Dropdown
            menu={{ items: menuItems.map(buildMenuItem) }}
            trigger={['click']}
            placement="bottomRight"
            destroyOnHidden={false}>
            <NavbarIcon>
              <MoreHorizontal size={18} />
            </NavbarIcon>
          </Dropdown>
        </Tooltip>
      </NavbarRight>
    </NavbarHeader>
  )
}

export const NavbarIcon = styled.div`
  -webkit-app-region: none;
  border-radius: 8px;
  height: 30px;
  padding: 0 7px;
  display: flex;
  flex-direction: row;
  justify-content: center;
  align-items: center;
  transition: all 0.2s ease-in-out;
  cursor: pointer;
  .iconfont {
    font-size: 18px;
    color: var(--color-icon);
    &.icon-a-addchat {
      font-size: 20px;
    }
    &.icon-a-darkmode {
      font-size: 20px;
    }
    &.icon-appstore {
      font-size: 20px;
    }
  }
  .anticon {
    color: var(--color-icon);
    font-size: 16px;
  }
  svg {
    color: var(--color-icon);
    width: 18px;
    height: 18px;
  }
  &:hover {
    background-color: var(--color-background-mute);
    color: var(--color-icon-white);
  }
`

export const StarButton = styled.div`
  -webkit-app-region: none;
  border-radius: 8px;
  height: 30px;
  padding: 0 7px;
  display: flex;
  flex-direction: row;
  justify-content: center;
  align-items: center;
  transition: all 0.2s ease-in-out;
  cursor: pointer;
  svg {
    color: inherit;
  }

  &:hover {
    background-color: var(--color-background-mute);
  }
`

export const BreadcrumbsContainer = styled.div`
  width: 100%;
  overflow: hidden;

  /* 确保 HeroUI Breadcrumbs 组件保持在一行 */
  & > nav {
    white-space: nowrap;
    overflow: hidden;
  }

  & ol {
    flex-wrap: nowrap !important;
    overflow: hidden;
    display: flex;
    align-items: center;
  }

  & li {
    flex-shrink: 1;
    min-width: 0;
    display: flex;
    align-items: center;
  }

  /* 确保分隔符不会与标题重叠 */
  & li:not(:last-child)::after {
    flex-shrink: 0;
    margin: 0 8px;
  }
`

export const BreadcrumbTitle = styled.span<{ $clickable?: boolean }>`
  max-width: 150px;
  white-space: nowrap;
  overflow: hidden;
  text-overflow: ellipsis;
  display: inline-block;
  flex-shrink: 1;
  min-width: 0;

  ${({ $clickable }) =>
    $clickable &&
    `
    cursor: pointer;
    &:hover {
      color: var(--color-primary);
      text-decoration: underline;
    }
  `}
`

export default HeaderNavbar<|MERGE_RESOLUTION|>--- conflicted
+++ resolved
@@ -176,12 +176,7 @@
             </NavbarIcon>
           </Tooltip>
         )}
-<<<<<<< HEAD
       </RowFlex>
-      <NavbarCenter style={{ flex: 1 }}>
-        <Breadcrumb items={breadcrumbItems} />
-=======
-      </HStack>
       <NavbarCenter style={{ flex: 1, minWidth: 0 }}>
         <BreadcrumbsContainer>
           <Breadcrumbs>
@@ -196,7 +191,6 @@
             ))}
           </Breadcrumbs>
         </BreadcrumbsContainer>
->>>>>>> 80afb3a8
       </NavbarCenter>
       <NavbarRight style={{ paddingRight: 0 }}>
         {canShowStarButton && (

import { BreadcrumbItem, Breadcrumbs } from '@heroui/react'
import { loggerService } from '@logger'
import { NavbarCenter, NavbarHeader, NavbarRight } from '@renderer/components/app/Navbar'
import { HStack } from '@renderer/components/Layout'
import { useActiveNode } from '@renderer/hooks/useNotesQuery'
import { useNotesSettings } from '@renderer/hooks/useNotesSettings'
import { useShowWorkspace } from '@renderer/hooks/useShowWorkspace'
import { findNodeByPath, findNodeInTree, updateNodeInTree } from '@renderer/services/NotesTreeService'
import { NotesTreeNode } from '@types'
import { Dropdown, Tooltip } from 'antd'
import { t } from 'i18next'
import { MoreHorizontal, PanelLeftClose, PanelRightClose, Star } from 'lucide-react'
import { useCallback, useEffect, useState } from 'react'
import styled from 'styled-components'

import { menuItems } from './MenuConfig'
import { ExportContext, handleExportPDF } from './utils/exportUtils'

const logger = loggerService.withContext('HeaderNavbar')

const HeaderNavbar = ({ notesTree, getCurrentNoteContent, onToggleStar, editorRef, currentContent }) => {
  const { showWorkspace, toggleShowWorkspace } = useShowWorkspace()
  const { activeNode } = useActiveNode(notesTree)
  const [breadcrumbItems, setBreadcrumbItems] = useState<
    Array<{ key: string; title: string; treePath: string; isFolder: boolean }>
  >([])
  const { settings, updateSettings } = useNotesSettings()
  const canShowStarButton = activeNode?.type === 'file' && onToggleStar

  const handleToggleShowWorkspace = useCallback(() => {
    toggleShowWorkspace()
  }, [toggleShowWorkspace])

  const handleToggleStarred = useCallback(() => {
    if (activeNode) {
      onToggleStar(activeNode.id)
    }
  }, [activeNode, onToggleStar])

  const handleCopyContent = useCallback(async () => {
    try {
      const content = getCurrentNoteContent?.()
      if (content) {
        await navigator.clipboard.writeText(content)
        window.toast.success(t('common.copied'))
      } else {
        window.toast.warning(t('notes.no_content_to_copy'))
      }
    } catch (error) {
      logger.error('Failed to copy content:', error as Error)
      window.toast.error(t('common.copy_failed'))
    }
  }, [getCurrentNoteContent])

<<<<<<< HEAD
  const handleExportPDFAction = useCallback(async () => {
    const menuContext: ExportContext = {
      editorRef,
      currentContent,
      fileName: activeNode?.name || t('notes.title')
    }
    await handleExportPDF(menuContext)
  }, [editorRef, currentContent, activeNode])
=======
  const handleBreadcrumbClick = useCallback(
    async (item: { treePath: string; isFolder: boolean }) => {
      if (item.isFolder && notesTree) {
        try {
          // 获取从根目录到点击目录的所有路径片段
          const pathParts = item.treePath.split('/').filter(Boolean)
          const expandPromises: Promise<NotesTreeNode>[] = []

          // 逐级展开从根到目标路径的所有文件夹
          for (let i = 0; i < pathParts.length; i++) {
            const currentPath = '/' + pathParts.slice(0, i + 1).join('/')
            const folderNode = findNodeByPath(notesTree, currentPath)

            if (folderNode && folderNode.type === 'folder' && !folderNode.expanded) {
              expandPromises.push(updateNodeInTree(notesTree, folderNode.id, { expanded: true }))
            }
          }

          // 并行执行所有展开操作
          if (expandPromises.length > 0) {
            await Promise.all(expandPromises)
            logger.info('Expanded folder path from breadcrumb:', {
              targetPath: item.treePath,
              expandedCount: expandPromises.length
            })
          }
        } catch (error) {
          logger.error('Failed to expand folder path from breadcrumb:', error as Error)
        }
      }
    },
    [notesTree]
  )
>>>>>>> 5f999d3c

  const buildMenuItem = (item: any) => {
    if (item.type === 'divider') {
      return { type: 'divider' as const, key: item.key }
    }

    if (item.type === 'component') {
      return {
        key: item.key,
        label: item.component(settings, updateSettings),
        onClick: () => {} // No-op since component handles its own interactions
      }
    }

    const IconComponent = item.icon

    // Handle submenu items
    if (item.children) {
      return {
        key: item.key,
        label: (
          <div style={{ display: 'flex', alignItems: 'center', gap: 8 }}>
            {IconComponent && <IconComponent size={16} />}
            <span>{t(item.labelKey)}</span>
          </div>
        ),
        children: item.children.map(buildMenuItem)
      }
    }

    return {
      key: item.key,
      label: (
        <div style={{ display: 'flex', alignItems: 'center', gap: 8 }}>
          {IconComponent && <IconComponent size={16} />}
          <span>{t(item.labelKey)}</span>
          {item.isActive?.(settings) && <span style={{ color: 'var(--color-primary)' }}>✓</span>}
        </div>
      ),
      onClick: () => {
        if (item.copyAction) {
          handleCopyContent()
        } else if (item.exportPdfAction) {
          handleExportPDFAction()
        } else if (item.action) {
          item.action(settings, updateSettings)
        }
      }
    }
  }

  // 构建面包屑路径
  useEffect(() => {
    if (!activeNode || !notesTree) {
      setBreadcrumbItems([])
      return
    }
    const node = findNodeInTree(notesTree, activeNode.id)
    if (!node) return

    const pathParts = node.treePath.split('/').filter(Boolean)
    const items = pathParts.map((part, index) => {
      const currentPath = '/' + pathParts.slice(0, index + 1).join('/')
      const isLastItem = index === pathParts.length - 1
      return {
        key: `path-${index}`,
        title: part,
        treePath: currentPath,
        isFolder: !isLastItem || node.type === 'folder'
      }
    })

    setBreadcrumbItems(items)
  }, [activeNode, notesTree])

  return (
    <NavbarHeader
      className="home-navbar"
      style={{ justifyContent: 'flex-start', borderBottom: '0.5px solid var(--color-border)' }}>
      <HStack alignItems="center" flex="0 0 auto">
        {showWorkspace && (
          <Tooltip title={t('navbar.hide_sidebar')} mouseEnterDelay={0.8}>
            <NavbarIcon onClick={handleToggleShowWorkspace}>
              <PanelLeftClose size={18} />
            </NavbarIcon>
          </Tooltip>
        )}
        {!showWorkspace && (
          <Tooltip title={t('navbar.show_sidebar')} mouseEnterDelay={0.8}>
            <NavbarIcon onClick={handleToggleShowWorkspace}>
              <PanelRightClose size={18} />
            </NavbarIcon>
          </Tooltip>
        )}
      </HStack>
      <NavbarCenter style={{ flex: 1, minWidth: 0 }}>
        <BreadcrumbsContainer>
          <Breadcrumbs>
            {breadcrumbItems.map((item, index) => (
              <BreadcrumbItem key={item.key} isCurrent={index === breadcrumbItems.length - 1}>
                <BreadcrumbTitle
                  onClick={() => handleBreadcrumbClick(item)}
                  $clickable={item.isFolder && index < breadcrumbItems.length - 1}>
                  {item.title}
                </BreadcrumbTitle>
              </BreadcrumbItem>
            ))}
          </Breadcrumbs>
        </BreadcrumbsContainer>
      </NavbarCenter>
      <NavbarRight style={{ paddingRight: 0 }}>
        {canShowStarButton && (
          <Tooltip title={activeNode.isStarred ? t('notes.unstar') : t('notes.star')} mouseEnterDelay={0.8}>
            <StarButton onClick={handleToggleStarred}>
              {activeNode.isStarred ? (
                <Star size={18} fill="var(--color-status-warning)" stroke="var(--color-status-warning)" />
              ) : (
                <Star size={18} />
              )}
            </StarButton>
          </Tooltip>
        )}
        <Tooltip title={t('notes.settings.title')} mouseEnterDelay={0.8}>
          <Dropdown
            menu={{ items: menuItems.map(buildMenuItem) }}
            trigger={['click']}
            placement="bottomRight"
            destroyOnHidden={false}>
            <NavbarIcon>
              <MoreHorizontal size={18} />
            </NavbarIcon>
          </Dropdown>
        </Tooltip>
      </NavbarRight>
    </NavbarHeader>
  )
}

export const NavbarIcon = styled.div`
  -webkit-app-region: none;
  border-radius: 8px;
  height: 30px;
  padding: 0 7px;
  display: flex;
  flex-direction: row;
  justify-content: center;
  align-items: center;
  transition: all 0.2s ease-in-out;
  cursor: pointer;
  .iconfont {
    font-size: 18px;
    color: var(--color-icon);
    &.icon-a-addchat {
      font-size: 20px;
    }
    &.icon-a-darkmode {
      font-size: 20px;
    }
    &.icon-appstore {
      font-size: 20px;
    }
  }
  .anticon {
    color: var(--color-icon);
    font-size: 16px;
  }
  svg {
    color: var(--color-icon);
    width: 18px;
    height: 18px;
  }
  &:hover {
    background-color: var(--color-background-mute);
    color: var(--color-icon-white);
  }
`

export const StarButton = styled.div`
  -webkit-app-region: none;
  border-radius: 8px;
  height: 30px;
  padding: 0 7px;
  display: flex;
  flex-direction: row;
  justify-content: center;
  align-items: center;
  transition: all 0.2s ease-in-out;
  cursor: pointer;
  svg {
    color: inherit;
  }

  &:hover {
    background-color: var(--color-background-mute);
  }
`

export const BreadcrumbsContainer = styled.div`
  width: 100%;
  overflow: hidden;

  /* 确保 HeroUI Breadcrumbs 组件保持在一行 */
  & > nav {
    white-space: nowrap;
    overflow: hidden;
  }

  & ol {
    flex-wrap: nowrap !important;
    overflow: hidden;
    display: flex;
    align-items: center;
  }

  & li {
    flex-shrink: 1;
    min-width: 0;
    display: flex;
    align-items: center;
  }

  /* 确保分隔符不会与标题重叠 */
  & li:not(:last-child)::after {
    flex-shrink: 0;
    margin: 0 8px;
  }
`

export const BreadcrumbTitle = styled.span<{ $clickable?: boolean }>`
  max-width: 150px;
  white-space: nowrap;
  overflow: hidden;
  text-overflow: ellipsis;
  display: inline-block;
  flex-shrink: 1;
  min-width: 0;

  ${({ $clickable }) =>
    $clickable &&
    `
    cursor: pointer;
    &:hover {
      color: var(--color-primary);
      text-decoration: underline;
    }
  `}
`

export default HeaderNavbar<|MERGE_RESOLUTION|>--- conflicted
+++ resolved
@@ -52,16 +52,6 @@
     }
   }, [getCurrentNoteContent])
 
-<<<<<<< HEAD
-  const handleExportPDFAction = useCallback(async () => {
-    const menuContext: ExportContext = {
-      editorRef,
-      currentContent,
-      fileName: activeNode?.name || t('notes.title')
-    }
-    await handleExportPDF(menuContext)
-  }, [editorRef, currentContent, activeNode])
-=======
   const handleBreadcrumbClick = useCallback(
     async (item: { treePath: string; isFolder: boolean }) => {
       if (item.isFolder && notesTree) {
@@ -95,7 +85,15 @@
     },
     [notesTree]
   )
->>>>>>> 5f999d3c
+
+  const handleExportPDFAction = useCallback(async () => {
+    const menuContext: ExportContext = {
+      editorRef,
+      currentContent,
+      fileName: activeNode?.name || t('notes.title')
+    }
+    await handleExportPDF(menuContext)
+  }, [editorRef, currentContent, activeNode])
 
   const buildMenuItem = (item: any) => {
     if (item.type === 'divider') {

import { loggerService } from '@logger'
import { DeleteIcon } from '@renderer/components/Icons'
import SaveToKnowledgePopup from '@renderer/components/Popups/SaveToKnowledgePopup'
import Scrollbar from '@renderer/components/Scrollbar'
import { useInPlaceEdit } from '@renderer/hooks/useInPlaceEdit'
import { useKnowledgeBases } from '@renderer/hooks/useKnowledge'
import { useActiveNode } from '@renderer/hooks/useNotesQuery'
import NotesSidebarHeader from '@renderer/pages/notes/NotesSidebarHeader'
<<<<<<< HEAD
import { fetchNoteSummary } from '@renderer/services/ApiService'
import { useAppSelector } from '@renderer/store'
=======
import { RootState, useAppSelector } from '@renderer/store'
>>>>>>> f91e7da0
import { selectSortType } from '@renderer/store/note'
import { NotesSortType, NotesTreeNode } from '@renderer/types/note'
import { exportNote } from '@renderer/utils/export'
import { useVirtualizer } from '@tanstack/react-virtual'
import { Dropdown, Input, InputRef, MenuProps } from 'antd'
import { ItemType, MenuItemType } from 'antd/es/menu/interface'
import {
  ChevronDown,
  ChevronRight,
  Edit3,
  File,
  FilePlus,
  FileSearch,
  Folder,
  FolderOpen,
  Sparkles,
  Star,
  StarOff,
  UploadIcon
} from 'lucide-react'
import { FC, memo, Ref, useCallback, useEffect, useMemo, useRef, useState } from 'react'
import { useTranslation } from 'react-i18next'
import { useSelector } from 'react-redux'
import styled from 'styled-components'

interface NotesSidebarProps {
  onCreateFolder: (name: string, parentId?: string) => void
  onCreateNote: (name: string, parentId?: string) => void
  onSelectNode: (node: NotesTreeNode) => void
  onDeleteNode: (nodeId: string) => void
  onRenameNode: (nodeId: string, newName: string) => void
  onToggleExpanded: (nodeId: string) => void
  onToggleStar: (nodeId: string) => void
  onMoveNode: (sourceNodeId: string, targetNodeId: string, position: 'before' | 'after' | 'inside') => void
  onSortNodes: (sortType: NotesSortType) => void
  onUploadFiles: (files: File[]) => void
  notesTree: NotesTreeNode[]
  selectedFolderId?: string | null
}

const logger = loggerService.withContext('NotesSidebar')

interface TreeNodeProps {
  node: NotesTreeNode
  depth: number
  selectedFolderId?: string | null
  activeNodeId?: string
  editingNodeId: string | null
  renamingNodeIds: Set<string>
  newlyRenamedNodeIds: Set<string>
  draggedNodeId: string | null
  dragOverNodeId: string | null
  dragPosition: 'before' | 'inside' | 'after'
  inPlaceEdit: any
  getMenuItems: (node: NotesTreeNode) => any[]
  onSelectNode: (node: NotesTreeNode) => void
  onToggleExpanded: (nodeId: string) => void
  onDragStart: (e: React.DragEvent, node: NotesTreeNode) => void
  onDragOver: (e: React.DragEvent, node: NotesTreeNode) => void
  onDragLeave: () => void
  onDrop: (e: React.DragEvent, node: NotesTreeNode) => void
  onDragEnd: () => void
  renderChildren?: boolean // 控制是否渲染子节点
}

const TreeNode = memo<TreeNodeProps>(
  ({
    node,
    depth,
    selectedFolderId,
    activeNodeId,
    editingNodeId,
    renamingNodeIds,
    newlyRenamedNodeIds,
    draggedNodeId,
    dragOverNodeId,
    dragPosition,
    inPlaceEdit,
    getMenuItems,
    onSelectNode,
    onToggleExpanded,
    onDragStart,
    onDragOver,
    onDragLeave,
    onDrop,
    onDragEnd,
    renderChildren = true
  }) => {
    const { t } = useTranslation()

    const isActive = selectedFolderId
      ? node.type === 'folder' && node.id === selectedFolderId
      : node.id === activeNodeId
    const isEditing = editingNodeId === node.id && inPlaceEdit.isEditing
    const isRenaming = renamingNodeIds.has(node.id)
    const isNewlyRenamed = newlyRenamedNodeIds.has(node.id)
    const hasChildren = node.children && node.children.length > 0
    const isDragging = draggedNodeId === node.id
    const isDragOver = dragOverNodeId === node.id
    const isDragBefore = isDragOver && dragPosition === 'before'
    const isDragInside = isDragOver && dragPosition === 'inside'
    const isDragAfter = isDragOver && dragPosition === 'after'

    const getNodeNameClassName = () => {
      if (isRenaming) return 'shimmer'
      if (isNewlyRenamed) return 'typing'
      return ''
    }

    return (
      <div key={node.id}>
        <Dropdown menu={{ items: getMenuItems(node) }} trigger={['contextMenu']}>
          <div>
            <TreeNodeContainer
              active={isActive}
              depth={depth}
              isDragging={isDragging}
              isDragOver={isDragOver}
              isDragBefore={isDragBefore}
              isDragInside={isDragInside}
              isDragAfter={isDragAfter}
              draggable={!isEditing}
              data-node-id={node.id}
              onDragStart={(e) => onDragStart(e, node)}
              onDragOver={(e) => onDragOver(e, node)}
              onDragLeave={onDragLeave}
              onDrop={(e) => onDrop(e, node)}
              onDragEnd={onDragEnd}>
              <TreeNodeContent onClick={() => onSelectNode(node)}>
                <NodeIndent depth={depth} />

                {node.type === 'folder' && (
                  <ExpandIcon
                    onClick={(e) => {
                      e.stopPropagation()
                      onToggleExpanded(node.id)
                    }}
                    title={node.expanded ? t('notes.collapse') : t('notes.expand')}>
                    {node.expanded ? <ChevronDown size={14} /> : <ChevronRight size={14} />}
                  </ExpandIcon>
                )}

                <NodeIcon>
                  {node.type === 'folder' ? (
                    node.expanded ? (
                      <FolderOpen size={16} />
                    ) : (
                      <Folder size={16} />
                    )
                  ) : (
                    <File size={16} />
                  )}
                </NodeIcon>

                {isEditing ? (
                  <EditInput
                    ref={inPlaceEdit.inputRef as Ref<InputRef>}
                    value={inPlaceEdit.editValue}
                    onChange={inPlaceEdit.handleInputChange}
                    onBlur={inPlaceEdit.saveEdit}
                    onKeyDown={inPlaceEdit.handleKeyDown}
                    onClick={(e) => e.stopPropagation()}
                    autoFocus
                    size="small"
                  />
                ) : (
                  <NodeName className={getNodeNameClassName()}>{node.name}</NodeName>
                )}
              </TreeNodeContent>
            </TreeNodeContainer>
          </div>
        </Dropdown>

        {renderChildren && node.type === 'folder' && node.expanded && hasChildren && (
          <div>
            {node.children!.map((child) => (
              <TreeNode
                key={child.id}
                node={child}
                depth={depth + 1}
                selectedFolderId={selectedFolderId}
                activeNodeId={activeNodeId}
                editingNodeId={editingNodeId}
                renamingNodeIds={renamingNodeIds}
                newlyRenamedNodeIds={newlyRenamedNodeIds}
                draggedNodeId={draggedNodeId}
                dragOverNodeId={dragOverNodeId}
                dragPosition={dragPosition}
                inPlaceEdit={inPlaceEdit}
                getMenuItems={getMenuItems}
                onSelectNode={onSelectNode}
                onToggleExpanded={onToggleExpanded}
                onDragStart={onDragStart}
                onDragOver={onDragOver}
                onDragLeave={onDragLeave}
                onDrop={onDrop}
                onDragEnd={onDragEnd}
                renderChildren={renderChildren}
              />
            ))}
          </div>
        )}
      </div>
    )
  }
)

const NotesSidebar: FC<NotesSidebarProps> = ({
  onCreateFolder,
  onCreateNote,
  onSelectNode,
  onDeleteNode,
  onRenameNode,
  onToggleExpanded,
  onToggleStar,
  onMoveNode,
  onSortNodes,
  onUploadFiles,
  notesTree,
  selectedFolderId
}) => {
  const { t } = useTranslation()
  const { bases } = useKnowledgeBases()
  const { activeNode } = useActiveNode(notesTree)
  const sortType = useAppSelector(selectSortType)
  const exportMenuOptions = useSelector((state: RootState) => state.settings.exportMenuOptions)
  const [editingNodeId, setEditingNodeId] = useState<string | null>(null)
  const [renamingNodeIds, setRenamingNodeIds] = useState<Set<string>>(new Set())
  const [newlyRenamedNodeIds, setNewlyRenamedNodeIds] = useState<Set<string>>(new Set())
  const [draggedNodeId, setDraggedNodeId] = useState<string | null>(null)
  const [dragOverNodeId, setDragOverNodeId] = useState<string | null>(null)
  const [dragPosition, setDragPosition] = useState<'before' | 'inside' | 'after'>('inside')
  const [isShowStarred, setIsShowStarred] = useState(false)
  const [isShowSearch, setIsShowSearch] = useState(false)
  const [searchKeyword, setSearchKeyword] = useState('')
  const [isDragOverSidebar, setIsDragOverSidebar] = useState(false)
  const dragNodeRef = useRef<HTMLDivElement | null>(null)
  const scrollbarRef = useRef<any>(null)

  const inPlaceEdit = useInPlaceEdit({
    onSave: (newName: string) => {
      if (editingNodeId && newName) {
        onRenameNode(editingNodeId, newName)
        logger.debug(`Renamed node ${editingNodeId} to "${newName}"`)
      }
      setEditingNodeId(null)
    },
    onCancel: () => {
      setEditingNodeId(null)
    }
  })

  // 滚动到活动节点
  useEffect(() => {
    if (activeNode?.id && !isShowStarred && !isShowSearch && scrollbarRef.current) {
      // 延迟一下确保DOM已更新
      setTimeout(() => {
        const scrollContainer = scrollbarRef.current as HTMLElement
        if (scrollContainer) {
          const activeElement = scrollContainer.querySelector(`[data-node-id="${activeNode.id}"]`) as HTMLElement
          if (activeElement) {
            // 获取元素相对于滚动容器的位置
            const containerHeight = scrollContainer.clientHeight
            const elementOffsetTop = activeElement.offsetTop
            const elementHeight = activeElement.offsetHeight
            const currentScrollTop = scrollContainer.scrollTop

            // 检查元素是否在可视区域内
            const elementTop = elementOffsetTop
            const elementBottom = elementOffsetTop + elementHeight
            const viewTop = currentScrollTop
            const viewBottom = currentScrollTop + containerHeight

            // 如果元素不在可视区域内，滚动到中心位置
            if (elementTop < viewTop || elementBottom > viewBottom) {
              const targetScrollTop = elementOffsetTop - (containerHeight - elementHeight) / 2
              scrollContainer.scrollTo({
                top: Math.max(0, targetScrollTop),
                behavior: 'instant'
              })
            }
          }
        }
      }, 200)
    }
  }, [activeNode?.id, isShowStarred, isShowSearch])

  const handleCreateFolder = useCallback(() => {
    onCreateFolder(t('notes.untitled_folder'))
  }, [onCreateFolder, t])

  const handleCreateNote = useCallback(() => {
    onCreateNote(t('notes.untitled_note'))
  }, [onCreateNote, t])

  const handleSelectSortType = useCallback(
    (selectedSortType: NotesSortType) => {
      onSortNodes(selectedSortType)
    },
    [onSortNodes]
  )

  const handleStartEdit = useCallback(
    (node: NotesTreeNode) => {
      setEditingNodeId(node.id)
      inPlaceEdit.startEdit(node.name)
    },
    [inPlaceEdit]
  )

  const handleDeleteNode = useCallback(
    (node: NotesTreeNode) => {
      const confirmText =
        node.type === 'folder'
          ? t('notes.delete_folder_confirm', { name: node.name })
          : t('notes.delete_note_confirm', { name: node.name })

      window.modal.confirm({
        title: t('notes.delete'),
        content: confirmText,
        centered: true,
        okButtonProps: { danger: true },
        onOk: () => {
          onDeleteNode(node.id)
        }
      })
    },
    [onDeleteNode, t]
  )

  const handleExportKnowledge = useCallback(
    async (note: NotesTreeNode) => {
      try {
        if (bases.length === 0) {
          window.toast.warning(t('chat.save.knowledge.empty.no_knowledge_base'))
          return
        }

        const result = await SaveToKnowledgePopup.showForNote(note)

        if (result?.success) {
          window.toast.success(t('notes.export_success', { count: result.savedCount }))
        }
      } catch (error) {
        window.toast.error(t('notes.export_failed'))
        logger.error(`Failed to export note to knowledge base: ${error}`)
      }
    },
    [bases.length, t]
  )

  const handleAutoRename = useCallback(
    async (note: NotesTreeNode) => {
      if (note.type !== 'file') return

      setRenamingNodeIds((prev) => new Set(prev).add(note.id))
      try {
        const content = await window.api.file.readExternal(note.externalPath)
        if (!content || content.trim().length === 0) {
          window.toast.warning(t('notes.auto_rename.empty_note'))
          return
        }

        const summaryText = await fetchNoteSummary({ content })
        if (summaryText) {
          onRenameNode(note.id, summaryText)
          window.toast.success(t('notes.auto_rename.success'))
        } else {
          window.toast.error(t('notes.auto_rename.failed'))
        }
      } catch (error) {
        window.toast.error(t('notes.auto_rename.failed'))
        logger.error(`Failed to auto-rename note: ${error}`)
      } finally {
        setRenamingNodeIds((prev) => {
          const next = new Set(prev)
          next.delete(note.id)
          return next
        })

        setNewlyRenamedNodeIds((prev) => new Set(prev).add(note.id))

        setTimeout(() => {
          setNewlyRenamedNodeIds((prev) => {
            const next = new Set(prev)
            next.delete(note.id)
            return next
          })
        }, 700)
      }
    },
    [onRenameNode, t]
  )

  const handleDragStart = useCallback((e: React.DragEvent, node: NotesTreeNode) => {
    setDraggedNodeId(node.id)
    e.dataTransfer.effectAllowed = 'move'
    e.dataTransfer.setData('text/plain', node.id)

    dragNodeRef.current = e.currentTarget as HTMLDivElement

    if (e.currentTarget.parentElement) {
      const rect = e.currentTarget.getBoundingClientRect()
      const ghostElement = e.currentTarget.cloneNode(true) as HTMLElement
      ghostElement.style.width = `${rect.width}px`
      ghostElement.style.opacity = '0.7'
      ghostElement.style.position = 'absolute'
      ghostElement.style.top = '-1000px'
      document.body.appendChild(ghostElement)
      e.dataTransfer.setDragImage(ghostElement, 10, 10)
      setTimeout(() => {
        document.body.removeChild(ghostElement)
      }, 0)
    }
  }, [])

  const handleDragOver = useCallback(
    (e: React.DragEvent, node: NotesTreeNode) => {
      e.preventDefault()
      e.dataTransfer.dropEffect = 'move'

      if (draggedNodeId === node.id) {
        return
      }

      setDragOverNodeId(node.id)

      const rect = (e.currentTarget as HTMLElement).getBoundingClientRect()
      const mouseY = e.clientY
      const thresholdTop = rect.top + rect.height * 0.3
      const thresholdBottom = rect.bottom - rect.height * 0.3

      if (mouseY < thresholdTop) {
        setDragPosition('before')
      } else if (mouseY > thresholdBottom) {
        setDragPosition('after')
      } else {
        setDragPosition(node.type === 'folder' ? 'inside' : 'after')
      }
    },
    [draggedNodeId]
  )

  const handleDragLeave = useCallback(() => {
    setDragOverNodeId(null)
    setDragPosition('inside')
  }, [])

  const handleDrop = useCallback(
    (e: React.DragEvent, targetNode: NotesTreeNode) => {
      e.preventDefault()
      const draggedId = e.dataTransfer.getData('text/plain')

      if (draggedId && draggedId !== targetNode.id) {
        onMoveNode(draggedId, targetNode.id, dragPosition)
      }

      setDraggedNodeId(null)
      setDragOverNodeId(null)
      setDragPosition('inside')
    },
    [onMoveNode, dragPosition]
  )

  const handleDragEnd = useCallback(() => {
    setDraggedNodeId(null)
    setDragOverNodeId(null)
    setDragPosition('inside')
  }, [])

  const handleToggleStarredView = useCallback(() => {
    setIsShowStarred(!isShowStarred)
  }, [isShowStarred])

  const handleToggleSearchView = useCallback(() => {
    setIsShowSearch(!isShowSearch)
  }, [isShowSearch])

  // Flatten tree nodes for virtualization and filtering
  const flattenedNodes = useMemo(() => {
    const flattenForVirtualization = (
      nodes: NotesTreeNode[],
      depth: number = 0
    ): Array<{ node: NotesTreeNode; depth: number }> => {
      let result: Array<{ node: NotesTreeNode; depth: number }> = []

      for (const node of nodes) {
        result.push({ node, depth })

        // Include children only if the folder is expanded
        if (node.type === 'folder' && node.expanded && node.children && node.children.length > 0) {
          result = [...result, ...flattenForVirtualization(node.children, depth + 1)]
        }
      }
      return result
    }

    const flattenForFiltering = (nodes: NotesTreeNode[]): NotesTreeNode[] => {
      let result: NotesTreeNode[] = []

      for (const node of nodes) {
        if (isShowSearch && searchKeyword) {
          if (node.type === 'file' && node.name.toLowerCase().includes(searchKeyword.toLowerCase())) {
            result.push(node)
          }
        } else if (isShowStarred) {
          if (node.type === 'file' && node.isStarred) {
            result.push(node)
          }
        }
        if (node.children && node.children.length > 0) {
          result = [...result, ...flattenForFiltering(node.children)]
        }
      }
      return result
    }

    if (isShowStarred || isShowSearch) {
      // For filtered views, return flat list without virtualization for simplicity
      const filteredNodes = flattenForFiltering(notesTree)
      return filteredNodes.map((node) => ({ node, depth: 0 }))
    }

    // For normal tree view, use hierarchical flattening for virtualization
    return flattenForVirtualization(notesTree)
  }, [notesTree, isShowStarred, isShowSearch, searchKeyword])

  // Use virtualization only for normal tree view with many items
  const shouldUseVirtualization = !isShowStarred && !isShowSearch && flattenedNodes.length > 100

  const parentRef = useRef<HTMLDivElement>(null)

  const virtualizer = useVirtualizer({
    count: flattenedNodes.length,
    getScrollElement: () => parentRef.current,
    estimateSize: () => 28, // Estimated height of each tree item
    overscan: 10
  })

  const filteredTree = useMemo(() => {
    if (isShowStarred || isShowSearch) {
      return flattenedNodes.map(({ node }) => node)
    }
    return notesTree
  }, [flattenedNodes, isShowStarred, isShowSearch, notesTree])

  const getMenuItems = useCallback(
    (node: NotesTreeNode) => {
      const baseMenuItems: MenuProps['items'] = []

      // only show auto rename for file for now
      if (node.type !== 'folder') {
        baseMenuItems.push({
          label: t('notes.auto_rename.label'),
          key: 'auto-rename',
          icon: <Sparkles size={14} />,
          disabled: renamingNodeIds.has(node.id),
          onClick: () => {
            handleAutoRename(node)
          }
        })
      }

      baseMenuItems.push(
        {
          label: t('notes.rename'),
          key: 'rename',
          icon: <Edit3 size={14} />,
          onClick: () => {
            handleStartEdit(node)
          }
        },
        {
          label: t('notes.open_outside'),
          key: 'open_outside',
          icon: <FolderOpen size={14} />,
          onClick: () => {
            window.api.openPath(node.externalPath)
          }
        }
      )
      if (node.type !== 'folder') {
        baseMenuItems.push(
          {
            label: node.isStarred ? t('notes.unstar') : t('notes.star'),
            key: 'star',
            icon: node.isStarred ? <StarOff size={14} /> : <Star size={14} />,
            onClick: () => {
              onToggleStar(node.id)
            }
          },
          {
            label: t('notes.export_knowledge'),
            key: 'export_knowledge',
            icon: <FileSearch size={14} />,
            onClick: () => {
              handleExportKnowledge(node)
            }
          },
          {
            label: t('chat.topics.export.title'),
            key: 'export',
            icon: <UploadIcon size={14} />,
            children: [
              exportMenuOptions.markdown && {
                label: t('chat.topics.export.md.label'),
                key: 'markdown',
                onClick: () => exportNote({ node, platform: 'markdown' })
              },
              exportMenuOptions.docx && {
                label: t('chat.topics.export.word'),
                key: 'word',
                onClick: () => exportNote({ node, platform: 'docx' })
              },
              exportMenuOptions.notion && {
                label: t('chat.topics.export.notion'),
                key: 'notion',
                onClick: () => exportNote({ node, platform: 'notion' })
              },
              exportMenuOptions.yuque && {
                label: t('chat.topics.export.yuque'),
                key: 'yuque',
                onClick: () => exportNote({ node, platform: 'yuque' })
              },
              exportMenuOptions.obsidian && {
                label: t('chat.topics.export.obsidian'),
                key: 'obsidian',
                onClick: () => exportNote({ node, platform: 'obsidian' })
              },
              exportMenuOptions.joplin && {
                label: t('chat.topics.export.joplin'),
                key: 'joplin',
                onClick: () => exportNote({ node, platform: 'joplin' })
              },
              exportMenuOptions.siyuan && {
                label: t('chat.topics.export.siyuan'),
                key: 'siyuan',
                onClick: () => exportNote({ node, platform: 'siyuan' })
              }
            ].filter(Boolean) as ItemType<MenuItemType>[]
          }
        )
      }
      baseMenuItems.push(
        { type: 'divider' },
        {
          label: t('notes.delete'),
          danger: true,
          key: 'delete',
          icon: <DeleteIcon size={14} className="lucide-custom" />,
          onClick: () => {
            handleDeleteNode(node)
          }
        }
      )

      return baseMenuItems
    },
<<<<<<< HEAD
    [t, handleStartEdit, onToggleStar, handleExportKnowledge, handleDeleteNode, renamingNodeIds, handleAutoRename]
=======
    [t, handleStartEdit, onToggleStar, handleExportKnowledge, handleDeleteNode, exportMenuOptions]
>>>>>>> f91e7da0
  )

  const handleDropFiles = useCallback(
    async (e: React.DragEvent) => {
      e.preventDefault()
      setIsDragOverSidebar(false)

      // 处理文件夹拖拽：从 dataTransfer.items 获取完整的文件路径信息
      const items = Array.from(e.dataTransfer.items)
      const files: File[] = []

      const processEntry = async (entry: FileSystemEntry, path: string = '') => {
        if (entry.isFile) {
          const fileEntry = entry as FileSystemFileEntry
          return new Promise<void>((resolve) => {
            fileEntry.file((file) => {
              // 手动设置 webkitRelativePath 以保持文件夹结构
              Object.defineProperty(file, 'webkitRelativePath', {
                value: path + file.name,
                writable: false
              })
              files.push(file)
              resolve()
            })
          })
        } else if (entry.isDirectory) {
          const dirEntry = entry as FileSystemDirectoryEntry
          const reader = dirEntry.createReader()
          return new Promise<void>((resolve) => {
            reader.readEntries(async (entries) => {
              const promises = entries.map((subEntry) => processEntry(subEntry, path + entry.name + '/'))
              await Promise.all(promises)
              resolve()
            })
          })
        }
      }

      // 如果支持 DataTransferItem API（文件夹拖拽）
      if (items.length > 0 && items[0].webkitGetAsEntry()) {
        const promises = items.map((item) => {
          const entry = item.webkitGetAsEntry()
          return entry ? processEntry(entry) : Promise.resolve()
        })

        await Promise.all(promises)

        if (files.length > 0) {
          onUploadFiles(files)
        }
      } else {
        const regularFiles = Array.from(e.dataTransfer.files)
        if (regularFiles.length > 0) {
          onUploadFiles(regularFiles)
        }
      }
    },
    [onUploadFiles]
  )

  const handleClickToSelectFiles = useCallback(() => {
    const fileInput = document.createElement('input')
    fileInput.type = 'file'
    fileInput.multiple = true
    fileInput.accept = '.md,.markdown'
    fileInput.webkitdirectory = false

    fileInput.onchange = (e) => {
      const target = e.target as HTMLInputElement
      if (target.files && target.files.length > 0) {
        const selectedFiles = Array.from(target.files)
        onUploadFiles(selectedFiles)
      }
      fileInput.remove()
    }

    fileInput.click()
  }, [onUploadFiles])

  return (
    <SidebarContainer
      onDragOver={(e) => {
        e.preventDefault()
        if (!draggedNodeId) {
          setIsDragOverSidebar(true)
        }
      }}
      onDragLeave={() => setIsDragOverSidebar(false)}
      onDrop={(e) => {
        if (!draggedNodeId) {
          handleDropFiles(e)
        }
      }}>
      <NotesSidebarHeader
        isShowStarred={isShowStarred}
        isShowSearch={isShowSearch}
        searchKeyword={searchKeyword}
        sortType={sortType}
        onCreateFolder={handleCreateFolder}
        onCreateNote={handleCreateNote}
        onToggleStarredView={handleToggleStarredView}
        onToggleSearchView={handleToggleSearchView}
        onSetSearchKeyword={setSearchKeyword}
        onSelectSortType={handleSelectSortType}
      />

      <NotesTreeContainer>
        {shouldUseVirtualization ? (
          <VirtualizedTreeContainer ref={parentRef}>
            <div
              style={{
                height: `${virtualizer.getTotalSize()}px`,
                width: '100%',
                position: 'relative'
              }}>
              {virtualizer.getVirtualItems().map((virtualItem) => {
                const { node, depth } = flattenedNodes[virtualItem.index]
                return (
                  <div
                    key={virtualItem.key}
                    data-index={virtualItem.index}
                    ref={virtualizer.measureElement}
                    style={{
                      position: 'absolute',
                      top: 0,
                      left: 0,
                      width: '100%',
                      transform: `translateY(${virtualItem.start}px)`
                    }}>
                    <div style={{ padding: '0 8px' }}>
                      <TreeNode
                        node={node}
                        depth={depth}
                        selectedFolderId={selectedFolderId}
                        activeNodeId={activeNode?.id}
                        editingNodeId={editingNodeId}
                        renamingNodeIds={renamingNodeIds}
                        newlyRenamedNodeIds={newlyRenamedNodeIds}
                        draggedNodeId={draggedNodeId}
                        dragOverNodeId={dragOverNodeId}
                        dragPosition={dragPosition}
                        inPlaceEdit={inPlaceEdit}
                        getMenuItems={getMenuItems}
                        onSelectNode={onSelectNode}
                        onToggleExpanded={onToggleExpanded}
                        onDragStart={handleDragStart}
                        onDragOver={handleDragOver}
                        onDragLeave={handleDragLeave}
                        onDrop={handleDrop}
                        onDragEnd={handleDragEnd}
                        renderChildren={false}
                      />
                    </div>
                  </div>
                )
              })}
            </div>
            {!isShowStarred && !isShowSearch && (
              <DropHintNode>
                <TreeNodeContainer active={false} depth={0}>
                  <TreeNodeContent>
                    <NodeIcon>
                      <FilePlus size={16} />
                    </NodeIcon>
                    <DropHintText onClick={handleClickToSelectFiles}>{t('notes.drop_markdown_hint')}</DropHintText>
                  </TreeNodeContent>
                </TreeNodeContainer>
              </DropHintNode>
            )}
          </VirtualizedTreeContainer>
        ) : (
          <StyledScrollbar ref={scrollbarRef}>
            <TreeContent>
              {isShowStarred || isShowSearch
                ? filteredTree.map((node) => (
                    <TreeNode
                      key={node.id}
                      node={node}
                      depth={0}
                      selectedFolderId={selectedFolderId}
                      activeNodeId={activeNode?.id}
                      editingNodeId={editingNodeId}
                      renamingNodeIds={renamingNodeIds}
                      newlyRenamedNodeIds={newlyRenamedNodeIds}
                      draggedNodeId={draggedNodeId}
                      dragOverNodeId={dragOverNodeId}
                      dragPosition={dragPosition}
                      inPlaceEdit={inPlaceEdit}
                      getMenuItems={getMenuItems}
                      onSelectNode={onSelectNode}
                      onToggleExpanded={onToggleExpanded}
                      onDragStart={handleDragStart}
                      onDragOver={handleDragOver}
                      onDragLeave={handleDragLeave}
                      onDrop={handleDrop}
                      onDragEnd={handleDragEnd}
                    />
                  ))
                : notesTree.map((node) => (
                    <TreeNode
                      key={node.id}
                      node={node}
                      depth={0}
                      selectedFolderId={selectedFolderId}
                      activeNodeId={activeNode?.id}
                      editingNodeId={editingNodeId}
                      renamingNodeIds={renamingNodeIds}
                      newlyRenamedNodeIds={newlyRenamedNodeIds}
                      draggedNodeId={draggedNodeId}
                      dragOverNodeId={dragOverNodeId}
                      dragPosition={dragPosition}
                      inPlaceEdit={inPlaceEdit}
                      getMenuItems={getMenuItems}
                      onSelectNode={onSelectNode}
                      onToggleExpanded={onToggleExpanded}
                      onDragStart={handleDragStart}
                      onDragOver={handleDragOver}
                      onDragLeave={handleDragLeave}
                      onDrop={handleDrop}
                      onDragEnd={handleDragEnd}
                    />
                  ))}
              {!isShowStarred && !isShowSearch && (
                <DropHintNode>
                  <TreeNodeContainer active={false} depth={0}>
                    <TreeNodeContent>
                      <NodeIcon>
                        <FilePlus size={16} />
                      </NodeIcon>
                      <DropHintText onClick={handleClickToSelectFiles}>{t('notes.drop_markdown_hint')}</DropHintText>
                    </TreeNodeContent>
                  </TreeNodeContainer>
                </DropHintNode>
              )}
            </TreeContent>
          </StyledScrollbar>
        )}
      </NotesTreeContainer>

      {isDragOverSidebar && <DragOverIndicator />}
    </SidebarContainer>
  )
}

const SidebarContainer = styled.div`
  width: 250px;
  min-width: 250px;
  height: calc(100vh - var(--navbar-height));
  background-color: var(--color-background);
  border-right: 0.5px solid var(--color-border);
  border-top-left-radius: 10px;
  display: flex;
  flex-direction: column;
  position: relative;
`

const NotesTreeContainer = styled.div`
  flex: 1;
  overflow: hidden;
  display: flex;
  flex-direction: column;
  height: calc(100vh - var(--navbar-height) - 45px);
`

const VirtualizedTreeContainer = styled.div`
  flex: 1;
  height: 100%;
  overflow: auto;
  position: relative;
  padding-top: 10px;
`

const StyledScrollbar = styled(Scrollbar)`
  flex: 1;
  height: 100%;
  min-height: 0;
`

const TreeContent = styled.div`
  padding: 8px;
`

const TreeNodeContainer = styled.div<{
  active: boolean
  depth: number
  isDragging?: boolean
  isDragOver?: boolean
  isDragBefore?: boolean
  isDragInside?: boolean
  isDragAfter?: boolean
}>`
  display: flex;
  align-items: center;
  justify-content: space-between;
  padding: 4px 6px;
  border-radius: 4px;
  cursor: pointer;
  margin-bottom: 2px;
  background-color: ${(props) => {
    if (props.isDragInside) return 'var(--color-primary-background)'
    if (props.active) return 'var(--color-background-soft)'
    return 'transparent'
  }};
  border: 0.5px solid
    ${(props) => {
      if (props.isDragInside) return 'var(--color-primary)'
      if (props.active) return 'var(--color-border)'
      return 'transparent'
    }};
  opacity: ${(props) => (props.isDragging ? 0.5 : 1)};
  transition: all 0.2s ease;
  position: relative;

  &:hover {
    background-color: var(--color-background-soft);

    .node-actions {
      opacity: 1;
    }
  }

  /* 添加拖拽指示线 */
  ${(props) =>
    props.isDragBefore &&
    `
    &::before {
      content: '';
      position: absolute;
      top: -2px;
      left: 0;
      right: 0;
      height: 2px;
      background-color: var(--color-primary);
      border-radius: 1px;
    }
  `}

  ${(props) =>
    props.isDragAfter &&
    `
    &::after {
      content: '';
      position: absolute;
      bottom: -2px;
      left: 0;
      right: 0;
      height: 2px;
      background-color: var(--color-primary);
      border-radius: 1px;
    }
  `}
`

const TreeNodeContent = styled.div`
  display: flex;
  align-items: center;
  flex: 1;
  min-width: 0;
`

const NodeIndent = styled.div<{ depth: number }>`
  width: ${(props) => props.depth * 16}px;
  flex-shrink: 0;
`

const ExpandIcon = styled.div`
  width: 16px;
  height: 16px;
  display: flex;
  align-items: center;
  justify-content: center;
  color: var(--color-text-2);
  margin-right: 4px;

  &:hover {
    color: var(--color-text);
  }
`

const NodeIcon = styled.div`
  display: flex;
  align-items: center;
  justify-content: center;
  margin-right: 8px;
  color: var(--color-text-2);
  flex-shrink: 0;
`

const NodeName = styled.div`
  flex: 1;
  white-space: nowrap;
  overflow: hidden;
  text-overflow: ellipsis;
  font-size: 13px;
  color: var(--color-text);
  position: relative;
  will-change: background-position, width;

  --color-shimmer-mid: var(--color-text-1);
  --color-shimmer-end: color-mix(in srgb, var(--color-text-1) 25%, transparent);

  &.shimmer {
    background: linear-gradient(to left, var(--color-shimmer-end), var(--color-shimmer-mid), var(--color-shimmer-end));
    background-size: 200% 100%;
    background-clip: text;
    color: transparent;
    animation: shimmer 3s linear infinite;
  }

  &.typing {
    display: block;
    white-space: nowrap;
    overflow: hidden;
    animation: typewriter 0.5s steps(40, end);
  }

  @keyframes shimmer {
    0% {
      background-position: 200% 0;
    }
    100% {
      background-position: -200% 0;
    }
  }

  @keyframes typewriter {
    from {
      width: 0;
    }
    to {
      width: 100%;
    }
  }
`

const EditInput = styled(Input)`
  flex: 1;
  font-size: 13px;
`

const DragOverIndicator = styled.div`
  position: absolute;
  top: 0;
  right: 0;
  bottom: 0;
  left: 0;
  background-color: rgba(0, 123, 255, 0.1);
  border: 2px dashed rgba(0, 123, 255, 0.6);
  border-radius: 4px;
  pointer-events: none;
`

const DropHintNode = styled.div`
  margin: 8px;
  margin-bottom: 20px;

  ${TreeNodeContainer} {
    background-color: transparent;
    border: 1px dashed var(--color-border);
    cursor: default;
    opacity: 0.6;

    &:hover {
      background-color: var(--color-background-soft);
      opacity: 0.8;
    }
  }
`

const DropHintText = styled.div`
  color: var(--color-text-3);
  font-size: 12px;
  font-style: italic;
`

export default memo(NotesSidebar)<|MERGE_RESOLUTION|>--- conflicted
+++ resolved
@@ -6,12 +6,8 @@
 import { useKnowledgeBases } from '@renderer/hooks/useKnowledge'
 import { useActiveNode } from '@renderer/hooks/useNotesQuery'
 import NotesSidebarHeader from '@renderer/pages/notes/NotesSidebarHeader'
-<<<<<<< HEAD
 import { fetchNoteSummary } from '@renderer/services/ApiService'
-import { useAppSelector } from '@renderer/store'
-=======
 import { RootState, useAppSelector } from '@renderer/store'
->>>>>>> f91e7da0
 import { selectSortType } from '@renderer/store/note'
 import { NotesSortType, NotesTreeNode } from '@renderer/types/note'
 import { exportNote } from '@renderer/utils/export'
@@ -670,11 +666,7 @@
 
       return baseMenuItems
     },
-<<<<<<< HEAD
-    [t, handleStartEdit, onToggleStar, handleExportKnowledge, handleDeleteNode, renamingNodeIds, handleAutoRename]
-=======
-    [t, handleStartEdit, onToggleStar, handleExportKnowledge, handleDeleteNode, exportMenuOptions]
->>>>>>> f91e7da0
+    [t, handleStartEdit, onToggleStar, handleExportKnowledge, handleDeleteNode, renamingNodeIds, handleAutoRename, exportMenuOptions]
   )
 
   const handleDropFiles = useCallback(

import { loggerService } from '@logger'
import HighlightText from '@renderer/components/HighlightText'
import { DeleteIcon } from '@renderer/components/Icons'
import SaveToKnowledgePopup from '@renderer/components/Popups/SaveToKnowledgePopup'
import Scrollbar from '@renderer/components/Scrollbar'
import { useInPlaceEdit } from '@renderer/hooks/useInPlaceEdit'
import { useKnowledgeBases } from '@renderer/hooks/useKnowledge'
import { useActiveNode } from '@renderer/hooks/useNotesQuery'
import NotesSidebarHeader from '@renderer/pages/notes/NotesSidebarHeader'
import { fetchNoteSummary } from '@renderer/services/ApiService'
import { EVENT_NAMES, EventEmitter } from '@renderer/services/EventService'
import { SearchMatch, SearchResult } from '@renderer/services/NotesSearchService'
import { RootState, useAppSelector } from '@renderer/store'
import { selectSortType } from '@renderer/store/note'
import { NotesSortType, NotesTreeNode } from '@renderer/types/note'
import { exportNote } from '@renderer/utils/export'
import { useVirtualizer } from '@tanstack/react-virtual'
import { Dropdown, Input, InputRef, MenuProps } from 'antd'
import { ItemType, MenuItemType } from 'antd/es/menu/interface'
import {
  ChevronDown,
  ChevronRight,
  Edit3,
  File,
  FilePlus,
  FileSearch,
  Folder,
  FolderOpen,
  Loader2,
  Sparkles,
  Star,
  StarOff,
  UploadIcon,
  X
} from 'lucide-react'
import { FC, memo, Ref, useCallback, useEffect, useMemo, useRef, useState } from 'react'
import { useTranslation } from 'react-i18next'
import { useSelector } from 'react-redux'
import styled from 'styled-components'

import { useFullTextSearch } from './hooks/useFullTextSearch'

interface NotesSidebarProps {
  onCreateFolder: (name: string, targetFolderId?: string) => void
  onCreateNote: (name: string, targetFolderId?: string) => void
  onSelectNode: (node: NotesTreeNode) => void
  onDeleteNode: (nodeId: string) => void
  onRenameNode: (nodeId: string, newName: string) => void
  onToggleExpanded: (nodeId: string) => void
  onToggleStar: (nodeId: string) => void
  onMoveNode: (sourceNodeId: string, targetNodeId: string, position: 'before' | 'after' | 'inside') => void
  onSortNodes: (sortType: NotesSortType) => void
  onUploadFiles: (files: File[]) => void
  notesTree: NotesTreeNode[]
  selectedFolderId?: string | null
}

const logger = loggerService.withContext('NotesSidebar')

interface TreeNodeProps {
  node: NotesTreeNode | SearchResult
  depth: number
  selectedFolderId?: string | null
  activeNodeId?: string
  editingNodeId: string | null
  renamingNodeIds: Set<string>
  newlyRenamedNodeIds: Set<string>
  draggedNodeId: string | null
  dragOverNodeId: string | null
  dragPosition: 'before' | 'inside' | 'after'
  inPlaceEdit: any
  getMenuItems: (node: NotesTreeNode) => any[]
  onSelectNode: (node: NotesTreeNode) => void
  onToggleExpanded: (nodeId: string) => void
  onDragStart: (e: React.DragEvent, node: NotesTreeNode) => void
  onDragOver: (e: React.DragEvent, node: NotesTreeNode) => void
  onDragLeave: () => void
  onDrop: (e: React.DragEvent, node: NotesTreeNode) => void
  onDragEnd: () => void
  renderChildren?: boolean // 控制是否渲染子节点
<<<<<<< HEAD
  searchKeyword?: string // 搜索关键词,用于高亮
  showMatches?: boolean // 是否显示匹配预览
=======
  openDropdownKey: string | null
  onDropdownOpenChange: (key: string | null) => void
>>>>>>> 704339e8
}

const TreeNode = memo<TreeNodeProps>(
  ({
    node,
    depth,
    selectedFolderId,
    activeNodeId,
    editingNodeId,
    renamingNodeIds,
    newlyRenamedNodeIds,
    draggedNodeId,
    dragOverNodeId,
    dragPosition,
    inPlaceEdit,
    getMenuItems,
    onSelectNode,
    onToggleExpanded,
    onDragStart,
    onDragOver,
    onDragLeave,
    onDrop,
    onDragEnd,
    renderChildren = true,
<<<<<<< HEAD
    searchKeyword = '',
    showMatches = false
=======
    openDropdownKey,
    onDropdownOpenChange
>>>>>>> 704339e8
  }) => {
    const { t } = useTranslation()
    const [showAllMatches, setShowAllMatches] = useState(false)

    // 检查是否是搜索结果
    const searchResult = 'matchType' in node ? (node as SearchResult) : null
    const hasMatches = searchResult && searchResult.matches && searchResult.matches.length > 0

    // 处理匹配项点击
    const handleMatchClick = useCallback(
      (match: SearchMatch) => {
        // 发送定位事件
        EventEmitter.emit(EVENT_NAMES.LOCATE_NOTE_LINE, {
          noteId: node.id,
          lineNumber: match.lineNumber,
          lineContent: match.lineContent
        })
      },
      [node]
    )

    const isActive = selectedFolderId
      ? node.type === 'folder' && node.id === selectedFolderId
      : node.id === activeNodeId
    const isEditing = editingNodeId === node.id && inPlaceEdit.isEditing
    const isRenaming = renamingNodeIds.has(node.id)
    const isNewlyRenamed = newlyRenamedNodeIds.has(node.id)
    const hasChildren = node.children && node.children.length > 0
    const isDragging = draggedNodeId === node.id
    const isDragOver = dragOverNodeId === node.id
    const isDragBefore = isDragOver && dragPosition === 'before'
    const isDragInside = isDragOver && dragPosition === 'inside'
    const isDragAfter = isDragOver && dragPosition === 'after'

    const getNodeNameClassName = () => {
      if (isRenaming) return 'shimmer'
      if (isNewlyRenamed) return 'typing'
      return ''
    }

    return (
      <div key={node.id}>
        <Dropdown
          menu={{ items: getMenuItems(node) }}
          trigger={['contextMenu']}
          open={openDropdownKey === node.id}
          onOpenChange={(open) => onDropdownOpenChange(open ? node.id : null)}>
          <div onContextMenu={(e) => e.stopPropagation()}>
            <TreeNodeContainer
              active={isActive}
              depth={depth}
              isDragging={isDragging}
              isDragOver={isDragOver}
              isDragBefore={isDragBefore}
              isDragInside={isDragInside}
              isDragAfter={isDragAfter}
              draggable={!isEditing}
              data-node-id={node.id}
              onDragStart={(e) => onDragStart(e, node)}
              onDragOver={(e) => onDragOver(e, node)}
              onDragLeave={onDragLeave}
              onDrop={(e) => onDrop(e, node)}
              onDragEnd={onDragEnd}>
              <TreeNodeContent onClick={() => onSelectNode(node)}>
                <NodeIndent depth={depth} />

                {node.type === 'folder' && (
                  <ExpandIcon
                    onClick={(e) => {
                      e.stopPropagation()
                      onToggleExpanded(node.id)
                    }}
                    title={node.expanded ? t('notes.collapse') : t('notes.expand')}>
                    {node.expanded ? <ChevronDown size={14} /> : <ChevronRight size={14} />}
                  </ExpandIcon>
                )}

                <NodeIcon>
                  {node.type === 'folder' ? (
                    node.expanded ? (
                      <FolderOpen size={16} />
                    ) : (
                      <Folder size={16} />
                    )
                  ) : (
                    <File size={16} />
                  )}
                </NodeIcon>

                {isEditing ? (
                  <EditInput
                    ref={inPlaceEdit.inputRef as Ref<InputRef>}
                    value={inPlaceEdit.editValue}
                    onChange={inPlaceEdit.handleInputChange}
                    onBlur={inPlaceEdit.saveEdit}
                    onKeyDown={inPlaceEdit.handleKeyDown}
                    onClick={(e) => e.stopPropagation()}
                    autoFocus
                    size="small"
                  />
                ) : (
                  <NodeNameContainer>
                    <NodeName className={getNodeNameClassName()}>
                      {searchKeyword ? <HighlightText text={node.name} keyword={searchKeyword} /> : node.name}
                    </NodeName>
                    {searchResult && searchResult.matchType && searchResult.matchType !== 'filename' && (
                      <MatchBadge matchType={searchResult.matchType}>
                        {searchResult.matchType === 'both' ? t('notes.search.both') : t('notes.search.content')}
                      </MatchBadge>
                    )}
                  </NodeNameContainer>
                )}
              </TreeNodeContent>
            </TreeNodeContainer>
          </div>
        </Dropdown>

        {showMatches && hasMatches && (
          <SearchMatchesContainer depth={depth}>
            {(showAllMatches ? searchResult!.matches! : searchResult!.matches!.slice(0, 3)).map((match, idx) => (
              <MatchItem key={idx} onClick={() => handleMatchClick(match)}>
                <MatchLineNumber>{match.lineNumber}</MatchLineNumber>
                <MatchContext>
                  <HighlightText text={match.context} keyword={searchKeyword} />
                </MatchContext>
              </MatchItem>
            ))}
            {searchResult!.matches!.length > 3 && (
              <MoreMatches
                depth={depth}
                onClick={(e) => {
                  e.stopPropagation()
                  setShowAllMatches(!showAllMatches)
                }}>
                {showAllMatches ? (
                  <>
                    <ChevronDown size={12} style={{ marginRight: 4 }} />
                    {t('notes.search.show_less')}
                  </>
                ) : (
                  <>
                    <ChevronRight size={12} style={{ marginRight: 4 }} />+{searchResult!.matches!.length - 3}{' '}
                    {t('notes.search.more_matches')}
                  </>
                )}
              </MoreMatches>
            )}
          </SearchMatchesContainer>
        )}

        {renderChildren && node.type === 'folder' && node.expanded && hasChildren && (
          <div>
            {node.children!.map((child) => (
              <TreeNode
                key={child.id}
                node={child}
                depth={depth + 1}
                selectedFolderId={selectedFolderId}
                activeNodeId={activeNodeId}
                editingNodeId={editingNodeId}
                renamingNodeIds={renamingNodeIds}
                newlyRenamedNodeIds={newlyRenamedNodeIds}
                draggedNodeId={draggedNodeId}
                dragOverNodeId={dragOverNodeId}
                dragPosition={dragPosition}
                inPlaceEdit={inPlaceEdit}
                getMenuItems={getMenuItems}
                onSelectNode={onSelectNode}
                onToggleExpanded={onToggleExpanded}
                onDragStart={onDragStart}
                onDragOver={onDragOver}
                onDragLeave={onDragLeave}
                onDrop={onDrop}
                onDragEnd={onDragEnd}
                renderChildren={renderChildren}
                openDropdownKey={openDropdownKey}
                onDropdownOpenChange={onDropdownOpenChange}
              />
            ))}
          </div>
        )}
      </div>
    )
  }
)

const NotesSidebar: FC<NotesSidebarProps> = ({
  onCreateFolder,
  onCreateNote,
  onSelectNode,
  onDeleteNode,
  onRenameNode,
  onToggleExpanded,
  onToggleStar,
  onMoveNode,
  onSortNodes,
  onUploadFiles,
  notesTree,
  selectedFolderId
}) => {
  const { t } = useTranslation()
  const { bases } = useKnowledgeBases()
  const { activeNode } = useActiveNode(notesTree)
  const sortType = useAppSelector(selectSortType)
  const exportMenuOptions = useSelector((state: RootState) => state.settings.exportMenuOptions)
  const [editingNodeId, setEditingNodeId] = useState<string | null>(null)
  const [renamingNodeIds, setRenamingNodeIds] = useState<Set<string>>(new Set())
  const [newlyRenamedNodeIds, setNewlyRenamedNodeIds] = useState<Set<string>>(new Set())
  const [draggedNodeId, setDraggedNodeId] = useState<string | null>(null)
  const [dragOverNodeId, setDragOverNodeId] = useState<string | null>(null)
  const [dragPosition, setDragPosition] = useState<'before' | 'inside' | 'after'>('inside')
  const [isShowStarred, setIsShowStarred] = useState(false)
  const [isShowSearch, setIsShowSearch] = useState(false)
  const [searchKeyword, setSearchKeyword] = useState('')
  const [isDragOverSidebar, setIsDragOverSidebar] = useState(false)
  const [openDropdownKey, setOpenDropdownKey] = useState<string | null>(null)
  const dragNodeRef = useRef<HTMLDivElement | null>(null)
  const scrollbarRef = useRef<any>(null)
  const notesTreeRef = useRef<NotesTreeNode[]>(notesTree)

  // 全文搜索配置
  const searchOptions = useMemo(
    () => ({
      debounceMs: 300,
      maxResults: 100,
      contextLength: 50,
      caseSensitive: false,
      maxFileSize: 10 * 1024 * 1024, // 10MB
      enabled: isShowSearch
    }),
    [isShowSearch]
  )

  const { search, cancel, isSearching, results: searchResults, stats: searchStats } = useFullTextSearch(searchOptions)

  const inPlaceEdit = useInPlaceEdit({
    onSave: (newName: string) => {
      if (editingNodeId && newName) {
        onRenameNode(editingNodeId, newName)
        logger.debug(`Renamed node ${editingNodeId} to "${newName}"`)
      }
      setEditingNodeId(null)
    },
    onCancel: () => {
      setEditingNodeId(null)
    }
  })

  // 滚动到活动节点
  useEffect(() => {
    if (activeNode?.id && !isShowStarred && !isShowSearch && scrollbarRef.current) {
      // 延迟一下确保DOM已更新
      setTimeout(() => {
        const scrollContainer = scrollbarRef.current as HTMLElement
        if (scrollContainer) {
          const activeElement = scrollContainer.querySelector(`[data-node-id="${activeNode.id}"]`) as HTMLElement
          if (activeElement) {
            // 获取元素相对于滚动容器的位置
            const containerHeight = scrollContainer.clientHeight
            const elementOffsetTop = activeElement.offsetTop
            const elementHeight = activeElement.offsetHeight
            const currentScrollTop = scrollContainer.scrollTop

            // 检查元素是否在可视区域内
            const elementTop = elementOffsetTop
            const elementBottom = elementOffsetTop + elementHeight
            const viewTop = currentScrollTop
            const viewBottom = currentScrollTop + containerHeight

            // 如果元素不在可视区域内，滚动到中心位置
            if (elementTop < viewTop || elementBottom > viewBottom) {
              const targetScrollTop = elementOffsetTop - (containerHeight - elementHeight) / 2
              scrollContainer.scrollTo({
                top: Math.max(0, targetScrollTop),
                behavior: 'instant'
              })
            }
          }
        }
      }, 200)
    }
  }, [activeNode?.id, isShowStarred, isShowSearch])

  const handleCreateFolder = useCallback(() => {
    onCreateFolder(t('notes.untitled_folder'))
  }, [onCreateFolder, t])

  const handleCreateNote = useCallback(() => {
    onCreateNote(t('notes.untitled_note'))
  }, [onCreateNote, t])

  const handleSelectSortType = useCallback(
    (selectedSortType: NotesSortType) => {
      onSortNodes(selectedSortType)
    },
    [onSortNodes]
  )

  const handleStartEdit = useCallback(
    (node: NotesTreeNode) => {
      setEditingNodeId(node.id)
      inPlaceEdit.startEdit(node.name)
    },
    [inPlaceEdit]
  )

  const handleDeleteNode = useCallback(
    (node: NotesTreeNode) => {
      const confirmText =
        node.type === 'folder'
          ? t('notes.delete_folder_confirm', { name: node.name })
          : t('notes.delete_note_confirm', { name: node.name })

      window.modal.confirm({
        title: t('notes.delete'),
        content: confirmText,
        centered: true,
        okButtonProps: { danger: true },
        onOk: () => {
          onDeleteNode(node.id)
        }
      })
    },
    [onDeleteNode, t]
  )

  const handleExportKnowledge = useCallback(
    async (note: NotesTreeNode) => {
      try {
        if (bases.length === 0) {
          window.toast.warning(t('chat.save.knowledge.empty.no_knowledge_base'))
          return
        }

        const result = await SaveToKnowledgePopup.showForNote(note)

        if (result?.success) {
          window.toast.success(t('notes.export_success', { count: result.savedCount }))
        }
      } catch (error) {
        window.toast.error(t('notes.export_failed'))
        logger.error(`Failed to export note to knowledge base: ${error}`)
      }
    },
    [bases.length, t]
  )

  const handleImageAction = useCallback(
    async (node: NotesTreeNode, platform: 'copyImage' | 'exportImage') => {
      try {
        if (activeNode?.id !== node.id) {
          onSelectNode(node)
          await new Promise((resolve) => setTimeout(resolve, 500))
        }

        await exportNote({ node, platform })
      } catch (error) {
        logger.error(`Failed to ${platform === 'copyImage' ? 'copy' : 'export'} as image:`, error as Error)
        window.toast.error(t('common.copy_failed'))
      }
    },
    [activeNode, onSelectNode, t]
  )

  const handleAutoRename = useCallback(
    async (note: NotesTreeNode) => {
      if (note.type !== 'file') return

      setRenamingNodeIds((prev) => new Set(prev).add(note.id))
      try {
        const content = await window.api.file.readExternal(note.externalPath)
        if (!content || content.trim().length === 0) {
          window.toast.warning(t('notes.auto_rename.empty_note'))
          return
        }

        const summaryText = await fetchNoteSummary({ content })
        if (summaryText) {
          onRenameNode(note.id, summaryText)
          window.toast.success(t('notes.auto_rename.success'))
        } else {
          window.toast.error(t('notes.auto_rename.failed'))
        }
      } catch (error) {
        window.toast.error(t('notes.auto_rename.failed'))
        logger.error(`Failed to auto-rename note: ${error}`)
      } finally {
        setRenamingNodeIds((prev) => {
          const next = new Set(prev)
          next.delete(note.id)
          return next
        })

        setNewlyRenamedNodeIds((prev) => new Set(prev).add(note.id))

        setTimeout(() => {
          setNewlyRenamedNodeIds((prev) => {
            const next = new Set(prev)
            next.delete(note.id)
            return next
          })
        }, 700)
      }
    },
    [onRenameNode, t]
  )

  const handleDragStart = useCallback((e: React.DragEvent, node: NotesTreeNode) => {
    setDraggedNodeId(node.id)
    e.dataTransfer.effectAllowed = 'move'
    e.dataTransfer.setData('text/plain', node.id)

    dragNodeRef.current = e.currentTarget as HTMLDivElement

    if (e.currentTarget.parentElement) {
      const rect = e.currentTarget.getBoundingClientRect()
      const ghostElement = e.currentTarget.cloneNode(true) as HTMLElement
      ghostElement.style.width = `${rect.width}px`
      ghostElement.style.opacity = '0.7'
      ghostElement.style.position = 'absolute'
      ghostElement.style.top = '-1000px'
      document.body.appendChild(ghostElement)
      e.dataTransfer.setDragImage(ghostElement, 10, 10)
      setTimeout(() => {
        document.body.removeChild(ghostElement)
      }, 0)
    }
  }, [])

  const handleDragOver = useCallback(
    (e: React.DragEvent, node: NotesTreeNode) => {
      e.preventDefault()
      e.dataTransfer.dropEffect = 'move'

      if (draggedNodeId === node.id) {
        return
      }

      setDragOverNodeId(node.id)

      const rect = (e.currentTarget as HTMLElement).getBoundingClientRect()
      const mouseY = e.clientY
      const thresholdTop = rect.top + rect.height * 0.3
      const thresholdBottom = rect.bottom - rect.height * 0.3

      if (mouseY < thresholdTop) {
        setDragPosition('before')
      } else if (mouseY > thresholdBottom) {
        setDragPosition('after')
      } else {
        setDragPosition(node.type === 'folder' ? 'inside' : 'after')
      }
    },
    [draggedNodeId]
  )

  const handleDragLeave = useCallback(() => {
    setDragOverNodeId(null)
    setDragPosition('inside')
  }, [])

  const handleDrop = useCallback(
    (e: React.DragEvent, targetNode: NotesTreeNode) => {
      e.preventDefault()
      const draggedId = e.dataTransfer.getData('text/plain')

      if (draggedId && draggedId !== targetNode.id) {
        onMoveNode(draggedId, targetNode.id, dragPosition)
      }

      setDraggedNodeId(null)
      setDragOverNodeId(null)
      setDragPosition('inside')
    },
    [onMoveNode, dragPosition]
  )

  const handleDragEnd = useCallback(() => {
    setDraggedNodeId(null)
    setDragOverNodeId(null)
    setDragPosition('inside')
  }, [])

  const handleToggleStarredView = useCallback(() => {
    setIsShowStarred(!isShowStarred)
  }, [isShowStarred])

  const handleToggleSearchView = useCallback(() => {
    setIsShowSearch(!isShowSearch)
  }, [isShowSearch])

  // 同步 notesTree 到 ref
  useEffect(() => {
    notesTreeRef.current = notesTree
  }, [notesTree])

  // 触发全文搜索
  useEffect(() => {
    if (isShowSearch && searchKeyword && searchKeyword.trim().length >= 2) {
      search(notesTreeRef.current, searchKeyword.trim())
    }
  }, [isShowSearch, searchKeyword, search])

  // Flatten tree nodes for virtualization and filtering
  const flattenedNodes = useMemo(() => {
    const flattenForVirtualization = (
      nodes: NotesTreeNode[],
      depth: number = 0
    ): Array<{ node: NotesTreeNode; depth: number }> => {
      let result: Array<{ node: NotesTreeNode; depth: number }> = []

      for (const node of nodes) {
        result.push({ node, depth })

        // Include children only if the folder is expanded
        if (node.type === 'folder' && node.expanded && node.children && node.children.length > 0) {
          result = [...result, ...flattenForVirtualization(node.children, depth + 1)]
        }
      }
      return result
    }

    const flattenForFiltering = (nodes: NotesTreeNode[]): NotesTreeNode[] => {
      let result: NotesTreeNode[] = []

      for (const node of nodes) {
        if (isShowStarred) {
          if (node.type === 'file' && node.isStarred) {
            result.push(node)
          }
        }
        if (node.children && node.children.length > 0) {
          result = [...result, ...flattenForFiltering(node.children)]
        }
      }
      return result
    }

    if (isShowSearch) {
      if (searchKeyword) {
        return searchResults.map((result) => ({ node: result, depth: 0 }))
      }
      return [] // 搜索关键词为空
    }

    if (isShowStarred) {
      // For filtered views, return flat list without virtualization for simplicity
      const filteredNodes = flattenForFiltering(notesTree)
      return filteredNodes.map((node) => ({ node, depth: 0 }))
    }

    // For normal tree view, use hierarchical flattening for virtualization
    return flattenForVirtualization(notesTree)
  }, [notesTree, isShowStarred, isShowSearch, searchKeyword, searchResults])

  // Use virtualization only for normal tree view with many items
  const shouldUseVirtualization = !isShowStarred && !isShowSearch && flattenedNodes.length > 100

  const parentRef = useRef<HTMLDivElement>(null)

  const virtualizer = useVirtualizer({
    count: flattenedNodes.length,
    getScrollElement: () => parentRef.current,
    estimateSize: () => 28, // Estimated height of each tree item
    overscan: 10
  })

  const filteredTree = useMemo(() => {
    if (isShowStarred || isShowSearch) {
      return flattenedNodes.map(({ node }) => node)
    }
    return notesTree
  }, [flattenedNodes, isShowStarred, isShowSearch, notesTree])

  const getMenuItems = useCallback(
    (node: NotesTreeNode) => {
      const baseMenuItems: MenuProps['items'] = []

      // only show auto rename for file for now
      if (node.type !== 'folder') {
        baseMenuItems.push({
          label: t('notes.auto_rename.label'),
          key: 'auto-rename',
          icon: <Sparkles size={14} />,
          disabled: renamingNodeIds.has(node.id),
          onClick: () => {
            handleAutoRename(node)
          }
        })
      }

      if (node.type === 'folder') {
        baseMenuItems.push(
          {
            label: t('notes.new_note'),
            key: 'new_note',
            icon: <FilePlus size={14} />,
            onClick: () => {
              onCreateNote(t('notes.untitled_note'), node.id)
            }
          },
          {
            label: t('notes.new_folder'),
            key: 'new_folder',
            icon: <Folder size={14} />,
            onClick: () => {
              onCreateFolder(t('notes.untitled_folder'), node.id)
            }
          },
          { type: 'divider' }
        )
      }

      baseMenuItems.push(
        {
          label: t('notes.rename'),
          key: 'rename',
          icon: <Edit3 size={14} />,
          onClick: () => {
            handleStartEdit(node)
          }
        },
        {
          label: t('notes.open_outside'),
          key: 'open_outside',
          icon: <FolderOpen size={14} />,
          onClick: () => {
            window.api.openPath(node.externalPath)
          }
        }
      )
      if (node.type !== 'folder') {
        baseMenuItems.push(
          {
            label: node.isStarred ? t('notes.unstar') : t('notes.star'),
            key: 'star',
            icon: node.isStarred ? <StarOff size={14} /> : <Star size={14} />,
            onClick: () => {
              onToggleStar(node.id)
            }
          },
          {
            label: t('notes.export_knowledge'),
            key: 'export_knowledge',
            icon: <FileSearch size={14} />,
            onClick: () => {
              handleExportKnowledge(node)
            }
          },
          {
            label: t('chat.topics.export.title'),
            key: 'export',
            icon: <UploadIcon size={14} />,
            children: [
              exportMenuOptions.image && {
                label: t('chat.topics.copy.image'),
                key: 'copy-image',
                onClick: () => handleImageAction(node, 'copyImage')
              },
              exportMenuOptions.image && {
                label: t('chat.topics.export.image'),
                key: 'export-image',
                onClick: () => handleImageAction(node, 'exportImage')
              },
              exportMenuOptions.markdown && {
                label: t('chat.topics.export.md.label'),
                key: 'markdown',
                onClick: () => exportNote({ node, platform: 'markdown' })
              },
              exportMenuOptions.docx && {
                label: t('chat.topics.export.word'),
                key: 'word',
                onClick: () => exportNote({ node, platform: 'docx' })
              },
              exportMenuOptions.notion && {
                label: t('chat.topics.export.notion'),
                key: 'notion',
                onClick: () => exportNote({ node, platform: 'notion' })
              },
              exportMenuOptions.yuque && {
                label: t('chat.topics.export.yuque'),
                key: 'yuque',
                onClick: () => exportNote({ node, platform: 'yuque' })
              },
              exportMenuOptions.obsidian && {
                label: t('chat.topics.export.obsidian'),
                key: 'obsidian',
                onClick: () => exportNote({ node, platform: 'obsidian' })
              },
              exportMenuOptions.joplin && {
                label: t('chat.topics.export.joplin'),
                key: 'joplin',
                onClick: () => exportNote({ node, platform: 'joplin' })
              },
              exportMenuOptions.siyuan && {
                label: t('chat.topics.export.siyuan'),
                key: 'siyuan',
                onClick: () => exportNote({ node, platform: 'siyuan' })
              }
            ].filter(Boolean) as ItemType<MenuItemType>[]
          }
        )
      }
      baseMenuItems.push(
        { type: 'divider' },
        {
          label: t('notes.delete'),
          danger: true,
          key: 'delete',
          icon: <DeleteIcon size={14} className="lucide-custom" />,
          onClick: () => {
            handleDeleteNode(node)
          }
        }
      )

      return baseMenuItems
    },
    [
      t,
      handleStartEdit,
      onToggleStar,
      handleExportKnowledge,
      handleImageAction,
      handleDeleteNode,
      renamingNodeIds,
      handleAutoRename,
      exportMenuOptions,
      onCreateNote,
      onCreateFolder
    ]
  )

  const handleDropFiles = useCallback(
    async (e: React.DragEvent) => {
      e.preventDefault()
      setIsDragOverSidebar(false)

      // 处理文件夹拖拽：从 dataTransfer.items 获取完整的文件路径信息
      const items = Array.from(e.dataTransfer.items)
      const files: File[] = []

      const processEntry = async (entry: FileSystemEntry, path: string = '') => {
        if (entry.isFile) {
          const fileEntry = entry as FileSystemFileEntry
          return new Promise<void>((resolve) => {
            fileEntry.file((file) => {
              // 手动设置 webkitRelativePath 以保持文件夹结构
              Object.defineProperty(file, 'webkitRelativePath', {
                value: path + file.name,
                writable: false
              })
              files.push(file)
              resolve()
            })
          })
        } else if (entry.isDirectory) {
          const dirEntry = entry as FileSystemDirectoryEntry
          const reader = dirEntry.createReader()
          return new Promise<void>((resolve) => {
            reader.readEntries(async (entries) => {
              const promises = entries.map((subEntry) => processEntry(subEntry, path + entry.name + '/'))
              await Promise.all(promises)
              resolve()
            })
          })
        }
      }

      // 如果支持 DataTransferItem API（文件夹拖拽）
      if (items.length > 0 && items[0].webkitGetAsEntry()) {
        const promises = items.map((item) => {
          const entry = item.webkitGetAsEntry()
          return entry ? processEntry(entry) : Promise.resolve()
        })

        await Promise.all(promises)

        if (files.length > 0) {
          onUploadFiles(files)
        }
      } else {
        const regularFiles = Array.from(e.dataTransfer.files)
        if (regularFiles.length > 0) {
          onUploadFiles(regularFiles)
        }
      }
    },
    [onUploadFiles]
  )

  const handleClickToSelectFiles = useCallback(() => {
    const fileInput = document.createElement('input')
    fileInput.type = 'file'
    fileInput.multiple = true
    fileInput.accept = '.md,.markdown'
    fileInput.webkitdirectory = false

    fileInput.onchange = (e) => {
      const target = e.target as HTMLInputElement
      if (target.files && target.files.length > 0) {
        const selectedFiles = Array.from(target.files)
        onUploadFiles(selectedFiles)
      }
      fileInput.remove()
    }

    fileInput.click()
  }, [onUploadFiles])

  const getEmptyAreaMenuItems = useCallback((): MenuProps['items'] => {
    return [
      {
        label: t('notes.new_note'),
        key: 'new_note',
        icon: <FilePlus size={14} />,
        onClick: handleCreateNote
      },
      {
        label: t('notes.new_folder'),
        key: 'new_folder',
        icon: <Folder size={14} />,
        onClick: handleCreateFolder
      }
    ]
  }, [t, handleCreateNote, handleCreateFolder])

  return (
    <SidebarContainer
      onDragOver={(e) => {
        e.preventDefault()
        if (!draggedNodeId) {
          setIsDragOverSidebar(true)
        }
      }}
      onDragLeave={() => setIsDragOverSidebar(false)}
      onDrop={(e) => {
        if (!draggedNodeId) {
          handleDropFiles(e)
        }
      }}>
      <NotesSidebarHeader
        isShowStarred={isShowStarred}
        isShowSearch={isShowSearch}
        searchKeyword={searchKeyword}
        sortType={sortType}
        onCreateFolder={handleCreateFolder}
        onCreateNote={handleCreateNote}
        onToggleStarredView={handleToggleStarredView}
        onToggleSearchView={handleToggleSearchView}
        onSetSearchKeyword={setSearchKeyword}
        onSelectSortType={handleSelectSortType}
      />

      <NotesTreeContainer>
        {isShowSearch && isSearching && (
          <SearchStatusBar>
            <Loader2 size={14} className="animate-spin" />
            <span>{t('notes.search.searching')}</span>
            <CancelButton onClick={cancel} title={t('common.cancel')}>
              <X size={14} />
            </CancelButton>
          </SearchStatusBar>
        )}
        {isShowSearch && !isSearching && searchKeyword && searchKeyword.trim().length >= 2 && searchStats.total > 0 && (
          <SearchStatusBar>
            <span>
              {t('notes.search.found_results', {
                count: searchStats.total,
                nameCount: searchStats.fileNameMatches,
                contentCount: searchStats.contentMatches + searchStats.bothMatches
              })}
            </span>
          </SearchStatusBar>
        )}
        {shouldUseVirtualization ? (
          <Dropdown
            menu={{ items: getEmptyAreaMenuItems() }}
            trigger={['contextMenu']}
            open={openDropdownKey === 'empty-area'}
            onOpenChange={(open) => setOpenDropdownKey(open ? 'empty-area' : null)}>
            <VirtualizedTreeContainer ref={parentRef}>
              <div
                style={{
                  height: `${virtualizer.getTotalSize()}px`,
                  width: '100%',
                  position: 'relative'
                }}>
                {virtualizer.getVirtualItems().map((virtualItem) => {
                  const { node, depth } = flattenedNodes[virtualItem.index]
                  return (
                    <div
                      key={virtualItem.key}
                      data-index={virtualItem.index}
                      ref={virtualizer.measureElement}
                      style={{
                        position: 'absolute',
                        top: 0,
                        left: 0,
                        width: '100%',
                        transform: `translateY(${virtualItem.start}px)`
                      }}>
                      <div style={{ padding: '0 8px' }}>
                        <TreeNode
                          node={node}
                          depth={depth}
                          selectedFolderId={selectedFolderId}
                          activeNodeId={activeNode?.id}
                          editingNodeId={editingNodeId}
                          renamingNodeIds={renamingNodeIds}
                          newlyRenamedNodeIds={newlyRenamedNodeIds}
                          draggedNodeId={draggedNodeId}
                          dragOverNodeId={dragOverNodeId}
                          dragPosition={dragPosition}
                          inPlaceEdit={inPlaceEdit}
                          getMenuItems={getMenuItems}
                          onSelectNode={onSelectNode}
                          onToggleExpanded={onToggleExpanded}
                          onDragStart={handleDragStart}
                          onDragOver={handleDragOver}
                          onDragLeave={handleDragLeave}
                          onDrop={handleDrop}
                          onDragEnd={handleDragEnd}
                          renderChildren={false}
                          openDropdownKey={openDropdownKey}
                          onDropdownOpenChange={setOpenDropdownKey}
                        />
                      </div>
                    </div>
                  )
                })}
              </div>
              {!isShowStarred && !isShowSearch && (
                <DropHintNode>
                  <TreeNodeContainer active={false} depth={0}>
                    <TreeNodeContent>
                      <NodeIcon>
                        <FilePlus size={16} />
                      </NodeIcon>
                      <DropHintText onClick={handleClickToSelectFiles}>{t('notes.drop_markdown_hint')}</DropHintText>
                    </TreeNodeContent>
                  </TreeNodeContainer>
                </DropHintNode>
              )}
            </VirtualizedTreeContainer>
          </Dropdown>
        ) : (
          <Dropdown
            menu={{ items: getEmptyAreaMenuItems() }}
            trigger={['contextMenu']}
            open={openDropdownKey === 'empty-area'}
            onOpenChange={(open) => setOpenDropdownKey(open ? 'empty-area' : null)}>
            <StyledScrollbar ref={scrollbarRef}>
              <TreeContent>
                {isShowStarred || isShowSearch
                  ? filteredTree.map((node) => (
                      <TreeNode
                        key={node.id}
                        node={node}
                        depth={0}
                        selectedFolderId={selectedFolderId}
                        activeNodeId={activeNode?.id}
                        editingNodeId={editingNodeId}
                        renamingNodeIds={renamingNodeIds}
                        newlyRenamedNodeIds={newlyRenamedNodeIds}
                        draggedNodeId={draggedNodeId}
                        dragOverNodeId={dragOverNodeId}
                        dragPosition={dragPosition}
                        inPlaceEdit={inPlaceEdit}
                        getMenuItems={getMenuItems}
                        onSelectNode={onSelectNode}
                        onToggleExpanded={onToggleExpanded}
                        onDragStart={handleDragStart}
                        onDragOver={handleDragOver}
                        onDragLeave={handleDragLeave}
                        onDrop={handleDrop}
                        onDragEnd={handleDragEnd}
                        openDropdownKey={openDropdownKey}
                        onDropdownOpenChange={setOpenDropdownKey}
                      />
<<<<<<< HEAD
                    </div>
                  </div>
                )
              })}
            </div>
            {!isShowStarred && !isShowSearch && (
              <DropHintNode>
                <TreeNodeContainer active={false} depth={0}>
                  <TreeNodeContent>
                    <NodeIcon>
                      <FilePlus size={16} />
                    </NodeIcon>
                    <DropHintText onClick={handleClickToSelectFiles}>{t('notes.drop_markdown_hint')}</DropHintText>
                  </TreeNodeContent>
                </TreeNodeContainer>
              </DropHintNode>
            )}
          </VirtualizedTreeContainer>
        ) : (
          <StyledScrollbar ref={scrollbarRef}>
            <TreeContent>
              {isShowStarred || isShowSearch
                ? filteredTree.map((node) => (
                    <TreeNode
                      key={node.id}
                      node={node}
                      depth={0}
                      selectedFolderId={selectedFolderId}
                      activeNodeId={activeNode?.id}
                      editingNodeId={editingNodeId}
                      renamingNodeIds={renamingNodeIds}
                      newlyRenamedNodeIds={newlyRenamedNodeIds}
                      draggedNodeId={draggedNodeId}
                      dragOverNodeId={dragOverNodeId}
                      dragPosition={dragPosition}
                      inPlaceEdit={inPlaceEdit}
                      getMenuItems={getMenuItems}
                      onSelectNode={onSelectNode}
                      onToggleExpanded={onToggleExpanded}
                      onDragStart={handleDragStart}
                      onDragOver={handleDragOver}
                      onDragLeave={handleDragLeave}
                      onDrop={handleDrop}
                      onDragEnd={handleDragEnd}
                      searchKeyword={isShowSearch ? searchKeyword : ''}
                      showMatches={isShowSearch}
                    />
                  ))
                : notesTree.map((node) => (
                    <TreeNode
                      key={node.id}
                      node={node}
                      depth={0}
                      selectedFolderId={selectedFolderId}
                      activeNodeId={activeNode?.id}
                      editingNodeId={editingNodeId}
                      renamingNodeIds={renamingNodeIds}
                      newlyRenamedNodeIds={newlyRenamedNodeIds}
                      draggedNodeId={draggedNodeId}
                      dragOverNodeId={dragOverNodeId}
                      dragPosition={dragPosition}
                      inPlaceEdit={inPlaceEdit}
                      getMenuItems={getMenuItems}
                      onSelectNode={onSelectNode}
                      onToggleExpanded={onToggleExpanded}
                      onDragStart={handleDragStart}
                      onDragOver={handleDragOver}
                      onDragLeave={handleDragLeave}
                      onDrop={handleDrop}
                      onDragEnd={handleDragEnd}
                    />
                  ))}
              {!isShowStarred && !isShowSearch && (
                <DropHintNode>
                  <TreeNodeContainer active={false} depth={0}>
                    <TreeNodeContent>
                      <NodeIcon>
                        <FilePlus size={16} />
                      </NodeIcon>
                      <DropHintText onClick={handleClickToSelectFiles}>{t('notes.drop_markdown_hint')}</DropHintText>
                    </TreeNodeContent>
                  </TreeNodeContainer>
                </DropHintNode>
              )}
            </TreeContent>
          </StyledScrollbar>
=======
                    ))
                  : notesTree.map((node) => (
                      <TreeNode
                        key={node.id}
                        node={node}
                        depth={0}
                        selectedFolderId={selectedFolderId}
                        activeNodeId={activeNode?.id}
                        editingNodeId={editingNodeId}
                        renamingNodeIds={renamingNodeIds}
                        newlyRenamedNodeIds={newlyRenamedNodeIds}
                        draggedNodeId={draggedNodeId}
                        dragOverNodeId={dragOverNodeId}
                        dragPosition={dragPosition}
                        inPlaceEdit={inPlaceEdit}
                        getMenuItems={getMenuItems}
                        onSelectNode={onSelectNode}
                        onToggleExpanded={onToggleExpanded}
                        onDragStart={handleDragStart}
                        onDragOver={handleDragOver}
                        onDragLeave={handleDragLeave}
                        onDrop={handleDrop}
                        onDragEnd={handleDragEnd}
                        openDropdownKey={openDropdownKey}
                        onDropdownOpenChange={setOpenDropdownKey}
                      />
                    ))}
                {!isShowStarred && !isShowSearch && (
                  <DropHintNode>
                    <TreeNodeContainer active={false} depth={0}>
                      <TreeNodeContent>
                        <NodeIcon>
                          <FilePlus size={16} />
                        </NodeIcon>
                        <DropHintText onClick={handleClickToSelectFiles}>{t('notes.drop_markdown_hint')}</DropHintText>
                      </TreeNodeContent>
                    </TreeNodeContainer>
                  </DropHintNode>
                )}
              </TreeContent>
            </StyledScrollbar>
          </Dropdown>
>>>>>>> 704339e8
        )}
      </NotesTreeContainer>

      {isDragOverSidebar && <DragOverIndicator />}
    </SidebarContainer>
  )
}

const SidebarContainer = styled.div`
  width: 250px;
  min-width: 250px;
  height: calc(100vh - var(--navbar-height));
  background-color: var(--color-background);
  border-right: 0.5px solid var(--color-border);
  border-top-left-radius: 10px;
  display: flex;
  flex-direction: column;
  position: relative;
`

const NotesTreeContainer = styled.div`
  flex: 1;
  overflow: hidden;
  display: flex;
  flex-direction: column;
  height: calc(100vh - var(--navbar-height) - 45px);
`

const VirtualizedTreeContainer = styled.div`
  flex: 1;
  height: 100%;
  overflow: auto;
  position: relative;
  padding-top: 10px;
`

const StyledScrollbar = styled(Scrollbar)`
  flex: 1;
  height: 100%;
  min-height: 0;
`

const TreeContent = styled.div`
  padding: 8px;
`

const TreeNodeContainer = styled.div<{
  active: boolean
  depth: number
  isDragging?: boolean
  isDragOver?: boolean
  isDragBefore?: boolean
  isDragInside?: boolean
  isDragAfter?: boolean
}>`
  display: flex;
  align-items: center;
  justify-content: space-between;
  padding: 4px 6px;
  border-radius: 4px;
  cursor: pointer;
  margin-bottom: 2px;
  background-color: ${(props) => {
    if (props.isDragInside) return 'var(--color-primary-background)'
    if (props.active) return 'var(--color-background-soft)'
    return 'transparent'
  }};
  border: 0.5px solid
    ${(props) => {
      if (props.isDragInside) return 'var(--color-primary)'
      if (props.active) return 'var(--color-border)'
      return 'transparent'
    }};
  opacity: ${(props) => (props.isDragging ? 0.5 : 1)};
  transition: all 0.2s ease;
  position: relative;

  &:hover {
    background-color: var(--color-background-soft);

    .node-actions {
      opacity: 1;
    }
  }

  /* 添加拖拽指示线 */
  ${(props) =>
    props.isDragBefore &&
    `
    &::before {
      content: '';
      position: absolute;
      top: -2px;
      left: 0;
      right: 0;
      height: 2px;
      background-color: var(--color-primary);
      border-radius: 1px;
    }
  `}

  ${(props) =>
    props.isDragAfter &&
    `
    &::after {
      content: '';
      position: absolute;
      bottom: -2px;
      left: 0;
      right: 0;
      height: 2px;
      background-color: var(--color-primary);
      border-radius: 1px;
    }
  `}
`

const TreeNodeContent = styled.div`
  display: flex;
  align-items: center;
  flex: 1;
  min-width: 0;
`

const NodeIndent = styled.div<{ depth: number }>`
  width: ${(props) => props.depth * 16}px;
  flex-shrink: 0;
`

const ExpandIcon = styled.div`
  width: 16px;
  height: 16px;
  display: flex;
  align-items: center;
  justify-content: center;
  color: var(--color-text-2);
  margin-right: 4px;

  &:hover {
    color: var(--color-text);
  }
`

const NodeIcon = styled.div`
  display: flex;
  align-items: center;
  justify-content: center;
  margin-right: 8px;
  color: var(--color-text-2);
  flex-shrink: 0;
`

const NodeName = styled.div`
  flex: 1;
  white-space: nowrap;
  overflow: hidden;
  text-overflow: ellipsis;
  font-size: 13px;
  color: var(--color-text);
  position: relative;
  will-change: background-position, width;

  --color-shimmer-mid: var(--color-text-1);
  --color-shimmer-end: color-mix(in srgb, var(--color-text-1) 25%, transparent);

  &.shimmer {
    background: linear-gradient(to left, var(--color-shimmer-end), var(--color-shimmer-mid), var(--color-shimmer-end));
    background-size: 200% 100%;
    background-clip: text;
    color: transparent;
    animation: shimmer 3s linear infinite;
  }

  &.typing {
    display: block;
    white-space: nowrap;
    overflow: hidden;
    animation: typewriter 0.5s steps(40, end);
  }

  @keyframes shimmer {
    0% {
      background-position: 200% 0;
    }
    100% {
      background-position: -200% 0;
    }
  }

  @keyframes typewriter {
    from {
      width: 0;
    }
    to {
      width: 100%;
    }
  }
`

const EditInput = styled(Input)`
  flex: 1;
  font-size: 13px;
`

const DragOverIndicator = styled.div`
  position: absolute;
  top: 0;
  right: 0;
  bottom: 0;
  left: 0;
  background-color: rgba(0, 123, 255, 0.1);
  border: 2px dashed rgba(0, 123, 255, 0.6);
  border-radius: 4px;
  pointer-events: none;
`

const DropHintNode = styled.div`
  margin: 6px 0;
  margin-bottom: 20px;

  ${TreeNodeContainer} {
    background-color: transparent;
    border: 1px dashed var(--color-border);
    cursor: default;
    opacity: 0.6;

    &:hover {
      background-color: var(--color-background-soft);
      opacity: 0.8;
    }
  }
`

const DropHintText = styled.div`
  color: var(--color-text-3);
  font-size: 12px;
  font-style: italic;
`

// 搜索相关样式
const SearchStatusBar = styled.div`
  display: flex;
  align-items: center;
  gap: 8px;
  padding: 8px 12px;
  background-color: var(--color-background-soft);
  border-bottom: 0.5px solid var(--color-border);
  font-size: 12px;
  color: var(--color-text-2);

  .animate-spin {
    animation: spin 1s linear infinite;
  }

  @keyframes spin {
    from {
      transform: rotate(0deg);
    }
    to {
      transform: rotate(360deg);
    }
  }
`

const CancelButton = styled.button`
  margin-left: auto;
  display: flex;
  align-items: center;
  justify-content: center;
  width: 20px;
  height: 20px;
  padding: 0;
  border: none;
  background-color: transparent;
  color: var(--color-text-3);
  cursor: pointer;
  border-radius: 3px;
  transition: all 0.2s ease;

  &:hover {
    background-color: var(--color-background-mute);
    color: var(--color-text);
  }

  &:active {
    background-color: var(--color-active);
  }
`

const NodeNameContainer = styled.div`
  display: flex;
  align-items: center;
  gap: 6px;
  flex: 1;
  min-width: 0;
`

const MatchBadge = styled.span<{ matchType: string }>`
  display: inline-flex;
  align-items: center;
  padding: 0 4px;
  height: 16px;
  font-size: 10px;
  line-height: 1;
  border-radius: 2px;
  background-color: ${(props) =>
    props.matchType === 'both' ? 'var(--color-primary-soft)' : 'var(--color-background-mute)'};
  color: ${(props) => (props.matchType === 'both' ? 'var(--color-primary)' : 'var(--color-text-3)')};
  font-weight: 500;
  flex-shrink: 0;
`

const SearchMatchesContainer = styled.div<{ depth: number }>`
  margin-left: ${(props) => props.depth * 16 + 40}px;
  margin-top: 4px;
  margin-bottom: 8px;
  padding: 6px 8px;
  background-color: var(--color-background-mute);
  border-radius: 4px;
  border-left: 2px solid var(--color-primary-soft);
`

const MatchItem = styled.div`
  display: flex;
  gap: 8px;
  margin-bottom: 4px;
  font-size: 12px;
  padding: 4px 6px;
  margin-left: -6px;
  margin-right: -6px;
  border-radius: 3px;
  cursor: pointer;
  transition: all 0.15s ease;

  &:hover {
    background-color: var(--color-background-soft);
    transform: translateX(2px);
  }

  &:active {
    background-color: var(--color-active);
  }

  &:last-child {
    margin-bottom: 0;
  }
`

const MatchLineNumber = styled.span`
  color: var(--color-text-3);
  font-family: monospace;
  flex-shrink: 0;
  width: 30px;
`

const MatchContext = styled.div`
  color: var(--color-text-2);
  flex: 1;
  overflow: hidden;
  text-overflow: ellipsis;
  white-space: nowrap;
  font-family: monospace;
`

const MoreMatches = styled.div<{ depth: number }>`
  margin-top: 4px;
  padding: 4px 6px;
  margin-left: -6px;
  margin-right: -6px;
  font-size: 11px;
  color: var(--color-text-3);
  border-radius: 3px;
  cursor: pointer;
  display: flex;
  align-items: center;
  transition: all 0.15s ease;

  &:hover {
    color: var(--color-text-2);
    background-color: var(--color-background-soft);
  }
`

export default memo(NotesSidebar)<|MERGE_RESOLUTION|>--- conflicted
+++ resolved
@@ -78,13 +78,10 @@
   onDrop: (e: React.DragEvent, node: NotesTreeNode) => void
   onDragEnd: () => void
   renderChildren?: boolean // 控制是否渲染子节点
-<<<<<<< HEAD
   searchKeyword?: string // 搜索关键词,用于高亮
   showMatches?: boolean // 是否显示匹配预览
-=======
   openDropdownKey: string | null
   onDropdownOpenChange: (key: string | null) => void
->>>>>>> 704339e8
 }
 
 const TreeNode = memo<TreeNodeProps>(
@@ -109,13 +106,10 @@
     onDrop,
     onDragEnd,
     renderChildren = true,
-<<<<<<< HEAD
     searchKeyword = '',
-    showMatches = false
-=======
+    showMatches = false,
     openDropdownKey,
     onDropdownOpenChange
->>>>>>> 704339e8
   }) => {
     const { t } = useTranslation()
     const [showAllMatches, setShowAllMatches] = useState(false)
@@ -1095,95 +1089,9 @@
                         onDragEnd={handleDragEnd}
                         openDropdownKey={openDropdownKey}
                         onDropdownOpenChange={setOpenDropdownKey}
+                        searchKeyword={isShowSearch ? searchKeyword : ''}
+                        showMatches={isShowSearch}
                       />
-<<<<<<< HEAD
-                    </div>
-                  </div>
-                )
-              })}
-            </div>
-            {!isShowStarred && !isShowSearch && (
-              <DropHintNode>
-                <TreeNodeContainer active={false} depth={0}>
-                  <TreeNodeContent>
-                    <NodeIcon>
-                      <FilePlus size={16} />
-                    </NodeIcon>
-                    <DropHintText onClick={handleClickToSelectFiles}>{t('notes.drop_markdown_hint')}</DropHintText>
-                  </TreeNodeContent>
-                </TreeNodeContainer>
-              </DropHintNode>
-            )}
-          </VirtualizedTreeContainer>
-        ) : (
-          <StyledScrollbar ref={scrollbarRef}>
-            <TreeContent>
-              {isShowStarred || isShowSearch
-                ? filteredTree.map((node) => (
-                    <TreeNode
-                      key={node.id}
-                      node={node}
-                      depth={0}
-                      selectedFolderId={selectedFolderId}
-                      activeNodeId={activeNode?.id}
-                      editingNodeId={editingNodeId}
-                      renamingNodeIds={renamingNodeIds}
-                      newlyRenamedNodeIds={newlyRenamedNodeIds}
-                      draggedNodeId={draggedNodeId}
-                      dragOverNodeId={dragOverNodeId}
-                      dragPosition={dragPosition}
-                      inPlaceEdit={inPlaceEdit}
-                      getMenuItems={getMenuItems}
-                      onSelectNode={onSelectNode}
-                      onToggleExpanded={onToggleExpanded}
-                      onDragStart={handleDragStart}
-                      onDragOver={handleDragOver}
-                      onDragLeave={handleDragLeave}
-                      onDrop={handleDrop}
-                      onDragEnd={handleDragEnd}
-                      searchKeyword={isShowSearch ? searchKeyword : ''}
-                      showMatches={isShowSearch}
-                    />
-                  ))
-                : notesTree.map((node) => (
-                    <TreeNode
-                      key={node.id}
-                      node={node}
-                      depth={0}
-                      selectedFolderId={selectedFolderId}
-                      activeNodeId={activeNode?.id}
-                      editingNodeId={editingNodeId}
-                      renamingNodeIds={renamingNodeIds}
-                      newlyRenamedNodeIds={newlyRenamedNodeIds}
-                      draggedNodeId={draggedNodeId}
-                      dragOverNodeId={dragOverNodeId}
-                      dragPosition={dragPosition}
-                      inPlaceEdit={inPlaceEdit}
-                      getMenuItems={getMenuItems}
-                      onSelectNode={onSelectNode}
-                      onToggleExpanded={onToggleExpanded}
-                      onDragStart={handleDragStart}
-                      onDragOver={handleDragOver}
-                      onDragLeave={handleDragLeave}
-                      onDrop={handleDrop}
-                      onDragEnd={handleDragEnd}
-                    />
-                  ))}
-              {!isShowStarred && !isShowSearch && (
-                <DropHintNode>
-                  <TreeNodeContainer active={false} depth={0}>
-                    <TreeNodeContent>
-                      <NodeIcon>
-                        <FilePlus size={16} />
-                      </NodeIcon>
-                      <DropHintText onClick={handleClickToSelectFiles}>{t('notes.drop_markdown_hint')}</DropHintText>
-                    </TreeNodeContent>
-                  </TreeNodeContainer>
-                </DropHintNode>
-              )}
-            </TreeContent>
-          </StyledScrollbar>
-=======
                     ))
                   : notesTree.map((node) => (
                       <TreeNode
@@ -1226,7 +1134,6 @@
               </TreeContent>
             </StyledScrollbar>
           </Dropdown>
->>>>>>> 704339e8
         )}
       </NotesTreeContainer>
 

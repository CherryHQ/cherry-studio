<<<<<<< HEAD
import { useMultiplePreferences } from '@data/hooks/usePreference'
import { loggerService } from '@logger'
import HighlightText from '@renderer/components/HighlightText'
import { DeleteIcon } from '@renderer/components/Icons'
import SaveToKnowledgePopup from '@renderer/components/Popups/SaveToKnowledgePopup'
import Scrollbar from '@renderer/components/Scrollbar'
import { useInPlaceEdit } from '@renderer/hooks/useInPlaceEdit'
import { useKnowledgeBases } from '@renderer/hooks/useKnowledge'
import { useActiveNode } from '@renderer/hooks/useNotesQuery'
import NotesSidebarHeader from '@renderer/pages/notes/NotesSidebarHeader'
import { fetchNoteSummary } from '@renderer/services/ApiService'
import { EVENT_NAMES, EventEmitter } from '@renderer/services/EventService'
import type { SearchMatch, SearchResult } from '@renderer/services/NotesSearchService'
=======
import { DynamicVirtualList } from '@renderer/components/VirtualList'
import { useActiveNode } from '@renderer/hooks/useNotesQuery'
import NotesSidebarHeader from '@renderer/pages/notes/NotesSidebarHeader'
>>>>>>> bc00c11a
import { useAppSelector } from '@renderer/store'
import { selectSortType } from '@renderer/store/note'
import type { NotesSortType, NotesTreeNode } from '@renderer/types/note'
import type { MenuProps } from 'antd'
import { Dropdown } from 'antd'
import { FilePlus, Folder, FolderUp, Loader2, Upload, X } from 'lucide-react'
import type { FC } from 'react'
import { memo, useCallback, useEffect, useMemo, useRef, useState } from 'react'
import { useTranslation } from 'react-i18next'
import styled from 'styled-components'

import TreeNode from './components/TreeNode'
import {
  NotesActionsContext,
  NotesDragContext,
  NotesEditingContext,
  NotesSearchContext,
  NotesSelectionContext,
  NotesUIContext
} from './context/NotesContexts'
import { useFullTextSearch } from './hooks/useFullTextSearch'
import { useNotesDragAndDrop } from './hooks/useNotesDragAndDrop'
import { useNotesEditing } from './hooks/useNotesEditing'
import { useNotesFileUpload } from './hooks/useNotesFileUpload'
import { useNotesMenu } from './hooks/useNotesMenu'

interface NotesSidebarProps {
  onCreateFolder: (name: string, targetFolderId?: string) => void
  onCreateNote: (name: string, targetFolderId?: string) => void
  onSelectNode: (node: NotesTreeNode) => void
  onDeleteNode: (nodeId: string) => void
  onRenameNode: (nodeId: string, newName: string) => void
  onToggleExpanded: (nodeId: string) => void
  onToggleStar: (nodeId: string) => void
  onMoveNode: (sourceNodeId: string, targetNodeId: string, position: 'before' | 'after' | 'inside') => void
  onSortNodes: (sortType: NotesSortType) => void
  onUploadFiles: (files: File[]) => void
  notesTree: NotesTreeNode[]
  selectedFolderId?: string | null
}

const NotesSidebar: FC<NotesSidebarProps> = ({
  onCreateFolder,
  onCreateNote,
  onSelectNode,
  onDeleteNode,
  onRenameNode,
  onToggleExpanded,
  onToggleStar,
  onMoveNode,
  onSortNodes,
  onUploadFiles,
  notesTree,
  selectedFolderId
}) => {
  const { t } = useTranslation()
  const { activeNode } = useActiveNode(notesTree)
  const sortType = useAppSelector(selectSortType)
<<<<<<< HEAD
  const [exportMenuOptions] = useMultiplePreferences({
    docx: 'data.export.menus.docx',
    image: 'data.export.menus.image',
    joplin: 'data.export.menus.joplin',
    markdown: 'data.export.menus.markdown',
    notion: 'data.export.menus.notion',
    obsidian: 'data.export.menus.obsidian',
    siyuan: 'data.export.menus.siyuan',
    yuque: 'data.export.menus.yuque'
  })
  const [editingNodeId, setEditingNodeId] = useState<string | null>(null)
  const [renamingNodeIds, setRenamingNodeIds] = useState<Set<string>>(new Set())
  const [newlyRenamedNodeIds, setNewlyRenamedNodeIds] = useState<Set<string>>(new Set())
  const [draggedNodeId, setDraggedNodeId] = useState<string | null>(null)
  const [dragOverNodeId, setDragOverNodeId] = useState<string | null>(null)
  const [dragPosition, setDragPosition] = useState<'before' | 'inside' | 'after'>('inside')
=======

>>>>>>> bc00c11a
  const [isShowStarred, setIsShowStarred] = useState(false)
  const [isShowSearch, setIsShowSearch] = useState(false)
  const [searchKeyword, setSearchKeyword] = useState('')
  const [isDragOverSidebar, setIsDragOverSidebar] = useState(false)
  const [openDropdownKey, setOpenDropdownKey] = useState<string | null>(null)

  const notesTreeRef = useRef<NotesTreeNode[]>(notesTree)
  const virtualListRef = useRef<any>(null)
  const trimmedSearchKeyword = useMemo(() => searchKeyword.trim(), [searchKeyword])
  const hasSearchKeyword = trimmedSearchKeyword.length > 0

  const { editingNodeId, renamingNodeIds, newlyRenamedNodeIds, inPlaceEdit, handleStartEdit, handleAutoRename } =
    useNotesEditing({ onRenameNode })

  const {
    draggedNodeId,
    dragOverNodeId,
    dragPosition,
    handleDragStart,
    handleDragOver,
    handleDragLeave,
    handleDrop,
    handleDragEnd
  } = useNotesDragAndDrop({ onMoveNode })

  const { handleDropFiles, handleSelectFiles, handleSelectFolder } = useNotesFileUpload({
    onUploadFiles,
    setIsDragOverSidebar
  })

  const { getMenuItems } = useNotesMenu({
    renamingNodeIds,
    onCreateNote,
    onCreateFolder,
    onRenameNode,
    onToggleStar,
    onDeleteNode,
    onSelectNode,
    handleStartEdit,
    handleAutoRename,
    activeNode
  })

  const searchOptions = useMemo(
    () => ({
      debounceMs: 300,
      maxResults: 100,
      contextLength: 50,
      caseSensitive: false,
      maxFileSize: 10 * 1024 * 1024, // 10MB
      enabled: isShowSearch
    }),
    [isShowSearch]
  )

  const {
    search,
    cancel,
    reset,
    isSearching,
    results: searchResults,
    stats: searchStats
  } = useFullTextSearch(searchOptions)

  useEffect(() => {
    notesTreeRef.current = notesTree
  }, [notesTree])

  useEffect(() => {
    if (!isShowSearch) {
      reset()
      return
    }

    if (hasSearchKeyword) {
      search(notesTreeRef.current, trimmedSearchKeyword)
    } else {
      reset()
    }
  }, [isShowSearch, hasSearchKeyword, trimmedSearchKeyword, search, reset])

  // --- Logic ---

  const handleCreateFolder = useCallback(() => {
    onCreateFolder(t('notes.untitled_folder'))
  }, [onCreateFolder, t])

  const handleCreateNote = useCallback(() => {
    onCreateNote(t('notes.untitled_note'))
  }, [onCreateNote, t])

  const handleToggleStarredView = useCallback(() => {
    setIsShowStarred(!isShowStarred)
  }, [isShowStarred])

  const handleToggleSearchView = useCallback(() => {
    setIsShowSearch(!isShowSearch)
  }, [isShowSearch])

  const handleSelectSortType = useCallback(
    (selectedSortType: NotesSortType) => {
      onSortNodes(selectedSortType)
    },
    [onSortNodes]
  )

  const getEmptyAreaMenuItems = useCallback((): MenuProps['items'] => {
    return [
      {
        label: t('notes.new_note'),
        key: 'new_note',
        icon: <FilePlus size={14} />,
        onClick: handleCreateNote
      },
      {
        label: t('notes.new_folder'),
        key: 'new_folder',
        icon: <Folder size={14} />,
        onClick: handleCreateFolder
      },
      { type: 'divider' },
      {
        label: t('notes.upload_files'),
        key: 'upload_files',
        icon: <Upload size={14} />,
        onClick: handleSelectFiles
      },
      {
        label: t('notes.upload_folder'),
        key: 'upload_folder',
        icon: <FolderUp size={14} />,
        onClick: handleSelectFolder
      }
    ]
  }, [t, handleCreateNote, handleCreateFolder, handleSelectFiles, handleSelectFolder])

  // Flatten tree nodes for virtualization and filtering
  const flattenedNodes = useMemo(() => {
    const flattenForVirtualization = (
      nodes: NotesTreeNode[],
      depth: number = 0
    ): Array<{ node: NotesTreeNode; depth: number }> => {
      let result: Array<{ node: NotesTreeNode; depth: number }> = []

      for (const node of nodes) {
        result.push({ node, depth })

        // Include children only if the folder is expanded
        if (node.type === 'folder' && node.expanded && node.children && node.children.length > 0) {
          result = [...result, ...flattenForVirtualization(node.children, depth + 1)]
        }
      }
      return result
    }

    const flattenForFiltering = (nodes: NotesTreeNode[]): NotesTreeNode[] => {
      let result: NotesTreeNode[] = []

      for (const node of nodes) {
        if (isShowStarred) {
          if (node.type === 'file' && node.isStarred) {
            result.push(node)
          }
        }
        if (node.children && node.children.length > 0) {
          result = [...result, ...flattenForFiltering(node.children)]
        }
      }
      return result
    }

    if (isShowSearch) {
      if (hasSearchKeyword) {
        return searchResults.map((result) => ({ node: result, depth: 0 }))
      }
      return [] // 搜索关键词为空
    }

    if (isShowStarred) {
      const filteredNodes = flattenForFiltering(notesTree)
      return filteredNodes.map((node) => ({ node, depth: 0 }))
    }

    return flattenForVirtualization(notesTree)
  }, [notesTree, isShowStarred, isShowSearch, hasSearchKeyword, searchResults])

  // Scroll to active node
  useEffect(() => {
    if (activeNode?.id && !isShowStarred && !isShowSearch && virtualListRef.current) {
      setTimeout(() => {
        const activeIndex = flattenedNodes.findIndex(({ node }) => node.id === activeNode.id)
        if (activeIndex !== -1) {
          virtualListRef.current?.scrollToIndex(activeIndex, {
            align: 'center',
            behavior: 'auto'
          })
        }
      }, 200)
    }
  }, [activeNode?.id, isShowStarred, isShowSearch, flattenedNodes])

  // Determine which items should be sticky (only folders in normal view)
  const isSticky = useCallback(
    (index: number) => {
      const item = flattenedNodes[index]
      if (!item) return false

      // Only folders should be sticky, and only in normal view (not search or starred)
      return item.node.type === 'folder' && !isShowSearch && !isShowStarred
    },
    [flattenedNodes, isShowSearch, isShowStarred]
  )

  // Get the depth of an item for hierarchical sticky positioning
  const getItemDepth = useCallback(
    (index: number) => {
      const item = flattenedNodes[index]
      return item?.depth ?? 0
    },
    [flattenedNodes]
  )

  const actionsValue = useMemo(
    () => ({
      getMenuItems,
      onSelectNode,
      onToggleExpanded,
      onDropdownOpenChange: setOpenDropdownKey
    }),
    [getMenuItems, onSelectNode, onToggleExpanded]
  )

  const selectionValue = useMemo(
    () => ({
      selectedFolderId,
      activeNodeId: activeNode?.id
    }),
    [selectedFolderId, activeNode?.id]
  )

  const editingValue = useMemo(
    () => ({
      editingNodeId,
      renamingNodeIds,
      newlyRenamedNodeIds,
      inPlaceEdit
    }),
    [editingNodeId, renamingNodeIds, newlyRenamedNodeIds, inPlaceEdit]
  )

  const dragValue = useMemo(
    () => ({
      draggedNodeId,
      dragOverNodeId,
      dragPosition,
      onDragStart: handleDragStart,
      onDragOver: handleDragOver,
      onDragLeave: handleDragLeave,
      onDrop: handleDrop,
      onDragEnd: handleDragEnd
    }),
    [
      draggedNodeId,
      dragOverNodeId,
      dragPosition,
      handleDragStart,
      handleDragOver,
      handleDragLeave,
      handleDrop,
      handleDragEnd
    ]
  )

  const searchValue = useMemo(
    () => ({
      searchKeyword: isShowSearch ? trimmedSearchKeyword : '',
      showMatches: isShowSearch
    }),
    [isShowSearch, trimmedSearchKeyword]
  )

  return (
    <NotesActionsContext value={actionsValue}>
      <NotesSelectionContext value={selectionValue}>
        <NotesEditingContext value={editingValue}>
          <NotesDragContext value={dragValue}>
            <NotesSearchContext value={searchValue}>
              <NotesUIContext value={{ openDropdownKey }}>
                <SidebarContainer
                  onDragOver={(e) => {
                    e.preventDefault()
                    if (!draggedNodeId) {
                      setIsDragOverSidebar(true)
                    }
                  }}
                  onDragLeave={() => setIsDragOverSidebar(false)}
                  onDrop={(e) => {
                    if (!draggedNodeId) {
                      handleDropFiles(e)
                    }
                  }}>
                  <NotesSidebarHeader
                    isShowStarred={isShowStarred}
                    isShowSearch={isShowSearch}
                    searchKeyword={searchKeyword}
                    sortType={sortType}
                    onCreateFolder={handleCreateFolder}
                    onCreateNote={handleCreateNote}
                    onToggleStarredView={handleToggleStarredView}
                    onToggleSearchView={handleToggleSearchView}
                    onSetSearchKeyword={setSearchKeyword}
                    onSelectSortType={handleSelectSortType}
                  />

                  <NotesTreeContainer>
                    {isShowSearch && isSearching && (
                      <SearchStatusBar>
                        <Loader2 size={14} className="animate-spin" />
                        <span>{t('notes.search.searching')}</span>
                        <CancelButton onClick={cancel} title={t('common.cancel')}>
                          <X size={14} />
                        </CancelButton>
                      </SearchStatusBar>
                    )}
                    {isShowSearch && !isSearching && hasSearchKeyword && searchStats.total > 0 && (
                      <SearchStatusBar>
                        <span>
                          {t('notes.search.found_results', {
                            count: searchStats.total,
                            nameCount: searchStats.fileNameMatches,
                            contentCount: searchStats.contentMatches + searchStats.bothMatches
                          })}
                        </span>
                      </SearchStatusBar>
                    )}
                    <Dropdown
                      menu={{ items: getEmptyAreaMenuItems() }}
                      trigger={['contextMenu']}
                      open={openDropdownKey === 'empty-area'}
                      onOpenChange={(open) => setOpenDropdownKey(open ? 'empty-area' : null)}>
                      <DynamicVirtualList
                        ref={virtualListRef}
                        list={flattenedNodes}
                        estimateSize={() => 28}
                        itemContainerStyle={{ padding: '8px 8px 0 8px' }}
                        overscan={10}
                        isSticky={isSticky}
                        getItemDepth={getItemDepth}>
                        {({ node, depth }) => <TreeNode node={node} depth={depth} renderChildren={false} />}
                      </DynamicVirtualList>
                    </Dropdown>
                    {!isShowStarred && !isShowSearch && (
                      <div style={{ padding: '0 8px', marginTop: '6px', marginBottom: '20px' }}>
                        <TreeNode
                          node={{
                            id: 'hint-node',
                            name: '',
                            type: 'hint',
                            treePath: '',
                            externalPath: '',
                            createdAt: '',
                            updatedAt: ''
                          }}
                          depth={0}
                          renderChildren={false}
                          onHintClick={handleSelectFolder}
                        />
                      </div>
                    )}
                  </NotesTreeContainer>

                  {isDragOverSidebar && <DragOverIndicator />}
                </SidebarContainer>
              </NotesUIContext>
            </NotesSearchContext>
          </NotesDragContext>
        </NotesEditingContext>
      </NotesSelectionContext>
    </NotesActionsContext>
  )
}

export const SidebarContainer = styled.div`
  width: 250px;
  min-width: 250px;
  height: calc(100vh - var(--navbar-height));
  background-color: var(--color-background);
  border-right: 0.5px solid var(--color-border);
  border-top-left-radius: 10px;
  display: flex;
  flex-direction: column;
  position: relative;
`

export const NotesTreeContainer = styled.div`
  flex: 1;
  overflow: hidden;
  display: flex;
  flex-direction: column;
  height: calc(100vh - var(--navbar-height) - 45px);
`

export const DragOverIndicator = styled.div`
  position: absolute;
  top: 0;
  right: 0;
  bottom: 0;
  left: 0;
  background-color: rgba(0, 123, 255, 0.1);
  border: 2px dashed rgba(0, 123, 255, 0.6);
  border-radius: 4px;
  pointer-events: none;
`

export const DropHintText = styled.div`
  color: var(--color-text-3);
  font-size: 12px;
  font-style: italic;
`

// 搜索相关样式
export const SearchStatusBar = styled.div`
  display: flex;
  align-items: center;
  gap: 8px;
  padding: 8px 12px;
  background-color: var(--color-background-soft);
  border-bottom: 0.5px solid var(--color-border);
  font-size: 12px;
  color: var(--color-text-2);

  .animate-spin {
    animation: spin 1s linear infinite;
  }

  @keyframes spin {
    from {
      transform: rotate(0deg);
    }
    to {
      transform: rotate(360deg);
    }
  }
`

export const CancelButton = styled.button`
  margin-left: auto;
  display: flex;
  align-items: center;
  justify-content: center;
  width: 20px;
  height: 20px;
  padding: 0;
  border: none;
  background-color: transparent;
  color: var(--color-text-3);
  cursor: pointer;
  border-radius: 3px;
  transition: all 0.2s ease;

  &:hover {
    background-color: var(--color-background-mute);
    color: var(--color-text);
  }

  &:active {
    background-color: var(--color-active);
  }
`

export default memo(NotesSidebar)<|MERGE_RESOLUTION|>--- conflicted
+++ resolved
@@ -1,22 +1,6 @@
-<<<<<<< HEAD
-import { useMultiplePreferences } from '@data/hooks/usePreference'
-import { loggerService } from '@logger'
-import HighlightText from '@renderer/components/HighlightText'
-import { DeleteIcon } from '@renderer/components/Icons'
-import SaveToKnowledgePopup from '@renderer/components/Popups/SaveToKnowledgePopup'
-import Scrollbar from '@renderer/components/Scrollbar'
-import { useInPlaceEdit } from '@renderer/hooks/useInPlaceEdit'
-import { useKnowledgeBases } from '@renderer/hooks/useKnowledge'
-import { useActiveNode } from '@renderer/hooks/useNotesQuery'
-import NotesSidebarHeader from '@renderer/pages/notes/NotesSidebarHeader'
-import { fetchNoteSummary } from '@renderer/services/ApiService'
-import { EVENT_NAMES, EventEmitter } from '@renderer/services/EventService'
-import type { SearchMatch, SearchResult } from '@renderer/services/NotesSearchService'
-=======
 import { DynamicVirtualList } from '@renderer/components/VirtualList'
 import { useActiveNode } from '@renderer/hooks/useNotesQuery'
 import NotesSidebarHeader from '@renderer/pages/notes/NotesSidebarHeader'
->>>>>>> bc00c11a
 import { useAppSelector } from '@renderer/store'
 import { selectSortType } from '@renderer/store/note'
 import type { NotesSortType, NotesTreeNode } from '@renderer/types/note'
@@ -75,26 +59,6 @@
   const { t } = useTranslation()
   const { activeNode } = useActiveNode(notesTree)
   const sortType = useAppSelector(selectSortType)
-<<<<<<< HEAD
-  const [exportMenuOptions] = useMultiplePreferences({
-    docx: 'data.export.menus.docx',
-    image: 'data.export.menus.image',
-    joplin: 'data.export.menus.joplin',
-    markdown: 'data.export.menus.markdown',
-    notion: 'data.export.menus.notion',
-    obsidian: 'data.export.menus.obsidian',
-    siyuan: 'data.export.menus.siyuan',
-    yuque: 'data.export.menus.yuque'
-  })
-  const [editingNodeId, setEditingNodeId] = useState<string | null>(null)
-  const [renamingNodeIds, setRenamingNodeIds] = useState<Set<string>>(new Set())
-  const [newlyRenamedNodeIds, setNewlyRenamedNodeIds] = useState<Set<string>>(new Set())
-  const [draggedNodeId, setDraggedNodeId] = useState<string | null>(null)
-  const [dragOverNodeId, setDragOverNodeId] = useState<string | null>(null)
-  const [dragPosition, setDragPosition] = useState<'before' | 'inside' | 'after'>('inside')
-=======
-
->>>>>>> bc00c11a
   const [isShowStarred, setIsShowStarred] = useState(false)
   const [isShowSearch, setIsShowSearch] = useState(false)
   const [searchKeyword, setSearchKeyword] = useState('')

--- conflicted
+++ resolved
@@ -7,20 +7,15 @@
 import { useActiveNode } from '@renderer/hooks/useNotesQuery'
 import NotesSidebarHeader from '@renderer/pages/notes/NotesSidebarHeader'
 import { fetchNoteSummary } from '@renderer/services/ApiService'
-import { RootState, useAppSelector } from '@renderer/store'
+import type { RootState } from '@renderer/store'
+import { useAppSelector } from '@renderer/store'
 import { selectSortType } from '@renderer/store/note'
-<<<<<<< HEAD
 import type { NotesSortType, NotesTreeNode } from '@renderer/types/note'
+import { exportNote } from '@renderer/utils/export'
 import { useVirtualizer } from '@tanstack/react-virtual'
 import type { InputRef, MenuProps } from 'antd'
 import { Dropdown, Input } from 'antd'
-=======
-import { NotesSortType, NotesTreeNode } from '@renderer/types/note'
-import { exportNote } from '@renderer/utils/export'
-import { useVirtualizer } from '@tanstack/react-virtual'
-import { Dropdown, Input, InputRef, MenuProps } from 'antd'
-import { ItemType, MenuItemType } from 'antd/es/menu/interface'
->>>>>>> 504531d4
+import type { ItemType, MenuItemType } from 'antd/es/menu/interface'
 import {
   ChevronDown,
   ChevronRight,

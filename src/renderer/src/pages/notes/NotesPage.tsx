--- conflicted
+++ resolved
@@ -831,15 +831,12 @@
         <EditorWrapper>
           <HeaderNavbar
             notesTree={notesTree}
+            editorRef={editorRef}
+            currentContent={currentContent}
             getCurrentNoteContent={getCurrentNoteContent}
             onToggleStar={handleToggleStar}
-<<<<<<< HEAD
-            editorRef={editorRef}
-            currentContent={currentContent}
-=======
             onExpandPath={handleExpandPath}
             onRenameNode={handleRenameNode}
->>>>>>> c7d2588f
           />
           <NotesEditor
             activeNodeId={activeNode?.id}

import { loggerService } from '@logger'
import { Navbar, NavbarCenter } from '@renderer/components/app/Navbar'
import type { RichEditorRef } from '@renderer/components/RichEditor/types'
import { useActiveNode, useFileContent, useFileContentSync } from '@renderer/hooks/useNotesQuery'
import { useNotesSettings } from '@renderer/hooks/useNotesSettings'
import { useShowWorkspace } from '@renderer/hooks/useShowWorkspace'
import {
  addDir,
  addNote,
  delNode,
  loadTree,
  renameNode as renameEntry,
  sortTree,
  uploadNotes
} from '@renderer/services/NotesService'
<<<<<<< HEAD
import { getNotesTree, isParentNode, updateNodeInTree } from '@renderer/services/NotesTreeService'
import { useAppDispatch, useAppSelector } from '@renderer/store'
import { selectActiveFilePath, selectSortType, setActiveFilePath, setSortType } from '@renderer/store/note'
import type { NotesSortType, NotesTreeNode } from '@renderer/types/note'
import type { FileChangeEvent } from '@shared/config/types'
import { useLiveQuery } from 'dexie-react-hooks'
=======
import {
  addUniquePath,
  findNode,
  findNodeByPath,
  findParent,
  normalizePathValue,
  removePathEntries,
  reorderTreeNodes,
  replacePathEntries,
  updateTreeNode
} from '@renderer/services/NotesTreeService'
import { useAppDispatch, useAppSelector, useAppStore } from '@renderer/store'
import {
  selectActiveFilePath,
  selectExpandedPaths,
  selectSortType,
  selectStarredPaths,
  setActiveFilePath,
  setExpandedPaths,
  setSortType,
  setStarredPaths
} from '@renderer/store/note'
import { NotesSortType, NotesTreeNode } from '@renderer/types/note'
import { FileChangeEvent } from '@shared/config/types'
>>>>>>> c7d2588f
import { debounce } from 'lodash'
import { AnimatePresence, motion } from 'motion/react'
import type { FC } from 'react'
import { useCallback, useEffect, useMemo, useRef, useState } from 'react'
import { useTranslation } from 'react-i18next'
import styled from 'styled-components'

import HeaderNavbar from './HeaderNavbar'
import NotesEditor from './NotesEditor'
import NotesSidebar from './NotesSidebar'

const logger = loggerService.withContext('NotesPage')

const NotesPage: FC = () => {
  const editorRef = useRef<RichEditorRef>(null)
  const { t } = useTranslation()
  const { showWorkspace } = useShowWorkspace()
  const dispatch = useAppDispatch()
  const store = useAppStore()
  const activeFilePath = useAppSelector(selectActiveFilePath)
  const sortType = useAppSelector(selectSortType)
  const starredPaths = useAppSelector(selectStarredPaths)
  const expandedPaths = useAppSelector(selectExpandedPaths)
  const { settings, notesPath, updateNotesPath } = useNotesSettings()

  // 混合策略：useLiveQuery用于笔记树，React Query用于文件内容
  const [notesTree, setNotesTree] = useState<NotesTreeNode[]>([])
  const starredSet = useMemo(() => new Set(starredPaths), [starredPaths])
  const expandedSet = useMemo(() => new Set(expandedPaths), [expandedPaths])
  const { activeNode } = useActiveNode(notesTree)
  const { invalidateFileContent } = useFileContentSync()
  const { data: currentContent = '' } = useFileContent(activeFilePath)

  const [tokenCount, setTokenCount] = useState(0)
  const [selectedFolderId, setSelectedFolderId] = useState<string | null>(null)
  const watcherRef = useRef<(() => void) | null>(null)
  const lastContentRef = useRef<string>('')
  const lastFilePathRef = useRef<string | undefined>(undefined)
  const isRenamingRef = useRef(false)
  const isCreatingNoteRef = useRef(false)

  const activeFilePathRef = useRef<string | undefined>(activeFilePath)
  const currentContentRef = useRef(currentContent)

  const updateStarredPaths = useCallback(
    (updater: (paths: string[]) => string[]) => {
      const current = store.getState().note.starredPaths
      const safeCurrent = Array.isArray(current) ? current : []
      const next = updater(safeCurrent) ?? []
      if (!Array.isArray(next)) {
        return
      }
      if (next !== safeCurrent) {
        dispatch(setStarredPaths(next))
      }
    },
    [dispatch, store]
  )

  const updateExpandedPaths = useCallback(
    (updater: (paths: string[]) => string[]) => {
      const current = store.getState().note.expandedPaths
      const safeCurrent = Array.isArray(current) ? current : []
      const next = updater(safeCurrent) ?? []
      if (!Array.isArray(next)) {
        return
      }
      if (next !== safeCurrent) {
        dispatch(setExpandedPaths(next))
      }
    },
    [dispatch, store]
  )

  const mergeTreeState = useCallback(
    (nodes: NotesTreeNode[]): NotesTreeNode[] => {
      return nodes.map((node) => {
        const normalizedPath = normalizePathValue(node.externalPath)
        const merged: NotesTreeNode = {
          ...node,
          externalPath: normalizedPath,
          isStarred: starredSet.has(normalizedPath)
        }

        if (node.type === 'folder') {
          merged.expanded = expandedSet.has(normalizedPath)
          merged.children = node.children ? mergeTreeState(node.children) : []
        }

        return merged
      })
    },
    [starredSet, expandedSet]
  )

  const refreshTree = useCallback(async () => {
    if (!notesPath) {
      setNotesTree([])
      return
    }

    try {
      const rawTree = await loadTree(notesPath)
      const sortedTree = sortTree(rawTree, sortType)
      setNotesTree(mergeTreeState(sortedTree))
    } catch (error) {
      logger.error('Failed to refresh notes tree:', error as Error)
    }
  }, [mergeTreeState, notesPath, sortType])

  useEffect(() => {
    const updateCharCount = () => {
      const textContent = editorRef.current?.getContent() || currentContent
      const plainText = textContent.replace(/<[^>]*>/g, '')
      setTokenCount(plainText.length)
    }
    updateCharCount()
  }, [currentContent])

  useEffect(() => {
    refreshTree()
  }, [refreshTree])

  // Re-merge tree state when starred or expanded paths change
  useEffect(() => {
    if (notesTree.length > 0) {
      setNotesTree((prev) => mergeTreeState(prev))
    }
  }, [starredPaths, expandedPaths, mergeTreeState, notesTree.length])

  // 保存当前笔记内容
  const saveCurrentNote = useCallback(
    async (content: string, filePath?: string) => {
      const targetPath = filePath || activeFilePath
      if (!targetPath || content.trim() === currentContent.trim()) return

      try {
        await window.api.file.write(targetPath, content)
        // 保存后立即刷新缓存，确保下次读取时获取最新内容
        invalidateFileContent(targetPath)
      } catch (error) {
        logger.error('Failed to save note:', error as Error)
      }
    },
    [activeFilePath, currentContent, invalidateFileContent]
  )

  // 防抖保存函数，在停止输入后才保存，避免输入过程中的文件写入
  const debouncedSave = useMemo(
    () =>
      debounce((content: string, filePath: string | undefined) => {
        saveCurrentNote(content, filePath)
      }, 800), // 800ms防抖延迟
    [saveCurrentNote]
  )

  const saveCurrentNoteRef = useRef(saveCurrentNote)
  const debouncedSaveRef = useRef(debouncedSave)
  const invalidateFileContentRef = useRef(invalidateFileContent)
  const refreshTreeRef = useRef(refreshTree)

  const handleMarkdownChange = useCallback(
    (newMarkdown: string) => {
      // 记录最新内容和文件路径，用于兜底保存
      lastContentRef.current = newMarkdown
      lastFilePathRef.current = activeFilePath
      // 捕获当前文件路径，避免在防抖执行时文件路径已改变的竞态条件
      debouncedSave(newMarkdown, activeFilePath)
    },
    [debouncedSave, activeFilePath]
  )

  useEffect(() => {
    activeFilePathRef.current = activeFilePath
  }, [activeFilePath])

  useEffect(() => {
    currentContentRef.current = currentContent
  }, [currentContent])

  useEffect(() => {
    saveCurrentNoteRef.current = saveCurrentNote
  }, [saveCurrentNote])

  useEffect(() => {
    debouncedSaveRef.current = debouncedSave
  }, [debouncedSave])

  useEffect(() => {
    invalidateFileContentRef.current = invalidateFileContent
  }, [invalidateFileContent])

  useEffect(() => {
    refreshTreeRef.current = refreshTree
  }, [refreshTree])

  useEffect(() => {
    async function initialize() {
      if (!notesPath) {
        // 首次启动，获取默认路径
        const info = await window.api.getAppInfo()
        const defaultPath = info.notesPath
        updateNotesPath(defaultPath)
        return
      }
    }

    initialize()
    // eslint-disable-next-line react-hooks/exhaustive-deps
  }, [notesPath])

  // 处理树同步时的状态管理
  useEffect(() => {
    if (notesTree.length === 0) return
    // 如果有activeFilePath但找不到对应节点，清空选择
    // 但要排除正在同步树结构、重命名或创建笔记的情况，避免在这些操作中误清空
    const shouldClearPath = activeFilePath && !activeNode && !isRenamingRef.current && !isCreatingNoteRef.current

    if (shouldClearPath) {
      logger.warn('Clearing activeFilePath - node not found in tree', {
        activeFilePath,
        reason: 'Node not found in current tree'
      })
      dispatch(setActiveFilePath(undefined))
    }
  }, [notesTree, activeFilePath, activeNode, dispatch])

  useEffect(() => {
    if (!notesPath) return

    async function startFileWatcher() {
      // 清理之前的监控
      if (watcherRef.current) {
        watcherRef.current()
        watcherRef.current = null
      }

      // 定义文件变化处理函数
      const handleFileChange = async (data: FileChangeEvent) => {
        try {
          if (!notesPath) return
          const { eventType, filePath } = data
          const normalizedEventPath = normalizePathValue(filePath)

          switch (eventType) {
            case 'change': {
              // 处理文件内容变化 - 只有内容真正改变时才触发更新
              const activePath = activeFilePathRef.current
              if (activePath && normalizePathValue(activePath) === normalizedEventPath) {
                invalidateFileContentRef.current?.(normalizedEventPath)
              }
              break
            }

            case 'add':
            case 'addDir':
            case 'unlink':
            case 'unlinkDir': {
              // 如果删除的是当前活动文件，清空选择
              if (
                (eventType === 'unlink' || eventType === 'unlinkDir') &&
                activeFilePathRef.current &&
                normalizePathValue(activeFilePathRef.current) === normalizedEventPath
              ) {
                dispatch(setActiveFilePath(undefined))
                editorRef.current?.clear()
              }

              const refresh = refreshTreeRef.current
              if (refresh) {
                await refresh()
              }
              break
            }

            default:
              logger.debug('Unhandled file event type:', { eventType })
          }
        } catch (error) {
          logger.error('Failed to handle file change:', error as Error)
        }
      }

      try {
        await window.api.file.startFileWatcher(notesPath)
        watcherRef.current = window.api.file.onFileChange(handleFileChange)
      } catch (error) {
        logger.error('Failed to start file watcher:', error as Error)
      }
    }

    startFileWatcher()

    return () => {
      if (watcherRef.current) {
        watcherRef.current()
        watcherRef.current = null
      }
      window.api.file.stopFileWatcher().catch((error) => {
        logger.error('Failed to stop file watcher:', error)
      })

      // 如果有未保存的内容，立即保存
      if (lastContentRef.current && lastFilePathRef.current && lastContentRef.current !== currentContentRef.current) {
        const saveFn = saveCurrentNoteRef.current
        if (saveFn) {
          saveFn(lastContentRef.current, lastFilePathRef.current).catch((error) => {
            logger.error('Emergency save failed:', error as Error)
          })
        }
      }

      // 清理防抖函数
      debouncedSaveRef.current?.cancel()
    }
  }, [dispatch, notesPath])

  useEffect(() => {
    const editor = editorRef.current
    if (!editor || !currentContent) return
    // 获取编辑器当前内容
    const editorMarkdown = editor.getMarkdown()

    // 只有当编辑器内容与期望内容不一致时才更新
    // 这样既能处理初始化，也能处理后续的内容同步，还能避免光标跳动
    if (editorMarkdown !== currentContent) {
      editor.setMarkdown(currentContent)
    }
  }, [currentContent, activeFilePath])

  // 切换文件时的清理工作
  useEffect(() => {
    return () => {
      // 保存之前文件的内容
      if (lastContentRef.current && lastFilePathRef.current) {
        saveCurrentNote(lastContentRef.current, lastFilePathRef.current).catch((error) => {
          logger.error('Emergency save before file switch failed:', error as Error)
        })
      }

      // 取消防抖保存并清理状态
      debouncedSave.cancel()
      lastContentRef.current = ''
      lastFilePathRef.current = undefined
    }
    // eslint-disable-next-line react-hooks/exhaustive-deps
  }, [activeFilePath])

  // 获取目标文件夹路径（选中文件夹或根目录）
  const getTargetFolderPath = useCallback(() => {
    if (selectedFolderId) {
      const selectedNode = findNode(notesTree, selectedFolderId)
      if (selectedNode && selectedNode.type === 'folder') {
        return selectedNode.externalPath
      }
    }
    return notesPath // 默认返回根目录
  }, [selectedFolderId, notesTree, notesPath])

  // 创建文件夹
  const handleCreateFolder = useCallback(
    async (name: string) => {
      try {
        const targetPath = getTargetFolderPath()
        if (!targetPath) {
          throw new Error('No folder path selected')
        }
        await addDir(name, targetPath)
        updateExpandedPaths((prev) => addUniquePath(prev, normalizePathValue(targetPath)))
        await refreshTree()
      } catch (error) {
        logger.error('Failed to create folder:', error as Error)
      }
    },
    [getTargetFolderPath, refreshTree, updateExpandedPaths]
  )

  // 创建笔记
  const handleCreateNote = useCallback(
    async (name: string) => {
      try {
        isCreatingNoteRef.current = true

        const targetPath = getTargetFolderPath()
        if (!targetPath) {
          throw new Error('No folder path selected')
        }
        const { path: notePath } = await addNote(name, '', targetPath)
        const normalizedParent = normalizePathValue(targetPath)
        updateExpandedPaths((prev) => addUniquePath(prev, normalizedParent))
        dispatch(setActiveFilePath(notePath))
        setSelectedFolderId(null)

        await refreshTree()
      } catch (error) {
        logger.error('Failed to create note:', error as Error)
      } finally {
        // 延迟重置标志，给数据库同步一些时间
        setTimeout(() => {
          isCreatingNoteRef.current = false
        }, 500)
      }
    },
    [dispatch, getTargetFolderPath, refreshTree, updateExpandedPaths]
  )

  const handleToggleExpanded = useCallback(
    (nodeId: string) => {
      const targetNode = findNode(notesTree, nodeId)
      if (!targetNode || targetNode.type !== 'folder') {
        return
      }

      const nextExpanded = !targetNode.expanded
      // Update Redux state first, then let mergeTreeState handle the UI update
      updateExpandedPaths((prev) =>
        nextExpanded
          ? addUniquePath(prev, targetNode.externalPath)
          : removePathEntries(prev, targetNode.externalPath, false)
      )
    },
    [notesTree, updateExpandedPaths]
  )

  const handleToggleStar = useCallback(
    (nodeId: string) => {
      const node = findNode(notesTree, nodeId)
      if (!node) {
        return
      }

      const nextStarred = !node.isStarred
      // Update Redux state first, then let mergeTreeState handle the UI update
      updateStarredPaths((prev) =>
        nextStarred ? addUniquePath(prev, node.externalPath) : removePathEntries(prev, node.externalPath, false)
      )
    },
    [notesTree, updateStarredPaths]
  )

  // 选择节点
  const handleSelectNode = useCallback(
    async (node: NotesTreeNode) => {
      if (node.type === 'file') {
        try {
          dispatch(setActiveFilePath(node.externalPath))
          invalidateFileContent(node.externalPath)
          // 清除文件夹选择状态
          setSelectedFolderId(null)
        } catch (error) {
          logger.error('Failed to load note:', error as Error)
        }
      } else if (node.type === 'folder') {
        setSelectedFolderId(node.id)
        handleToggleExpanded(node.id)
      }
    },
    [dispatch, handleToggleExpanded, invalidateFileContent]
  )

  // 删除节点
  const handleDeleteNode = useCallback(
    async (nodeId: string) => {
      try {
        const nodeToDelete = findNode(notesTree, nodeId)
        if (!nodeToDelete) return

        await delNode(nodeToDelete)

        updateStarredPaths((prev) => removePathEntries(prev, nodeToDelete.externalPath, nodeToDelete.type === 'folder'))
        updateExpandedPaths((prev) =>
          removePathEntries(prev, nodeToDelete.externalPath, nodeToDelete.type === 'folder')
        )

        const normalizedActivePath = activeFilePath ? normalizePathValue(activeFilePath) : undefined
        const normalizedDeletePath = normalizePathValue(nodeToDelete.externalPath)
        const isActiveNode = normalizedActivePath === normalizedDeletePath
        const isActiveDescendant =
          nodeToDelete.type === 'folder' &&
          normalizedActivePath &&
          normalizedActivePath.startsWith(`${normalizedDeletePath}/`)

        if (isActiveNode || isActiveDescendant) {
          dispatch(setActiveFilePath(undefined))
          editorRef.current?.clear()
        }

        await refreshTree()
      } catch (error) {
        logger.error('Failed to delete node:', error as Error)
      }
    },
    [notesTree, activeFilePath, dispatch, refreshTree, updateStarredPaths, updateExpandedPaths]
  )

  // 重命名节点
  const handleRenameNode = useCallback(
    async (nodeId: string, newName: string) => {
      try {
        isRenamingRef.current = true

        const node = findNode(notesTree, nodeId)
        if (!node || node.name === newName) {
          return
        }

        const oldPath = node.externalPath
        const renamed = await renameEntry(node, newName)

        if (node.type === 'file' && activeFilePath === oldPath) {
          debouncedSaveRef.current?.cancel()
          lastFilePathRef.current = renamed.path
          dispatch(setActiveFilePath(renamed.path))
        } else if (node.type === 'folder' && activeFilePath && activeFilePath.startsWith(`${oldPath}/`)) {
          const suffix = activeFilePath.slice(oldPath.length)
          const nextActivePath = `${renamed.path}${suffix}`
          debouncedSaveRef.current?.cancel()
          lastFilePathRef.current = nextActivePath
          dispatch(setActiveFilePath(nextActivePath))
        }

        updateStarredPaths((prev) => replacePathEntries(prev, oldPath, renamed.path, node.type === 'folder'))
        updateExpandedPaths((prev) => replacePathEntries(prev, oldPath, renamed.path, node.type === 'folder'))

        await refreshTree()
      } catch (error) {
        logger.error('Failed to rename node:', error as Error)
      } finally {
        setTimeout(() => {
          isRenamingRef.current = false
        }, 500)
      }
    },
    [activeFilePath, dispatch, notesTree, refreshTree, updateStarredPaths, updateExpandedPaths]
  )

  // 处理文件上传
  const handleUploadFiles = useCallback(
    async (files: File[]) => {
      try {
        if (!files || files.length === 0) {
          window.toast.warning(t('notes.no_file_selected'))
          return
        }

        const targetFolderPath = getTargetFolderPath()
        if (!targetFolderPath) {
          throw new Error('No folder path selected')
        }

        const result = await uploadNotes(files, targetFolderPath)

        // 检查上传结果
        if (result.fileCount === 0) {
          window.toast.warning(t('notes.no_valid_files'))
          return
        }

        // 排序并显示成功信息
        updateExpandedPaths((prev) => addUniquePath(prev, normalizePathValue(targetFolderPath)))
        await refreshTree()

        const successMessage = t('notes.upload_success')

        window.toast.success(successMessage)
      } catch (error) {
        logger.error('Failed to handle file upload:', error as Error)
        window.toast.error(t('notes.upload_failed'))
      }
    },
    [getTargetFolderPath, refreshTree, t, updateExpandedPaths]
  )

  // 处理节点移动
  const handleMoveNode = useCallback(
    async (sourceNodeId: string, targetNodeId: string, position: 'before' | 'after' | 'inside') => {
      if (!notesPath) {
        return
      }

      try {
        const sourceNode = findNode(notesTree, sourceNodeId)
        const targetNode = findNode(notesTree, targetNodeId)

        if (!sourceNode || !targetNode) {
          return
        }

        if (position === 'inside' && targetNode.type !== 'folder') {
          return
        }

        const rootPath = normalizePathValue(notesPath)
        const sourceParentNode = findParent(notesTree, sourceNodeId)
        const targetParentNode = position === 'inside' ? targetNode : findParent(notesTree, targetNodeId)

        const sourceParentPath = sourceParentNode ? sourceParentNode.externalPath : rootPath
        const targetParentPath =
          position === 'inside' ? targetNode.externalPath : targetParentNode ? targetParentNode.externalPath : rootPath

        const normalizedSourceParent = normalizePathValue(sourceParentPath)
        const normalizedTargetParent = normalizePathValue(targetParentPath)

        const isManualReorder = position !== 'inside' && normalizedSourceParent === normalizedTargetParent

        if (isManualReorder) {
          // For manual reordering within the same parent, we can optimize by only updating the affected parent
          setNotesTree((prev) =>
            reorderTreeNodes(prev, sourceNodeId, targetNodeId, position === 'before' ? 'before' : 'after')
          )
          return
        }

        const { safeName } = await window.api.file.checkFileName(
          normalizedTargetParent,
          sourceNode.name,
          sourceNode.type === 'file'
        )

        const destinationPath =
          sourceNode.type === 'file'
            ? `${normalizedTargetParent}/${safeName}.md`
            : `${normalizedTargetParent}/${safeName}`

        if (destinationPath === sourceNode.externalPath) {
          return
        }

        if (sourceNode.type === 'file') {
          await window.api.file.move(sourceNode.externalPath, destinationPath)
        } else {
          await window.api.file.moveDir(sourceNode.externalPath, destinationPath)
        }

        updateStarredPaths((prev) =>
          replacePathEntries(prev, sourceNode.externalPath, destinationPath, sourceNode.type === 'folder')
        )
        updateExpandedPaths((prev) => {
          let next = replacePathEntries(prev, sourceNode.externalPath, destinationPath, sourceNode.type === 'folder')
          next = addUniquePath(next, normalizedTargetParent)
          return next
        })

        const normalizedActivePath = activeFilePath ? normalizePathValue(activeFilePath) : undefined
        if (normalizedActivePath) {
          if (normalizedActivePath === sourceNode.externalPath) {
            dispatch(setActiveFilePath(destinationPath))
          } else if (sourceNode.type === 'folder' && normalizedActivePath.startsWith(`${sourceNode.externalPath}/`)) {
            const suffix = normalizedActivePath.slice(sourceNode.externalPath.length)
            dispatch(setActiveFilePath(`${destinationPath}${suffix}`))
          }
        }

        await refreshTree()
      } catch (error) {
        logger.error('Failed to move nodes:', error as Error)
      }
    },
    [activeFilePath, dispatch, notesPath, notesTree, refreshTree, updateStarredPaths, updateExpandedPaths]
  )

  // 处理节点排序
  const handleSortNodes = useCallback(
    async (newSortType: NotesSortType) => {
      dispatch(setSortType(newSortType))
      setNotesTree((prev) => mergeTreeState(sortTree(prev, newSortType)))
    },
    [dispatch, mergeTreeState]
  )

  const handleExpandPath = useCallback(
    (treePath: string) => {
      if (!treePath) {
        return
      }

      const segments = treePath.split('/').filter(Boolean)
      if (segments.length === 0) {
        return
      }

      let nextTree = notesTree
      const pathsToAdd: string[] = []

      segments.forEach((_, index) => {
        const currentPath = '/' + segments.slice(0, index + 1).join('/')
        const node = findNodeByPath(nextTree, currentPath)
        if (node && node.type === 'folder' && !node.expanded) {
          pathsToAdd.push(node.externalPath)
          nextTree = updateTreeNode(nextTree, node.id, (current) => ({ ...current, expanded: true }))
        }
      })

      if (pathsToAdd.length > 0) {
        setNotesTree(nextTree)
        updateExpandedPaths((prev) => {
          let updated = prev
          pathsToAdd.forEach((path) => {
            updated = addUniquePath(updated, path)
          })
          return updated
        })
      }
    },
    [notesTree, updateExpandedPaths]
  )

  const getCurrentNoteContent = useCallback(() => {
    if (settings.defaultEditMode === 'source') {
      return currentContent
    } else {
      return editorRef.current?.getMarkdown() || currentContent
    }
  }, [currentContent, settings.defaultEditMode])

  return (
    <Container id="notes-page">
      <Navbar>
        <NavbarCenter style={{ borderRight: 'none' }}>{t('notes.title')}</NavbarCenter>
      </Navbar>
      <ContentContainer id="content-container">
        <AnimatePresence initial={false}>
          {showWorkspace && (
            <motion.div
              initial={{ width: 0, opacity: 0 }}
              animate={{ width: 250, opacity: 1 }}
              exit={{ width: 0, opacity: 0 }}
              transition={{ duration: 0.3, ease: 'easeInOut' }}
              style={{ overflow: 'hidden' }}>
              <NotesSidebar
                notesTree={notesTree}
                selectedFolderId={selectedFolderId}
                onSelectNode={handleSelectNode}
                onCreateFolder={handleCreateFolder}
                onCreateNote={handleCreateNote}
                onDeleteNode={handleDeleteNode}
                onRenameNode={handleRenameNode}
                onToggleExpanded={handleToggleExpanded}
                onToggleStar={handleToggleStar}
                onMoveNode={handleMoveNode}
                onSortNodes={handleSortNodes}
                onUploadFiles={handleUploadFiles}
              />
            </motion.div>
          )}
        </AnimatePresence>
        <EditorWrapper>
          <HeaderNavbar
            notesTree={notesTree}
            getCurrentNoteContent={getCurrentNoteContent}
            onToggleStar={handleToggleStar}
            onExpandPath={handleExpandPath}
            onRenameNode={handleRenameNode}
          />
          <NotesEditor
            activeNodeId={activeNode?.id}
            currentContent={currentContent}
            tokenCount={tokenCount}
            onMarkdownChange={handleMarkdownChange}
            editorRef={editorRef}
          />
        </EditorWrapper>
      </ContentContainer>
    </Container>
  )
}

const Container = styled.div`
  flex: 1;
  display: flex;
  flex-direction: column;
  width: 100%;
`

const ContentContainer = styled.div`
  display: flex;
  flex: 1;
  flex-direction: row;
  min-height: 0;
`

const EditorWrapper = styled.div`
  display: flex;
  position: relative;
  flex-direction: column;
  justify-content: space-between;
  width: 100%;
  flex: 1;
  max-width: 100%;
  overflow: hidden;
  min-height: 0;
  min-width: 0;
`

export default NotesPage<|MERGE_RESOLUTION|>--- conflicted
+++ resolved
@@ -13,14 +13,6 @@
   sortTree,
   uploadNotes
 } from '@renderer/services/NotesService'
-<<<<<<< HEAD
-import { getNotesTree, isParentNode, updateNodeInTree } from '@renderer/services/NotesTreeService'
-import { useAppDispatch, useAppSelector } from '@renderer/store'
-import { selectActiveFilePath, selectSortType, setActiveFilePath, setSortType } from '@renderer/store/note'
-import type { NotesSortType, NotesTreeNode } from '@renderer/types/note'
-import type { FileChangeEvent } from '@shared/config/types'
-import { useLiveQuery } from 'dexie-react-hooks'
-=======
 import {
   addUniquePath,
   findNode,
@@ -43,9 +35,8 @@
   setSortType,
   setStarredPaths
 } from '@renderer/store/note'
-import { NotesSortType, NotesTreeNode } from '@renderer/types/note'
-import { FileChangeEvent } from '@shared/config/types'
->>>>>>> c7d2588f
+import type { NotesSortType, NotesTreeNode } from '@renderer/types/note'
+import type { FileChangeEvent } from '@shared/config/types'
 import { debounce } from 'lodash'
 import { AnimatePresence, motion } from 'motion/react'
 import type { FC } from 'react'

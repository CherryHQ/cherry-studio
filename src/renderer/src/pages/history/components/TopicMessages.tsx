--- conflicted
+++ resolved
@@ -58,13 +58,8 @@
                 type="text"
                 size="middle"
                 style={{ color: 'var(--color-text-3)', position: 'absolute', right: 0, top: 5 }}
-<<<<<<< HEAD
                 onClick={() => locateToMessage(message)}
-                icon={<ArrowRightOutlined />}
-=======
-                onClick={() => locateToMessage(navigate, message)}
                 icon={<Forward size={16} />}
->>>>>>> ba21a2c5
               />
               <Divider style={{ margin: '8px auto 15px' }} variant="dashed" />
             </div>
@@ -93,11 +88,7 @@
 
 const ContainerWrapper = styled.div`
   width: 100%;
-<<<<<<< HEAD
-  padding: 0 16px;
-=======
   padding: 16px;
->>>>>>> ba21a2c5
   display: flex;
   flex-direction: column;
 `

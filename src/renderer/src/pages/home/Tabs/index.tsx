--- conflicted
+++ resolved
@@ -8,15 +8,10 @@
 import { useRuntime } from '@renderer/hooks/useRuntime'
 import { useShowTopics } from '@renderer/hooks/useStore'
 import { EVENT_NAMES, EventEmitter } from '@renderer/services/EventService'
-<<<<<<< HEAD
+import { useAppDispatch } from '@renderer/store'
+import { setActiveAgentId, setActiveTopicOrSessionAction } from '@renderer/store/runtime'
 import type { Assistant, Topic } from '@renderer/types'
 import type { Tab } from '@renderer/types/chat'
-=======
-import { useAppDispatch } from '@renderer/store'
-import { setActiveAgentId, setActiveTopicOrSessionAction } from '@renderer/store/runtime'
-import { Assistant, Topic } from '@renderer/types'
-import { Tab } from '@renderer/types/chat'
->>>>>>> 8da43ab7
 import { classNames, getErrorMessage, uuid } from '@renderer/utils'
 import type { FC } from 'react'
 import { useEffect, useState } from 'react'

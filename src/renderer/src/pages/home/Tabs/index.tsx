import { usePreference } from '@data/hooks/usePreference'
import AddAssistantPopup from '@renderer/components/Popups/AddAssistantPopup'
<<<<<<< HEAD
import { useCache } from '@renderer/data/hooks/useCache'
import { useActiveSession } from '@renderer/hooks/agents/useActiveSession'
import { useUpdateSession } from '@renderer/hooks/agents/useUpdateSession'
import { useAssistants, useDefaultAssistant } from '@renderer/hooks/useAssistant'
import { useNavbarPosition } from '@renderer/hooks/useNavbar'
=======
import { useAssistants, useDefaultAssistant } from '@renderer/hooks/useAssistant'
import { useNavbarPosition, useSettings } from '@renderer/hooks/useSettings'
>>>>>>> dc0c47c6
import { useShowTopics } from '@renderer/hooks/useStore'
import { EVENT_NAMES, EventEmitter } from '@renderer/services/EventService'
import type { Assistant, Topic } from '@renderer/types'
import type { Tab } from '@renderer/types/chat'
import { classNames, uuid } from '@renderer/utils'
import type { FC } from 'react'
import { useEffect, useState } from 'react'
import { useTranslation } from 'react-i18next'
import styled from 'styled-components'

import Assistants from './AssistantsTab'
import Topics from './TopicsTab'

interface Props {
  activeAssistant: Assistant
  activeTopic: Topic
  setActiveAssistant: (assistant: Assistant) => void
  setActiveTopic: (topic: Topic) => void
  position: 'left' | 'right'
  forceToSeeAllTab?: boolean
  style?: React.CSSProperties
}

let _tab: Tab | null = null

const HomeTabs: FC<Props> = ({
  activeAssistant,
  activeTopic,
  setActiveAssistant,
  setActiveTopic,
  position,
  forceToSeeAllTab,
  style
}) => {
  const { addAssistant } = useAssistants()
  const [topicPosition] = usePreference('topic.position')
  const { defaultAssistant } = useDefaultAssistant()
  const { toggleShowTopics } = useShowTopics()
  const { isLeftNavbar } = useNavbarPosition()
  const { t } = useTranslation()
<<<<<<< HEAD
  const [activeAgentId, setActiveAgentId] = useCache('agent.active_id')
  const [activeTopicOrSession, setActiveTopicOrSession] = useCache('chat.active_view')
  const { session, isLoading: isSessionLoading, error: sessionError } = useActiveSession()
  const { updateSession } = useUpdateSession(activeAgentId)
=======
  const dispatch = useAppDispatch()
>>>>>>> dc0c47c6

  const [tab, setTab] = useState<Tab>(position === 'left' ? _tab || 'assistants' : 'topic')
  const borderStyle = '0.5px solid var(--color-border)'
  const border =
    position === 'left'
      ? { borderRight: isLeftNavbar ? borderStyle : 'none' }
      : { borderLeft: isLeftNavbar ? borderStyle : 'none', borderTopLeftRadius: 0 }

  if (position === 'left' && topicPosition === 'left') {
    _tab = tab
  }

  const showTab = position === 'left' && topicPosition === 'left'

  const onCreateAssistant = async () => {
    const assistant = await AddAssistantPopup.show()
    if (assistant) {
      setActiveAssistant(assistant)
      setActiveAgentId(null)
      setActiveTopicOrSession('topic')
    }
  }

  const onCreateDefaultAssistant = () => {
    const assistant = { ...defaultAssistant, id: uuid() }
    addAssistant(assistant)
    setActiveAssistant(assistant)
    setActiveAgentId(null)
    setActiveTopicOrSession('topic')
  }

  useEffect(() => {
    const unsubscribes = [
      EventEmitter.on(EVENT_NAMES.SHOW_ASSISTANTS, (): any => {
        showTab && setTab('assistants')
      }),
      EventEmitter.on(EVENT_NAMES.SHOW_TOPIC_SIDEBAR, (): any => {
        showTab && setTab('topic')
      }),
      EventEmitter.on(EVENT_NAMES.SWITCH_TOPIC_SIDEBAR, () => {
        showTab && setTab('topic')
        if (position === 'left' && topicPosition === 'right') {
          toggleShowTopics()
        }
      })
    ]
    return () => unsubscribes.forEach((unsub) => unsub())
  }, [position, setTab, showTab, tab, toggleShowTopics, topicPosition])

  useEffect(() => {
    if (position === 'right' && topicPosition === 'right' && tab === 'assistants') {
      setTab('topic')
    }
    if (position === 'left' && topicPosition === 'right' && tab === 'topic') {
      setTab('assistants')
    }
  }, [position, tab, topicPosition, forceToSeeAllTab])

  return (
    <Container
      style={{ ...border, ...style }}
      className={classNames('home-tabs', { right: position === 'right' && topicPosition === 'right' })}>
      {position === 'left' && topicPosition === 'left' && (
        <CustomTabs>
          <TabItem active={tab === 'assistants'} onClick={() => setTab('assistants')}>
            {t('assistants.abbr')}
          </TabItem>
          <TabItem active={tab === 'topic'} onClick={() => setTab('topic')}>
            {t('common.topics')}
          </TabItem>
        </CustomTabs>
      )}

      <TabContent className="home-tabs-content">
        {tab === 'assistants' && (
          <Assistants
            activeAssistant={activeAssistant}
            setActiveAssistant={setActiveAssistant}
            onCreateAssistant={onCreateAssistant}
            onCreateDefaultAssistant={onCreateDefaultAssistant}
          />
        )}
        {tab === 'topic' && (
          <Topics
            assistant={activeAssistant}
            activeTopic={activeTopic}
            setActiveTopic={setActiveTopic}
            position={position}
          />
        )}
      </TabContent>
    </Container>
  )
}

const Container = styled.div`
  display: flex;
  flex-direction: column;
  width: var(--assistants-width);
  transition: width 0.3s;
  height: calc(100vh - var(--navbar-height));

  &.right {
    height: calc(100vh - var(--navbar-height));
  }

  [navbar-position='left'] & {
    background-color: var(--color-background);
  }
  [navbar-position='top'] & {
    height: calc(100vh - var(--navbar-height));
  }
  overflow: hidden;
  .collapsed {
    width: 0;
    border-left: none;
  }
`

const TabContent = styled.div`
  display: flex;
  transition: width 0.3s;
  flex: 1;
  flex-direction: column;
  overflow-y: hidden;
  overflow-x: hidden;
`

const CustomTabs = styled.div`
  display: flex;
  margin: 0 12px;
  padding: 6px 0;
  border-bottom: 1px solid var(--color-border);
  background: transparent;
  -webkit-app-region: no-drag;
  [navbar-position='top'] & {
    padding-top: 2px;
  }
`

const TabItem = styled.button<{ active: boolean }>`
  flex: 1;
  height: 30px;
  border: none;
  background: transparent;
  color: ${(props) => (props.active ? 'var(--color-text)' : 'var(--color-text-secondary)')};
  font-size: 13px;
  font-weight: ${(props) => (props.active ? '600' : '400')};
  cursor: pointer;
  border-radius: 8px;
  margin: 0 2px;
  position: relative;
  display: flex;
  align-items: center;
  justify-content: center;

  &:hover {
    color: var(--color-text);
  }

  &:active {
    transform: scale(0.98);
  }

  &::after {
    content: '';
    position: absolute;
    bottom: -8px;
    left: 50%;
    transform: translateX(-50%);
    width: ${(props) => (props.active ? '30px' : '0')};
    height: 3px;
    background: var(--color-primary);
    border-radius: 1px;
    transition: all 0.2s ease;
  }

  &:hover::after {
    width: ${(props) => (props.active ? '30px' : '16px')};
    background: ${(props) => (props.active ? 'var(--color-primary)' : 'var(--color-primary-soft)')};
  }
`

export default HomeTabs<|MERGE_RESOLUTION|>--- conflicted
+++ resolved
@@ -1,15 +1,8 @@
 import { usePreference } from '@data/hooks/usePreference'
 import AddAssistantPopup from '@renderer/components/Popups/AddAssistantPopup'
-<<<<<<< HEAD
 import { useCache } from '@renderer/data/hooks/useCache'
-import { useActiveSession } from '@renderer/hooks/agents/useActiveSession'
-import { useUpdateSession } from '@renderer/hooks/agents/useUpdateSession'
 import { useAssistants, useDefaultAssistant } from '@renderer/hooks/useAssistant'
 import { useNavbarPosition } from '@renderer/hooks/useNavbar'
-=======
-import { useAssistants, useDefaultAssistant } from '@renderer/hooks/useAssistant'
-import { useNavbarPosition, useSettings } from '@renderer/hooks/useSettings'
->>>>>>> dc0c47c6
 import { useShowTopics } from '@renderer/hooks/useStore'
 import { EVENT_NAMES, EventEmitter } from '@renderer/services/EventService'
 import type { Assistant, Topic } from '@renderer/types'
@@ -50,14 +43,8 @@
   const { toggleShowTopics } = useShowTopics()
   const { isLeftNavbar } = useNavbarPosition()
   const { t } = useTranslation()
-<<<<<<< HEAD
-  const [activeAgentId, setActiveAgentId] = useCache('agent.active_id')
-  const [activeTopicOrSession, setActiveTopicOrSession] = useCache('chat.active_view')
-  const { session, isLoading: isSessionLoading, error: sessionError } = useActiveSession()
-  const { updateSession } = useUpdateSession(activeAgentId)
-=======
-  const dispatch = useAppDispatch()
->>>>>>> dc0c47c6
+  const [, setActiveAgentId] = useCache('agent.active_id')
+  const [, setActiveTopicOrSession] = useCache('chat.active_view')
 
   const [tab, setTab] = useState<Tab>(position === 'left' ? _tab || 'assistants' : 'topic')
   const borderStyle = '0.5px solid var(--color-border)'

--- conflicted
+++ resolved
@@ -3,15 +3,9 @@
 import { AgentModal } from '@renderer/components/Popups/agent/AgentModal'
 import { useAppDispatch } from '@renderer/store'
 import { setActiveTopicOrSessionAction } from '@renderer/store/runtime'
-<<<<<<< HEAD
 import type { AgentEntity, Assistant, Topic } from '@renderer/types'
-import { Bot, MessageSquare } from 'lucide-react'
 import type { FC } from 'react'
-import { useCallback, useState } from 'react'
-=======
-import { AgentEntity, Assistant, Topic } from '@renderer/types'
-import { FC, useCallback } from 'react'
->>>>>>> 1f0381ae
+import { useCallback } from 'react'
 import { useTranslation } from 'react-i18next'
 
 import AddButton from './AddButton'
@@ -66,38 +60,9 @@
 
   return (
     <div className="mb-1">
-<<<<<<< HEAD
-      <Popover
-        isOpen={isPopoverOpen}
-        onOpenChange={setIsPopoverOpen}
-        placement="bottom"
-        classNames={{ content: 'p-0 min-w-[200px]' }}>
-        <PopoverTrigger>
-          <AddButton>{t('chat.add.assistant.title')}</AddButton>
-        </PopoverTrigger>
-        <PopoverContent>
-          <div className="flex w-full flex-col gap-1 p-1">
-            <Button
-              onClick={handleAddAssistant}
-              className="w-full justify-start bg-transparent hover:bg-[var(--color-list-item)]"
-              startContent={<MessageSquare size={16} className="shrink-0" />}>
-              {t('chat.add.assistant.title')}
-            </Button>
-            <Button
-              onClick={handleAddAgent}
-              className="w-full justify-start bg-transparent hover:bg-[var(--color-list-item)]"
-              startContent={<Bot size={16} className="shrink-0" />}>
-              {t('agent.add.title')}
-            </Button>
-          </div>
-        </PopoverContent>
-      </Popover>
-
-=======
-      <AddButton onPress={handleAddButtonClick} className="-mt-[1px] mb-[2px]">
+      <AddButton onClick={handleAddButtonClick} className="-mt-[1px] mb-[2px]">
         {t('chat.add.assistant.title')}
       </AddButton>
->>>>>>> 1f0381ae
       <AgentModal isOpen={isAgentModalOpen} onClose={onAgentModalClose} afterSubmit={afterCreate} />
     </div>
   )

import AddAssistantOrAgentPopup from '@renderer/components/Popups/AddAssistantOrAgentPopup'
import AgentModalPopup from '@renderer/components/Popups/agent/AgentModal'
import { useApiServer } from '@renderer/hooks/useApiServer'
import { useAppDispatch } from '@renderer/store'
import { setActiveTopicOrSessionAction } from '@renderer/store/runtime'
import type { AgentEntity, Assistant, Topic } from '@renderer/types'
import type { FC } from 'react'
import { useCallback } from 'react'
import { useTranslation } from 'react-i18next'

import AddButton from './AddButton'

interface UnifiedAddButtonProps {
  onCreateAssistant: () => void
  setActiveAssistant: (a: Assistant) => void
  setActiveAgentId: (id: string) => void
}

const UnifiedAddButton: FC<UnifiedAddButtonProps> = ({ onCreateAssistant, setActiveAssistant, setActiveAgentId }) => {
  const { t } = useTranslation()
  const dispatch = useAppDispatch()
  const { apiServerRunning, startApiServer } = useApiServer()

  const afterCreate = useCallback(
    (a: AgentEntity) => {
      // TODO: should allow it to be null
      setActiveAssistant({
        id: 'fake',
        name: '',
        prompt: '',
        topics: [
          {
            id: 'fake',
            assistantId: 'fake',
            name: 'fake',
            createdAt: '',
            updatedAt: '',
            messages: []
          } as unknown as Topic
        ],
        type: 'chat'
      })
      setActiveAgentId(a.id)
      dispatch(setActiveTopicOrSessionAction('session'))
    },
    [dispatch, setActiveAgentId, setActiveAssistant]
  )

  const handleAddButtonClick = async () => {
    AddAssistantOrAgentPopup.show({
      onSelect: (type) => {
        if (type === 'assistant') {
          onCreateAssistant()
        }

        if (type === 'agent') {
          !apiServerRunning && startApiServer()
          AgentModalPopup.show({ afterSubmit: afterCreate })
        }
      }
    })
  }

  return (
<<<<<<< HEAD
    <div className="mb-1">
      <AddButton onClick={handleAddButtonClick} className="-mt-[1px] mb-[2px]">
        {t('chat.add.assistant.title')}
      </AddButton>
      <AgentModal isOpen={isAgentModalOpen} onClose={onAgentModalClose} afterSubmit={afterCreate} />
=======
    <div className="-mt-[4px] mb-[6px]">
      <AddButton onClick={handleAddButtonClick}>{t('chat.add.assistant.title')}</AddButton>
>>>>>>> 78278ce9
    </div>
  )
}

export default UnifiedAddButton<|MERGE_RESOLUTION|>--- conflicted
+++ resolved
@@ -62,16 +62,8 @@
   }
 
   return (
-<<<<<<< HEAD
-    <div className="mb-1">
-      <AddButton onClick={handleAddButtonClick} className="-mt-[1px] mb-[2px]">
-        {t('chat.add.assistant.title')}
-      </AddButton>
-      <AgentModal isOpen={isAgentModalOpen} onClose={onAgentModalClose} afterSubmit={afterCreate} />
-=======
     <div className="-mt-[4px] mb-[6px]">
       <AddButton onClick={handleAddButtonClick}>{t('chat.add.assistant.title')}</AddButton>
->>>>>>> 78278ce9
     </div>
   )
 }

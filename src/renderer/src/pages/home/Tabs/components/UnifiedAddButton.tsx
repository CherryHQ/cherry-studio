import { Button, Popover, PopoverContent, PopoverTrigger, useDisclosure } from '@heroui/react'
import { AgentModal } from '@renderer/components/Popups/agent/AgentModal'
import { useAppDispatch } from '@renderer/store'
import { setActiveTopicOrSessionAction } from '@renderer/store/runtime'
import { AgentEntity, Assistant, Topic } from '@renderer/types'
import { Bot, MessageSquare } from 'lucide-react'
<<<<<<< HEAD
import type { FC } from 'react'
import { useState } from 'react'
=======
import { FC, useCallback, useState } from 'react'
>>>>>>> 8da43ab7
import { useTranslation } from 'react-i18next'

import AddButton from './AddButton'

interface UnifiedAddButtonProps {
  onCreateAssistant: () => void
  setActiveAssistant: (a: Assistant) => void
  setActiveAgentId: (id: string) => void
}

const UnifiedAddButton: FC<UnifiedAddButtonProps> = ({ onCreateAssistant, setActiveAssistant, setActiveAgentId }) => {
  const { t } = useTranslation()
  const [isPopoverOpen, setIsPopoverOpen] = useState(false)
  const { isOpen: isAgentModalOpen, onOpen: onAgentModalOpen, onClose: onAgentModalClose } = useDisclosure()
  const dispatch = useAppDispatch()

  const handleAddAssistant = () => {
    setIsPopoverOpen(false)
    onCreateAssistant()
  }

  const handleAddAgent = () => {
    setIsPopoverOpen(false)
    onAgentModalOpen()
  }

  const afterCreate = useCallback(
    (a: AgentEntity) => {
      // TODO: should allow it to be null
      setActiveAssistant({
        id: 'fake',
        name: '',
        prompt: '',
        topics: [
          {
            id: 'fake',
            assistantId: 'fake',
            name: 'fake',
            createdAt: '',
            updatedAt: '',
            messages: []
          } as unknown as Topic
        ],
        type: 'chat'
      })
      setActiveAgentId(a.id)
      dispatch(setActiveTopicOrSessionAction('session'))
    },
    [dispatch, setActiveAgentId, setActiveAssistant]
  )

  return (
    <div className="mb-1">
      <Popover
        isOpen={isPopoverOpen}
        onOpenChange={setIsPopoverOpen}
        placement="bottom"
        classNames={{ content: 'p-0 min-w-[200px]' }}>
        <PopoverTrigger>
          <AddButton>{t('chat.add.assistant.title')}</AddButton>
        </PopoverTrigger>
        <PopoverContent>
          <div className="flex w-full flex-col gap-1 p-1">
            <Button
              onClick={handleAddAssistant}
              className="w-full justify-start bg-transparent hover:bg-[var(--color-list-item)]"
              startContent={<MessageSquare size={16} className="shrink-0" />}>
              {t('chat.add.assistant.title')}
            </Button>
            <Button
              onClick={handleAddAgent}
              className="w-full justify-start bg-transparent hover:bg-[var(--color-list-item)]"
              startContent={<Bot size={16} className="shrink-0" />}>
              {t('agent.add.title')}
            </Button>
          </div>
        </PopoverContent>
      </Popover>

      <AgentModal isOpen={isAgentModalOpen} onClose={onAgentModalClose} afterSubmit={afterCreate} />
    </div>
  )
}

export default UnifiedAddButton<|MERGE_RESOLUTION|>--- conflicted
+++ resolved
@@ -2,14 +2,10 @@
 import { AgentModal } from '@renderer/components/Popups/agent/AgentModal'
 import { useAppDispatch } from '@renderer/store'
 import { setActiveTopicOrSessionAction } from '@renderer/store/runtime'
-import { AgentEntity, Assistant, Topic } from '@renderer/types'
+import type { AgentEntity, Assistant, Topic } from '@renderer/types'
 import { Bot, MessageSquare } from 'lucide-react'
-<<<<<<< HEAD
 import type { FC } from 'react'
-import { useState } from 'react'
-=======
-import { FC, useCallback, useState } from 'react'
->>>>>>> 8da43ab7
+import { useCallback, useState } from 'react'
 import { useTranslation } from 'react-i18next'
 
 import AddButton from './AddButton'

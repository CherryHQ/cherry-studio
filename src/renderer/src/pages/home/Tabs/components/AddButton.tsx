import type { ButtonProps } from '@heroui/react'
import { Button, cn } from '@heroui/react'
import { PlusIcon } from 'lucide-react'
<<<<<<< HEAD
=======
import type { FC } from 'react'
>>>>>>> 49bd298d

const AddButton = ({ children, className, ...props }: ButtonProps) => {
  return (
    <Button
      className={cn(
        'h-9 w-[calc(var(--assistants-width)-20px)] justify-start rounded-lg bg-transparent px-3 text-[13px] text-[var(--color-text-2)] hover:bg-[var(--color-list-item)]',
        className
      )}
      startContent={<PlusIcon size={16} className="shrink-0" />}
      {...props}>
      {children}
    </Button>
  )
}

export default AddButton<|MERGE_RESOLUTION|>--- conflicted
+++ resolved
@@ -1,10 +1,6 @@
 import type { ButtonProps } from '@heroui/react'
 import { Button, cn } from '@heroui/react'
 import { PlusIcon } from 'lucide-react'
-<<<<<<< HEAD
-=======
-import type { FC } from 'react'
->>>>>>> 49bd298d
 
 const AddButton = ({ children, className, ...props }: ButtonProps) => {
   return (

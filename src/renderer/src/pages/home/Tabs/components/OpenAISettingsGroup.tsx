import { HelpTooltip } from '@cherrystudio/ui'
import Selector from '@renderer/components/Selector'
import {
  getModelSupportedVerbosity,
  isSupportedReasoningEffortOpenAIModel,
  isSupportFlexServiceTierModel,
  isSupportVerbosityModel
} from '@renderer/config/models'
import { useProvider } from '@renderer/hooks/useProvider'
import { SettingDivider, SettingRow } from '@renderer/pages/settings'
import { CollapsibleSettingGroup } from '@renderer/pages/settings/SettingGroup'
import type { RootState } from '@renderer/store'
import { useAppDispatch } from '@renderer/store'
import { setOpenAISummaryText, setOpenAIVerbosity } from '@renderer/store/settings'
import type { GroqServiceTier, Model, OpenAIServiceTier, ServiceTier } from '@renderer/types'
import { GroqServiceTiers, OpenAIServiceTiers, SystemProviderIds } from '@renderer/types'
<<<<<<< HEAD
import type { OpenAIVerbosity } from '@types'
=======
import type { OpenAISummaryText, OpenAIVerbosity } from '@renderer/types/aiCoreTypes'
import { isSupportServiceTierProvider } from '@renderer/utils/provider'
import { Tooltip } from 'antd'
import { CircleHelp } from 'lucide-react'
>>>>>>> 19923635
import type { FC } from 'react'
import { useCallback, useEffect, useMemo } from 'react'
import { useTranslation } from 'react-i18next'
import { useSelector } from 'react-redux'

type VerbosityOption = {
  value: OpenAIVerbosity
  label: string
}

type SummaryTextOption = {
  value: OpenAISummaryText
  label: string
}

type OpenAIServiceTierOption = { value: OpenAIServiceTier; label: string }
type GroqServiceTierOption = { value: GroqServiceTier; label: string }

type ServiceTierOptions = OpenAIServiceTierOption[] | GroqServiceTierOption[]

interface Props {
  model: Model
  providerId: string
  SettingGroup: FC<{ children: React.ReactNode }>
  SettingRowTitleSmall: FC<{ children: React.ReactNode }>
}

const OpenAISettingsGroup: FC<Props> = ({ model, providerId, SettingGroup, SettingRowTitleSmall }) => {
  const { t } = useTranslation()
  const { provider, updateProvider } = useProvider(providerId)
  const verbosity = useSelector((state: RootState) => state.settings.openAI.verbosity)
  const summaryText = useSelector((state: RootState) => state.settings.openAI.summaryText)
  const serviceTierMode = provider.serviceTier
  const dispatch = useAppDispatch()

  const isOpenAIReasoning =
    isSupportedReasoningEffortOpenAIModel(model) &&
    !model.id.includes('o1-pro') &&
    (provider.type === 'openai-response' || provider.id === 'aihubmix')
  const isSupportVerbosity = isSupportVerbosityModel(model)
  const isSupportServiceTier = isSupportServiceTierProvider(provider)
  const isSupportedFlexServiceTier = isSupportFlexServiceTierModel(model)

  const setSummaryText = useCallback(
    (value: OpenAISummaryText) => {
      dispatch(setOpenAISummaryText(value))
    },
    [dispatch]
  )

  const setServiceTierMode = useCallback(
    (value: ServiceTier) => {
      updateProvider({ serviceTier: value })
    },
    [updateProvider]
  )

  const setVerbosity = useCallback(
    (value: OpenAIVerbosity) => {
      dispatch(setOpenAIVerbosity(value))
    },
    [dispatch]
  )

  const summaryTextOptions = [
    {
      value: undefined,
      label: t('common.default')
    },
    {
      value: 'auto',
      label: t('settings.openai.summary_text_mode.auto')
    },
    {
      value: 'detailed',
      label: t('settings.openai.summary_text_mode.detailed')
    },
    {
      value: 'concise',
      label: t('settings.openai.summary_text_mode.concise')
    }
  ] as const satisfies SummaryTextOption[]

  const verbosityOptions = useMemo(() => {
    const allOptions = [
      {
        value: undefined,
        label: t('common.default')
      },
      {
        value: 'low',
        label: t('settings.openai.verbosity.low')
      },
      {
        value: 'medium',
        label: t('settings.openai.verbosity.medium')
      },
      {
        value: 'high',
        label: t('settings.openai.verbosity.high')
      }
    ] as const satisfies VerbosityOption[]
    const supportedVerbosityLevels = getModelSupportedVerbosity(model)
    return allOptions.filter((option) => supportedVerbosityLevels.includes(option.value))
  }, [model, t])

  const serviceTierOptions = useMemo(() => {
    let options: ServiceTierOptions
    if (provider.id === SystemProviderIds.groq) {
      options = [
        {
          value: null,
          label: t('common.off')
        },
        {
          value: undefined,
          label: t('common.default')
        },
        {
          value: 'auto',
          label: t('settings.openai.service_tier.auto')
        },
        {
          value: 'on_demand',
          label: t('settings.openai.service_tier.on_demand')
        },
        {
          value: 'flex',
          label: t('settings.openai.service_tier.flex')
        }
      ] as const satisfies GroqServiceTierOption[]
    } else {
      // 其他情况默认是和 OpenAI 相同
      options = [
        {
          value: 'auto',
          label: t('settings.openai.service_tier.auto')
        },
        {
          value: 'default',
          label: t('settings.openai.service_tier.default')
        },
        {
          value: 'flex',
          label: t('settings.openai.service_tier.flex')
        },
        {
          value: 'priority',
          label: t('settings.openai.service_tier.priority')
        }
      ] as const satisfies OpenAIServiceTierOption[]
    }
    return options.filter((option) => {
      if (option.value === 'flex') {
        return isSupportedFlexServiceTier
      }
      return true
    })
  }, [isSupportedFlexServiceTier, provider.id, t])

  useEffect(() => {
    if (serviceTierMode && !serviceTierOptions.some((option) => option.value === serviceTierMode)) {
      if (provider.id === SystemProviderIds.groq) {
        setServiceTierMode(GroqServiceTiers.on_demand)
      } else {
        setServiceTierMode(OpenAIServiceTiers.auto)
      }
    }
  }, [provider.id, serviceTierMode, serviceTierOptions, setServiceTierMode])

  useEffect(() => {
    if (verbosity && !verbosityOptions.some((option) => option.value === verbosity)) {
      const supportedVerbosityLevels = getModelSupportedVerbosity(model)
      // Default to the highest supported verbosity level
      const defaultVerbosity = supportedVerbosityLevels[supportedVerbosityLevels.length - 1]
      setVerbosity(defaultVerbosity)
    }
  }, [model, verbosity, verbosityOptions, setVerbosity])

  if (!isOpenAIReasoning && !isSupportServiceTier && !isSupportVerbosity) {
    return null
  }

  return (
    <CollapsibleSettingGroup title={t('settings.openai.title')} defaultExpanded={true}>
      <SettingGroup>
        {isSupportServiceTier && (
          <>
            <SettingRow>
              <SettingRowTitleSmall>
                {t('settings.openai.service_tier.title')}{' '}
                <HelpTooltip content={t('settings.openai.service_tier.tip')} />
              </SettingRowTitleSmall>
              <Selector
                value={serviceTierMode}
                onChange={(value) => {
                  setServiceTierMode(value as OpenAIServiceTier)
                }}
                options={serviceTierOptions}
                placeholder={t('settings.openai.service_tier.auto')}
              />
            </SettingRow>
            {(isOpenAIReasoning || isSupportVerbosity) && <SettingDivider />}
          </>
        )}
        {isOpenAIReasoning && (
          <>
            <SettingRow>
              <SettingRowTitleSmall>
                {t('settings.openai.summary_text_mode.title')}{' '}
                <HelpTooltip content={t('settings.openai.summary_text_mode.tip')} />
              </SettingRowTitleSmall>
              <Selector
                value={summaryText}
                onChange={(value) => {
                  setSummaryText(value as OpenAISummaryText)
                }}
                options={summaryTextOptions}
              />
            </SettingRow>
            {isSupportVerbosity && <SettingDivider />}
          </>
        )}
        {isSupportVerbosity && (
          <SettingRow>
            <SettingRowTitleSmall>
              {t('settings.openai.verbosity.title')} <HelpTooltip content={t('settings.openai.verbosity.tip')} />
            </SettingRowTitleSmall>
            <Selector
              value={verbosity}
              onChange={(value) => {
                setVerbosity(value as OpenAIVerbosity)
              }}
              options={verbosityOptions}
            />
          </SettingRow>
        )}
      </SettingGroup>
      <SettingDivider />
    </CollapsibleSettingGroup>
  )
}

export default OpenAISettingsGroup<|MERGE_RESOLUTION|>--- conflicted
+++ resolved
@@ -14,14 +14,8 @@
 import { setOpenAISummaryText, setOpenAIVerbosity } from '@renderer/store/settings'
 import type { GroqServiceTier, Model, OpenAIServiceTier, ServiceTier } from '@renderer/types'
 import { GroqServiceTiers, OpenAIServiceTiers, SystemProviderIds } from '@renderer/types'
-<<<<<<< HEAD
-import type { OpenAIVerbosity } from '@types'
-=======
 import type { OpenAISummaryText, OpenAIVerbosity } from '@renderer/types/aiCoreTypes'
 import { isSupportServiceTierProvider } from '@renderer/utils/provider'
-import { Tooltip } from 'antd'
-import { CircleHelp } from 'lucide-react'
->>>>>>> 19923635
 import type { FC } from 'react'
 import { useCallback, useEffect, useMemo } from 'react'
 import { useTranslation } from 'react-i18next'

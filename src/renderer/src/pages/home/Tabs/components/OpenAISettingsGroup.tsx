import Selector from '@renderer/components/Selector'
import { isSupportedReasoningEffortOpenAIModel, isSupportFlexServiceTierModel } from '@renderer/config/models'
import { isSupportServiceTierProvider } from '@renderer/config/providers'
import { useProvider } from '@renderer/hooks/useProvider'
import { SettingDivider, SettingRow } from '@renderer/pages/settings'
import { CollapsibleSettingGroup } from '@renderer/pages/settings/SettingGroup'
import { RootState, useAppDispatch } from '@renderer/store'
import { setOpenAISummaryText, setOpenAIVerbosity } from '@renderer/store/settings'
import {
  GroqServiceTiers,
  Model,
  OpenAIServiceTier,
  OpenAIServiceTiers,
  OpenAISummaryText,
  ServiceTier,
  SystemProviderIds
} from '@renderer/types'
import { OpenAIVerbosity } from '@types'
import { Tooltip } from 'antd'
import { CircleHelp } from 'lucide-react'
import { FC, useCallback, useEffect, useMemo } from 'react'
import { useTranslation } from 'react-i18next'
import { useSelector } from 'react-redux'

interface Props {
  model: Model
  providerId: string
  SettingGroup: FC<{ children: React.ReactNode }>
  SettingRowTitleSmall: FC<{ children: React.ReactNode }>
}

const OpenAISettingsGroup: FC<Props> = ({ model, providerId, SettingGroup, SettingRowTitleSmall }) => {
  const { t } = useTranslation()
  const { provider, updateProvider } = useProvider(providerId)
  const verbosity = useSelector((state: RootState) => state.settings.openAI.verbosity)
  const summaryText = useSelector((state: RootState) => state.settings.openAI.summaryText)
  const serviceTierMode = provider.serviceTier
  const dispatch = useAppDispatch()

  const isOpenAIReasoning =
    isSupportedReasoningEffortOpenAIModel(model) &&
    !model.id.includes('o1-pro') &&
    (provider.type === 'openai-response' || provider.id === 'aihubmix')
<<<<<<< HEAD
  const isGPT5 = model.id.includes('gpt-5')
  const isSupportServiceTier = !provider.isNotSupportServiceTier
=======
  const isSupportServiceTier = isSupportServiceTierProvider(provider)
>>>>>>> 67b560da
  const isSupportedFlexServiceTier = isSupportFlexServiceTierModel(model)

  const setSummaryText = useCallback(
    (value: OpenAISummaryText) => {
      dispatch(setOpenAISummaryText(value))
    },
    [dispatch]
  )

  const setServiceTierMode = useCallback(
    (value: ServiceTier) => {
      updateProvider({ serviceTier: value })
    },
    [updateProvider]
  )

  const setVerbosity = useCallback(
    (value: OpenAIVerbosity) => {
      dispatch(setOpenAIVerbosity(value))
    },
    [dispatch]
  )

  const summaryTextOptions = [
    {
      value: 'auto',
      label: t('settings.openai.summary_text_mode.auto')
    },
    {
      value: 'detailed',
      label: t('settings.openai.summary_text_mode.detailed')
    },
    {
      value: 'off',
      label: t('settings.openai.summary_text_mode.off')
    }
  ]

  const verbosityOptions = [
    {
      value: 'low',
      label: t('settings.openai.verbosity.low')
    },
    {
      value: 'medium',
      label: t('settings.openai.verbosity.medium')
    },
    {
      value: 'high',
      label: t('settings.openai.verbosity.high')
    }
  ]

  const serviceTierOptions = useMemo(() => {
    let baseOptions: { value: ServiceTier; label: string }[]
    if (provider.id === SystemProviderIds.groq) {
      baseOptions = [
        {
          value: 'auto',
          label: t('settings.openai.service_tier.auto')
        },
        {
          value: 'on_demand',
          label: t('settings.openai.service_tier.on_demand')
        },
        {
          value: 'flex',
          label: t('settings.openai.service_tier.flex')
        },
        {
          value: 'performance',
          label: t('settings.openai.service_tier.performance')
        }
      ]
    } else {
      // 其他情况默认是和 OpenAI 相同
      baseOptions = [
        {
          value: 'auto',
          label: t('settings.openai.service_tier.auto')
        },
        {
          value: 'default',
          label: t('settings.openai.service_tier.default')
        },
        {
          value: 'flex',
          label: t('settings.openai.service_tier.flex')
        },
        {
          value: 'priority',
          label: t('settings.openai.service_tier.priority')
        }
      ]
    }
    return baseOptions.filter((option) => {
      if (option.value === 'flex') {
        return isSupportedFlexServiceTier
      }
      return true
    })
  }, [isSupportedFlexServiceTier, provider.id, t])

  useEffect(() => {
    if (serviceTierMode && !serviceTierOptions.some((option) => option.value === serviceTierMode)) {
      if (provider.id === SystemProviderIds.groq) {
        setServiceTierMode(GroqServiceTiers.on_demand)
      } else {
        setServiceTierMode(OpenAIServiceTiers.auto)
      }
    }
  }, [provider.id, serviceTierMode, serviceTierOptions, setServiceTierMode])

  if (!isOpenAIReasoning && !isSupportServiceTier) {
    return null
  }

  return (
    <CollapsibleSettingGroup title={t('settings.openai.title')} defaultExpanded={true}>
      <SettingGroup>
        {isSupportServiceTier && (
          <SettingRow>
            <SettingRowTitleSmall>
              {t('settings.openai.service_tier.title')}{' '}
              <Tooltip title={t('settings.openai.service_tier.tip')}>
                <CircleHelp size={14} style={{ marginLeft: 4 }} color="var(--color-text-2)" />
              </Tooltip>
            </SettingRowTitleSmall>
            <Selector
              value={serviceTierMode}
              onChange={(value) => {
                setServiceTierMode(value as OpenAIServiceTier)
              }}
              options={serviceTierOptions}
              placeholder={t('settings.openai.service_tier.auto')}
            />
          </SettingRow>
        )}
        {isOpenAIReasoning && (
          <>
            <SettingDivider />
            <SettingRow>
              <SettingRowTitleSmall>
                {t('settings.openai.summary_text_mode.title')}{' '}
                <Tooltip title={t('settings.openai.summary_text_mode.tip')}>
                  <CircleHelp size={14} style={{ marginLeft: 4 }} color="var(--color-text-2)" />
                </Tooltip>
              </SettingRowTitleSmall>
              <Selector
                value={summaryText}
                onChange={(value) => {
                  setSummaryText(value as OpenAISummaryText)
                }}
                options={summaryTextOptions}
              />
            </SettingRow>
          </>
        )}
        {isGPT5 && (
          <>
            <SettingDivider />
            <SettingRow>
              <SettingRowTitleSmall>
                {t('settings.openai.verbosity.title')}{' '}
                <Tooltip title={t('settings.openai.verbosity.tip')}>
                  <CircleHelp size={14} style={{ marginLeft: 4 }} color="var(--color-text-2)" />
                </Tooltip>
              </SettingRowTitleSmall>
              <Selector
                value={verbosity}
                onChange={(value) => {
                  setVerbosity(value as OpenAIVerbosity)
                }}
                options={verbosityOptions}
              />
            </SettingRow>
          </>
        )}
      </SettingGroup>
      <SettingDivider />
    </CollapsibleSettingGroup>
  )
}

export default OpenAISettingsGroup<|MERGE_RESOLUTION|>--- conflicted
+++ resolved
@@ -41,12 +41,8 @@
     isSupportedReasoningEffortOpenAIModel(model) &&
     !model.id.includes('o1-pro') &&
     (provider.type === 'openai-response' || provider.id === 'aihubmix')
-<<<<<<< HEAD
   const isGPT5 = model.id.includes('gpt-5')
-  const isSupportServiceTier = !provider.isNotSupportServiceTier
-=======
   const isSupportServiceTier = isSupportServiceTierProvider(provider)
->>>>>>> 67b560da
   const isSupportedFlexServiceTier = isSupportFlexServiceTierModel(model)
 
   const setSummaryText = useCallback(

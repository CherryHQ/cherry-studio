<<<<<<< HEAD
import { Tooltip } from '@cherrystudio/ui'
import { usePreference } from '@data/hooks/usePreference'
=======
import { cn } from '@heroui/react'
>>>>>>> 1103449a
import { DeleteIcon, EditIcon } from '@renderer/components/Icons'
import { isMac } from '@renderer/config/constant'
import { useUpdateSession } from '@renderer/hooks/agents/useUpdateSession'
import { useInPlaceEdit } from '@renderer/hooks/useInPlaceEdit'
import { useRuntime } from '@renderer/hooks/useRuntime'
import { useTimer } from '@renderer/hooks/useTimer'
import { SessionSettingsPopup } from '@renderer/pages/settings/AgentSettings'
import { SessionLabel } from '@renderer/pages/settings/AgentSettings/shared'
import { useAppDispatch, useAppSelector } from '@renderer/store'
import { newMessagesActions } from '@renderer/store/newMessage'
import type { AgentSessionEntity } from '@renderer/types'
import {
  ContextMenu,
  ContextMenuContent,
  ContextMenuItem,
  ContextMenuSub,
  ContextMenuSubContent,
  ContextMenuSubTrigger,
  ContextMenuTrigger
} from '@renderer/ui/context-menu'
import { buildAgentSessionTopicId } from '@renderer/utils/agentSession'
import { MenuIcon, XIcon } from 'lucide-react'
import React, { type FC, memo, startTransition, useEffect, useMemo, useState } from 'react'
import { useTranslation } from 'react-i18next'
<<<<<<< HEAD
import styled from 'styled-components'
=======

import { ListItem, ListItemEditInput, ListItemName, ListItemNameContainer, MenuButton, StatusIndicator } from './shared'

>>>>>>> 1103449a
// const logger = loggerService.withContext('AgentItem')

interface SessionItemProps {
  session: AgentSessionEntity
  // use external agentId as SSOT, instead of session.agent_id
  agentId: string
  onDelete: () => void
  onPress: () => void
}

const SessionItem: FC<SessionItemProps> = ({ session, agentId, onDelete, onPress }) => {
  const { t } = useTranslation()
  const { chat } = useRuntime()
  const { updateSession } = useUpdateSession(agentId)
  const activeSessionId = chat.activeSessionIdMap[agentId]
  const [isConfirmingDeletion, setIsConfirmingDeletion] = useState(false)
  const { setTimeoutTimer } = useTimer()
  const dispatch = useAppDispatch()

  const { isEditing, isSaving, editValue, inputRef, startEdit, handleKeyDown, handleValueChange } = useInPlaceEdit({
    onSave: async (value) => {
      if (value !== session.name) {
        await updateSession({ id: session.id, name: value })
      }
    }
  })

  const DeleteButton = () => {
    return (
      <Tooltip
        placement="bottom"
        delay={700}
        closeDelay={0}
        content={
          <div style={{ fontSize: '12px', opacity: 0.8, fontStyle: 'italic' }}>
            {t('chat.topics.delete.shortcut', { key: isMac ? '⌘' : 'Ctrl' })}
          </div>
        }>
        <MenuButton
          onClick={(e: React.MouseEvent) => {
            e.stopPropagation()
            if (isConfirmingDeletion || e.ctrlKey || e.metaKey) {
              onDelete()
            } else {
              startTransition(() => {
                setIsConfirmingDeletion(true)
                setTimeoutTimer(
                  'confirmDeletion',
                  () => {
                    setIsConfirmingDeletion(false)
                  },
                  3000
                )
              })
            }
          }}>
          {isConfirmingDeletion ? (
            <DeleteIcon size={14} color="var(--color-error)" style={{ pointerEvents: 'none' }} />
          ) : (
            <XIcon size={14} color="var(--color-text-3)" style={{ pointerEvents: 'none' }} />
          )}
        </MenuButton>
      </Tooltip>
    )
  }

  const isActive = activeSessionId === session.id
  const topicLoadingQuery = useAppSelector((state) => state.messages.loadingByTopic)
  const topicFulfilledQuery = useAppSelector((state) => state.messages.fulfilledByTopic)
  const sessionTopicId = buildAgentSessionTopicId(session.id)
  const isPending = useMemo(() => topicLoadingQuery[sessionTopicId], [sessionTopicId, topicLoadingQuery])
  const isFulfilled = useMemo(() => topicFulfilledQuery[sessionTopicId], [sessionTopicId, topicFulfilledQuery])

  useEffect(() => {
    if (isFulfilled && activeSessionId === session.id) {
      dispatch(newMessagesActions.setTopicFulfilled({ topicId: sessionTopicId, fulfilled: false }))
    }
  }, [activeSessionId, dispatch, isFulfilled, session.id, sessionTopicId])

  const [topicPosition, setTopicPosition] = usePreference('topic.position')
  const singlealone = topicPosition === 'right'

  return (
    <>
      <ContextMenu modal={false}>
        <ContextMenuTrigger>
          <ListItem
            className={cn(
              isActive ? 'active' : undefined,
              singlealone ? 'singlealone' : undefined,
              isEditing ? 'cursor-default' : 'cursor-pointer',
              'rounded-[var(--list-item-border-radius)]'
            )}
            onClick={isEditing ? undefined : onPress}
            onDoubleClick={() => startEdit(session.name ?? '')}
            title={session.name ?? session.id}>
            {isPending && !isActive && <StatusIndicator variant="pending" />}
            {isFulfilled && !isActive && <StatusIndicator variant="fulfilled" />}
            <ListItemNameContainer>
              {isEditing ? (
                <ListItemEditInput
                  ref={inputRef}
                  value={editValue}
                  onChange={(e: React.ChangeEvent<HTMLInputElement>) => handleValueChange(e.target.value)}
                  onKeyDown={handleKeyDown}
                  onClick={(e: React.MouseEvent) => e.stopPropagation()}
                  style={{ opacity: isSaving ? 0.5 : 1 }}
                />
              ) : (
                <>
                  <ListItemName>
                    <SessionLabel session={session} />
                  </ListItemName>
                  <DeleteButton />
                </>
              )}
            </ListItemNameContainer>
          </ListItem>
        </ContextMenuTrigger>
        <ContextMenuContent>
          <ContextMenuItem
            key="edit"
            onClick={() => {
              SessionSettingsPopup.show({
                agentId,
                sessionId: session.id
              })
            }}>
            <EditIcon size={14} />
            {t('common.edit')}
          </ContextMenuItem>
          <ContextMenuSub>
            <ContextMenuSubTrigger className="gap-2">
              <MenuIcon size={14} />
              {t('settings.topic.position.label')}
            </ContextMenuSubTrigger>
            <ContextMenuSubContent>
              <ContextMenuItem key="left" onClick={() => setTopicPosition('left')}>
                {t('settings.topic.position.left')}
              </ContextMenuItem>
              <ContextMenuItem key="right" onClick={() => setTopicPosition('right')}>
                {t('settings.topic.position.right')}
              </ContextMenuItem>
            </ContextMenuSubContent>
          </ContextMenuSub>
          <ContextMenuItem
            key="delete"
            className="text-danger"
            onClick={() => {
              onDelete()
            }}>
            <DeleteIcon size={14} className="lucide-custom text-danger" />
            <span className="text-danger">{t('common.delete')}</span>
          </ContextMenuItem>
        </ContextMenuContent>
      </ContextMenu>
    </>
  )
}

export default memo(SessionItem)<|MERGE_RESOLUTION|>--- conflicted
+++ resolved
@@ -1,9 +1,6 @@
-<<<<<<< HEAD
 import { Tooltip } from '@cherrystudio/ui'
 import { usePreference } from '@data/hooks/usePreference'
-=======
 import { cn } from '@heroui/react'
->>>>>>> 1103449a
 import { DeleteIcon, EditIcon } from '@renderer/components/Icons'
 import { isMac } from '@renderer/config/constant'
 import { useUpdateSession } from '@renderer/hooks/agents/useUpdateSession'
@@ -28,13 +25,8 @@
 import { MenuIcon, XIcon } from 'lucide-react'
 import React, { type FC, memo, startTransition, useEffect, useMemo, useState } from 'react'
 import { useTranslation } from 'react-i18next'
-<<<<<<< HEAD
-import styled from 'styled-components'
-=======
 
 import { ListItem, ListItemEditInput, ListItemName, ListItemNameContainer, MenuButton, StatusIndicator } from './shared'
-
->>>>>>> 1103449a
 // const logger = loggerService.withContext('AgentItem')
 
 interface SessionItemProps {

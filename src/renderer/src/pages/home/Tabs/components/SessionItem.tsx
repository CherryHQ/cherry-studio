--- conflicted
+++ resolved
@@ -1,9 +1,4 @@
-<<<<<<< HEAD
-import { Tooltip } from '@cherrystudio/ui'
 import { usePreference } from '@data/hooks/usePreference'
-import { cn } from '@heroui/react'
-=======
->>>>>>> 78278ce9
 import { DeleteIcon, EditIcon } from '@renderer/components/Icons'
 import { isMac } from '@renderer/config/constant'
 import { useUpdateSession } from '@renderer/hooks/agents/useUpdateSession'
@@ -18,13 +13,6 @@
 import type { AgentSessionEntity, Assistant } from '@renderer/types'
 import { classNames } from '@renderer/utils'
 import { buildAgentSessionTopicId } from '@renderer/utils/agentSession'
-<<<<<<< HEAD
-import { MenuIcon, XIcon } from 'lucide-react'
-import React, { type FC, memo, startTransition, useEffect, useMemo, useState } from 'react'
-import { useTranslation } from 'react-i18next'
-
-import { ListItem, ListItemEditInput, ListItemName, ListItemNameContainer, MenuButton, StatusIndicator } from './shared'
-=======
 import type { MenuProps } from 'antd'
 import { Dropdown, Tooltip } from 'antd'
 import { MenuIcon, Sparkles, XIcon } from 'lucide-react'
@@ -33,7 +21,6 @@
 import { useTranslation } from 'react-i18next'
 import styled from 'styled-components'
 
->>>>>>> 78278ce9
 // const logger = loggerService.withContext('AgentItem')
 
 interface SessionItemProps {

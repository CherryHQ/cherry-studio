--- conflicted
+++ resolved
@@ -1,22 +1,16 @@
+import { Tooltip } from '@cherrystudio/ui'
+import { usePreference } from '@data/hooks/usePreference'
 import { DeleteIcon, EditIcon } from '@renderer/components/Icons'
 import { isMac } from '@renderer/config/constant'
 import { useUpdateSession } from '@renderer/hooks/agents/useUpdateSession'
 import { useInPlaceEdit } from '@renderer/hooks/useInPlaceEdit'
 import { useRuntime } from '@renderer/hooks/useRuntime'
-import { useSettings } from '@renderer/hooks/useSettings'
 import { useTimer } from '@renderer/hooks/useTimer'
 import { SessionSettingsPopup } from '@renderer/pages/settings/AgentSettings'
 import { SessionLabel } from '@renderer/pages/settings/AgentSettings/shared'
 import { useAppDispatch, useAppSelector } from '@renderer/store'
 import { newMessagesActions } from '@renderer/store/newMessage'
-<<<<<<< HEAD
 import type { AgentSessionEntity } from '@renderer/types'
-import { ContextMenu, ContextMenuContent, ContextMenuItem, ContextMenuTrigger } from '@renderer/ui/context-menu'
-import { buildAgentSessionTopicId } from '@renderer/utils/agentSession'
-import { XIcon } from 'lucide-react'
-import React, { type FC, memo, startTransition, useEffect, useMemo, useState } from 'react'
-=======
-import { AgentSessionEntity } from '@renderer/types'
 import {
   ContextMenu,
   ContextMenuContent,
@@ -28,13 +22,10 @@
 } from '@renderer/ui/context-menu'
 import { classNames } from '@renderer/utils'
 import { buildAgentSessionTopicId } from '@renderer/utils/agentSession'
-import { Tooltip } from 'antd'
 import { MenuIcon, XIcon } from 'lucide-react'
-import React, { FC, memo, startTransition, useEffect, useMemo, useState } from 'react'
->>>>>>> b4810bb4
+import React, { type FC, memo, startTransition, useEffect, useMemo, useState } from 'react'
 import { useTranslation } from 'react-i18next'
 import styled from 'styled-components'
-
 // const logger = loggerService.withContext('AgentItem')
 
 interface SessionItemProps {
@@ -66,9 +57,9 @@
     return (
       <Tooltip
         placement="bottom"
-        mouseEnterDelay={0.7}
-        mouseLeaveDelay={0}
-        title={
+        delay={700}
+        closeDelay={0}
+        content={
           <div style={{ fontSize: '12px', opacity: 0.8, fontStyle: 'italic' }}>
             {t('chat.topics.delete.shortcut', { key: isMac ? '⌘' : 'Ctrl' })}
           </div>
@@ -115,7 +106,7 @@
     }
   }, [activeSessionId, dispatch, isFulfilled, session.id, sessionTopicId])
 
-  const { topicPosition, setTopicPosition } = useSettings()
+  const [topicPosition, setTopicPosition] = usePreference('topic.position')
   const singlealone = topicPosition === 'right'
 
   return (

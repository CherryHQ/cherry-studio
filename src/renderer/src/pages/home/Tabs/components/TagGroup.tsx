import { DownOutlined, RightOutlined } from '@ant-design/icons'
<<<<<<< HEAD
import { Tooltip } from '@cherrystudio/ui'
import { cn } from '@heroui/react'
=======
import { cn } from '@renderer/utils'
import { Tooltip } from 'antd'
>>>>>>> 78278ce9
import type { FC, ReactNode } from 'react'

interface TagGroupProps {
  tag: string
  isCollapsed: boolean
  onToggle: (tag: string) => void
  showTitle?: boolean
  children: ReactNode
}

export const TagGroup: FC<TagGroupProps> = ({ tag, isCollapsed, onToggle, showTitle = true, children }) => {
  return (
    <TagsContainer>
      {showTitle && (
        <GroupTitle onClick={() => onToggle(tag)}>
          <Tooltip title={tag}>
            <GroupTitleName>
              {isCollapsed ? (
                <RightOutlined style={{ fontSize: '10px', marginRight: '5px' }} />
              ) : (
                <DownOutlined style={{ fontSize: '10px', marginRight: '5px' }} />
              )}
              {tag}
            </GroupTitleName>
          </Tooltip>
          <GroupTitleDivider />
        </GroupTitle>
      )}
      {!isCollapsed && <div>{children}</div>}
    </TagsContainer>
  )
}

const TagsContainer: FC<React.HTMLAttributes<HTMLDivElement>> = ({ children, ...props }) => (
  <div className={cn('flex flex-col gap-2')} {...props}>
    {children}
  </div>
)

const GroupTitle: FC<React.HTMLAttributes<HTMLDivElement>> = ({ children, ...props }) => (
  <div
    className={cn(
      'my-1 flex h-6 cursor-pointer flex-row items-center justify-between font-medium text-[var(--color-text-2)] text-xs'
    )}
    {...props}>
    {children}
  </div>
)

const GroupTitleName: FC<React.HTMLAttributes<HTMLDivElement>> = ({ children, ...props }) => (
  <div
    className={cn('mr-1 box-border flex max-w-[50%] truncate px-1 text-[13px] text-[var(--color-text)] leading-6')}
    {...props}>
    {children}
  </div>
)

const GroupTitleDivider: FC<React.HTMLAttributes<HTMLDivElement>> = (props) => (
  <div className={cn('flex-1 border-[var(--color-border)] border-t')} {...props} />
)<|MERGE_RESOLUTION|>--- conflicted
+++ resolved
@@ -1,11 +1,6 @@
 import { DownOutlined, RightOutlined } from '@ant-design/icons'
-<<<<<<< HEAD
-import { Tooltip } from '@cherrystudio/ui'
-import { cn } from '@heroui/react'
-=======
 import { cn } from '@renderer/utils'
 import { Tooltip } from 'antd'
->>>>>>> 78278ce9
 import type { FC, ReactNode } from 'react'
 
 interface TagGroupProps {

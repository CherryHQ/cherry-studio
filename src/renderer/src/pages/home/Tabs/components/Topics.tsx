--- conflicted
+++ resolved
@@ -51,12 +51,9 @@
 import { useTranslation } from 'react-i18next'
 import { useDispatch, useSelector } from 'react-redux'
 import styled from 'styled-components'
-<<<<<<< HEAD
-=======
 
 import AddButton from './AddButton'
 
->>>>>>> 0d760ffa
 interface Props {
   assistant: Assistant
   activeTopic: Topic

import { cn } from '@heroui/react'
import { DraggableVirtualList } from '@renderer/components/DraggableList'
import { CopyIcon, DeleteIcon, EditIcon } from '@renderer/components/Icons'
import ObsidianExportPopup from '@renderer/components/Popups/ObsidianExportPopup'
import PromptPopup from '@renderer/components/Popups/PromptPopup'
import SaveToKnowledgePopup from '@renderer/components/Popups/SaveToKnowledgePopup'
import { isMac } from '@renderer/config/constant'
import { useAssistant, useAssistants } from '@renderer/hooks/useAssistant'
import { useInPlaceEdit } from '@renderer/hooks/useInPlaceEdit'
import { useNotesSettings } from '@renderer/hooks/useNotesSettings'
import { modelGenerating } from '@renderer/hooks/useRuntime'
import { useSettings } from '@renderer/hooks/useSettings'
import { finishTopicRenaming, startTopicRenaming, TopicManager } from '@renderer/hooks/useTopic'
import { fetchMessagesSummary } from '@renderer/services/ApiService'
import { EVENT_NAMES, EventEmitter } from '@renderer/services/EventService'
import type { RootState } from '@renderer/store'
import store from '@renderer/store'
import { newMessagesActions } from '@renderer/store/newMessage'
import { setGenerating } from '@renderer/store/runtime'
<<<<<<< HEAD
import { Assistant, Topic } from '@renderer/types'
import { removeSpecialCharactersForFileName } from '@renderer/utils'
=======
import type { Assistant, Topic } from '@renderer/types'
import { classNames, removeSpecialCharactersForFileName } from '@renderer/utils'
>>>>>>> 49bd298d
import { copyTopicAsMarkdown, copyTopicAsPlainText } from '@renderer/utils/copy'
import {
  exportMarkdownToJoplin,
  exportMarkdownToSiyuan,
  exportMarkdownToYuque,
  exportTopicAsMarkdown,
  exportTopicToNotes,
  exportTopicToNotion,
  topicToMarkdown
} from '@renderer/utils/export'
import type { MenuProps } from 'antd'
import { Dropdown, Tooltip } from 'antd'
import type { ItemType, MenuItemType } from 'antd/es/menu/interface'
import dayjs from 'dayjs'
import { findIndex } from 'lodash'
import {
  BrushCleaning,
  FolderOpen,
  HelpCircle,
  MenuIcon,
  NotebookPen,
  PackagePlus,
  PinIcon,
  PinOffIcon,
  Save,
  Sparkles,
  UploadIcon,
  XIcon
} from 'lucide-react'
import { useCallback, useDeferredValue, useEffect, useMemo, useRef, useState } from 'react'
import { useTranslation } from 'react-i18next'
import { useDispatch, useSelector } from 'react-redux'
import styled from 'styled-components'

import AddButton from './AddButton'
import {
  ListContainer,
  ListItem,
  ListItemEditInput,
  ListItemName,
  ListItemNameContainer,
  MenuButton,
  StatusIndicator
} from './shared'

interface Props {
  assistant: Assistant
  activeTopic: Topic
  setActiveTopic: (topic: Topic) => void
  position: 'left' | 'right'
}

export const Topics: React.FC<Props> = ({ assistant: _assistant, activeTopic, setActiveTopic, position }) => {
  const { t } = useTranslation()
  const { notesPath } = useNotesSettings()
  const { assistants } = useAssistants()
  const { assistant, removeTopic, moveTopic, updateTopic, updateTopics } = useAssistant(_assistant.id)
  const { showTopicTime, pinTopicsToTop, setTopicPosition, topicPosition } = useSettings()

  const renamingTopics = useSelector((state: RootState) => state.runtime.chat.renamingTopics)
  const topicLoadingQuery = useSelector((state: RootState) => state.messages.loadingByTopic)
  const topicFulfilledQuery = useSelector((state: RootState) => state.messages.fulfilledByTopic)
  const newlyRenamedTopics = useSelector((state: RootState) => state.runtime.chat.newlyRenamedTopics)

  const [deletingTopicId, setDeletingTopicId] = useState<string | null>(null)
  const deleteTimerRef = useRef<NodeJS.Timeout>(null)
  const [editingTopicId, setEditingTopicId] = useState<string | null>(null)

  const topicEdit = useInPlaceEdit({
    onSave: (name: string) => {
      const topic = assistant.topics.find((t) => t.id === editingTopicId)
      if (topic && name !== topic.name) {
        const updatedTopic = { ...topic, name, isNameManuallyEdited: true }
        updateTopic(updatedTopic)
        window.toast.success(t('common.saved'))
      }
      setEditingTopicId(null)
    },
    onCancel: () => {
      setEditingTopicId(null)
    }
  })

  const isPending = useCallback((topicId: string) => topicLoadingQuery[topicId], [topicLoadingQuery])
  const isFulfilled = useCallback((topicId: string) => topicFulfilledQuery[topicId], [topicFulfilledQuery])
  const dispatch = useDispatch()

  useEffect(() => {
    dispatch(newMessagesActions.setTopicFulfilled({ topicId: activeTopic.id, fulfilled: false }))
  }, [activeTopic.id, dispatch, topicFulfilledQuery])

  const isRenaming = useCallback(
    (topicId: string) => {
      return renamingTopics.includes(topicId)
    },
    [renamingTopics]
  )

  const isNewlyRenamed = useCallback(
    (topicId: string) => {
      return newlyRenamedTopics.includes(topicId)
    },
    [newlyRenamedTopics]
  )

  const handleDeleteClick = useCallback((topicId: string, e: React.MouseEvent) => {
    e.stopPropagation()

    if (deleteTimerRef.current) {
      clearTimeout(deleteTimerRef.current)
    }

    setDeletingTopicId(topicId)

    deleteTimerRef.current = setTimeout(() => setDeletingTopicId(null), 2000)
  }, [])

  const onClearMessages = useCallback((topic: Topic) => {
    // window.keyv.set(EVENT_NAMES.CHAT_COMPLETION_PAUSED, true)
    store.dispatch(setGenerating(false))
    EventEmitter.emit(EVENT_NAMES.CLEAR_MESSAGES, topic)
  }, [])

  const handleConfirmDelete = useCallback(
    async (topic: Topic, e: React.MouseEvent) => {
      e.stopPropagation()
      if (assistant.topics.length === 1) {
        return onClearMessages(topic)
      }
      await modelGenerating()
      const index = findIndex(assistant.topics, (t) => t.id === topic.id)
      if (topic.id === activeTopic.id) {
        setActiveTopic(assistant.topics[index + 1 === assistant.topics.length ? index - 1 : index + 1])
      }
      removeTopic(topic)
      setDeletingTopicId(null)
    },
    [activeTopic.id, assistant.topics, onClearMessages, removeTopic, setActiveTopic]
  )

  const onPinTopic = useCallback(
    (topic: Topic) => {
      const updatedTopic = { ...topic, pinned: !topic.pinned }
      updateTopic(updatedTopic)
    },
    [updateTopic]
  )

  const onDeleteTopic = useCallback(
    async (topic: Topic) => {
      await modelGenerating()
      if (topic.id === activeTopic?.id) {
        const index = findIndex(assistant.topics, (t) => t.id === topic.id)
        setActiveTopic(assistant.topics[index + 1 === assistant.topics.length ? index - 1 : index + 1])
      }
      removeTopic(topic)
    },
    [assistant.topics, removeTopic, setActiveTopic, activeTopic]
  )

  const onMoveTopic = useCallback(
    async (topic: Topic, toAssistant: Assistant) => {
      await modelGenerating()
      const index = findIndex(assistant.topics, (t) => t.id === topic.id)
      setActiveTopic(assistant.topics[index + 1 === assistant.topics.length ? 0 : index + 1])
      moveTopic(topic, toAssistant)
    },
    [assistant.topics, moveTopic, setActiveTopic]
  )

  const onSwitchTopic = useCallback(
    async (topic: Topic) => {
      // await modelGenerating()
      setActiveTopic(topic)
    },
    [setActiveTopic]
  )

  const exportMenuOptions = useSelector((state: RootState) => state.settings.exportMenuOptions)

  const [_targetTopic, setTargetTopic] = useState<Topic | null>(null)
  const targetTopic = useDeferredValue(_targetTopic)
  const getTopicMenuItems = useMemo(() => {
    const topic = targetTopic
    if (!topic) return []

    const menus: MenuProps['items'] = [
      {
        label: t('chat.topics.auto_rename'),
        key: 'auto-rename',
        icon: <Sparkles size={14} />,
        disabled: isRenaming(topic.id),
        async onClick() {
          const messages = await TopicManager.getTopicMessages(topic.id)
          if (messages.length >= 2) {
            startTopicRenaming(topic.id)
            try {
              const summaryText = await fetchMessagesSummary({ messages, assistant })
              if (summaryText) {
                const updatedTopic = { ...topic, name: summaryText, isNameManuallyEdited: false }
                updateTopic(updatedTopic)
              } else {
                window.toast?.error(t('message.error.fetchTopicName'))
              }
            } finally {
              finishTopicRenaming(topic.id)
            }
          }
        }
      },
      {
        label: t('chat.topics.edit.title'),
        key: 'rename',
        icon: <EditIcon size={14} />,
        disabled: isRenaming(topic.id),
        async onClick() {
          const name = await PromptPopup.show({
            title: t('chat.topics.edit.title'),
            message: '',
            defaultValue: topic?.name || '',
            extraNode: (
              <div style={{ color: 'var(--color-text-3)', marginTop: 8 }}>{t('chat.topics.edit.title_tip')}</div>
            )
          })
          if (name && topic?.name !== name) {
            const updatedTopic = { ...topic, name, isNameManuallyEdited: true }
            updateTopic(updatedTopic)
          }
        }
      },
      {
        label: t('chat.topics.prompt.label'),
        key: 'topic-prompt',
        icon: <PackagePlus size={14} />,
        extra: (
          <Tooltip title={t('chat.topics.prompt.tips')}>
            <HelpCircle size={14} />
          </Tooltip>
        ),
        async onClick() {
          const prompt = await PromptPopup.show({
            title: t('chat.topics.prompt.edit.title'),
            message: '',
            defaultValue: topic?.prompt || '',
            inputProps: {
              rows: 8,
              allowClear: true
            }
          })

          prompt !== null &&
            (() => {
              const updatedTopic = { ...topic, prompt: prompt.trim() }
              updateTopic(updatedTopic)
              topic.id === activeTopic.id && setActiveTopic(updatedTopic)
            })()
        }
      },
      {
        label: topic.pinned ? t('chat.topics.unpin') : t('chat.topics.pin'),
        key: 'pin',
        icon: topic.pinned ? <PinOffIcon size={14} /> : <PinIcon size={14} />,
        onClick() {
          onPinTopic(topic)
        }
      },
      {
        label: t('notes.save'),
        key: 'notes',
        icon: <NotebookPen size={14} />,
        onClick: async () => {
          exportTopicToNotes(topic, notesPath)
        }
      },
      {
        label: t('chat.topics.clear.title'),
        key: 'clear-messages',
        icon: <BrushCleaning size={14} />,
        onClick: () => onClearMessages(topic)
      },
      {
        label: t('settings.topic.position.label'),
        key: 'topic-position',
        icon: <MenuIcon size={14} />,
        children: [
          {
            label: t('settings.topic.position.left'),
            key: 'left',
            onClick: () => setTopicPosition('left')
          },
          {
            label: t('settings.topic.position.right'),
            key: 'right',
            onClick: () => setTopicPosition('right')
          }
        ]
      },
      {
        label: t('chat.topics.copy.title'),
        key: 'copy',
        icon: <CopyIcon size={14} />,
        children: [
          {
            label: t('chat.topics.copy.image'),
            key: 'img',
            onClick: () => EventEmitter.emit(EVENT_NAMES.COPY_TOPIC_IMAGE, topic)
          },
          {
            label: t('chat.topics.copy.md'),
            key: 'md',
            onClick: () => copyTopicAsMarkdown(topic)
          },
          {
            label: t('chat.topics.copy.plain_text'),
            key: 'plain_text',
            onClick: () => copyTopicAsPlainText(topic)
          }
        ]
      },
      {
        label: t('chat.save.label'),
        key: 'save',
        icon: <Save size={14} />,
        children: [
          {
            label: t('chat.save.topic.knowledge.title'),
            key: 'knowledge',
            onClick: async () => {
              try {
                const result = await SaveToKnowledgePopup.showForTopic(topic)
                if (result?.success) {
                  window.toast.success(t('chat.save.topic.knowledge.success', { count: result.savedCount }))
                }
              } catch {
                window.toast.error(t('chat.save.topic.knowledge.error.save_failed'))
              }
            }
          }
        ]
      },
      {
        label: t('chat.topics.export.title'),
        key: 'export',
        icon: <UploadIcon size={14} />,
        children: [
          exportMenuOptions.image && {
            label: t('chat.topics.export.image'),
            key: 'image',
            onClick: () => EventEmitter.emit(EVENT_NAMES.EXPORT_TOPIC_IMAGE, topic)
          },
          exportMenuOptions.markdown && {
            label: t('chat.topics.export.md.label'),
            key: 'markdown',
            onClick: () => exportTopicAsMarkdown(topic)
          },
          exportMenuOptions.markdown_reason && {
            label: t('chat.topics.export.md.reason'),
            key: 'markdown_reason',
            onClick: () => exportTopicAsMarkdown(topic, true)
          },
          exportMenuOptions.docx && {
            label: t('chat.topics.export.word'),
            key: 'word',
            onClick: async () => {
              const markdown = await topicToMarkdown(topic)
              window.api.export.toWord(markdown, removeSpecialCharactersForFileName(topic.name))
            }
          },
          exportMenuOptions.notion && {
            label: t('chat.topics.export.notion'),
            key: 'notion',
            onClick: async () => {
              exportTopicToNotion(topic)
            }
          },
          exportMenuOptions.yuque && {
            label: t('chat.topics.export.yuque'),
            key: 'yuque',
            onClick: async () => {
              const markdown = await topicToMarkdown(topic)
              exportMarkdownToYuque(topic.name, markdown)
            }
          },
          exportMenuOptions.obsidian && {
            label: t('chat.topics.export.obsidian'),
            key: 'obsidian',
            onClick: async () => {
              await ObsidianExportPopup.show({ title: topic.name, topic, processingMethod: '3' })
            }
          },
          exportMenuOptions.joplin && {
            label: t('chat.topics.export.joplin'),
            key: 'joplin',
            onClick: async () => {
              const topicMessages = await TopicManager.getTopicMessages(topic.id)
              exportMarkdownToJoplin(topic.name, topicMessages)
            }
          },
          exportMenuOptions.siyuan && {
            label: t('chat.topics.export.siyuan'),
            key: 'siyuan',
            onClick: async () => {
              const markdown = await topicToMarkdown(topic)
              exportMarkdownToSiyuan(topic.name, markdown)
            }
          }
        ].filter(Boolean) as ItemType<MenuItemType>[]
      }
    ]

    if (assistants.length > 1 && assistant.topics.length > 1) {
      menus.push({
        label: t('chat.topics.move_to'),
        key: 'move',
        icon: <FolderOpen size={14} />,
        children: assistants
          .filter((a) => a.id !== assistant.id)
          .map((a) => ({
            label: a.name,
            key: a.id,
            onClick: () => onMoveTopic(topic, a)
          }))
      })
    }

    if (assistant.topics.length > 1 && !topic.pinned) {
      menus.push({ type: 'divider' })
      menus.push({
        label: t('common.delete'),
        danger: true,
        key: 'delete',
        icon: <DeleteIcon size={14} className="lucide-custom" />,
        onClick: () => onDeleteTopic(topic)
      })
    }

    return menus
  }, [
    targetTopic,
    t,
    isRenaming,
    exportMenuOptions.image,
    exportMenuOptions.markdown,
    exportMenuOptions.markdown_reason,
    exportMenuOptions.docx,
    exportMenuOptions.notion,
    exportMenuOptions.yuque,
    exportMenuOptions.obsidian,
    exportMenuOptions.joplin,
    exportMenuOptions.siyuan,
    assistants,
    notesPath,
    assistant,
    updateTopic,
    activeTopic.id,
    setActiveTopic,
    onPinTopic,
    onClearMessages,
    setTopicPosition,
    onMoveTopic,
    onDeleteTopic
  ])

  // Sort topics based on pinned status if pinTopicsToTop is enabled
  const sortedTopics = useMemo(() => {
    if (pinTopicsToTop) {
      return [...assistant.topics].sort((a, b) => {
        if (a.pinned && !b.pinned) return -1
        if (!a.pinned && b.pinned) return 1
        return 0
      })
    }
    return assistant.topics
  }, [assistant.topics, pinTopicsToTop])

  const singlealone = topicPosition === 'right' && position === 'right'

  return (
    <ListContainer className="topics-tab">
      <AddButton onPress={() => EventEmitter.emit(EVENT_NAMES.ADD_NEW_TOPIC)} className="mb-2">
        {t('chat.add.topic.title')}
      </AddButton>
      <DraggableVirtualList list={sortedTopics} onUpdate={updateTopics} className="overflow-y-auto overflow-x-hidden">
        {(topic) => {
          const isActive = topic.id === activeTopic?.id
          const topicName = topic.name.replace('`', '')
          const topicPrompt = topic.prompt
          const fullTopicPrompt = t('common.prompt') + ': ' + topicPrompt

          const getTopicNameClassName = () => {
            if (isRenaming(topic.id)) return 'shimmer'
            if (isNewlyRenamed(topic.id)) return 'typing'
            return ''
          }

          return (
            <Dropdown menu={{ items: getTopicMenuItems }} trigger={['contextMenu']}>
              <ListItem
                onContextMenu={() => setTargetTopic(topic)}
                className={cn(
                  isActive ? 'active' : undefined,
                  singlealone ? 'singlealone' : undefined,
                  editingTopicId === topic.id && topicEdit.isEditing ? 'cursor-default' : 'cursor-pointer',
                  showTopicTime ? 'rounded-2xl' : 'rounded-[var(--list-item-border-radius)]'
                )}
                onClick={editingTopicId === topic.id && topicEdit.isEditing ? undefined : () => onSwitchTopic(topic)}>
                {isPending(topic.id) && !isActive && <StatusIndicator variant="pending" />}
                {isFulfilled(topic.id) && !isActive && <StatusIndicator variant="fulfilled" />}
                <ListItemNameContainer>
                  {editingTopicId === topic.id && topicEdit.isEditing ? (
                    <ListItemEditInput
                      ref={topicEdit.inputRef}
                      value={topicEdit.editValue}
                      onChange={topicEdit.handleInputChange}
                      onKeyDown={topicEdit.handleKeyDown}
                      onClick={(e) => e.stopPropagation()}
                    />
                  ) : (
                    <ListItemName
                      className={getTopicNameClassName()}
                      title={topicName}
                      onDoubleClick={() => {
                        setEditingTopicId(topic.id)
                        topicEdit.startEdit(topic.name)
                      }}>
                      {topicName}
                    </ListItemName>
                  )}
                  {!topic.pinned && (
                    <Tooltip
                      placement="bottom"
                      mouseEnterDelay={0.7}
                      mouseLeaveDelay={0}
                      title={
                        <div style={{ fontSize: '12px', opacity: 0.8, fontStyle: 'italic' }}>
                          {t('chat.topics.delete.shortcut', { key: isMac ? '⌘' : 'Ctrl' })}
                        </div>
                      }>
                      <MenuButton
                        onClick={(e) => {
                          if (e.ctrlKey || e.metaKey) {
                            handleConfirmDelete(topic, e)
                          } else if (deletingTopicId === topic.id) {
                            handleConfirmDelete(topic, e)
                          } else {
                            handleDeleteClick(topic.id, e)
                          }
                        }}>
                        {deletingTopicId === topic.id ? (
                          <DeleteIcon size={14} color="var(--color-error)" style={{ pointerEvents: 'none' }} />
                        ) : (
                          <XIcon size={14} color="var(--color-text-3)" style={{ pointerEvents: 'none' }} />
                        )}
                      </MenuButton>
                    </Tooltip>
                  )}
                  {topic.pinned && (
                    <MenuButton className="pin">
                      <PinIcon size={14} color="var(--color-text-3)" />
                    </MenuButton>
                  )}
                </ListItemNameContainer>
                {topicPrompt && (
                  <TopicPromptText className="prompt" title={fullTopicPrompt}>
                    {fullTopicPrompt}
                  </TopicPromptText>
                )}
                {showTopicTime && (
                  <TopicTime className="time">{dayjs(topic.createdAt).format('MM/DD HH:mm')}</TopicTime>
                )}
              </ListItem>
            </Dropdown>
          )
        }}
      </DraggableVirtualList>
    </ListContainer>
  )
}

const TopicPromptText = styled.div`
  color: var(--color-text-2);
  font-size: 12px;
  display: -webkit-box;
  -webkit-line-clamp: 2;
  -webkit-box-orient: vertical;
  overflow: hidden;
  ~ .prompt-text {
    margin-top: 10px;
  }
`

const TopicTime = styled.div`
  color: var(--color-text-3);
  font-size: 11px;
`<|MERGE_RESOLUTION|>--- conflicted
+++ resolved
@@ -17,13 +17,8 @@
 import store from '@renderer/store'
 import { newMessagesActions } from '@renderer/store/newMessage'
 import { setGenerating } from '@renderer/store/runtime'
-<<<<<<< HEAD
-import { Assistant, Topic } from '@renderer/types'
+import type { Assistant, Topic } from '@renderer/types'
 import { removeSpecialCharactersForFileName } from '@renderer/utils'
-=======
-import type { Assistant, Topic } from '@renderer/types'
-import { classNames, removeSpecialCharactersForFileName } from '@renderer/utils'
->>>>>>> 49bd298d
 import { copyTopicAsMarkdown, copyTopicAsPlainText } from '@renderer/utils/copy'
 import {
   exportMarkdownToJoplin,

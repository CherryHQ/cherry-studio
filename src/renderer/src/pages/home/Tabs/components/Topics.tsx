import { useCache } from '@data/hooks/useCache'
import { useMultiplePreferences, usePreference } from '@data/hooks/usePreference'
import { DraggableVirtualList } from '@renderer/components/DraggableList'
import { CopyIcon, DeleteIcon, EditIcon } from '@renderer/components/Icons'
import ObsidianExportPopup from '@renderer/components/Popups/ObsidianExportPopup'
import PromptPopup from '@renderer/components/Popups/PromptPopup'
import SaveToKnowledgePopup from '@renderer/components/Popups/SaveToKnowledgePopup'
import { isMac } from '@renderer/config/constant'
import { db } from '@renderer/databases'
import { useAssistant, useAssistants } from '@renderer/hooks/useAssistant'
import { useInPlaceEdit } from '@renderer/hooks/useInPlaceEdit'
import { modelGenerating } from '@renderer/hooks/useModel'
import { useNotesSettings } from '@renderer/hooks/useNotesSettings'
import { finishTopicRenaming, startTopicRenaming, TopicManager } from '@renderer/hooks/useTopic'
import { fetchMessagesSummary } from '@renderer/services/ApiService'
import { getDefaultTopic } from '@renderer/services/AssistantService'
import { EVENT_NAMES, EventEmitter } from '@renderer/services/EventService'
import type { RootState } from '@renderer/store'
import { newMessagesActions } from '@renderer/store/newMessage'
import type { Assistant, Topic } from '@renderer/types'
import { classNames, removeSpecialCharactersForFileName } from '@renderer/utils'
import { copyTopicAsMarkdown, copyTopicAsPlainText } from '@renderer/utils/copy'
import {
  exportMarkdownToJoplin,
  exportMarkdownToSiyuan,
  exportMarkdownToYuque,
  exportTopicAsMarkdown,
  exportTopicToNotes,
  exportTopicToNotion,
  topicToMarkdown
} from '@renderer/utils/export'
import type { MenuProps } from 'antd'
import { Dropdown, Tooltip } from 'antd'
import type { ItemType, MenuItemType } from 'antd/es/menu/interface'
import dayjs from 'dayjs'
import { findIndex } from 'lodash'
import {
  BrushCleaning,
  FolderOpen,
  HelpCircle,
  MenuIcon,
  NotebookPen,
  PackagePlus,
  PinIcon,
  PinOffIcon,
  Save,
  Sparkles,
  UploadIcon,
  XIcon
} from 'lucide-react'
import { useCallback, useDeferredValue, useEffect, useMemo, useRef, useState } from 'react'
import { useTranslation } from 'react-i18next'
import { useDispatch, useSelector } from 'react-redux'
import styled from 'styled-components'

import AddButton from './AddButton'

interface Props {
  assistant: Assistant
  activeTopic: Topic
  setActiveTopic: (topic: Topic) => void
  position: 'left' | 'right'
}

export const Topics: React.FC<Props> = ({ assistant: _assistant, activeTopic, setActiveTopic, position }) => {
  const { t } = useTranslation()
  const { notesPath } = useNotesSettings()
  const { assistants } = useAssistants()
<<<<<<< HEAD
  const { assistant, removeTopic, moveTopic, updateTopic, updateTopics } = useAssistant(_assistant.id)

  const [showTopicTime] = usePreference('topic.tab.show_time')
  const [pinTopicsToTop] = usePreference('topic.tab.pin_to_top')
  const [topicPosition, setTopicPosition] = usePreference('topic.position')

  const [, setGenerating] = useCache('chat.generating')
=======
  const { assistant, addTopic, removeTopic, moveTopic, updateTopic, updateTopics } = useAssistant(_assistant.id)
  const { showTopicTime, pinTopicsToTop, setTopicPosition, topicPosition } = useSettings()
>>>>>>> a566cd65

  const renamingTopics = useSelector((state: RootState) => state.runtime.chat.renamingTopics)
  const topicLoadingQuery = useSelector((state: RootState) => state.messages.loadingByTopic)
  const topicFulfilledQuery = useSelector((state: RootState) => state.messages.fulfilledByTopic)
  const newlyRenamedTopics = useSelector((state: RootState) => state.runtime.chat.newlyRenamedTopics)

  const borderRadius = showTopicTime ? 12 : 'var(--list-item-border-radius)'

  const [deletingTopicId, setDeletingTopicId] = useState<string | null>(null)
  const deleteTimerRef = useRef<NodeJS.Timeout>(null)
  const [editingTopicId, setEditingTopicId] = useState<string | null>(null)

  const topicEdit = useInPlaceEdit({
    onSave: (name: string) => {
      const topic = assistant.topics.find((t) => t.id === editingTopicId)
      if (topic && name !== topic.name) {
        const updatedTopic = { ...topic, name, isNameManuallyEdited: true }
        updateTopic(updatedTopic)
        window.toast.success(t('common.saved'))
      }
      setEditingTopicId(null)
    },
    onCancel: () => {
      setEditingTopicId(null)
    }
  })

  const isPending = useCallback((topicId: string) => topicLoadingQuery[topicId], [topicLoadingQuery])
  const isFulfilled = useCallback((topicId: string) => topicFulfilledQuery[topicId], [topicFulfilledQuery])
  const dispatch = useDispatch()

  useEffect(() => {
    dispatch(newMessagesActions.setTopicFulfilled({ topicId: activeTopic.id, fulfilled: false }))
  }, [activeTopic.id, dispatch, topicFulfilledQuery])

  const isRenaming = useCallback(
    (topicId: string) => {
      return renamingTopics.includes(topicId)
    },
    [renamingTopics]
  )

  const isNewlyRenamed = useCallback(
    (topicId: string) => {
      return newlyRenamedTopics.includes(topicId)
    },
    [newlyRenamedTopics]
  )

  const handleDeleteClick = useCallback((topicId: string, e: React.MouseEvent) => {
    e.stopPropagation()

    if (deleteTimerRef.current) {
      clearTimeout(deleteTimerRef.current)
    }

    setDeletingTopicId(topicId)

    deleteTimerRef.current = setTimeout(() => setDeletingTopicId(null), 2000)
  }, [])

  const onClearMessages = useCallback(
    (topic: Topic) => {
      // window.keyv.set(EVENT_NAMES.CHAT_COMPLETION_PAUSED, true)
      setGenerating(false)
      EventEmitter.emit(EVENT_NAMES.CLEAR_MESSAGES, topic)
    },
    [setGenerating]
  )

  const handleConfirmDelete = useCallback(
    async (topic: Topic, e: React.MouseEvent) => {
      e.stopPropagation()
      if (assistant.topics.length === 1) {
        const newTopic = getDefaultTopic(assistant.id)
        await db.topics.add({ id: newTopic.id, messages: [] })
        addTopic(newTopic)
        setActiveTopic(newTopic)
      } else {
        const index = findIndex(assistant.topics, (t) => t.id === topic.id)
        if (topic.id === activeTopic.id) {
          setActiveTopic(assistant.topics[index + 1 === assistant.topics.length ? index - 1 : index + 1])
        }
      }
      await modelGenerating()
      removeTopic(topic)
      setDeletingTopicId(null)
    },
    [activeTopic.id, addTopic, assistant.id, assistant.topics, removeTopic, setActiveTopic]
  )

  const onPinTopic = useCallback(
    (topic: Topic) => {
      const updatedTopic = { ...topic, pinned: !topic.pinned }
      updateTopic(updatedTopic)
    },
    [updateTopic]
  )

  const onDeleteTopic = useCallback(
    async (topic: Topic) => {
      await modelGenerating()
      if (topic.id === activeTopic?.id) {
        const index = findIndex(assistant.topics, (t) => t.id === topic.id)
        setActiveTopic(assistant.topics[index + 1 === assistant.topics.length ? index - 1 : index + 1])
      }
      removeTopic(topic)
    },
    [assistant.topics, removeTopic, setActiveTopic, activeTopic]
  )

  const onMoveTopic = useCallback(
    async (topic: Topic, toAssistant: Assistant) => {
      await modelGenerating()
      const index = findIndex(assistant.topics, (t) => t.id === topic.id)
      setActiveTopic(assistant.topics[index + 1 === assistant.topics.length ? 0 : index + 1])
      moveTopic(topic, toAssistant)
    },
    [assistant.topics, moveTopic, setActiveTopic]
  )

  const onSwitchTopic = useCallback(
    async (topic: Topic) => {
      // await modelGenerating()
      setActiveTopic(topic)
    },
    [setActiveTopic]
  )

  const [exportMenuOptions] = useMultiplePreferences({
    docx: 'data.export.menus.docx',
    image: 'data.export.menus.image',
    joplin: 'data.export.menus.joplin',
    markdown: 'data.export.menus.markdown',
    markdown_reason: 'data.export.menus.markdown_reason',
    notes: 'data.export.menus.notes',
    notion: 'data.export.menus.notion',
    obsidian: 'data.export.menus.obsidian',
    plain_text: 'data.export.menus.plain_text',
    siyuan: 'data.export.menus.siyuan',
    yuque: 'data.export.menus.yuque'
  })

  const [_targetTopic, setTargetTopic] = useState<Topic | null>(null)
  const targetTopic = useDeferredValue(_targetTopic)
  const getTopicMenuItems = useMemo(() => {
    const topic = targetTopic
    if (!topic) return []

    const menus: MenuProps['items'] = [
      {
        label: t('chat.topics.auto_rename'),
        key: 'auto-rename',
        icon: <Sparkles size={14} />,
        disabled: isRenaming(topic.id),
        async onClick() {
          const messages = await TopicManager.getTopicMessages(topic.id)
          if (messages.length >= 2) {
            startTopicRenaming(topic.id)
            try {
              const summaryText = await fetchMessagesSummary({ messages, assistant })
              if (summaryText) {
                const updatedTopic = { ...topic, name: summaryText, isNameManuallyEdited: false }
                updateTopic(updatedTopic)
              } else {
                window.toast?.error(t('message.error.fetchTopicName'))
              }
            } finally {
              finishTopicRenaming(topic.id)
            }
          }
        }
      },
      {
        label: t('chat.topics.edit.title'),
        key: 'rename',
        icon: <EditIcon size={14} />,
        disabled: isRenaming(topic.id),
        async onClick() {
          const name = await PromptPopup.show({
            title: t('chat.topics.edit.title'),
            message: '',
            defaultValue: topic?.name || '',
            extraNode: (
              <div style={{ color: 'var(--color-text-3)', marginTop: 8 }}>{t('chat.topics.edit.title_tip')}</div>
            )
          })
          if (name && topic?.name !== name) {
            const updatedTopic = { ...topic, name, isNameManuallyEdited: true }
            updateTopic(updatedTopic)
          }
        }
      },
      {
        label: t('chat.topics.prompt.label'),
        key: 'topic-prompt',
        icon: <PackagePlus size={14} />,
        extra: (
          <Tooltip title={t('chat.topics.prompt.tips')}>
            <HelpCircle size={14} />
          </Tooltip>
        ),
        async onClick() {
          const prompt = await PromptPopup.show({
            title: t('chat.topics.prompt.edit.title'),
            message: '',
            defaultValue: topic?.prompt || '',
            inputProps: {
              rows: 8,
              allowClear: true
            }
          })

          prompt !== null &&
            (() => {
              const updatedTopic = { ...topic, prompt: prompt.trim() }
              updateTopic(updatedTopic)
              topic.id === activeTopic.id && setActiveTopic(updatedTopic)
            })()
        }
      },
      {
        label: topic.pinned ? t('chat.topics.unpin') : t('chat.topics.pin'),
        key: 'pin',
        icon: topic.pinned ? <PinOffIcon size={14} /> : <PinIcon size={14} />,
        onClick() {
          onPinTopic(topic)
        }
      },
      {
        label: t('notes.save'),
        key: 'notes',
        icon: <NotebookPen size={14} />,
        onClick: async () => {
          exportTopicToNotes(topic, notesPath)
        }
      },
      {
        label: t('chat.topics.clear.title'),
        key: 'clear-messages',
        icon: <BrushCleaning size={14} />,
        onClick: () => onClearMessages(topic)
      },
      {
        label: t('settings.topic.position.label'),
        key: 'topic-position',
        icon: <MenuIcon size={14} />,
        children: [
          {
            label: t('settings.topic.position.left'),
            key: 'left',
            onClick: () => setTopicPosition('left')
          },
          {
            label: t('settings.topic.position.right'),
            key: 'right',
            onClick: () => setTopicPosition('right')
          }
        ]
      },
      {
        label: t('chat.topics.copy.title'),
        key: 'copy',
        icon: <CopyIcon size={14} />,
        children: [
          {
            label: t('chat.topics.copy.image'),
            key: 'img',
            onClick: () => EventEmitter.emit(EVENT_NAMES.COPY_TOPIC_IMAGE, topic)
          },
          {
            label: t('chat.topics.copy.md'),
            key: 'md',
            onClick: () => copyTopicAsMarkdown(topic)
          },
          {
            label: t('chat.topics.copy.plain_text'),
            key: 'plain_text',
            onClick: () => copyTopicAsPlainText(topic)
          }
        ]
      },
      {
        label: t('chat.save.label'),
        key: 'save',
        icon: <Save size={14} />,
        children: [
          {
            label: t('chat.save.topic.knowledge.title'),
            key: 'knowledge',
            onClick: async () => {
              try {
                const result = await SaveToKnowledgePopup.showForTopic(topic)
                if (result?.success) {
                  window.toast.success(t('chat.save.topic.knowledge.success', { count: result.savedCount }))
                }
              } catch {
                window.toast.error(t('chat.save.topic.knowledge.error.save_failed'))
              }
            }
          }
        ]
      },
      {
        label: t('chat.topics.export.title'),
        key: 'export',
        icon: <UploadIcon size={14} />,
        children: [
          exportMenuOptions.image && {
            label: t('chat.topics.export.image'),
            key: 'image',
            onClick: () => EventEmitter.emit(EVENT_NAMES.EXPORT_TOPIC_IMAGE, topic)
          },
          exportMenuOptions.markdown && {
            label: t('chat.topics.export.md.label'),
            key: 'markdown',
            onClick: () => exportTopicAsMarkdown(topic)
          },
          exportMenuOptions.markdown_reason && {
            label: t('chat.topics.export.md.reason'),
            key: 'markdown_reason',
            onClick: () => exportTopicAsMarkdown(topic, true)
          },
          exportMenuOptions.docx && {
            label: t('chat.topics.export.word'),
            key: 'word',
            onClick: async () => {
              const markdown = await topicToMarkdown(topic)
              window.api.export.toWord(markdown, removeSpecialCharactersForFileName(topic.name))
            }
          },
          exportMenuOptions.notion && {
            label: t('chat.topics.export.notion'),
            key: 'notion',
            onClick: async () => {
              exportTopicToNotion(topic)
            }
          },
          exportMenuOptions.yuque && {
            label: t('chat.topics.export.yuque'),
            key: 'yuque',
            onClick: async () => {
              const markdown = await topicToMarkdown(topic)
              exportMarkdownToYuque(topic.name, markdown)
            }
          },
          exportMenuOptions.obsidian && {
            label: t('chat.topics.export.obsidian'),
            key: 'obsidian',
            onClick: async () => {
              await ObsidianExportPopup.show({ title: topic.name, topic, processingMethod: '3' })
            }
          },
          exportMenuOptions.joplin && {
            label: t('chat.topics.export.joplin'),
            key: 'joplin',
            onClick: async () => {
              const topicMessages = await TopicManager.getTopicMessages(topic.id)
              exportMarkdownToJoplin(topic.name, topicMessages)
            }
          },
          exportMenuOptions.siyuan && {
            label: t('chat.topics.export.siyuan'),
            key: 'siyuan',
            onClick: async () => {
              const markdown = await topicToMarkdown(topic)
              exportMarkdownToSiyuan(topic.name, markdown)
            }
          }
        ].filter(Boolean) as ItemType<MenuItemType>[]
      }
    ]

    if (assistants.length > 1 && assistant.topics.length > 1) {
      menus.push({
        label: t('chat.topics.move_to'),
        key: 'move',
        icon: <FolderOpen size={14} />,
        children: assistants
          .filter((a) => a.id !== assistant.id)
          .map((a) => ({
            label: a.name,
            key: a.id,
            onClick: () => onMoveTopic(topic, a)
          }))
      })
    }

    if (assistant.topics.length > 1 && !topic.pinned) {
      menus.push({ type: 'divider' })
      menus.push({
        label: t('common.delete'),
        danger: true,
        key: 'delete',
        icon: <DeleteIcon size={14} className="lucide-custom" />,
        onClick: () => onDeleteTopic(topic)
      })
    }

    return menus
  }, [
    targetTopic,
    t,
    isRenaming,
    exportMenuOptions.image,
    exportMenuOptions.markdown,
    exportMenuOptions.markdown_reason,
    exportMenuOptions.docx,
    exportMenuOptions.notion,
    exportMenuOptions.yuque,
    exportMenuOptions.obsidian,
    exportMenuOptions.joplin,
    exportMenuOptions.siyuan,
    assistants,
    notesPath,
    assistant,
    updateTopic,
    activeTopic.id,
    setActiveTopic,
    onPinTopic,
    onClearMessages,
    setTopicPosition,
    onMoveTopic,
    onDeleteTopic
  ])

  // Sort topics based on pinned status if pinTopicsToTop is enabled
  const sortedTopics = useMemo(() => {
    if (pinTopicsToTop) {
      return [...assistant.topics].sort((a, b) => {
        if (a.pinned && !b.pinned) return -1
        if (!a.pinned && b.pinned) return 1
        return 0
      })
    }
    return assistant.topics
  }, [assistant.topics, pinTopicsToTop])

  const singlealone = topicPosition === 'right' && position === 'right'

  return (
    <DraggableVirtualList
      className="topics-tab"
      list={sortedTopics}
      onUpdate={updateTopics}
      style={{ height: '100%', padding: '11px 0 10px 10px' }}
      itemContainerStyle={{ paddingBottom: '8px' }}
      header={
        <>
          <AddButton onClick={() => EventEmitter.emit(EVENT_NAMES.ADD_NEW_TOPIC)} className="">
            {t('chat.add.topic.title')}
          </AddButton>
          <div className="my-1"></div>
        </>
      }>
      {(topic) => {
        const isActive = topic.id === activeTopic?.id
        const topicName = topic.name.replace('`', '')
        const topicPrompt = topic.prompt
        const fullTopicPrompt = t('common.prompt') + ': ' + topicPrompt

        const getTopicNameClassName = () => {
          if (isRenaming(topic.id)) return 'shimmer'
          if (isNewlyRenamed(topic.id)) return 'typing'
          return ''
        }

        return (
          <Dropdown menu={{ items: getTopicMenuItems }} trigger={['contextMenu']}>
            <TopicListItem
              onContextMenu={() => setTargetTopic(topic)}
              className={classNames(isActive ? 'active' : '', singlealone ? 'singlealone' : '')}
              onClick={editingTopicId === topic.id && topicEdit.isEditing ? undefined : () => onSwitchTopic(topic)}
              style={{
                borderRadius,
                cursor: editingTopicId === topic.id && topicEdit.isEditing ? 'default' : 'pointer'
              }}>
              {isPending(topic.id) && !isActive && <PendingIndicator />}
              {isFulfilled(topic.id) && !isActive && <FulfilledIndicator />}
              <TopicNameContainer>
                {editingTopicId === topic.id && topicEdit.isEditing ? (
                  <TopicEditInput
                    ref={topicEdit.inputRef}
                    value={topicEdit.editValue}
                    onChange={topicEdit.handleInputChange}
                    onKeyDown={topicEdit.handleKeyDown}
                    onClick={(e) => e.stopPropagation()}
                  />
                ) : (
                  <TopicName
                    className={getTopicNameClassName()}
                    title={topicName}
                    onDoubleClick={() => {
                      setEditingTopicId(topic.id)
                      topicEdit.startEdit(topic.name)
                    }}>
                    {topicName}
                  </TopicName>
                )}
                {!topic.pinned && (
                  <Tooltip
                    placement="bottom"
                    mouseEnterDelay={0.7}
                    mouseLeaveDelay={0}
                    title={
                      <div style={{ fontSize: '12px', opacity: 0.8, fontStyle: 'italic' }}>
                        {t('chat.topics.delete.shortcut', { key: isMac ? '⌘' : 'Ctrl' })}
                      </div>
                    }>
                    <MenuButton
                      className="menu"
                      onClick={(e) => {
                        if (e.ctrlKey || e.metaKey) {
                          handleConfirmDelete(topic, e)
                        } else if (deletingTopicId === topic.id) {
                          handleConfirmDelete(topic, e)
                        } else {
                          handleDeleteClick(topic.id, e)
                        }
                      }}>
                      {deletingTopicId === topic.id ? (
                        <DeleteIcon size={14} color="var(--color-error)" style={{ pointerEvents: 'none' }} />
                      ) : (
                        <XIcon size={14} color="var(--color-text-3)" style={{ pointerEvents: 'none' }} />
                      )}
                    </MenuButton>
                  </Tooltip>
                )}
                {topic.pinned && (
                  <MenuButton className="pin">
                    <PinIcon size={14} color="var(--color-text-3)" />
                  </MenuButton>
                )}
              </TopicNameContainer>
              {topicPrompt && (
                <TopicPromptText className="prompt" title={fullTopicPrompt}>
                  {fullTopicPrompt}
                </TopicPromptText>
              )}
              {showTopicTime && <TopicTime className="time">{dayjs(topic.createdAt).format('MM/DD HH:mm')}</TopicTime>}
            </TopicListItem>
          </Dropdown>
        )
      }}
    </DraggableVirtualList>
  )
}

const TopicListItem = styled.div`
  padding: 7px 12px;
  border-radius: var(--list-item-border-radius);
  font-size: 13px;
  display: flex;
  flex-direction: column;
  justify-content: space-between;
  cursor: pointer;
  width: calc(var(--assistants-width) - 20px);

  .menu {
    opacity: 0;
    color: var(--color-text-3);
  }

  &:hover {
    background-color: var(--color-list-item-hover);
    transition: background-color 0.1s;

    .menu {
      opacity: 1;
    }
  }

  &.active {
    background-color: var(--color-list-item);
    box-shadow: 0 1px 2px 0 rgba(0, 0, 0, 0.05);
    .menu {
      opacity: 1;

      &:hover {
        color: var(--color-text-2);
      }
    }
  }
  &.singlealone {
    border-radius: 0 !important;
    &:hover {
      background-color: var(--color-background-soft);
    }
    &.active {
      border-left: 2px solid var(--color-primary);
      box-shadow: none;
    }
  }
`

const TopicNameContainer = styled.div`
  display: flex;
  flex-direction: row;
  align-items: center;
  gap: 4px;
  height: 20px;
  justify-content: space-between;
`

const TopicName = styled.div`
  display: -webkit-box;
  -webkit-line-clamp: 1;
  -webkit-box-orient: vertical;
  overflow: hidden;
  font-size: 13px;
  position: relative;
  will-change: background-position, width;

  --color-shimmer-mid: var(--color-text-1);
  --color-shimmer-end: color-mix(in srgb, var(--color-text-1) 25%, transparent);

  &.shimmer {
    background: linear-gradient(to left, var(--color-shimmer-end), var(--color-shimmer-mid), var(--color-shimmer-end));
    background-size: 200% 100%;
    background-clip: text;
    color: transparent;
    animation: shimmer 3s linear infinite;
  }

  &.typing {
    display: block;
    -webkit-line-clamp: unset;
    -webkit-box-orient: unset;
    white-space: nowrap;
    overflow: hidden;
    animation: typewriter 0.5s steps(40, end);
  }

  @keyframes shimmer {
    0% {
      background-position: 200% 0;
    }
    100% {
      background-position: -200% 0;
    }
  }

  @keyframes typewriter {
    from {
      width: 0;
    }
    to {
      width: 100%;
    }
  }
`

const TopicEditInput = styled.input`
  background: var(--color-background);
  border: none;
  color: var(--color-text-1);
  font-size: 13px;
  font-family: inherit;
  padding: 2px 6px;
  width: 100%;
  outline: none;
  padding: 0;
`

const PendingIndicator = styled.div.attrs({
  className: 'animation-pulse'
})`
  --pulse-size: 5px;
  width: 5px;
  height: 5px;
  position: absolute;
  left: 3px;
  top: 15px;
  border-radius: 50%;
  background-color: var(--color-status-warning);
`

const FulfilledIndicator = styled.div.attrs({
  className: 'animation-pulse'
})`
  --pulse-size: 5px;
  width: 5px;
  height: 5px;
  position: absolute;
  left: 3px;
  top: 15px;
  border-radius: 50%;
  background-color: var(--color-status-success);
`

const TopicPromptText = styled.div`
  color: var(--color-text-2);
  font-size: 12px;
  display: -webkit-box;
  -webkit-line-clamp: 2;
  -webkit-box-orient: vertical;
  overflow: hidden;
  ~ .prompt-text {
    margin-top: 10px;
  }
`

const TopicTime = styled.div`
  color: var(--color-text-3);
  font-size: 11px;
`

const MenuButton = styled.div`
  display: flex;
  flex-direction: row;
  justify-content: center;
  align-items: center;
  min-width: 20px;
  min-height: 20px;
  .anticon {
    font-size: 12px;
  }
`<|MERGE_RESOLUTION|>--- conflicted
+++ resolved
@@ -66,18 +66,13 @@
   const { t } = useTranslation()
   const { notesPath } = useNotesSettings()
   const { assistants } = useAssistants()
-<<<<<<< HEAD
-  const { assistant, removeTopic, moveTopic, updateTopic, updateTopics } = useAssistant(_assistant.id)
+  const { assistant, addTopic, removeTopic, moveTopic, updateTopic, updateTopics } = useAssistant(_assistant.id)
 
   const [showTopicTime] = usePreference('topic.tab.show_time')
   const [pinTopicsToTop] = usePreference('topic.tab.pin_to_top')
   const [topicPosition, setTopicPosition] = usePreference('topic.position')
 
   const [, setGenerating] = useCache('chat.generating')
-=======
-  const { assistant, addTopic, removeTopic, moveTopic, updateTopic, updateTopics } = useAssistant(_assistant.id)
-  const { showTopicTime, pinTopicsToTop, setTopicPosition, topicPosition } = useSettings()
->>>>>>> a566cd65
 
   const renamingTopics = useSelector((state: RootState) => state.runtime.chat.renamingTopics)
   const topicLoadingQuery = useSelector((state: RootState) => state.messages.loadingByTopic)

<<<<<<< HEAD
import { useCache } from '@data/hooks/useCache'
import { useMultiplePreferences, usePreference } from '@data/hooks/usePreference'
=======
import AssistantAvatar from '@renderer/components/Avatar/AssistantAvatar'
>>>>>>> 9f948e1c
import { DraggableVirtualList } from '@renderer/components/DraggableList'
import { CopyIcon, DeleteIcon, EditIcon } from '@renderer/components/Icons'
import ObsidianExportPopup from '@renderer/components/Popups/ObsidianExportPopup'
import PromptPopup from '@renderer/components/Popups/PromptPopup'
import SaveToKnowledgePopup from '@renderer/components/Popups/SaveToKnowledgePopup'
import { isMac } from '@renderer/config/constant'
import { db } from '@renderer/databases'
import { useAssistant, useAssistants } from '@renderer/hooks/useAssistant'
import { useInPlaceEdit } from '@renderer/hooks/useInPlaceEdit'
import { modelGenerating } from '@renderer/hooks/useModel'
import { useNotesSettings } from '@renderer/hooks/useNotesSettings'
import { finishTopicRenaming, startTopicRenaming, TopicManager } from '@renderer/hooks/useTopic'
import { fetchMessagesSummary } from '@renderer/services/ApiService'
import { getDefaultTopic } from '@renderer/services/AssistantService'
import { EVENT_NAMES, EventEmitter } from '@renderer/services/EventService'
import type { RootState } from '@renderer/store'
import { newMessagesActions } from '@renderer/store/newMessage'
import type { Assistant, Topic } from '@renderer/types'
import { classNames, removeSpecialCharactersForFileName } from '@renderer/utils'
import { copyTopicAsMarkdown, copyTopicAsPlainText } from '@renderer/utils/copy'
import {
  exportMarkdownToJoplin,
  exportMarkdownToSiyuan,
  exportMarkdownToYuque,
  exportTopicAsMarkdown,
  exportTopicToNotes,
  exportTopicToNotion,
  topicToMarkdown
} from '@renderer/utils/export'
import type { MenuProps } from 'antd'
import { Dropdown, Tooltip } from 'antd'
import type { ItemType, MenuItemType } from 'antd/es/menu/interface'
import dayjs from 'dayjs'
import { findIndex } from 'lodash'
import {
  BrushCleaning,
  CheckSquare,
  FolderOpen,
  HelpCircle,
  ListChecks,
  MenuIcon,
  NotebookPen,
  PackagePlus,
  PinIcon,
  PinOffIcon,
  Save,
  Sparkles,
  Square,
  UploadIcon,
  XIcon
} from 'lucide-react'
import { useCallback, useDeferredValue, useEffect, useMemo, useRef, useState } from 'react'
import { useTranslation } from 'react-i18next'
import { useDispatch, useSelector } from 'react-redux'
import styled from 'styled-components'

import AddButton from './AddButton'
import { TopicManagePanel, useTopicManageMode } from './TopicManageMode'

interface Props {
  assistant: Assistant
  activeTopic: Topic
  setActiveTopic: (topic: Topic) => void
  position: 'left' | 'right'
}

export const Topics: React.FC<Props> = ({ assistant: _assistant, activeTopic, setActiveTopic, position }) => {
  const { t } = useTranslation()
  const { notesPath } = useNotesSettings()
  const { assistants } = useAssistants()
  const { assistant, addTopic, removeTopic, moveTopic, updateTopic, updateTopics } = useAssistant(_assistant.id)

  const [showTopicTime] = usePreference('topic.tab.show_time')
  const [pinTopicsToTop] = usePreference('topic.tab.pin_to_top')
  const [topicPosition, setTopicPosition] = usePreference('topic.position')

  const [, setGenerating] = useCache('chat.generating')

  const [renamingTopics] = useCache('topic.renaming')
  const topicLoadingQuery = useSelector((state: RootState) => state.messages.loadingByTopic)
  const topicFulfilledQuery = useSelector((state: RootState) => state.messages.fulfilledByTopic)
  const [newlyRenamedTopics] = useCache('topic.newly_renamed')

  const borderRadius = showTopicTime ? 12 : 'var(--list-item-border-radius)'

  const [deletingTopicId, setDeletingTopicId] = useState<string | null>(null)
  const deleteTimerRef = useRef<NodeJS.Timeout>(null)
  const [editingTopicId, setEditingTopicId] = useState<string | null>(null)

  // 管理模式状态
  const manageState = useTopicManageMode()
  const { isManageMode, selectedIds, searchText, enterManageMode, exitManageMode, toggleSelectTopic } = manageState

  const { startEdit, isEditing, inputProps } = useInPlaceEdit({
    onSave: (name: string) => {
      const topic = assistant.topics.find((t) => t.id === editingTopicId)
      if (topic && name !== topic.name) {
        const updatedTopic = { ...topic, name, isNameManuallyEdited: true }
        updateTopic(updatedTopic)
        window.toast.success(t('common.saved'))
      }
      setEditingTopicId(null)
    },
    onCancel: () => {
      setEditingTopicId(null)
    }
  })

  const isPending = useCallback((topicId: string) => topicLoadingQuery[topicId], [topicLoadingQuery])
  const isFulfilled = useCallback((topicId: string) => topicFulfilledQuery[topicId], [topicFulfilledQuery])
  const dispatch = useDispatch()

  useEffect(() => {
    dispatch(newMessagesActions.setTopicFulfilled({ topicId: activeTopic.id, fulfilled: false }))
  }, [activeTopic.id, dispatch, topicFulfilledQuery])

  const isRenaming = useCallback(
    (topicId: string) => {
      return renamingTopics.includes(topicId)
    },
    [renamingTopics]
  )

  const isNewlyRenamed = useCallback(
    (topicId: string) => {
      return newlyRenamedTopics.includes(topicId)
    },
    [newlyRenamedTopics]
  )

  const handleDeleteClick = useCallback((topicId: string, e: React.MouseEvent) => {
    e.stopPropagation()

    if (deleteTimerRef.current) {
      clearTimeout(deleteTimerRef.current)
    }

    setDeletingTopicId(topicId)

    deleteTimerRef.current = setTimeout(() => setDeletingTopicId(null), 2000)
  }, [])

  const onClearMessages = useCallback(
    (topic: Topic) => {
      // window.keyv.set(EVENT_NAMES.CHAT_COMPLETION_PAUSED, true)
      setGenerating(false)
      EventEmitter.emit(EVENT_NAMES.CLEAR_MESSAGES, topic)
    },
    [setGenerating]
  )

  const handleConfirmDelete = useCallback(
    async (topic: Topic, e: React.MouseEvent) => {
      e.stopPropagation()
      if (assistant.topics.length === 1) {
        const newTopic = getDefaultTopic(assistant.id)
        await db.topics.add({ id: newTopic.id, messages: [] })
        addTopic(newTopic)
        setActiveTopic(newTopic)
      } else {
        const index = findIndex(assistant.topics, (t) => t.id === topic.id)
        if (topic.id === activeTopic.id) {
          setActiveTopic(assistant.topics[index + 1 === assistant.topics.length ? index - 1 : index + 1])
        }
      }
      await modelGenerating()
      removeTopic(topic)
      setDeletingTopicId(null)
    },
    [activeTopic.id, addTopic, assistant.id, assistant.topics, removeTopic, setActiveTopic]
  )

  const onPinTopic = useCallback(
    (topic: Topic) => {
      const updatedTopic = { ...topic, pinned: !topic.pinned }
      updateTopic(updatedTopic)
    },
    [updateTopic]
  )

  const onDeleteTopic = useCallback(
    async (topic: Topic) => {
      await modelGenerating()
      if (topic.id === activeTopic?.id) {
        const index = findIndex(assistant.topics, (t) => t.id === topic.id)
        setActiveTopic(assistant.topics[index + 1 === assistant.topics.length ? index - 1 : index + 1])
      }
      removeTopic(topic)
    },
    [assistant.topics, removeTopic, setActiveTopic, activeTopic]
  )

  const onMoveTopic = useCallback(
    async (topic: Topic, toAssistant: Assistant) => {
      await modelGenerating()
      const index = findIndex(assistant.topics, (t) => t.id === topic.id)
      setActiveTopic(assistant.topics[index + 1 === assistant.topics.length ? 0 : index + 1])
      moveTopic(topic, toAssistant)
    },
    [assistant.topics, moveTopic, setActiveTopic]
  )

  const onSwitchTopic = useCallback(
    async (topic: Topic) => {
      // await modelGenerating()
      setActiveTopic(topic)
    },
    [setActiveTopic]
  )

  const [exportMenuOptions] = useMultiplePreferences({
    docx: 'data.export.menus.docx',
    image: 'data.export.menus.image',
    joplin: 'data.export.menus.joplin',
    markdown: 'data.export.menus.markdown',
    markdown_reason: 'data.export.menus.markdown_reason',
    notes: 'data.export.menus.notes',
    notion: 'data.export.menus.notion',
    obsidian: 'data.export.menus.obsidian',
    plain_text: 'data.export.menus.plain_text',
    siyuan: 'data.export.menus.siyuan',
    yuque: 'data.export.menus.yuque'
  })

  const [_targetTopic, setTargetTopic] = useState<Topic | null>(null)
  const targetTopic = useDeferredValue(_targetTopic)
  const getTopicMenuItems = useMemo(() => {
    const topic = targetTopic
    if (!topic) return []

    const menus: MenuProps['items'] = [
      {
        label: t('chat.topics.auto_rename'),
        key: 'auto-rename',
        icon: <Sparkles size={14} />,
        disabled: isRenaming(topic.id),
        async onClick() {
          const messages = await TopicManager.getTopicMessages(topic.id)
          if (messages.length >= 2) {
            startTopicRenaming(topic.id)
            try {
              const summaryText = await fetchMessagesSummary({ messages, assistant })
              if (summaryText) {
                const updatedTopic = { ...topic, name: summaryText, isNameManuallyEdited: false }
                updateTopic(updatedTopic)
              } else {
                window.toast?.error(t('message.error.fetchTopicName'))
              }
            } finally {
              finishTopicRenaming(topic.id)
            }
          }
        }
      },
      {
        label: t('chat.topics.edit.title'),
        key: 'rename',
        icon: <EditIcon size={14} />,
        disabled: isRenaming(topic.id),
        async onClick() {
          const name = await PromptPopup.show({
            title: t('chat.topics.edit.title'),
            message: '',
            defaultValue: topic?.name || '',
            extraNode: (
              <div style={{ color: 'var(--color-text-3)', marginTop: 8 }}>{t('chat.topics.edit.title_tip')}</div>
            )
          })
          if (name && topic?.name !== name) {
            const updatedTopic = { ...topic, name, isNameManuallyEdited: true }
            updateTopic(updatedTopic)
          }
        }
      },
      {
        label: t('chat.topics.prompt.label'),
        key: 'topic-prompt',
        icon: <PackagePlus size={14} />,
        extra: (
          <Tooltip title={t('chat.topics.prompt.tips')}>
            <HelpCircle size={14} />
          </Tooltip>
        ),
        async onClick() {
          const prompt = await PromptPopup.show({
            title: t('chat.topics.prompt.edit.title'),
            message: '',
            defaultValue: topic?.prompt || '',
            inputProps: {
              rows: 8,
              allowClear: true
            }
          })

          prompt !== null &&
            (() => {
              const updatedTopic = { ...topic, prompt: prompt.trim() }
              updateTopic(updatedTopic)
              topic.id === activeTopic.id && setActiveTopic(updatedTopic)
            })()
        }
      },
      {
        label: topic.pinned ? t('chat.topics.unpin') : t('chat.topics.pin'),
        key: 'pin',
        icon: topic.pinned ? <PinOffIcon size={14} /> : <PinIcon size={14} />,
        onClick() {
          onPinTopic(topic)
        }
      },
      {
        label: t('notes.save'),
        key: 'notes',
        icon: <NotebookPen size={14} />,
        onClick: async () => {
          exportTopicToNotes(topic, notesPath)
        }
      },
      {
        label: t('chat.topics.clear.title'),
        key: 'clear-messages',
        icon: <BrushCleaning size={14} />,
        onClick: () => onClearMessages(topic)
      },
      {
        label: t('settings.topic.position.label'),
        key: 'topic-position',
        icon: <MenuIcon size={14} />,
        children: [
          {
            label: t('settings.topic.position.left'),
            key: 'left',
            onClick: () => setTopicPosition('left')
          },
          {
            label: t('settings.topic.position.right'),
            key: 'right',
            onClick: () => setTopicPosition('right')
          }
        ]
      },
      {
        label: t('chat.topics.copy.title'),
        key: 'copy',
        icon: <CopyIcon size={14} />,
        children: [
          {
            label: t('chat.topics.copy.image'),
            key: 'img',
            onClick: () => EventEmitter.emit(EVENT_NAMES.COPY_TOPIC_IMAGE, topic)
          },
          {
            label: t('chat.topics.copy.md'),
            key: 'md',
            onClick: () => copyTopicAsMarkdown(topic)
          },
          {
            label: t('chat.topics.copy.plain_text'),
            key: 'plain_text',
            onClick: () => copyTopicAsPlainText(topic)
          }
        ]
      },
      {
        label: t('chat.save.label'),
        key: 'save',
        icon: <Save size={14} />,
        children: [
          {
            label: t('chat.save.topic.knowledge.title'),
            key: 'knowledge',
            onClick: async () => {
              try {
                const result = await SaveToKnowledgePopup.showForTopic(topic)
                if (result?.success) {
                  window.toast.success(t('chat.save.topic.knowledge.success', { count: result.savedCount }))
                }
              } catch {
                window.toast.error(t('chat.save.topic.knowledge.error.save_failed'))
              }
            }
          }
        ]
      },
      {
        label: t('chat.topics.export.title'),
        key: 'export',
        icon: <UploadIcon size={14} />,
        children: [
          exportMenuOptions.image && {
            label: t('chat.topics.export.image'),
            key: 'image',
            onClick: () => EventEmitter.emit(EVENT_NAMES.EXPORT_TOPIC_IMAGE, topic)
          },
          exportMenuOptions.markdown && {
            label: t('chat.topics.export.md.label'),
            key: 'markdown',
            onClick: () => exportTopicAsMarkdown(topic)
          },
          exportMenuOptions.markdown_reason && {
            label: t('chat.topics.export.md.reason'),
            key: 'markdown_reason',
            onClick: () => exportTopicAsMarkdown(topic, true)
          },
          exportMenuOptions.docx && {
            label: t('chat.topics.export.word'),
            key: 'word',
            onClick: async () => {
              const markdown = await topicToMarkdown(topic)
              window.api.export.toWord(markdown, removeSpecialCharactersForFileName(topic.name))
            }
          },
          exportMenuOptions.notion && {
            label: t('chat.topics.export.notion'),
            key: 'notion',
            onClick: async () => {
              exportTopicToNotion(topic)
            }
          },
          exportMenuOptions.yuque && {
            label: t('chat.topics.export.yuque'),
            key: 'yuque',
            onClick: async () => {
              const markdown = await topicToMarkdown(topic)
              exportMarkdownToYuque(topic.name, markdown)
            }
          },
          exportMenuOptions.obsidian && {
            label: t('chat.topics.export.obsidian'),
            key: 'obsidian',
            onClick: async () => {
              await ObsidianExportPopup.show({ title: topic.name, topic, processingMethod: '3' })
            }
          },
          exportMenuOptions.joplin && {
            label: t('chat.topics.export.joplin'),
            key: 'joplin',
            onClick: async () => {
              const topicMessages = await TopicManager.getTopicMessages(topic.id)
              exportMarkdownToJoplin(topic.name, topicMessages)
            }
          },
          exportMenuOptions.siyuan && {
            label: t('chat.topics.export.siyuan'),
            key: 'siyuan',
            onClick: async () => {
              const markdown = await topicToMarkdown(topic)
              exportMarkdownToSiyuan(topic.name, markdown)
            }
          }
        ].filter(Boolean) as ItemType<MenuItemType>[]
      }
    ]

    if (assistants.length > 1 && assistant.topics.length > 1) {
      menus.push({
        label: t('chat.topics.move_to'),
        key: 'move',
        icon: <FolderOpen size={14} />,
        children: assistants
          .filter((a) => a.id !== assistant.id)
          .map((a) => ({
            label: a.name,
            key: a.id,
            icon: <AssistantAvatar assistant={a} size={18} />,
            onClick: () => onMoveTopic(topic, a)
          }))
      })
    }

    if (assistant.topics.length > 1 && !topic.pinned) {
      menus.push({ type: 'divider' })
      menus.push({
        label: t('common.delete'),
        danger: true,
        key: 'delete',
        icon: <DeleteIcon size={14} className="lucide-custom" />,
        onClick: () => onDeleteTopic(topic)
      })
    }

    return menus
  }, [
    targetTopic,
    t,
    isRenaming,
    exportMenuOptions.image,
    exportMenuOptions.markdown,
    exportMenuOptions.markdown_reason,
    exportMenuOptions.docx,
    exportMenuOptions.notion,
    exportMenuOptions.yuque,
    exportMenuOptions.obsidian,
    exportMenuOptions.joplin,
    exportMenuOptions.siyuan,
    assistants,
    notesPath,
    assistant,
    updateTopic,
    activeTopic.id,
    setActiveTopic,
    onPinTopic,
    onClearMessages,
    setTopicPosition,
    onMoveTopic,
    onDeleteTopic
  ])

  // Sort topics based on pinned status if pinTopicsToTop is enabled
  const sortedTopics = useMemo(() => {
    if (pinTopicsToTop) {
      return [...assistant.topics].sort((a, b) => {
        if (a.pinned && !b.pinned) return -1
        if (!a.pinned && b.pinned) return 1
        return 0
      })
    }
    return assistant.topics
  }, [assistant.topics, pinTopicsToTop])

  // Filter topics based on search text (only in manage mode)
  // Supports: case-insensitive, space-separated keywords (all must match)
  const deferredSearchText = useDeferredValue(searchText)
  const filteredTopics = useMemo(() => {
    if (!isManageMode || !deferredSearchText.trim()) {
      return sortedTopics
    }
    // Split by spaces and filter out empty strings
    const keywords = deferredSearchText
      .toLowerCase()
      .split(/\s+/)
      .filter((k) => k.length > 0)
    if (keywords.length === 0) {
      return sortedTopics
    }
    // All keywords must match (AND logic)
    return sortedTopics.filter((topic) => {
      const lowerName = topic.name.toLowerCase()
      return keywords.every((keyword) => lowerName.includes(keyword))
    })
  }, [sortedTopics, deferredSearchText, isManageMode])

  const singlealone = topicPosition === 'right' && position === 'right'

  return (
<<<<<<< HEAD
    <DraggableVirtualList
      className="topics-tab"
      list={sortedTopics}
      onUpdate={updateTopics}
      style={{ height: '100%', padding: '9px 0 10px 10px' }}
      itemContainerStyle={{ paddingBottom: '8px' }}
      header={
        <>
          <AddButton onClick={() => EventEmitter.emit(EVENT_NAMES.ADD_NEW_TOPIC)} className="">
            {t('chat.add.topic.title')}
          </AddButton>
          <div className="my-1"></div>
        </>
      }>
      {(topic) => {
        const isActive = topic.id === activeTopic?.id
        const topicName = topic.name.replace('`', '')
        const topicPrompt = topic.prompt
        const fullTopicPrompt = t('common.prompt') + ': ' + topicPrompt

        const getTopicNameClassName = () => {
          if (isRenaming(topic.id)) return 'shimmer'
          if (isNewlyRenamed(topic.id)) return 'typing'
          return ''
=======
    <>
      <DraggableVirtualList
        className="topics-tab"
        list={filteredTopics}
        onUpdate={updateTopics}
        style={{ height: '100%', padding: '8px 0 10px 10px', paddingBottom: isManageMode ? 70 : 10 }}
        itemContainerStyle={{ paddingBottom: '8px' }}
        header={
          <HeaderRow>
            <AddButton onClick={() => EventEmitter.emit(EVENT_NAMES.ADD_NEW_TOPIC)}>
              {t('chat.add.topic.title')}
            </AddButton>
            <Tooltip title={t('chat.topics.manage.title')} mouseEnterDelay={0.5}>
              <HeaderIconButton
                onClick={isManageMode ? exitManageMode : enterManageMode}
                className={isManageMode ? 'active' : ''}>
                <ListChecks size={14} />
              </HeaderIconButton>
            </Tooltip>
          </HeaderRow>
>>>>>>> 9f948e1c
        }
        disabled={isManageMode}>
        {(topic) => {
          const isActive = topic.id === activeTopic?.id
          const topicName = topic.name.replace('`', '')
          const topicPrompt = topic.prompt
          const fullTopicPrompt = t('common.prompt') + ': ' + topicPrompt
          const isSelected = selectedIds.has(topic.id)
          const canSelect = !topic.pinned

          const getTopicNameClassName = () => {
            if (isRenaming(topic.id)) return 'shimmer'
            if (isNewlyRenamed(topic.id)) return 'typing'
            return ''
          }

          const handleItemClick = () => {
            if (isManageMode) {
              if (canSelect) {
                toggleSelectTopic(topic.id)
              }
            } else {
              onSwitchTopic(topic)
            }
          }

          return (
            <Dropdown menu={{ items: getTopicMenuItems }} trigger={['contextMenu']} disabled={isManageMode}>
              <TopicListItem
                onContextMenu={() => setTargetTopic(topic)}
                className={classNames(
                  isActive && !isManageMode ? 'active' : '',
                  singlealone ? 'singlealone' : '',
                  isManageMode && isSelected ? 'selected' : '',
                  isManageMode && !canSelect ? 'disabled' : ''
                )}
                onClick={editingTopicId === topic.id && isEditing ? undefined : handleItemClick}
                style={{
                  borderRadius,
                  cursor:
                    editingTopicId === topic.id && isEditing
                      ? 'default'
                      : isManageMode && !canSelect
                        ? 'not-allowed'
                        : 'pointer'
                }}>
                {isPending(topic.id) && !isActive && <PendingIndicator />}
                {isFulfilled(topic.id) && !isActive && <FulfilledIndicator />}
                <TopicNameContainer>
                  {isManageMode && (
                    <SelectIcon className={!canSelect ? 'disabled' : ''}>
                      {isSelected ? (
                        <CheckSquare size={16} color="var(--color-primary)" />
                      ) : (
                        <Square size={16} color="var(--color-text-3)" />
                      )}
                    </SelectIcon>
                  )}
                  {editingTopicId === topic.id && isEditing ? (
                    <TopicEditInput {...inputProps} onClick={(e) => e.stopPropagation()} />
                  ) : (
                    <TopicName
                      className={getTopicNameClassName()}
                      title={topicName}
                      onDoubleClick={
                        isManageMode
                          ? undefined
                          : () => {
                              setEditingTopicId(topic.id)
                              startEdit(topic.name)
                            }
                      }>
                      {topicName}
                    </TopicName>
                  )}
                  {!topic.pinned && (
                    <Tooltip
                      placement="bottom"
                      mouseEnterDelay={0.7}
                      mouseLeaveDelay={0}
                      title={
                        <div style={{ fontSize: '12px', opacity: 0.8, fontStyle: 'italic' }}>
                          {t('chat.topics.delete.shortcut', { key: isMac ? '⌘' : 'Ctrl' })}
                        </div>
                      }>
                      <MenuButton
                        className="menu"
                        onClick={(e) => {
                          if (e.ctrlKey || e.metaKey) {
                            handleConfirmDelete(topic, e)
                          } else if (deletingTopicId === topic.id) {
                            handleConfirmDelete(topic, e)
                          } else {
                            handleDeleteClick(topic.id, e)
                          }
                        }}>
                        {deletingTopicId === topic.id ? (
                          <DeleteIcon size={14} color="var(--color-error)" style={{ pointerEvents: 'none' }} />
                        ) : (
                          <XIcon size={14} color="var(--color-text-3)" style={{ pointerEvents: 'none' }} />
                        )}
                      </MenuButton>
                    </Tooltip>
                  )}
                  {topic.pinned && (
                    <MenuButton className="pin">
                      <PinIcon size={14} color="var(--color-text-3)" />
                    </MenuButton>
                  )}
                </TopicNameContainer>
                {topicPrompt && (
                  <TopicPromptText className="prompt" title={fullTopicPrompt}>
                    {fullTopicPrompt}
                  </TopicPromptText>
                )}
                {showTopicTime && (
                  <TopicTime className="time">{dayjs(topic.createdAt).format('MM/DD HH:mm')}</TopicTime>
                )}
              </TopicListItem>
            </Dropdown>
          )
        }}
      </DraggableVirtualList>

      {/* 管理模式底部面板 */}
      <TopicManagePanel
        assistant={assistant}
        assistants={assistants}
        activeTopic={activeTopic}
        setActiveTopic={setActiveTopic}
        removeTopic={removeTopic}
        moveTopic={moveTopic}
        manageState={manageState}
        filteredTopics={filteredTopics}
      />
    </>
  )
}

const TopicListItem = styled.div`
  padding: 7px 12px;
  border-radius: var(--list-item-border-radius);
  font-size: 13px;
  display: flex;
  flex-direction: column;
  justify-content: space-between;
  cursor: pointer;
  width: calc(var(--assistants-width) - 20px);

  .menu {
    opacity: 0;
    color: var(--color-text-3);
  }

  &:hover {
    background-color: var(--color-list-item-hover);
    transition: background-color 0.1s;

    .menu {
      opacity: 1;
    }
  }

  &.active {
    background-color: var(--color-list-item);
    box-shadow: 0 1px 2px 0 rgba(0, 0, 0, 0.05);
    .menu {
      opacity: 1;

      &:hover {
        color: var(--color-text-2);
      }
    }
  }
  &.singlealone {
    &:hover {
      background-color: var(--color-background-soft);
    }
    &.active {
      background-color: var(--color-background-mute);
      box-shadow: none;
    }
  }

  &.selected {
    background-color: var(--color-primary-bg);
    box-shadow: inset 0 0 0 1px var(--color-primary);
  }

  &.disabled {
    opacity: 0.5;
  }
`

const TopicNameContainer = styled.div`
  display: flex;
  flex-direction: row;
  align-items: center;
  gap: 4px;
  height: 20px;
`

const TopicName = styled.div`
  display: -webkit-box;
  -webkit-line-clamp: 1;
  -webkit-box-orient: vertical;
  overflow: hidden;
  font-size: 13px;
  position: relative;
  will-change: background-position, width;
  flex: 1;
  text-align: left;

  --color-shimmer-mid: var(--color-text-1);
  --color-shimmer-end: color-mix(in srgb, var(--color-text-1) 25%, transparent);

  &.shimmer {
    background: linear-gradient(to left, var(--color-shimmer-end), var(--color-shimmer-mid), var(--color-shimmer-end));
    background-size: 200% 100%;
    background-clip: text;
    color: transparent;
    animation: shimmer 3s linear infinite;
  }

  &.typing {
    display: block;
    -webkit-line-clamp: unset;
    -webkit-box-orient: unset;
    white-space: nowrap;
    overflow: hidden;
    animation: typewriter 0.5s steps(40, end);
  }

  @keyframes shimmer {
    0% {
      background-position: 200% 0;
    }
    100% {
      background-position: -200% 0;
    }
  }

  @keyframes typewriter {
    from {
      width: 0;
    }
    to {
      width: 100%;
    }
  }
`

const TopicEditInput = styled.input`
  background: var(--color-background);
  border: none;
  color: var(--color-text-1);
  font-size: 13px;
  font-family: inherit;
  padding: 2px 6px;
  width: 100%;
  outline: none;
  padding: 0;
`

const PendingIndicator = styled.div.attrs({
  className: 'animation-pulse'
})`
  --pulse-size: 5px;
  width: 5px;
  height: 5px;
  position: absolute;
  left: 3px;
  top: 15px;
  border-radius: 50%;
  background-color: var(--color-status-warning);
`

const FulfilledIndicator = styled.div.attrs({
  className: 'animation-pulse'
})`
  --pulse-size: 5px;
  width: 5px;
  height: 5px;
  position: absolute;
  left: 3px;
  top: 15px;
  border-radius: 50%;
  background-color: var(--color-status-success);
`

const TopicPromptText = styled.div`
  color: var(--color-text-2);
  font-size: 12px;
  display: -webkit-box;
  -webkit-line-clamp: 2;
  -webkit-box-orient: vertical;
  overflow: hidden;
  ~ .prompt-text {
    margin-top: 10px;
  }
`

const TopicTime = styled.div`
  color: var(--color-text-3);
  font-size: 11px;
`

const MenuButton = styled.div`
  display: flex;
  flex-direction: row;
  justify-content: center;
  align-items: center;
  min-width: 20px;
  min-height: 20px;
  .anticon {
    font-size: 12px;
  }
`

const HeaderRow = styled.div`
  display: flex;
  flex-direction: row;
  align-items: center;
  gap: 6px;
  padding-right: 10px;
  margin-bottom: 5px;
`

const HeaderIconButton = styled.div`
  display: flex;
  align-items: center;
  justify-content: center;
  width: 32px;
  height: 32px;
  min-width: 32px;
  min-height: 32px;
  border-radius: var(--list-item-border-radius);
  cursor: pointer;
  color: var(--color-text-2);
  transition: all 0.2s;

  &:hover {
    background-color: var(--color-background-mute);
    color: var(--color-text-1);
  }

  &.active {
    color: var(--color-primary);

    &:hover {
      background-color: var(--color-background-mute);
    }
  }
`

const SelectIcon = styled.div`
  display: flex;
  align-items: center;
  margin-right: 4px;

  &.disabled {
    opacity: 0.5;
  }
`<|MERGE_RESOLUTION|>--- conflicted
+++ resolved
@@ -1,9 +1,6 @@
-<<<<<<< HEAD
 import { useCache } from '@data/hooks/useCache'
 import { useMultiplePreferences, usePreference } from '@data/hooks/usePreference'
-=======
 import AssistantAvatar from '@renderer/components/Avatar/AssistantAvatar'
->>>>>>> 9f948e1c
 import { DraggableVirtualList } from '@renderer/components/DraggableList'
 import { CopyIcon, DeleteIcon, EditIcon } from '@renderer/components/Icons'
 import ObsidianExportPopup from '@renderer/components/Popups/ObsidianExportPopup'
@@ -549,32 +546,6 @@
   const singlealone = topicPosition === 'right' && position === 'right'
 
   return (
-<<<<<<< HEAD
-    <DraggableVirtualList
-      className="topics-tab"
-      list={sortedTopics}
-      onUpdate={updateTopics}
-      style={{ height: '100%', padding: '9px 0 10px 10px' }}
-      itemContainerStyle={{ paddingBottom: '8px' }}
-      header={
-        <>
-          <AddButton onClick={() => EventEmitter.emit(EVENT_NAMES.ADD_NEW_TOPIC)} className="">
-            {t('chat.add.topic.title')}
-          </AddButton>
-          <div className="my-1"></div>
-        </>
-      }>
-      {(topic) => {
-        const isActive = topic.id === activeTopic?.id
-        const topicName = topic.name.replace('`', '')
-        const topicPrompt = topic.prompt
-        const fullTopicPrompt = t('common.prompt') + ': ' + topicPrompt
-
-        const getTopicNameClassName = () => {
-          if (isRenaming(topic.id)) return 'shimmer'
-          if (isNewlyRenamed(topic.id)) return 'typing'
-          return ''
-=======
     <>
       <DraggableVirtualList
         className="topics-tab"
@@ -584,7 +555,7 @@
         itemContainerStyle={{ paddingBottom: '8px' }}
         header={
           <HeaderRow>
-            <AddButton onClick={() => EventEmitter.emit(EVENT_NAMES.ADD_NEW_TOPIC)}>
+            <AddButton onClick={() => EventEmitter.emit(EVENT_NAMES.ADD_NEW_TOPIC)} className="">
               {t('chat.add.topic.title')}
             </AddButton>
             <Tooltip title={t('chat.topics.manage.title')} mouseEnterDelay={0.5}>
@@ -595,7 +566,6 @@
               </HeaderIconButton>
             </Tooltip>
           </HeaderRow>
->>>>>>> 9f948e1c
         }
         disabled={isManageMode}>
         {(topic) => {

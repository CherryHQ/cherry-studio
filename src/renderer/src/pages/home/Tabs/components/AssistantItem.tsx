<<<<<<< HEAD
import { usePreference } from '@data/hooks/usePreference'
=======
import { cn } from '@heroui/react'
>>>>>>> 0d760ffa
import ModelAvatar from '@renderer/components/Avatar/ModelAvatar'
import EmojiIcon from '@renderer/components/EmojiIcon'
import { CopyIcon, DeleteIcon, EditIcon } from '@renderer/components/Icons'
import PromptPopup from '@renderer/components/Popups/PromptPopup'
import { useAssistant, useAssistants } from '@renderer/hooks/useAssistant'
import { useTags } from '@renderer/hooks/useTags'
import AssistantSettingsPopup from '@renderer/pages/settings/AssistantSettings'
import { getDefaultModel } from '@renderer/services/AssistantService'
import { EVENT_NAMES, EventEmitter } from '@renderer/services/EventService'
import { useAppDispatch } from '@renderer/store'
import { setActiveTopicOrSessionAction } from '@renderer/store/runtime'
import type { Assistant } from '@renderer/types'
import { getLeadingEmoji, uuid } from '@renderer/utils'
import { hasTopicPendingRequests } from '@renderer/utils/queue'
import type { AssistantTabSortType } from '@shared/data/preference/preferenceTypes'
import type { MenuProps } from 'antd'
import { Dropdown } from 'antd'
import { omit } from 'lodash'
import {
  AlignJustify,
  ArrowDownAZ,
  ArrowUpAZ,
  BrushCleaning,
  Check,
  Plus,
  Save,
  Settings2,
  Smile,
  Tag,
  Tags
} from 'lucide-react'
<<<<<<< HEAD
import type { FC } from 'react'
import { memo, useCallback, useEffect, useMemo, useState } from 'react'
=======
import { FC, memo, PropsWithChildren, useCallback, useEffect, useMemo, useState } from 'react'
>>>>>>> 0d760ffa
import { useTranslation } from 'react-i18next'
import * as tinyPinyin from 'tiny-pinyin'

import AssistantTagsPopup from './AssistantTagsPopup'

interface AssistantItemProps {
  assistant: Assistant
  isActive: boolean
  sortBy: AssistantTabSortType
  onSwitch: (assistant: Assistant) => void
  onDelete: (assistant: Assistant) => void
  onCreateDefaultAssistant: () => void
  addPreset: (agent: any) => void
  copyAssistant: (assistant: Assistant) => void
  onTagClick?: (tag: string) => void
<<<<<<< HEAD
  handleSortByChange?: (sortType: AssistantTabSortType) => void
=======
  handleSortByChange?: (sortType: AssistantsSortType) => void
  sortByPinyinAsc?: () => void
  sortByPinyinDesc?: () => void
>>>>>>> 0d760ffa
}

const AssistantItem: FC<AssistantItemProps> = ({
  assistant,
  isActive,
  sortBy,
  onSwitch,
  onDelete,
  addPreset,
  copyAssistant,
  handleSortByChange,
  sortByPinyinAsc: externalSortByPinyinAsc,
  sortByPinyinDesc: externalSortByPinyinDesc
}) => {
  const [assistantIconType, setAssistantIconType] = usePreference('assistant.icon_type')
  const [clickAssistantToShowTopic] = usePreference('assistant.click_to_show_topic')
  const [topicPosition] = usePreference('topic.position')

  const { t } = useTranslation()
  const { allTags } = useTags()
  const { removeAllTopics } = useAssistant(assistant.id)
  const defaultModel = getDefaultModel()
  const { assistants, updateAssistants } = useAssistants()

  const [isPending, setIsPending] = useState(false)
  const dispatch = useAppDispatch()

  useEffect(() => {
    if (isActive) {
      setIsPending(false)
      return
    }

    const hasPending = assistant.topics.some((topic) => hasTopicPendingRequests(topic.id))
    setIsPending(hasPending)
  }, [isActive, assistant.topics])

  // Local sort functions
  const localSortByPinyinAsc = useCallback(() => {
    updateAssistants(sortAssistantsByPinyin(assistants, true))
  }, [assistants, updateAssistants])

  const localSortByPinyinDesc = useCallback(() => {
    updateAssistants(sortAssistantsByPinyin(assistants, false))
  }, [assistants, updateAssistants])

  // Use external sort functions if provided, otherwise use local ones
  const sortByPinyinAsc = externalSortByPinyinAsc || localSortByPinyinAsc
  const sortByPinyinDesc = externalSortByPinyinDesc || localSortByPinyinDesc

  const menuItems = useMemo(
    () =>
      getMenuItems({
        assistant,
        t,
        allTags,
        assistants,
        updateAssistants,
        addPreset,
        copyAssistant,
        onSwitch,
        onDelete,
        removeAllTopics,
        setAssistantIconType,
        sortBy,
        handleSortByChange,
        sortByPinyinAsc,
        sortByPinyinDesc
      }),
    [
      assistant,
      t,
      allTags,
      assistants,
      updateAssistants,
      addPreset,
      copyAssistant,
      onSwitch,
      onDelete,
      removeAllTopics,
      setAssistantIconType,
      sortBy,
      handleSortByChange,
      sortByPinyinAsc,
      sortByPinyinDesc
    ]
  )

  const handleSwitch = useCallback(async () => {
    if (clickAssistantToShowTopic) {
      if (topicPosition === 'left') {
        EventEmitter.emit(EVENT_NAMES.SWITCH_TOPIC_SIDEBAR)
      }
    }
    onSwitch(assistant)
    dispatch(setActiveTopicOrSessionAction('topic'))
  }, [clickAssistantToShowTopic, onSwitch, assistant, dispatch, topicPosition])

  const assistantName = useMemo(() => assistant.name || t('chat.default.name'), [assistant.name, t])
  const fullAssistantName = useMemo(
    () => (assistant.emoji ? `${assistant.emoji} ${assistantName}` : assistantName),
    [assistant.emoji, assistantName]
  )

  return (
    <Dropdown
      menu={{ items: menuItems }}
      trigger={['contextMenu']}
      popupRender={(menu) => <div onPointerDown={(e) => e.stopPropagation()}>{menu}</div>}>
      <Container onClick={handleSwitch} isActive={isActive}>
        <AssistantNameRow className="name" title={fullAssistantName}>
          {assistantIconType === 'model' ? (
            <ModelAvatar
              model={assistant.model || defaultModel}
              size={24}
              className={isPending && !isActive ? 'animation-pulse' : ''}
            />
          ) : (
            assistantIconType === 'emoji' && (
              <EmojiIcon
                emoji={assistant.emoji || getLeadingEmoji(assistantName)}
                className={isPending && !isActive ? 'animation-pulse' : ''}
              />
            )
          )}
          <AssistantName className="text-nowrap">{assistantName}</AssistantName>
        </AssistantNameRow>
        {isActive && (
          <MenuButton onClick={() => EventEmitter.emit(EVENT_NAMES.SWITCH_TOPIC_SIDEBAR)}>
            <TopicCount className="topics-count">{assistant.topics.length}</TopicCount>
          </MenuButton>
        )}
      </Container>
    </Dropdown>
  )
}

// 提取排序相关的工具函数
const sortAssistantsByPinyin = (assistants: Assistant[], isAscending: boolean) => {
  return [...assistants].sort((a, b) => {
    const pinyinA = tinyPinyin.convertToPinyin(a.name, '', true)
    const pinyinB = tinyPinyin.convertToPinyin(b.name, '', true)
    return isAscending ? pinyinA.localeCompare(pinyinB) : pinyinB.localeCompare(pinyinA)
  })
}

// 提取标签相关的操作函数
const handleTagOperation = (
  tag: string,
  assistant: Assistant,
  assistants: Assistant[],
  updateAssistants: (assistants: Assistant[]) => void
) => {
  const removeTag = () => updateAssistants(assistants.map((a) => (a.id === assistant.id ? { ...a, tags: [] } : a)))
  const addTag = () => updateAssistants(assistants.map((a) => (a.id === assistant.id ? { ...a, tags: [tag] } : a)))
  const hasTag = assistant.tags?.includes(tag)
  hasTag ? removeTag() : addTag()
}

// 提取创建菜单项的函数
const createTagMenuItems = (
  allTags: string[],
  assistant: Assistant,
  assistants: Assistant[],
  updateAssistants: (assistants: Assistant[]) => void,
  t: (key: string) => string
): MenuProps['items'] => {
  const items: MenuProps['items'] = [
    ...allTags.map((tag) => ({
      label: tag,
      icon: assistant.tags?.includes(tag) ? <Check size={14} /> : <Tag size={14} />,
      key: `all-tag-${tag}`,
      onClick: () => handleTagOperation(tag, assistant, assistants, updateAssistants)
    }))
  ]

  if (allTags.length > 0) {
    items.push({ type: 'divider' })
  }

  items.push({
    label: t('assistants.tags.add'),
    key: 'new-tag',
    icon: <Plus size={14} />,
    onClick: async () => {
      const tagName = await PromptPopup.show({
        title: t('assistants.tags.add'),
        message: ''
      })

      if (tagName && tagName.trim()) {
        updateAssistants(assistants.map((a) => (a.id === assistant.id ? { ...a, tags: [tagName.trim()] } : a)))
      }
    }
  })

  if (allTags.length > 0) {
    items.push({
      label: t('assistants.tags.manage'),
      key: 'manage-tags',
      icon: <Settings2 size={14} />,
      onClick: () => {
        AssistantTagsPopup.show({ title: t('assistants.tags.manage') })
      }
    })
  }

  return items
}

// 提取创建菜单配置的函数
function getMenuItems({
  assistant,
  t,
  allTags,
  assistants,
  updateAssistants,
  addPreset,
  copyAssistant,
  onSwitch,
  onDelete,
  removeAllTopics,
  setAssistantIconType,
  sortBy,
  handleSortByChange,
  sortByPinyinAsc,
  sortByPinyinDesc
}): MenuProps['items'] {
  return [
    {
      label: t('assistants.edit.title'),
      key: 'edit',
      icon: <EditIcon size={14} />,
      onClick: () => AssistantSettingsPopup.show({ assistant })
    },
    {
      label: t('assistants.copy.title'),
      key: 'duplicate',
      icon: <CopyIcon size={14} />,
      onClick: async () => {
        const _assistant = copyAssistant(assistant)
        if (_assistant) {
          onSwitch(_assistant)
        }
      }
    },
    {
      label: t('assistants.clear.title'),
      key: 'clear',
      icon: <BrushCleaning size={14} />,
      onClick: () => {
        window.modal.confirm({
          title: t('assistants.clear.title'),
          content: t('assistants.clear.content'),
          centered: true,
          okButtonProps: { danger: true },
          onOk: removeAllTopics
        })
      }
    },
    {
      label: t('assistants.save.title'),
      key: 'save-to-agent',
      icon: <Save size={14} />,
      onClick: async () => {
        const preset = omit(assistant, ['model', 'emoji'])
        preset.id = uuid()
        preset.type = 'agent'
        addPreset(preset)
        window.toast.success(t('assistants.save.success'))
      }
    },
    {
      label: t('assistants.icon.type'),
      key: 'icon-type',
      icon: <Smile size={14} />,
      children: [
        {
          label: t('settings.assistant.icon.type.model'),
          key: 'model',
          onClick: () => setAssistantIconType('model')
        },
        {
          label: t('settings.assistant.icon.type.emoji'),
          key: 'emoji',
          onClick: () => setAssistantIconType('emoji')
        },
        {
          label: t('settings.assistant.icon.type.none'),
          key: 'none',
          onClick: () => setAssistantIconType('none')
        }
      ]
    },
    {
      type: 'divider'
    },
    {
      label: t('assistants.tags.manage'),
      key: 'all-tags',
      icon: <Plus size={14} />,
      children: createTagMenuItems(allTags, assistant, assistants, updateAssistants, t)
    },
    {
      label: sortBy === 'list' ? t('assistants.list.showByTags') : t('assistants.list.showByList'),
      key: 'switch-view',
      icon: sortBy === 'list' ? <Tags size={14} /> : <AlignJustify size={14} />,
      onClick: () => {
        sortBy === 'list' ? handleSortByChange?.('tags') : handleSortByChange?.('list')
      }
    },
    {
      label: t('common.sort.pinyin.asc'),
      key: 'sort-asc',
      icon: <ArrowDownAZ size={14} />,
      onClick: sortByPinyinAsc
    },
    {
      label: t('common.sort.pinyin.desc'),
      key: 'sort-desc',
      icon: <ArrowUpAZ size={14} />,
      onClick: sortByPinyinDesc
    },
    {
      type: 'divider'
    },
    {
      label: t('common.delete'),
      key: 'delete',
      icon: <DeleteIcon size={14} className="lucide-custom" />,
      danger: true,
      onClick: () => {
        window.modal.confirm({
          title: t('assistants.delete.title'),
          content: t('assistants.delete.content'),
          centered: true,
          okButtonProps: { danger: true },
          onOk: () => onDelete(assistant)
        })
      }
    }
  ]
}

const Container = ({
  children,
  isActive,
  className,
  ...props
}: PropsWithChildren<{ isActive?: boolean } & React.HTMLAttributes<HTMLDivElement>>) => (
  <div
    {...props}
    className={cn(
      'relative flex h-[37px] w-[calc(var(--assistants-width)-20px)] cursor-pointer flex-row justify-between rounded-[var(--list-item-border-radius)] border-[0.5px] border-transparent px-2 hover:bg-[var(--color-list-item-hover)]',
      isActive && 'bg-[var(--color-list-item)] shadow-[0_1px_2px_0_rgba(0,0,0,0.05)]',
      className
    )}>
    {children}
  </div>
)

const AssistantNameRow = ({
  children,
  className,
  ...props
}: PropsWithChildren<{} & React.HTMLAttributes<HTMLDivElement>>) => (
  <div
    {...props}
    className={cn('flex min-w-0 flex-1 flex-row items-center gap-2 text-[13px] text-[var(--color-text)]', className)}>
    {children}
  </div>
)

const AssistantName = ({
  children,
  className,
  ...props
}: PropsWithChildren<{} & React.HTMLAttributes<HTMLDivElement>>) => (
  <div
    {...props}
    className={cn('min-w-0 flex-1 overflow-hidden text-ellipsis whitespace-nowrap text-[13px]', className)}>
    {children}
  </div>
)

const MenuButton = ({
  children,
  className,
  ...props
}: PropsWithChildren<{} & React.HTMLAttributes<HTMLDivElement>>) => (
  <div
    {...props}
    className={cn(
      'absolute top-[6px] right-[9px] flex h-[22px] min-h-[22px] min-w-[22px] flex-row items-center justify-center rounded-[11px] border-[0.5px] border-[var(--color-border)] bg-[var(--color-background)] px-[5px]',
      className
    )}>
    {children}
  </div>
)

const TopicCount = ({
  children,
  className,
  ...props
}: PropsWithChildren<{} & React.HTMLAttributes<HTMLDivElement>>) => (
  <div
    {...props}
    className={cn(
      'flex flex-row items-center justify-center rounded-[10px] text-[10px] text-[var(--color-text)]',
      className
    )}>
    {children}
  </div>
)

export default memo(AssistantItem)<|MERGE_RESOLUTION|>--- conflicted
+++ resolved
@@ -1,8 +1,5 @@
-<<<<<<< HEAD
 import { usePreference } from '@data/hooks/usePreference'
-=======
 import { cn } from '@heroui/react'
->>>>>>> 0d760ffa
 import ModelAvatar from '@renderer/components/Avatar/ModelAvatar'
 import EmojiIcon from '@renderer/components/EmojiIcon'
 import { CopyIcon, DeleteIcon, EditIcon } from '@renderer/components/Icons'
@@ -34,12 +31,8 @@
   Tag,
   Tags
 } from 'lucide-react'
-<<<<<<< HEAD
-import type { FC } from 'react'
+import type { FC, PropsWithChildren } from 'react'
 import { memo, useCallback, useEffect, useMemo, useState } from 'react'
-=======
-import { FC, memo, PropsWithChildren, useCallback, useEffect, useMemo, useState } from 'react'
->>>>>>> 0d760ffa
 import { useTranslation } from 'react-i18next'
 import * as tinyPinyin from 'tiny-pinyin'
 
@@ -55,13 +48,9 @@
   addPreset: (agent: any) => void
   copyAssistant: (assistant: Assistant) => void
   onTagClick?: (tag: string) => void
-<<<<<<< HEAD
   handleSortByChange?: (sortType: AssistantTabSortType) => void
-=======
-  handleSortByChange?: (sortType: AssistantsSortType) => void
   sortByPinyinAsc?: () => void
   sortByPinyinDesc?: () => void
->>>>>>> 0d760ffa
 }
 
 const AssistantItem: FC<AssistantItemProps> = ({

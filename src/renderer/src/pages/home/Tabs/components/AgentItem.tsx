--- conflicted
+++ resolved
@@ -4,17 +4,12 @@
 import { useSettings } from '@renderer/hooks/useSettings'
 import AgentSettingsPopup from '@renderer/pages/settings/AgentSettings/AgentSettingsPopup'
 import { AgentLabel } from '@renderer/pages/settings/AgentSettings/shared'
-<<<<<<< HEAD
+import { EVENT_NAMES, EventEmitter } from '@renderer/services/EventService'
 import type { AgentEntity } from '@renderer/types'
 import { ContextMenu, ContextMenuContent, ContextMenuItem, ContextMenuTrigger } from '@renderer/ui/context-menu'
-import { type FC, memo } from 'react'
-=======
-import { EVENT_NAMES, EventEmitter } from '@renderer/services/EventService'
-import { AgentEntity } from '@renderer/types'
-import { ContextMenu, ContextMenuContent, ContextMenuItem, ContextMenuTrigger } from '@renderer/ui/context-menu'
 import { Bot } from 'lucide-react'
-import { FC, memo, useCallback } from 'react'
->>>>>>> 0d760ffa
+import type { FC } from 'react'
+import { memo, useCallback } from 'react'
 import { useTranslation } from 'react-i18next'
 
 // const logger = loggerService.withContext('AgentItem')

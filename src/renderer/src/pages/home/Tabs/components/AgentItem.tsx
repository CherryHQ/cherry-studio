<<<<<<< HEAD
import { usePreference } from '@data/hooks/usePreference'
import { cn } from '@heroui/react'
=======
import { cn, Tooltip } from '@heroui/react'
>>>>>>> 5df8a55f
import { DeleteIcon, EditIcon } from '@renderer/components/Icons'
import { useSessions } from '@renderer/hooks/agents/useSessions'
import AgentSettingsPopup from '@renderer/pages/settings/AgentSettings/AgentSettingsPopup'
import { AgentLabel } from '@renderer/pages/settings/AgentSettings/shared'
import { EVENT_NAMES, EventEmitter } from '@renderer/services/EventService'
import type { AgentEntity } from '@renderer/types'
import { ContextMenu, ContextMenuContent, ContextMenuItem, ContextMenuTrigger } from '@renderer/ui/context-menu'
import { Bot } from 'lucide-react'
import { type FC, memo, useCallback } from 'react'
import { useTranslation } from 'react-i18next'

// const logger = loggerService.withContext('AgentItem')

interface AgentItemProps {
  agent: AgentEntity
  isActive: boolean
  onDelete: (agent: AgentEntity) => void
  onPress: () => void
}

const AgentItem: FC<AgentItemProps> = ({ agent, isActive, onDelete, onPress }) => {
  const { t } = useTranslation()
  const { sessions } = useSessions(agent.id)
  const [topicPosition] = usePreference('topic.position')
  const [clickAssistantToShowTopic] = usePreference('assistant.click_to_show_topic')

  const handlePress = useCallback(() => {
    // Show session sidebar if setting is enabled (reusing the assistant setting for consistency)
    if (clickAssistantToShowTopic) {
      if (topicPosition === 'left') {
        EventEmitter.emit(EVENT_NAMES.SWITCH_TOPIC_SIDEBAR)
      }
    }
    onPress()
  }, [clickAssistantToShowTopic, topicPosition, onPress])

  return (
    <ContextMenu modal={false}>
      <ContextMenuTrigger>
        <Container onClick={handlePress} isActive={isActive}>
          <AssistantNameRow className="name" title={agent.name ?? agent.id}>
            <AgentNameWrapper>
              <AgentLabel agent={agent} />
            </AgentNameWrapper>
            {isActive && (
              <MenuButton>
                <SessionCount>{sessions.length}</SessionCount>
              </MenuButton>
            )}
            {!isActive && <BotIcon />}
          </AssistantNameRow>
        </Container>
      </ContextMenuTrigger>
      <ContextMenuContent>
        <ContextMenuItem key="edit" onClick={() => AgentSettingsPopup.show({ agentId: agent.id })}>
          <EditIcon size={14} />
          {t('common.edit')}
        </ContextMenuItem>
        <ContextMenuItem
          key="delete"
          className="text-danger"
          onClick={() => {
            window.modal.confirm({
              title: t('agent.delete.title'),
              content: t('agent.delete.content'),
              centered: true,
              okButtonProps: { danger: true },
              onOk: () => onDelete(agent)
            })
          }}>
          <DeleteIcon size={14} className="lucide-custom text-danger" />
          <span className="text-danger">{t('common.delete')}</span>
        </ContextMenuItem>
      </ContextMenuContent>
    </ContextMenu>
  )
}

export const Container: React.FC<{ isActive?: boolean } & React.HTMLAttributes<HTMLDivElement>> = ({
  className,
  isActive,
  ...props
}) => (
  <div
    className={cn(
      'relative flex h-[37px] w-[calc(var(--assistants-width)-20px)] cursor-pointer flex-row justify-between rounded-[var(--list-item-border-radius)] border border-transparent px-2 hover:bg-[var(--color-list-item-hover)]',
      isActive && 'bg-[var(--color-list-item)] shadow-[0_1px_2px_0_rgba(0,0,0,0.05)]',
      className
    )}
    {...props}
  />
)

export const AssistantNameRow: React.FC<React.HTMLAttributes<HTMLDivElement>> = ({ className, ...props }) => (
  <div
    className={cn('flex min-w-0 flex-1 flex-row items-center gap-2 text-[13px] text-[var(--color-text)]', className)}
    {...props}
  />
)

export const AgentNameWrapper: React.FC<React.HTMLAttributes<HTMLDivElement>> = ({ className, ...props }) => (
  <div className={cn('min-w-0 flex-1 overflow-hidden text-ellipsis whitespace-nowrap', className)} {...props} />
)

export const MenuButton: React.FC<React.HTMLAttributes<HTMLDivElement>> = ({ className, ...props }) => (
  <div
    className={cn(
      'flex h-5 min-h-5 w-5 flex-row items-center justify-center rounded-full border border-[var(--color-border)] bg-[var(--color-background)]',
      className
    )}
    {...props}
  />
)

export const BotIcon: React.FC<React.HTMLAttributes<HTMLDivElement>> = ({ ...props }) => {
  const { t } = useTranslation()
  return (
    <Tooltip content={t('common.agent_one')} delay={500} closeDelay={0}>
      <MenuButton {...props}>
        <Bot size={14} className="text-primary" />
      </MenuButton>
    </Tooltip>
  )
}

export const SessionCount: React.FC<React.HTMLAttributes<HTMLDivElement>> = ({ className, ...props }) => (
  <div
    className={cn('flex flex-row items-center justify-center rounded-full text-[var(--color-text)] text-xs', className)}
    {...props}
  />
)

export default memo(AgentItem)<|MERGE_RESOLUTION|>--- conflicted
+++ resolved
@@ -1,9 +1,5 @@
-<<<<<<< HEAD
 import { usePreference } from '@data/hooks/usePreference'
-import { cn } from '@heroui/react'
-=======
 import { cn, Tooltip } from '@heroui/react'
->>>>>>> 5df8a55f
 import { DeleteIcon, EditIcon } from '@renderer/components/Icons'
 import { useSessions } from '@renderer/hooks/agents/useSessions'
 import AgentSettingsPopup from '@renderer/pages/settings/AgentSettings/AgentSettingsPopup'

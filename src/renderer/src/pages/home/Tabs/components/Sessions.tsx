--- conflicted
+++ resolved
@@ -10,10 +10,6 @@
   setActiveTopicOrSessionAction,
   setSessionWaitingAction
 } from '@renderer/store/runtime'
-<<<<<<< HEAD
-import type { CreateSessionForm } from '@renderer/types'
-=======
->>>>>>> 5790c120
 import { buildAgentSessionTopicId } from '@renderer/utils/agentSession'
 import { motion } from 'framer-motion'
 import { memo, useCallback, useEffect } from 'react'
@@ -100,11 +96,7 @@
 
   return (
     <div className="sessions-tab flex h-full w-full flex-col p-2">
-<<<<<<< HEAD
-      <AddButton onClick={handleCreateSession} className="mb-2">
-=======
-      <AddButton onPress={createDefaultSession} className="mb-2" isDisabled={creatingSession}>
->>>>>>> 5790c120
+      <AddButton onClick={createDefaultSession} className="mb-2" disabled={creatingSession}>
         {t('agent.session.add.title')}
       </AddButton>
       {/* h-9 */}

import Scrollbar from '@renderer/components/Scrollbar'
import { DynamicVirtualList } from '@renderer/components/VirtualList'
import { useCreateDefaultSession } from '@renderer/hooks/agents/useCreateDefaultSession'
import { useSessions } from '@renderer/hooks/agents/useSessions'
import { useRuntime } from '@renderer/hooks/useRuntime'
import { useAppDispatch } from '@renderer/store'
import { newMessagesActions } from '@renderer/store/newMessage'
import {
  setActiveSessionIdAction,
  setActiveTopicOrSessionAction,
  setSessionWaitingAction
} from '@renderer/store/runtime'
import { buildAgentSessionTopicId } from '@renderer/utils/agentSession'
import { Alert, Spin } from 'antd'
import { motion } from 'framer-motion'
import { memo, useCallback, useEffect } from 'react'
import { useTranslation } from 'react-i18next'
import styled from 'styled-components'

import AddButton from './AddButton'
import SessionItem from './SessionItem'

// const logger = loggerService.withContext('SessionsTab')

interface SessionsProps {
  agentId: string
}

const Sessions: React.FC<SessionsProps> = ({ agentId }) => {
  const { t } = useTranslation()
  const { sessions, isLoading, error, deleteSession } = useSessions(agentId)
  const { chat } = useRuntime()
  const { activeSessionIdMap } = chat
  const dispatch = useAppDispatch()
  const { createDefaultSession, creatingSession } = useCreateDefaultSession(agentId)

  const setActiveSessionId = useCallback(
    (agentId: string, sessionId: string | null) => {
      dispatch(setActiveSessionIdAction({ agentId, sessionId }))
      dispatch(setActiveTopicOrSessionAction('session'))
    },
    [dispatch]
  )

  const handleDeleteSession = useCallback(
    async (id: string) => {
      if (sessions.length === 1) {
        window.toast.error(t('agent.session.delete.error.last'))
        return
      }
      dispatch(setSessionWaitingAction({ id, value: true }))
      const success = await deleteSession(id)
      if (success) {
        const newSessionId = sessions.find((s) => s.id !== id)?.id
        if (newSessionId) {
          dispatch(setActiveSessionIdAction({ agentId, sessionId: newSessionId }))
        } else {
          // may clear messages instead of forbidden deletion
        }
      }
      dispatch(setSessionWaitingAction({ id, value: false }))
    },
    [agentId, deleteSession, dispatch, sessions, t]
  )

  const activeSessionId = activeSessionIdMap[agentId]

  useEffect(() => {
    if (!isLoading && sessions.length > 0 && !activeSessionId) {
      setActiveSessionId(agentId, sessions[0].id)
    }
  }, [isLoading, sessions, activeSessionId, agentId, setActiveSessionId])

  useEffect(() => {
    if (activeSessionId) {
      dispatch(
        newMessagesActions.setTopicFulfilled({
          topicId: buildAgentSessionTopicId(activeSessionId),
          fulfilled: false
        })
      )
    }
  }, [activeSessionId, dispatch])

  if (isLoading) {
    return (
      <motion.div
        initial={{ opacity: 0 }}
        animate={{ opacity: 1 }}
        exit={{ opacity: 0 }}
        className="flex h-full items-center justify-center">
        <Spin />
      </motion.div>
    )
  }

  if (error) {
    return <Alert type="error" message={t('agent.session.get.error.failed')} showIcon style={{ margin: 10 }} />
  }

  return (
<<<<<<< HEAD
    <ListContainer className="sessions-tab">
      <AddButton onClick={createDefaultSession} className="mb-2" disabled={creatingSession}>
=======
    <Container className="sessions-tab">
      <AddButton onClick={createDefaultSession} disabled={creatingSession} className="-mt-[4px] mb-[6px]">
>>>>>>> 78278ce9
        {t('agent.session.add.title')}
      </AddButton>
      {/* h-9 */}
      <DynamicVirtualList
        list={sessions}
        estimateSize={() => 9 * 4}
        scrollerStyle={{
          // FIXME: This component only supports CSSProperties
          overflowX: 'hidden'
        }}
        autoHideScrollbar>
        {(session) => (
          <SessionItem
            key={session.id}
            session={session}
            agentId={agentId}
            onDelete={() => handleDeleteSession(session.id)}
            onPress={() => setActiveSessionId(agentId, session.id)}
          />
        )}
      </DynamicVirtualList>
    </Container>
  )
}

const Container = styled(Scrollbar)`
  display: flex;
  flex-direction: column;
  padding: 12px 10px;
  overflow-x: hidden;
`

export default memo(Sessions)<|MERGE_RESOLUTION|>--- conflicted
+++ resolved
@@ -99,13 +99,8 @@
   }
 
   return (
-<<<<<<< HEAD
-    <ListContainer className="sessions-tab">
-      <AddButton onClick={createDefaultSession} className="mb-2" disabled={creatingSession}>
-=======
     <Container className="sessions-tab">
       <AddButton onClick={createDefaultSession} disabled={creatingSession} className="-mt-[4px] mb-[6px]">
->>>>>>> 78278ce9
         {t('agent.session.add.title')}
       </AddButton>
       {/* h-9 */}

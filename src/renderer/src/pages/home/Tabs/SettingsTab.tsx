--- conflicted
+++ resolved
@@ -10,19 +10,17 @@
   isMac,
   isWindows
 } from '@renderer/config/constant'
-<<<<<<< HEAD
 import {
   isGrokReasoningModel,
   isSupportedPromptCacheModel,
   isSupportedReasoningEffortModel
 } from '@renderer/config/models'
-=======
->>>>>>> 7332763d
 import { codeThemes } from '@renderer/context/SyntaxHighlighterProvider'
 import { useAssistant } from '@renderer/hooks/useAssistant'
 import { useSettings } from '@renderer/hooks/useSettings'
 import { SettingDivider, SettingRow, SettingRowTitle, SettingSubtitle } from '@renderer/pages/settings'
 import AssistantSettingsPopup from '@renderer/pages/settings/AssistantSettings'
+import { getDefaultModel } from '@renderer/services/AssistantService'
 import { EVENT_NAMES, EventEmitter } from '@renderer/services/EventService'
 import { useAppDispatch } from '@renderer/store'
 import {
@@ -49,10 +47,7 @@
   setRenderInputMessageAsMarkdown,
   setShowInputEstimatedTokens,
   setShowMessageDivider,
-<<<<<<< HEAD
-=======
   setShowPrompt,
->>>>>>> 7332763d
   setShowTranslateConfirm,
   setThoughtAutoCollapse
 } from '@renderer/store/settings'
@@ -144,22 +139,12 @@
     }
   }
 
-<<<<<<< HEAD
   const onCacheTTLChange = (value) => {
     if (!isNaN(value as number)) {
       onUpdateAssistantSettings({ cacheTTL: value })
     }
   }
 
-  const onReasoningEffortChange = useCallback(
-    (value?: 'low' | 'medium' | 'high') => {
-      updateAssistantSettings({ reasoning_effort: value })
-    },
-    [updateAssistantSettings]
-  )
-
-=======
->>>>>>> 7332763d
   const onReset = () => {
     setTemperature(DEFAULT_TEMPERATURE)
     setContextCount(DEFAULT_CONTEXTCOUNT)
@@ -184,11 +169,7 @@
     setEnableMaxTokens(assistant?.settings?.enableMaxTokens ?? false)
     setMaxTokens(assistant?.settings?.maxTokens ?? DEFAULT_MAX_TOKENS)
     setStreamOutput(assistant?.settings?.streamOutput ?? true)
-<<<<<<< HEAD
-    setReasoningEffort(assistant?.settings?.reasoning_effort)
     setEnablePromptCache(assistant?.settings?.enablePromptCache ?? false)
-=======
->>>>>>> 7332763d
   }, [assistant])
 
   const formatSliderTooltip = (value?: number) => {
@@ -259,6 +240,22 @@
             />
           </Col>
         </Row>
+        <SettingRow>
+          <SettingRowTitleSmall>{t('chat.settings.max_contexts')}</SettingRowTitleSmall>
+          <Switch
+            size="small"
+            checked={enableMaxContexts}
+            onChange={(checked) => {
+              setEnableMaxContexts(checked)
+              updateAssistantSettings({ enableMaxContexts: checked })
+              if (!checked && contextCount > 10) {
+                setContextCount(10)
+                onUpdateAssistantSettings({ contextCount: 10 })
+              }
+            }}
+          />
+        </SettingRow>
+        <Divider style={{ margin: '10px 0' }} />
         <SettingDivider />
         {isSupportedPromptCacheModel(assistant?.model || getDefaultModel()) && (
           <>
@@ -308,22 +305,6 @@
             <SettingDivider />
           </>
         )}
-        <SettingRow>
-          <SettingRowTitleSmall>{t('chat.settings.max_contexts')}</SettingRowTitleSmall>
-          <Switch
-            size="small"
-            checked={enableMaxContexts}
-            onChange={(checked) => {
-              setEnableMaxContexts(checked)
-              updateAssistantSettings({ enableMaxContexts: checked })
-              if (!checked && contextCount > 10) {
-                setContextCount(10)
-                onUpdateAssistantSettings({ contextCount: 10 })
-              }
-            }}
-          />
-        </SettingRow>
-        <Divider style={{ margin: '10px 0' }} />
         <SettingRow>
           <SettingRowTitleSmall>{t('models.stream_output')}</SettingRowTitleSmall>
           <Switch

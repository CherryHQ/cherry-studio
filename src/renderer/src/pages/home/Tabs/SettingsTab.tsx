--- conflicted
+++ resolved
@@ -38,13 +38,8 @@
 } from '@renderer/store/settings'
 import { Assistant, AssistantSettings, CodeStyleVarious, ThemeMode, TranslateLanguageVarious } from '@renderer/types'
 import { modalConfirm } from '@renderer/utils'
-<<<<<<< HEAD
-import { Col, InputNumber, Row, Segmented, Select, Slider, Switch, Tooltip } from 'antd'
+import { Button, Col, InputNumber, Row, Segmented, Select, Slider, Switch, Tooltip } from 'antd'
 import { FC, useCallback, useEffect, useState } from 'react'
-=======
-import { Button, Col, InputNumber, Row, Segmented, Select, Slider, Switch, Tooltip } from 'antd'
-import { FC, useEffect, useState } from 'react'
->>>>>>> d0d03120
 import { useTranslation } from 'react-i18next'
 import styled from 'styled-components'
 

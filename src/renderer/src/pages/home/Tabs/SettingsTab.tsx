import {
  Button,
  DescriptionSwitch,
  HelpTooltip,
  RowFlex,
  Select,
  SelectContent,
  SelectItem,
  SelectTrigger,
  SelectValue,
  Switch
} from '@cherrystudio/ui'
import { useMultiplePreferences, usePreference } from '@data/hooks/usePreference'
import EditableNumber from '@renderer/components/EditableNumber'
import Scrollbar from '@renderer/components/Scrollbar'
<<<<<<< HEAD
import {
  DEFAULT_CONTEXTCOUNT,
  DEFAULT_MAX_TOKENS,
  DEFAULT_TEMPERATURE,
  MAX_CONTEXT_COUNT
} from '@renderer/config/constant'
=======
import Selector from '@renderer/components/Selector'
import { HelpTooltip } from '@renderer/components/TooltipIcons'
>>>>>>> dc0c47c6
import { isOpenAIModel, isSupportVerbosityModel } from '@renderer/config/models'
import { UNKNOWN } from '@renderer/config/translate'
import { useCodeStyle } from '@renderer/context/CodeStyleProvider'
import { useTheme } from '@renderer/context/ThemeProvider'
import { useAssistant } from '@renderer/hooks/useAssistant'
import { useProvider } from '@renderer/hooks/useProvider'
<<<<<<< HEAD
=======
import { useRuntime } from '@renderer/hooks/useRuntime'
import { useSettings } from '@renderer/hooks/useSettings'
>>>>>>> dc0c47c6
import useTranslate from '@renderer/hooks/useTranslate'
import { SettingDivider, SettingRow, SettingRowTitle } from '@renderer/pages/settings'
import { CollapsibleSettingGroup } from '@renderer/pages/settings/SettingGroup'
import { getDefaultModel } from '@renderer/services/AssistantService'
<<<<<<< HEAD
import type { Assistant, AssistantSettings, CodeStyleVarious, MathEngine } from '@renderer/types'
import { isGroqSystemProvider } from '@renderer/types'
import { modalConfirm } from '@renderer/utils'
=======
import { useAppDispatch } from '@renderer/store'
import type { SendMessageShortcut } from '@renderer/store/settings'
import {
  setAutoTranslateWithSpace,
  setCodeCollapsible,
  setCodeEditor,
  setCodeExecution,
  setCodeFancyBlock,
  setCodeImageTools,
  setCodeShowLineNumbers,
  setCodeViewer,
  setCodeWrappable,
  setConfirmDeleteMessage,
  setConfirmRegenerateMessage,
  setEnableQuickPanelTriggers,
  setFontSize,
  setMathEnableSingleDollar,
  setMathEngine,
  setMessageFont,
  setMessageNavigation,
  setMessageStyle,
  setMultiModelMessageStyle,
  setPasteLongTextAsFile,
  setPasteLongTextThreshold,
  setRenderInputMessageAsMarkdown,
  setShowInputEstimatedTokens,
  setShowMessageOutline,
  setShowPrompt,
  setShowTranslateConfirm,
  setThoughtAutoCollapse
} from '@renderer/store/settings'
import type { Assistant, CodeStyleVarious, MathEngine } from '@renderer/types'
import { isGroqSystemProvider, ThemeMode } from '@renderer/types'
>>>>>>> dc0c47c6
import { getSendMessageShortcutLabel } from '@renderer/utils/input'
import {
  isOpenAICompatibleProvider,
  isSupportServiceTierProvider,
  isSupportVerbosityProvider
} from '@renderer/utils/provider'
<<<<<<< HEAD
import type { MultiModelMessageStyle, SendMessageShortcut } from '@shared/data/preference/preferenceTypes'
import { ThemeMode } from '@shared/data/preference/preferenceTypes'
import { Col, InputNumber, Row, Slider } from 'antd'
import { Settings2 } from 'lucide-react'
=======
import { Col, Row, Slider, Switch } from 'antd'
>>>>>>> dc0c47c6
import type { FC } from 'react'
import { useCallback, useMemo, useState } from 'react'
import { useTranslation } from 'react-i18next'
import styled from 'styled-components'

import GroqSettingsGroup from './components/GroqSettingsGroup'
import OpenAISettingsGroup from './components/OpenAISettingsGroup'

// Type definition for select items
type SelectorItem<T extends string = string> = {
  value: T
  label: string
}

interface Props {
  assistant: Assistant
}

const SettingsTab: FC<Props> = (props) => {
<<<<<<< HEAD
  const [messageStyle, setMessageStyle] = usePreference('chat.message.style')
  const [fontSize, setFontSize] = usePreference('chat.message.font_size')
  const [language] = usePreference('app.language')
  const [targetLanguage, setTargetLanguage] = usePreference('feature.translate.target_language')
  const [sendMessageShortcut, setSendMessageShortcut] = usePreference('chat.input.send_message_shortcut')
  const [messageFont, setMessageFont] = usePreference('chat.message.font')
  const [showPrompt, setShowPrompt] = usePreference('chat.message.show_prompt')
  const [confirmDeleteMessage, setConfirmDeleteMessage] = usePreference('chat.message.confirm_delete')
  const [confirmRegenerateMessage, setConfirmRegenerateMessage] = usePreference('chat.message.confirm_regenerate')
  const [showTranslateConfirm, setShowTranslateConfirm] = usePreference('chat.input.translate.show_confirm')
  const [enableQuickPanelTriggers, setEnableQuickPanelTriggers] = usePreference(
    'chat.input.quick_panel.triggers_enabled'
  )
  const [messageNavigation, setMessageNavigation] = usePreference('chat.message.navigation_mode')
  const [thoughtAutoCollapse, setThoughtAutoCollapse] = usePreference('chat.message.thought.auto_collapse')
  const [multiModelMessageStyle, setMultiModelMessageStyle] = usePreference('chat.message.multi_model.style')
  const [pasteLongTextAsFile, setPasteLongTextAsFile] = usePreference('chat.input.paste_long_text_as_file')
  const [pasteLongTextThreshold, setPasteLongTextThreshold] = usePreference('chat.input.paste_long_text_threshold')
  const [mathEngine, setMathEngine] = usePreference('chat.message.math.engine')
  const [mathEnableSingleDollar, setMathEnableSingleDollar] = usePreference('chat.message.math.single_dollar')
  const [showInputEstimatedTokens, setShowInputEstimatedTokens] = usePreference('chat.input.show_estimated_tokens')
  const [renderInputMessageAsMarkdown, setRenderInputMessageAsMarkdown] = usePreference(
    'chat.message.render_as_markdown'
  )
  const [autoTranslateWithSpace, setAutoTranslateWithSpace] = usePreference(
    'chat.input.translate.auto_translate_with_space'
  )
  const [showMessageOutline, setShowMessageOutline] = usePreference('chat.message.show_outline')
  const [codeShowLineNumbers, setCodeShowLineNumbers] = usePreference('chat.code.show_line_numbers')
  const [codeCollapsible, setCodeCollapsible] = usePreference('chat.code.collapsible')
  const [codeWrappable, setCodeWrappable] = usePreference('chat.code.wrappable')
  const [codeImageTools, setCodeImageTools] = usePreference('chat.code.image_tools')
  const [codeEditor, setCodeEditor] = useMultiplePreferences({
    enabled: 'chat.code.editor.enabled',
    themeLight: 'chat.code.editor.theme_light',
    themeDark: 'chat.code.editor.theme_dark',
    highlightActiveLine: 'chat.code.editor.highlight_active_line',
    foldGutter: 'chat.code.editor.fold_gutter',
    autocompletion: 'chat.code.editor.autocompletion',
    keymap: 'chat.code.editor.keymap'
  })
  const [codeViewer, setCodeViewer] = useMultiplePreferences({
    themeLight: 'chat.code.viewer.theme_light',
    themeDark: 'chat.code.viewer.theme_dark'
  })
  const [codeExecution, setCodeExecution] = useMultiplePreferences({
    enabled: 'chat.code.execution.enabled',
    timeoutMinutes: 'chat.code.execution.timeout_minutes'
  })
  const [codeFancyBlock, setCodeFancyBlock] = usePreference('chat.code.fancy_block')

  const { assistant, updateAssistantSettings } = useAssistant(props.assistant.id)
=======
  const { chat } = useRuntime()
  const { assistant } = useAssistant(props.assistant.id)
>>>>>>> dc0c47c6
  const { provider } = useProvider(assistant.model.provider)

  const { theme } = useTheme()
  const { themeNames } = useCodeStyle()

<<<<<<< HEAD
  // FIXME: We should use useMemo to calculate these states instead of using useEffect to sync
  const [temperature, setTemperature] = useState(assistant?.settings?.temperature ?? DEFAULT_TEMPERATURE)
  const [enableTemperature, setEnableTemperature] = useState(assistant?.settings?.enableTemperature ?? true)
  const [contextCount, setContextCount] = useState(assistant?.settings?.contextCount ?? DEFAULT_CONTEXTCOUNT)
  const [enableMaxTokens, setEnableMaxTokens] = useState(assistant?.settings?.enableMaxTokens ?? false)
  const [maxTokens, setMaxTokens] = useState(assistant?.settings?.maxTokens ?? 0)
=======
>>>>>>> dc0c47c6
  const [fontSizeValue, setFontSizeValue] = useState(fontSize)
  const { translateLanguages } = useTranslate()

  const { t } = useTranslation()

  const messageStyleItems = useMemo<SelectorItem<'plain' | 'bubble'>[]>(
    () => [
      { value: 'plain', label: t('message.message.style.plain') },
      { value: 'bubble', label: t('message.message.style.bubble') }
    ],
    [t]
  )

  const multiModelMessageStyleItems = useMemo<SelectorItem<MultiModelMessageStyle>[]>(
    () => [
      { value: 'fold', label: t('message.message.multi_model_style.fold.label') },
      { value: 'vertical', label: t('message.message.multi_model_style.vertical') },
      { value: 'horizontal', label: t('message.message.multi_model_style.horizontal') },
      { value: 'grid', label: t('message.message.multi_model_style.grid') }
    ],
    [t]
  )

  const messageNavigationItems = useMemo<SelectorItem<'none' | 'buttons' | 'anchor'>[]>(
    () => [
      { value: 'none', label: t('settings.messages.navigation.none') },
      { value: 'buttons', label: t('settings.messages.navigation.buttons') },
      { value: 'anchor', label: t('settings.messages.navigation.anchor') }
    ],
    [t]
  )

  const mathEngineItems = useMemo<SelectorItem<MathEngine>[]>(
    () => [
      { value: 'KaTeX', label: 'KaTeX' },
      { value: 'MathJax', label: 'MathJax' },
      { value: 'none', label: t('settings.math.engine.none') }
    ],
    [t]
  )

  const codeStyleItems = useMemo<SelectorItem<CodeStyleVarious>[]>(
    () => themeNames.map((theme) => ({ value: theme, label: theme })),
    [themeNames]
  )

  const targetLanguageItems = useMemo<SelectorItem<string>[]>(
    () => translateLanguages.map((item) => ({ value: item.langCode, label: item.emoji + ' ' + item.label() })),
    [translateLanguages]
  )

  const sendMessageShortcutItems = useMemo<SelectorItem<SendMessageShortcut>[]>(
    () => [
      { value: 'Enter', label: getSendMessageShortcutLabel('Enter') },
      { value: 'Ctrl+Enter', label: getSendMessageShortcutLabel('Ctrl+Enter') },
      { value: 'Alt+Enter', label: getSendMessageShortcutLabel('Alt+Enter') },
      { value: 'Command+Enter', label: getSendMessageShortcutLabel('Command+Enter') },
      { value: 'Shift+Enter', label: getSendMessageShortcutLabel('Shift+Enter') }
    ],
    []
  )

  const codeStyle = useMemo(() => {
    return codeEditor.enabled
      ? theme === ThemeMode.light
        ? codeEditor.themeLight
        : codeEditor.themeDark
      : theme === ThemeMode.light
        ? codeViewer.themeLight
        : codeViewer.themeDark
  }, [
    codeEditor.enabled,
    codeEditor.themeLight,
    codeEditor.themeDark,
    theme,
    codeViewer.themeLight,
    codeViewer.themeDark
  ])

  const onCodeStyleChange = useCallback(
    (value: CodeStyleVarious) => {
      const field = theme === ThemeMode.light ? 'themeLight' : 'themeDark'
      const action = codeEditor.enabled ? setCodeEditor : setCodeViewer
      action({ [field]: value })
    },
    [theme, codeEditor.enabled, setCodeEditor, setCodeViewer]
  )

  const model = assistant.model || getDefaultModel()

  const showOpenAiSettings =
    isOpenAICompatibleProvider(provider) ||
    isOpenAIModel(model) ||
    isSupportServiceTierProvider(provider) ||
    (isSupportVerbosityModel(model) && isSupportVerbosityProvider(provider))

  const isTopicSettings = chat.activeTopicOrSession === 'topic'

  return (
    <Container className="settings-tab">
<<<<<<< HEAD
      {props.assistant.id !== 'fake' && (
        <CollapsibleSettingGroup
          title={t('assistants.settings.title')}
          defaultExpanded={true}
          extra={
            <RowFlex className="items-center gap-0.5">
              <Button
                variant="ghost"
                size="icon-sm"
                onClick={() => AssistantSettingsPopup.show({ assistant, tab: 'model' })}>
                <Settings2 size={16} />
              </Button>
            </RowFlex>
          }>
          <SettingGroup style={{ marginTop: 5 }}>
            <Row align="middle">
              <SettingRowTitleSmall>
                {t('chat.settings.temperature.label')}
                <HelpTooltip title={t('chat.settings.temperature.tip')} />
              </SettingRowTitleSmall>
              <Switch
                style={{ marginLeft: 'auto' }}
                checked={enableTemperature}
                onCheckedChange={(enabled) => {
                  setEnableTemperature(enabled)
                  onUpdateAssistantSettings({ enableTemperature: enabled })
                }}
              />
            </Row>
            {enableTemperature ? (
              <Row align="middle" gutter={10}>
                <Col span={23}>
                  <Slider
                    min={0}
                    max={2}
                    onChange={setTemperature}
                    onChangeComplete={onTemperatureChange}
                    value={typeof temperature === 'number' ? temperature : 0}
                    step={0.1}
                  />
                </Col>
              </Row>
            ) : (
              <SettingDivider />
            )}
            <Row align="middle" gutter={10} justify="space-between">
              <SettingRowTitleSmall>
                {t('chat.settings.context_count.label')}
                <HelpTooltip title={t('chat.settings.context_count.tip')} />
              </SettingRowTitleSmall>
              <Col span={8}>
                <EditableNumber
                  min={0}
                  max={20}
                  step={1}
                  value={contextCount}
                  changeOnBlur
                  onChange={(value) => {
                    if (value !== null && value >= 0 && value <= 20) {
                      setContextCount(value)
                      onContextCountChange(value)
                    }
                  }}
                  formatter={(value) => (value === MAX_CONTEXT_COUNT ? t('chat.settings.max') : (value ?? ''))}
                  style={{ width: '100%' }}
                />
              </Col>
            </Row>
            <Row align="middle" gutter={10}>
              <Col span={24}>
                <Slider
                  min={0}
                  max={20}
                  onChange={setContextCount}
                  onChangeComplete={onContextCountChange}
                  value={Math.min(contextCount, 20)}
                  tooltip={{ open: false }}
                  step={1}
                  marks={{
                    0: '0',
                    10: '10',
                    20: '20'
                  }}
                />
              </Col>
            </Row>
            <SettingDivider />
            <SettingRow>
              <SettingRowTitleSmall>{t('models.stream_output')}</SettingRowTitleSmall>
              <Switch
                checked={streamOutput}
                onCheckedChange={(checked) => {
                  setStreamOutput(checked)
                  onUpdateAssistantSettings({ streamOutput: checked })
                }}
              />
            </SettingRow>
            <SettingDivider />
            <SettingRow>
              <Row align="middle">
                <SettingRowTitleSmall>
                  {t('chat.settings.max_tokens.label')}
                  <HelpTooltip title={t('chat.settings.max_tokens.tip')} />
                </SettingRowTitleSmall>
              </Row>
              <Switch
                checked={enableMaxTokens}
                onCheckedChange={async (enabled) => {
                  if (enabled) {
                    const confirmed = await modalConfirm({
                      title: t('chat.settings.max_tokens.confirm'),
                      content: t('chat.settings.max_tokens.confirm_content'),
                      okButtonProps: {
                        danger: true
                      }
                    })
                    if (!confirmed) return
                  }
                  setEnableMaxTokens(enabled)
                  onUpdateAssistantSettings({ enableMaxTokens: enabled })
                }}
              />
            </SettingRow>
            {enableMaxTokens && (
              <Row align="middle" gutter={10} style={{ marginTop: 10 }}>
                <Col span={24}>
                  <InputNumber
                    disabled={!enableMaxTokens}
                    min={0}
                    max={10000000}
                    step={100}
                    value={typeof maxTokens === 'number' ? maxTokens : 0}
                    changeOnBlur
                    onChange={(value) => value && setMaxTokens(value)}
                    onBlur={() => onMaxTokensChange(maxTokens)}
                    style={{ width: '100%' }}
                  />
                </Col>
              </Row>
            )}
            <SettingDivider />
          </SettingGroup>
        </CollapsibleSettingGroup>
      )}
      {showOpenAiSettings && (
        <OpenAISettingsGroup
          model={model}
          providerId={provider.id}
          SettingGroup={SettingGroup}
          SettingRowTitleSmall={SettingRowTitleSmall}
        />
      )}
      {isGroqSystemProvider(provider) && (
        <GroqSettingsGroup SettingGroup={SettingGroup} SettingRowTitleSmall={SettingRowTitleSmall} />
      )}
      <CollapsibleSettingGroup title={t('settings.messages.title')} defaultExpanded={true}>
        <SettingGroup>
          <SettingRow>
            <DescriptionSwitch
              checked={showPrompt}
              onCheckedChange={setShowPrompt}
              label={t('settings.messages.prompt')}
            />
          </SettingRow>
          <SettingDivider />
=======
      {isTopicSettings && (
        <>
          {showOpenAiSettings && (
            <OpenAISettingsGroup
              model={model}
              providerId={provider.id}
              SettingGroup={SettingGroup}
              SettingRowTitleSmall={SettingRowTitleSmall}
            />
          )}
          {isGroqSystemProvider(provider) && (
            <GroqSettingsGroup SettingGroup={SettingGroup} SettingRowTitleSmall={SettingRowTitleSmall} />
          )}
        </>
      )}
      <CollapsibleSettingGroup title={t('settings.messages.title')} defaultExpanded={true}>
        <SettingGroup>
          {isTopicSettings && (
            <>
              <SettingRow>
                <SettingRowTitleSmall>{t('settings.messages.prompt')}</SettingRowTitleSmall>
                <Switch size="small" checked={showPrompt} onChange={(checked) => dispatch(setShowPrompt(checked))} />
              </SettingRow>
              <SettingDivider />
            </>
          )}
>>>>>>> dc0c47c6
          <SettingRow>
            <DescriptionSwitch
              checked={messageFont === 'serif'}
              onCheckedChange={(checked) => setMessageFont(checked ? 'serif' : 'system')}
              label={t('settings.messages.use_serif_font')}
            />
          </SettingRow>
          <SettingDivider />
          <SettingRow>
            <DescriptionSwitch
              checked={thoughtAutoCollapse}
              onCheckedChange={setThoughtAutoCollapse}
              label={t('chat.settings.thought_auto_collapse.label')}
              description={t('chat.settings.thought_auto_collapse.tip')}
            />
          </SettingRow>
          <SettingDivider />
<<<<<<< HEAD
          <SettingRow>
            <DescriptionSwitch
              checked={showMessageOutline}
              onCheckedChange={setShowMessageOutline}
              label={t('settings.messages.show_message_outline')}
            />
          </SettingRow>
          <SettingDivider />
=======
          {isTopicSettings && (
            <>
              <SettingRow>
                <SettingRowTitleSmall>{t('settings.messages.show_message_outline')}</SettingRowTitleSmall>
                <Switch
                  size="small"
                  checked={showMessageOutline}
                  onChange={(checked) => dispatch(setShowMessageOutline(checked))}
                />
              </SettingRow>
              <SettingDivider />
            </>
          )}
>>>>>>> dc0c47c6
          <SettingRow>
            <SettingRowTitleSmall>{t('message.message.style.label')}</SettingRowTitleSmall>
            <Select value={messageStyle} onValueChange={setMessageStyle}>
              <SelectTrigger size="sm" className="w-[180px]">
                <SelectValue />
              </SelectTrigger>
              <SelectContent>
                {messageStyleItems.map((item) => (
                  <SelectItem key={item.value} value={item.value}>
                    {item.label}
                  </SelectItem>
                ))}
              </SelectContent>
            </Select>
          </SettingRow>
          <SettingDivider />
<<<<<<< HEAD
          <SettingRow>
            <SettingRowTitleSmall>{t('message.message.multi_model_style.label')}</SettingRowTitleSmall>
            <Select value={multiModelMessageStyle} onValueChange={setMultiModelMessageStyle}>
              <SelectTrigger size="sm" className="w-[180px]">
                <SelectValue />
              </SelectTrigger>
              <SelectContent>
                {multiModelMessageStyleItems.map((item) => (
                  <SelectItem key={item.value} value={item.value}>
                    {item.label}
                  </SelectItem>
                ))}
              </SelectContent>
            </Select>
          </SettingRow>
          <SettingDivider />
=======
          {isTopicSettings && (
            <>
              <SettingRow>
                <SettingRowTitleSmall>{t('message.message.multi_model_style.label')}</SettingRowTitleSmall>
                <Selector
                  value={multiModelMessageStyle}
                  onChange={(value) => dispatch(setMultiModelMessageStyle(value))}
                  options={[
                    { value: 'fold', label: t('message.message.multi_model_style.fold.label') },
                    { value: 'vertical', label: t('message.message.multi_model_style.vertical') },
                    { value: 'horizontal', label: t('message.message.multi_model_style.horizontal') },
                    { value: 'grid', label: t('message.message.multi_model_style.grid') }
                  ]}
                />
              </SettingRow>
              <SettingDivider />
            </>
          )}
>>>>>>> dc0c47c6
          <SettingRow>
            <SettingRowTitleSmall>{t('settings.messages.navigation.label')}</SettingRowTitleSmall>
            <Select value={messageNavigation} onValueChange={setMessageNavigation}>
              <SelectTrigger size="sm" className="w-[180px]">
                <SelectValue />
              </SelectTrigger>
              <SelectContent>
                {messageNavigationItems.map((item) => (
                  <SelectItem key={item.value} value={item.value}>
                    {item.label}
                  </SelectItem>
                ))}
              </SelectContent>
            </Select>
          </SettingRow>
          <SettingDivider />
          <SettingRow>
            <SettingRowTitleSmall>{t('settings.font_size.title')}</SettingRowTitleSmall>
          </SettingRow>
          <Row align="middle" gutter={10}>
            <Col span={24}>
              <Slider
                value={fontSizeValue}
                onChange={(value) => setFontSizeValue(value)}
                onChangeComplete={(value) => setFontSize(value)}
                min={12}
                max={22}
                step={1}
                marks={{
                  12: <span style={{ fontSize: '12px' }}>A</span>,
                  14: <span style={{ fontSize: '14px' }}>{t('common.default')}</span>,
                  22: <span style={{ fontSize: '18px' }}>A</span>
                }}
              />
            </Col>
          </Row>
          <SettingDivider />
        </SettingGroup>
      </CollapsibleSettingGroup>
      <CollapsibleSettingGroup title={t('settings.math.title')} defaultExpanded={false}>
        <SettingGroup>
          <SettingRow>
            <SettingRowTitleSmall>{t('settings.math.engine.label')}</SettingRowTitleSmall>
            <Select value={mathEngine} onValueChange={setMathEngine}>
              <SelectTrigger size="sm" className="w-[180px]">
                <SelectValue />
              </SelectTrigger>
              <SelectContent>
                {mathEngineItems.map((item) => (
                  <SelectItem key={item.value} value={item.value}>
                    {item.label}
                  </SelectItem>
                ))}
              </SelectContent>
            </Select>
          </SettingRow>
          <SettingDivider />
          <SettingRow>
            <DescriptionSwitch
              checked={mathEnableSingleDollar}
              onCheckedChange={setMathEnableSingleDollar}
              label={t('settings.math.single_dollar.label')}
              description={t('settings.math.single_dollar.tip')}
            />
          </SettingRow>
          <SettingDivider />
        </SettingGroup>
      </CollapsibleSettingGroup>
      <CollapsibleSettingGroup title={t('chat.settings.code.title')} defaultExpanded={false}>
        <SettingGroup>
          <SettingRow>
            <SettingRowTitleSmall>{t('message.message.code_style')}</SettingRowTitleSmall>
            <Select value={codeStyle} onValueChange={onCodeStyleChange}>
              <SelectTrigger size="sm" className="w-[180px]">
                <SelectValue />
              </SelectTrigger>
              <SelectContent>
                {codeStyleItems.map((item) => (
                  <SelectItem key={item.value} value={item.value}>
                    {item.label}
                  </SelectItem>
                ))}
              </SelectContent>
            </Select>
          </SettingRow>
          <SettingDivider />
          <SettingRow>
            <DescriptionSwitch
              checked={codeFancyBlock}
              onCheckedChange={setCodeFancyBlock}
              label={t('chat.settings.code_fancy_block.label')}
              description={t('chat.settings.code_fancy_block.tip')}
            />
          </SettingRow>
          <SettingDivider />
          <SettingRow>
            <DescriptionSwitch
              checked={codeExecution.enabled}
              onCheckedChange={(checked) => setCodeExecution({ enabled: checked })}
              label={t('chat.settings.code_execution.title')}
              description={t('chat.settings.code_execution.tip')}
            />
          </SettingRow>
          {codeExecution.enabled && (
            <>
              <SettingDivider />
              <SettingRow style={{ paddingLeft: 8 }}>
                <SettingRowTitleSmall>
                  {t('chat.settings.code_execution.timeout_minutes.label')}
                  <HelpTooltip content={t('chat.settings.code_execution.timeout_minutes.tip')} />
                </SettingRowTitleSmall>
                <EditableNumber
                  size="small"
                  min={1}
                  max={60}
                  step={1}
                  value={codeExecution.timeoutMinutes}
                  onChange={(value) => setCodeExecution({ timeoutMinutes: value ?? 1 })}
                  style={{ width: 80 }}
                />
              </SettingRow>
            </>
          )}
          <SettingDivider />
          <SettingRow>
            <DescriptionSwitch
              checked={codeEditor.enabled}
              onCheckedChange={(checked) => setCodeEditor({ enabled: checked })}
              label={t('chat.settings.code_editor.title')}
            />
          </SettingRow>
          {codeEditor.enabled && (
            <>
              <SettingDivider />
              <SettingRow style={{ paddingLeft: 8 }}>
                <DescriptionSwitch
                  checked={codeEditor.highlightActiveLine}
                  onCheckedChange={(checked) => setCodeEditor({ highlightActiveLine: checked })}
                  label={t('chat.settings.code_editor.highlight_active_line')}
                />
              </SettingRow>
              <SettingDivider />
              <SettingRow style={{ paddingLeft: 8 }}>
                <DescriptionSwitch
                  checked={codeEditor.foldGutter}
                  onCheckedChange={(checked) => setCodeEditor({ foldGutter: checked })}
                  label={t('chat.settings.code_editor.fold_gutter')}
                />
              </SettingRow>
              <SettingDivider />
              <SettingRow style={{ paddingLeft: 8 }}>
                <DescriptionSwitch
                  checked={codeEditor.autocompletion}
                  onCheckedChange={(checked) => setCodeEditor({ autocompletion: checked })}
                  label={t('chat.settings.code_editor.autocompletion')}
                />
              </SettingRow>
              <SettingDivider />
              <SettingRow style={{ paddingLeft: 8 }}>
                <DescriptionSwitch
                  checked={codeEditor.keymap}
                  onCheckedChange={(checked) => setCodeEditor({ keymap: checked })}
                  label={t('chat.settings.code_editor.keymap')}
                />
              </SettingRow>
            </>
          )}
          <SettingDivider />
          <SettingRow>
            <DescriptionSwitch
              checked={codeShowLineNumbers}
              onCheckedChange={setCodeShowLineNumbers}
              label={t('chat.settings.show_line_numbers')}
            />
          </SettingRow>
          <SettingDivider />
          <SettingRow>
            <DescriptionSwitch
              checked={codeCollapsible}
              onCheckedChange={setCodeCollapsible}
              label={t('chat.settings.code_collapsible')}
            />
          </SettingRow>
          <SettingDivider />
          <SettingRow>
            <DescriptionSwitch
              checked={codeWrappable}
              onCheckedChange={setCodeWrappable}
              label={t('chat.settings.code_wrappable')}
            />
          </SettingRow>
          <SettingDivider />
          <SettingRow>
            <DescriptionSwitch
              checked={codeImageTools}
              onCheckedChange={setCodeImageTools}
              label={t('chat.settings.code_image_tools.label')}
              description={t('chat.settings.code_image_tools.tip')}
            />
          </SettingRow>
        </SettingGroup>
        <SettingDivider />
      </CollapsibleSettingGroup>
      <CollapsibleSettingGroup title={t('settings.messages.input.title')} defaultExpanded={false}>
        <SettingGroup>
<<<<<<< HEAD
          <SettingRow>
            <DescriptionSwitch
              checked={showInputEstimatedTokens}
              onCheckedChange={setShowInputEstimatedTokens}
              label={t('settings.messages.input.show_estimated_tokens')}
            />
          </SettingRow>
          <SettingDivider />
=======
          {isTopicSettings && (
            <>
              <SettingRow>
                <SettingRowTitleSmall>{t('settings.messages.input.show_estimated_tokens')}</SettingRowTitleSmall>
                <Switch
                  size="small"
                  checked={showInputEstimatedTokens}
                  onChange={(checked) => dispatch(setShowInputEstimatedTokens(checked))}
                />
              </SettingRow>
              <SettingDivider />
            </>
          )}
>>>>>>> dc0c47c6
          <SettingRow>
            <DescriptionSwitch
              checked={pasteLongTextAsFile}
              onCheckedChange={setPasteLongTextAsFile}
              label={t('settings.messages.input.paste_long_text_as_file')}
            />
          </SettingRow>
          {pasteLongTextAsFile && (
            <>
              <SettingDivider />
              <SettingRow>
                <SettingRowTitleSmall>{t('settings.messages.input.paste_long_text_threshold')}</SettingRowTitleSmall>
                <EditableNumber
                  size="small"
                  min={500}
                  max={10000}
                  step={100}
                  value={pasteLongTextThreshold}
                  onChange={(value) => setPasteLongTextThreshold(value ?? 500)}
                  style={{ width: 80 }}
                />
              </SettingRow>
            </>
          )}
          <SettingDivider />
          <SettingRow>
            <DescriptionSwitch
              checked={renderInputMessageAsMarkdown}
              onCheckedChange={setRenderInputMessageAsMarkdown}
              label={t('settings.messages.markdown_rendering_input_message')}
            />
          </SettingRow>
          <SettingDivider />
          {!(language || navigator.language).startsWith('en') && (
            <>
              <SettingRow>
                <DescriptionSwitch
                  checked={autoTranslateWithSpace}
                  onCheckedChange={setAutoTranslateWithSpace}
                  label={t('settings.input.auto_translate_with_space')}
                />
              </SettingRow>
              <SettingDivider />
            </>
          )}
          <SettingRow>
            <DescriptionSwitch
              checked={showTranslateConfirm}
              onCheckedChange={setShowTranslateConfirm}
              label={t('settings.input.show_translate_confirm')}
            />
          </SettingRow>
          <SettingDivider />
          <SettingRow>
            <DescriptionSwitch
              checked={enableQuickPanelTriggers}
              onCheckedChange={setEnableQuickPanelTriggers}
              label={t('settings.messages.input.enable_quick_triggers')}
            />
          </SettingRow>
          <SettingDivider />
          <SettingRow>
            <DescriptionSwitch
              checked={confirmDeleteMessage}
              onCheckedChange={setConfirmDeleteMessage}
              label={t('settings.messages.input.confirm_delete_message')}
            />
          </SettingRow>
          <SettingDivider />
          <SettingRow>
            <DescriptionSwitch
              checked={confirmRegenerateMessage}
              onCheckedChange={setConfirmRegenerateMessage}
              label={t('settings.messages.input.confirm_regenerate_message')}
            />
          </SettingRow>
          <SettingDivider />
          <SettingRow>
            <SettingRowTitleSmall>{t('settings.input.target_language.label')}</SettingRowTitleSmall>
            <Select value={targetLanguage} onValueChange={setTargetLanguage}>
              <SelectTrigger size="sm" className="w-[180px]">
                <SelectValue placeholder={UNKNOWN.emoji + ' ' + UNKNOWN.label()} />
              </SelectTrigger>
              <SelectContent>
                {targetLanguageItems.map((item) => (
                  <SelectItem key={item.value} value={item.value}>
                    {item.label}
                  </SelectItem>
                ))}
              </SelectContent>
            </Select>
          </SettingRow>
          <SettingDivider />
          <SettingRow>
            <SettingRowTitleSmall>{t('settings.messages.input.send_shortcuts')}</SettingRowTitleSmall>
            <Select value={sendMessageShortcut} onValueChange={setSendMessageShortcut}>
              <SelectTrigger size="sm" className="w-[180px]">
                <SelectValue />
              </SelectTrigger>
              <SelectContent>
                {sendMessageShortcutItems.map((item) => (
                  <SelectItem key={item.value} value={item.value}>
                    {item.label}
                  </SelectItem>
                ))}
              </SelectContent>
            </Select>
          </SettingRow>
        </SettingGroup>
      </CollapsibleSettingGroup>
    </Container>
  )
}

const Container = styled(Scrollbar)`
  display: flex;
  flex: 1;
  flex-direction: column;
  padding: 0 8px;
  padding-right: 0;
  padding-top: 2px;
  padding-bottom: 10px;
  margin-top: 3px;
`

const SettingRowTitleSmall = styled(SettingRowTitle)`
  font-size: 13px;
  gap: 4px;
`

const SettingGroup = styled.div<{ theme?: ThemeMode }>`
  padding: 0 5px;
  width: 100%;
  margin-top: 0;
  border-radius: 8px;
  margin-bottom: 10px;
`

export default SettingsTab<|MERGE_RESOLUTION|>--- conflicted
+++ resolved
@@ -1,8 +1,6 @@
 import {
-  Button,
   DescriptionSwitch,
   HelpTooltip,
-  RowFlex,
   Select,
   SelectContent,
   SelectItem,
@@ -13,85 +11,28 @@
 import { useMultiplePreferences, usePreference } from '@data/hooks/usePreference'
 import EditableNumber from '@renderer/components/EditableNumber'
 import Scrollbar from '@renderer/components/Scrollbar'
-<<<<<<< HEAD
-import {
-  DEFAULT_CONTEXTCOUNT,
-  DEFAULT_MAX_TOKENS,
-  DEFAULT_TEMPERATURE,
-  MAX_CONTEXT_COUNT
-} from '@renderer/config/constant'
-=======
-import Selector from '@renderer/components/Selector'
-import { HelpTooltip } from '@renderer/components/TooltipIcons'
->>>>>>> dc0c47c6
 import { isOpenAIModel, isSupportVerbosityModel } from '@renderer/config/models'
 import { UNKNOWN } from '@renderer/config/translate'
 import { useCodeStyle } from '@renderer/context/CodeStyleProvider'
 import { useTheme } from '@renderer/context/ThemeProvider'
+import { cacheService } from '@renderer/data/CacheService'
 import { useAssistant } from '@renderer/hooks/useAssistant'
 import { useProvider } from '@renderer/hooks/useProvider'
-<<<<<<< HEAD
-=======
-import { useRuntime } from '@renderer/hooks/useRuntime'
-import { useSettings } from '@renderer/hooks/useSettings'
->>>>>>> dc0c47c6
 import useTranslate from '@renderer/hooks/useTranslate'
 import { SettingDivider, SettingRow, SettingRowTitle } from '@renderer/pages/settings'
 import { CollapsibleSettingGroup } from '@renderer/pages/settings/SettingGroup'
 import { getDefaultModel } from '@renderer/services/AssistantService'
-<<<<<<< HEAD
-import type { Assistant, AssistantSettings, CodeStyleVarious, MathEngine } from '@renderer/types'
+import type { Assistant, CodeStyleVarious, MathEngine } from '@renderer/types'
 import { isGroqSystemProvider } from '@renderer/types'
-import { modalConfirm } from '@renderer/utils'
-=======
-import { useAppDispatch } from '@renderer/store'
-import type { SendMessageShortcut } from '@renderer/store/settings'
-import {
-  setAutoTranslateWithSpace,
-  setCodeCollapsible,
-  setCodeEditor,
-  setCodeExecution,
-  setCodeFancyBlock,
-  setCodeImageTools,
-  setCodeShowLineNumbers,
-  setCodeViewer,
-  setCodeWrappable,
-  setConfirmDeleteMessage,
-  setConfirmRegenerateMessage,
-  setEnableQuickPanelTriggers,
-  setFontSize,
-  setMathEnableSingleDollar,
-  setMathEngine,
-  setMessageFont,
-  setMessageNavigation,
-  setMessageStyle,
-  setMultiModelMessageStyle,
-  setPasteLongTextAsFile,
-  setPasteLongTextThreshold,
-  setRenderInputMessageAsMarkdown,
-  setShowInputEstimatedTokens,
-  setShowMessageOutline,
-  setShowPrompt,
-  setShowTranslateConfirm,
-  setThoughtAutoCollapse
-} from '@renderer/store/settings'
-import type { Assistant, CodeStyleVarious, MathEngine } from '@renderer/types'
-import { isGroqSystemProvider, ThemeMode } from '@renderer/types'
->>>>>>> dc0c47c6
 import { getSendMessageShortcutLabel } from '@renderer/utils/input'
 import {
   isOpenAICompatibleProvider,
   isSupportServiceTierProvider,
   isSupportVerbosityProvider
 } from '@renderer/utils/provider'
-<<<<<<< HEAD
-import type { MultiModelMessageStyle, SendMessageShortcut } from '@shared/data/preference/preferenceTypes'
+import type { SendMessageShortcut } from '@shared/data/preference/preferenceTypes'
 import { ThemeMode } from '@shared/data/preference/preferenceTypes'
-import { Col, InputNumber, Row, Slider } from 'antd'
-import { Settings2 } from 'lucide-react'
-=======
-import { Col, Row, Slider, Switch } from 'antd'
->>>>>>> dc0c47c6
+import { Col, Row, Slider } from 'antd'
 import type { FC } from 'react'
 import { useCallback, useMemo, useState } from 'react'
 import { useTranslation } from 'react-i18next'
@@ -111,7 +52,6 @@
 }
 
 const SettingsTab: FC<Props> = (props) => {
-<<<<<<< HEAD
   const [messageStyle, setMessageStyle] = usePreference('chat.message.style')
   const [fontSize, setFontSize] = usePreference('chat.message.font_size')
   const [language] = usePreference('app.language')
@@ -163,25 +103,13 @@
   })
   const [codeFancyBlock, setCodeFancyBlock] = usePreference('chat.code.fancy_block')
 
-  const { assistant, updateAssistantSettings } = useAssistant(props.assistant.id)
-=======
-  const { chat } = useRuntime()
   const { assistant } = useAssistant(props.assistant.id)
->>>>>>> dc0c47c6
   const { provider } = useProvider(assistant.model.provider)
 
   const { theme } = useTheme()
   const { themeNames } = useCodeStyle()
 
-<<<<<<< HEAD
   // FIXME: We should use useMemo to calculate these states instead of using useEffect to sync
-  const [temperature, setTemperature] = useState(assistant?.settings?.temperature ?? DEFAULT_TEMPERATURE)
-  const [enableTemperature, setEnableTemperature] = useState(assistant?.settings?.enableTemperature ?? true)
-  const [contextCount, setContextCount] = useState(assistant?.settings?.contextCount ?? DEFAULT_CONTEXTCOUNT)
-  const [enableMaxTokens, setEnableMaxTokens] = useState(assistant?.settings?.enableMaxTokens ?? false)
-  const [maxTokens, setMaxTokens] = useState(assistant?.settings?.maxTokens ?? 0)
-=======
->>>>>>> dc0c47c6
   const [fontSizeValue, setFontSizeValue] = useState(fontSize)
   const { translateLanguages } = useTranslate()
 
@@ -191,16 +119,6 @@
     () => [
       { value: 'plain', label: t('message.message.style.plain') },
       { value: 'bubble', label: t('message.message.style.bubble') }
-    ],
-    [t]
-  )
-
-  const multiModelMessageStyleItems = useMemo<SelectorItem<MultiModelMessageStyle>[]>(
-    () => [
-      { value: 'fold', label: t('message.message.multi_model_style.fold.label') },
-      { value: 'vertical', label: t('message.message.multi_model_style.vertical') },
-      { value: 'horizontal', label: t('message.message.multi_model_style.horizontal') },
-      { value: 'grid', label: t('message.message.multi_model_style.grid') }
     ],
     [t]
   )
@@ -278,177 +196,11 @@
     isSupportServiceTierProvider(provider) ||
     (isSupportVerbosityModel(model) && isSupportVerbosityProvider(provider))
 
-  const isTopicSettings = chat.activeTopicOrSession === 'topic'
+  const activeTopicOrSession = cacheService.get('chat.active_view')
+  const isTopicSettings = activeTopicOrSession === 'topic'
 
   return (
     <Container className="settings-tab">
-<<<<<<< HEAD
-      {props.assistant.id !== 'fake' && (
-        <CollapsibleSettingGroup
-          title={t('assistants.settings.title')}
-          defaultExpanded={true}
-          extra={
-            <RowFlex className="items-center gap-0.5">
-              <Button
-                variant="ghost"
-                size="icon-sm"
-                onClick={() => AssistantSettingsPopup.show({ assistant, tab: 'model' })}>
-                <Settings2 size={16} />
-              </Button>
-            </RowFlex>
-          }>
-          <SettingGroup style={{ marginTop: 5 }}>
-            <Row align="middle">
-              <SettingRowTitleSmall>
-                {t('chat.settings.temperature.label')}
-                <HelpTooltip title={t('chat.settings.temperature.tip')} />
-              </SettingRowTitleSmall>
-              <Switch
-                style={{ marginLeft: 'auto' }}
-                checked={enableTemperature}
-                onCheckedChange={(enabled) => {
-                  setEnableTemperature(enabled)
-                  onUpdateAssistantSettings({ enableTemperature: enabled })
-                }}
-              />
-            </Row>
-            {enableTemperature ? (
-              <Row align="middle" gutter={10}>
-                <Col span={23}>
-                  <Slider
-                    min={0}
-                    max={2}
-                    onChange={setTemperature}
-                    onChangeComplete={onTemperatureChange}
-                    value={typeof temperature === 'number' ? temperature : 0}
-                    step={0.1}
-                  />
-                </Col>
-              </Row>
-            ) : (
-              <SettingDivider />
-            )}
-            <Row align="middle" gutter={10} justify="space-between">
-              <SettingRowTitleSmall>
-                {t('chat.settings.context_count.label')}
-                <HelpTooltip title={t('chat.settings.context_count.tip')} />
-              </SettingRowTitleSmall>
-              <Col span={8}>
-                <EditableNumber
-                  min={0}
-                  max={20}
-                  step={1}
-                  value={contextCount}
-                  changeOnBlur
-                  onChange={(value) => {
-                    if (value !== null && value >= 0 && value <= 20) {
-                      setContextCount(value)
-                      onContextCountChange(value)
-                    }
-                  }}
-                  formatter={(value) => (value === MAX_CONTEXT_COUNT ? t('chat.settings.max') : (value ?? ''))}
-                  style={{ width: '100%' }}
-                />
-              </Col>
-            </Row>
-            <Row align="middle" gutter={10}>
-              <Col span={24}>
-                <Slider
-                  min={0}
-                  max={20}
-                  onChange={setContextCount}
-                  onChangeComplete={onContextCountChange}
-                  value={Math.min(contextCount, 20)}
-                  tooltip={{ open: false }}
-                  step={1}
-                  marks={{
-                    0: '0',
-                    10: '10',
-                    20: '20'
-                  }}
-                />
-              </Col>
-            </Row>
-            <SettingDivider />
-            <SettingRow>
-              <SettingRowTitleSmall>{t('models.stream_output')}</SettingRowTitleSmall>
-              <Switch
-                checked={streamOutput}
-                onCheckedChange={(checked) => {
-                  setStreamOutput(checked)
-                  onUpdateAssistantSettings({ streamOutput: checked })
-                }}
-              />
-            </SettingRow>
-            <SettingDivider />
-            <SettingRow>
-              <Row align="middle">
-                <SettingRowTitleSmall>
-                  {t('chat.settings.max_tokens.label')}
-                  <HelpTooltip title={t('chat.settings.max_tokens.tip')} />
-                </SettingRowTitleSmall>
-              </Row>
-              <Switch
-                checked={enableMaxTokens}
-                onCheckedChange={async (enabled) => {
-                  if (enabled) {
-                    const confirmed = await modalConfirm({
-                      title: t('chat.settings.max_tokens.confirm'),
-                      content: t('chat.settings.max_tokens.confirm_content'),
-                      okButtonProps: {
-                        danger: true
-                      }
-                    })
-                    if (!confirmed) return
-                  }
-                  setEnableMaxTokens(enabled)
-                  onUpdateAssistantSettings({ enableMaxTokens: enabled })
-                }}
-              />
-            </SettingRow>
-            {enableMaxTokens && (
-              <Row align="middle" gutter={10} style={{ marginTop: 10 }}>
-                <Col span={24}>
-                  <InputNumber
-                    disabled={!enableMaxTokens}
-                    min={0}
-                    max={10000000}
-                    step={100}
-                    value={typeof maxTokens === 'number' ? maxTokens : 0}
-                    changeOnBlur
-                    onChange={(value) => value && setMaxTokens(value)}
-                    onBlur={() => onMaxTokensChange(maxTokens)}
-                    style={{ width: '100%' }}
-                  />
-                </Col>
-              </Row>
-            )}
-            <SettingDivider />
-          </SettingGroup>
-        </CollapsibleSettingGroup>
-      )}
-      {showOpenAiSettings && (
-        <OpenAISettingsGroup
-          model={model}
-          providerId={provider.id}
-          SettingGroup={SettingGroup}
-          SettingRowTitleSmall={SettingRowTitleSmall}
-        />
-      )}
-      {isGroqSystemProvider(provider) && (
-        <GroqSettingsGroup SettingGroup={SettingGroup} SettingRowTitleSmall={SettingRowTitleSmall} />
-      )}
-      <CollapsibleSettingGroup title={t('settings.messages.title')} defaultExpanded={true}>
-        <SettingGroup>
-          <SettingRow>
-            <DescriptionSwitch
-              checked={showPrompt}
-              onCheckedChange={setShowPrompt}
-              label={t('settings.messages.prompt')}
-            />
-          </SettingRow>
-          <SettingDivider />
-=======
       {isTopicSettings && (
         <>
           {showOpenAiSettings && (
@@ -469,13 +221,15 @@
           {isTopicSettings && (
             <>
               <SettingRow>
-                <SettingRowTitleSmall>{t('settings.messages.prompt')}</SettingRowTitleSmall>
-                <Switch size="small" checked={showPrompt} onChange={(checked) => dispatch(setShowPrompt(checked))} />
-              </SettingRow>
-              <SettingDivider />
-            </>
-          )}
->>>>>>> dc0c47c6
+                <DescriptionSwitch
+                  checked={showPrompt}
+                  onCheckedChange={setShowPrompt}
+                  label={t('settings.messages.prompt')}
+                />
+              </SettingRow>
+              <SettingDivider />
+            </>
+          )}
           <SettingRow>
             <DescriptionSwitch
               checked={messageFont === 'serif'}
@@ -493,30 +247,19 @@
             />
           </SettingRow>
           <SettingDivider />
-<<<<<<< HEAD
-          <SettingRow>
-            <DescriptionSwitch
-              checked={showMessageOutline}
-              onCheckedChange={setShowMessageOutline}
-              label={t('settings.messages.show_message_outline')}
-            />
-          </SettingRow>
-          <SettingDivider />
-=======
           {isTopicSettings && (
             <>
               <SettingRow>
                 <SettingRowTitleSmall>{t('settings.messages.show_message_outline')}</SettingRowTitleSmall>
                 <Switch
-                  size="small"
+                  size="sm"
                   checked={showMessageOutline}
-                  onChange={(checked) => dispatch(setShowMessageOutline(checked))}
-                />
-              </SettingRow>
-              <SettingDivider />
-            </>
-          )}
->>>>>>> dc0c47c6
+                  onCheckedChange={(checked) => setShowMessageOutline(checked)}
+                />
+              </SettingRow>
+              <SettingDivider />
+            </>
+          )}
           <SettingRow>
             <SettingRowTitleSmall>{t('message.message.style.label')}</SettingRowTitleSmall>
             <Select value={messageStyle} onValueChange={setMessageStyle}>
@@ -533,43 +276,30 @@
             </Select>
           </SettingRow>
           <SettingDivider />
-<<<<<<< HEAD
-          <SettingRow>
-            <SettingRowTitleSmall>{t('message.message.multi_model_style.label')}</SettingRowTitleSmall>
-            <Select value={multiModelMessageStyle} onValueChange={setMultiModelMessageStyle}>
-              <SelectTrigger size="sm" className="w-[180px]">
-                <SelectValue />
-              </SelectTrigger>
-              <SelectContent>
-                {multiModelMessageStyleItems.map((item) => (
-                  <SelectItem key={item.value} value={item.value}>
-                    {item.label}
-                  </SelectItem>
-                ))}
-              </SelectContent>
-            </Select>
-          </SettingRow>
-          <SettingDivider />
-=======
           {isTopicSettings && (
             <>
               <SettingRow>
                 <SettingRowTitleSmall>{t('message.message.multi_model_style.label')}</SettingRowTitleSmall>
-                <Selector
-                  value={multiModelMessageStyle}
-                  onChange={(value) => dispatch(setMultiModelMessageStyle(value))}
-                  options={[
-                    { value: 'fold', label: t('message.message.multi_model_style.fold.label') },
-                    { value: 'vertical', label: t('message.message.multi_model_style.vertical') },
-                    { value: 'horizontal', label: t('message.message.multi_model_style.horizontal') },
-                    { value: 'grid', label: t('message.message.multi_model_style.grid') }
-                  ]}
-                />
-              </SettingRow>
-              <SettingDivider />
-            </>
-          )}
->>>>>>> dc0c47c6
+                <Select value={multiModelMessageStyle} onValueChange={setMultiModelMessageStyle}>
+                  <SelectContent>
+                    <SelectItem key="fold" value="fold">
+                      {t('message.message.multi_model_style.fold.label')}
+                    </SelectItem>
+                    <SelectItem key="vertical" value="vertical">
+                      {t('message.message.multi_model_style.vertical')}
+                    </SelectItem>
+                    <SelectItem key="horizontal" value="horizontal">
+                      {t('message.message.multi_model_style.horizontal')}
+                    </SelectItem>
+                    <SelectItem key="grid" value="grid">
+                      {t('message.message.multi_model_style.grid')}
+                    </SelectItem>
+                  </SelectContent>
+                </Select>
+              </SettingRow>
+              <SettingDivider />
+            </>
+          )}
           <SettingRow>
             <SettingRowTitleSmall>{t('settings.messages.navigation.label')}</SettingRowTitleSmall>
             <Select value={messageNavigation} onValueChange={setMessageNavigation}>
@@ -775,30 +505,15 @@
       </CollapsibleSettingGroup>
       <CollapsibleSettingGroup title={t('settings.messages.input.title')} defaultExpanded={false}>
         <SettingGroup>
-<<<<<<< HEAD
-          <SettingRow>
-            <DescriptionSwitch
-              checked={showInputEstimatedTokens}
-              onCheckedChange={setShowInputEstimatedTokens}
-              label={t('settings.messages.input.show_estimated_tokens')}
-            />
-          </SettingRow>
-          <SettingDivider />
-=======
           {isTopicSettings && (
             <>
               <SettingRow>
                 <SettingRowTitleSmall>{t('settings.messages.input.show_estimated_tokens')}</SettingRowTitleSmall>
-                <Switch
-                  size="small"
-                  checked={showInputEstimatedTokens}
-                  onChange={(checked) => dispatch(setShowInputEstimatedTokens(checked))}
-                />
-              </SettingRow>
-              <SettingDivider />
-            </>
-          )}
->>>>>>> dc0c47c6
+                <Switch size="sm" checked={showInputEstimatedTokens} onCheckedChange={setShowInputEstimatedTokens} />
+              </SettingRow>
+              <SettingDivider />
+            </>
+          )}
           <SettingRow>
             <DescriptionSwitch
               checked={pasteLongTextAsFile}

--- conflicted
+++ resolved
@@ -325,11 +325,7 @@
             )}
           </>
         )}
-<<<<<<< HEAD
-        {isReasoningModel(assistant?.model) && advancedMode && (
-=======
         {isSupportedResoningEffortModel(assistant?.model || getDefaultModel()) && (
->>>>>>> ccfac25a
           <>
             <SettingDivider />
             <Row align="middle">

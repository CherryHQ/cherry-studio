--- conflicted
+++ resolved
@@ -19,15 +19,10 @@
 import { Assistant, AssistantSettings, CodeStyleVarious, MathEngine } from '@renderer/types'
 import { modalConfirm } from '@renderer/utils'
 import { getSendMessageShortcutLabel } from '@renderer/utils/input'
-<<<<<<< HEAD
 import type { SendMessageShortcut } from '@shared/data/preferenceTypes'
 import { ThemeMode } from '@shared/data/preferenceTypes'
-import { Button, Col, InputNumber, Row, Slider, Switch, Tooltip } from 'antd'
-import { CircleHelp, Settings2 } from 'lucide-react'
-=======
 import { Button, Col, InputNumber, Row, Slider, Switch } from 'antd'
 import { Settings2 } from 'lucide-react'
->>>>>>> aca1fcad
 import { FC, useCallback, useEffect, useMemo, useState } from 'react'
 import { useTranslation } from 'react-i18next'
 import styled from 'styled-components'
@@ -540,20 +535,11 @@
           </SettingRow>
           <SettingDivider />
           <SettingRow>
-<<<<<<< HEAD
-            <SettingRowTitleSmall>{t('chat.settings.code_image_tools')}</SettingRowTitleSmall>
-            <Switch size="small" checked={codeImageTools} onChange={(checked) => setCodeImageTools(checked)} />
-=======
             <SettingRowTitleSmall>
               {t('chat.settings.code_image_tools.label')}
               <HelpTooltip title={t('chat.settings.code_image_tools.tip')} />
             </SettingRowTitleSmall>
-            <Switch
-              size="small"
-              checked={codeImageTools}
-              onChange={(checked) => dispatch(setCodeImageTools(checked))}
-            />
->>>>>>> aca1fcad
+            <Switch size="small" checked={codeImageTools} onChange={(checked) => setCodeImageTools(checked)} />
           </SettingRow>
         </SettingGroup>
         <SettingDivider />

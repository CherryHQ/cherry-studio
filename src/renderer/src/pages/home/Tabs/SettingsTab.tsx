import { Button, DescriptionSwitch, HelpTooltip, RowFlex, Selector, type SelectorItem } from '@cherrystudio/ui'
import { useMultiplePreferences, usePreference } from '@data/hooks/usePreference'
import EditableNumber from '@renderer/components/EditableNumber'
import Scrollbar from '@renderer/components/Scrollbar'
import { DEFAULT_CONTEXTCOUNT, DEFAULT_MAX_TOKENS, DEFAULT_TEMPERATURE } from '@renderer/config/constant'
import { isOpenAIModel } from '@renderer/config/models'
import { UNKNOWN } from '@renderer/config/translate'
import { useCodeStyle } from '@renderer/context/CodeStyleProvider'
import { useTheme } from '@renderer/context/ThemeProvider'
import { useAssistant } from '@renderer/hooks/useAssistant'
import { useProvider } from '@renderer/hooks/useProvider'
import useTranslate from '@renderer/hooks/useTranslate'
import { SettingDivider, SettingRow, SettingRowTitle } from '@renderer/pages/settings'
import AssistantSettingsPopup from '@renderer/pages/settings/AssistantSettings'
import { CollapsibleSettingGroup } from '@renderer/pages/settings/SettingGroup'
import { getDefaultModel } from '@renderer/services/AssistantService'
import type { Assistant, AssistantSettings, CodeStyleVarious, MathEngine } from '@renderer/types'
import { modalConfirm } from '@renderer/utils'
import { getSendMessageShortcutLabel } from '@renderer/utils/input'
import type { MultiModelMessageStyle, SendMessageShortcut } from '@shared/data/preference/preferenceTypes'
import { ThemeMode } from '@shared/data/preference/preferenceTypes'
import { Col, InputNumber, Row, Slider } from 'antd'
import { Settings2 } from 'lucide-react'
import type { FC } from 'react'
import { useCallback, useEffect, useMemo, useState } from 'react'
import { useTranslation } from 'react-i18next'
import styled from 'styled-components'

import OpenAISettingsGroup from './components/OpenAISettingsGroup'
interface Props {
  assistant: Assistant
}

const SettingsTab: FC<Props> = (props) => {
  const [messageStyle, setMessageStyle] = usePreference('chat.message.style')
  const [fontSize, setFontSize] = usePreference('chat.message.font_size')
  const [language] = usePreference('app.language')
  const [targetLanguage, setTargetLanguage] = usePreference('feature.translate.target_language')
  const [sendMessageShortcut, setSendMessageShortcut] = usePreference('chat.input.send_message_shortcut')
  const [messageFont, setMessageFont] = usePreference('chat.message.font')
  const [showPrompt, setShowPrompt] = usePreference('chat.message.show_prompt')
  const [confirmDeleteMessage, setConfirmDeleteMessage] = usePreference('chat.message.confirm_delete')
  const [confirmRegenerateMessage, setConfirmRegenerateMessage] = usePreference('chat.message.confirm_regenerate')
  const [showTranslateConfirm, setShowTranslateConfirm] = usePreference('chat.input.translate.show_confirm')
  const [enableQuickPanelTriggers, setEnableQuickPanelTriggers] = usePreference(
    'chat.input.quick_panel.triggers_enabled'
  )
  const [messageNavigation, setMessageNavigation] = usePreference('chat.message.navigation_mode')
  const [thoughtAutoCollapse, setThoughtAutoCollapse] = usePreference('chat.message.thought.auto_collapse')
  const [multiModelMessageStyle, setMultiModelMessageStyle] = usePreference('chat.message.multi_model.style')
  const [pasteLongTextAsFile, setPasteLongTextAsFile] = usePreference('chat.input.paste_long_text_as_file')
  const [pasteLongTextThreshold, setPasteLongTextThreshold] = usePreference('chat.input.paste_long_text_threshold')
  const [mathEngine, setMathEngine] = usePreference('chat.message.math.engine')
  const [mathEnableSingleDollar, setMathEnableSingleDollar] = usePreference('chat.message.math.single_dollar')
  const [showInputEstimatedTokens, setShowInputEstimatedTokens] = usePreference('chat.input.show_estimated_tokens')
  const [renderInputMessageAsMarkdown, setRenderInputMessageAsMarkdown] = usePreference(
    'chat.message.render_as_markdown'
  )
  const [autoTranslateWithSpace, setAutoTranslateWithSpace] = usePreference(
    'chat.input.translate.auto_translate_with_space'
  )
  const [showMessageOutline, setShowMessageOutline] = usePreference('chat.message.show_outline')
  const [codeShowLineNumbers, setCodeShowLineNumbers] = usePreference('chat.code.show_line_numbers')
  const [codeCollapsible, setCodeCollapsible] = usePreference('chat.code.collapsible')
  const [codeWrappable, setCodeWrappable] = usePreference('chat.code.wrappable')
  const [codeImageTools, setCodeImageTools] = usePreference('chat.code.image_tools')
  const [codeEditor, setCodeEditor] = useMultiplePreferences({
    enabled: 'chat.code.editor.enabled',
    themeLight: 'chat.code.editor.theme_light',
    themeDark: 'chat.code.editor.theme_dark',
    highlightActiveLine: 'chat.code.editor.highlight_active_line',
    foldGutter: 'chat.code.editor.fold_gutter',
    autocompletion: 'chat.code.editor.autocompletion',
    keymap: 'chat.code.editor.keymap'
  })
  const [codeViewer, setCodeViewer] = useMultiplePreferences({
    themeLight: 'chat.code.viewer.theme_light',
    themeDark: 'chat.code.viewer.theme_dark'
  })
  const [codeExecution, setCodeExecution] = useMultiplePreferences({
    enabled: 'chat.code.execution.enabled',
    timeoutMinutes: 'chat.code.execution.timeout_minutes'
  })
  const [codeFancyBlock, setCodeFancyBlock] = usePreference('chat.code.fancy_block')

  const { assistant, updateAssistantSettings } = useAssistant(props.assistant.id)
  const { provider } = useProvider(assistant.model.provider)

  const { theme } = useTheme()
  const { themeNames } = useCodeStyle()

  const [temperature, setTemperature] = useState(assistant?.settings?.temperature ?? DEFAULT_TEMPERATURE)
  const [enableTemperature, setEnableTemperature] = useState(assistant?.settings?.enableTemperature ?? true)
  const [contextCount, setContextCount] = useState(assistant?.settings?.contextCount ?? DEFAULT_CONTEXTCOUNT)
  const [enableMaxTokens, setEnableMaxTokens] = useState(assistant?.settings?.enableMaxTokens ?? false)
  const [maxTokens, setMaxTokens] = useState(assistant?.settings?.maxTokens ?? 0)
  const [fontSizeValue, setFontSizeValue] = useState(fontSize)
  const [streamOutput, setStreamOutput] = useState(assistant?.settings?.streamOutput)
  const { translateLanguages } = useTranslate()

  const { t } = useTranslation()

  const messageStyleItems = useMemo<SelectorItem<'plain' | 'bubble'>[]>(
    () => [
      { value: 'plain', label: t('message.message.style.plain') },
      { value: 'bubble', label: t('message.message.style.bubble') }
    ],
    [t]
  )

  const multiModelMessageStyleItems = useMemo<SelectorItem<MultiModelMessageStyle>[]>(
    () => [
      { value: 'fold', label: t('message.message.multi_model_style.fold.label') },
      { value: 'vertical', label: t('message.message.multi_model_style.vertical') },
      { value: 'horizontal', label: t('message.message.multi_model_style.horizontal') },
      { value: 'grid', label: t('message.message.multi_model_style.grid') }
    ],
    [t]
  )

  const messageNavigationItems = useMemo<SelectorItem<'none' | 'buttons' | 'anchor'>[]>(
    () => [
      { value: 'none', label: t('settings.messages.navigation.none') },
      { value: 'buttons', label: t('settings.messages.navigation.buttons') },
      { value: 'anchor', label: t('settings.messages.navigation.anchor') }
    ],
    [t]
  )

  const mathEngineItems = useMemo<SelectorItem<MathEngine>[]>(
    () => [
      { value: 'KaTeX', label: 'KaTeX' },
      { value: 'MathJax', label: 'MathJax' },
      { value: 'none', label: t('settings.math.engine.none') }
    ],
    [t]
  )

  const codeStyleItems = useMemo<SelectorItem<CodeStyleVarious>[]>(
    () => themeNames.map((theme) => ({ value: theme, label: theme })),
    [themeNames]
  )

  const targetLanguageItems = useMemo<SelectorItem<string>[]>(
    () => translateLanguages.map((item) => ({ value: item.langCode, label: item.emoji + ' ' + item.label() })),
    [translateLanguages]
  )

  const sendMessageShortcutItems = useMemo<SelectorItem<SendMessageShortcut>[]>(
    () => [
      { value: 'Enter', label: getSendMessageShortcutLabel('Enter') },
      { value: 'Ctrl+Enter', label: getSendMessageShortcutLabel('Ctrl+Enter') },
      { value: 'Alt+Enter', label: getSendMessageShortcutLabel('Alt+Enter') },
      { value: 'Command+Enter', label: getSendMessageShortcutLabel('Command+Enter') },
      { value: 'Shift+Enter', label: getSendMessageShortcutLabel('Shift+Enter') }
    ],
    []
  )

  const onUpdateAssistantSettings = (settings: Partial<AssistantSettings>) => {
    updateAssistantSettings(settings)
  }

  const onTemperatureChange = (value) => {
    if (!isNaN(value as number)) {
      onUpdateAssistantSettings({ temperature: value })
    }
  }

  const onContextCountChange = (value) => {
    if (!isNaN(value as number)) {
      onUpdateAssistantSettings({ contextCount: value })
    }
  }

  const onMaxTokensChange = (value) => {
    if (!isNaN(value as number)) {
      onUpdateAssistantSettings({ maxTokens: value })
    }
  }

  const codeStyle = useMemo(() => {
    return codeEditor.enabled
      ? theme === ThemeMode.light
        ? codeEditor.themeLight
        : codeEditor.themeDark
      : theme === ThemeMode.light
        ? codeViewer.themeLight
        : codeViewer.themeDark
  }, [
    codeEditor.enabled,
    codeEditor.themeLight,
    codeEditor.themeDark,
    theme,
    codeViewer.themeLight,
    codeViewer.themeDark
  ])

  const onCodeStyleChange = useCallback(
    (value: CodeStyleVarious) => {
      const field = theme === ThemeMode.light ? 'themeLight' : 'themeDark'
      const action = codeEditor.enabled ? setCodeEditor : setCodeViewer
      action({ [field]: value })
    },
    [theme, codeEditor.enabled, setCodeEditor, setCodeViewer]
  )

  useEffect(() => {
    setTemperature(assistant?.settings?.temperature ?? DEFAULT_TEMPERATURE)
    setEnableTemperature(assistant?.settings?.enableTemperature ?? true)
    setContextCount(assistant?.settings?.contextCount ?? DEFAULT_CONTEXTCOUNT)
    setEnableMaxTokens(assistant?.settings?.enableMaxTokens ?? false)
    setMaxTokens(assistant?.settings?.maxTokens ?? DEFAULT_MAX_TOKENS)
    setStreamOutput(assistant?.settings?.streamOutput ?? true)
  }, [assistant])

  const assistantContextCount = assistant?.settings?.contextCount || 20
  const maxContextCount = assistantContextCount > 20 ? assistantContextCount : 20

  const model = assistant.model || getDefaultModel()

  const isOpenAI = isOpenAIModel(model)

  return (
    <Container className="settings-tab">
<<<<<<< HEAD
      <CollapsibleSettingGroup
        title={t('assistants.settings.title')}
        defaultExpanded={true}
        extra={
          <RowFlex className="items-center gap-0.5">
            <Button
              variant="light"
              size="sm"
              isIconOnly
              onPress={() => AssistantSettingsPopup.show({ assistant, tab: 'model' })}>
              <Settings2 size={16} />
            </Button>
          </RowFlex>
        }>
        <SettingGroup style={{ marginTop: 5 }}>
          <Row align="middle">
            {/* <SettingRowTitleSmall>
              {t('chat.settings.temperature.label')}
              <HelpTooltip title={t('chat.settings.temperature.tip')} />
            </SettingRowTitleSmall> */}
            <DescriptionSwitch
              size="sm"
              className="ml-auto"
              isSelected={enableTemperature}
              onValueChange={(enabled) => {
                setEnableTemperature(enabled)
                onUpdateAssistantSettings({ enableTemperature: enabled })
              }}>
              <SettingRowTitleSmall>
                {t('chat.settings.temperature.label')}
                <HelpTooltip content={t('chat.settings.temperature.tip')} />
              </SettingRowTitleSmall>
            </DescriptionSwitch>
          </Row>
          {enableTemperature ? (
            <Row align="middle" gutter={10}>
              <Col span={23}>
                <Slider
                  min={0}
                  max={2}
                  onChange={setTemperature}
                  onChangeComplete={onTemperatureChange}
                  value={typeof temperature === 'number' ? temperature : 0}
                  step={0.1}
                />
              </Col>
            </Row>
          ) : (
            <SettingDivider />
          )}
          <Row align="middle">
            <SettingRowTitleSmall>
              {t('chat.settings.context_count.label')}
              <HelpTooltip content={t('chat.settings.context_count.tip')} />
            </SettingRowTitleSmall>
          </Row>
          <Row align="middle" gutter={10}>
            <Col span={23}>
              <Slider
                min={0}
                max={maxContextCount}
                onChange={setContextCount}
                onChangeComplete={onContextCountChange}
                value={typeof contextCount === 'number' ? contextCount : 0}
                step={1}
              />
            </Col>
          </Row>
          <SettingDivider />
          <SettingRow>
            <DescriptionSwitch
              size="sm"
              isSelected={streamOutput}
              onValueChange={(checked) => {
                setStreamOutput(checked)
                onUpdateAssistantSettings({ streamOutput: checked })
              }}>
              <SettingRowTitleSmall>{t('models.stream_output')}</SettingRowTitleSmall>
            </DescriptionSwitch>
          </SettingRow>
          <SettingDivider />
          <SettingRow>
            <DescriptionSwitch
              size="sm"
              isSelected={enableMaxTokens}
              onValueChange={async (enabled) => {
                if (enabled) {
                  const confirmed = await modalConfirm({
                    title: t('chat.settings.max_tokens.confirm'),
                    content: t('chat.settings.max_tokens.confirm_content'),
                    okButtonProps: {
                      danger: true
                    }
                  })
                  if (!confirmed) return
                }
                setEnableMaxTokens(enabled)
                onUpdateAssistantSettings({ enableMaxTokens: enabled })
              }}>
              <SettingRowTitleSmall>
                {t('chat.settings.max_tokens.label')}
                <HelpTooltip content={t('chat.settings.max_tokens.tip')} />
              </SettingRowTitleSmall>
            </DescriptionSwitch>
          </SettingRow>
          {enableMaxTokens && (
            <Row align="middle" gutter={10} style={{ marginTop: 10 }}>
              <Col span={24}>
                <InputNumber
                  disabled={!enableMaxTokens}
=======
      {props.assistant.id !== 'fake' && (
        <CollapsibleSettingGroup
          title={t('assistants.settings.title')}
          defaultExpanded={true}
          extra={
            <HStack alignItems="center" gap={2}>
              <Button
                type="text"
                size="small"
                icon={<Settings2 size={16} />}
                onClick={() => AssistantSettingsPopup.show({ assistant, tab: 'model' })}
              />
            </HStack>
          }>
          <SettingGroup style={{ marginTop: 5 }}>
            <Row align="middle">
              <SettingRowTitleSmall>
                {t('chat.settings.temperature.label')}
                <HelpTooltip title={t('chat.settings.temperature.tip')} />
              </SettingRowTitleSmall>
              <Switch
                size="small"
                style={{ marginLeft: 'auto' }}
                checked={enableTemperature}
                onChange={(enabled) => {
                  setEnableTemperature(enabled)
                  onUpdateAssistantSettings({ enableTemperature: enabled })
                }}
              />
            </Row>
            {enableTemperature ? (
              <Row align="middle" gutter={10}>
                <Col span={23}>
                  <Slider
                    min={0}
                    max={2}
                    onChange={setTemperature}
                    onChangeComplete={onTemperatureChange}
                    value={typeof temperature === 'number' ? temperature : 0}
                    step={0.1}
                  />
                </Col>
              </Row>
            ) : (
              <SettingDivider />
            )}
            <Row align="middle">
              <SettingRowTitleSmall>
                {t('chat.settings.context_count.label')}
                <HelpTooltip title={t('chat.settings.context_count.tip')} />
              </SettingRowTitleSmall>
            </Row>
            <Row align="middle" gutter={10}>
              <Col span={23}>
                <Slider
>>>>>>> d7bcd5a2
                  min={0}
                  max={maxContextCount}
                  onChange={setContextCount}
                  onChangeComplete={onContextCountChange}
                  value={typeof contextCount === 'number' ? contextCount : 0}
                  step={1}
                />
              </Col>
            </Row>
            <SettingDivider />
            <SettingRow>
              <SettingRowTitleSmall>{t('models.stream_output')}</SettingRowTitleSmall>
              <Switch
                size="small"
                checked={streamOutput}
                onChange={(checked) => {
                  setStreamOutput(checked)
                  onUpdateAssistantSettings({ streamOutput: checked })
                }}
              />
            </SettingRow>
            <SettingDivider />
            <SettingRow>
              <Row align="middle">
                <SettingRowTitleSmall>
                  {t('chat.settings.max_tokens.label')}
                  <HelpTooltip title={t('chat.settings.max_tokens.tip')} />
                </SettingRowTitleSmall>
              </Row>
              <Switch
                size="small"
                checked={enableMaxTokens}
                onChange={async (enabled) => {
                  if (enabled) {
                    const confirmed = await modalConfirm({
                      title: t('chat.settings.max_tokens.confirm'),
                      content: t('chat.settings.max_tokens.confirm_content'),
                      okButtonProps: {
                        danger: true
                      }
                    })
                    if (!confirmed) return
                  }
                  setEnableMaxTokens(enabled)
                  onUpdateAssistantSettings({ enableMaxTokens: enabled })
                }}
              />
            </SettingRow>
            {enableMaxTokens && (
              <Row align="middle" gutter={10} style={{ marginTop: 10 }}>
                <Col span={24}>
                  <InputNumber
                    disabled={!enableMaxTokens}
                    min={0}
                    max={10000000}
                    step={100}
                    value={typeof maxTokens === 'number' ? maxTokens : 0}
                    changeOnBlur
                    onChange={(value) => value && setMaxTokens(value)}
                    onBlur={() => onMaxTokensChange(maxTokens)}
                    style={{ width: '100%' }}
                  />
                </Col>
              </Row>
            )}
            <SettingDivider />
          </SettingGroup>
        </CollapsibleSettingGroup>
      )}
      {isOpenAI && (
        <OpenAISettingsGroup
          model={model}
          providerId={provider.id}
          SettingGroup={SettingGroup}
          SettingRowTitleSmall={SettingRowTitleSmall}
        />
      )}
      <CollapsibleSettingGroup title={t('settings.messages.title')} defaultExpanded={true}>
        <SettingGroup>
          <SettingRow>
            <DescriptionSwitch size="sm" isSelected={showPrompt} onValueChange={setShowPrompt}>
              <SettingRowTitleSmall>{t('settings.messages.prompt')}</SettingRowTitleSmall>
            </DescriptionSwitch>
          </SettingRow>
          <SettingDivider />
          <SettingRow>
            {/* <SettingRowTitleSmall>{t('settings.messages.use_serif_font')}</SettingRowTitleSmall> */}
            <DescriptionSwitch
              size="sm"
              isSelected={messageFont === 'serif'}
              onValueChange={(checked) => setMessageFont(checked ? 'serif' : 'system')}>
              <SettingRowTitleSmall>{t('settings.messages.use_serif_font')}</SettingRowTitleSmall>
            </DescriptionSwitch>
          </SettingRow>
          <SettingDivider />
          <SettingRow>
            {/* <SettingRowTitleSmall>
              {t('chat.settings.thought_auto_collapse.label')}
              <HelpTooltip title={t('chat.settings.thought_auto_collapse.tip')} />
            </SettingRowTitleSmall> */}
            <DescriptionSwitch isSelected={thoughtAutoCollapse} onValueChange={setThoughtAutoCollapse}>
              <SettingRowTitleSmall>
                {t('chat.settings.thought_auto_collapse.label')}
                <HelpTooltip content={t('chat.settings.thought_auto_collapse.tip')} />
              </SettingRowTitleSmall>
            </DescriptionSwitch>
          </SettingRow>
          <SettingDivider />
          <SettingRow>
            <DescriptionSwitch isSelected={showMessageOutline} onValueChange={setShowMessageOutline}>
              <SettingRowTitleSmall>{t('settings.messages.show_message_outline')}</SettingRowTitleSmall>
            </DescriptionSwitch>
          </SettingRow>
          <SettingDivider />
          <SettingRow>
            {/* <SettingRowTitleSmall>{t('message.message.style.label')}</SettingRowTitleSmall> */}
            <Selector
              size="sm"
              label={t('message.message.style.label')}
              selectionMode="single"
              selectedKeys={messageStyle}
              onSelectionChange={(value) => setMessageStyle(value)}
              items={messageStyleItems}
            />
          </SettingRow>
          <SettingDivider />
          <SettingRow>
            {/* <SettingRowTitleSmall>{t('message.message.multi_model_style.label')}</SettingRowTitleSmall> */}
            <Selector
              size="sm"
              label={t('message.message.multi_model_style.label')}
              selectionMode="single"
              selectedKeys={multiModelMessageStyle}
              onSelectionChange={(value) => setMultiModelMessageStyle(value)}
              items={multiModelMessageStyleItems}
            />
          </SettingRow>
          <SettingDivider />
          <SettingRow>
            {/* <SettingRowTitleSmall>{t('settings.messages.navigation.label')}</SettingRowTitleSmall> */}
            <Selector
              size="sm"
              label={t('settings.messages.navigation.label')}
              selectionMode="single"
              selectedKeys={messageNavigation}
              onSelectionChange={(value) => setMessageNavigation(value)}
              items={messageNavigationItems}
            />
          </SettingRow>
          <SettingDivider />
          <SettingRow>
            <SettingRowTitleSmall>{t('settings.font_size.title')}</SettingRowTitleSmall>
          </SettingRow>
          <Row align="middle" gutter={10}>
            <Col span={24}>
              <Slider
                value={fontSizeValue}
                onChange={(value) => setFontSizeValue(value)}
                onChangeComplete={(value) => setFontSize(value)}
                min={12}
                max={22}
                step={1}
                marks={{
                  12: <span style={{ fontSize: '12px' }}>A</span>,
                  14: <span style={{ fontSize: '14px' }}>{t('common.default')}</span>,
                  22: <span style={{ fontSize: '18px' }}>A</span>
                }}
              />
            </Col>
          </Row>
          <SettingDivider />
        </SettingGroup>
      </CollapsibleSettingGroup>
      <CollapsibleSettingGroup title={t('settings.math.title')} defaultExpanded={false}>
        <SettingGroup>
          <SettingRow>
            {/* <SettingRowTitleSmall>{t('settings.math.engine.label')}</SettingRowTitleSmall> */}
            <Selector
              size="sm"
              label={t('settings.math.engine.label')}
              selectionMode="single"
              selectedKeys={mathEngine}
              onSelectionChange={(value) => setMathEngine(value)}
              items={mathEngineItems}
            />
          </SettingRow>
          <SettingDivider />
          <SettingRow>
            {/* <SettingRowTitleSmall>
              {t('settings.math.single_dollar.label')}
              <HelpTooltip title={t('settings.math.single_dollar.tip')} />
            </SettingRowTitleSmall> */}
            <DescriptionSwitch size="sm" isSelected={mathEnableSingleDollar} onValueChange={setMathEnableSingleDollar}>
              <SettingRowTitleSmall>
                {t('settings.math.single_dollar.label')}
                <HelpTooltip content={t('settings.math.single_dollar.tip')} />
              </SettingRowTitleSmall>
            </DescriptionSwitch>
          </SettingRow>
          <SettingDivider />
        </SettingGroup>
      </CollapsibleSettingGroup>
      <CollapsibleSettingGroup title={t('chat.settings.code.title')} defaultExpanded={false}>
        <SettingGroup>
          <SettingRow>
            {/* <SettingRowTitleSmall>{t('message.message.code_style')}</SettingRowTitleSmall> */}
            <Selector
              size="sm"
              label={t('message.message.code_style')}
              selectionMode="single"
              selectedKeys={codeStyle}
              onSelectionChange={(value) => onCodeStyleChange(value)}
              items={codeStyleItems}
            />
          </SettingRow>
          <SettingDivider />
          <SettingRow>
            {/* <SettingRowTitleSmall>
              {t('chat.settings.code_fancy_block.label')}
              <HelpTooltip title={t('chat.settings.code_fancy_block.tip')} />
            </SettingRowTitleSmall> */}
            <DescriptionSwitch size="sm" isSelected={codeFancyBlock} onValueChange={setCodeFancyBlock}>
              <SettingRowTitleSmall>
                {t('chat.settings.code_fancy_block.label')}
                <HelpTooltip content={t('chat.settings.code_fancy_block.tip')} />
              </SettingRowTitleSmall>
            </DescriptionSwitch>
          </SettingRow>
          <SettingDivider />
          <SettingRow>
            {/* <SettingRowTitleSmall>
              {t('chat.settings.code_execution.title')}
              <HelpTooltip title={t('chat.settings.code_execution.tip')} />
            </SettingRowTitleSmall> */}
            <DescriptionSwitch
              size="sm"
              isSelected={codeExecution.enabled}
              onValueChange={(checked) => setCodeExecution({ enabled: checked })}>
              <SettingRowTitleSmall>
                {t('chat.settings.code_execution.title')}
                <HelpTooltip content={t('chat.settings.code_execution.tip')} />
              </SettingRowTitleSmall>
            </DescriptionSwitch>
          </SettingRow>
          {codeExecution.enabled && (
            <>
              <SettingDivider />
              <SettingRow style={{ paddingLeft: 8 }}>
                <SettingRowTitleSmall>
                  {t('chat.settings.code_execution.timeout_minutes.label')}
                  <HelpTooltip content={t('chat.settings.code_execution.timeout_minutes.tip')} />
                </SettingRowTitleSmall>
                <EditableNumber
                  size="small"
                  min={1}
                  max={60}
                  step={1}
                  value={codeExecution.timeoutMinutes}
                  onChange={(value) => setCodeExecution({ timeoutMinutes: value ?? 1 })}
                  style={{ width: 80 }}
                />
              </SettingRow>
            </>
          )}
          <SettingDivider />
          <SettingRow>
            {/* <SettingRowTitleSmall>{t('chat.settings.code_editor.title')}</SettingRowTitleSmall> */}
            <DescriptionSwitch
              size="sm"
              isSelected={codeEditor.enabled}
              onValueChange={(checked) => setCodeEditor({ enabled: checked })}>
              <SettingRowTitleSmall>{t('chat.settings.code_editor.title')}</SettingRowTitleSmall>
            </DescriptionSwitch>
          </SettingRow>
          {codeEditor.enabled && (
            <>
              <SettingDivider />
              <SettingRow style={{ paddingLeft: 8 }}>
                {/* <SettingRowTitleSmall>
                  {t('chat.settings.code_editor.highlight_active_line')}
                  <HelpTooltip title={t('chat.settings.code_editor.highlight_active_line.tip')} />
                </SettingRowTitleSmall> */}
                <DescriptionSwitch
                  size="sm"
                  isSelected={codeEditor.highlightActiveLine}
                  onValueChange={(checked) => setCodeEditor({ highlightActiveLine: checked })}>
                  <SettingRowTitleSmall>
                    {t('chat.settings.code_editor.highlight_active_line')}
                    <HelpTooltip content={t('chat.settings.code_editor.highlight_active_line.tip')} />
                  </SettingRowTitleSmall>
                </DescriptionSwitch>
              </SettingRow>
              <SettingDivider />
              <SettingRow style={{ paddingLeft: 8 }}>
                {/* <SettingRowTitleSmall>{t('chat.settings.code_editor.fold_gutter')}</SettingRowTitleSmall> */}
                <DescriptionSwitch
                  size="sm"
                  isSelected={codeEditor.foldGutter}
                  onValueChange={(checked) => setCodeEditor({ foldGutter: checked })}>
                  <SettingRowTitleSmall>{t('chat.settings.code_editor.fold_gutter')}</SettingRowTitleSmall>
                </DescriptionSwitch>
              </SettingRow>
              <SettingDivider />
              <SettingRow style={{ paddingLeft: 8 }}>
                {/* <SettingRowTitleSmall>{t('chat.settings.code_editor.autocompletion')}</SettingRowTitleSmall> */}
                <DescriptionSwitch
                  size="sm"
                  isSelected={codeEditor.autocompletion}
                  onValueChange={(checked) => setCodeEditor({ autocompletion: checked })}>
                  <SettingRowTitleSmall>{t('chat.settings.code_editor.autocompletion')}</SettingRowTitleSmall>
                </DescriptionSwitch>
              </SettingRow>
              <SettingDivider />
              <SettingRow style={{ paddingLeft: 8 }}>
                {/* <SettingRowTitleSmall>{t('chat.settings.code_editor.keymap')}</SettingRowTitleSmall> */}
                <DescriptionSwitch
                  size="sm"
                  isSelected={codeEditor.keymap}
                  onValueChange={(checked) => setCodeEditor({ keymap: checked })}>
                  <SettingRowTitleSmall>{t('chat.settings.code_editor.keymap')}</SettingRowTitleSmall>
                </DescriptionSwitch>
              </SettingRow>
            </>
          )}
          <SettingDivider />
          <SettingRow>
            <DescriptionSwitch size="sm" isSelected={codeShowLineNumbers} onValueChange={setCodeShowLineNumbers}>
              <SettingRowTitleSmall>{t('chat.settings.show_line_numbers')}</SettingRowTitleSmall>
            </DescriptionSwitch>
          </SettingRow>
          <SettingDivider />
          <SettingRow>
            <DescriptionSwitch size="sm" isSelected={codeCollapsible} onValueChange={setCodeCollapsible}>
              <SettingRowTitleSmall>{t('chat.settings.code_collapsible')}</SettingRowTitleSmall>
            </DescriptionSwitch>
          </SettingRow>
          <SettingDivider />
          <SettingRow>
            <DescriptionSwitch size="sm" isSelected={codeWrappable} onValueChange={setCodeWrappable}>
              <SettingRowTitleSmall>{t('chat.settings.code_wrappable')}</SettingRowTitleSmall>
            </DescriptionSwitch>
          </SettingRow>
          <SettingDivider />
          <SettingRow>
            <DescriptionSwitch size="sm" isSelected={codeImageTools} onValueChange={setCodeImageTools}>
              <SettingRowTitleSmall>
                {t('chat.settings.code_image_tools.label')}
                <HelpTooltip content={t('chat.settings.code_image_tools.tip')} />
              </SettingRowTitleSmall>
            </DescriptionSwitch>
          </SettingRow>
        </SettingGroup>
        <SettingDivider />
      </CollapsibleSettingGroup>
      <CollapsibleSettingGroup title={t('settings.messages.input.title')} defaultExpanded={false}>
        <SettingGroup>
          <SettingRow>
            <DescriptionSwitch
              size="sm"
              isSelected={showInputEstimatedTokens}
              onValueChange={setShowInputEstimatedTokens}>
              <SettingRowTitleSmall>{t('settings.messages.input.show_estimated_tokens')}</SettingRowTitleSmall>
            </DescriptionSwitch>
          </SettingRow>
          <SettingDivider />
          <SettingRow>
            <DescriptionSwitch size="sm" isSelected={pasteLongTextAsFile} onValueChange={setPasteLongTextAsFile}>
              <SettingRowTitleSmall>{t('settings.messages.input.paste_long_text_as_file')}</SettingRowTitleSmall>
            </DescriptionSwitch>
          </SettingRow>
          {pasteLongTextAsFile && (
            <>
              <SettingDivider />
              <SettingRow>
                <SettingRowTitleSmall>{t('settings.messages.input.paste_long_text_threshold')}</SettingRowTitleSmall>
                <EditableNumber
                  size="small"
                  min={500}
                  max={10000}
                  step={100}
                  value={pasteLongTextThreshold}
                  onChange={(value) => setPasteLongTextThreshold(value ?? 500)}
                  style={{ width: 80 }}
                />
              </SettingRow>
            </>
          )}
          <SettingDivider />
          <SettingRow>
            <DescriptionSwitch
              size="sm"
              isSelected={renderInputMessageAsMarkdown}
              onValueChange={setRenderInputMessageAsMarkdown}>
              <SettingRowTitleSmall>{t('settings.messages.markdown_rendering_input_message')}</SettingRowTitleSmall>
            </DescriptionSwitch>
          </SettingRow>
          <SettingDivider />
          {!(language || navigator.language).startsWith('en') && (
            <>
              <SettingRow>
                <DescriptionSwitch
                  size="sm"
                  isSelected={autoTranslateWithSpace}
                  onValueChange={setAutoTranslateWithSpace}>
                  <SettingRowTitleSmall>{t('settings.input.auto_translate_with_space')}</SettingRowTitleSmall>
                </DescriptionSwitch>
              </SettingRow>
              <SettingDivider />
            </>
          )}
          <SettingRow>
            <DescriptionSwitch size="sm" isSelected={showTranslateConfirm} onValueChange={setShowTranslateConfirm}>
              <SettingRowTitleSmall>{t('settings.input.show_translate_confirm')}</SettingRowTitleSmall>
            </DescriptionSwitch>
          </SettingRow>
          <SettingDivider />
          <SettingRow>
            <DescriptionSwitch
              size="sm"
              isSelected={enableQuickPanelTriggers}
              onValueChange={setEnableQuickPanelTriggers}>
              <SettingRowTitleSmall>{t('settings.messages.input.enable_quick_triggers')}</SettingRowTitleSmall>
            </DescriptionSwitch>
          </SettingRow>
          <SettingDivider />
          <SettingRow>
            <DescriptionSwitch size="sm" isSelected={confirmDeleteMessage} onValueChange={setConfirmDeleteMessage}>
              <SettingRowTitleSmall>{t('settings.messages.input.confirm_delete_message')}</SettingRowTitleSmall>
            </DescriptionSwitch>
          </SettingRow>
          <SettingDivider />
          <SettingRow>
            <DescriptionSwitch
              size="sm"
              isSelected={confirmRegenerateMessage}
              onValueChange={setConfirmRegenerateMessage}>
              <SettingRowTitleSmall>{t('settings.messages.input.confirm_regenerate_message')}</SettingRowTitleSmall>
            </DescriptionSwitch>
          </SettingRow>
          <SettingDivider />
          <SettingRow>
            {/* <SettingRowTitleSmall>{t('settings.input.target_language.label')}</SettingRowTitleSmall> */}
            <Selector
              size="sm"
              label={t('settings.input.target_language.label')}
              selectionMode="single"
              selectedKeys={targetLanguage}
              onSelectionChange={(value) => setTargetLanguage(value)}
              placeholder={UNKNOWN.emoji + ' ' + UNKNOWN.label()}
              items={targetLanguageItems}
            />
          </SettingRow>
          <SettingDivider />
          <SettingRow>
            {/* <SettingRowTitleSmall>{}</SettingRowTitleSmall> */}
            <Selector
              size="sm"
              label={t('settings.messages.input.send_shortcuts')}
              selectionMode="single"
              selectedKeys={sendMessageShortcut}
              onSelectionChange={(value) => setSendMessageShortcut(value)}
              items={sendMessageShortcutItems}
            />
          </SettingRow>
        </SettingGroup>
      </CollapsibleSettingGroup>
    </Container>
  )
}

const Container = styled(Scrollbar)`
  display: flex;
  flex: 1;
  flex-direction: column;
  padding: 0 8px;
  padding-right: 0;
  padding-top: 2px;
  padding-bottom: 10px;
  margin-top: 3px;
`

const SettingRowTitleSmall = styled(SettingRowTitle)`
  font-size: 13px;
  gap: 4px;
`

const SettingGroup = styled.div<{ theme?: ThemeMode }>`
  padding: 0 5px;
  width: 100%;
  margin-top: 0;
  border-radius: 8px;
  margin-bottom: 10px;
`

export default SettingsTab<|MERGE_RESOLUTION|>--- conflicted
+++ resolved
@@ -19,7 +19,7 @@
 import { getSendMessageShortcutLabel } from '@renderer/utils/input'
 import type { MultiModelMessageStyle, SendMessageShortcut } from '@shared/data/preference/preferenceTypes'
 import { ThemeMode } from '@shared/data/preference/preferenceTypes'
-import { Col, InputNumber, Row, Slider } from 'antd'
+import { Col, InputNumber, Row, Slider, Switch } from 'antd'
 import { Settings2 } from 'lucide-react'
 import type { FC } from 'react'
 import { useCallback, useEffect, useMemo, useState } from 'react'
@@ -223,131 +223,20 @@
 
   return (
     <Container className="settings-tab">
-<<<<<<< HEAD
-      <CollapsibleSettingGroup
-        title={t('assistants.settings.title')}
-        defaultExpanded={true}
-        extra={
-          <RowFlex className="items-center gap-0.5">
-            <Button
-              variant="light"
-              size="sm"
-              isIconOnly
-              onPress={() => AssistantSettingsPopup.show({ assistant, tab: 'model' })}>
-              <Settings2 size={16} />
-            </Button>
-          </RowFlex>
-        }>
-        <SettingGroup style={{ marginTop: 5 }}>
-          <Row align="middle">
-            {/* <SettingRowTitleSmall>
-              {t('chat.settings.temperature.label')}
-              <HelpTooltip title={t('chat.settings.temperature.tip')} />
-            </SettingRowTitleSmall> */}
-            <DescriptionSwitch
-              size="sm"
-              className="ml-auto"
-              isSelected={enableTemperature}
-              onValueChange={(enabled) => {
-                setEnableTemperature(enabled)
-                onUpdateAssistantSettings({ enableTemperature: enabled })
-              }}>
-              <SettingRowTitleSmall>
-                {t('chat.settings.temperature.label')}
-                <HelpTooltip content={t('chat.settings.temperature.tip')} />
-              </SettingRowTitleSmall>
-            </DescriptionSwitch>
-          </Row>
-          {enableTemperature ? (
-            <Row align="middle" gutter={10}>
-              <Col span={23}>
-                <Slider
-                  min={0}
-                  max={2}
-                  onChange={setTemperature}
-                  onChangeComplete={onTemperatureChange}
-                  value={typeof temperature === 'number' ? temperature : 0}
-                  step={0.1}
-                />
-              </Col>
-            </Row>
-          ) : (
-            <SettingDivider />
-          )}
-          <Row align="middle">
-            <SettingRowTitleSmall>
-              {t('chat.settings.context_count.label')}
-              <HelpTooltip content={t('chat.settings.context_count.tip')} />
-            </SettingRowTitleSmall>
-          </Row>
-          <Row align="middle" gutter={10}>
-            <Col span={23}>
-              <Slider
-                min={0}
-                max={maxContextCount}
-                onChange={setContextCount}
-                onChangeComplete={onContextCountChange}
-                value={typeof contextCount === 'number' ? contextCount : 0}
-                step={1}
-              />
-            </Col>
-          </Row>
-          <SettingDivider />
-          <SettingRow>
-            <DescriptionSwitch
-              size="sm"
-              isSelected={streamOutput}
-              onValueChange={(checked) => {
-                setStreamOutput(checked)
-                onUpdateAssistantSettings({ streamOutput: checked })
-              }}>
-              <SettingRowTitleSmall>{t('models.stream_output')}</SettingRowTitleSmall>
-            </DescriptionSwitch>
-          </SettingRow>
-          <SettingDivider />
-          <SettingRow>
-            <DescriptionSwitch
-              size="sm"
-              isSelected={enableMaxTokens}
-              onValueChange={async (enabled) => {
-                if (enabled) {
-                  const confirmed = await modalConfirm({
-                    title: t('chat.settings.max_tokens.confirm'),
-                    content: t('chat.settings.max_tokens.confirm_content'),
-                    okButtonProps: {
-                      danger: true
-                    }
-                  })
-                  if (!confirmed) return
-                }
-                setEnableMaxTokens(enabled)
-                onUpdateAssistantSettings({ enableMaxTokens: enabled })
-              }}>
-              <SettingRowTitleSmall>
-                {t('chat.settings.max_tokens.label')}
-                <HelpTooltip content={t('chat.settings.max_tokens.tip')} />
-              </SettingRowTitleSmall>
-            </DescriptionSwitch>
-          </SettingRow>
-          {enableMaxTokens && (
-            <Row align="middle" gutter={10} style={{ marginTop: 10 }}>
-              <Col span={24}>
-                <InputNumber
-                  disabled={!enableMaxTokens}
-=======
       {props.assistant.id !== 'fake' && (
         <CollapsibleSettingGroup
           title={t('assistants.settings.title')}
           defaultExpanded={true}
           extra={
-            <HStack alignItems="center" gap={2}>
+            <RowFlex className="items-center gap-0.5">
               <Button
-                type="text"
-                size="small"
-                icon={<Settings2 size={16} />}
-                onClick={() => AssistantSettingsPopup.show({ assistant, tab: 'model' })}
-              />
-            </HStack>
+                variant="light"
+                size="sm"
+                isIconOnly
+                onPress={() => AssistantSettingsPopup.show({ assistant, tab: 'model' })}>
+                <Settings2 size={16} />
+              </Button>
+            </RowFlex>
           }>
           <SettingGroup style={{ marginTop: 5 }}>
             <Row align="middle">
@@ -390,7 +279,6 @@
             <Row align="middle" gutter={10}>
               <Col span={23}>
                 <Slider
->>>>>>> d7bcd5a2
                   min={0}
                   max={maxContextCount}
                   onChange={setContextCount}

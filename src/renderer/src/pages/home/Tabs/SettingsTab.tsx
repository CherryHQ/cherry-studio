import {
  Button,
  DescriptionSwitch,
  HelpTooltip,
  RowFlex,
  Select,
  SelectContent,
  SelectItem,
  SelectTrigger,
  SelectValue,
  Switch
} from '@cherrystudio/ui'
import { useMultiplePreferences, usePreference } from '@data/hooks/usePreference'
import EditableNumber from '@renderer/components/EditableNumber'
import Scrollbar from '@renderer/components/Scrollbar'
import {
  DEFAULT_CONTEXTCOUNT,
  DEFAULT_MAX_TOKENS,
  DEFAULT_TEMPERATURE,
  MAX_CONTEXT_COUNT
} from '@renderer/config/constant'
import { isOpenAIModel, isSupportVerbosityModel } from '@renderer/config/models'
import { UNKNOWN } from '@renderer/config/translate'
import { useCodeStyle } from '@renderer/context/CodeStyleProvider'
import { useTheme } from '@renderer/context/ThemeProvider'
import { useAssistant } from '@renderer/hooks/useAssistant'
import { useProvider } from '@renderer/hooks/useProvider'
import useTranslate from '@renderer/hooks/useTranslate'
import { SettingDivider, SettingRow, SettingRowTitle } from '@renderer/pages/settings'
import AssistantSettingsPopup from '@renderer/pages/settings/AssistantSettings'
import { CollapsibleSettingGroup } from '@renderer/pages/settings/SettingGroup'
import { getDefaultModel } from '@renderer/services/AssistantService'
import type { Assistant, AssistantSettings, CodeStyleVarious, MathEngine } from '@renderer/types'
import { isGroqSystemProvider } from '@renderer/types'
import { modalConfirm } from '@renderer/utils'
import { getSendMessageShortcutLabel } from '@renderer/utils/input'
<<<<<<< HEAD
import { isSupportServiceTierProvider } from '@renderer/utils/provider'
import type { MultiModelMessageStyle, SendMessageShortcut } from '@shared/data/preference/preferenceTypes'
import { ThemeMode } from '@shared/data/preference/preferenceTypes'
import { Col, InputNumber, Row, Slider } from 'antd'
=======
import { isSupportServiceTierProvider, isSupportVerbosityProvider } from '@renderer/utils/provider'
import { Button, Col, InputNumber, Row, Slider, Switch } from 'antd'
>>>>>>> 4620b71a
import { Settings2 } from 'lucide-react'
import type { FC } from 'react'
import { useCallback, useEffect, useMemo, useState } from 'react'
import { useTranslation } from 'react-i18next'
import styled from 'styled-components'

import GroqSettingsGroup from './components/GroqSettingsGroup'
import OpenAISettingsGroup from './components/OpenAISettingsGroup'

// Type definition for select items
type SelectorItem<T extends string = string> = {
  value: T
  label: string
}

interface Props {
  assistant: Assistant
}

const SettingsTab: FC<Props> = (props) => {
  const [messageStyle, setMessageStyle] = usePreference('chat.message.style')
  const [fontSize, setFontSize] = usePreference('chat.message.font_size')
  const [language] = usePreference('app.language')
  const [targetLanguage, setTargetLanguage] = usePreference('feature.translate.target_language')
  const [sendMessageShortcut, setSendMessageShortcut] = usePreference('chat.input.send_message_shortcut')
  const [messageFont, setMessageFont] = usePreference('chat.message.font')
  const [showPrompt, setShowPrompt] = usePreference('chat.message.show_prompt')
  const [confirmDeleteMessage, setConfirmDeleteMessage] = usePreference('chat.message.confirm_delete')
  const [confirmRegenerateMessage, setConfirmRegenerateMessage] = usePreference('chat.message.confirm_regenerate')
  const [showTranslateConfirm, setShowTranslateConfirm] = usePreference('chat.input.translate.show_confirm')
  const [enableQuickPanelTriggers, setEnableQuickPanelTriggers] = usePreference(
    'chat.input.quick_panel.triggers_enabled'
  )
  const [messageNavigation, setMessageNavigation] = usePreference('chat.message.navigation_mode')
  const [thoughtAutoCollapse, setThoughtAutoCollapse] = usePreference('chat.message.thought.auto_collapse')
  const [multiModelMessageStyle, setMultiModelMessageStyle] = usePreference('chat.message.multi_model.style')
  const [pasteLongTextAsFile, setPasteLongTextAsFile] = usePreference('chat.input.paste_long_text_as_file')
  const [pasteLongTextThreshold, setPasteLongTextThreshold] = usePreference('chat.input.paste_long_text_threshold')
  const [mathEngine, setMathEngine] = usePreference('chat.message.math.engine')
  const [mathEnableSingleDollar, setMathEnableSingleDollar] = usePreference('chat.message.math.single_dollar')
  const [showInputEstimatedTokens, setShowInputEstimatedTokens] = usePreference('chat.input.show_estimated_tokens')
  const [renderInputMessageAsMarkdown, setRenderInputMessageAsMarkdown] = usePreference(
    'chat.message.render_as_markdown'
  )
  const [autoTranslateWithSpace, setAutoTranslateWithSpace] = usePreference(
    'chat.input.translate.auto_translate_with_space'
  )
  const [showMessageOutline, setShowMessageOutline] = usePreference('chat.message.show_outline')
  const [codeShowLineNumbers, setCodeShowLineNumbers] = usePreference('chat.code.show_line_numbers')
  const [codeCollapsible, setCodeCollapsible] = usePreference('chat.code.collapsible')
  const [codeWrappable, setCodeWrappable] = usePreference('chat.code.wrappable')
  const [codeImageTools, setCodeImageTools] = usePreference('chat.code.image_tools')
  const [codeEditor, setCodeEditor] = useMultiplePreferences({
    enabled: 'chat.code.editor.enabled',
    themeLight: 'chat.code.editor.theme_light',
    themeDark: 'chat.code.editor.theme_dark',
    highlightActiveLine: 'chat.code.editor.highlight_active_line',
    foldGutter: 'chat.code.editor.fold_gutter',
    autocompletion: 'chat.code.editor.autocompletion',
    keymap: 'chat.code.editor.keymap'
  })
  const [codeViewer, setCodeViewer] = useMultiplePreferences({
    themeLight: 'chat.code.viewer.theme_light',
    themeDark: 'chat.code.viewer.theme_dark'
  })
  const [codeExecution, setCodeExecution] = useMultiplePreferences({
    enabled: 'chat.code.execution.enabled',
    timeoutMinutes: 'chat.code.execution.timeout_minutes'
  })
  const [codeFancyBlock, setCodeFancyBlock] = usePreference('chat.code.fancy_block')

  const { assistant, updateAssistantSettings } = useAssistant(props.assistant.id)
  const { provider } = useProvider(assistant.model.provider)

  const { theme } = useTheme()
  const { themeNames } = useCodeStyle()

  const [temperature, setTemperature] = useState(assistant?.settings?.temperature ?? DEFAULT_TEMPERATURE)
  const [enableTemperature, setEnableTemperature] = useState(assistant?.settings?.enableTemperature ?? true)
  const [contextCount, setContextCount] = useState(assistant?.settings?.contextCount ?? DEFAULT_CONTEXTCOUNT)
  const [enableMaxTokens, setEnableMaxTokens] = useState(assistant?.settings?.enableMaxTokens ?? false)
  const [maxTokens, setMaxTokens] = useState(assistant?.settings?.maxTokens ?? 0)
  const [fontSizeValue, setFontSizeValue] = useState(fontSize)
  const [streamOutput, setStreamOutput] = useState(assistant?.settings?.streamOutput)
  const { translateLanguages } = useTranslate()

  const { t } = useTranslation()

  const messageStyleItems = useMemo<SelectorItem<'plain' | 'bubble'>[]>(
    () => [
      { value: 'plain', label: t('message.message.style.plain') },
      { value: 'bubble', label: t('message.message.style.bubble') }
    ],
    [t]
  )

  const multiModelMessageStyleItems = useMemo<SelectorItem<MultiModelMessageStyle>[]>(
    () => [
      { value: 'fold', label: t('message.message.multi_model_style.fold.label') },
      { value: 'vertical', label: t('message.message.multi_model_style.vertical') },
      { value: 'horizontal', label: t('message.message.multi_model_style.horizontal') },
      { value: 'grid', label: t('message.message.multi_model_style.grid') }
    ],
    [t]
  )

  const messageNavigationItems = useMemo<SelectorItem<'none' | 'buttons' | 'anchor'>[]>(
    () => [
      { value: 'none', label: t('settings.messages.navigation.none') },
      { value: 'buttons', label: t('settings.messages.navigation.buttons') },
      { value: 'anchor', label: t('settings.messages.navigation.anchor') }
    ],
    [t]
  )

  const mathEngineItems = useMemo<SelectorItem<MathEngine>[]>(
    () => [
      { value: 'KaTeX', label: 'KaTeX' },
      { value: 'MathJax', label: 'MathJax' },
      { value: 'none', label: t('settings.math.engine.none') }
    ],
    [t]
  )

  const codeStyleItems = useMemo<SelectorItem<CodeStyleVarious>[]>(
    () => themeNames.map((theme) => ({ value: theme, label: theme })),
    [themeNames]
  )

  const targetLanguageItems = useMemo<SelectorItem<string>[]>(
    () => translateLanguages.map((item) => ({ value: item.langCode, label: item.emoji + ' ' + item.label() })),
    [translateLanguages]
  )

  const sendMessageShortcutItems = useMemo<SelectorItem<SendMessageShortcut>[]>(
    () => [
      { value: 'Enter', label: getSendMessageShortcutLabel('Enter') },
      { value: 'Ctrl+Enter', label: getSendMessageShortcutLabel('Ctrl+Enter') },
      { value: 'Alt+Enter', label: getSendMessageShortcutLabel('Alt+Enter') },
      { value: 'Command+Enter', label: getSendMessageShortcutLabel('Command+Enter') },
      { value: 'Shift+Enter', label: getSendMessageShortcutLabel('Shift+Enter') }
    ],
    []
  )

  const onUpdateAssistantSettings = (settings: Partial<AssistantSettings>) => {
    updateAssistantSettings(settings)
  }

  const onTemperatureChange = (value) => {
    if (!isNaN(value as number)) {
      onUpdateAssistantSettings({ temperature: value })
    }
  }

  const onContextCountChange = (value) => {
    if (!isNaN(value as number)) {
      onUpdateAssistantSettings({ contextCount: value })
    }
  }

  const onMaxTokensChange = (value) => {
    if (!isNaN(value as number)) {
      onUpdateAssistantSettings({ maxTokens: value })
    }
  }

  const codeStyle = useMemo(() => {
    return codeEditor.enabled
      ? theme === ThemeMode.light
        ? codeEditor.themeLight
        : codeEditor.themeDark
      : theme === ThemeMode.light
        ? codeViewer.themeLight
        : codeViewer.themeDark
  }, [
    codeEditor.enabled,
    codeEditor.themeLight,
    codeEditor.themeDark,
    theme,
    codeViewer.themeLight,
    codeViewer.themeDark
  ])

  const onCodeStyleChange = useCallback(
    (value: CodeStyleVarious) => {
      const field = theme === ThemeMode.light ? 'themeLight' : 'themeDark'
      const action = codeEditor.enabled ? setCodeEditor : setCodeViewer
      action({ [field]: value })
    },
    [theme, codeEditor.enabled, setCodeEditor, setCodeViewer]
  )

  useEffect(() => {
    setTemperature(assistant?.settings?.temperature ?? DEFAULT_TEMPERATURE)
    setEnableTemperature(assistant?.settings?.enableTemperature ?? true)
    setContextCount(assistant?.settings?.contextCount ?? DEFAULT_CONTEXTCOUNT)
    setEnableMaxTokens(assistant?.settings?.enableMaxTokens ?? false)
    setMaxTokens(assistant?.settings?.maxTokens ?? DEFAULT_MAX_TOKENS)
    setStreamOutput(assistant?.settings?.streamOutput ?? true)
  }, [assistant])

  const model = assistant.model || getDefaultModel()

  const showOpenAiSettings =
    isOpenAIModel(model) ||
    isSupportServiceTierProvider(provider) ||
    (isSupportVerbosityModel(model) && isSupportVerbosityProvider(provider))

  return (
    <Container className="settings-tab">
      {props.assistant.id !== 'fake' && (
        <CollapsibleSettingGroup
          title={t('assistants.settings.title')}
          defaultExpanded={true}
          extra={
            <RowFlex className="items-center gap-0.5">
              <Button
                variant="ghost"
                size="icon-sm"
                onClick={() => AssistantSettingsPopup.show({ assistant, tab: 'model' })}>
                <Settings2 size={16} />
              </Button>
            </RowFlex>
          }>
          <SettingGroup style={{ marginTop: 5 }}>
            <Row align="middle">
              <SettingRowTitleSmall>
                {t('chat.settings.temperature.label')}
                <HelpTooltip title={t('chat.settings.temperature.tip')} />
              </SettingRowTitleSmall>
              <Switch
                size="sm"
                style={{ marginLeft: 'auto' }}
                isSelected={enableTemperature}
                onValueChange={(enabled) => {
                  setEnableTemperature(enabled)
                  onUpdateAssistantSettings({ enableTemperature: enabled })
                }}
              />
            </Row>
            {enableTemperature ? (
              <Row align="middle" gutter={10}>
                <Col span={23}>
                  <Slider
                    min={0}
                    max={2}
                    onChange={setTemperature}
                    onChangeComplete={onTemperatureChange}
                    value={typeof temperature === 'number' ? temperature : 0}
                    step={0.1}
                  />
                </Col>
              </Row>
            ) : (
              <SettingDivider />
            )}
            <Row align="middle" gutter={10} justify="space-between">
              <SettingRowTitleSmall>
                {t('chat.settings.context_count.label')}
                <HelpTooltip title={t('chat.settings.context_count.tip')} />
              </SettingRowTitleSmall>
              <Col span={8}>
                <EditableNumber
                  min={0}
                  max={20}
                  step={1}
                  value={contextCount}
                  changeOnBlur
                  onChange={(value) => {
                    if (value !== null && value >= 0 && value <= 20) {
                      setContextCount(value)
                      onContextCountChange(value)
                    }
                  }}
                  formatter={(value) => (value === MAX_CONTEXT_COUNT ? t('chat.settings.max') : (value ?? ''))}
                  style={{ width: '100%' }}
                />
              </Col>
            </Row>
            <Row align="middle" gutter={10}>
              <Col span={24}>
                <Slider
                  min={0}
                  max={20}
                  onChange={setContextCount}
                  onChangeComplete={onContextCountChange}
                  value={Math.min(contextCount, 20)}
                  tooltip={{ open: false }}
                  step={1}
                  marks={{
                    0: '0',
                    10: '10',
                    20: '20'
                  }}
                />
              </Col>
            </Row>
            <SettingDivider />
            <SettingRow>
              <SettingRowTitleSmall>{t('models.stream_output')}</SettingRowTitleSmall>
              <Switch
                size="sm"
                isSelected={streamOutput}
                onValueChange={(checked) => {
                  setStreamOutput(checked)
                  onUpdateAssistantSettings({ streamOutput: checked })
                }}
              />
            </SettingRow>
            <SettingDivider />
            <SettingRow>
              <Row align="middle">
                <SettingRowTitleSmall>
                  {t('chat.settings.max_tokens.label')}
                  <HelpTooltip title={t('chat.settings.max_tokens.tip')} />
                </SettingRowTitleSmall>
              </Row>
              <Switch
                size="sm"
                isSelected={enableMaxTokens}
                onValueChange={async (enabled) => {
                  if (enabled) {
                    const confirmed = await modalConfirm({
                      title: t('chat.settings.max_tokens.confirm'),
                      content: t('chat.settings.max_tokens.confirm_content'),
                      okButtonProps: {
                        danger: true
                      }
                    })
                    if (!confirmed) return
                  }
                  setEnableMaxTokens(enabled)
                  onUpdateAssistantSettings({ enableMaxTokens: enabled })
                }}
              />
            </SettingRow>
            {enableMaxTokens && (
              <Row align="middle" gutter={10} style={{ marginTop: 10 }}>
                <Col span={24}>
                  <InputNumber
                    disabled={!enableMaxTokens}
                    min={0}
                    max={10000000}
                    step={100}
                    value={typeof maxTokens === 'number' ? maxTokens : 0}
                    changeOnBlur
                    onChange={(value) => value && setMaxTokens(value)}
                    onBlur={() => onMaxTokensChange(maxTokens)}
                    style={{ width: '100%' }}
                  />
                </Col>
              </Row>
            )}
            <SettingDivider />
          </SettingGroup>
        </CollapsibleSettingGroup>
      )}
      {showOpenAiSettings && (
        <OpenAISettingsGroup
          model={model}
          providerId={provider.id}
          SettingGroup={SettingGroup}
          SettingRowTitleSmall={SettingRowTitleSmall}
        />
      )}
      {isGroqSystemProvider(provider) && (
        <GroqSettingsGroup SettingGroup={SettingGroup} SettingRowTitleSmall={SettingRowTitleSmall} />
      )}
      <CollapsibleSettingGroup title={t('settings.messages.title')} defaultExpanded={true}>
        <SettingGroup>
          <SettingRow>
            <DescriptionSwitch size="sm" isSelected={showPrompt} onValueChange={setShowPrompt}>
              <SettingRowTitleSmall>{t('settings.messages.prompt')}</SettingRowTitleSmall>
            </DescriptionSwitch>
          </SettingRow>
          <SettingDivider />
          <SettingRow>
            {/* <SettingRowTitleSmall>{t('settings.messages.use_serif_font')}</SettingRowTitleSmall> */}
            <DescriptionSwitch
              size="sm"
              isSelected={messageFont === 'serif'}
              onValueChange={(checked) => setMessageFont(checked ? 'serif' : 'system')}>
              <SettingRowTitleSmall>{t('settings.messages.use_serif_font')}</SettingRowTitleSmall>
            </DescriptionSwitch>
          </SettingRow>
          <SettingDivider />
          <SettingRow>
            {/* <SettingRowTitleSmall>
              {t('chat.settings.thought_auto_collapse.label')}
              <HelpTooltip title={t('chat.settings.thought_auto_collapse.tip')} />
            </SettingRowTitleSmall> */}
            <DescriptionSwitch isSelected={thoughtAutoCollapse} onValueChange={setThoughtAutoCollapse}>
              <SettingRowTitleSmall>
                {t('chat.settings.thought_auto_collapse.label')}
                <HelpTooltip content={t('chat.settings.thought_auto_collapse.tip')} />
              </SettingRowTitleSmall>
            </DescriptionSwitch>
          </SettingRow>
          <SettingDivider />
          <SettingRow>
            <DescriptionSwitch isSelected={showMessageOutline} onValueChange={setShowMessageOutline}>
              <SettingRowTitleSmall>{t('settings.messages.show_message_outline')}</SettingRowTitleSmall>
            </DescriptionSwitch>
          </SettingRow>
          <SettingDivider />
          <SettingRow>
            <SettingRowTitleSmall>{t('message.message.style.label')}</SettingRowTitleSmall>
            <Select value={messageStyle} onValueChange={setMessageStyle}>
              <SelectTrigger size="sm" className="w-[180px]">
                <SelectValue />
              </SelectTrigger>
              <SelectContent>
                {messageStyleItems.map((item) => (
                  <SelectItem key={item.value} value={item.value}>
                    {item.label}
                  </SelectItem>
                ))}
              </SelectContent>
            </Select>
          </SettingRow>
          <SettingDivider />
          <SettingRow>
            <SettingRowTitleSmall>{t('message.message.multi_model_style.label')}</SettingRowTitleSmall>
            <Select value={multiModelMessageStyle} onValueChange={setMultiModelMessageStyle}>
              <SelectTrigger size="sm" className="w-[180px]">
                <SelectValue />
              </SelectTrigger>
              <SelectContent>
                {multiModelMessageStyleItems.map((item) => (
                  <SelectItem key={item.value} value={item.value}>
                    {item.label}
                  </SelectItem>
                ))}
              </SelectContent>
            </Select>
          </SettingRow>
          <SettingDivider />
          <SettingRow>
            <SettingRowTitleSmall>{t('settings.messages.navigation.label')}</SettingRowTitleSmall>
            <Select value={messageNavigation} onValueChange={setMessageNavigation}>
              <SelectTrigger size="sm" className="w-[180px]">
                <SelectValue />
              </SelectTrigger>
              <SelectContent>
                {messageNavigationItems.map((item) => (
                  <SelectItem key={item.value} value={item.value}>
                    {item.label}
                  </SelectItem>
                ))}
              </SelectContent>
            </Select>
          </SettingRow>
          <SettingDivider />
          <SettingRow>
            <SettingRowTitleSmall>{t('settings.font_size.title')}</SettingRowTitleSmall>
          </SettingRow>
          <Row align="middle" gutter={10}>
            <Col span={24}>
              <Slider
                value={fontSizeValue}
                onChange={(value) => setFontSizeValue(value)}
                onChangeComplete={(value) => setFontSize(value)}
                min={12}
                max={22}
                step={1}
                marks={{
                  12: <span style={{ fontSize: '12px' }}>A</span>,
                  14: <span style={{ fontSize: '14px' }}>{t('common.default')}</span>,
                  22: <span style={{ fontSize: '18px' }}>A</span>
                }}
              />
            </Col>
          </Row>
          <SettingDivider />
        </SettingGroup>
      </CollapsibleSettingGroup>
      <CollapsibleSettingGroup title={t('settings.math.title')} defaultExpanded={false}>
        <SettingGroup>
          <SettingRow>
            <SettingRowTitleSmall>{t('settings.math.engine.label')}</SettingRowTitleSmall>
            <Select value={mathEngine} onValueChange={setMathEngine}>
              <SelectTrigger size="sm" className="w-[180px]">
                <SelectValue />
              </SelectTrigger>
              <SelectContent>
                {mathEngineItems.map((item) => (
                  <SelectItem key={item.value} value={item.value}>
                    {item.label}
                  </SelectItem>
                ))}
              </SelectContent>
            </Select>
          </SettingRow>
          <SettingDivider />
          <SettingRow>
            {/* <SettingRowTitleSmall>
              {t('settings.math.single_dollar.label')}
              <HelpTooltip title={t('settings.math.single_dollar.tip')} />
            </SettingRowTitleSmall> */}
            <DescriptionSwitch size="sm" isSelected={mathEnableSingleDollar} onValueChange={setMathEnableSingleDollar}>
              <SettingRowTitleSmall>
                {t('settings.math.single_dollar.label')}
                <HelpTooltip content={t('settings.math.single_dollar.tip')} />
              </SettingRowTitleSmall>
            </DescriptionSwitch>
          </SettingRow>
          <SettingDivider />
        </SettingGroup>
      </CollapsibleSettingGroup>
      <CollapsibleSettingGroup title={t('chat.settings.code.title')} defaultExpanded={false}>
        <SettingGroup>
          <SettingRow>
            <SettingRowTitleSmall>{t('message.message.code_style')}</SettingRowTitleSmall>
            <Select value={codeStyle} onValueChange={onCodeStyleChange}>
              <SelectTrigger size="sm" className="w-[180px]">
                <SelectValue />
              </SelectTrigger>
              <SelectContent>
                {codeStyleItems.map((item) => (
                  <SelectItem key={item.value} value={item.value}>
                    {item.label}
                  </SelectItem>
                ))}
              </SelectContent>
            </Select>
          </SettingRow>
          <SettingDivider />
          <SettingRow>
            {/* <SettingRowTitleSmall>
              {t('chat.settings.code_fancy_block.label')}
              <HelpTooltip title={t('chat.settings.code_fancy_block.tip')} />
            </SettingRowTitleSmall> */}
            <DescriptionSwitch size="sm" isSelected={codeFancyBlock} onValueChange={setCodeFancyBlock}>
              <SettingRowTitleSmall>
                {t('chat.settings.code_fancy_block.label')}
                <HelpTooltip content={t('chat.settings.code_fancy_block.tip')} />
              </SettingRowTitleSmall>
            </DescriptionSwitch>
          </SettingRow>
          <SettingDivider />
          <SettingRow>
            {/* <SettingRowTitleSmall>
              {t('chat.settings.code_execution.title')}
              <HelpTooltip title={t('chat.settings.code_execution.tip')} />
            </SettingRowTitleSmall> */}
            <DescriptionSwitch
              size="sm"
              isSelected={codeExecution.enabled}
              onValueChange={(checked) => setCodeExecution({ enabled: checked })}>
              <SettingRowTitleSmall>
                {t('chat.settings.code_execution.title')}
                <HelpTooltip content={t('chat.settings.code_execution.tip')} />
              </SettingRowTitleSmall>
            </DescriptionSwitch>
          </SettingRow>
          {codeExecution.enabled && (
            <>
              <SettingDivider />
              <SettingRow style={{ paddingLeft: 8 }}>
                <SettingRowTitleSmall>
                  {t('chat.settings.code_execution.timeout_minutes.label')}
                  <HelpTooltip content={t('chat.settings.code_execution.timeout_minutes.tip')} />
                </SettingRowTitleSmall>
                <EditableNumber
                  size="small"
                  min={1}
                  max={60}
                  step={1}
                  value={codeExecution.timeoutMinutes}
                  onChange={(value) => setCodeExecution({ timeoutMinutes: value ?? 1 })}
                  style={{ width: 80 }}
                />
              </SettingRow>
            </>
          )}
          <SettingDivider />
          <SettingRow>
            {/* <SettingRowTitleSmall>{t('chat.settings.code_editor.title')}</SettingRowTitleSmall> */}
            <DescriptionSwitch
              size="sm"
              isSelected={codeEditor.enabled}
              onValueChange={(checked) => setCodeEditor({ enabled: checked })}>
              <SettingRowTitleSmall>{t('chat.settings.code_editor.title')}</SettingRowTitleSmall>
            </DescriptionSwitch>
          </SettingRow>
          {codeEditor.enabled && (
            <>
              <SettingDivider />
              <SettingRow style={{ paddingLeft: 8 }}>
                {/* <SettingRowTitleSmall>
                  {t('chat.settings.code_editor.highlight_active_line')}
                  <HelpTooltip title={t('chat.settings.code_editor.highlight_active_line.tip')} />
                </SettingRowTitleSmall> */}
                <DescriptionSwitch
                  size="sm"
                  isSelected={codeEditor.highlightActiveLine}
                  onValueChange={(checked) => setCodeEditor({ highlightActiveLine: checked })}>
                  <SettingRowTitleSmall>
                    {t('chat.settings.code_editor.highlight_active_line')}
                    <HelpTooltip content={t('chat.settings.code_editor.highlight_active_line.tip')} />
                  </SettingRowTitleSmall>
                </DescriptionSwitch>
              </SettingRow>
              <SettingDivider />
              <SettingRow style={{ paddingLeft: 8 }}>
                {/* <SettingRowTitleSmall>{t('chat.settings.code_editor.fold_gutter')}</SettingRowTitleSmall> */}
                <DescriptionSwitch
                  size="sm"
                  isSelected={codeEditor.foldGutter}
                  onValueChange={(checked) => setCodeEditor({ foldGutter: checked })}>
                  <SettingRowTitleSmall>{t('chat.settings.code_editor.fold_gutter')}</SettingRowTitleSmall>
                </DescriptionSwitch>
              </SettingRow>
              <SettingDivider />
              <SettingRow style={{ paddingLeft: 8 }}>
                {/* <SettingRowTitleSmall>{t('chat.settings.code_editor.autocompletion')}</SettingRowTitleSmall> */}
                <DescriptionSwitch
                  size="sm"
                  isSelected={codeEditor.autocompletion}
                  onValueChange={(checked) => setCodeEditor({ autocompletion: checked })}>
                  <SettingRowTitleSmall>{t('chat.settings.code_editor.autocompletion')}</SettingRowTitleSmall>
                </DescriptionSwitch>
              </SettingRow>
              <SettingDivider />
              <SettingRow style={{ paddingLeft: 8 }}>
                {/* <SettingRowTitleSmall>{t('chat.settings.code_editor.keymap')}</SettingRowTitleSmall> */}
                <DescriptionSwitch
                  size="sm"
                  isSelected={codeEditor.keymap}
                  onValueChange={(checked) => setCodeEditor({ keymap: checked })}>
                  <SettingRowTitleSmall>{t('chat.settings.code_editor.keymap')}</SettingRowTitleSmall>
                </DescriptionSwitch>
              </SettingRow>
            </>
          )}
          <SettingDivider />
          <SettingRow>
            <DescriptionSwitch size="sm" isSelected={codeShowLineNumbers} onValueChange={setCodeShowLineNumbers}>
              <SettingRowTitleSmall>{t('chat.settings.show_line_numbers')}</SettingRowTitleSmall>
            </DescriptionSwitch>
          </SettingRow>
          <SettingDivider />
          <SettingRow>
            <DescriptionSwitch size="sm" isSelected={codeCollapsible} onValueChange={setCodeCollapsible}>
              <SettingRowTitleSmall>{t('chat.settings.code_collapsible')}</SettingRowTitleSmall>
            </DescriptionSwitch>
          </SettingRow>
          <SettingDivider />
          <SettingRow>
            <DescriptionSwitch size="sm" isSelected={codeWrappable} onValueChange={setCodeWrappable}>
              <SettingRowTitleSmall>{t('chat.settings.code_wrappable')}</SettingRowTitleSmall>
            </DescriptionSwitch>
          </SettingRow>
          <SettingDivider />
          <SettingRow>
            <DescriptionSwitch size="sm" isSelected={codeImageTools} onValueChange={setCodeImageTools}>
              <SettingRowTitleSmall>
                {t('chat.settings.code_image_tools.label')}
                <HelpTooltip content={t('chat.settings.code_image_tools.tip')} />
              </SettingRowTitleSmall>
            </DescriptionSwitch>
          </SettingRow>
        </SettingGroup>
        <SettingDivider />
      </CollapsibleSettingGroup>
      <CollapsibleSettingGroup title={t('settings.messages.input.title')} defaultExpanded={false}>
        <SettingGroup>
          <SettingRow>
            <DescriptionSwitch
              size="sm"
              isSelected={showInputEstimatedTokens}
              onValueChange={setShowInputEstimatedTokens}>
              <SettingRowTitleSmall>{t('settings.messages.input.show_estimated_tokens')}</SettingRowTitleSmall>
            </DescriptionSwitch>
          </SettingRow>
          <SettingDivider />
          <SettingRow>
            <DescriptionSwitch size="sm" isSelected={pasteLongTextAsFile} onValueChange={setPasteLongTextAsFile}>
              <SettingRowTitleSmall>{t('settings.messages.input.paste_long_text_as_file')}</SettingRowTitleSmall>
            </DescriptionSwitch>
          </SettingRow>
          {pasteLongTextAsFile && (
            <>
              <SettingDivider />
              <SettingRow>
                <SettingRowTitleSmall>{t('settings.messages.input.paste_long_text_threshold')}</SettingRowTitleSmall>
                <EditableNumber
                  size="small"
                  min={500}
                  max={10000}
                  step={100}
                  value={pasteLongTextThreshold}
                  onChange={(value) => setPasteLongTextThreshold(value ?? 500)}
                  style={{ width: 80 }}
                />
              </SettingRow>
            </>
          )}
          <SettingDivider />
          <SettingRow>
            <DescriptionSwitch
              size="sm"
              isSelected={renderInputMessageAsMarkdown}
              onValueChange={setRenderInputMessageAsMarkdown}>
              <SettingRowTitleSmall>{t('settings.messages.markdown_rendering_input_message')}</SettingRowTitleSmall>
            </DescriptionSwitch>
          </SettingRow>
          <SettingDivider />
          {!(language || navigator.language).startsWith('en') && (
            <>
              <SettingRow>
                <DescriptionSwitch
                  size="sm"
                  isSelected={autoTranslateWithSpace}
                  onValueChange={setAutoTranslateWithSpace}>
                  <SettingRowTitleSmall>{t('settings.input.auto_translate_with_space')}</SettingRowTitleSmall>
                </DescriptionSwitch>
              </SettingRow>
              <SettingDivider />
            </>
          )}
          <SettingRow>
            <DescriptionSwitch size="sm" isSelected={showTranslateConfirm} onValueChange={setShowTranslateConfirm}>
              <SettingRowTitleSmall>{t('settings.input.show_translate_confirm')}</SettingRowTitleSmall>
            </DescriptionSwitch>
          </SettingRow>
          <SettingDivider />
          <SettingRow>
            <DescriptionSwitch
              size="sm"
              isSelected={enableQuickPanelTriggers}
              onValueChange={setEnableQuickPanelTriggers}>
              <SettingRowTitleSmall>{t('settings.messages.input.enable_quick_triggers')}</SettingRowTitleSmall>
            </DescriptionSwitch>
          </SettingRow>
          <SettingDivider />
          <SettingRow>
            <DescriptionSwitch size="sm" isSelected={confirmDeleteMessage} onValueChange={setConfirmDeleteMessage}>
              <SettingRowTitleSmall>{t('settings.messages.input.confirm_delete_message')}</SettingRowTitleSmall>
            </DescriptionSwitch>
          </SettingRow>
          <SettingDivider />
          <SettingRow>
            <DescriptionSwitch
              size="sm"
              isSelected={confirmRegenerateMessage}
              onValueChange={setConfirmRegenerateMessage}>
              <SettingRowTitleSmall>{t('settings.messages.input.confirm_regenerate_message')}</SettingRowTitleSmall>
            </DescriptionSwitch>
          </SettingRow>
          <SettingDivider />
          <SettingRow>
            <SettingRowTitleSmall>{t('settings.input.target_language.label')}</SettingRowTitleSmall>
            <Select value={targetLanguage} onValueChange={setTargetLanguage}>
              <SelectTrigger size="sm" className="w-[180px]">
                <SelectValue placeholder={UNKNOWN.emoji + ' ' + UNKNOWN.label()} />
              </SelectTrigger>
              <SelectContent>
                {targetLanguageItems.map((item) => (
                  <SelectItem key={item.value} value={item.value}>
                    {item.label}
                  </SelectItem>
                ))}
              </SelectContent>
            </Select>
          </SettingRow>
          <SettingDivider />
          <SettingRow>
            <SettingRowTitleSmall>{t('settings.messages.input.send_shortcuts')}</SettingRowTitleSmall>
            <Select value={sendMessageShortcut} onValueChange={setSendMessageShortcut}>
              <SelectTrigger size="sm" className="w-[180px]">
                <SelectValue />
              </SelectTrigger>
              <SelectContent>
                {sendMessageShortcutItems.map((item) => (
                  <SelectItem key={item.value} value={item.value}>
                    {item.label}
                  </SelectItem>
                ))}
              </SelectContent>
            </Select>
          </SettingRow>
        </SettingGroup>
      </CollapsibleSettingGroup>
    </Container>
  )
}

const Container = styled(Scrollbar)`
  display: flex;
  flex: 1;
  flex-direction: column;
  padding: 0 8px;
  padding-right: 0;
  padding-top: 2px;
  padding-bottom: 10px;
  margin-top: 3px;
`

const SettingRowTitleSmall = styled(SettingRowTitle)`
  font-size: 13px;
  gap: 4px;
`

const SettingGroup = styled.div<{ theme?: ThemeMode }>`
  padding: 0 5px;
  width: 100%;
  margin-top: 0;
  border-radius: 8px;
  margin-bottom: 10px;
`

export default SettingsTab<|MERGE_RESOLUTION|>--- conflicted
+++ resolved
@@ -34,15 +34,10 @@
 import { isGroqSystemProvider } from '@renderer/types'
 import { modalConfirm } from '@renderer/utils'
 import { getSendMessageShortcutLabel } from '@renderer/utils/input'
-<<<<<<< HEAD
-import { isSupportServiceTierProvider } from '@renderer/utils/provider'
+import { isSupportServiceTierProvider, isSupportVerbosityProvider } from '@renderer/utils/provider'
 import type { MultiModelMessageStyle, SendMessageShortcut } from '@shared/data/preference/preferenceTypes'
 import { ThemeMode } from '@shared/data/preference/preferenceTypes'
 import { Col, InputNumber, Row, Slider } from 'antd'
-=======
-import { isSupportServiceTierProvider, isSupportVerbosityProvider } from '@renderer/utils/provider'
-import { Button, Col, InputNumber, Row, Slider, Switch } from 'antd'
->>>>>>> 4620b71a
 import { Settings2 } from 'lucide-react'
 import type { FC } from 'react'
 import { useCallback, useEffect, useMemo, useState } from 'react'

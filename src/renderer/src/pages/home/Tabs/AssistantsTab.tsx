<<<<<<< HEAD
import { DownOutlined, RightOutlined } from '@ant-design/icons'
import { Tooltip } from '@cherrystudio/ui'
import { DraggableList } from '@renderer/components/DraggableList'
import Scrollbar from '@renderer/components/Scrollbar'
import { useAgents } from '@renderer/hooks/useAgents'
import { useAssistants } from '@renderer/hooks/useAssistant'
import { useAssistantsTabSortType } from '@renderer/hooks/useStore'
import { useTags } from '@renderer/hooks/useTags'
import type { Assistant } from '@renderer/types'
import type { AssistantTabSortType } from '@shared/data/preference/preferenceTypes'
import { Typography } from 'antd'
import { Plus } from 'lucide-react'
import type { FC } from 'react'
import { useCallback, useMemo, useRef, useState } from 'react'
import { useTranslation } from 'react-i18next'
=======
import Scrollbar from '@renderer/components/Scrollbar'
import { Assistant } from '@renderer/types'
import { FC, useRef } from 'react'
>>>>>>> d7bcd5a2
import styled from 'styled-components'

import { AgentSection } from './components/AgentSection'
import Assistants from './components/Assistants'

interface AssistantsTabProps {
  activeAssistant: Assistant
  setActiveAssistant: (assistant: Assistant) => void
  onCreateAssistant: () => void
  onCreateDefaultAssistant: () => void
}
<<<<<<< HEAD
const Assistants: FC<AssistantsTabProps> = ({
  activeAssistant,
  setActiveAssistant,
  onCreateAssistant,
  onCreateDefaultAssistant
}) => {
  const { assistants, removeAssistant, copyAssistant, updateAssistants } = useAssistants()
  const [dragging, setDragging] = useState(false)
  const { addAgent } = useAgents()
  const { t } = useTranslation()
  const { getGroupedAssistants, collapsedTags, toggleTagCollapse } = useTags()
  const { assistantsTabSortType = 'list', setAssistantsTabSortType } = useAssistantsTabSortType()
  const containerRef = useRef<HTMLDivElement>(null)

  const onDelete = useCallback(
    (assistant: Assistant) => {
      const remaining = assistants.filter((a) => a.id !== assistant.id)
      if (assistant.id === activeAssistant?.id) {
        const newActive = remaining[remaining.length - 1]
        newActive ? setActiveAssistant(newActive) : onCreateDefaultAssistant()
      }
      removeAssistant(assistant.id)
    },
    [activeAssistant, assistants, removeAssistant, setActiveAssistant, onCreateDefaultAssistant]
  )

  const handleSortByChange = useCallback(
    (sortType: AssistantTabSortType) => {
      setAssistantsTabSortType(sortType)
    },
    [setAssistantsTabSortType]
  )

  const handleGroupReorder = useCallback(
    (tag: string, newGroupList: Assistant[]) => {
      let insertIndex = 0
      const newGlobal = assistants.map((a) => {
        const tags = a.tags?.length ? a.tags : [t('assistants.tags.untagged')]
        if (tags.includes(tag)) {
          const replaced = newGroupList[insertIndex]
          insertIndex += 1
          return replaced
        }
        return a
      })
      updateAssistants(newGlobal)
    },
    [assistants, t, updateAssistants]
  )

  const renderAddAssistantButton = useMemo(() => {
    return (
      <AssistantAddItem onClick={onCreateAssistant}>
        <AddItemWrapper>
          <Plus size={16} style={{ marginRight: 4, flexShrink: 0 }} />
          <Typography.Text style={{ color: 'inherit' }} ellipsis={{ tooltip: t('chat.add.assistant.title') }}>
            {t('chat.add.assistant.title')}
          </Typography.Text>
        </AddItemWrapper>
      </AssistantAddItem>
    )
  }, [onCreateAssistant, t])

  if (assistantsTabSortType === 'tags') {
    return (
      <Container className="assistants-tab" ref={containerRef}>
        <div style={{ marginBottom: '8px' }}>
          {getGroupedAssistants.map((group) => (
            <TagsContainer key={group.tag}>
              {group.tag !== t('assistants.tags.untagged') && (
                <GroupTitle onClick={() => toggleTagCollapse(group.tag)}>
                  <Tooltip content={group.tag}>
                    <GroupTitleName>
                      {collapsedTags[group.tag] ? (
                        <RightOutlined style={{ fontSize: '10px', marginRight: '5px' }} />
                      ) : (
                        <DownOutlined style={{ fontSize: '10px', marginRight: '5px' }} />
                      )}
                      {group.tag}
                    </GroupTitleName>
                  </Tooltip>
                  <GroupTitleDivider />
                </GroupTitle>
              )}
              {!collapsedTags[group.tag] && (
                <div>
                  <DraggableList
                    list={group.assistants}
                    onUpdate={(newList) => handleGroupReorder(group.tag, newList)}
                    onDragStart={() => setDragging(true)}
                    onDragEnd={() => setDragging(false)}>
                    {(assistant) => (
                      <AssistantItem
                        key={assistant.id}
                        assistant={assistant}
                        isActive={assistant.id === activeAssistant.id}
                        sortBy={assistantsTabSortType}
                        onSwitch={setActiveAssistant}
                        onDelete={onDelete}
                        addAgent={addAgent}
                        copyAssistant={copyAssistant}
                        onCreateDefaultAssistant={onCreateDefaultAssistant}
                        handleSortByChange={handleSortByChange}
                      />
                    )}
                  </DraggableList>
                </div>
              )}
            </TagsContainer>
          ))}
        </div>
        {renderAddAssistantButton}
      </Container>
    )
  }
=======
>>>>>>> d7bcd5a2

const AssistantsTab: FC<AssistantsTabProps> = (props) => {
  const containerRef = useRef<HTMLDivElement>(null)
  return (
    <Container className="assistants-tab" ref={containerRef}>
      <AgentSection />
      <Assistants {...props} />
    </Container>
  )
}

const Container = styled(Scrollbar)`
  display: flex;
  flex-direction: column;
  padding: 10px;
  margin-top: 3px;
`

export default AssistantsTab<|MERGE_RESOLUTION|>--- conflicted
+++ resolved
@@ -1,24 +1,7 @@
-<<<<<<< HEAD
-import { DownOutlined, RightOutlined } from '@ant-design/icons'
-import { Tooltip } from '@cherrystudio/ui'
-import { DraggableList } from '@renderer/components/DraggableList'
 import Scrollbar from '@renderer/components/Scrollbar'
-import { useAgents } from '@renderer/hooks/useAgents'
-import { useAssistants } from '@renderer/hooks/useAssistant'
-import { useAssistantsTabSortType } from '@renderer/hooks/useStore'
-import { useTags } from '@renderer/hooks/useTags'
 import type { Assistant } from '@renderer/types'
-import type { AssistantTabSortType } from '@shared/data/preference/preferenceTypes'
-import { Typography } from 'antd'
-import { Plus } from 'lucide-react'
 import type { FC } from 'react'
-import { useCallback, useMemo, useRef, useState } from 'react'
-import { useTranslation } from 'react-i18next'
-=======
-import Scrollbar from '@renderer/components/Scrollbar'
-import { Assistant } from '@renderer/types'
-import { FC, useRef } from 'react'
->>>>>>> d7bcd5a2
+import { useRef } from 'react'
 import styled from 'styled-components'
 
 import { AgentSection } from './components/AgentSection'
@@ -30,124 +13,6 @@
   onCreateAssistant: () => void
   onCreateDefaultAssistant: () => void
 }
-<<<<<<< HEAD
-const Assistants: FC<AssistantsTabProps> = ({
-  activeAssistant,
-  setActiveAssistant,
-  onCreateAssistant,
-  onCreateDefaultAssistant
-}) => {
-  const { assistants, removeAssistant, copyAssistant, updateAssistants } = useAssistants()
-  const [dragging, setDragging] = useState(false)
-  const { addAgent } = useAgents()
-  const { t } = useTranslation()
-  const { getGroupedAssistants, collapsedTags, toggleTagCollapse } = useTags()
-  const { assistantsTabSortType = 'list', setAssistantsTabSortType } = useAssistantsTabSortType()
-  const containerRef = useRef<HTMLDivElement>(null)
-
-  const onDelete = useCallback(
-    (assistant: Assistant) => {
-      const remaining = assistants.filter((a) => a.id !== assistant.id)
-      if (assistant.id === activeAssistant?.id) {
-        const newActive = remaining[remaining.length - 1]
-        newActive ? setActiveAssistant(newActive) : onCreateDefaultAssistant()
-      }
-      removeAssistant(assistant.id)
-    },
-    [activeAssistant, assistants, removeAssistant, setActiveAssistant, onCreateDefaultAssistant]
-  )
-
-  const handleSortByChange = useCallback(
-    (sortType: AssistantTabSortType) => {
-      setAssistantsTabSortType(sortType)
-    },
-    [setAssistantsTabSortType]
-  )
-
-  const handleGroupReorder = useCallback(
-    (tag: string, newGroupList: Assistant[]) => {
-      let insertIndex = 0
-      const newGlobal = assistants.map((a) => {
-        const tags = a.tags?.length ? a.tags : [t('assistants.tags.untagged')]
-        if (tags.includes(tag)) {
-          const replaced = newGroupList[insertIndex]
-          insertIndex += 1
-          return replaced
-        }
-        return a
-      })
-      updateAssistants(newGlobal)
-    },
-    [assistants, t, updateAssistants]
-  )
-
-  const renderAddAssistantButton = useMemo(() => {
-    return (
-      <AssistantAddItem onClick={onCreateAssistant}>
-        <AddItemWrapper>
-          <Plus size={16} style={{ marginRight: 4, flexShrink: 0 }} />
-          <Typography.Text style={{ color: 'inherit' }} ellipsis={{ tooltip: t('chat.add.assistant.title') }}>
-            {t('chat.add.assistant.title')}
-          </Typography.Text>
-        </AddItemWrapper>
-      </AssistantAddItem>
-    )
-  }, [onCreateAssistant, t])
-
-  if (assistantsTabSortType === 'tags') {
-    return (
-      <Container className="assistants-tab" ref={containerRef}>
-        <div style={{ marginBottom: '8px' }}>
-          {getGroupedAssistants.map((group) => (
-            <TagsContainer key={group.tag}>
-              {group.tag !== t('assistants.tags.untagged') && (
-                <GroupTitle onClick={() => toggleTagCollapse(group.tag)}>
-                  <Tooltip content={group.tag}>
-                    <GroupTitleName>
-                      {collapsedTags[group.tag] ? (
-                        <RightOutlined style={{ fontSize: '10px', marginRight: '5px' }} />
-                      ) : (
-                        <DownOutlined style={{ fontSize: '10px', marginRight: '5px' }} />
-                      )}
-                      {group.tag}
-                    </GroupTitleName>
-                  </Tooltip>
-                  <GroupTitleDivider />
-                </GroupTitle>
-              )}
-              {!collapsedTags[group.tag] && (
-                <div>
-                  <DraggableList
-                    list={group.assistants}
-                    onUpdate={(newList) => handleGroupReorder(group.tag, newList)}
-                    onDragStart={() => setDragging(true)}
-                    onDragEnd={() => setDragging(false)}>
-                    {(assistant) => (
-                      <AssistantItem
-                        key={assistant.id}
-                        assistant={assistant}
-                        isActive={assistant.id === activeAssistant.id}
-                        sortBy={assistantsTabSortType}
-                        onSwitch={setActiveAssistant}
-                        onDelete={onDelete}
-                        addAgent={addAgent}
-                        copyAssistant={copyAssistant}
-                        onCreateDefaultAssistant={onCreateDefaultAssistant}
-                        handleSortByChange={handleSortByChange}
-                      />
-                    )}
-                  </DraggableList>
-                </div>
-              )}
-            </TagsContainer>
-          ))}
-        </div>
-        {renderAddAssistantButton}
-      </Container>
-    )
-  }
-=======
->>>>>>> d7bcd5a2
 
 const AssistantsTab: FC<AssistantsTabProps> = (props) => {
   const containerRef = useRef<HTMLDivElement>(null)

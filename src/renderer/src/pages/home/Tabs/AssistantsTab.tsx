--- conflicted
+++ resolved
@@ -87,12 +87,7 @@
   justify-content: space-between;
   padding: 7px 12px;
   position: relative;
-<<<<<<< HEAD
-  margin: 0 10px;
   padding-inline-end: 35px;
-=======
-  padding-right: 35px;
->>>>>>> 91b9a48c
   font-family: Ubuntu;
   border-radius: var(--list-item-border-radius);
   border: 0.5px solid transparent;

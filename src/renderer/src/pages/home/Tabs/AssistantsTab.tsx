--- conflicted
+++ resolved
@@ -33,11 +33,7 @@
   const containerRef = useRef<HTMLDivElement>(null)
   const { apiServerConfig } = useApiServer()
   const apiServerEnabled = apiServerConfig.enabled
-<<<<<<< HEAD
-=======
-  const { chat } = useRuntime()
   const { t } = useTranslation()
->>>>>>> c242860a
 
   // Agent related hooks
   const { agents, deleteAgent, isLoading: agentsLoading, error: agentsError } = useAgents()

import { Alert, Spinner } from '@heroui/react'
import Scrollbar from '@renderer/components/Scrollbar'
import { useAgents } from '@renderer/hooks/agents/useAgents'
import { useApiServer } from '@renderer/hooks/useApiServer'
import { useAssistants } from '@renderer/hooks/useAssistant'
import { useAssistantPresets } from '@renderer/hooks/useAssistantPresets'
import { useRuntime } from '@renderer/hooks/useRuntime'
import { useAssistantsTabSortType } from '@renderer/hooks/useStore'
import { useTags } from '@renderer/hooks/useTags'
import { useAppDispatch } from '@renderer/store'
import { addIknowAction } from '@renderer/store/runtime'
import { getErrorMessage } from '@renderer/utils'
<<<<<<< HEAD
import type { AssistantTabSortType } from '@shared/data/preference/preferenceTypes'
import type { Assistant } from '@types'
import type { FC } from 'react'
import { useCallback, useEffect, useRef, useState } from 'react'
=======
import { FC, useCallback, useRef, useState } from 'react'
>>>>>>> b4810bb4
import { useTranslation } from 'react-i18next'
import styled from 'styled-components'

import UnifiedAddButton from './components/UnifiedAddButton'
import { UnifiedList } from './components/UnifiedList'
import { UnifiedTagGroups } from './components/UnifiedTagGroups'
import { useActiveAgent } from './hooks/useActiveAgent'
import { useUnifiedGrouping } from './hooks/useUnifiedGrouping'
import { useUnifiedItems } from './hooks/useUnifiedItems'
import { useUnifiedSorting } from './hooks/useUnifiedSorting'

interface AssistantsTabProps {
  activeAssistant: Assistant
  setActiveAssistant: (assistant: Assistant) => void
  onCreateAssistant: () => void
  onCreateDefaultAssistant: () => void
}

const ALERT_KEY = 'enable_api_server_to_use_agent'

const AssistantsTab: FC<AssistantsTabProps> = (props) => {
  const { activeAssistant, setActiveAssistant, onCreateAssistant, onCreateDefaultAssistant } = props
  const containerRef = useRef<HTMLDivElement>(null)
  const { t } = useTranslation()
  const { apiServerConfig, apiServerRunning } = useApiServer()
  const apiServerEnabled = apiServerConfig.enabled
  const { iknow, chat } = useRuntime()
  const dispatch = useAppDispatch()

  // Agent related hooks
  const { agents, deleteAgent, isLoading: agentsLoading, error: agentsError } = useAgents()
  const { activeAgentId } = chat
  const { setActiveAgentId } = useActiveAgent()

  // Assistant related hooks
  const { assistants, removeAssistant, copyAssistant, updateAssistants } = useAssistants()
  const { addAssistantPreset } = useAssistantPresets()
  const { collapsedTags, toggleTagCollapse } = useTags()
  const { assistantsTabSortType = 'list', setAssistantsTabSortType } = useAssistantsTabSortType()
  const [dragging, setDragging] = useState(false)

  // Unified items management
  const { unifiedItems, handleUnifiedListReorder } = useUnifiedItems({
    agents,
    assistants,
    apiServerEnabled,
    agentsLoading,
    agentsError,
    updateAssistants
  })

  // Sorting
  const { sortByPinyinAsc, sortByPinyinDesc } = useUnifiedSorting({
    unifiedItems,
    updateAssistants
  })

  // Grouping
  const { groupedUnifiedItems, handleUnifiedGroupReorder } = useUnifiedGrouping({
    unifiedItems,
    assistants,
    agents,
    apiServerEnabled,
    agentsLoading,
    agentsError,
    updateAssistants
  })

  const onDeleteAssistant = useCallback(
    (assistant: Assistant) => {
      const remaining = assistants.filter((a) => a.id !== assistant.id)
      if (assistant.id === activeAssistant?.id) {
        const newActive = remaining[remaining.length - 1]
        newActive ? setActiveAssistant(newActive) : onCreateDefaultAssistant()
      }
      removeAssistant(assistant.id)
    },
    [activeAssistant, assistants, removeAssistant, setActiveAssistant, onCreateDefaultAssistant]
  )

  const handleSortByChange = useCallback(
    (sortType: AssistantTabSortType) => {
      setAssistantsTabSortType(sortType)
    },
    [setAssistantsTabSortType]
  )

  return (
    <Container className="assistants-tab" ref={containerRef}>
      {!apiServerConfig.enabled && !apiServerRunning && !iknow[ALERT_KEY] && (
        <Alert
          color="warning"
          title={t('agent.warning.enable_server')}
          isClosable
          onClose={() => {
            dispatch(addIknowAction(ALERT_KEY))
          }}
          className="mb-2"
        />
      )}

      {agentsLoading && <Spinner />}
      {apiServerConfig.enabled && !apiServerRunning && (
        <Alert color="danger" title={t('agent.server.error.not_running')} isClosable className="mb-2" />
      )}
      {apiServerRunning && agentsError && (
        <Alert
          color="danger"
          title={t('agent.list.error.failed')}
          description={getErrorMessage(agentsError)}
          className="mb-2"
        />
      )}

      {assistantsTabSortType === 'tags' ? (
        <UnifiedTagGroups
          groupedItems={groupedUnifiedItems}
          activeAssistantId={activeAssistant.id}
          activeAgentId={activeAgentId}
          sortBy={assistantsTabSortType}
          collapsedTags={collapsedTags}
          onGroupReorder={handleUnifiedGroupReorder}
          onDragStart={() => setDragging(true)}
          onDragEnd={() => setDragging(false)}
          onToggleTagCollapse={toggleTagCollapse}
          onAssistantSwitch={setActiveAssistant}
          onAssistantDelete={onDeleteAssistant}
          onAgentDelete={deleteAgent}
          onAgentPress={setActiveAgentId}
          addPreset={addAssistantPreset}
          copyAssistant={copyAssistant}
          onCreateDefaultAssistant={onCreateDefaultAssistant}
          handleSortByChange={handleSortByChange}
          sortByPinyinAsc={sortByPinyinAsc}
          sortByPinyinDesc={sortByPinyinDesc}
        />
      ) : (
        <UnifiedList
          items={unifiedItems}
          activeAssistantId={activeAssistant.id}
          activeAgentId={activeAgentId}
          sortBy={assistantsTabSortType}
          onReorder={handleUnifiedListReorder}
          onDragStart={() => setDragging(true)}
          onDragEnd={() => setDragging(false)}
          onAssistantSwitch={setActiveAssistant}
          onAssistantDelete={onDeleteAssistant}
          onAgentDelete={deleteAgent}
          onAgentPress={setActiveAgentId}
          addPreset={addAssistantPreset}
          copyAssistant={copyAssistant}
          onCreateDefaultAssistant={onCreateDefaultAssistant}
          handleSortByChange={handleSortByChange}
          sortByPinyinAsc={sortByPinyinAsc}
          sortByPinyinDesc={sortByPinyinDesc}
        />
      )}

      <UnifiedAddButton onCreateAssistant={onCreateAssistant} />

      {!dragging && <div style={{ minHeight: 10 }}></div>}
    </Container>
  )
}

const Container = styled(Scrollbar)`
  display: flex;
  flex-direction: column;
  padding: 12px 10px;
`

export default AssistantsTab<|MERGE_RESOLUTION|>--- conflicted
+++ resolved
@@ -10,14 +10,10 @@
 import { useAppDispatch } from '@renderer/store'
 import { addIknowAction } from '@renderer/store/runtime'
 import { getErrorMessage } from '@renderer/utils'
-<<<<<<< HEAD
 import type { AssistantTabSortType } from '@shared/data/preference/preferenceTypes'
 import type { Assistant } from '@types'
 import type { FC } from 'react'
-import { useCallback, useEffect, useRef, useState } from 'react'
-=======
-import { FC, useCallback, useRef, useState } from 'react'
->>>>>>> b4810bb4
+import { useCallback, useRef, useState } from 'react'
 import { useTranslation } from 'react-i18next'
 import styled from 'styled-components'
 

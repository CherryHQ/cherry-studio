import { Alert, Spinner } from '@heroui/react'
import Scrollbar from '@renderer/components/Scrollbar'
import { useAgents } from '@renderer/hooks/agents/useAgents'
import { useApiServer } from '@renderer/hooks/useApiServer'
import { useAssistants } from '@renderer/hooks/useAssistant'
import { useAssistantPresets } from '@renderer/hooks/useAssistantPresets'
import { useRuntime } from '@renderer/hooks/useRuntime'
import { useAssistantsTabSortType } from '@renderer/hooks/useStore'
import { useTags } from '@renderer/hooks/useTags'
import { useAppDispatch } from '@renderer/store'
import { addIknowAction } from '@renderer/store/runtime'
<<<<<<< HEAD
=======
import { Assistant, AssistantsSortType, Topic } from '@renderer/types'
>>>>>>> 8da43ab7
import { getErrorMessage } from '@renderer/utils'
import type { AssistantTabSortType } from '@shared/data/preference/preferenceTypes'
import type { Assistant } from '@types'
import type { FC } from 'react'
import { useCallback, useRef, useState } from 'react'
import { useTranslation } from 'react-i18next'
import styled from 'styled-components'

import UnifiedAddButton from './components/UnifiedAddButton'
import { UnifiedList } from './components/UnifiedList'
import { UnifiedTagGroups } from './components/UnifiedTagGroups'
import { useActiveAgent } from './hooks/useActiveAgent'
import { useUnifiedGrouping } from './hooks/useUnifiedGrouping'
import { useUnifiedItems } from './hooks/useUnifiedItems'
import { useUnifiedSorting } from './hooks/useUnifiedSorting'

interface AssistantsTabProps {
  activeAssistant: Assistant
  setActiveAssistant: (assistant: Assistant) => void
  onCreateAssistant: () => void
  onCreateDefaultAssistant: () => void
}

const ALERT_KEY = 'enable_api_server_to_use_agent'

const AssistantsTab: FC<AssistantsTabProps> = (props) => {
  const { activeAssistant, setActiveAssistant, onCreateAssistant, onCreateDefaultAssistant } = props
  const containerRef = useRef<HTMLDivElement>(null)
  const { t } = useTranslation()
  const { apiServerConfig, apiServerRunning, apiServerLoading } = useApiServer()
  const apiServerEnabled = apiServerConfig.enabled
  const { iknow, chat } = useRuntime()
  const dispatch = useAppDispatch()

  // Agent related hooks
  const { agents, deleteAgent, isLoading: agentsLoading, error: agentsError } = useAgents()
  const { activeAgentId } = chat
  const { setActiveAgentId } = useActiveAgent()

  // Assistant related hooks
  const { assistants, removeAssistant, copyAssistant, updateAssistants } = useAssistants()
  const { addAssistantPreset } = useAssistantPresets()
  const { collapsedTags, toggleTagCollapse } = useTags()
  const { assistantsTabSortType = 'list', setAssistantsTabSortType } = useAssistantsTabSortType()
  const [dragging, setDragging] = useState(false)

  // Unified items management
  const { unifiedItems, handleUnifiedListReorder } = useUnifiedItems({
    agents,
    assistants,
    apiServerEnabled,
    agentsLoading,
    agentsError,
    updateAssistants
  })

  // Sorting
  const { sortByPinyinAsc, sortByPinyinDesc } = useUnifiedSorting({
    unifiedItems,
    updateAssistants
  })

  // Grouping
  const { groupedUnifiedItems, handleUnifiedGroupReorder } = useUnifiedGrouping({
    unifiedItems,
    assistants,
    agents,
    apiServerEnabled,
    agentsLoading,
    agentsError,
    updateAssistants
  })

  const onDeleteAssistant = useCallback(
    (assistant: Assistant) => {
      const remaining = assistants.filter((a) => a.id !== assistant.id)
      if (assistant.id === activeAssistant?.id) {
        const newActive = remaining[remaining.length - 1]
        newActive ? setActiveAssistant(newActive) : onCreateDefaultAssistant()
      }
      removeAssistant(assistant.id)
    },
    [activeAssistant, assistants, removeAssistant, setActiveAssistant, onCreateDefaultAssistant]
  )

  const handleSortByChange = useCallback(
    (sortType: AssistantTabSortType) => {
      setAssistantsTabSortType(sortType)
    },
    [setAssistantsTabSortType]
  )

  const handleAgentPress = useCallback(
    (agentId: string) => {
      setActiveAgentId(agentId)
      // TODO: should allow it to be null
      setActiveAssistant({
        id: 'fake',
        name: '',
        prompt: '',
        topics: [
          {
            id: 'fake',
            assistantId: 'fake',
            name: 'fake',
            createdAt: '',
            updatedAt: '',
            messages: []
          } as unknown as Topic
        ],
        type: 'chat'
      })
    },
    [setActiveAgentId, setActiveAssistant]
  )

  return (
    <Container className="assistants-tab" ref={containerRef}>
      {!apiServerConfig.enabled && !apiServerRunning && !iknow[ALERT_KEY] && (
        <Alert
          color="warning"
          title={t('agent.warning.enable_server')}
          isClosable
          onClose={() => {
            dispatch(addIknowAction(ALERT_KEY))
          }}
          className="mb-2"
        />
      )}

      {(agentsLoading || apiServerLoading) && <Spinner />}
      {apiServerConfig.enabled && !apiServerLoading && !apiServerRunning && (
        <Alert color="danger" title={t('agent.server.error.not_running')} isClosable className="mb-2" />
      )}
      {apiServerRunning && agentsError && (
        <Alert
          color="danger"
          title={t('agent.list.error.failed')}
          description={getErrorMessage(agentsError)}
          className="mb-2"
        />
      )}

      <UnifiedAddButton
        onCreateAssistant={onCreateAssistant}
        setActiveAssistant={setActiveAssistant}
        setActiveAgentId={setActiveAgentId}
      />

      {assistantsTabSortType === 'tags' ? (
        <UnifiedTagGroups
          groupedItems={groupedUnifiedItems}
          activeAssistantId={activeAssistant.id}
          activeAgentId={activeAgentId}
          sortBy={assistantsTabSortType}
          collapsedTags={collapsedTags}
          onGroupReorder={handleUnifiedGroupReorder}
          onDragStart={() => setDragging(true)}
          onDragEnd={() => setDragging(false)}
          onToggleTagCollapse={toggleTagCollapse}
          onAssistantSwitch={setActiveAssistant}
          onAssistantDelete={onDeleteAssistant}
          onAgentDelete={deleteAgent}
          onAgentPress={setActiveAgentId}
          addPreset={addAssistantPreset}
          copyAssistant={copyAssistant}
          onCreateDefaultAssistant={onCreateDefaultAssistant}
          handleSortByChange={handleSortByChange}
          sortByPinyinAsc={sortByPinyinAsc}
          sortByPinyinDesc={sortByPinyinDesc}
        />
      ) : (
        <UnifiedList
          items={unifiedItems}
          activeAssistantId={activeAssistant.id}
          activeAgentId={activeAgentId}
          sortBy={assistantsTabSortType}
          onReorder={handleUnifiedListReorder}
          onDragStart={() => setDragging(true)}
          onDragEnd={() => setDragging(false)}
          onAssistantSwitch={setActiveAssistant}
          onAssistantDelete={onDeleteAssistant}
          onAgentDelete={deleteAgent}
          onAgentPress={handleAgentPress}
          addPreset={addAssistantPreset}
          copyAssistant={copyAssistant}
          onCreateDefaultAssistant={onCreateDefaultAssistant}
          handleSortByChange={handleSortByChange}
          sortByPinyinAsc={sortByPinyinAsc}
          sortByPinyinDesc={sortByPinyinDesc}
        />
      )}

      {!dragging && <div style={{ minHeight: 10 }}></div>}
    </Container>
  )
}

const Container = styled(Scrollbar)`
  display: flex;
  flex-direction: column;
  padding: 12px 10px;
`

export default AssistantsTab<|MERGE_RESOLUTION|>--- conflicted
+++ resolved
@@ -9,13 +9,9 @@
 import { useTags } from '@renderer/hooks/useTags'
 import { useAppDispatch } from '@renderer/store'
 import { addIknowAction } from '@renderer/store/runtime'
-<<<<<<< HEAD
-=======
-import { Assistant, AssistantsSortType, Topic } from '@renderer/types'
->>>>>>> 8da43ab7
 import { getErrorMessage } from '@renderer/utils'
 import type { AssistantTabSortType } from '@shared/data/preference/preferenceTypes'
-import type { Assistant } from '@types'
+import type { Assistant, Topic } from '@types'
 import type { FC } from 'react'
 import { useCallback, useRef, useState } from 'react'
 import { useTranslation } from 'react-i18next'

--- conflicted
+++ resolved
@@ -82,71 +82,48 @@
       <Container className="assistants-tab" ref={containerRef}>
         <div style={{ marginBottom: '8px' }}>
           {getGroupedAssistants.map((group) => (
-            <TagsContainer key={group.tag}>
-<<<<<<< HEAD
-              <GroupTitle onClick={() => toggleTagCollapse(group.tag)}>
-                <Tooltip title={group.tag}>
-                  <GroupTitleName>
-                    {collapsedTags[group.tag] ? (
-                      <RightOutlined style={{ fontSize: '10px', marginRight: '5px' }} />
-                    ) : (
-                      <DownOutlined style={{ fontSize: '10px', marginRight: '5px' }} />
-                    )}
-                    {group.tag}
-                  </GroupTitleName>
-                </Tooltip>
-                <Divider style={{ margin: '12px 0' }}></Divider>
-              </GroupTitle>
-              {!collapsedTags[group.tag] && (
-                <div>
-                  <DragableList
-                    list={group.assistants}
-                    onUpdate={(newList) => handleGroupReorder(group.tag, newList)}
-                    style={{ paddingBottom: dragging ? '34px' : 0 }}
-                    onDragStart={() => setDragging(true)}
-                    onDragEnd={() => setDragging(false)}>
-                    {(assistant) => (
-                      <AssistantItem
-                        key={assistant.id}
-                        assistant={assistant}
-                        isActive={assistant.id === activeAssistant.id}
-                        sortBy={assistantsTabSortType}
-                        onSwitch={setActiveAssistant}
-                        onDelete={onDelete}
-                        addAgent={addAgent}
-                        addAssistant={addAssistant}
-                        onCreateDefaultAssistant={onCreateDefaultAssistant}
-                        handleSortByChange={handleSortByChange}
-                      />
-                    )}
-                  </DragableList>
-                </div>
-              )}
-=======
-              {group.tag !== t('assistants.tags.untagged') && (
-                <GroupTitle>
-                  <Tooltip title={group.tag}>
-                    <GroupTitleName>{group.tag}</GroupTitleName>
-                  </Tooltip>
-                  <Divider style={{ margin: '12px 0' }}></Divider>
-                </GroupTitle>
-              )}
-              {group.assistants.map((assistant) => (
-                <AssistantItem
-                  key={assistant.id}
-                  assistant={assistant}
-                  isActive={assistant.id === activeAssistant.id}
-                  sortBy={assistantsTabSortType}
-                  onSwitch={setActiveAssistant}
-                  onDelete={onDelete}
-                  addAgent={addAgent}
-                  addAssistant={addAssistant}
-                  onCreateDefaultAssistant={onCreateDefaultAssistant}
-                  handleSortByChange={handleSortByChange}
-                />
-              ))}
->>>>>>> 36f56ba9
-            </TagsContainer>
+<TagsContainer key={group.tag}>
+  {group.tag !== t('assistants.tags.untagged') && (
+    <GroupTitle onClick={() => toggleTagCollapse(group.tag)}>
+      <Tooltip title={group.tag}>
+        <GroupTitleName>
+          {collapsedTags[group.tag] ? (
+            <RightOutlined style={{ fontSize: '10px', marginRight: '5px' }} />
+          ) : (
+            <DownOutlined style={{ fontSize: '10px', marginRight: '5px' }} />
+          )}
+          {group.tag}
+        </GroupTitleName>
+      </Tooltip>
+      <Divider style={{ margin: '12px 0' }}></Divider>
+    </GroupTitle>
+  )}
+  {!collapsedTags[group.tag] && (
+    <div>
+      <DragableList
+        list={group.assistants}
+        onUpdate={(newList) => handleGroupReorder(group.tag, newList)}
+        style={{ paddingBottom: dragging ? '34px' : 0 }}
+        onDragStart={() => setDragging(true)}
+        onDragEnd={() => setDragging(false)}>
+        {(assistant) => (
+          <AssistantItem
+            key={assistant.id}
+            assistant={assistant}
+            isActive={assistant.id === activeAssistant.id}
+            sortBy={assistantsTabSortType}
+            onSwitch={setActiveAssistant}
+            onDelete={onDelete}
+            addAgent={addAgent}
+            addAssistant={addAssistant}
+            onCreateDefaultAssistant={onCreateDefaultAssistant}
+            handleSortByChange={handleSortByChange}
+          />
+        )}
+      </DragableList>
+    </div>
+  )}
+</TagsContainer>
           ))}
         </div>
         <AssistantAddItem onClick={onCreateAssistant}>

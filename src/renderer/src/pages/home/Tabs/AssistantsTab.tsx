--- conflicted
+++ resolved
@@ -6,15 +6,8 @@
 import { useRuntime } from '@renderer/hooks/useRuntime'
 import { useAssistantsTabSortType } from '@renderer/hooks/useStore'
 import { useTags } from '@renderer/hooks/useTags'
-<<<<<<< HEAD
-import { useAppDispatch } from '@renderer/store'
-import { addIknowAction } from '@renderer/store/runtime'
-import { getErrorMessage } from '@renderer/utils'
-import type { AssistantTabSortType } from '@shared/data/preference/preferenceTypes'
-import type { Assistant, Topic } from '@types'
-=======
-import type { Assistant, AssistantsSortType, Topic } from '@renderer/types'
->>>>>>> 78278ce9
+import type { Assistant, Topic } from '@renderer/types'
+import { AssistantTabSortType } from '@shared/data/preference/preferenceTypes'
 import type { FC } from 'react'
 import { useCallback, useRef, useState } from 'react'
 import styled from 'styled-components'

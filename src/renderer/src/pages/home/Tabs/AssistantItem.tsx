--- conflicted
+++ resolved
@@ -14,11 +14,7 @@
 import { Dropdown } from 'antd'
 import { ItemType } from 'antd/es/menu/interface'
 import { omit } from 'lodash'
-<<<<<<< HEAD
-import { FC, useCallback } from 'react'
-=======
-import { FC, startTransition, useCallback, useEffect, useState } from 'react'
->>>>>>> ba640d40
+import { FC, startTransition, useCallback } from 'react'
 import { useTranslation } from 'react-i18next'
 import styled from 'styled-components'
 
@@ -155,22 +151,17 @@
       if (topicPosition === 'left') {
         EventEmitter.emit(EVENT_NAMES.SWITCH_TOPIC_SIDEBAR)
       }
-      onSwitch(assistant)
+      // 保持以前的行为，“切换”助手也切换话题
+      setActiveTopic(topics[0])
     } else {
       startTransition(() => {
-        onSwitch(assistant)
+        setActiveTopic(topics[0])
       })
     }
-<<<<<<< HEAD
-
-    // 保持以前的行为，“切换”助手也切换话题
-    setActiveTopic(topics[0])
-
+
+    // 仅切换助手
     onSwitch(assistant)
   }, [isActive, topics, topicPosition, clickAssistantToShowTopic, setActiveTopic, onSwitch, assistant, t])
-=======
-  }, [clickAssistantToShowTopic, onSwitch, assistant, topicPosition])
->>>>>>> ba640d40
 
   const assistantName = assistant.name || t('chat.default.name')
   const fullAssistantName = assistant.emoji ? `${assistant.emoji} ${assistantName}` : assistantName

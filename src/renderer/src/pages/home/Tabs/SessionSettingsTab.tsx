--- conflicted
+++ resolved
@@ -1,8 +1,3 @@
-<<<<<<< HEAD
-import { Button } from '@cherrystudio/ui'
-import { Divider } from '@heroui/react'
-=======
->>>>>>> 78278ce9
 import type { useUpdateSession } from '@renderer/hooks/agents/useUpdateSession'
 import { SettingDivider } from '@renderer/pages/settings'
 import { SessionSettingsPopup } from '@renderer/pages/settings/AgentSettings'
@@ -39,13 +34,8 @@
       <EssentialSettings agentBase={session} update={update} showModelSetting={false} />
       <SettingDivider />
       <AdvancedSettings agentBase={session} update={update} />
-<<<<<<< HEAD
-      <Divider className="my-2" />
-      <Button size="sm" className="w-full" onClick={onMoreSetting}>
-=======
       <SettingDivider />
       <Button size="small" block onClick={onMoreSetting}>
->>>>>>> 78278ce9
         {t('settings.moresetting.label')}
       </Button>
     </div>

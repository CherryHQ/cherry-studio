import {
  ClearOutlined,
  CloseOutlined,
  DeleteOutlined,
  EditOutlined,
  FolderOutlined,
  PushpinOutlined,
  QuestionCircleOutlined,
  UploadOutlined
} from '@ant-design/icons'
import DragableList from '@renderer/components/DragableList'
import CopyIcon from '@renderer/components/Icons/CopyIcon'
import ObsidianExportPopup from '@renderer/components/Popups/ObsidianExportPopup'
import PromptPopup from '@renderer/components/Popups/PromptPopup'
import Scrollbar from '@renderer/components/Scrollbar'
import { isMac } from '@renderer/config/constant'
import { useAssistant, useAssistants } from '@renderer/hooks/useAssistant'
import { modelGenerating } from '@renderer/hooks/useRuntime'
import { useSettings } from '@renderer/hooks/useSettings'
import { TopicManager } from '@renderer/hooks/useTopic'
import { fetchMessagesSummary } from '@renderer/services/ApiService'
import { getDefaultTopic } from '@renderer/services/AssistantService'
import { EVENT_NAMES, EventEmitter } from '@renderer/services/EventService'
import store from '@renderer/store'
import { RootState } from '@renderer/store'
import { setGenerating } from '@renderer/store/runtime'
import { Assistant, Topic } from '@renderer/types'
import { removeSpecialCharactersForFileName } from '@renderer/utils'
import { copyTopicAsMarkdown } from '@renderer/utils/copy'
import {
  exportMarkdownToJoplin,
  exportMarkdownToSiyuan,
  exportMarkdownToYuque,
  exportTopicAsMarkdown,
  exportTopicToNotion,
  topicToMarkdown
} from '@renderer/utils/export'
import { hasTopicPendingRequests } from '@renderer/utils/queue'
import { Dropdown, MenuProps, Tooltip } from 'antd'
import { ItemType, MenuItemType } from 'antd/es/menu/interface'
import dayjs from 'dayjs'
import { findIndex } from 'lodash'
import { FC, startTransition, useCallback, useDeferredValue, useMemo, useRef, useState } from 'react'
import { useTranslation } from 'react-i18next'
import { useSelector } from 'react-redux'
import styled from 'styled-components'

interface Props {
  assistant: Assistant
  activeTopic: Topic
  setActiveTopic: (topic: Topic) => void
}

const Topics: FC<Props> = ({ assistant: _assistant, activeTopic, setActiveTopic }) => {
  const { assistants } = useAssistants()
  const { assistant, removeTopic, moveTopic, updateTopic, updateTopics, addTopic } = useAssistant(_assistant.id)
  const { t } = useTranslation()
  const { showTopicTime, pinTopicsToTop } = useSettings()

  const borderRadius = showTopicTime ? 12 : 'var(--list-item-border-radius)'

  const [selectedTopics, setSelectedTopics] = useState<Topic[]>([])
  const [isMultiSelect, setIsMultiSelect] = useState(false)
  const [deletingTopicId, setDeletingTopicId] = useState<string | null>(null)
  const deleteTimerRef = useRef<NodeJS.Timeout>(null)

  const pendingTopics = useMemo(() => {
    return new Set<string>()
  }, [])
  const isPending = useCallback(
    (topicId: string) => {
      const hasPending = hasTopicPendingRequests(topicId)
      if (topicId === activeTopic.id && !hasPending) {
        pendingTopics.delete(topicId)
        return false
      }
      if (pendingTopics.has(topicId)) {
        return true
      }
      if (hasPending) {
        pendingTopics.add(topicId)
        return true
      }
      return false
    },
    [activeTopic.id, pendingTopics]
  )

  const handleDeleteClick = useCallback((topicId: string, e: React.MouseEvent) => {
    e.stopPropagation()

    if (deleteTimerRef.current) {
      clearTimeout(deleteTimerRef.current)
    }

    setDeletingTopicId(topicId)

    deleteTimerRef.current = setTimeout(() => setDeletingTopicId(null), 2000)
  }, [])

  const onClearMessages = useCallback((topic: Topic) => {
    // window.keyv.set(EVENT_NAMES.CHAT_COMPLETION_PAUSED, true)
    store.dispatch(setGenerating(false))
    EventEmitter.emit(EVENT_NAMES.CLEAR_MESSAGES, topic)
  }, [])

  const handleConfirmDelete = useCallback(
    async (topic: Topic, e: React.MouseEvent) => {
      e.stopPropagation()
      if (assistant.topics.length === 1) {
        return onClearMessages(topic)
      }
      await modelGenerating()
      const index = findIndex(assistant.topics, (t) => t.id === topic.id)
      setActiveTopic(assistant.topics[index + 1 === assistant.topics.length ? index - 1 : index + 1])
      removeTopic(topic)
      setDeletingTopicId(null)
    },
    [assistant.topics, onClearMessages, removeTopic, setActiveTopic]
  )

  const onDeleteSelectedTopics = useCallback(async () => {
    if (selectedTopics.length === 0) return

    const originalTopicCount = assistant.topics.length

    // If active topic is in selection, switch to next available topic
    const activeIndex = findIndex(assistant.topics, (t) => t.id === activeTopic?.id)
    if (activeIndex !== -1) {
      const nextIndex = activeIndex + 1 < assistant.topics.length ? activeIndex + 1 : activeIndex - 1
      if (nextIndex >= 0) {
        setActiveTopic(assistant.topics[nextIndex])
      }
    }

    // Remove all selected topics
    selectedTopics.forEach((topic) => removeTopic(topic))
    setSelectedTopics([])

    // Auto-create new topic if all were deleted or active topic was deleted
    if (selectedTopics.length === originalTopicCount) {
      const newTopic = getDefaultTopic(assistant.id)
      addTopic(newTopic)
      setActiveTopic(newTopic)
    }
  }, [assistant.topics, activeTopic, selectedTopics, removeTopic, setActiveTopic, addTopic, assistant.id])

  const onMoveSelectedTopics = useCallback(
    async (toAssistant: Assistant) => {
      if (selectedTopics.length === 0) return

      const originalTopicCount = assistant.topics.length

      // If active topic is in selection, switch to next available topic
      const activeIndex = findIndex(assistant.topics, (t) => t.id === activeTopic?.id)
      if (activeIndex !== -1) {
        const nextIndex = activeIndex + 1 < assistant.topics.length ? activeIndex + 1 : activeIndex - 1
        if (nextIndex >= 0) {
          setActiveTopic(assistant.topics[nextIndex])
        }
      }

      // Move each selected topic to target assistant
      selectedTopics.forEach((topic) => moveTopic(topic, toAssistant))

      // Clear selection after move
      setSelectedTopics([])

      // Auto-create new topic if all were deleted or active topic was deleted
      if (selectedTopics.length === originalTopicCount) {
        const newTopic = getDefaultTopic(assistant.id)
        addTopic(newTopic)
        setActiveTopic(newTopic)
      }
    },
    [selectedTopics, assistant.topics, assistant.id, activeTopic?.id, setActiveTopic, moveTopic, addTopic]
  )

  const onPinTopic = useCallback(
    (topic: Topic) => {
      const updatedTopic = { ...topic, pinned: !topic.pinned }
      updateTopic(updatedTopic)
    },
    [updateTopic]
  )

  const onDeleteTopic = useCallback(
    async (topic: Topic) => {
      await modelGenerating()
      if (topic.id === activeTopic?.id) {
        const index = findIndex(assistant.topics, (t) => t.id === topic.id)
        setActiveTopic(assistant.topics[index + 1 === assistant.topics.length ? index - 1 : index + 1])
      }
      removeTopic(topic)
    },
    [assistant.topics, removeTopic, setActiveTopic, activeTopic]
  )

  const onMoveTopic = useCallback(
    async (topic: Topic, toAssistant: Assistant) => {
      await modelGenerating()
      const index = findIndex(assistant.topics, (t) => t.id === topic.id)
      setActiveTopic(assistant.topics[index + 1 === assistant.topics.length ? 0 : index + 1])
      moveTopic(topic, toAssistant)
    },
    [assistant.topics, moveTopic, setActiveTopic]
  )

  const onSwitchTopic = useCallback(
    async (topic: Topic) => {
      // await modelGenerating()
      startTransition(() => {
        setActiveTopic(topic)
      })
    },
    [setActiveTopic]
  )

  const exportMenuOptions = useSelector((state: RootState) => state.settings.exportMenuOptions)

  const [_targetTopic, setTargetTopic] = useState<Topic | null>(null)
  const targetTopic = useDeferredValue(_targetTopic)
  const getTopicMenuItems = useMemo(() => {
    const topic = targetTopic
    if (!topic) return []

    const menus: MenuProps['items'] = [
      {
        label: t('chat.topics.auto_rename'),
        key: 'auto-rename',
        icon: <i className="iconfont icon-business-smart-assistant" style={{ fontSize: '14px' }} />,
        async onClick() {
          const messages = await TopicManager.getTopicMessages(topic.id)
          if (messages.length >= 2) {
            const summaryText = await fetchMessagesSummary({ messages, assistant })
            if (summaryText) {
              updateTopic({ ...topic, name: summaryText, isNameManuallyEdited: false })
            }
          }
        }
      },
      {
        label: t('chat.topics.edit.title'),
        key: 'rename',
        icon: <EditOutlined />,
        async onClick() {
          const name = await PromptPopup.show({
            title: t('chat.topics.edit.title'),
            message: '',
            defaultValue: topic?.name || ''
          })
          if (name && topic?.name !== name) {
            updateTopic({ ...topic, name, isNameManuallyEdited: true })
          }
        }
      },
      {
        label: t('chat.topics.prompt'),
        key: 'topic-prompt',
        icon: <i className="iconfont icon-ai-model1" style={{ fontSize: '14px' }} />,
        extra: (
          <Tooltip title={t('chat.topics.prompt.tips')}>
            <QuestionIcon />
          </Tooltip>
        ),
        async onClick() {
          const prompt = await PromptPopup.show({
            title: t('chat.topics.prompt.edit.title'),
            message: '',
            defaultValue: topic?.prompt || '',
            inputProps: {
              rows: 8,
              allowClear: true
            }
          })

          prompt !== null &&
            (() => {
              const updatedTopic = { ...topic, prompt: prompt.trim() }
              updateTopic(updatedTopic)
              topic.id === activeTopic.id && setActiveTopic(updatedTopic)
            })()
        }
      },
      {
        label: topic.pinned ? t('chat.topics.unpinned') : t('chat.topics.pinned'),
        key: 'pin',
        icon: <PushpinOutlined />,
        onClick() {
          onPinTopic(topic)
        }
      },
      {
        label: t('chat.topics.clear.title'),
        key: 'clear-messages',
        icon: <ClearOutlined />,
        async onClick() {
          window.modal.confirm({
            title: t('chat.input.clear.content'),
            centered: true,
            onOk: () => onClearMessages(topic)
          })
        }
      },
      {
        label: t('chat.topics.copy.title'),
        key: 'copy',
        icon: <CopyIcon />,
        children: [
          {
            label: t('chat.topics.copy.image'),
            key: 'img',
            onClick: () => EventEmitter.emit(EVENT_NAMES.COPY_TOPIC_IMAGE, topic)
          },
          {
            label: t('chat.topics.copy.md'),
            key: 'md',
            onClick: () => copyTopicAsMarkdown(topic)
          }
        ]
      },
      {
        label: t('chat.topics.export.title'),
        key: 'export',
        icon: <UploadOutlined />,
        children: [
          exportMenuOptions.image && {
            label: t('chat.topics.export.image'),
            key: 'image',
            onClick: () => EventEmitter.emit(EVENT_NAMES.EXPORT_TOPIC_IMAGE, topic)
          },
          exportMenuOptions.markdown && {
            label: t('chat.topics.export.md'),
            key: 'markdown',
            onClick: () => exportTopicAsMarkdown(topic)
          },
          exportMenuOptions.markdown_reason && {
            label: t('chat.topics.export.md.reason'),
            key: 'markdown_reason',
            onClick: () => exportTopicAsMarkdown(topic, true)
          },
          exportMenuOptions.docx && {
            label: t('chat.topics.export.word'),
            key: 'word',
            onClick: async () => {
              const markdown = await topicToMarkdown(topic)
              window.api.export.toWord(markdown, removeSpecialCharactersForFileName(topic.name))
            }
          },
          exportMenuOptions.notion && {
            label: t('chat.topics.export.notion'),
            key: 'notion',
            onClick: async () => {
              exportTopicToNotion(topic)
            }
          },
          exportMenuOptions.yuque && {
            label: t('chat.topics.export.yuque'),
            key: 'yuque',
            onClick: async () => {
              const markdown = await topicToMarkdown(topic)
              exportMarkdownToYuque(topic.name, markdown)
            }
          },
          exportMenuOptions.obsidian && {
            label: t('chat.topics.export.obsidian'),
            key: 'obsidian',
            onClick: async () => {
              const markdown = await topicToMarkdown(topic)
              await ObsidianExportPopup.show({ title: topic.name, markdown, processingMethod: '3' })
            }
          },
          exportMenuOptions.joplin && {
            label: t('chat.topics.export.joplin'),
            key: 'joplin',
            onClick: async () => {
              const markdown = await topicToMarkdown(topic)
              exportMarkdownToJoplin(topic.name, markdown)
            }
          },
          exportMenuOptions.siyuan && {
            label: t('chat.topics.export.siyuan'),
            key: 'siyuan',
            onClick: async () => {
              const markdown = await topicToMarkdown(topic)
              exportMarkdownToSiyuan(topic.name, markdown)
            }
          }
        ].filter(Boolean) as ItemType<MenuItemType>[]
      }
    ]

    // Add batch operations to context menu when in multi-select mode
    if (isMultiSelect && selectedTopics.length > 0) {
      menus.push({ type: 'divider' })
      menus.push({
        label: t('chat.topics.delete.selected', { count: selectedTopics.length }),
        key: 'batch-delete',
        icon: <DeleteOutlined />,
        danger: true,
        onClick: () => {
          onDeleteSelectedTopics()
        }
      })

      if (assistants.length > 1) {
        menus.push({
          label: t('chat.topics.move_to'),
          key: 'batch-move',
          icon: <FolderOutlined />,
          children: assistants
            .filter((a) => a.id !== assistant.id)
            .map((a) => ({
              label: a.name,
              key: a.id,
              onClick: () => onMoveSelectedTopics(a)
            }))
        })
      }
    }

    // Original move option (single topic) - only show when not in multi-select mode
    if (!isMultiSelect && assistants.length > 1 && assistant.topics.length > 1) {
      menus.push({
        label: t('chat.topics.move_to'),
        key: 'move',
        icon: <FolderOutlined />,
        children: assistants
          .filter((a) => a.id !== assistant.id)
          .map((a) => ({
            label: a.name,
            key: a.id,
            onClick: () => onMoveTopic(topic, a)
          }))
      })
    }

    if (assistant.topics.length > 1 && !topic.pinned) {
      menus.push({ type: 'divider' })
      menus.push({
        label: t('common.delete'),
        danger: true,
        key: 'delete',
        icon: <DeleteOutlined />,
        onClick: () => onDeleteTopic(topic)
      })
    }

    return menus
  }, [
    targetTopic,
    t,
    exportMenuOptions.image,
    exportMenuOptions.markdown,
    exportMenuOptions.markdown_reason,
    exportMenuOptions.docx,
    exportMenuOptions.notion,
    exportMenuOptions.yuque,
    exportMenuOptions.obsidian,
    exportMenuOptions.joplin,
    exportMenuOptions.siyuan,
    isMultiSelect,
    selectedTopics.length,
    assistants,
    assistant,
    updateTopic,
    activeTopic.id,
    setActiveTopic,
    onPinTopic,
    onClearMessages,
    onDeleteSelectedTopics,
    onMoveSelectedTopics,
    onMoveTopic,
    onDeleteTopic
  ])

  // Sort topics based on pinned status if pinTopicsToTop is enabled
  const sortedTopics = useMemo(() => {
    if (pinTopicsToTop) {
      return [...assistant.topics].sort((a, b) => {
        if (a.pinned && !b.pinned) return -1
        if (!a.pinned && b.pinned) return 1
        return 0
      })
    }
    return assistant.topics
  }, [assistant.topics, pinTopicsToTop])

  return (
    <Dropdown menu={{ items: getTopicMenuItems }} trigger={['contextMenu']}>
<<<<<<< HEAD
      <Container right={topicPosition === 'right'} className="topics-tab">
        <div style={{ display: 'flex', justifyContent: 'flex-end', marginBottom: '8px' }}>
          <Tooltip title={t('chat.topics.multi_select.hint', { key: 'shift' })} placement="bottom">
            <button
              type="button"
              onClick={() => {
                const newIsMultiSelect = !isMultiSelect
                setIsMultiSelect(newIsMultiSelect)
                if (!newIsMultiSelect) {
                  setSelectedTopics([])
                }
              }}
              style={{
                background: isMultiSelect ? 'var(--color-primary)' : 'transparent',
                color: isMultiSelect ? 'white' : 'var(--color-text-2)',
                border: '1px solid var(--color-border)',
                borderRadius: '4px',
                padding: '4px 8px',
                fontSize: '12px',
                cursor: 'pointer'
              }}>
              {isMultiSelect ? t('chat.topics.exit_multi_select') : t('chat.topics.enter_multi_select')}
            </button>
          </Tooltip>
        </div>
        <DragableList list={assistant.topics} onUpdate={updateTopics}>
=======
      <Container className="topics-tab">
        <DragableList list={sortedTopics} onUpdate={updateTopics}>
>>>>>>> fe1cf5d6
          {(topic) => {
            const isActive = topic.id === activeTopic?.id
            const topicName = topic.name.replace('`', '')
            const topicPrompt = topic.prompt
            const fullTopicPrompt = t('common.prompt') + ': ' + topicPrompt
            return (
              <TopicListItem
                onContextMenu={() => setTargetTopic(topic)}
                className={`${isActive ? 'active' : ''} ${
                  selectedTopics.some((t) => t.id === topic.id) ? 'selected' : ''
                }`}
                onClick={(e) => {
                  if (isMultiSelect) {
                    if (e.shiftKey) {
                      // Range selection logic
                      setSelectedTopics((prev) => {
                        const currentIndex = assistant.topics.findIndex((t) => t.id === topic.id)
                        const lastSelectedIndex =
                          prev.length > 0 ? assistant.topics.findIndex((t) => t.id === prev[0].id) : -1

                        if (lastSelectedIndex === -1) {
                          return [topic]
                        }

                        const start = Math.min(lastSelectedIndex, currentIndex)
                        const end = Math.max(lastSelectedIndex, currentIndex)

                        return assistant.topics.slice(start, end + 1)
                      })
                    } else {
                      // Toggle individual selection
                      setSelectedTopics((prev) =>
                        prev.some((t) => t.id === topic.id) ? prev.filter((t) => t.id !== topic.id) : [...prev, topic]
                      )
                    }
                  } else {
                    onSwitchTopic(topic)
                  }
                }}
                style={{ borderRadius }}>
                {isPending(topic.id) && !isActive && <PendingIndicator />}
                <TopicNameContainer>
                  <TopicName className="name" title={topicName}>
                    {topicName}
                  </TopicName>
                  {isActive && !topic.pinned && (
                    <Tooltip
                      placement="bottom"
                      mouseEnterDelay={0.7}
                      title={
                        <div>
                          <div style={{ fontSize: '12px', opacity: 0.8, fontStyle: 'italic' }}>
                            {t('chat.topics.delete.shortcut', { key: isMac ? '⌘' : 'Ctrl' })}
                          </div>
                        </div>
                      }>
                      <MenuButton
                        className="menu"
                        onClick={(e) => {
                          if (e.ctrlKey || e.metaKey) {
                            handleConfirmDelete(topic, e)
                          } else if (deletingTopicId === topic.id) {
                            handleConfirmDelete(topic, e)
                          } else {
                            handleDeleteClick(topic.id, e)
                          }
                        }}>
                        {deletingTopicId === topic.id ? (
                          <DeleteOutlined style={{ color: 'var(--color-error)' }} />
                        ) : (
                          <CloseOutlined />
                        )}
                      </MenuButton>
                    </Tooltip>
                  )}
                  {topic.pinned && (
                    <MenuButton className="pin">
                      <PushpinOutlined />
                    </MenuButton>
                  )}
                </TopicNameContainer>
                {topicPrompt && (
                  <TopicPromptText className="prompt" title={fullTopicPrompt}>
                    {fullTopicPrompt}
                  </TopicPromptText>
                )}
                {showTopicTime && (
                  <TopicTime className="time">{dayjs(topic.createdAt).format('MM/DD HH:mm')}</TopicTime>
                )}
              </TopicListItem>
            )
          }}
        </DragableList>
        <div style={{ minHeight: '10px' }}></div>
      </Container>
    </Dropdown>
  )
}

const Container = styled(Scrollbar)`
  display: flex;
  flex-direction: column;
  padding: 10px;
`

const TopicListItem = styled.div`
  padding: 7px 12px;
  border-radius: var(--list-item-border-radius);
  font-size: 13px;
  display: flex;
  flex-direction: column;
  justify-content: space-between;
  position: relative;
  cursor: pointer;
  border: 0.5px solid transparent;
  position: relative;
  width: calc(var(--assistants-width) - 20px);
  .menu {
    opacity: 0;
    color: var(--color-text-3);
  }
  &:hover {
    background-color: var(--color-background-soft);
    .name {
    }
  }
  &.active {
    background-color: var(--color-background-soft);
    border: 0.5px solid var(--color-border);
    .name {
    }
    .menu {
      opacity: 1;
      &:hover {
        color: var(--color-text-2);
      }
    }
  }
  &.selected {
    background-color: var(--color-background-selected);
    border: 0.5px solid var(--color-primary);
  }
`

const TopicNameContainer = styled.div`
  display: flex;
  flex-direction: row;
  align-items: center;
  gap: 4px;
  justify-content: space-between;
`

const TopicName = styled.div`
  display: -webkit-box;
  -webkit-line-clamp: 1;
  -webkit-box-orient: vertical;
  overflow: hidden;
  font-size: 13px;
`

const PendingIndicator = styled.div.attrs({
  className: 'animation-pulse'
})`
  --pulse-size: 5px;
  width: 5px;
  height: 5px;
  position: absolute;
  left: 3px;
  top: 15px;
  border-radius: 50%;
  background-color: var(--color-primary);
`

const TopicPromptText = styled.div`
  color: var(--color-text-2);
  font-size: 12px;
  display: -webkit-box;
  -webkit-line-clamp: 2;
  -webkit-box-orient: vertical;
  overflow: hidden;
  ~ .prompt-text {
    margin-top: 10px;
  }
`

const TopicTime = styled.div`
  color: var(--color-text-3);
  font-size: 11px;
`

const MenuButton = styled.div`
  display: flex;
  flex-direction: row;
  justify-content: center;
  align-items: center;
  min-width: 20px;
  min-height: 20px;
  .anticon {
    font-size: 12px;
  }
`
const QuestionIcon = styled(QuestionCircleOutlined)`
  font-size: 14px;
  cursor: pointer;
  color: var(--color-text-3);
`

export default Topics<|MERGE_RESOLUTION|>--- conflicted
+++ resolved
@@ -488,7 +488,6 @@
 
   return (
     <Dropdown menu={{ items: getTopicMenuItems }} trigger={['contextMenu']}>
-<<<<<<< HEAD
       <Container right={topicPosition === 'right'} className="topics-tab">
         <div style={{ display: 'flex', justifyContent: 'flex-end', marginBottom: '8px' }}>
           <Tooltip title={t('chat.topics.multi_select.hint', { key: 'shift' })} placement="bottom">
@@ -515,10 +514,6 @@
           </Tooltip>
         </div>
         <DragableList list={assistant.topics} onUpdate={updateTopics}>
-=======
-      <Container className="topics-tab">
-        <DragableList list={sortedTopics} onUpdate={updateTopics}>
->>>>>>> fe1cf5d6
           {(topic) => {
             const isActive = topic.id === activeTopic?.id
             const topicName = topic.name.replace('`', '')

import {
  ClearOutlined,
  CloseOutlined,
  DeleteOutlined,
  EditOutlined,
  FolderOutlined,
  MenuOutlined,
  PlusOutlined,
  PushpinOutlined,
  QuestionCircleOutlined,
  UploadOutlined
} from '@ant-design/icons'
import { DraggableVirtualList } from '@renderer/components/DraggableList'
import CopyIcon from '@renderer/components/Icons/CopyIcon'
import ObsidianExportPopup from '@renderer/components/Popups/ObsidianExportPopup'
import PromptPopup from '@renderer/components/Popups/PromptPopup'
import { isMac } from '@renderer/config/constant'
import { useAssistant, useAssistants } from '@renderer/hooks/useAssistant'
import { modelGenerating } from '@renderer/hooks/useRuntime'
import { useSettings } from '@renderer/hooks/useSettings'
import { finishTopicRenaming, startTopicRenaming, TopicManager } from '@renderer/hooks/useTopic'
import { fetchMessagesSummary } from '@renderer/services/ApiService'
import { EVENT_NAMES, EventEmitter } from '@renderer/services/EventService'
import store from '@renderer/store'
import { RootState } from '@renderer/store'
import { newMessagesActions } from '@renderer/store/newMessage'
import { setGenerating } from '@renderer/store/runtime'
import { Assistant, Topic } from '@renderer/types'
import { classNames, removeSpecialCharactersForFileName } from '@renderer/utils'
import { copyTopicAsMarkdown, copyTopicAsPlainText } from '@renderer/utils/copy'
import {
  exportMarkdownToJoplin,
  exportMarkdownToSiyuan,
  exportMarkdownToYuque,
  exportTopicAsMarkdown,
  exportTopicToNotion,
  topicToMarkdown
} from '@renderer/utils/export'
import { Dropdown, MenuProps, Tooltip } from 'antd'
import { ItemType, MenuItemType } from 'antd/es/menu/interface'
import dayjs from 'dayjs'
import { findIndex } from 'lodash'
import { FC, useCallback, useDeferredValue, useEffect, useMemo, useRef, useState } from 'react'
import { useTranslation } from 'react-i18next'
import { useDispatch, useSelector } from 'react-redux'
import styled from 'styled-components'

// const logger = loggerService.withContext('TopicsTab')

interface Props {
  assistant: Assistant
  activeTopic: Topic
  setActiveTopic: (topic: Topic) => void
  position: 'left' | 'right'
}

// const logger = loggerService.withContext('TopicsTab')

const Topics: FC<Props> = ({ assistant: _assistant, activeTopic, setActiveTopic, position }) => {
  const { assistants } = useAssistants()
  const { assistant, removeTopic, moveTopic, updateTopic, updateTopics } = useAssistant(_assistant.id)
  const { t } = useTranslation()
  const { showTopicTime, pinTopicsToTop, setTopicPosition, topicPosition } = useSettings()

  const renamingTopics = useSelector((state: RootState) => state.runtime.chat.renamingTopics)
  const topicLoadingQuery = useSelector((state: RootState) => state.messages.loadingByTopic)
  const topicFulfilledQuery = useSelector((state: RootState) => state.messages.fulfilledByTopic)
  const newlyRenamedTopics = useSelector((state: RootState) => state.runtime.chat.newlyRenamedTopics)

  const borderRadius = showTopicTime ? 12 : 'var(--list-item-border-radius)'

  const [deletingTopicId, setDeletingTopicId] = useState<string | null>(null)
  const deleteTimerRef = useRef<NodeJS.Timeout>(null)
  const [displayedTopics, setDisplayedTopics] = useState<Topic[]>([])

  const isTopicPending = useCallback((topicId: string) => topicLoadingQuery[topicId], [topicLoadingQuery])
  const isTopicFulfilled = useCallback((topicId: string) => topicFulfilledQuery[topicId], [topicFulfilledQuery])
  const dispatch = useDispatch()

  const loadTopics = useCallback(async () => {
    if (pinTopicsToTop) {
      // Sort topics based on pinned status if pinTopicsToTop is enabled
      setDisplayedTopics(
        [...assistant.topics].sort((a, b) => {
          if (a.pinned && !b.pinned) return -1
          if (!a.pinned && b.pinned) return 1
          return 0
        })
      )
    } else {
      setDisplayedTopics(assistant.topics)
    }
  }, [assistant.topics, pinTopicsToTop])

  // 控制话题载入
  useEffect(() => {
    loadTopics()
    // if (!isLoaded) {
    //   startTransition(() => {
    //   })
    // } else {
    //   loadTopics()
    // }
  }, [loadTopics])

  // 控制 topic indicator
  useEffect(() => {
    dispatch(newMessagesActions.setTopicFulfilled({ topicId: activeTopic.id, fulfilled: false }))
  }, [activeTopic.id, dispatch, topicFulfilledQuery])

  const isRenaming = useCallback(
    (topicId: string) => {
      return renamingTopics.includes(topicId)
    },
    [renamingTopics]
  )

  const isNewlyRenamed = useCallback(
    (topicId: string) => {
      return newlyRenamedTopics.includes(topicId)
    },
    [newlyRenamedTopics]
  )

  const handleDeleteClick = useCallback((topicId: string, e: React.MouseEvent) => {
    e.stopPropagation()

    if (deleteTimerRef.current) {
      clearTimeout(deleteTimerRef.current)
    }

    setDeletingTopicId(topicId)

    deleteTimerRef.current = setTimeout(() => setDeletingTopicId(null), 2000)
  }, [])

  const onClearMessages = useCallback((topic: Topic) => {
    // window.keyv.set(EVENT_NAMES.CHAT_COMPLETION_PAUSED, true)
    store.dispatch(setGenerating(false))
    EventEmitter.emit(EVENT_NAMES.CLEAR_MESSAGES, topic)
  }, [])

  const handleConfirmDelete = useCallback(
    async (topic: Topic, e: React.MouseEvent) => {
      e.stopPropagation()
      if (assistant.topics.length === 1) {
        return onClearMessages(topic)
      }
      await modelGenerating()
      const index = findIndex(assistant.topics, (t) => t.id === topic.id)
      if (topic.id === activeTopic.id) {
        setActiveTopic(assistant.topics[index + 1 === assistant.topics.length ? index - 1 : index + 1])
      }
      removeTopic(topic)
      setDeletingTopicId(null)
    },
    [activeTopic.id, assistant.topics, onClearMessages, removeTopic, setActiveTopic]
  )

  const onPinTopic = useCallback(
    (topic: Topic) => {
      const updatedTopic = { ...topic, pinned: !topic.pinned }
      updateTopic(updatedTopic)
    },
    [updateTopic]
  )

  const onDeleteTopic = useCallback(
    async (topic: Topic) => {
      await modelGenerating()
      if (topic.id === activeTopic?.id) {
        const index = findIndex(assistant.topics, (t) => t.id === topic.id)
        setActiveTopic(assistant.topics[index + 1 === assistant.topics.length ? index - 1 : index + 1])
      }
      removeTopic(topic)
    },
    [assistant.topics, removeTopic, setActiveTopic, activeTopic]
  )

  const onMoveTopic = useCallback(
    async (topic: Topic, toAssistant: Assistant) => {
      await modelGenerating()
      const index = findIndex(assistant.topics, (t) => t.id === topic.id)
      setActiveTopic(assistant.topics[index + 1 === assistant.topics.length ? 0 : index + 1])
      moveTopic(topic, toAssistant)
    },
    [assistant.topics, moveTopic, setActiveTopic]
  )

  const onSwitchTopic = useCallback(
    async (topic: Topic) => {
      // await modelGenerating()
      setActiveTopic(topic)
    },
    [setActiveTopic]
  )

  const exportMenuOptions = useSelector((state: RootState) => state.settings.exportMenuOptions)

  const [_targetTopic, setTargetTopic] = useState<Topic | null>(null)
  const targetTopic = useDeferredValue(_targetTopic)
  const getTopicMenuItems = useMemo(() => {
    const topic = targetTopic
    if (!topic) return []

    const menus: MenuProps['items'] = [
      {
        label: t('chat.topics.auto_rename'),
        key: 'auto-rename',
        icon: <i className="iconfont icon-business-smart-assistant" style={{ fontSize: '14px' }} />,
        disabled: isRenaming(topic.id),
        async onClick() {
          const messages = await TopicManager.getTopicMessages(topic.id)
          if (messages.length >= 2) {
            startTopicRenaming(topic.id)
            try {
              const summaryText = await fetchMessagesSummary({ messages, assistant })
              if (summaryText) {
                const updatedTopic = { ...topic, name: summaryText, isNameManuallyEdited: false }
                updateTopic(updatedTopic)
              } else {
                window.message?.error(t('message.error.fetchTopicName'))
              }
            } finally {
              finishTopicRenaming(topic.id)
            }
          }
        }
      },
      {
        label: t('chat.topics.edit.title'),
        key: 'rename',
        icon: <EditOutlined />,
        disabled: isRenaming(topic.id),
        async onClick() {
          const name = await PromptPopup.show({
            title: t('chat.topics.edit.title'),
            message: '',
            defaultValue: topic?.name || ''
          })
          if (name && topic?.name !== name) {
            const updatedTopic = { ...topic, name, isNameManuallyEdited: true }
            updateTopic(updatedTopic)
          }
        }
      },
      {
        label: t('chat.topics.prompt.label'),
        key: 'topic-prompt',
        icon: <i className="iconfont icon-ai-model1" style={{ fontSize: '14px' }} />,
        extra: (
          <Tooltip title={t('chat.topics.prompt.tips')}>
            <QuestionIcon />
          </Tooltip>
        ),
        async onClick() {
          const prompt = await PromptPopup.show({
            title: t('chat.topics.prompt.edit.title'),
            message: '',
            defaultValue: topic?.prompt || '',
            inputProps: {
              rows: 8,
              allowClear: true
            }
          })

          prompt !== null &&
            (() => {
              const updatedTopic = { ...topic, prompt: prompt.trim() }
              updateTopic(updatedTopic)
              topic.id === activeTopic.id && setActiveTopic(updatedTopic)
            })()
        }
      },
      {
        label: topic.pinned ? t('chat.topics.unpinned') : t('chat.topics.pinned'),
        key: 'pin',
        icon: <PushpinOutlined />,
        onClick() {
          onPinTopic(topic)
        }
      },
      {
        label: t('chat.topics.clear.title'),
        key: 'clear-messages',
        icon: <ClearOutlined />,
        async onClick() {
          window.modal.confirm({
            title: t('chat.input.clear.content'),
            centered: true,
            onOk: () => onClearMessages(topic)
          })
        }
      },
      {
        label: t('settings.topic.position.label'),
        key: 'topic-position',
        icon: <MenuOutlined />,
        children: [
          {
            label: t('settings.topic.position.left'),
            key: 'left',
            onClick: () => setTopicPosition('left')
          },
          {
            label: t('settings.topic.position.right'),
            key: 'right',
            onClick: () => setTopicPosition('right')
          }
        ]
      },
      {
        label: t('chat.topics.copy.title'),
        key: 'copy',
        icon: <CopyIcon />,
        children: [
          {
            label: t('chat.topics.copy.image'),
            key: 'img',
            onClick: () => EventEmitter.emit(EVENT_NAMES.COPY_TOPIC_IMAGE, topic)
          },
          {
            label: t('chat.topics.copy.md'),
            key: 'md',
            onClick: () => copyTopicAsMarkdown(topic)
          },
          {
            label: t('chat.topics.copy.plain_text'),
            key: 'plain_text',
            onClick: () => copyTopicAsPlainText(topic)
          }
        ]
      },
      {
        label: t('chat.topics.export.title'),
        key: 'export',
        icon: <UploadOutlined />,
        children: [
          exportMenuOptions.image && {
            label: t('chat.topics.export.image'),
            key: 'image',
            onClick: () => EventEmitter.emit(EVENT_NAMES.EXPORT_TOPIC_IMAGE, topic)
          },
          exportMenuOptions.markdown && {
            label: t('chat.topics.export.md.label'),
            key: 'markdown',
            onClick: () => exportTopicAsMarkdown(topic)
          },
          exportMenuOptions.markdown_reason && {
            label: t('chat.topics.export.md.reason'),
            key: 'markdown_reason',
            onClick: () => exportTopicAsMarkdown(topic, true)
          },
          exportMenuOptions.docx && {
            label: t('chat.topics.export.word'),
            key: 'word',
            onClick: async () => {
              const markdown = await topicToMarkdown(topic)
              window.api.export.toWord(markdown, removeSpecialCharactersForFileName(topic.name))
            }
          },
          exportMenuOptions.notion && {
            label: t('chat.topics.export.notion'),
            key: 'notion',
            onClick: async () => {
              exportTopicToNotion(topic)
            }
          },
          exportMenuOptions.yuque && {
            label: t('chat.topics.export.yuque'),
            key: 'yuque',
            onClick: async () => {
              const markdown = await topicToMarkdown(topic)
              exportMarkdownToYuque(topic.name, markdown)
            }
          },
          exportMenuOptions.obsidian && {
            label: t('chat.topics.export.obsidian'),
            key: 'obsidian',
            onClick: async () => {
              await ObsidianExportPopup.show({ title: topic.name, topic, processingMethod: '3' })
            }
          },
          exportMenuOptions.joplin && {
            label: t('chat.topics.export.joplin'),
            key: 'joplin',
            onClick: async () => {
              const topicMessages = await TopicManager.getTopicMessages(topic.id)
              exportMarkdownToJoplin(topic.name, topicMessages)
            }
          },
          exportMenuOptions.siyuan && {
            label: t('chat.topics.export.siyuan'),
            key: 'siyuan',
            onClick: async () => {
              const markdown = await topicToMarkdown(topic)
              exportMarkdownToSiyuan(topic.name, markdown)
            }
          }
        ].filter(Boolean) as ItemType<MenuItemType>[]
      }
    ]

    if (assistants.length > 1 && assistant.topics.length > 1) {
      menus.push({
        label: t('chat.topics.move_to'),
        key: 'move',
        icon: <FolderOutlined />,
        children: assistants
          .filter((a) => a.id !== assistant.id)
          .map((a) => ({
            label: a.name,
            key: a.id,
            onClick: () => onMoveTopic(topic, a)
          }))
      })
    }

    if (assistant.topics.length > 1 && !topic.pinned) {
      menus.push({ type: 'divider' })
      menus.push({
        label: t('common.delete'),
        danger: true,
        key: 'delete',
        icon: <DeleteOutlined />,
        onClick: () => onDeleteTopic(topic)
      })
    }

    return menus
  }, [
    targetTopic,
    t,
    isRenaming,
    exportMenuOptions.image,
    exportMenuOptions.markdown,
    exportMenuOptions.markdown_reason,
    exportMenuOptions.docx,
    exportMenuOptions.notion,
    exportMenuOptions.yuque,
    exportMenuOptions.obsidian,
    exportMenuOptions.joplin,
    exportMenuOptions.siyuan,
    assistants,
    assistant,
    updateTopic,
    activeTopic.id,
    setActiveTopic,
    onPinTopic,
    onClearMessages,
    setTopicPosition,
    onMoveTopic,
    onDeleteTopic
  ])

  const singlealone = topicPosition === 'right' && position === 'right'

  return (
    <DraggableVirtualList
      className="topics-tab"
      list={displayedTopics}
      onUpdate={updateTopics}
<<<<<<< HEAD
      style={{
        height: '100%',
        padding: '13px 0 10px 10px',
        display: 'flex',
        flexDirection: 'column'
      }}
=======
      style={{ height: '100%', padding: '13px 0 10px 10px' }}
>>>>>>> 82923a7c
      itemContainerStyle={{ paddingBottom: '8px' }}
      header={
        <AddTopicButton onClick={() => EventEmitter.emit(EVENT_NAMES.ADD_NEW_TOPIC)}>
          <PlusOutlined />
          {t('chat.add.topic.title')}
        </AddTopicButton>
      }>
      {(topic) => {
        const isActive = topic.id === activeTopic?.id
        const topicName = topic.name.replace('`', '')
        const topicPrompt = topic.prompt
        const fullTopicPrompt = t('common.prompt') + ': ' + topicPrompt

        const getTopicNameClassName = () => {
          if (isRenaming(topic.id)) return 'shimmer'
          if (isNewlyRenamed(topic.id)) return 'typing'
          return ''
        }

        return (
          <Dropdown menu={{ items: getTopicMenuItems }} trigger={['contextMenu']}>
            <TopicListItem
              onContextMenu={() => setTargetTopic(topic)}
              className={classNames(isActive ? 'active' : '', singlealone ? 'singlealone' : '')}
              onClick={() => onSwitchTopic(topic)}
              style={{ borderRadius }}>
              {isTopicPending(topic.id) && !isActive && <PendingIndicator />}
              {isTopicFulfilled(topic.id) && !isActive && <FulfilledIndicator />}
              <TopicNameContainer>
                <TopicName className={getTopicNameClassName()} title={topicName}>
                  {topicName}
                </TopicName>
                {!topic.pinned && (
                  <Tooltip
                    placement="bottom"
                    mouseEnterDelay={0.7}
                    title={
                      <div>
                        <div style={{ fontSize: '12px', opacity: 0.8, fontStyle: 'italic' }}>
                          {t('chat.topics.delete.shortcut', { key: isMac ? '⌘' : 'Ctrl' })}
                        </div>
                      </div>
                    }>
                    <MenuButton
                      className="menu"
                      onClick={(e) => {
                        if (e.ctrlKey || e.metaKey) {
                          handleConfirmDelete(topic, e)
                        } else if (deletingTopicId === topic.id) {
                          handleConfirmDelete(topic, e)
                        } else {
                          handleDeleteClick(topic.id, e)
                        }
                      }}>
                      {deletingTopicId === topic.id ? (
                        <DeleteOutlined style={{ color: 'var(--color-error)' }} />
                      ) : (
                        <CloseOutlined />
                      )}
                    </MenuButton>
                  </Tooltip>
                )}
                {topic.pinned && (
                  <MenuButton className="pin">
                    <PushpinOutlined />
                  </MenuButton>
                )}
              </TopicNameContainer>
              {topicPrompt && (
                <TopicPromptText className="prompt" title={fullTopicPrompt}>
                  {fullTopicPrompt}
                </TopicPromptText>
              )}
              {showTopicTime && <TopicTime className="time">{dayjs(topic.createdAt).format('MM/DD HH:mm')}</TopicTime>}
            </TopicListItem>
          </Dropdown>
        )
      }}
    </DraggableVirtualList>
  )
}

const TopicListItem = styled.div`
  padding: 7px 12px;
  border-radius: var(--list-item-border-radius);
  font-size: 13px;
  display: flex;
  flex-direction: column;
  justify-content: space-between;
  position: relative;
  cursor: pointer;
  position: relative;
  width: calc(var(--assistants-width) - 20px);
  .menu {
    opacity: 0;
    color: var(--color-text-3);
  }
  &:hover {
    background-color: var(--color-list-item-hover);
    transition: background-color 0.1s;
    .menu {
      opacity: 1;
    }
  }
  &.active {
    background-color: var(--color-list-item);
    box-shadow: 0 1px 2px 0 rgba(0, 0, 0, 0.05);
    .menu {
      opacity: 1;
      &:hover {
        color: var(--color-text-2);
      }
    }
  }
  &.singlealone {
    border-radius: 0 !important;
    &:hover {
      background-color: var(--color-background-soft);
    }
    &.active {
      border-left: 2px solid var(--color-primary);
      box-shadow: none;
    }
  }
`

const TopicNameContainer = styled.div`
  display: flex;
  flex-direction: row;
  align-items: center;
  gap: 4px;
  justify-content: space-between;
`

const TopicName = styled.div`
  display: -webkit-box;
  -webkit-line-clamp: 1;
  -webkit-box-orient: vertical;
  overflow: hidden;
  font-size: 13px;
  position: relative;
  will-change: background-position, width;

  --color-shimmer-mid: var(--color-text-1);
  --color-shimmer-end: color-mix(in srgb, var(--color-text-1) 25%, transparent);

  &.shimmer {
    background: linear-gradient(to left, var(--color-shimmer-end), var(--color-shimmer-mid), var(--color-shimmer-end));
    background-size: 200% 100%;
    background-clip: text;
    color: transparent;
    animation: shimmer 3s linear infinite;
  }

  &.typing {
    display: block;
    -webkit-line-clamp: unset;
    -webkit-box-orient: unset;
    white-space: nowrap;
    overflow: hidden;
    animation: typewriter 0.5s steps(40, end);
  }

  @keyframes shimmer {
    0% {
      background-position: 200% 0;
    }
    100% {
      background-position: -200% 0;
    }
  }

  @keyframes typewriter {
    from {
      width: 0;
    }
    to {
      width: 100%;
    }
  }
`

const PendingIndicator = styled.div.attrs({
  className: 'animation-pulse'
})`
  --pulse-size: 5px;
  width: 5px;
  height: 5px;
  position: absolute;
  left: 3px;
  top: 15px;
  border-radius: 50%;
  background-color: var(--color-status-warning);
`

const FulfilledIndicator = styled.div.attrs({
  className: 'animation-pulse'
})`
  --pulse-size: 5px;
  width: 5px;
  height: 5px;
  position: absolute;
  left: 3px;
  top: 15px;
  border-radius: 50%;
  background-color: var(--color-status-success);
`

const AddTopicButton = styled.div`
  display: flex;
  align-items: center;
  gap: 6px;
  width: calc(100% - 10px);
  padding: 7px 12px;
  margin-bottom: 8px;
  background: transparent;
  color: var(--color-text-2);
  font-size: 13px;
  border-radius: var(--list-item-border-radius);
  cursor: pointer;
  transition: all 0.2s;
  margin-top: -5px;

  &:hover {
    background-color: var(--color-list-item-hover);
    color: var(--color-text-1);
  }

  .anticon {
    font-size: 12px;
  }
`

const TopicPromptText = styled.div`
  color: var(--color-text-2);
  font-size: 12px;
  display: -webkit-box;
  -webkit-line-clamp: 2;
  -webkit-box-orient: vertical;
  overflow: hidden;
  ~ .prompt-text {
    margin-top: 10px;
  }
`

const TopicTime = styled.div`
  color: var(--color-text-3);
  font-size: 11px;
`

const MenuButton = styled.div`
  display: flex;
  flex-direction: row;
  justify-content: center;
  align-items: center;
  min-width: 20px;
  min-height: 20px;
  .anticon {
    font-size: 12px;
  }
`
const QuestionIcon = styled(QuestionCircleOutlined)`
  font-size: 14px;
  cursor: pointer;
  color: var(--color-text-3);
`

export default Topics<|MERGE_RESOLUTION|>--- conflicted
+++ resolved
@@ -460,16 +460,7 @@
       className="topics-tab"
       list={displayedTopics}
       onUpdate={updateTopics}
-<<<<<<< HEAD
-      style={{
-        height: '100%',
-        padding: '13px 0 10px 10px',
-        display: 'flex',
-        flexDirection: 'column'
-      }}
-=======
       style={{ height: '100%', padding: '13px 0 10px 10px' }}
->>>>>>> 82923a7c
       itemContainerStyle={{ paddingBottom: '8px' }}
       header={
         <AddTopicButton onClick={() => EventEmitter.emit(EVENT_NAMES.ADD_NEW_TOPIC)}>

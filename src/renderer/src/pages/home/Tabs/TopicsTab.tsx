import {
  ClearOutlined,
  CloseOutlined,
  DeleteOutlined,
  EditOutlined,
  FolderOutlined,
  PushpinOutlined,
  QuestionCircleOutlined,
  UploadOutlined
} from '@ant-design/icons'
import DragableList from '@renderer/components/DragableList'
import CopyIcon from '@renderer/components/Icons/CopyIcon'
import ObsidianFolderSelector from '@renderer/components/ObsidianFolderSelector'
import PromptPopup from '@renderer/components/Popups/PromptPopup'
import Scrollbar from '@renderer/components/Scrollbar'
import { isMac } from '@renderer/config/constant'
import { useAssistant, useAssistants } from '@renderer/hooks/useAssistant'
import { modelGenerating } from '@renderer/hooks/useRuntime'
import { useSettings } from '@renderer/hooks/useSettings'
import { TopicManager } from '@renderer/hooks/useTopic'
import { fetchMessagesSummary } from '@renderer/services/ApiService'
import { EVENT_NAMES, EventEmitter } from '@renderer/services/EventService'
import store, { RootState } from '@renderer/store'
import { setGenerating } from '@renderer/store/runtime'
import { Assistant, Topic } from '@renderer/types'
import { removeSpecialCharactersForFileName } from '@renderer/utils'
import { copyTopicAsMarkdown } from '@renderer/utils/copy'
import {
<<<<<<< HEAD
  exportMarkdownToNotion,
  exportMarkdownToObsidian,
=======
>>>>>>> 61829ab5
  exportMarkdownToYuque,
  exportTopicAsMarkdown,
  exportTopicToNotion,
  topicToMarkdown
} from '@renderer/utils/export'
import { Dropdown, MenuProps, Tooltip } from 'antd'
import dayjs from 'dayjs'
import { findIndex } from 'lodash'
import { FC, useCallback, useRef, useState } from 'react'
import { useTranslation } from 'react-i18next'
import { useSelector } from 'react-redux'
import styled from 'styled-components'

interface Props {
  assistant: Assistant
  activeTopic: Topic
  setActiveTopic: (topic: Topic) => void
}

const Topics: FC<Props> = ({ assistant: _assistant, activeTopic, setActiveTopic }) => {
  const { assistants } = useAssistants()
  const { assistant, removeTopic, moveTopic, updateTopic, updateTopics } = useAssistant(_assistant.id)
  const { t } = useTranslation()
  const { showTopicTime, topicPosition } = useSettings()

  const borderRadius = showTopicTime ? 12 : 'var(--list-item-border-radius)'

  const [deletingTopicId, setDeletingTopicId] = useState<string | null>(null)
  const deleteTimerRef = useRef<NodeJS.Timeout>()

  const obsidianApiKey = useSelector((state: RootState) => state.settings.obsidianApiKey)
  const obsidianUrl = useSelector((state: RootState) => state.settings.obsidianUrl)

  const handleDeleteClick = useCallback((topicId: string, e: React.MouseEvent) => {
    e.stopPropagation()

    if (deleteTimerRef.current) {
      clearTimeout(deleteTimerRef.current)
    }

    setDeletingTopicId(topicId)

    deleteTimerRef.current = setTimeout(() => setDeletingTopicId(null), 2000)
  }, [])

  const onClearMessages = useCallback((topic: Topic) => {
    // window.keyv.set(EVENT_NAMES.CHAT_COMPLETION_PAUSED, true)
    store.dispatch(setGenerating(false))
    EventEmitter.emit(EVENT_NAMES.CLEAR_MESSAGES, topic)
  }, [])

  const handleConfirmDelete = useCallback(
    async (topic: Topic, e: React.MouseEvent) => {
      e.stopPropagation()
      if (assistant.topics.length === 1) {
        return onClearMessages(topic)
      }
      await modelGenerating()
      const index = findIndex(assistant.topics, (t) => t.id === topic.id)
      setActiveTopic(assistant.topics[index + 1 === assistant.topics.length ? index - 1 : index + 1])
      removeTopic(topic)
      setDeletingTopicId(null)
    },
    [assistant.topics, onClearMessages, removeTopic, setActiveTopic]
  )

  const onPinTopic = useCallback(
    (topic: Topic) => {
      const updatedTopic = { ...topic, pinned: !topic.pinned }
      updateTopic(updatedTopic)
    },
    [updateTopic]
  )

  const onDeleteTopic = useCallback(
    async (topic: Topic) => {
      await modelGenerating()
      if (topic.id === activeTopic?.id) {
        const index = findIndex(assistant.topics, (t) => t.id === topic.id)
        setActiveTopic(assistant.topics[index + 1 === assistant.topics.length ? index - 1 : index + 1])
      }
      removeTopic(topic)
    },
    [assistant.topics, removeTopic, setActiveTopic, activeTopic]
  )

  const onMoveTopic = useCallback(
    async (topic: Topic, toAssistant: Assistant) => {
      await modelGenerating()
      const index = findIndex(assistant.topics, (t) => t.id === topic.id)
      setActiveTopic(assistant.topics[index + 1 === assistant.topics.length ? 0 : index + 1])
      moveTopic(topic, toAssistant)
    },
    [assistant.topics, moveTopic, setActiveTopic]
  )

  const onSwitchTopic = useCallback(
    async (topic: Topic) => {
      // await modelGenerating()
      setActiveTopic(topic)
    },
    [setActiveTopic]
  )

  const getTopicMenuItems = useCallback(
    (topic: Topic) => {
      const menus: MenuProps['items'] = [
        {
          label: t('chat.topics.auto_rename'),
          key: 'auto-rename',
          icon: <i className="iconfont icon-business-smart-assistant" style={{ fontSize: '14px' }} />,
          async onClick() {
            const messages = await TopicManager.getTopicMessages(topic.id)
            if (messages.length >= 2) {
              const summaryText = await fetchMessagesSummary({ messages, assistant })
              if (summaryText) {
                updateTopic({ ...topic, name: summaryText })
              }
            }
          }
        },
        {
          label: t('chat.topics.edit.title'),
          key: 'rename',
          icon: <EditOutlined />,
          async onClick() {
            const name = await PromptPopup.show({
              title: t('chat.topics.edit.title'),
              message: '',
              defaultValue: topic?.name || ''
            })
            if (name && topic?.name !== name) {
              updateTopic({ ...topic, name })
            }
          }
        },
        {
          label: t('chat.topics.prompt'),
          key: 'topic-prompt',
          icon: <i className="iconfont icon-ai-model1" style={{ fontSize: '14px' }} />,
          extra: (
            <Tooltip title={t('chat.topics.prompt.tips')}>
              <QuestionIcon />
            </Tooltip>
          ),
          async onClick() {
            const prompt = await PromptPopup.show({
              title: t('chat.topics.prompt.edit.title'),
              message: '',
              defaultValue: topic?.prompt || '',
              inputProps: {
                rows: 8,
                allowClear: true
              }
            })
            prompt && updateTopic({ ...topic, prompt: prompt.trim() })
          }
        },
        {
          label: topic.pinned ? t('chat.topics.unpinned') : t('chat.topics.pinned'),
          key: 'pin',
          icon: <PushpinOutlined />,
          onClick() {
            onPinTopic(topic)
          }
        },
        {
          label: t('chat.topics.clear.title'),
          key: 'clear-messages',
          icon: <ClearOutlined />,
          async onClick() {
            window.modal.confirm({
              title: t('chat.input.clear.content'),
              centered: true,
              onOk: () => onClearMessages(topic)
            })
          }
        },
        {
          label: t('chat.topics.copy.title'),
          key: 'copy',
          icon: <CopyIcon />,
          children: [
            {
              label: t('chat.topics.copy.image'),
              key: 'img',
              onClick: () => EventEmitter.emit(EVENT_NAMES.COPY_TOPIC_IMAGE, topic)
            },
            {
              label: t('chat.topics.copy.md'),
              key: 'md',
              onClick: () => copyTopicAsMarkdown(topic)
            }
          ]
        },
        {
          label: t('chat.topics.export.title'),
          key: 'export',
          icon: <UploadOutlined />,
          children: [
            {
              label: t('chat.topics.export.image'),
              key: 'image',
              onClick: () => EventEmitter.emit(EVENT_NAMES.EXPORT_TOPIC_IMAGE, topic)
            },
            {
              label: t('chat.topics.export.md'),
              key: 'markdown',
              onClick: () => exportTopicAsMarkdown(topic)
            },

            {
              label: t('chat.topics.export.word'),
              key: 'word',
              onClick: async () => {
                const markdown = await topicToMarkdown(topic)
                window.api.export.toWord(markdown, removeSpecialCharactersForFileName(topic.name))
              }
            },
            {
              label: t('chat.topics.export.notion'),
              key: 'notion',
              onClick: async () => {
                exportTopicToNotion(topic)
              }
            },
            {
              label: t('chat.topics.export.yuque'),
              key: 'yuque',
              onClick: async () => {
                const markdown = await topicToMarkdown(topic)
                exportMarkdownToYuque(topic.name, markdown)
              }
            },
            {
              label: t('chat.topics.export.obsidian'),
              key: 'obsidian',
              onClick: async () => {
                const markdown = await topicToMarkdown(topic)
                if (!obsidianUrl || !obsidianApiKey) {
                  window.message.error(t('chat.topics.export.obsidian_not_configured'))
                  return
                }
                try {
                  // 初始获取根目录结构
                  const response = await fetch(`${obsidianUrl}/vault/`, {
                    headers: {
                      Authorization: `Bearer ${obsidianApiKey}`
                    }
                  })

                  if (!response.ok) {
                    window.message.error(t('chat.topics.export.obsidian_fetch_failed'))
                    return
                  }

                  const data = await response.json()

                  // 创建一个状态变量来存储选择的路径
                  let selectedPath = '/'

                  // 显示文件夹选择对话框
                  window.modal.confirm({
                    title: t('chat.topics.export.obsidian_select_folder'),
                    content: (
                      <ObsidianFolderSelector
                        defaultPath={selectedPath}
                        initialFiles={data.files || []}
                        obsidianUrl={obsidianUrl}
                        obsidianApiKey={obsidianApiKey}
                        onPathChange={(path) => {
                          selectedPath = path
                        }}
                      />
                    ),
                    width: 600,
                    icon: null,
                    closable: true,
                    maskClosable: true,
                    centered: true,
                    okButtonProps: { type: 'primary' },
                    okText: t('chat.topics.export.obsidian_select_folder.btn'),
                    onOk: () => {
                      exportMarkdownToObsidian(topic.name, markdown, selectedPath)
                    }
                  })
                } catch (error) {
                  window.message.error(t('chat.topics.export.obsidian_fetch_failed'))
                  console.error(error)
                }
              }
            }
          ]
        }
      ]

      if (assistants.length > 1 && assistant.topics.length > 1) {
        menus.push({
          label: t('chat.topics.move_to'),
          key: 'move',
          icon: <FolderOutlined />,
          children: assistants
            .filter((a) => a.id !== assistant.id)
            .map((a) => ({
              label: a.name,
              key: a.id,
              onClick: () => onMoveTopic(topic, a)
            }))
        })
      }

      if (assistant.topics.length > 1 && !topic.pinned) {
        menus.push({ type: 'divider' })
        menus.push({
          label: t('common.delete'),
          danger: true,
          key: 'delete',
          icon: <DeleteOutlined />,
          onClick: () => onDeleteTopic(topic)
        })
      }

      return menus
    },
    [assistant, assistants, onClearMessages, onDeleteTopic, onPinTopic, onMoveTopic, t, updateTopic]
  )

  return (
    <Container right={topicPosition === 'right'} className="topics-tab">
      <DragableList list={assistant.topics} onUpdate={updateTopics}>
        {(topic) => {
          const isActive = topic.id === activeTopic?.id
          const topicName = topic.name.replace('`', '')
          const topicPrompt = topic.prompt
          const fullTopicPrompt = t('common.prompt') + ': ' + topicPrompt
          return (
            <Dropdown menu={{ items: getTopicMenuItems(topic) }} trigger={['contextMenu']} key={topic.id}>
              <TopicListItem
                className={isActive ? 'active' : ''}
                onClick={() => onSwitchTopic(topic)}
                style={{ borderRadius }}>
                <TopicName className="name" title={topicName}>
                  {topicName}
                </TopicName>
                {topicPrompt && (
                  <TopicPromptText className="prompt" title={fullTopicPrompt}>
                    {fullTopicPrompt}
                  </TopicPromptText>
                )}
                {showTopicTime && (
                  <TopicTime className="time">{dayjs(topic.createdAt).format('MM/DD HH:mm')}</TopicTime>
                )}
                <MenuButton className="pin">{topic.pinned && <PushpinOutlined />}</MenuButton>
                {isActive && !topic.pinned && (
                  <Tooltip
                    placement="bottom"
                    mouseEnterDelay={0.7}
                    title={
                      <div>
                        <div style={{ fontSize: '12px', opacity: 0.8, fontStyle: 'italic' }}>
                          {t('chat.topics.delete.shortcut', { key: isMac ? '⌘' : 'Ctrl' })}
                        </div>
                      </div>
                    }>
                    <MenuButton
                      className="menu"
                      onClick={(e) => {
                        if (e.ctrlKey || e.metaKey) {
                          handleConfirmDelete(topic, e)
                        } else if (deletingTopicId === topic.id) {
                          handleConfirmDelete(topic, e)
                        } else {
                          handleDeleteClick(topic.id, e)
                        }
                      }}>
                      {deletingTopicId === topic.id ? (
                        <DeleteOutlined style={{ color: 'var(--color-error)' }} />
                      ) : (
                        <CloseOutlined />
                      )}
                    </MenuButton>
                  </Tooltip>
                )}
              </TopicListItem>
            </Dropdown>
          )
        }}
      </DragableList>
      <div style={{ minHeight: '10px' }}></div>
    </Container>
  )
}

const Container = styled(Scrollbar)`
  display: flex;
  flex-direction: column;
  padding-top: 11px;
  user-select: none;
`

const TopicListItem = styled.div`
  padding: 7px 12px;
  margin-left: 10px;
  margin-right: 4px;
  border-radius: var(--list-item-border-radius);
  font-family: Ubuntu;
  font-size: 13px;
  display: flex;
  flex-direction: column;
  justify-content: space-between;
  position: relative;
  font-family: Ubuntu;
  cursor: pointer;
  border: 0.5px solid transparent;
  .menu {
    opacity: 0;
    color: var(--color-text-3);
  }
  &:hover {
    background-color: var(--color-background-soft);
    .name {
    }
  }
  &.active {
    background-color: var(--color-background-soft);
    border: 0.5px solid var(--color-border);
    .name {
    }
    .menu {
      opacity: 1;
      background-color: var(--color-background-soft);
      &:hover {
        color: var(--color-text-2);
      }
    }
  }
`

const TopicName = styled.div`
  display: -webkit-box;
  -webkit-line-clamp: 1;
  -webkit-box-orient: vertical;
  overflow: hidden;
  font-size: 13px;
`

const TopicPromptText = styled.div`
  color: var(--color-text-2);
  font-size: 12px;
  display: -webkit-box;
  -webkit-line-clamp: 2;
  -webkit-box-orient: vertical;
  overflow: hidden;
  ~ .prompt-text {
    margin-top: 10px;
  }
`

const TopicTime = styled.div`
  color: var(--color-text-3);
  font-size: 11px;
`

const MenuButton = styled.div`
  display: flex;
  flex-direction: row;
  justify-content: center;
  align-items: center;
  min-width: 22px;
  min-height: 22px;
  position: absolute;
  right: 8px;
  top: 6px;
  .anticon {
    font-size: 12px;
  }
`
const QuestionIcon = styled(QuestionCircleOutlined)`
  font-size: 14px;
  cursor: pointer;
  color: var(--color-text-3);
`

export default Topics<|MERGE_RESOLUTION|>--- conflicted
+++ resolved
@@ -26,11 +26,8 @@
 import { removeSpecialCharactersForFileName } from '@renderer/utils'
 import { copyTopicAsMarkdown } from '@renderer/utils/copy'
 import {
-<<<<<<< HEAD
   exportMarkdownToNotion,
   exportMarkdownToObsidian,
-=======
->>>>>>> 61829ab5
   exportMarkdownToYuque,
   exportTopicAsMarkdown,
   exportTopicToNotion,

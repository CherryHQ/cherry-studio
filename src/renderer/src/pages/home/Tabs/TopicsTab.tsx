--- conflicted
+++ resolved
@@ -350,11 +350,7 @@
             label: t('notes.save'),
             key: 'notes',
             onClick: async () => {
-<<<<<<< HEAD
-              exportTopicToNotes(topic)
-=======
               exportTopicToNotes(topic, notesPath)
->>>>>>> 84869a4d
             }
           }
         ]

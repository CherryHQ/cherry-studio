--- conflicted
+++ resolved
@@ -36,20 +36,11 @@
   exportTopicToNotion,
   topicToMarkdown
 } from '@renderer/utils/export'
-<<<<<<< HEAD
-import { hasTopicPendingRequests } from '@renderer/utils/queue'
 import { Dropdown, MenuProps, Skeleton, Tooltip } from 'antd'
 import { ItemType, MenuItemType } from 'antd/es/menu/interface'
 import dayjs from 'dayjs'
 import { findIndex } from 'lodash'
 import { FC, useCallback, useDeferredValue, useEffect, useMemo, useRef, useState, useTransition } from 'react'
-=======
-import { Dropdown, MenuProps, Tooltip } from 'antd'
-import { ItemType, MenuItemType } from 'antd/es/menu/interface'
-import dayjs from 'dayjs'
-import { findIndex } from 'lodash'
-import { FC, useCallback, useDeferredValue, useEffect, useMemo, useRef, useState } from 'react'
->>>>>>> 0649b060
 import { useTranslation } from 'react-i18next'
 import { useDispatch, useSelector } from 'react-redux'
 import styled from 'styled-components'
@@ -88,29 +79,6 @@
     }, SKELETON_MIN_TIME)
   }, [])
 
-<<<<<<< HEAD
-  const pendingTopics = useMemo(() => {
-    return new Set<string>()
-  }, [])
-  const isMessagePending = useCallback(
-    (topicId: string) => {
-      const hasPending = hasTopicPendingRequests(topicId)
-      if (topicId === activeTopic.id && !hasPending) {
-        pendingTopics.delete(topicId)
-        return false
-      }
-      if (pendingTopics.has(topicId)) {
-        return true
-      }
-      if (hasPending) {
-        pendingTopics.add(topicId)
-        return true
-      }
-      return false
-    },
-    [activeTopic.id, pendingTopics]
-  )
-=======
   const isPending = useCallback((topicId: string) => topicLoadingQuery[topicId], [topicLoadingQuery])
   const isFulfilled = useCallback((topicId: string) => topicFulfilledQuery[topicId], [topicFulfilledQuery])
   const dispatch = useDispatch()
@@ -118,7 +86,6 @@
   useEffect(() => {
     dispatch(newMessagesActions.setTopicFulfilled({ topicId: activeTopic.id, fulfilled: false }))
   }, [activeTopic.id, dispatch, topicFulfilledQuery])
->>>>>>> 0649b060
 
   const isRenaming = useCallback(
     (topicId: string) => {
@@ -487,14 +454,12 @@
     })
   }, [assistant.topics, pinTopicsToTop])
 
-<<<<<<< HEAD
+  const singlealone = topicPosition === 'right' && position === 'right'
+
   // FIXME: 如果添加其他transition会导致skeleton重新显示
   if (isShowSkeleton) {
     return <TopicsSkeleton></TopicsSkeleton>
   }
-=======
-  const singlealone = topicPosition === 'right' && position === 'right'
->>>>>>> 0649b060
 
   return (
     <DraggableList
@@ -528,12 +493,8 @@
               className={classNames(isActive ? 'active' : '', singlealone ? 'singlealone' : '')}
               onClick={() => onSwitchTopic(topic)}
               style={{ borderRadius }}>
-<<<<<<< HEAD
-              {isMessagePending(topic.id) && !isActive && <PendingIndicator />}
-=======
               {isPending(topic.id) && !isActive && <PendingIndicator />}
               {isFulfilled(topic.id) && !isActive && <FulfilledIndicator />}
->>>>>>> 0649b060
               <TopicNameContainer>
                 <TopicName className={getTopicNameClassName()} title={topicName}>
                   {topicName}

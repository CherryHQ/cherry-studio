import {
  ClearOutlined,
  CloseOutlined,
  DeleteOutlined,
  EditOutlined,
  PushpinOutlined,
  QuestionCircleOutlined,
  RobotOutlined,
  UploadOutlined
} from '@ant-design/icons'
import DragableList from '@renderer/components/DragableList'
import CopyIcon from '@renderer/components/Icons/CopyIcon'
import ObsidianExportPopup from '@renderer/components/Popups/ObsidianExportPopup'
import PromptPopup from '@renderer/components/Popups/PromptPopup'
import Scrollbar from '@renderer/components/Scrollbar'
import { isMac } from '@renderer/config/constant'
import { useActiveTopicContext } from '@renderer/context/ActiveTopicContext'
import { useAssistants } from '@renderer/hooks/useAssistant'
import { modelGenerating } from '@renderer/hooks/useRuntime'
import { useSettings } from '@renderer/hooks/useSettings'
import { TopicManager, useTopics } from '@renderer/hooks/useTopic'
import { fetchMessagesSummary } from '@renderer/services/ApiService'
import { EVENT_NAMES, EventEmitter } from '@renderer/services/EventService'
import store from '@renderer/store'
import { setGenerating } from '@renderer/store/runtime'
import { Assistant, Topic } from '@renderer/types'
import { removeSpecialCharactersForFileName } from '@renderer/utils'
import { copyTopicAsMarkdown } from '@renderer/utils/copy'
import {
  exportMarkdownToJoplin,
  exportMarkdownToSiyuan,
  exportMarkdownToYuque,
  exportTopicAsMarkdown,
  exportTopicToNotion,
  topicToMarkdown
} from '@renderer/utils/export'
import { hasTopicPendingRequests } from '@renderer/utils/queue'
import { Dropdown, MenuProps, Tooltip } from 'antd'
import dayjs from 'dayjs'
<<<<<<< HEAD
import { FC, useCallback, useMemo, useRef, useState } from 'react'
=======
import { findIndex } from 'lodash'
import { FC, startTransition, useCallback, useMemo, useRef, useState } from 'react'
>>>>>>> ba640d40
import { useTranslation } from 'react-i18next'
import styled from 'styled-components'

interface Props {
  assistant: Assistant
  selectedAssistant: Assistant | null // 为了保持旧的 UI 习惯
}

const Topics: FC<Props> = ({ assistant, selectedAssistant }) => {
  const { activeTopic, setActiveTopic } = useActiveTopicContext()
  const { assistants } = useAssistants()
  const { topics, removeTopic, switchAssistant, updateTopic, updateTopics } = useTopics()
  const { t } = useTranslation()
  const { showTopicTime, topicPosition } = useSettings()

  const borderRadius = showTopicTime ? 12 : 'var(--list-item-border-radius)'

  const [deletingTopicId, setDeletingTopicId] = useState<string | null>(null)
  const deleteTimerRef = useRef<NodeJS.Timeout>(null)

  const pendingTopics = useMemo(() => {
    return new Set<string>()
  }, [])
  const isPending = useCallback(
    (topicId: string) => {
      const hasPending = hasTopicPendingRequests(topicId)
      if (topicId === activeTopic.id && !hasPending) {
        pendingTopics.delete(topicId)
        return false
      }
      if (pendingTopics.has(topicId)) {
        return true
      }
      if (hasPending) {
        pendingTopics.add(topicId)
        return true
      }
      return false
    },
    [activeTopic.id, pendingTopics]
  )

  const handleShowDeleteClick = useCallback((topicId: string, e: React.MouseEvent) => {
    e.stopPropagation()

    if (deleteTimerRef.current) {
      clearTimeout(deleteTimerRef.current)
    }

    setDeletingTopicId(topicId)

    deleteTimerRef.current = setTimeout(() => setDeletingTopicId(null), 2000)
  }, [])

  const onClearMessages = useCallback((topic: Topic) => {
    // window.keyv.set(EVENT_NAMES.CHAT_COMPLETION_PAUSED, true)
    store.dispatch(setGenerating(false))
    EventEmitter.emit(EVENT_NAMES.CLEAR_MESSAGES, topic)
  }, [])

  const onDeleteTopic = useCallback(
    async (topic: Topic) => {
      await modelGenerating()
      removeTopic(topic)
    },
    [removeTopic]
  )

  const handleDeleteAfterShown = useCallback(
    async (topic: Topic, e: React.MouseEvent) => {
      e.stopPropagation()
      if (topics.length === 1) {
        return onClearMessages(topic)
      }
      onDeleteTopic(topic)
      setDeletingTopicId(null)
    },
    [topics, onClearMessages, onDeleteTopic]
  )

  const onPinTopic = useCallback(
    (topic: Topic) => {
      const updatedTopic = { ...topic, pinned: !topic.pinned }
      updateTopic(updatedTopic)
    },
    [updateTopic]
  )

  const onSwitchAssistant = useCallback(
    async (topic: Topic, toAssistant: Assistant) => {
      await modelGenerating()
      switchAssistant(topic, toAssistant)
    },
    [switchAssistant]
  )

  const onSwitchTopic = useCallback(
    async (topic: Topic) => {
      // await modelGenerating()
      startTransition(() => {
        setActiveTopic(topic)
      })
    },
    [setActiveTopic]
  )

  const getTopicMenuItems = useCallback(
    (topic: Topic) => {
      const menus: MenuProps['items'] = [
        {
          label: t('chat.topics.auto_rename'),
          key: 'auto-rename',
          icon: <i className="iconfont icon-business-smart-assistant" style={{ fontSize: '14px' }} />,
          async onClick() {
            const messages = await TopicManager.getTopicMessages(topic.id)
            if (messages.length >= 2) {
              const summaryText = await fetchMessagesSummary({
                messages,
                assistant: selectedAssistant || assistant
              })
              if (summaryText) {
                updateTopic({ ...topic, name: summaryText, isNameManuallyEdited: false })
              }
            }
          }
        },
        {
          label: t('chat.topics.edit.title'),
          key: 'rename',
          icon: <EditOutlined />,
          async onClick() {
            const name = await PromptPopup.show({
              title: t('chat.topics.edit.title'),
              message: '',
              defaultValue: topic?.name || ''
            })
            if (name && topic?.name !== name) {
              updateTopic({ ...topic, name, isNameManuallyEdited: true })
            }
          }
        },
        {
          label: t('chat.topics.prompt'),
          key: 'topic-prompt',
          icon: <i className="iconfont icon-ai-model1" style={{ fontSize: '14px' }} />,
          extra: (
            <Tooltip title={t('chat.topics.prompt.tips')}>
              <QuestionIcon />
            </Tooltip>
          ),
          async onClick() {
            const prompt = await PromptPopup.show({
              title: t('chat.topics.prompt.edit.title'),
              message: '',
              defaultValue: topic?.prompt || '',
              inputProps: {
                rows: 8,
                allowClear: true
              }
            })
            prompt && updateTopic({ ...topic, prompt: prompt.trim() })
          }
        },
        {
          label: topic.pinned ? t('chat.topics.unpinned') : t('chat.topics.pinned'),
          key: 'pin',
          icon: <PushpinOutlined />,
          onClick() {
            onPinTopic(topic)
          }
        },
        {
          label: t('chat.topics.clear.title'),
          key: 'clear-messages',
          icon: <ClearOutlined />,
          async onClick() {
            window.modal.confirm({
              title: t('chat.input.clear.content'),
              centered: true,
              onOk: () => onClearMessages(topic)
            })
          }
        },
        {
          label: t('chat.topics.copy.title'),
          key: 'copy',
          icon: <CopyIcon />,
          children: [
            {
              label: t('chat.topics.copy.image'),
              key: 'img',
              onClick: () => EventEmitter.emit(EVENT_NAMES.COPY_TOPIC_IMAGE, topic)
            },
            {
              label: t('chat.topics.copy.md'),
              key: 'md',
              onClick: () => copyTopicAsMarkdown(topic)
            }
          ]
        },
        {
          label: t('chat.topics.export.title'),
          key: 'export',
          icon: <UploadOutlined />,
          children: [
            {
              label: t('chat.topics.export.image'),
              key: 'image',
              onClick: () => EventEmitter.emit(EVENT_NAMES.EXPORT_TOPIC_IMAGE, topic)
            },
            {
              label: t('chat.topics.export.md'),
              key: 'markdown',
              onClick: () => exportTopicAsMarkdown(topic)
            },

            {
              label: t('chat.topics.export.word'),
              key: 'word',
              onClick: async () => {
                const markdown = await topicToMarkdown(topic)
                window.api.export.toWord(markdown, removeSpecialCharactersForFileName(topic.name))
              }
            },
            {
              label: t('chat.topics.export.notion'),
              key: 'notion',
              onClick: async () => {
                exportTopicToNotion(topic)
              }
            },
            {
              label: t('chat.topics.export.yuque'),
              key: 'yuque',
              onClick: async () => {
                const markdown = await topicToMarkdown(topic)
                exportMarkdownToYuque(topic.name, markdown)
              }
            },
            {
              label: t('chat.topics.export.obsidian'),
              key: 'obsidian',
              onClick: async () => {
                const markdown = await topicToMarkdown(topic)
                await ObsidianExportPopup.show({ title: topic.name, markdown, processingMethod: '3' })
              }
            },
            {
              label: t('chat.topics.export.joplin'),
              key: 'joplin',
              onClick: async () => {
                const markdown = await topicToMarkdown(topic)
                exportMarkdownToJoplin(topic.name, markdown)
              }
            },
            {
              label: t('chat.topics.export.siyuan'),
              key: 'siyuan',
              onClick: async () => {
                const markdown = await topicToMarkdown(topic)
                exportMarkdownToSiyuan(topic.name, markdown)
              }
            }
          ]
        }
      ]

      // 切换助手：助手可以没有话题，所以不需要检查助手关联的话题数量
      if (assistants.length > 1) {
        menus.push({
          label: t('chat.topics.switch_assistant'),
          key: 'switch-assistant',
          icon: <RobotOutlined />,
          children: assistants.map((a) => ({
            label: a.name,
            key: a.id,
            disabled: a.id === topic.assistantId,
            onClick: () => onSwitchAssistant(topic, a)
          }))
        })
      }

      if (topics.length > 1 && !topic.pinned) {
        menus.push({ type: 'divider' })
        menus.push({
          label: t('common.delete'),
          danger: true,
          key: 'delete',
          icon: <DeleteOutlined />,
          onClick: () => onDeleteTopic(topic)
        })
      }

      return menus
    },
    [
      t,
      assistants,
      topics.length,
      selectedAssistant,
      assistant,
      updateTopic,
      onPinTopic,
      onClearMessages,
      onSwitchAssistant,
      onDeleteTopic
    ]
  )

  const displayTopics = useMemo(() => {
    if (selectedAssistant) {
      return topics.filter((topic) => topic.assistantId === selectedAssistant.id)
    }
    return topics
  }, [topics, selectedAssistant])

  const handleTopicsUpdate = useCallback(
    (updatedTopics: Topic[]) => {
      if (selectedAssistant) {
        const otherTopics = topics.filter((topic) => topic.assistantId !== selectedAssistant.id)
        updateTopics([...updatedTopics, ...otherTopics])
      } else {
        updateTopics(updatedTopics)
      }
    },
    [selectedAssistant, topics, updateTopics]
  )

  return (
    <Container right={topicPosition === 'right'} className="topics-tab">
      <DragableList list={displayTopics} onUpdate={handleTopicsUpdate}>
        {(topic) => {
          const isActive = topic.id === activeTopic?.id
          const topicName = topic.name.replace('`', '')
          const topicPrompt = topic.prompt
          const fullTopicPrompt = t('common.prompt') + ': ' + topicPrompt
          return (
            <Dropdown menu={{ items: getTopicMenuItems(topic) }} trigger={['contextMenu']} key={topic.id}>
              <TopicListItem
                className={isActive ? 'active' : ''}
                onClick={() => onSwitchTopic(topic)}
                style={{ borderRadius }}>
                {isPending(topic.id) && !isActive && <PendingIndicator />}
                <TopicName className="name" title={topicName}>
                  {topicName}
                </TopicName>
                {topicPrompt && (
                  <TopicPromptText className="prompt" title={fullTopicPrompt}>
                    {fullTopicPrompt}
                  </TopicPromptText>
                )}
                {showTopicTime && (
                  <TopicTime className="time">{dayjs(topic.createdAt).format('MM/DD HH:mm')}</TopicTime>
                )}
                <MenuButton className="pin">{topic.pinned && <PushpinOutlined />}</MenuButton>
                {isActive && !topic.pinned && (
                  <Tooltip
                    placement="bottom"
                    mouseEnterDelay={0.7}
                    title={
                      <div>
                        <div style={{ fontSize: '12px', opacity: 0.8, fontStyle: 'italic' }}>
                          {t('chat.topics.delete.shortcut', { key: isMac ? '⌘' : 'Ctrl' })}
                        </div>
                      </div>
                    }>
                    <MenuButton
                      className="menu"
                      onClick={(e) => {
                        if (e.ctrlKey || e.metaKey) {
                          handleDeleteAfterShown(topic, e)
                        } else if (deletingTopicId === topic.id) {
                          handleDeleteAfterShown(topic, e)
                        } else {
                          handleShowDeleteClick(topic.id, e)
                        }
                      }}>
                      {deletingTopicId === topic.id ? (
                        <DeleteOutlined style={{ color: 'var(--color-error)' }} />
                      ) : (
                        <CloseOutlined />
                      )}
                    </MenuButton>
                  </Tooltip>
                )}
              </TopicListItem>
            </Dropdown>
          )
        }}
      </DragableList>{' '}
      <div style={{ minHeight: '10px' }}></div>
    </Container>
  )
}

const Container = styled(Scrollbar)`
  display: flex;
  flex-direction: column;
  padding: 10px;
`

const TopicListItem = styled.div`
  padding: 7px 12px;
  border-radius: var(--list-item-border-radius);
  font-family: Ubuntu;
  font-size: 13px;
  display: flex;
  flex-direction: column;
  justify-content: space-between;
  position: relative;
  font-family: Ubuntu;
  cursor: pointer;
  border: 0.5px solid transparent;
  position: relative;
  width: calc(var(--assistants-width) - 20px);
  .menu {
    opacity: 0;
    color: var(--color-text-3);
  }
  &:hover {
    background-color: var(--color-background-soft);
    .name {
    }
  }
  &.active {
    background-color: var(--color-background-soft);
    border: 0.5px solid var(--color-border);
    .name {
    }
    .menu {
      opacity: 1;
      background-color: var(--color-background-soft);
      &:hover {
        color: var(--color-text-2);
      }
    }
  }
`

const TopicName = styled.div`
  display: -webkit-box;
  -webkit-line-clamp: 1;
  -webkit-box-orient: vertical;
  overflow: hidden;
  font-size: 13px;
`

const PendingIndicator = styled.div.attrs({
  className: 'animation-pulse'
})`
  --pulse-size: 5px;
  width: 5px;
  height: 5px;
  position: absolute;
  left: 3px;
  top: 15px;
  border-radius: 50%;
  background-color: var(--color-primary);
`

const TopicPromptText = styled.div`
  color: var(--color-text-2);
  font-size: 12px;
  display: -webkit-box;
  -webkit-line-clamp: 2;
  -webkit-box-orient: vertical;
  overflow: hidden;
  ~ .prompt-text {
    margin-top: 10px;
  }
`

const TopicTime = styled.div`
  color: var(--color-text-3);
  font-size: 11px;
`

const MenuButton = styled.div`
  display: flex;
  flex-direction: row;
  justify-content: center;
  align-items: center;
  min-width: 22px;
  min-height: 22px;
  position: absolute;
  right: 8px;
  top: 6px;
  .anticon {
    font-size: 12px;
  }
`
const QuestionIcon = styled(QuestionCircleOutlined)`
  font-size: 14px;
  cursor: pointer;
  color: var(--color-text-3);
`

export default Topics<|MERGE_RESOLUTION|>--- conflicted
+++ resolved
@@ -37,12 +37,7 @@
 import { hasTopicPendingRequests } from '@renderer/utils/queue'
 import { Dropdown, MenuProps, Tooltip } from 'antd'
 import dayjs from 'dayjs'
-<<<<<<< HEAD
-import { FC, useCallback, useMemo, useRef, useState } from 'react'
-=======
-import { findIndex } from 'lodash'
 import { FC, startTransition, useCallback, useMemo, useRef, useState } from 'react'
->>>>>>> ba640d40
 import { useTranslation } from 'react-i18next'
 import styled from 'styled-components'
 

import ModelAvatar from '@renderer/components/Avatar/ModelAvatar'
import SelectModelPopup from '@renderer/components/Popups/SelectModelPopup'
import { isLocalAi } from '@renderer/config/env'
import { isWebSearchModel } from '@renderer/config/models'
import { useAssistant } from '@renderer/hooks/useAssistant'
import { getProviderName } from '@renderer/services/ProviderService'
import { Assistant } from '@renderer/types'
import { Button } from 'antd'
import { ChevronsUpDown } from 'lucide-react'
import { FC } from 'react'
import { useTranslation } from 'react-i18next'
import styled from 'styled-components'

interface Props {
  assistant: Assistant
}

const SelectModelButton: FC<Props> = ({ assistant }) => {
  const { model, updateAssistant } = useAssistant(assistant.id)
  const { t } = useTranslation()

  if (isLocalAi) {
    return null
  }

  const onSelectModel = async (event: React.MouseEvent<HTMLElement>) => {
    event.currentTarget.blur()
    const selectedModel = await SelectModelPopup.show({ model })
    if (selectedModel) {
      // 避免更新数据造成关闭弹框的卡顿
      setTimeout(() => {
        const enabledWebSearch = isWebSearchModel(selectedModel)
        updateAssistant({
          ...assistant,
          model: selectedModel,
          enableWebSearch: enabledWebSearch && assistant.enableWebSearch
        })
      }, 200)
    }
  }

  const providerName = getProviderName(model?.provider)

  return (
    <DropdownButton size="small" type="text" onClick={onSelectModel}>
      <ButtonContent>
        <ModelAvatar model={model} size={20} />
        <ModelName>
          {model ? model.name : t('button.select_model')} {providerName ? ' | ' + providerName : ''}
        </ModelName>
      </ButtonContent>
      <ChevronsUpDown size={14} color="var(--color-icon)" />
    </DropdownButton>
  )
}

const DropdownButton = styled(Button)`
  font-size: 11px;
  border-radius: 15px;
<<<<<<< HEAD
  padding: 12px 5px;
=======
  padding: 13px 5px;
>>>>>>> ba21a2c5
  -webkit-app-region: none;
  box-shadow: none;
  background-color: transparent;
  border: 1px solid transparent;
  margin-top: 1px;
`

const ButtonContent = styled.div`
  display: flex;
  align-items: center;
  gap: 6px;
`

const ModelName = styled.span`
  font-weight: 500;
  margin-right: -2px;
`

export default SelectModelButton<|MERGE_RESOLUTION|>--- conflicted
+++ resolved
@@ -57,11 +57,7 @@
 const DropdownButton = styled(Button)`
   font-size: 11px;
   border-radius: 15px;
-<<<<<<< HEAD
-  padding: 12px 5px;
-=======
   padding: 13px 5px;
->>>>>>> ba21a2c5
   -webkit-app-region: none;
   box-shadow: none;
   background-color: transparent;

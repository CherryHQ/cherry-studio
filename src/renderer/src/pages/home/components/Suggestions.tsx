import { useAssistant } from '@renderer/hooks/useAssistant'
import { fetchSuggestions } from '@renderer/services/ApiService'
import { getUserMessage } from '@renderer/services/MessagesService'
import { useAppDispatch } from '@renderer/store'
<<<<<<< HEAD
import { sendMessage } from '@renderer/store/messages'
import { Message, Suggestion, Topic } from '@renderer/types'
=======
import { sendMessage } from '@renderer/store/thunk/messageThunk'
import { Assistant, Suggestion } from '@renderer/types'
import type { Message } from '@renderer/types/newMessage'
>>>>>>> 08ee8776
import { last } from 'lodash'
import { FC, memo, useEffect, useState } from 'react'
import BeatLoader from 'react-spinners/BeatLoader'
import styled from 'styled-components'

interface Props {
  topic: Topic
  messages: Message[]
}

const suggestionsMap = new Map<string, Suggestion[]>()

const Suggestions: FC<Props> = ({ topic, messages }) => {
  const dispatch = useAppDispatch()

  const [suggestions, setSuggestions] = useState<Suggestion[]>(
    suggestionsMap.get(messages[messages.length - 1]?.id) || []
  )
  const [loadingSuggestions, setLoadingSuggestions] = useState(false)

  const { assistant, topics } = useAssistant(topic.assistantId)

  const handleSuggestionClick = async (content: string) => {
<<<<<<< HEAD
    const topic = topics.length > 0 ? topics[0] : null

    if (!topic) return

    const userMessage = getUserMessage({
      assistant,
      topic,
      type: 'text',
      content
    })

    await dispatch(sendMessage(userMessage, assistant, topic))
=======
    const { message: userMessage, blocks } = getUserMessage({
      assistant,
      topic: assistant.topics[0],
      content
    })

    await dispatch(sendMessage(userMessage, blocks, assistant, assistant.topics[0].id))
>>>>>>> 08ee8776
  }

  const suggestionsHandle = async () => {
    if (loadingSuggestions) return
    try {
      setLoadingSuggestions(true)
      const _suggestions = await fetchSuggestions({
        assistant,
        messages
      })
      if (_suggestions.length) {
        setSuggestions(_suggestions)
        suggestionsMap.set(messages[messages.length - 1].id, _suggestions)
      }
    } finally {
      setLoadingSuggestions(false)
    }
  }

  useEffect(() => {
    suggestionsHandle()
    // eslint-disable-next-line react-hooks/exhaustive-deps
  }, [])

  useEffect(() => {
    setSuggestions(suggestionsMap.get(messages[messages.length - 1]?.id) || [])
  }, [messages])

  if (last(messages)?.status !== 'success') {
    return null
  }
  if (loadingSuggestions) {
    return (
      <Container>
        <BeatLoader color="var(--color-text-2)" size="10" />
      </Container>
    )
  }

  if (suggestions.length === 0) {
    return null
  }

  return (
    <Container>
      <SuggestionsContainer>
        {suggestions.map((s, i) => (
          <SuggestionItem key={i} onClick={() => handleSuggestionClick(s.content)}>
            {s.content} →
          </SuggestionItem>
        ))}
      </SuggestionsContainer>
    </Container>
  )
}

const Container = styled.div`
  display: flex;
  flex-direction: column;
  padding: 10px 10px 20px 65px;
  display: flex;
  width: 100%;
  flex-direction: row;
  flex-wrap: wrap;
  gap: 15px;
`

const SuggestionsContainer = styled.div`
  display: flex;
  flex-direction: row;
  flex-wrap: wrap;
  gap: 10px;
`

const SuggestionItem = styled.div`
  display: flex;
  align-items: center;
  width: fit-content;
  padding: 5px 10px;
  border-radius: 12px;
  font-size: 12px;
  color: var(--color-text);
  background: var(--color-background-mute);
  cursor: pointer;
  &:hover {
    opacity: 0.9;
  }
`

export default memo(Suggestions)<|MERGE_RESOLUTION|>--- conflicted
+++ resolved
@@ -2,14 +2,9 @@
 import { fetchSuggestions } from '@renderer/services/ApiService'
 import { getUserMessage } from '@renderer/services/MessagesService'
 import { useAppDispatch } from '@renderer/store'
-<<<<<<< HEAD
-import { sendMessage } from '@renderer/store/messages'
-import { Message, Suggestion, Topic } from '@renderer/types'
-=======
 import { sendMessage } from '@renderer/store/thunk/messageThunk'
-import { Assistant, Suggestion } from '@renderer/types'
+import { Suggestion, Topic } from '@renderer/types'
 import type { Message } from '@renderer/types/newMessage'
->>>>>>> 08ee8776
 import { last } from 'lodash'
 import { FC, memo, useEffect, useState } from 'react'
 import BeatLoader from 'react-spinners/BeatLoader'
@@ -33,28 +28,17 @@
   const { assistant, topics } = useAssistant(topic.assistantId)
 
   const handleSuggestionClick = async (content: string) => {
-<<<<<<< HEAD
     const topic = topics.length > 0 ? topics[0] : null
 
     if (!topic) return
 
-    const userMessage = getUserMessage({
+    const { message: userMessage, blocks } = getUserMessage({
       assistant,
       topic,
-      type: 'text',
       content
     })
 
-    await dispatch(sendMessage(userMessage, assistant, topic))
-=======
-    const { message: userMessage, blocks } = getUserMessage({
-      assistant,
-      topic: assistant.topics[0],
-      content
-    })
-
-    await dispatch(sendMessage(userMessage, blocks, assistant, assistant.topics[0].id))
->>>>>>> 08ee8776
+    await dispatch(sendMessage(userMessage, blocks, assistant, topic.id))
   }
 
   const suggestionsHandle = async () => {

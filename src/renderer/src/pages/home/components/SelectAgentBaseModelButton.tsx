<<<<<<< HEAD
import { Button } from '@cherrystudio/ui'
=======
>>>>>>> 78278ce9
import ModelAvatar from '@renderer/components/Avatar/ModelAvatar'
import { SelectApiModelPopup } from '@renderer/components/Popups/SelectModelPopup'
import { agentModelFilter } from '@renderer/config/models'
import { useApiModel } from '@renderer/hooks/agents/useModel'
import { getProviderNameById } from '@renderer/services/ProviderService'
import type { AgentBaseWithId, ApiModel } from '@renderer/types'
import { isAgentSessionEntity } from '@renderer/types'
import { isAgentEntity } from '@renderer/types'
import { getModelFilterByAgentType } from '@renderer/utils/agentSession'
import { apiModelAdapter } from '@renderer/utils/model'
import type { ButtonProps } from 'antd'
import { Button } from 'antd'
import { ChevronsUpDown } from 'lucide-react'
import type { CSSProperties, FC } from 'react'
import { useTranslation } from 'react-i18next'

interface Props {
  agentBase: AgentBaseWithId
  onSelect: (model: ApiModel) => Promise<void>
  isDisabled?: boolean
  /** Custom className for the button */
  className?: string
  /** Custom inline styles for the button (merged with default styles) */
  buttonStyle?: CSSProperties
  /** Custom button size */
  buttonSize?: ButtonProps['size']
  /** Custom avatar size */
  avatarSize?: number
  /** Custom font size */
  fontSize?: number
  /** Custom icon size */
  iconSize?: number
  /** Custom className for the inner container (e.g., for justify-between) */
  containerClassName?: string
}

const SelectAgentBaseModelButton: FC<Props> = ({
  agentBase: agent,
  onSelect,
  isDisabled,
  className,
  buttonStyle,
  buttonSize = 'small',
  avatarSize = 20,
  fontSize = 12,
  iconSize = 14,
  containerClassName
}) => {
  const { t } = useTranslation()
  const model = useApiModel({ id: agent?.model })

  const apiFilter = isAgentEntity(agent)
    ? getModelFilterByAgentType(agent.type)
    : isAgentSessionEntity(agent)
      ? getModelFilterByAgentType(agent.agent_type)
      : undefined

  if (!agent) return null

  const onSelectModel = async () => {
    const selectedModel = await SelectApiModelPopup.show({ model, apiFilter: apiFilter, modelFilter: agentModelFilter })
    if (selectedModel && selectedModel.id !== agent.model) {
      onSelect(selectedModel)
    }
  }

  const providerName = model?.provider ? getProviderNameById(model.provider) : model?.provider_name

  // Merge default styles with custom styles
  const mergedStyle: CSSProperties = {
    borderRadius: 20,
    fontSize,
    padding: 2,
    ...buttonStyle
  }

  return (
    <Button
<<<<<<< HEAD
      size="sm"
      variant="ghost"
      className="nodrag h-[28px] rounded-2xl px-1"
      onClick={onSelectModel}
      disabled={isDisabled}>
      <div className="flex items-center gap-1.5 overflow-x-hidden">
        <ModelAvatar model={model ? apiModelAdapter(model) : undefined} size={20} />
        <span className="truncate text-[var(--color-text)]">
          {model ? model.name : t('button.select_model')} {providerName ? ' | ' + providerName : ''}
        </span>
=======
      size={buttonSize}
      type="text"
      className={className}
      style={mergedStyle}
      onClick={onSelectModel}
      disabled={isDisabled}>
      <div className={containerClassName || 'flex w-full items-center gap-1.5'}>
        <div className="flex flex-1 items-center gap-1.5 overflow-x-hidden">
          <ModelAvatar model={model ? apiModelAdapter(model) : undefined} size={avatarSize} />
          <span className="truncate text-[var(--color-text)]">
            {model ? model.name : t('button.select_model')} {providerName ? ' | ' + providerName : ''}
          </span>
        </div>
        <ChevronsUpDown size={iconSize} color="var(--color-icon)" />
>>>>>>> 78278ce9
      </div>
    </Button>
  )
}

export default SelectAgentBaseModelButton<|MERGE_RESOLUTION|>--- conflicted
+++ resolved
@@ -1,7 +1,3 @@
-<<<<<<< HEAD
-import { Button } from '@cherrystudio/ui'
-=======
->>>>>>> 78278ce9
 import ModelAvatar from '@renderer/components/Avatar/ModelAvatar'
 import { SelectApiModelPopup } from '@renderer/components/Popups/SelectModelPopup'
 import { agentModelFilter } from '@renderer/config/models'
@@ -80,18 +76,6 @@
 
   return (
     <Button
-<<<<<<< HEAD
-      size="sm"
-      variant="ghost"
-      className="nodrag h-[28px] rounded-2xl px-1"
-      onClick={onSelectModel}
-      disabled={isDisabled}>
-      <div className="flex items-center gap-1.5 overflow-x-hidden">
-        <ModelAvatar model={model ? apiModelAdapter(model) : undefined} size={20} />
-        <span className="truncate text-[var(--color-text)]">
-          {model ? model.name : t('button.select_model')} {providerName ? ' | ' + providerName : ''}
-        </span>
-=======
       size={buttonSize}
       type="text"
       className={className}
@@ -106,7 +90,6 @@
           </span>
         </div>
         <ChevronsUpDown size={iconSize} color="var(--color-icon)" />
->>>>>>> 78278ce9
       </div>
     </Button>
   )

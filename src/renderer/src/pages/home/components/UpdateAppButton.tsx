--- conflicted
+++ resolved
@@ -1,17 +1,10 @@
 import { SyncOutlined } from '@ant-design/icons'
-<<<<<<< HEAD
 import { Button } from '@cherrystudio/ui'
+import { useDisclosure } from '@heroui/react'
+import UpdateDialog from '@renderer/components/UpdateDialog'
 import { usePreference } from '@data/hooks/usePreference'
 import { useAppUpdateState } from '@renderer/hooks/useAppUpdate'
 import type { FC } from 'react'
-=======
-import { useDisclosure } from '@heroui/react'
-import UpdateDialog from '@renderer/components/UpdateDialog'
-import { useRuntime } from '@renderer/hooks/useRuntime'
-import { useSettings } from '@renderer/hooks/useSettings'
-import { Button } from 'antd'
-import { FC } from 'react'
->>>>>>> acdbe6b9
 import { useTranslation } from 'react-i18next'
 import styled from 'styled-components'
 
@@ -33,23 +26,15 @@
     <Container>
       <UpdateButton
         className="nodrag"
-<<<<<<< HEAD
-        onPress={() => window.api.showUpdateDialog()}
+        onPress={onOpen}
         startContent={<SyncOutlined />}
         color="warning"
         variant="bordered"
         size="sm">
-=======
-        onClick={onOpen}
-        icon={<SyncOutlined />}
-        color="orange"
-        variant="outlined"
-        size="small">
->>>>>>> acdbe6b9
         {t('button.update_available')}
       </UpdateButton>
 
-      <UpdateDialog isOpen={isOpen} onClose={onClose} releaseInfo={update.info || null} />
+      <UpdateDialog isOpen={isOpen} onClose={onClose} releaseInfo={appUpdateState.info || null} />
     </Container>
   )
 }

import { SyncOutlined } from '@ant-design/icons'
<<<<<<< HEAD
import { Button } from '@cherrystudio/ui'
import { usePreference } from '@data/hooks/usePreference'
import { useDisclosure } from '@heroui/react'
import UpdateDialog from '@renderer/components/UpdateDialog'
import { useAppUpdateState } from '@renderer/hooks/useAppUpdate'
=======
import UpdateDialogPopup from '@renderer/components/Popups/UpdateDialogPopup'
import { useRuntime } from '@renderer/hooks/useRuntime'
import { useSettings } from '@renderer/hooks/useSettings'
import { Button } from 'antd'
>>>>>>> 78278ce9
import type { FC } from 'react'
import { useTranslation } from 'react-i18next'
import styled from 'styled-components'

const UpdateAppButton: FC = () => {
  const { appUpdateState } = useAppUpdateState()
  const [autoCheckUpdate] = usePreference('app.dist.auto_update.enabled')
  const { t } = useTranslation()

  if (!appUpdateState) {
    return null
  }

  if (!appUpdateState.downloaded || !autoCheckUpdate) {
    return null
  }

  const handleOpenUpdateDialog = () => {
    UpdateDialogPopup.show({ releaseInfo: update.info || null })
  }

  return (
    <Container>
<<<<<<< HEAD
      <UpdateButton className="nodrag" onClick={onOpen} variant="outline" size="sm">
        <SyncOutlined />
        {t('button.update_available')}
      </UpdateButton>

      <UpdateDialog isOpen={isOpen} onClose={onClose} releaseInfo={appUpdateState.info || null} />
=======
      <UpdateButton
        className="nodrag"
        onClick={handleOpenUpdateDialog}
        icon={<SyncOutlined />}
        color="orange"
        variant="outlined"
        size="small">
        {t('button.update_available')}
      </UpdateButton>
>>>>>>> 78278ce9
    </Container>
  )
}

const Container = styled.div``

const UpdateButton = styled(Button)`
  border-radius: 24px;
  font-size: 12px;
  @media (max-width: 1000px) {
    display: none;
  }
`

export default UpdateAppButton<|MERGE_RESOLUTION|>--- conflicted
+++ resolved
@@ -1,30 +1,22 @@
 import { SyncOutlined } from '@ant-design/icons'
-<<<<<<< HEAD
-import { Button } from '@cherrystudio/ui'
-import { usePreference } from '@data/hooks/usePreference'
-import { useDisclosure } from '@heroui/react'
-import UpdateDialog from '@renderer/components/UpdateDialog'
-import { useAppUpdateState } from '@renderer/hooks/useAppUpdate'
-=======
 import UpdateDialogPopup from '@renderer/components/Popups/UpdateDialogPopup'
 import { useRuntime } from '@renderer/hooks/useRuntime'
 import { useSettings } from '@renderer/hooks/useSettings'
 import { Button } from 'antd'
->>>>>>> 78278ce9
 import type { FC } from 'react'
 import { useTranslation } from 'react-i18next'
 import styled from 'styled-components'
 
 const UpdateAppButton: FC = () => {
-  const { appUpdateState } = useAppUpdateState()
-  const [autoCheckUpdate] = usePreference('app.dist.auto_update.enabled')
+  const { update } = useRuntime()
+  const { autoCheckUpdate } = useSettings()
   const { t } = useTranslation()
 
-  if (!appUpdateState) {
+  if (!update) {
     return null
   }
 
-  if (!appUpdateState.downloaded || !autoCheckUpdate) {
+  if (!update.downloaded || !autoCheckUpdate) {
     return null
   }
 
@@ -34,14 +26,6 @@
 
   return (
     <Container>
-<<<<<<< HEAD
-      <UpdateButton className="nodrag" onClick={onOpen} variant="outline" size="sm">
-        <SyncOutlined />
-        {t('button.update_available')}
-      </UpdateButton>
-
-      <UpdateDialog isOpen={isOpen} onClose={onClose} releaseInfo={appUpdateState.info || null} />
-=======
       <UpdateButton
         className="nodrag"
         onClick={handleOpenUpdateDialog}
@@ -51,7 +35,6 @@
         size="small">
         {t('button.update_available')}
       </UpdateButton>
->>>>>>> 78278ce9
     </Container>
   )
 }

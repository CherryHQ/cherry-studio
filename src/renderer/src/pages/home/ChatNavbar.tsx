import { NavbarHeader } from '@renderer/components/app/Navbar'
import { HStack } from '@renderer/components/Layout'
import SearchPopup from '@renderer/components/Popups/SearchPopup'
import { useAssistant } from '@renderer/hooks/useAssistant'
import { modelGenerating } from '@renderer/hooks/useRuntime'
import { useSettings } from '@renderer/hooks/useSettings'
import { useShortcut } from '@renderer/hooks/useShortcuts'
import { useShowAssistants, useShowTopics } from '@renderer/hooks/useStore'
import { EVENT_NAMES, EventEmitter } from '@renderer/services/EventService'
import { useAppDispatch } from '@renderer/store'
import { setNarrowMode } from '@renderer/store/settings'
import type { Assistant, Topic } from '@renderer/types'
import { Tooltip } from 'antd'
import { t } from 'i18next'
import { Menu, PanelLeftClose, PanelRightClose, Search } from 'lucide-react'
<<<<<<< HEAD
import type { FC } from 'react'
=======
import { AnimatePresence, motion } from 'motion/react'
import { FC } from 'react'
>>>>>>> d6dcb471
import styled from 'styled-components'

import AssistantsDrawer from './components/AssistantsDrawer'
import SelectModelButton from './components/SelectModelButton'
import UpdateAppButton from './components/UpdateAppButton'

interface Props {
  activeAssistant: Assistant
  activeTopic: Topic
  setActiveTopic: (topic: Topic) => void
  setActiveAssistant: (assistant: Assistant) => void
  position: 'left' | 'right'
}

const HeaderNavbar: FC<Props> = ({ activeAssistant, setActiveAssistant, activeTopic, setActiveTopic }) => {
  const { assistant } = useAssistant(activeAssistant.id)
  const { showAssistants, toggleShowAssistants } = useShowAssistants()
  const { topicPosition, narrowMode } = useSettings()
  const { showTopics, toggleShowTopics } = useShowTopics()
  const dispatch = useAppDispatch()

  useShortcut('toggle_show_assistants', toggleShowAssistants)

  useShortcut('toggle_show_topics', () => {
    if (topicPosition === 'right') {
      toggleShowTopics()
    } else {
      EventEmitter.emit(EVENT_NAMES.SHOW_TOPIC_SIDEBAR)
    }
  })

  useShortcut('search_message', () => {
    SearchPopup.show()
  })

  const handleNarrowModeToggle = async () => {
    await modelGenerating()
    dispatch(setNarrowMode(!narrowMode))
  }

  const onShowAssistantsDrawer = () => {
    AssistantsDrawer.show({
      activeAssistant,
      setActiveAssistant,
      activeTopic,
      setActiveTopic
    })
  }

  return (
    <NavbarHeader className="home-navbar">
      <HStack alignItems="center">
        {showAssistants && (
          <Tooltip title={t('navbar.hide_sidebar')} mouseEnterDelay={0.8}>
            <NavbarIcon onClick={toggleShowAssistants}>
              <PanelLeftClose size={18} />
            </NavbarIcon>
          </Tooltip>
        )}
        {!showAssistants && (
          <Tooltip title={t('navbar.show_sidebar')} mouseEnterDelay={0.8}>
            <NavbarIcon onClick={() => toggleShowAssistants()} style={{ marginRight: 8 }}>
              <PanelRightClose size={18} />
            </NavbarIcon>
          </Tooltip>
        )}
        <AnimatePresence initial={false}>
          {!showAssistants && (
            <motion.div
              initial={{ width: 0, opacity: 0 }}
              animate={{ width: 'auto', opacity: 1 }}
              exit={{ width: 0, opacity: 0 }}
              transition={{ duration: 0.3, ease: 'easeInOut' }}>
              <NavbarIcon onClick={onShowAssistantsDrawer} style={{ marginRight: 8 }}>
                <Menu size={18} />
              </NavbarIcon>
            </motion.div>
          )}
        </AnimatePresence>
        <SelectModelButton assistant={assistant} />
      </HStack>
      <HStack alignItems="center" gap={8}>
        <UpdateAppButton />
        <Tooltip title={t('chat.assistant.search.placeholder')} mouseEnterDelay={0.8}>
          <NarrowIcon onClick={() => SearchPopup.show()}>
            <Search size={18} />
          </NarrowIcon>
        </Tooltip>
        <Tooltip title={t('navbar.expand')} mouseEnterDelay={0.8}>
          <NarrowIcon onClick={handleNarrowModeToggle}>
            <i className="iconfont icon-icon-adaptive-width"></i>
          </NarrowIcon>
        </Tooltip>
        {topicPosition === 'right' && !showTopics && (
          <Tooltip title={t('navbar.show_sidebar')} mouseEnterDelay={2}>
            <NavbarIcon onClick={toggleShowTopics}>
              <PanelLeftClose size={18} />
            </NavbarIcon>
          </Tooltip>
        )}
        {topicPosition === 'right' && showTopics && (
          <Tooltip title={t('navbar.hide_sidebar')} mouseEnterDelay={2}>
            <NavbarIcon onClick={toggleShowTopics}>
              <PanelRightClose size={18} />
            </NavbarIcon>
          </Tooltip>
        )}
      </HStack>
    </NavbarHeader>
  )
}

export const NavbarIcon = styled.div`
  -webkit-app-region: none;
  border-radius: 8px;
  height: 30px;
  padding: 0 7px;
  display: flex;
  flex-direction: row;
  justify-content: center;
  align-items: center;
  transition: all 0.2s ease-in-out;
  cursor: pointer;
  .iconfont {
    font-size: 18px;
    color: var(--color-icon);
    &.icon-a-addchat {
      font-size: 20px;
    }
    &.icon-a-darkmode {
      font-size: 20px;
    }
    &.icon-appstore {
      font-size: 20px;
    }
  }
  .anticon {
    color: var(--color-icon);
    font-size: 16px;
  }
  &:hover {
    background-color: var(--color-background-mute);
    color: var(--color-icon-white);
  }
`

const NarrowIcon = styled(NavbarIcon)`
  @media (max-width: 1000px) {
    display: none;
  }
`

export default HeaderNavbar<|MERGE_RESOLUTION|>--- conflicted
+++ resolved
@@ -13,12 +13,8 @@
 import { Tooltip } from 'antd'
 import { t } from 'i18next'
 import { Menu, PanelLeftClose, PanelRightClose, Search } from 'lucide-react'
-<<<<<<< HEAD
+import { AnimatePresence, motion } from 'motion/react'
 import type { FC } from 'react'
-=======
-import { AnimatePresence, motion } from 'motion/react'
-import { FC } from 'react'
->>>>>>> d6dcb471
 import styled from 'styled-components'
 
 import AssistantsDrawer from './components/AssistantsDrawer'

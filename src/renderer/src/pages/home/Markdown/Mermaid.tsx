--- conflicted
+++ resolved
@@ -1,10 +1,6 @@
-<<<<<<< HEAD
-import React, { useEffect, useRef, useState } from 'react'
-=======
->>>>>>> 0fe7d559
 import { useTheme } from '@renderer/context/ThemeProvider'
 import { ThemeMode } from '@renderer/types'
-import React, { useEffect, useRef } from 'react'
+import React, { useEffect, useRef, useState } from 'react'
 
 import MermaidPopup from './MermaidPopup'
 

--- conflicted
+++ resolved
@@ -12,12 +12,7 @@
 import { removeSvgEmptyLines } from '@renderer/utils/formats'
 import { findCitationInChildren, getCodeBlockId, processLatexBrackets } from '@renderer/utils/markdown'
 import { isEmpty } from 'lodash'
-<<<<<<< HEAD
 import { type FC, memo, useCallback, useEffect, useMemo, useRef, useState } from 'react'
-=======
-import { type FC, memo, useCallback, useEffect, useMemo, useState } from 'react'
-import { useRef } from 'react'
->>>>>>> 82923a7c
 import { useTranslation } from 'react-i18next'
 import ReactMarkdown, { type Components, defaultUrlTransform } from 'react-markdown'
 import rehypeKatex from 'rehype-katex'
@@ -49,29 +44,19 @@
   const { t } = useTranslation()
   const { mathEngine } = useSettings()
 
-<<<<<<< HEAD
-  // 修复1: 根据你的提示，更精确地判断消息是否已完成
-  const isTrulyDone = 'status' in block && block.status === 'success'
-  const [displayedContent, setDisplayedContent] = useState(block.content)
-=======
   const isTrulyDone = 'status' in block && block.status === 'success'
   const [displayedContent, setDisplayedContent] = useState(postProcess ? postProcess(block.content) : block.content)
->>>>>>> 82923a7c
   const [isStreamDone, setIsStreamDone] = useState(isTrulyDone)
 
   const prevContentRef = useRef(block.content)
   const prevBlockIdRef = useRef(block.id)
 
   const { addChunk, reset } = useSmoothStream({
-<<<<<<< HEAD
-    onUpdate: setDisplayedContent,
-=======
     onUpdate: (rawText) => {
       // 如果提供了后处理函数就调用，否则直接使用原始文本
       const finalText = postProcess ? postProcess(rawText) : rawText
       setDisplayedContent(finalText)
     },
->>>>>>> 82923a7c
     streamDone: isStreamDone,
     initialText: block.content
   })
@@ -97,11 +82,7 @@
     prevBlockIdRef.current = block.id
 
     // 更新 stream 状态
-<<<<<<< HEAD
-    const isStreaming = 'status' in block && block.status === 'streaming'
-=======
     const isStreaming = block.status === 'streaming'
->>>>>>> 82923a7c
     setIsStreamDone(!isStreaming)
   }, [block.content, block.id, block.status, addChunk, reset])
 
@@ -122,11 +103,7 @@
       return t('message.chat.completion.paused')
     }
     return removeSvgEmptyLines(processLatexBrackets(displayedContent))
-<<<<<<< HEAD
-  }, [block, t, displayedContent])
-=======
   }, [block, displayedContent, t])
->>>>>>> 82923a7c
 
   const rehypePlugins = useMemo(() => {
     const plugins: any[] = []

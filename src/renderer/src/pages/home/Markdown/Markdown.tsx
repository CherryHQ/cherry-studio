import 'katex/dist/katex.min.css'
import 'katex/dist/contrib/copy-tex'
import 'katex/dist/contrib/mhchem'

import ImageViewer from '@renderer/components/ImageViewer'
import MarkdownShadowDOMRenderer from '@renderer/components/MarkdownShadowDOMRenderer'
import { useSettings } from '@renderer/hooks/useSettings'
import { EVENT_NAMES, EventEmitter } from '@renderer/services/EventService'
import type { MainTextMessageBlock, ThinkingMessageBlock, TranslationMessageBlock } from '@renderer/types/newMessage'
import { MessageBlockStatus } from '@renderer/types/newMessage'
import { parseJSON } from '@renderer/utils'
<<<<<<< HEAD
import { escapeBrackets, removeSvgEmptyLines } from '@renderer/utils/formats'
import { findCitationInChildren, getCodeBlockId } from '@renderer/utils/markdown'
import { useTypingOutput } from '@renderer/utils/typingOutput'
=======
import { removeSvgEmptyLines } from '@renderer/utils/formats'
import { findCitationInChildren, getCodeBlockId, processLatexBrackets } from '@renderer/utils/markdown'
>>>>>>> f2c9bf43
import { isEmpty } from 'lodash'
import { type FC, memo, useCallback, useMemo } from 'react'
import { useTranslation } from 'react-i18next'
import ReactMarkdown, { type Components, defaultUrlTransform } from 'react-markdown'
import rehypeKatex from 'rehype-katex'
// @ts-ignore rehype-mathjax is not typed
import rehypeMathjax from 'rehype-mathjax'
import rehypeRaw from 'rehype-raw'
import remarkCjkFriendly from 'remark-cjk-friendly'
import remarkGfm from 'remark-gfm'
import remarkMath from 'remark-math'

import CodeBlock from './CodeBlock'
import Link from './Link'
import remarkDisableConstructs from './plugins/remarkDisableConstructs'
import Table from './Table'

const ALLOWED_ELEMENTS =
  /<(style|p|div|span|b|i|strong|em|ul|ol|li|table|tr|td|th|thead|tbody|h[1-6]|blockquote|pre|code|br|hr|svg|path|circle|rect|line|polyline|polygon|text|g|defs|title|desc|tspan|sub|sup)/i
const DISALLOWED_ELEMENTS = ['iframe']

interface Props {
  // message: Message & { content: string }
  block: MainTextMessageBlock | TranslationMessageBlock | ThinkingMessageBlock
  smoothStreamOutput?: boolean
}

const Markdown: FC<Props> = ({ block, smoothStreamOutput = false }) => {
  const { t } = useTranslation()
  const { mathEngine } = useSettings()

  const remarkPlugins = useMemo(() => {
    const plugins = [remarkGfm, remarkCjkFriendly, remarkDisableConstructs(['codeIndented'])]
    if (mathEngine !== 'none') {
      plugins.push(remarkMath)
    }
    return plugins
  }, [mathEngine])

  const rawContent = useMemo(() => {
    const empty = isEmpty(block.content)
    const paused = block.status === 'paused'
    const content = empty && paused ? t('message.chat.completion.paused') : block.content
    return removeSvgEmptyLines(processLatexBrackets(content))
  }, [block, t])

  const isStreaming = block.status === MessageBlockStatus.STREAMING
  const messageContent = useTypingOutput(rawContent, smoothStreamOutput && isStreaming)

  const rehypePlugins = useMemo(() => {
    const plugins: any[] = []
    if (ALLOWED_ELEMENTS.test(messageContent)) {
      plugins.push(rehypeRaw)
    }
    if (mathEngine === 'KaTeX') {
      plugins.push(rehypeKatex as any)
    } else if (mathEngine === 'MathJax') {
      plugins.push(rehypeMathjax as any)
    }
    return plugins
  }, [mathEngine, messageContent])

  const onSaveCodeBlock = useCallback(
    (id: string, newContent: string) => {
      EventEmitter.emit(EVENT_NAMES.EDIT_CODE_BLOCK, {
        msgBlockId: block.id,
        codeBlockId: id,
        newContent
      })
    },
    [block.id]
  )

  const components = useMemo(() => {
    return {
      a: (props: any) => <Link {...props} citationData={parseJSON(findCitationInChildren(props.children))} />,
      code: (props: any) => (
        <CodeBlock {...props} id={getCodeBlockId(props?.node?.position?.start)} onSave={onSaveCodeBlock} />
      ),
      table: (props: any) => <Table {...props} blockId={block.id} />,
      img: (props: any) => <ImageViewer style={{ maxWidth: 500, maxHeight: 500 }} {...props} />,
      pre: (props: any) => <pre style={{ overflow: 'visible' }} {...props} />,
      p: (props) => {
        const hasImage = props?.node?.children?.some((child: any) => child.tagName === 'img')
        if (hasImage) return <div {...props} />
        return <p {...props} />
      }
    } as Partial<Components>
  }, [onSaveCodeBlock, block.id])

  if (messageContent.includes('<style>')) {
    components.style = MarkdownShadowDOMRenderer as any
  }

  const urlTransform = useCallback((value: string) => {
    if (value.startsWith('data:image/png') || value.startsWith('data:image/jpeg')) return value
    return defaultUrlTransform(value)
  }, [])

  return (
    <div className="markdown">
      <ReactMarkdown
        rehypePlugins={rehypePlugins}
        remarkPlugins={remarkPlugins}
        components={components}
        disallowedElements={DISALLOWED_ELEMENTS}
        urlTransform={urlTransform}
        remarkRehypeOptions={{
          footnoteLabel: t('common.footnotes'),
          footnoteLabelTagName: 'h4',
          footnoteBackContent: ' '
        }}>
        {messageContent}
      </ReactMarkdown>
    </div>
  )
}

export default memo(Markdown)<|MERGE_RESOLUTION|>--- conflicted
+++ resolved
@@ -9,14 +9,10 @@
 import type { MainTextMessageBlock, ThinkingMessageBlock, TranslationMessageBlock } from '@renderer/types/newMessage'
 import { MessageBlockStatus } from '@renderer/types/newMessage'
 import { parseJSON } from '@renderer/utils'
-<<<<<<< HEAD
-import { escapeBrackets, removeSvgEmptyLines } from '@renderer/utils/formats'
+import { removeSvgEmptyLines } from '@renderer/utils/formats'
+import { processLatexBrackets } from '@renderer/utils/markdown'
 import { findCitationInChildren, getCodeBlockId } from '@renderer/utils/markdown'
 import { useTypingOutput } from '@renderer/utils/typingOutput'
-=======
-import { removeSvgEmptyLines } from '@renderer/utils/formats'
-import { findCitationInChildren, getCodeBlockId, processLatexBrackets } from '@renderer/utils/markdown'
->>>>>>> f2c9bf43
 import { isEmpty } from 'lodash'
 import { type FC, memo, useCallback, useMemo } from 'react'
 import { useTranslation } from 'react-i18next'

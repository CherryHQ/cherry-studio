--- conflicted
+++ resolved
@@ -29,13 +29,9 @@
   message: Message
 }
 
-<<<<<<< HEAD
-const Markdown: FC<Props> = ({ message }) => {
-=======
 const remarkPlugins = [remarkMath, remarkGfm, remarkCjkFriendly]
 const disallowedElements = ['iframe']
-const Markdown: FC<Props> = ({ message, citationsData }) => {
->>>>>>> 8b9929cc
+const Markdown: FC<Props> = ({ message }) => {
   const { t } = useTranslation()
   const { renderInputMessageAsMarkdown, mathEngine } = useSettings()
 
@@ -93,11 +89,7 @@
       style: MarkdownShadowDOMRenderer as any
     } as Partial<Components>
     return baseComponents
-<<<<<<< HEAD
   }, [messageContent])
-=======
-  }, [citationsData])
->>>>>>> 8b9929cc
 
   if (message.role === 'user' && !renderInputMessageAsMarkdown) {
     return <p style={{ marginBottom: 5, whiteSpace: 'pre-wrap' }}>{messageContent}</p>

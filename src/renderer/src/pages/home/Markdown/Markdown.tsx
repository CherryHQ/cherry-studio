import 'katex/dist/katex.min.css'
import 'katex/dist/contrib/copy-tex'
import 'katex/dist/contrib/mhchem'

import MarkdownShadowDOMRenderer from '@renderer/components/MarkdownShadowDOMRenderer'
import { useSettings } from '@renderer/hooks/useSettings'
import type {
  MainTextMessageBlock,
  Message,
  ThinkingMessageBlock,
  TranslationMessageBlock
} from '@renderer/types/newMessage'
import { parseJSON } from '@renderer/utils'
import { escapeBrackets, removeSvgEmptyLines, withGeminiGrounding } from '@renderer/utils/formats'
import { findCitationInChildren } from '@renderer/utils/markdown'
import { isEmpty } from 'lodash'
import { type FC, useMemo } from 'react'
import { useTranslation } from 'react-i18next'
import ReactMarkdown, { type Components } from 'react-markdown'
import rehypeKatex from 'rehype-katex'
// @ts-ignore rehype-mathjax is not typed
import rehypeMathjax from 'rehype-mathjax'
import rehypeRaw from 'rehype-raw'
import remarkCjkFriendly from 'remark-cjk-friendly'
import remarkGfm from 'remark-gfm'
import remarkMath from 'remark-math'

import CodeBlock from './CodeBlock'
import ImagePreview from './ImagePreview'
import Link from './Link'

const ALLOWED_ELEMENTS =
  /<(style|p|div|span|b|i|strong|em|ul|ol|li|table|tr|td|th|thead|tbody|h[1-6]|blockquote|pre|code|br|hr|svg|path|circle|rect|line|polyline|polygon|text|g|defs|title|desc|tspan|sub|sup)/i
const DISALLOWED_ELEMENTS = ['iframe']

interface Props {
  // message: Message & { content: string }
  block: MainTextMessageBlock | TranslationMessageBlock | ThinkingMessageBlock
  role: Message['role']
}

<<<<<<< HEAD
const remarkPlugins = [remarkMath, remarkGfm, remarkCjkFriendly]

const Markdown: FC<Props> = ({ block, role }) => {
=======
const Markdown: FC<Props> = ({ message }) => {
>>>>>>> 3df4680c
  const { t } = useTranslation()
  const { renderInputMessageAsMarkdown, mathEngine } = useSettings()

  const remarkPlugins = useMemo(() => {
    const plugins = [remarkGfm, remarkCjkFriendly]
    if (mathEngine !== 'none') {
      plugins.push(remarkMath)
    }
    return plugins
  }, [mathEngine])

  const messageContent = useMemo(() => {
    const empty = isEmpty(block.content)
    const paused = block.status === 'paused'
    const content = empty && paused ? t('message.chat.completion.paused') : withGeminiGrounding(block)
    return removeSvgEmptyLines(escapeBrackets(content))
  }, [block, t])

  const rehypePlugins = useMemo(() => {
    const plugins: any[] = []
    if (ALLOWED_ELEMENTS.test(messageContent)) {
      plugins.push(rehypeRaw)
    }
    if (mathEngine === 'KaTeX') {
      plugins.push(rehypeKatex as any)
    } else if (mathEngine === 'MathJax') {
      plugins.push(rehypeMathjax as any)
    }
    return plugins
  }, [mathEngine, messageContent])

  const components = useMemo(() => {
    const baseComponents = {
      a: (props: any) => <Link {...props} citationData={parseJSON(findCitationInChildren(props.children))} />,
      code: CodeBlock,
      img: ImagePreview,
      pre: (props: any) => <pre style={{ overflow: 'visible' }} {...props} />
    } as Partial<Components>
    return baseComponents
  }, [])

  if (role === 'user' && !renderInputMessageAsMarkdown) {
    return <p style={{ marginBottom: 5, whiteSpace: 'pre-wrap' }}>{messageContent}</p>
  }

  if (messageContent.includes('<style>')) {
    components.style = MarkdownShadowDOMRenderer as any
  }

  return (
    <ReactMarkdown
      rehypePlugins={rehypePlugins}
      remarkPlugins={remarkPlugins}
      className="markdown"
      components={components}
      disallowedElements={DISALLOWED_ELEMENTS}
      remarkRehypeOptions={{
        footnoteLabel: t('common.footnotes'),
        footnoteLabelTagName: 'h4',
        footnoteBackContent: ' '
      }}>
      {messageContent}
    </ReactMarkdown>
  )
}

export default Markdown<|MERGE_RESOLUTION|>--- conflicted
+++ resolved
@@ -39,13 +39,7 @@
   role: Message['role']
 }
 
-<<<<<<< HEAD
-const remarkPlugins = [remarkMath, remarkGfm, remarkCjkFriendly]
-
 const Markdown: FC<Props> = ({ block, role }) => {
-=======
-const Markdown: FC<Props> = ({ message }) => {
->>>>>>> 3df4680c
   const { t } = useTranslation()
   const { renderInputMessageAsMarkdown, mathEngine } = useSettings()
 

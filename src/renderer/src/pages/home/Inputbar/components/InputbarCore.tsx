import { HolderOutlined } from '@ant-design/icons'
import { useCache } from '@data/hooks/useCache'
import { usePreference } from '@data/hooks/usePreference'
import { loggerService } from '@logger'
import { ActionIconButton } from '@renderer/components/Buttons'
import type { QuickPanelTriggerInfo } from '@renderer/components/QuickPanel'
import { QuickPanelReservedSymbol, QuickPanelView, useQuickPanel } from '@renderer/components/QuickPanel'
import TranslateButton from '@renderer/components/TranslateButton'
import { useTimer } from '@renderer/hooks/useTimer'
import useTranslate from '@renderer/hooks/useTranslate'
import PasteService from '@renderer/services/PasteService'
import { translateText } from '@renderer/services/TranslateService'
import type { FileType } from '@renderer/types'
import { classNames } from '@renderer/utils'
import { formatQuotedText } from '@renderer/utils/formats'
import { isSendMessageKeyPressed } from '@renderer/utils/input'
import { IpcChannel } from '@shared/IpcChannel'
import { Tooltip } from 'antd'
import TextArea from 'antd/es/input/TextArea'
import { CirclePause, Languages } from 'lucide-react'
import type { CSSProperties, FC } from 'react'
import React, { useCallback, useEffect, useMemo, useRef, useState } from 'react'
import { useTranslation } from 'react-i18next'
import styled from 'styled-components'

import NarrowLayout from '../../Messages/NarrowLayout'
import AttachmentPreview from '../AttachmentPreview'
import {
  useInputbarToolsDispatch,
  useInputbarToolsInternalDispatch,
  useInputbarToolsState
} from '../context/InputbarToolsProvider'
import { useFileDragDrop } from '../hooks/useFileDragDrop'
import { usePasteHandler } from '../hooks/usePasteHandler'
import { getInputbarConfig } from '../registry'
import SendMessageButton from '../SendMessageButton'
import type { InputbarScope } from '../types'

const logger = loggerService.withContext('InputbarCore')

export interface InputbarCoreProps {
  scope: InputbarScope
  placeholder?: string

  text: string
  onTextChange: (text: string) => void
  textareaRef: React.RefObject<any>
  resizeTextArea: (force?: boolean) => void
  focusTextarea: () => void

  height: number | undefined
  onHeightChange: (height: number) => void

  supportedExts: string[]
  isLoading: boolean

  onPause?: () => void
  handleSendMessage: () => void

  // Toolbar sections
  leftToolbar?: React.ReactNode
  rightToolbar?: React.ReactNode

  // Preview sections (attachments, mentions, etc.)
  topContent?: React.ReactNode

  // Override the user preference for quick panel triggers
  forceEnableQuickPanelTriggers?: boolean
}

const TextareaStyle: CSSProperties = {
  paddingLeft: 0,
  padding: '6px 15px 0px'
}

/**
 * InputbarCore - 核心输入栏组件
 *
 * 提供基础的文本输入、工具栏、拖拽等功能的 UI 框架
 * 业务逻辑通过 props 注入，保持组件纯粹
 *
 * @example
 * ```tsx
 * <InputbarCore
 *   text={text}
 *   onTextChange={(e) => setText(e.target.value)}
 *   textareaRef={textareaRef}
 *   textareaHeight={customHeight}
 *   onKeyDown={handleKeyDown}
 *   onPaste={handlePaste}
 *   topContent={<AttachmentPreview files={files} />}
 *   leftToolbar={<InputbarTools />}
 *   rightToolbar={<SendMessageButton />}
 *   quickPanel={<QuickPanelView />}
 *   fontSize={14}
 *   enableSpellCheck={true}
 * />
 * ```
 */
export const InputbarCore: FC<InputbarCoreProps> = ({
  scope,
  placeholder,
  text,
  onTextChange,
  textareaRef,
  resizeTextArea,
  focusTextarea,
  height,
  onHeightChange,
  supportedExts,
  isLoading,
  onPause,
  handleSendMessage,
  leftToolbar,
  rightToolbar,
  topContent,
  forceEnableQuickPanelTriggers
}) => {
  const config = useMemo(() => getInputbarConfig(scope), [scope])
  const { files, isExpanded } = useInputbarToolsState()
  const { setFiles, setIsExpanded, toolsRegistry, triggers } = useInputbarToolsDispatch()
  const { setExtensions } = useInputbarToolsInternalDispatch()
  const isEmpty = text.trim().length === 0
  const [inputFocus, setInputFocus] = useState(false)
  const [targetLanguage] = usePreference('feature.translate.target_language')
  const [sendMessageShortcut] = usePreference('chat.input.send_message_shortcut')
  const [pasteLongTextAsFile] = usePreference('chat.input.paste_long_text_as_file')
  const [pasteLongTextThreshold] = usePreference('chat.input.paste_long_text_threshold')
  const [autoTranslateWithSpace] = usePreference('chat.input.translate.auto_translate_with_space')
  const [enableQuickPanelTriggers] = usePreference('chat.input.quick_panel.triggers_enabled')
  const [enableSpellCheck] = usePreference('app.spell_check.enabled')
  const [fontSize] = usePreference('chat.message.font_size')
  const [searching, setSearching] = useCache('chat.websearch.searching')
  const quickPanelTriggersEnabled = forceEnableQuickPanelTriggers ?? enableQuickPanelTriggers

  const { t } = useTranslation()
  const [isTranslating, setIsTranslating] = useState(false)
  const { getLanguageByLangcode } = useTranslate()

  const [spaceClickCount, setSpaceClickCount] = useState(0)
  const spaceClickTimer = useRef<NodeJS.Timeout | null>(null)
  const startDragY = useRef<number>(0)
  const startHeight = useRef<number>(0)
  const { setTimeoutTimer } = useTimer()

  // 全局 QuickPanel Hook (用于控制面板显示状态)
  const quickPanel = useQuickPanel()
  const quickPanelOpen = quickPanel.open

  const textRef = useRef(text)
  useEffect(() => {
    textRef.current = text
  }, [text])

  const setText = useCallback<React.Dispatch<React.SetStateAction<string>>>(
    (value) => {
      const newText = typeof value === 'function' ? value(textRef.current) : value
      onTextChange(newText)
    },
    [onTextChange]
  )

  const { handlePaste } = usePasteHandler(text, setText, {
    supportedExts,
    setFiles,
    pasteLongTextAsFile,
    pasteLongTextThreshold,
    onResize: resizeTextArea,
    t
  })

  const { handleDragEnter, handleDragLeave, handleDragOver, handleDrop, isDragging } = useFileDragDrop({
    supportedExts,
    setFiles,
    onTextDropped: (droppedText) => setText((prev) => prev + droppedText),
    enabled: config.enableDragDrop,
    t
  })
  // 判断是否有内容：文本不为空或有文件
  const noContent = isEmpty && files.length === 0
  // 发送入口统一禁用条件：空内容、正在生成、全局搜索态
  const isSendDisabled = noContent || isLoading || searching

  useEffect(() => {
    setExtensions(supportedExts)
  }, [setExtensions, supportedExts])

  const handleToggleExpanded = useCallback(
    (nextState?: boolean) => {
      const target = typeof nextState === 'boolean' ? nextState : !isExpanded
      setIsExpanded(target)
      focusTextarea()
    },
    [focusTextarea, setIsExpanded, isExpanded]
  )

  const translate = useCallback(async () => {
    if (isTranslating) {
      return
    }

    try {
      setIsTranslating(true)
      const translatedText = await translateText(text, getLanguageByLangcode(targetLanguage))
      translatedText && setText(translatedText)
      setTimeoutTimer('translate', () => resizeTextArea(), 0)
    } catch (error) {
      logger.warn('Translation failed:', error as Error)
    } finally {
      setIsTranslating(false)
    }
  }, [getLanguageByLangcode, isTranslating, resizeTextArea, setText, setTimeoutTimer, targetLanguage, text])

  const rootTriggerHandlerRef = useRef<((payload?: unknown) => void) | undefined>(undefined)

  useEffect(() => {
    rootTriggerHandlerRef.current = (payload) => {
      const menuItems = triggers.getRootMenu()

      if (text.trim()) {
        menuItems.push({
          label: t('translate.title'),
          description: t('translate.menu.description'),
          icon: <Languages size={16} />,
          action: () => translate()
        })
      }

      if (!menuItems.length) {
        return
      }

      const triggerInfo = (payload ?? {}) as QuickPanelTriggerInfo
      quickPanelOpen({
        title: t('settings.quickPanel.title'),
        list: menuItems,
        symbol: QuickPanelReservedSymbol.Root,
        triggerInfo
      })
    }
  }, [triggers, quickPanelOpen, t, text, translate])

  useEffect(() => {
    if (!config.enableQuickPanel) {
      return
    }

    const disposeRootTrigger = toolsRegistry.registerTrigger(
      'inputbar-root',
      QuickPanelReservedSymbol.Root,
      (payload) => rootTriggerHandlerRef.current?.(payload)
    )

    return () => {
      disposeRootTrigger()
    }
    // eslint-disable-next-line react-hooks/exhaustive-deps
  }, [config.enableQuickPanel])

  const handleKeyDown = useCallback(
    (event: React.KeyboardEvent<HTMLTextAreaElement>) => {
      if (event.key === 'Tab' && inputFocus) {
        event.preventDefault()
        const textArea = textareaRef.current?.resizableTextArea?.textArea
        if (!textArea) {
          return
        }
        const cursorPosition = textArea.selectionStart
        const selectionLength = textArea.selectionEnd - textArea.selectionStart
        const text = textArea.value

        let match = text.slice(cursorPosition + selectionLength).match(/\$\{[^}]+\}/)
        let startIndex: number

        if (!match) {
          match = text.match(/\$\{[^}]+\}/)
          startIndex = match?.index ?? -1
        } else {
          startIndex = cursorPosition + selectionLength + match.index!
        }

        if (startIndex !== -1) {
          const endIndex = startIndex + match![0].length
          textArea.setSelectionRange(startIndex, endIndex)
          return
        }
      }
      if (autoTranslateWithSpace && event.key === ' ') {
        setSpaceClickCount((prev) => prev + 1)
        if (spaceClickTimer.current) {
          clearTimeout(spaceClickTimer.current)
        }
        spaceClickTimer.current = setTimeout(() => {
          setSpaceClickCount(0)
        }, 200)

        if (spaceClickCount === 2) {
          logger.info('Triple space detected - trigger translation')
          setSpaceClickCount(0)
          translate()
          return
        }
      }

      if (isExpanded && event.key === 'Escape') {
        event.stopPropagation()
        handleToggleExpanded()
        return
      }

      const isEnterPressed = event.key === 'Enter' && !event.nativeEvent.isComposing
      if (isEnterPressed) {
        if (isSendMessageKeyPressed(event, sendMessageShortcut) && !isSendDisabled) {
          handleSendMessage()
          event.preventDefault()
          return
        }

        if (event.shiftKey) {
          return
        }

        event.preventDefault()
        const textArea = textareaRef.current?.resizableTextArea?.textArea
        if (textArea) {
          const start = textArea.selectionStart
          const end = textArea.selectionEnd
          const currentText = textArea.value
          const newText = currentText.substring(0, start) + '\n' + currentText.substring(end)

          setText(newText)

          setTimeoutTimer(
            'handleKeyDown',
            () => {
              textArea.selectionStart = textArea.selectionEnd = start + 1
            },
            0
          )
        }
      }

      if (event.key === 'Backspace' && text.length === 0 && files.length > 0) {
        setFiles((prev) => prev.slice(0, -1))
        event.preventDefault()
      }
    },
    [
      inputFocus,
      autoTranslateWithSpace,
      isExpanded,
      text.length,
      files.length,
      textareaRef,
      spaceClickCount,
      translate,
      handleToggleExpanded,
      sendMessageShortcut,
      isSendDisabled,
      handleSendMessage,
      setText,
      setTimeoutTimer,
      setFiles
    ]
  )

  const handleTextareaChange = useCallback(
    (e: React.ChangeEvent<HTMLTextAreaElement>) => {
      const newText = e.target.value
      setText(newText)

      const isDeletion = newText.length < textRef.current.length

      const textArea = textareaRef.current?.resizableTextArea?.textArea
      const cursorPosition = textArea?.selectionStart ?? newText.length
      const lastSymbol = newText[cursorPosition - 1]
      const previousChar = newText[cursorPosition - 2]
      const isCursorAtTextStart = cursorPosition <= 1
      const hasValidTriggerBoundary = previousChar === ' ' || isCursorAtTextStart

      const openRootPanelAt = (position: number) => {
        triggers.emit(QuickPanelReservedSymbol.Root, {
          type: 'input',
          position,
          originalText: newText
        })
      }

      const openMentionPanelAt = (position: number) => {
        triggers.emit(QuickPanelReservedSymbol.MentionModels, {
          type: 'input',
          position,
          originalText: newText
        })
      }

      if (quickPanelTriggersEnabled && config.enableQuickPanel) {
        const hasRootMenuItems = triggers.getRootMenu().length > 0
        const textBeforeCursor = newText.slice(0, cursorPosition)
        const lastRootIndex = textBeforeCursor.lastIndexOf(QuickPanelReservedSymbol.Root)
        const lastMentionIndex = textBeforeCursor.lastIndexOf(QuickPanelReservedSymbol.MentionModels)
        const lastTriggerIndex = Math.max(lastRootIndex, lastMentionIndex)

        const allowResumeSearch =
          !quickPanel.isVisible &&
          (quickPanel.lastCloseAction === undefined || quickPanel.lastCloseAction === 'outsideclick')

        if (!quickPanel.isVisible && lastTriggerIndex !== -1 && cursorPosition > lastTriggerIndex) {
          const triggerChar = newText[lastTriggerIndex]
          const boundaryChar = newText[lastTriggerIndex - 1] ?? ''
          const hasBoundary = lastTriggerIndex === 0 || /\s/.test(boundaryChar)
          const searchSegment = newText.slice(lastTriggerIndex + 1, cursorPosition)
          const hasSearchContent = searchSegment.trim().length > 0

          if (hasBoundary && (!hasSearchContent || isDeletion || allowResumeSearch)) {
            if (triggerChar === QuickPanelReservedSymbol.Root && hasRootMenuItems) {
              openRootPanelAt(lastTriggerIndex)
            } else if (triggerChar === QuickPanelReservedSymbol.MentionModels) {
              openMentionPanelAt(lastTriggerIndex)
            }
          }
        }

        if (lastSymbol === QuickPanelReservedSymbol.Root && hasValidTriggerBoundary && hasRootMenuItems) {
          if (quickPanel.isVisible && quickPanel.symbol !== QuickPanelReservedSymbol.Root) {
            quickPanel.close('switch-symbol')
          }
          if (!quickPanel.isVisible || quickPanel.symbol !== QuickPanelReservedSymbol.Root) {
            openRootPanelAt(cursorPosition - 1)
          }
        }

        if (lastSymbol === QuickPanelReservedSymbol.MentionModels && hasValidTriggerBoundary) {
          if (quickPanel.isVisible && quickPanel.symbol !== QuickPanelReservedSymbol.MentionModels) {
            quickPanel.close('switch-symbol')
          }
          if (!quickPanel.isVisible || quickPanel.symbol !== QuickPanelReservedSymbol.MentionModels) {
            openMentionPanelAt(cursorPosition - 1)
          }
        }
      }

      if (quickPanel.isVisible && quickPanel.triggerInfo?.type === 'input') {
        const activeSymbol = quickPanel.symbol as QuickPanelReservedSymbol
        const triggerPosition = quickPanel.triggerInfo.position ?? -1
        const isTrackedSymbol =
          activeSymbol === QuickPanelReservedSymbol.Root || activeSymbol === QuickPanelReservedSymbol.MentionModels

        if (isTrackedSymbol && triggerPosition >= 0) {
          // Check if cursor is before the trigger position (user deleted the symbol)
          if (cursorPosition <= triggerPosition) {
            quickPanel.close('delete-symbol')
          } else {
            // Check if the trigger symbol still exists at the expected position
            const triggerChar = newText[triggerPosition]
            if (triggerChar !== activeSymbol) {
              quickPanel.close('delete-symbol')
            }
          }
        }
      }
    },
    [setText, textareaRef, quickPanelTriggersEnabled, config.enableQuickPanel, quickPanel, triggers]
  )

  const onTranslated = useCallback(
    (translatedText: string) => {
      setText(translatedText)
      setTimeoutTimer('onTranslated', () => resizeTextArea(), 0)
    },
    [resizeTextArea, setText, setTimeoutTimer]
  )

  const appendTxtContentToInput = useCallback(
    async (file: FileType, event: React.MouseEvent<HTMLDivElement>) => {
      event.preventDefault()
      event.stopPropagation()

      try {
        const targetPath = file.path
        const content = await window.api.file.readExternal(targetPath, true)
        try {
          await navigator.clipboard.writeText(content)
        } catch (clipboardError) {
          logger.warn('Failed to copy txt attachment content to clipboard:', clipboardError as Error)
        }

        setText((prev) => {
          if (!prev) {
            return content
          }

          const needsSeparator = !prev.endsWith('\n')
          return needsSeparator ? `${prev}\n${content}` : prev + content
        })

        setFiles((prev) => prev.filter((currentFile) => currentFile.id !== file.id))

        setTimeoutTimer(
          'appendTxtAttachment',
          () => {
            const textArea = textareaRef.current?.resizableTextArea?.textArea
            if (textArea) {
              const end = textArea.value.length
              focusTextarea()
              textArea.setSelectionRange(end, end)
            }

            resizeTextArea(true)
          },
          0
        )
      } catch (error) {
        logger.warn('Failed to append txt attachment content:', error as Error)
        window.toast.error(t('chat.input.file_error'))
      }
    },
    [focusTextarea, resizeTextArea, setFiles, setText, setTimeoutTimer, t, textareaRef]
  )

  const handleFocus = useCallback(() => {
    setInputFocus(true)
<<<<<<< HEAD
    setSearching(false)
    if (quickPanel.isVisible && quickPanel.triggerInfo?.type !== 'input') {
=======
    dispatch(setSearching(false))
    // Don't close panel in multiple selection mode, or if triggered by input
    if (quickPanel.isVisible && quickPanel.triggerInfo?.type !== 'input' && !quickPanel.multiple) {
>>>>>>> dc0c47c6
      quickPanel.close()
    }
    PasteService.setLastFocusedComponent('inputbar')
  }, [quickPanel, setSearching])

  const handleDragStart = useCallback(
    (event: React.MouseEvent) => {
      if (!config.enableDragDrop) {
        return
      }

      startDragY.current = event.clientY
      startHeight.current = textareaRef.current?.resizableTextArea?.textArea?.offsetHeight || 0

      const handleMouseMove = (e: MouseEvent) => {
        const deltaY = startDragY.current - e.clientY
        const newHeight = Math.max(40, Math.min(500, startHeight.current + deltaY))
        onHeightChange(newHeight)
      }

      const handleMouseUp = () => {
        document.removeEventListener('mousemove', handleMouseMove)
        document.removeEventListener('mouseup', handleMouseUp)
      }

      document.addEventListener('mousemove', handleMouseMove)
      document.addEventListener('mouseup', handleMouseUp)
    },
    [config.enableDragDrop, onHeightChange, textareaRef]
  )

  const onQuote = useCallback(
    (quoted: string) => {
      const formatted = formatQuotedText(quoted)
      setText((prevText) => {
        const next = prevText ? `${prevText}\n${formatted}\n` : `${formatted}\n`
        setTimeoutTimer('onQuote', () => resizeTextArea(), 0)
        return next
      })
      focusTextarea()
    },
    [focusTextarea, resizeTextArea, setText, setTimeoutTimer]
  )

  useEffect(() => {
    const quoteListener = window.electron?.ipcRenderer.on(IpcChannel.App_QuoteToMain, (_, selectedText: string) =>
      onQuote(selectedText)
    )
    return () => {
      quoteListener?.()
    }
  }, [onQuote])

  useEffect(() => {
    const timerId = requestAnimationFrame(() => resizeTextArea())
    return () => cancelAnimationFrame(timerId)
  }, [resizeTextArea])

  useEffect(() => {
    const onFocus = () => {
      if (document.activeElement?.closest('.ant-modal')) {
        return
      }

      const lastFocusedComponent = PasteService.getLastFocusedComponent()
      if (!lastFocusedComponent || lastFocusedComponent === 'inputbar') {
        focusTextarea()
      }
    }

    window.addEventListener('focus', onFocus)
    return () => window.removeEventListener('focus', onFocus)
  }, [focusTextarea])

  useEffect(() => {
    PasteService.init()

    PasteService.registerHandler('inputbar', handlePaste)

    return () => {
      PasteService.unregisterHandler('inputbar')
    }
  }, [handlePaste])

  useEffect(() => {
    return () => {
      if (spaceClickTimer.current) {
        clearTimeout(spaceClickTimer.current)
      }
    }
  }, [])

  const rightSectionExtras = useMemo(() => {
    const extras: React.ReactNode[] = []
    extras.push(<TranslateButton key="translate" text={text} onTranslated={onTranslated} isLoading={isTranslating} />)
    extras.push(<SendMessageButton sendMessage={handleSendMessage} disabled={isSendDisabled} />)

    if (isLoading) {
      extras.push(
        <Tooltip key="pause" placement="top" title={t('chat.input.pause')} mouseLeaveDelay={0} arrow>
          <ActionIconButton
            onClick={onPause}
            style={{ marginRight: -2 }}
            icon={<CirclePause size={20} color="var(--color-error)" />}
          />
        </Tooltip>
      )
    }

    return <>{extras}</>
  }, [text, onTranslated, isTranslating, handleSendMessage, isSendDisabled, isLoading, t, onPause])

  const quickPanelElement = config.enableQuickPanel ? <QuickPanelView setInputText={setText} /> : null

  return (
    <NarrowLayout style={{ width: '100%' }}>
      <Container
        onDragEnter={handleDragEnter}
        onDragLeave={handleDragLeave}
        onDragOver={handleDragOver}
        onDrop={handleDrop}
        className={classNames('inputbar')}>
        {quickPanelElement}
        <InputBarContainer
          id="inputbar"
          className={classNames('inputbar-container', isDragging && 'file-dragging', isExpanded && 'expanded')}>
          <DragHandle onMouseDown={handleDragStart}>
            <HolderOutlined style={{ fontSize: 12 }} />
          </DragHandle>
          {files.length > 0 && (
            <AttachmentPreview files={files} setFiles={setFiles} onAttachmentContextMenu={appendTxtContentToInput} />
          )}
          {topContent}

          <Textarea
            ref={textareaRef}
            value={text}
            onChange={handleTextareaChange}
            onKeyDown={handleKeyDown}
            onPaste={(e) => handlePaste(e.nativeEvent)}
            onFocus={handleFocus}
            onBlur={() => setInputFocus(false)}
            placeholder={isTranslating ? t('chat.input.translating') : placeholder}
            autoFocus
            variant="borderless"
            spellCheck={enableSpellCheck}
            rows={2}
            autoSize={height ? false : { minRows: 2, maxRows: 20 }}
            styles={{ textarea: TextareaStyle }}
            style={{
              fontSize,
              height: height,
              minHeight: '30px'
            }}
            disabled={isTranslating || searching}
            onClick={() => {
              searching && setSearching(false)
              quickPanel.close()
            }}
          />

          <BottomBar>
            <LeftSection>{leftToolbar}</LeftSection>
            <RightSection>
              {rightToolbar}
              {rightSectionExtras}
            </RightSection>
          </BottomBar>
        </InputBarContainer>
      </Container>
    </NarrowLayout>
  )
}

// Styled Components
const DragHandle = styled.div`
  position: absolute;
  top: -3px;
  left: 0;
  right: 0;
  height: 6px;
  display: flex;
  align-items: center;
  justify-content: center;
  cursor: row-resize;
  color: var(--color-icon);
  opacity: 0;
  transition: opacity 0.2s;
  z-index: 1;

  &:hover {
    opacity: 1;
  }

  .anticon {
    transform: rotate(90deg);
    font-size: 14px;
  }
`

const Container = styled.div`
  display: flex;
  flex-direction: column;
  position: relative;
  z-index: 2;
  padding: 0 18px 18px 18px;
  [navbar-position='top'] & {
    padding: 0 18px 10px 18px;
  }
`

const InputBarContainer = styled.div`
  border: 0.5px solid var(--color-border);
  transition: all 0.2s ease;
  position: relative;
  border-radius: 17px;
  padding-top: 8px;
  background-color: var(--color-background-opacity);

  &.file-dragging {
    border: 2px dashed #2ecc71;

    &::before {
      content: '';
      position: absolute;
      top: 0;
      left: 0;
      right: 0;
      bottom: 0;
      background-color: rgba(46, 204, 113, 0.03);
      border-radius: 14px;
      z-index: 5;
      pointer-events: none;
    }
  }
`

const Textarea = styled(TextArea)`
  padding: 0;
  border-radius: 0;
  display: flex;
  resize: none !important;
  overflow: auto;
  width: 100%;
  box-sizing: border-box;
  transition: none !important;
  &.ant-input {
    line-height: 1.4;
  }
  &::-webkit-scrollbar {
    width: 3px;
  }
`

const BottomBar = styled.div`
  display: flex;
  flex-direction: row;
  justify-content: space-between;
  padding: 5px 8px;
  height: 40px;
  gap: 16px;
  position: relative;
  z-index: 2;
  flex-shrink: 0;
`

const LeftSection = styled.div`
  display: flex;
  align-items: center;
  flex: 1;
  min-width: 0;
`

const RightSection = styled.div`
  display: flex;
  flex-direction: row;
  align-items: center;
  gap: 6px;
`<|MERGE_RESOLUTION|>--- conflicted
+++ resolved
@@ -520,14 +520,9 @@
 
   const handleFocus = useCallback(() => {
     setInputFocus(true)
-<<<<<<< HEAD
     setSearching(false)
-    if (quickPanel.isVisible && quickPanel.triggerInfo?.type !== 'input') {
-=======
-    dispatch(setSearching(false))
     // Don't close panel in multiple selection mode, or if triggered by input
     if (quickPanel.isVisible && quickPanel.triggerInfo?.type !== 'input' && !quickPanel.multiple) {
->>>>>>> dc0c47c6
       quickPanel.close()
     }
     PasteService.setLastFocusedComponent('inputbar')

import { ActionIconButton } from '@renderer/components/Buttons'
import ModelTagsWithLabel from '@renderer/components/ModelTagsWithLabel'
import { QuickPanelListItem, QuickPanelReservedSymbol, useQuickPanel } from '@renderer/components/QuickPanel'
import { getModelLogo, isEmbeddingModel, isRerankModel, isVisionModel } from '@renderer/config/models'
import db from '@renderer/databases'
import { useProviders } from '@renderer/hooks/useProvider'
import { ToolQuickPanelApi } from '@renderer/pages/home/Inputbar/types'
import { getModelUniqId } from '@renderer/services/ModelService'
import { FileType, Model } from '@renderer/types'
import { getFancyProviderName } from '@renderer/utils'
import { Avatar, Tooltip } from 'antd'
import { useLiveQuery } from 'dexie-react-hooks'
import { first, sortBy } from 'lodash'
import { AtSign, CircleX, Plus } from 'lucide-react'
import { FC, memo, useCallback, useEffect, useMemo, useRef } from 'react'
import { useTranslation } from 'react-i18next'
import { useNavigate } from 'react-router'
import styled from 'styled-components'

type MentionTriggerInfo = { type: 'input' | 'button'; position?: number; originalText?: string }

interface Props {
  quickPanel: ToolQuickPanelApi
  mentionedModels: Model[]
  onMentionModel: (model: Model) => void
  onClearMentionModels: () => void
  couldMentionNotVisionModel: boolean
  files: FileType[]
  setText: React.Dispatch<React.SetStateAction<string>>
}

const MentionModelsButton: FC<Props> = ({
  quickPanel,
  mentionedModels,
  onMentionModel,
  onClearMentionModels,
  couldMentionNotVisionModel,
  files,
  setText
}) => {
  const quickPanelHook = useQuickPanel()
  const { providers } = useProviders()
  const { t } = useTranslation()
  const navigate = useNavigate()

  const hasModelActionRef = useRef(false)
  const triggerInfoRef = useRef<MentionTriggerInfo | undefined>(undefined)
  const filesRef = useRef(files)

  const removeAtSymbolAndText = useCallback(
    (currentText: string, caretPosition: number, searchText?: string, fallbackPosition?: number) => {
      const safeCaret = Math.max(0, Math.min(caretPosition ?? 0, currentText.length))

      if (searchText !== undefined) {
        const pattern = '@' + searchText
        const fromIndex = Math.max(0, safeCaret - 1)
        const start = currentText.lastIndexOf(pattern, fromIndex)
        if (start !== -1) {
          const end = start + pattern.length
          return currentText.slice(0, start) + currentText.slice(end)
        }

        if (typeof fallbackPosition === 'number' && currentText[fallbackPosition] === '@') {
          const expected = pattern
          const actual = currentText.slice(fallbackPosition, fallbackPosition + expected.length)
          if (actual === expected) {
            return currentText.slice(0, fallbackPosition) + currentText.slice(fallbackPosition + expected.length)
          }
          return currentText.slice(0, fallbackPosition) + currentText.slice(fallbackPosition + 1)
        }

        return currentText
      }

<<<<<<< HEAD
      const fromIndex = Math.max(0, safeCaret - 1)
      const start = currentText.lastIndexOf('@', fromIndex)
      if (start === -1) {
        if (typeof fallbackPosition === 'number' && currentText[fallbackPosition] === '@') {
          let endPos = fallbackPosition + 1
          while (endPos < currentText.length && currentText[endPos] !== ' ' && currentText[endPos] !== '\n') {
            endPos++
=======
      // 清除按钮：未知搜索词，删除离光标最近的 '@' 及后续连续非空白（到空格/换行/结尾）
      {
        const fromIndex = Math.max(0, safeCaret - 1)
        const start = currentText.lastIndexOf('@', fromIndex)
        if (start === -1) {
          // 兜底：使用打开时的 position（若存在），按空白边界删除
          if (typeof fallbackPosition === 'number' && currentText[fallbackPosition] === '@') {
            let endPos = fallbackPosition + 1
            while (endPos < currentText.length && !/\s/.test(currentText[endPos])) {
              endPos++
            }
            return currentText.slice(0, fallbackPosition) + currentText.slice(endPos)
>>>>>>> f05b8846
          }
          return currentText.slice(0, fallbackPosition) + currentText.slice(endPos)
        }
        return currentText
      }

<<<<<<< HEAD
      let endPos = start + 1
      while (endPos < currentText.length && currentText[endPos] !== ' ' && currentText[endPos] !== '\n') {
        endPos++
=======
        let endPos = start + 1
        while (endPos < currentText.length && !/\s/.test(currentText[endPos])) {
          endPos++
        }
        return currentText.slice(0, start) + currentText.slice(endPos)
>>>>>>> f05b8846
      }
      return currentText.slice(0, start) + currentText.slice(endPos)
    },
    []
  )

  const pinnedModels = useLiveQuery(
    async () => {
      const setting = await db.settings.get('pinned:models')
      return setting?.value || []
    },
    [],
    []
  )

  const modelItems = useMemo(() => {
    const items: QuickPanelListItem[] = []

    if (pinnedModels.length > 0) {
      const pinnedItems = providers.flatMap((provider) =>
        provider.models
          .filter((model) => !isEmbeddingModel(model) && !isRerankModel(model))
          .filter((model) => pinnedModels.includes(getModelUniqId(model)))
          .filter((model) => couldMentionNotVisionModel || (!couldMentionNotVisionModel && isVisionModel(model)))
          .map((model) => ({
            label: (
              <>
                <ProviderName>{getFancyProviderName(provider)}</ProviderName>
                <span style={{ opacity: 0.8 }}> | {model.name}</span>
              </>
            ),
            description: <ModelTagsWithLabel model={model} showLabel={false} size={10} style={{ opacity: 0.8 }} />,
            icon: (
              <Avatar src={getModelLogo(model.id)} size={20}>
                {first(model.name)}
              </Avatar>
            ),
            filterText: getFancyProviderName(provider) + model.name,
            action: () => {
              hasModelActionRef.current = true
              onMentionModel(model)
            },
            isSelected: mentionedModels.some((selected) => getModelUniqId(selected) === getModelUniqId(model))
          }))
      )

      if (pinnedItems.length > 0) {
        items.push(...sortBy(pinnedItems, ['label']))
      }
    }

    providers.forEach((provider) => {
      const providerModels = sortBy(
        provider.models
          .filter((model) => !isEmbeddingModel(model) && !isRerankModel(model))
          .filter((model) => !pinnedModels.includes(getModelUniqId(model)))
          .filter((model) => couldMentionNotVisionModel || (!couldMentionNotVisionModel && isVisionModel(model))),
        ['group', 'name']
      )

      const providerItems = providerModels.map((model) => ({
        label: (
          <>
            <ProviderName>{getFancyProviderName(provider)}</ProviderName>
            <span style={{ opacity: 0.8 }}> | {model.name}</span>
          </>
        ),
        description: <ModelTagsWithLabel model={model} showLabel={false} size={10} style={{ opacity: 0.8 }} />,
        icon: (
          <Avatar src={getModelLogo(model.id)} size={20}>
            {first(model.name)}
          </Avatar>
        ),
        filterText: getFancyProviderName(provider) + model.name,
        action: () => {
          hasModelActionRef.current = true
          onMentionModel(model)
        },
        isSelected: mentionedModels.some((selected) => getModelUniqId(selected) === getModelUniqId(model))
      }))

      if (providerItems.length > 0) {
        items.push(...providerItems)
      }
    })

    items.push({
      label: t('settings.models.add.add_model') + '...',
      icon: <Plus />,
      action: () => navigate('/settings/provider'),
      isSelected: false
    })

    items.unshift({
      label: t('settings.input.clear.all'),
      description: t('settings.input.clear.models'),
      icon: <CircleX />,
      alwaysVisible: true,
      isSelected: false,
      action: ({ context }) => {
        onClearMentionModels()

        if (triggerInfoRef.current?.type === 'input') {
          setText((currentText) => {
            const textArea = document.querySelector('.inputbar textarea') as HTMLTextAreaElement | null
            const caret = textArea ? (textArea.selectionStart ?? currentText.length) : currentText.length
            return removeAtSymbolAndText(currentText, caret, undefined, triggerInfoRef.current?.position)
          })
        }

        context.close()
      }
    })

    return items
  }, [
    pinnedModels,
    providers,
    t,
    couldMentionNotVisionModel,
    mentionedModels,
    onMentionModel,
    navigate,
    onClearMentionModels,
    setText,
    removeAtSymbolAndText
  ])

  const openQuickPanel = useCallback(
    (triggerInfo?: MentionTriggerInfo) => {
      hasModelActionRef.current = false
      triggerInfoRef.current = triggerInfo

      quickPanelHook.open({
        title: t('agents.edit.model.select.title'),
        list: modelItems,
        symbol: QuickPanelReservedSymbol.MentionModels,
        multiple: true,
        triggerInfo: triggerInfo || { type: 'button' },
        afterAction({ item }) {
          item.isSelected = !item.isSelected
        },
        onClose({ action, searchText, context }) {
          if (action === 'esc') {
            if (
              hasModelActionRef.current &&
              context.triggerInfo?.type === 'input' &&
              context.triggerInfo?.position !== undefined
            ) {
              setText((currentText) => {
                const textArea = document.querySelector('.inputbar textarea') as HTMLTextAreaElement | null
                const caret = textArea ? (textArea.selectionStart ?? currentText.length) : currentText.length
                return removeAtSymbolAndText(currentText, caret, searchText || '', context.triggerInfo?.position!)
              })
            }
          }
        }
      })
    },
    [modelItems, quickPanelHook, t, setText, removeAtSymbolAndText]
  )

  const handleOpenQuickPanel = useCallback(() => {
    if (quickPanelHook.isVisible && quickPanelHook.symbol === QuickPanelReservedSymbol.MentionModels) {
      quickPanelHook.close()
    } else {
      openQuickPanel({ type: 'button' })
    }
  }, [openQuickPanel, quickPanelHook])

  useEffect(() => {
    if (filesRef.current !== files) {
      if (quickPanelHook.isVisible && quickPanelHook.symbol === QuickPanelReservedSymbol.MentionModels) {
        quickPanelHook.close()
      }
      filesRef.current = files
    }
  }, [files, quickPanelHook])

  useEffect(() => {
    if (quickPanelHook.isVisible && quickPanelHook.symbol === QuickPanelReservedSymbol.MentionModels) {
      quickPanelHook.updateList(modelItems)
    }
  }, [mentionedModels, quickPanelHook, modelItems])

  useEffect(() => {
    const disposeRootMenu = quickPanel.registerRootMenu([
      {
        label: t('agents.edit.model.select.title'),
        description: '',
        icon: <AtSign />,
        isMenu: true,
        action: () => openQuickPanel({ type: 'button' })
      }
    ])

    const disposeTrigger = quickPanel.registerTrigger(QuickPanelReservedSymbol.MentionModels, (payload) => {
      const trigger = (payload || {}) as MentionTriggerInfo
      openQuickPanel(trigger)
    })

    return () => {
      disposeRootMenu()
      disposeTrigger()
    }
  }, [openQuickPanel, quickPanel, t])

  return (
    <Tooltip placement="top" title={t('agents.edit.model.select.title')} mouseLeaveDelay={0} arrow>
      <ActionIconButton onClick={handleOpenQuickPanel} active={mentionedModels.length > 0}>
        <AtSign size={18} />
      </ActionIconButton>
    </Tooltip>
  )
}

const ProviderName = styled.span`
  font-weight: 500;
`

export default memo(MentionModelsButton)<|MERGE_RESOLUTION|>--- conflicted
+++ resolved
@@ -72,45 +72,22 @@
         return currentText
       }
 
-<<<<<<< HEAD
       const fromIndex = Math.max(0, safeCaret - 1)
       const start = currentText.lastIndexOf('@', fromIndex)
       if (start === -1) {
         if (typeof fallbackPosition === 'number' && currentText[fallbackPosition] === '@') {
           let endPos = fallbackPosition + 1
-          while (endPos < currentText.length && currentText[endPos] !== ' ' && currentText[endPos] !== '\n') {
+          while (endPos < currentText.length && !/\s/.test(currentText[endPos])) {
             endPos++
-=======
-      // 清除按钮：未知搜索词，删除离光标最近的 '@' 及后续连续非空白（到空格/换行/结尾）
-      {
-        const fromIndex = Math.max(0, safeCaret - 1)
-        const start = currentText.lastIndexOf('@', fromIndex)
-        if (start === -1) {
-          // 兜底：使用打开时的 position（若存在），按空白边界删除
-          if (typeof fallbackPosition === 'number' && currentText[fallbackPosition] === '@') {
-            let endPos = fallbackPosition + 1
-            while (endPos < currentText.length && !/\s/.test(currentText[endPos])) {
-              endPos++
-            }
-            return currentText.slice(0, fallbackPosition) + currentText.slice(endPos)
->>>>>>> f05b8846
           }
           return currentText.slice(0, fallbackPosition) + currentText.slice(endPos)
         }
         return currentText
       }
 
-<<<<<<< HEAD
       let endPos = start + 1
-      while (endPos < currentText.length && currentText[endPos] !== ' ' && currentText[endPos] !== '\n') {
+      while (endPos < currentText.length && !/\s/.test(currentText[endPos])) {
         endPos++
-=======
-        let endPos = start + 1
-        while (endPos < currentText.length && !/\s/.test(currentText[endPos])) {
-          endPos++
-        }
-        return currentText.slice(0, start) + currentText.slice(endPos)
->>>>>>> f05b8846
       }
       return currentText.slice(0, start) + currentText.slice(endPos)
     },

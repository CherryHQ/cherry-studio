--- conflicted
+++ resolved
@@ -304,19 +304,12 @@
   }))
 
   return (
-<<<<<<< HEAD
     <Tooltip placement="top" title={t('agents.edit.model.select.title')}>
-      <ActionIconButton onClick={handleOpenQuickPanel} active={mentionedModels.length > 0}>
-        <AtSign size={18} />
-      </ActionIconButton>
-=======
-    <Tooltip placement="top" title={t('agents.edit.model.select.title')} mouseLeaveDelay={0} arrow>
       <ActionIconButton
         onPress={handleOpenQuickPanel}
         active={mentionedModels.length > 0}
         icon={<AtSign size={18} />}
       />
->>>>>>> ef4bede0
     </Tooltip>
   )
 }

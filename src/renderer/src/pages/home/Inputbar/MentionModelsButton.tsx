--- conflicted
+++ resolved
@@ -367,166 +367,6 @@
   )
 }
 
-<<<<<<< HEAD
-const DropdownMenuStyle = createGlobalStyle`
-  /* Apply background to all animation states */
-  .ant-dropdown,
-  .ant-slide-up-enter .ant-dropdown-menu,
-  .ant-slide-up-appear .ant-dropdown-menu,
-  .ant-slide-up-leave .ant-dropdown-menu,
-  .ant-slide-up-enter-active .ant-dropdown-menu,
-  .ant-slide-up-appear-active .ant-dropdown-menu,
-  .ant-slide-up-leave-active .ant-dropdown-menu {
-    background: rgba(var(--color-base-rgb), 0.65) !important;
-    backdrop-filter: blur(35px) saturate(150%) !important;
-  }
-
-  .mention-models-dropdown {
-    &.ant-dropdown {
-      animation-duration: 0.15s !important;
-      margin-top: 4px;
-    }
-
-    .ant-dropdown-menu {
-      max-height: 400px;
-      overflow-y: auto;
-      overflow-x: hidden;
-      padding: 4px 12px;
-      padding-top: 0;
-      position: relative;
-      background: rgba(var(--color-base-rgb), 0.65) !important;
-      backdrop-filter: blur(35px) saturate(150%) !important;
-      border: 0.5px solid rgba(var(--color-border-rgb), 0.3);
-      border-radius: 10px;
-      box-shadow: 0 0 0 0.5px rgba(0, 0, 0, 0.15),
-                  0 4px 16px rgba(0, 0, 0, 0.15),
-                  0 2px 8px rgba(0, 0, 0, 0.12),
-                  inset 0 0 0 0.5px rgba(255, 255, 255, var(--inner-glow-opacity, 0.1));
-      transform-origin: top;
-      will-change: transform, opacity;
-      transition: all 0.15s cubic-bezier(0.4, 0.0, 0.2, 1);
-
-      &.no-scrollbar {
-        padding-right: 12px;
-      }
-
-      &.has-scrollbar {
-        padding-right: 2px;
-      }
-
-      // Scrollbar styles
-      &::-webkit-scrollbar {
-        width: 14px;
-        height: 6px;
-      }
-
-      &::-webkit-scrollbar-thumb {
-        border: 4px solid transparent;
-        background-clip: padding-box;
-        border-radius: 7px;
-        background-color: var(--color-scrollbar-thumb);
-        min-height: 50px;
-        transition: all 0.2s;
-      }
-
-      &:hover::-webkit-scrollbar-thumb {
-        background-color: var(--color-scrollbar-thumb);
-      }
-
-      &::-webkit-scrollbar-thumb:hover {
-        background-color: var(--color-scrollbar-thumb-hover);
-      }
-
-      &::-webkit-scrollbar-thumb:active {
-        background-color: var(--color-scrollbar-thumb-hover);
-      }
-
-      &::-webkit-scrollbar-track {
-        background: transparent;
-        border-radius: 7px;
-      }
-    }
-
-    .ant-dropdown-menu-item-group {
-      margin-bottom: 4px;
-      
-      &:not(:first-child) {
-        margin-top: 4px;
-      }
-
-      .ant-dropdown-menu-item-group-title {
-        position: sticky;
-        top: 0;
-        z-index: 1;
-        padding: 5px 12px;
-        color: var(--color-text-3);
-        font-size: 12px;
-        font-weight: 500;
-        text-transform: uppercase;
-        letter-spacing: 0.03em;
-        margin: 0 -11px;
-        padding-left: 24px;
-
-        /* Scroll-driven animation for sticky header */
-        animation: background-change linear both;
-        animation-timeline: scroll();
-        animation-range: entry 0% entry 1%;
-      }
-
-      /* Simple animation that changes background color when sticky */
-      @keyframes background-change {
-        to {
-          opacity: 0.95;
-          background-color: var(--color-background-soft);
-          border-top: 0.5px solid var(--color-scrollbar-thumb);
-        }
-      }
-    }
-
-    // Handle no-results case margin
-    .no-results {
-      padding: 8px 12px;
-      color: var(--color-text-3);
-      cursor: default;
-      font-size: 13px;
-      opacity: 0.8;
-      margin-bottom: 40px;
-      
-      &:hover {
-        background: none;
-      }
-    }
-
-    .ant-dropdown-menu-item {
-      padding: 5px 12px;
-      margin: 0 -12px;
-      cursor: pointer;
-      transition: all 0.3s cubic-bezier(0.4, 0.0, 0.2, 1);
-      display: flex;
-      align-items: center;
-      gap: 8px;
-      border-radius: 6px;
-      font-size: 13px;
-
-      &:hover {
-        background: rgba(var(--color-hover-rgb), 0.5);
-      }
-
-      &.ant-dropdown-menu-item-selected {
-        background-color: rgba(var(--color-primary-rgb), 0.12);
-        color: var(--color-primary);
-      }
-
-      .ant-dropdown-menu-item-icon {
-        margin-right: 0;
-        opacity: 0.9;
-      }
-    }
-  }
-`
-
-=======
->>>>>>> c44f3b8a
 const ModelItem = styled.div`
   display: flex;
   align-items: center;

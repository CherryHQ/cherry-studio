--- conflicted
+++ resolved
@@ -1,8 +1,4 @@
-<<<<<<< HEAD
-import { Tooltip } from '@cherrystudio/ui'
-=======
-import { Avatar } from '@cherrystudio/ui'
->>>>>>> 6c71b92d
+import { Avatar, Tooltip } from '@cherrystudio/ui'
 import { ActionIconButton } from '@renderer/components/Buttons'
 import ModelTagsWithLabel from '@renderer/components/ModelTagsWithLabel'
 import { type QuickPanelListItem, QuickPanelReservedSymbol, useQuickPanel } from '@renderer/components/QuickPanel'
@@ -12,11 +8,6 @@
 import { getModelUniqId } from '@renderer/services/ModelService'
 import type { FileType, Model } from '@renderer/types'
 import { getFancyProviderName } from '@renderer/utils'
-<<<<<<< HEAD
-import { Avatar } from 'antd'
-=======
-import { Tooltip } from 'antd'
->>>>>>> 6c71b92d
 import { useLiveQuery } from 'dexie-react-hooks'
 import { first, sortBy } from 'lodash'
 import { AtSign, CircleX, Plus } from 'lucide-react'

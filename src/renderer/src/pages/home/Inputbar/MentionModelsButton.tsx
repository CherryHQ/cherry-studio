import { ActionIconButton } from '@renderer/components/Buttons'
import ModelTagsWithLabel from '@renderer/components/ModelTagsWithLabel'
import { QuickPanelListItem, QuickPanelReservedSymbol, useQuickPanel } from '@renderer/components/QuickPanel'
import { getModelLogo, isEmbeddingModel, isRerankModel, isVisionModel } from '@renderer/config/models'
import db from '@renderer/databases'
import { useProviders } from '@renderer/hooks/useProvider'
import { ToolQuickPanelApi } from '@renderer/pages/home/Inputbar/types'
import { getModelUniqId } from '@renderer/services/ModelService'
import type { FileType, Model } from '@renderer/types'
import { getFancyProviderName } from '@renderer/utils'
import { Avatar, Tooltip } from 'antd'
import { useLiveQuery } from 'dexie-react-hooks'
import { first, sortBy } from 'lodash'
import { AtSign, CircleX, Plus } from 'lucide-react'
<<<<<<< HEAD
import { FC, memo, useCallback, useEffect, useMemo, useRef } from 'react'
=======
import type { FC } from 'react'
import { memo, useCallback, useEffect, useImperativeHandle, useMemo, useRef } from 'react'
>>>>>>> 9f00f005
import { useTranslation } from 'react-i18next'
import { useNavigate } from 'react-router'
import styled from 'styled-components'

type MentionTriggerInfo = { type: 'input' | 'button'; position?: number; originalText?: string }

interface Props {
  quickPanel: ToolQuickPanelApi
  mentionedModels: Model[]
  onMentionModel: (model: Model) => void
  onClearMentionModels: () => void
  couldMentionNotVisionModel: boolean
  files: FileType[]
  setText: React.Dispatch<React.SetStateAction<string>>
}

const MentionModelsButton: FC<Props> = ({
  quickPanel,
  mentionedModels,
  onMentionModel,
  onClearMentionModels,
  couldMentionNotVisionModel,
  files,
  setText
}) => {
  const quickPanelHook = useQuickPanel()
  const { providers } = useProviders()
  const { t } = useTranslation()
  const navigate = useNavigate()

  const hasModelActionRef = useRef(false)
  const triggerInfoRef = useRef<MentionTriggerInfo | undefined>(undefined)
  const filesRef = useRef(files)

  const removeAtSymbolAndText = useCallback(
    (currentText: string, caretPosition: number, searchText?: string, fallbackPosition?: number) => {
      const safeCaret = Math.max(0, Math.min(caretPosition ?? 0, currentText.length))

      if (searchText !== undefined) {
        const pattern = '@' + searchText
        const fromIndex = Math.max(0, safeCaret - 1)
        const start = currentText.lastIndexOf(pattern, fromIndex)
        if (start !== -1) {
          const end = start + pattern.length
          return currentText.slice(0, start) + currentText.slice(end)
        }

        if (typeof fallbackPosition === 'number' && currentText[fallbackPosition] === '@') {
          const expected = pattern
          const actual = currentText.slice(fallbackPosition, fallbackPosition + expected.length)
          if (actual === expected) {
            return currentText.slice(0, fallbackPosition) + currentText.slice(fallbackPosition + expected.length)
          }
          return currentText.slice(0, fallbackPosition) + currentText.slice(fallbackPosition + 1)
        }

        return currentText
      }

      const fromIndex = Math.max(0, safeCaret - 1)
      const start = currentText.lastIndexOf('@', fromIndex)
      if (start === -1) {
        if (typeof fallbackPosition === 'number' && currentText[fallbackPosition] === '@') {
          let endPos = fallbackPosition + 1
          while (endPos < currentText.length && !/\s/.test(currentText[endPos])) {
            endPos++
          }
          return currentText.slice(0, fallbackPosition) + currentText.slice(endPos)
        }
        return currentText
      }

      let endPos = start + 1
      while (endPos < currentText.length && !/\s/.test(currentText[endPos])) {
        endPos++
      }
      return currentText.slice(0, start) + currentText.slice(endPos)
    },
    []
  )

  const pinnedModels = useLiveQuery(
    async () => {
      const setting = await db.settings.get('pinned:models')
      return setting?.value || []
    },
    [],
    []
  )

  const modelItems = useMemo(() => {
    const items: QuickPanelListItem[] = []

    if (pinnedModels.length > 0) {
      const pinnedItems = providers.flatMap((provider) =>
        provider.models
          .filter((model) => !isEmbeddingModel(model) && !isRerankModel(model))
          .filter((model) => pinnedModels.includes(getModelUniqId(model)))
          .filter((model) => couldMentionNotVisionModel || (!couldMentionNotVisionModel && isVisionModel(model)))
          .map((model) => ({
            label: (
              <>
                <ProviderName>{getFancyProviderName(provider)}</ProviderName>
                <span style={{ opacity: 0.8 }}> | {model.name}</span>
              </>
            ),
            description: <ModelTagsWithLabel model={model} showLabel={false} size={10} style={{ opacity: 0.8 }} />,
            icon: (
<<<<<<< HEAD
              <Avatar src={getModelLogo(model.id)} size={20}>
                {first(model.name)}
=======
              <Avatar src={getModelLogo(m)} size={20}>
                {first(m.name)}
>>>>>>> 9f00f005
              </Avatar>
            ),
            filterText: getFancyProviderName(provider) + model.name,
            action: () => {
              hasModelActionRef.current = true
              onMentionModel(model)
            },
            isSelected: mentionedModels.some((selected) => getModelUniqId(selected) === getModelUniqId(model))
          }))
      )

      if (pinnedItems.length > 0) {
        items.push(...sortBy(pinnedItems, ['label']))
      }
    }

    providers.forEach((provider) => {
      const providerModels = sortBy(
        provider.models
          .filter((model) => !isEmbeddingModel(model) && !isRerankModel(model))
          .filter((model) => !pinnedModels.includes(getModelUniqId(model)))
          .filter((model) => couldMentionNotVisionModel || (!couldMentionNotVisionModel && isVisionModel(model))),
        ['group', 'name']
      )

      const providerItems = providerModels.map((model) => ({
        label: (
          <>
            <ProviderName>{getFancyProviderName(provider)}</ProviderName>
            <span style={{ opacity: 0.8 }}> | {model.name}</span>
          </>
        ),
        description: <ModelTagsWithLabel model={model} showLabel={false} size={10} style={{ opacity: 0.8 }} />,
        icon: (
<<<<<<< HEAD
          <Avatar src={getModelLogo(model.id)} size={20}>
            {first(model.name)}
=======
          <Avatar src={getModelLogo(m)} size={20}>
            {first(m.name)}
>>>>>>> 9f00f005
          </Avatar>
        ),
        filterText: getFancyProviderName(provider) + model.name,
        action: () => {
          hasModelActionRef.current = true
          onMentionModel(model)
        },
        isSelected: mentionedModels.some((selected) => getModelUniqId(selected) === getModelUniqId(model))
      }))

      if (providerItems.length > 0) {
        items.push(...providerItems)
      }
    })

    items.push({
      label: t('settings.models.add.add_model') + '...',
      icon: <Plus />,
      action: () => navigate('/settings/provider'),
      isSelected: false
    })

    items.unshift({
      label: t('settings.input.clear.all'),
      description: t('settings.input.clear.models'),
      icon: <CircleX />,
      alwaysVisible: true,
      isSelected: false,
      action: ({ context }) => {
        onClearMentionModels()

        if (triggerInfoRef.current?.type === 'input') {
          setText((currentText) => {
            const textArea = document.querySelector('.inputbar textarea') as HTMLTextAreaElement | null
            const caret = textArea ? (textArea.selectionStart ?? currentText.length) : currentText.length
            return removeAtSymbolAndText(currentText, caret, undefined, triggerInfoRef.current?.position)
          })
        }

        context.close()
      }
    })

    return items
  }, [
    pinnedModels,
    providers,
    t,
    couldMentionNotVisionModel,
    mentionedModels,
    onMentionModel,
    navigate,
    onClearMentionModels,
    setText,
    removeAtSymbolAndText
  ])

  const openQuickPanel = useCallback(
    (triggerInfo?: MentionTriggerInfo) => {
      hasModelActionRef.current = false
      triggerInfoRef.current = triggerInfo

      quickPanelHook.open({
        title: t('assistants.presets.edit.model.select.title'),
        list: modelItems,
        symbol: QuickPanelReservedSymbol.MentionModels,
        multiple: true,
        triggerInfo: triggerInfo || { type: 'button' },
        afterAction({ item }) {
          item.isSelected = !item.isSelected
        },
        onClose({ action, searchText, context }) {
          if (action === 'esc') {
<<<<<<< HEAD
            if (
              hasModelActionRef.current &&
              context.triggerInfo?.type === 'input' &&
              context.triggerInfo?.position !== undefined
            ) {
              setText((currentText) => {
                const textArea = document.querySelector('.inputbar textarea') as HTMLTextAreaElement | null
                const caret = textArea ? (textArea.selectionStart ?? currentText.length) : currentText.length
                return removeAtSymbolAndText(currentText, caret, searchText || '', context.triggerInfo?.position!)
              })
            }
          }
=======
            // 只有在输入触发且有模型选择动作时才删除@字符和搜索文本
            const triggerInfo = ctx?.triggerInfo ?? triggerInfoRef.current
            if (hasModelActionRef.current && triggerInfo?.type === 'input' && triggerInfo?.position !== undefined) {
              // 基于当前光标 + 搜索词精确定位并删除，position 仅作兜底
              setText((currentText) => {
                const textArea = document.querySelector('.inputbar textarea') as HTMLTextAreaElement | null
                const caret = textArea ? (textArea.selectionStart ?? currentText.length) : currentText.length
                return removeAtSymbolAndText(currentText, caret, searchText || '', triggerInfo.position!)
              })
            }
          }
          // Backspace删除@的情况（delete-symbol）：
          // @ 已经被Backspace自然删除，面板关闭，不需要额外操作
          triggerInfoRef.current = undefined
>>>>>>> 9f00f005
        }
      })
    },
    [modelItems, quickPanelHook, t, setText, removeAtSymbolAndText]
  )

  const handleOpenQuickPanel = useCallback(() => {
    if (quickPanelHook.isVisible && quickPanelHook.symbol === QuickPanelReservedSymbol.MentionModels) {
      quickPanelHook.close()
    } else {
      openQuickPanel({ type: 'button' })
    }
  }, [openQuickPanel, quickPanelHook])

  useEffect(() => {
    if (filesRef.current !== files) {
      if (quickPanelHook.isVisible && quickPanelHook.symbol === QuickPanelReservedSymbol.MentionModels) {
        quickPanelHook.close()
      }
      filesRef.current = files
    }
  }, [files, quickPanelHook])

  useEffect(() => {
    if (quickPanelHook.isVisible && quickPanelHook.symbol === QuickPanelReservedSymbol.MentionModels) {
      quickPanelHook.updateList(modelItems)
    }
  }, [mentionedModels, quickPanelHook, modelItems])

  useEffect(() => {
    const disposeRootMenu = quickPanel.registerRootMenu([
      {
        label: t('assistants.presets.edit.model.select.title'),
        description: '',
        icon: <AtSign />,
        isMenu: true,
        action: () => openQuickPanel({ type: 'button' })
      }
    ])

    const disposeTrigger = quickPanel.registerTrigger(QuickPanelReservedSymbol.MentionModels, (payload) => {
      const trigger = (payload || {}) as MentionTriggerInfo
      openQuickPanel(trigger)
    })

    return () => {
      disposeRootMenu()
      disposeTrigger()
    }
  }, [openQuickPanel, quickPanel, t])

  return (
    <Tooltip placement="top" title={t('assistants.presets.edit.model.select.title')} mouseLeaveDelay={0} arrow>
      <ActionIconButton onClick={handleOpenQuickPanel} active={mentionedModels.length > 0}>
        <AtSign size={18} />
      </ActionIconButton>
    </Tooltip>
  )
}

const ProviderName = styled.span`
  font-weight: 500;
`

export default memo(MentionModelsButton)<|MERGE_RESOLUTION|>--- conflicted
+++ resolved
@@ -1,10 +1,11 @@
 import { ActionIconButton } from '@renderer/components/Buttons'
 import ModelTagsWithLabel from '@renderer/components/ModelTagsWithLabel'
-import { QuickPanelListItem, QuickPanelReservedSymbol, useQuickPanel } from '@renderer/components/QuickPanel'
+import type { QuickPanelListItem } from '@renderer/components/QuickPanel'
+import { QuickPanelReservedSymbol, useQuickPanel } from '@renderer/components/QuickPanel'
 import { getModelLogo, isEmbeddingModel, isRerankModel, isVisionModel } from '@renderer/config/models'
 import db from '@renderer/databases'
 import { useProviders } from '@renderer/hooks/useProvider'
-import { ToolQuickPanelApi } from '@renderer/pages/home/Inputbar/types'
+import type { ToolQuickPanelApi } from '@renderer/pages/home/Inputbar/types'
 import { getModelUniqId } from '@renderer/services/ModelService'
 import type { FileType, Model } from '@renderer/types'
 import { getFancyProviderName } from '@renderer/utils'
@@ -12,12 +13,8 @@
 import { useLiveQuery } from 'dexie-react-hooks'
 import { first, sortBy } from 'lodash'
 import { AtSign, CircleX, Plus } from 'lucide-react'
-<<<<<<< HEAD
-import { FC, memo, useCallback, useEffect, useMemo, useRef } from 'react'
-=======
 import type { FC } from 'react'
-import { memo, useCallback, useEffect, useImperativeHandle, useMemo, useRef } from 'react'
->>>>>>> 9f00f005
+import { memo, useCallback, useEffect, useMemo, useRef } from 'react'
 import { useTranslation } from 'react-i18next'
 import { useNavigate } from 'react-router'
 import styled from 'styled-components'
@@ -126,13 +123,8 @@
             ),
             description: <ModelTagsWithLabel model={model} showLabel={false} size={10} style={{ opacity: 0.8 }} />,
             icon: (
-<<<<<<< HEAD
-              <Avatar src={getModelLogo(model.id)} size={20}>
+              <Avatar src={getModelLogo(model)} size={20}>
                 {first(model.name)}
-=======
-              <Avatar src={getModelLogo(m)} size={20}>
-                {first(m.name)}
->>>>>>> 9f00f005
               </Avatar>
             ),
             filterText: getFancyProviderName(provider) + model.name,
@@ -167,13 +159,8 @@
         ),
         description: <ModelTagsWithLabel model={model} showLabel={false} size={10} style={{ opacity: 0.8 }} />,
         icon: (
-<<<<<<< HEAD
-          <Avatar src={getModelLogo(model.id)} size={20}>
+          <Avatar src={getModelLogo(model)} size={20}>
             {first(model.name)}
-=======
-          <Avatar src={getModelLogo(m)} size={20}>
-            {first(m.name)}
->>>>>>> 9f00f005
           </Avatar>
         ),
         filterText: getFancyProviderName(provider) + model.name,
@@ -247,35 +234,18 @@
         },
         onClose({ action, searchText, context }) {
           if (action === 'esc') {
-<<<<<<< HEAD
-            if (
-              hasModelActionRef.current &&
-              context.triggerInfo?.type === 'input' &&
-              context.triggerInfo?.position !== undefined
-            ) {
-              setText((currentText) => {
-                const textArea = document.querySelector('.inputbar textarea') as HTMLTextAreaElement | null
-                const caret = textArea ? (textArea.selectionStart ?? currentText.length) : currentText.length
-                return removeAtSymbolAndText(currentText, caret, searchText || '', context.triggerInfo?.position!)
-              })
-            }
-          }
-=======
             // 只有在输入触发且有模型选择动作时才删除@字符和搜索文本
-            const triggerInfo = ctx?.triggerInfo ?? triggerInfoRef.current
+            const triggerInfo = context?.triggerInfo ?? triggerInfoRef.current
             if (hasModelActionRef.current && triggerInfo?.type === 'input' && triggerInfo?.position !== undefined) {
               // 基于当前光标 + 搜索词精确定位并删除，position 仅作兜底
               setText((currentText) => {
                 const textArea = document.querySelector('.inputbar textarea') as HTMLTextAreaElement | null
                 const caret = textArea ? (textArea.selectionStart ?? currentText.length) : currentText.length
-                return removeAtSymbolAndText(currentText, caret, searchText || '', triggerInfo.position!)
+                return removeAtSymbolAndText(currentText, caret, searchText || '', triggerInfo?.position!)
               })
             }
           }
-          // Backspace删除@的情况（delete-symbol）：
-          // @ 已经被Backspace自然删除，面板关闭，不需要额外操作
           triggerInfoRef.current = undefined
->>>>>>> 9f00f005
         }
       })
     },

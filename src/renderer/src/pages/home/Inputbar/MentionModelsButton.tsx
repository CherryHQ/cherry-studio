--- conflicted
+++ resolved
@@ -221,13 +221,8 @@
       hasModelActionRef.current = false
       triggerInfoRef.current = triggerInfo
 
-<<<<<<< HEAD
       quickPanelHook.open({
-        title: t('agents.edit.model.select.title'),
-=======
-      quickPanel.open({
         title: t('assistants.presets.edit.model.select.title'),
->>>>>>> 88e77aa1
         list: modelItems,
         symbol: QuickPanelReservedSymbol.MentionModels,
         multiple: true,

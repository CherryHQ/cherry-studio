import { BaiduOutlined, GoogleOutlined } from '@ant-design/icons'
import { loggerService } from '@logger'
import { BingLogo, BochaLogo, ExaLogo, SearXNGLogo, TavilyLogo } from '@renderer/components/Icons'
import { QuickPanelListItem, useQuickPanel } from '@renderer/components/QuickPanel'
import { isGeminiModel, isWebSearchModel } from '@renderer/config/models'
import { isGeminiWebSearchProvider } from '@renderer/config/providers'
import { useAssistant } from '@renderer/hooks/useAssistant'
import { useTimer } from '@renderer/hooks/useTimer'
import { useWebSearchProviders } from '@renderer/hooks/useWebSearchProviders'
import { getProviderByModel } from '@renderer/services/AssistantService'
import WebSearchService from '@renderer/services/WebSearchService'
import { Assistant, WebSearchProvider, WebSearchProviderId } from '@renderer/types'
import { hasObjectKey } from '@renderer/utils'
import { isToolUseModeFunction } from '@renderer/utils/assistant'
import { Tooltip } from 'antd'
import { Globe } from 'lucide-react'
import { FC, memo, useCallback, useImperativeHandle, useMemo } from 'react'
import { useTranslation } from 'react-i18next'

export interface WebSearchButtonRef {
  openQuickPanel: () => void
}

interface Props {
  ref?: React.RefObject<WebSearchButtonRef | null>
  assistant: Assistant
  ToolbarButton: any
}

const logger = loggerService.withContext('WebSearchButton')

const WebSearchButton: FC<Props> = ({ ref, assistant, ToolbarButton }) => {
  const { t } = useTranslation()
  const quickPanel = useQuickPanel()
  const { providers } = useWebSearchProviders()
  const { updateAssistant } = useAssistant(assistant.id)
  const { setTimeoutTimer } = useTimer()

  // 注意：assistant.enableWebSearch 有不同的语义
  /** 表示是否启用网络搜索 */
  const enableWebSearch = assistant?.webSearchProviderId || assistant.enableWebSearch

  const WebSearchIcon = useCallback(
    ({ pid, size = 18, color }: { pid?: WebSearchProviderId; size?: number; color?: string }) => {
      switch (pid) {
        case 'bocha':
          return <BochaLogo width={size} height={size} color={color} />
        case 'exa':
          // size微调，视觉上和其他图标平衡一些
          return <ExaLogo width={size - 2} height={size} color={color} />
        case 'tavily':
          return <TavilyLogo width={size} height={size} color={color} />
        case 'searxng':
          return <SearXNGLogo width={size} height={size} color={color} />
        case 'local-baidu':
          return <BaiduOutlined size={size} style={{ color, fontSize: size }} />
        case 'local-bing':
          return <BingLogo width={size} height={size} color={color} />
        case 'local-google':
          return <GoogleOutlined size={size} style={{ color, fontSize: size }} />
        default:
          return <Globe size={size} style={{ color, fontSize: size }} />
      }
    },
    [enableWebSearch]
  )

  const updateWebSearchProvider = useCallback(
    async (providerId?: WebSearchProvider['id']) => {
<<<<<<< HEAD
      const currentWebSearchProviderId = assistant.webSearchProviderId
      const newWebSearchProviderId = currentWebSearchProviderId === providerId ? undefined : providerId
      setTimeoutTimer(
        'updateSelectedWebSearchProvider',
        () => updateAssistant({ ...assistant, webSearchProviderId: newWebSearchProviderId, enableWebSearch: false }),
        200
      )
=======
      // TODO: updateAssistant有性能问题，会导致关闭快捷面板卡顿
      startTransition(() => {
        updateAssistant({
          ...assistant,
          webSearchProviderId: providerId,
          enableWebSearch: false
        })
      })
>>>>>>> f2736210
    },
    [assistant, setTimeoutTimer, updateAssistant]
  )

<<<<<<< HEAD
  const updateSelectedWebSearchBuiltin = useCallback(async () => {
    const update = {
      ...assistant,
      webSearchProviderId: undefined,
      enableWebSearch: !assistant.enableWebSearch
    }
    const model = assistant.model
    const provider = getProviderByModel(model)
    if (!model) {
      logger.error('Model does not exist.')
      window.message.error(t('error.model.not_exists'))
      return
    }
    if (
      isGeminiWebSearchProvider(provider) &&
      isGeminiModel(model) &&
      isToolUseModeFunction(assistant) &&
      update.enableWebSearch &&
      assistant.mcpServers &&
      assistant.mcpServers.length > 0
    ) {
      update.enableWebSearch = false
      window.message.warning(t('chat.mcp.warning.gemini_web_search'))
    }
    setTimeoutTimer('updateSelectedWebSearchBuiltin', () => updateAssistant(update), 200)
  }, [assistant, setTimeoutTimer, t, updateAssistant])
=======
  const updateQuickPanelItem = useCallback(
    async (providerId?: WebSearchProvider['id']) => {
      // TODO: updateAssistant有性能问题，会导致关闭快捷面板卡顿
      if (providerId === assistant.webSearchProviderId) {
        updateWebSearchProvider(undefined)
      } else {
        updateWebSearchProvider(providerId)
      }
    },
    [assistant.webSearchProviderId, updateWebSearchProvider]
  )

  const updateToModelBuiltinWebSearch = useCallback(async () => {
    // TODO: updateAssistant有性能问题，会导致关闭快捷面板卡顿
    startTransition(() => {
      updateAssistant({ ...assistant, webSearchProviderId: undefined, enableWebSearch: !assistant.enableWebSearch })
    })
  }, [assistant, updateAssistant])
>>>>>>> f2736210

  const providerItems = useMemo<QuickPanelListItem[]>(() => {
    const isWebSearchModelEnabled = assistant.model && isWebSearchModel(assistant.model)

    const items: QuickPanelListItem[] = providers
      .map((p) => ({
        label: p.name,
        description: WebSearchService.isWebSearchEnabled(p.id)
          ? hasObjectKey(p, 'apiKey')
            ? t('settings.tool.websearch.apikey')
            : t('settings.tool.websearch.free')
          : t('chat.input.web_search.enable_content'),
        icon: <WebSearchIcon size={13} pid={p.id} />,
        isSelected: p.id === assistant?.webSearchProviderId,
        disabled: !WebSearchService.isWebSearchEnabled(p.id),
        action: () => updateQuickPanelItem(p.id)
      }))
      .filter((o) => !o.disabled)

    if (isWebSearchModelEnabled) {
      items.unshift({
        label: t('chat.input.web_search.builtin.label'),
        description: isWebSearchModelEnabled
          ? t('chat.input.web_search.builtin.enabled_content')
          : t('chat.input.web_search.builtin.disabled_content'),
        icon: <Globe />,
        isSelected: assistant.enableWebSearch,
        disabled: !isWebSearchModelEnabled,
        action: () => updateToModelBuiltinWebSearch()
      })
    }

    return items
  }, [
    WebSearchIcon,
    assistant.enableWebSearch,
    assistant.model,
    assistant?.webSearchProviderId,
    providers,
    t,
    updateQuickPanelItem,
    updateToModelBuiltinWebSearch
  ])

  const openQuickPanel = useCallback(() => {
    quickPanel.open({
      title: t('chat.input.web_search.label'),
      list: providerItems,
      symbol: '?',
      pageSize: 9
    })
  }, [quickPanel, t, providerItems])

  const handleOpenQuickPanel = useCallback(() => {
    if (quickPanel.isVisible && quickPanel.symbol === '?') {
      quickPanel.close()
    } else {
      openQuickPanel()
    }
  }, [openQuickPanel, quickPanel])

  const onClick = useCallback(() => {
    if (enableWebSearch) {
      updateWebSearchProvider(undefined)
    } else {
      handleOpenQuickPanel()
    }
  }, [enableWebSearch, handleOpenQuickPanel, updateWebSearchProvider])

  useImperativeHandle(ref, () => ({
    openQuickPanel
  }))

  const color = enableWebSearch ? 'var(--color-primary)' : 'var(--color-icon)'

  return (
    <Tooltip
      placement="top"
      title={enableWebSearch ? t('common.close') : t('chat.input.web_search.label')}
      mouseLeaveDelay={0}
      arrow>
      <ToolbarButton type="text" onClick={onClick}>
        <WebSearchIcon color={color} pid={assistant.webSearchProviderId} />
      </ToolbarButton>
    </Tooltip>
  )
}

export default memo(WebSearchButton)<|MERGE_RESOLUTION|>--- conflicted
+++ resolved
@@ -14,7 +14,7 @@
 import { isToolUseModeFunction } from '@renderer/utils/assistant'
 import { Tooltip } from 'antd'
 import { Globe } from 'lucide-react'
-import { FC, memo, useCallback, useImperativeHandle, useMemo } from 'react'
+import { FC, memo, startTransition, useCallback, useImperativeHandle, useMemo } from 'react'
 import { useTranslation } from 'react-i18next'
 
 export interface WebSearchButtonRef {
@@ -62,20 +62,11 @@
           return <Globe size={size} style={{ color, fontSize: size }} />
       }
     },
-    [enableWebSearch]
+    []
   )
 
   const updateWebSearchProvider = useCallback(
     async (providerId?: WebSearchProvider['id']) => {
-<<<<<<< HEAD
-      const currentWebSearchProviderId = assistant.webSearchProviderId
-      const newWebSearchProviderId = currentWebSearchProviderId === providerId ? undefined : providerId
-      setTimeoutTimer(
-        'updateSelectedWebSearchProvider',
-        () => updateAssistant({ ...assistant, webSearchProviderId: newWebSearchProviderId, enableWebSearch: false }),
-        200
-      )
-=======
       // TODO: updateAssistant有性能问题，会导致关闭快捷面板卡顿
       startTransition(() => {
         updateAssistant({
@@ -84,13 +75,23 @@
           enableWebSearch: false
         })
       })
->>>>>>> f2736210
     },
-    [assistant, setTimeoutTimer, updateAssistant]
-  )
-
-<<<<<<< HEAD
-  const updateSelectedWebSearchBuiltin = useCallback(async () => {
+    [assistant, updateAssistant]
+  )
+
+  const updateQuickPanelItem = useCallback(
+    async (providerId?: WebSearchProvider['id']) => {
+      // TODO: updateAssistant有性能问题，会导致关闭快捷面板卡顿
+      if (providerId === assistant.webSearchProviderId) {
+        updateWebSearchProvider(undefined)
+      } else {
+        updateWebSearchProvider(providerId)
+      }
+    },
+    [assistant.webSearchProviderId, updateWebSearchProvider]
+  )
+
+  const updateToModelBuiltinWebSearch = useCallback(async () => {
     const update = {
       ...assistant,
       webSearchProviderId: undefined,
@@ -116,26 +117,6 @@
     }
     setTimeoutTimer('updateSelectedWebSearchBuiltin', () => updateAssistant(update), 200)
   }, [assistant, setTimeoutTimer, t, updateAssistant])
-=======
-  const updateQuickPanelItem = useCallback(
-    async (providerId?: WebSearchProvider['id']) => {
-      // TODO: updateAssistant有性能问题，会导致关闭快捷面板卡顿
-      if (providerId === assistant.webSearchProviderId) {
-        updateWebSearchProvider(undefined)
-      } else {
-        updateWebSearchProvider(providerId)
-      }
-    },
-    [assistant.webSearchProviderId, updateWebSearchProvider]
-  )
-
-  const updateToModelBuiltinWebSearch = useCallback(async () => {
-    // TODO: updateAssistant有性能问题，会导致关闭快捷面板卡顿
-    startTransition(() => {
-      updateAssistant({ ...assistant, webSearchProviderId: undefined, enableWebSearch: !assistant.enableWebSearch })
-    })
-  }, [assistant, updateAssistant])
->>>>>>> f2736210
 
   const providerItems = useMemo<QuickPanelListItem[]>(() => {
     const isWebSearchModelEnabled = assistant.model && isWebSearchModel(assistant.model)

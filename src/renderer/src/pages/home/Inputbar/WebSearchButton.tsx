import { BaiduOutlined, GoogleOutlined } from '@ant-design/icons'
import { loggerService } from '@logger'
import { ActionIconButton } from '@renderer/components/Buttons'
import { BingLogo, BochaLogo, ExaLogo, SearXNGLogo, TavilyLogo, ZhipuLogo } from '@renderer/components/Icons'
import type { QuickPanelListItem } from '@renderer/components/QuickPanel'
import { QuickPanelReservedSymbol, useQuickPanel } from '@renderer/components/QuickPanel'
import {
  isGeminiModel,
  isGPT5SeriesReasoningModel,
  isOpenAIWebSearchModel,
  isWebSearchModel
} from '@renderer/config/models'
import { isGeminiWebSearchProvider } from '@renderer/config/providers'
import { useAssistant } from '@renderer/hooks/useAssistant'
import { useTimer } from '@renderer/hooks/useTimer'
import { useWebSearchProviders } from '@renderer/hooks/useWebSearchProviders'
import { ToolQuickPanelApi } from '@renderer/pages/home/Inputbar/types'
import { getProviderByModel } from '@renderer/services/AssistantService'
import WebSearchService from '@renderer/services/WebSearchService'
import type { WebSearchProvider, WebSearchProviderId } from '@renderer/types'
import { hasObjectKey } from '@renderer/utils'
import { isToolUseModeFunction } from '@renderer/utils/assistant'
import { Tooltip } from 'antd'
import { Globe } from 'lucide-react'
<<<<<<< HEAD
import { FC, memo, useCallback, useEffect, useMemo } from 'react'
=======
import type { FC } from 'react'
import { memo, useCallback, useImperativeHandle, useMemo } from 'react'
>>>>>>> 9f00f005
import { useTranslation } from 'react-i18next'

interface Props {
  quickPanel: ToolQuickPanelApi
  assistantId: string
}

const logger = loggerService.withContext('WebSearchButton')

const WebSearchButton: FC<Props> = ({ quickPanel, assistantId }) => {
  const { t } = useTranslation()
  const quickPanelHook = useQuickPanel()
  const { providers } = useWebSearchProviders()
  const { assistant, updateAssistant } = useAssistant(assistantId)
  const { setTimeoutTimer } = useTimer()

  // 注意：assistant.enableWebSearch 有不同的语义
  /** 表示是否启用网络搜索 */
  const enableWebSearch = assistant?.webSearchProviderId || assistant.enableWebSearch

  const WebSearchIcon = useCallback(
    ({ pid, size = 18, color }: { pid?: WebSearchProviderId; size?: number; color?: string }) => {
      switch (pid) {
        case 'bocha':
          return <BochaLogo className="icon" width={size} height={size} color={color} />
        case 'exa':
          // size微调，视觉上和其他图标平衡一些
          return <ExaLogo className="icon" width={size - 2} height={size} color={color} />
        case 'tavily':
          return <TavilyLogo className="icon" width={size} height={size} color={color} />
        case 'zhipu':
          return <ZhipuLogo className="icon" width={size} height={size} color={color} />
        case 'searxng':
          return <SearXNGLogo className="icon" width={size} height={size} color={color} />
        case 'local-baidu':
          return <BaiduOutlined size={size} style={{ color, fontSize: size }} />
        case 'local-bing':
          return <BingLogo className="icon" width={size} height={size} color={color} />
        case 'local-google':
          return <GoogleOutlined size={size} style={{ color, fontSize: size }} />
        default:
          return <Globe className="icon" size={size} style={{ color, fontSize: size }} />
      }
    },
    []
  )

  const updateWebSearchProvider = useCallback(
    async (providerId?: WebSearchProvider['id']) => {
      setTimeoutTimer('updateWebSearchProvider', () => {
        updateAssistant({
          ...assistant,
          webSearchProviderId: providerId,
          enableWebSearch: false
        })
      })
    },
    [assistant, setTimeoutTimer, updateAssistant]
  )

  const updateQuickPanelItem = useCallback(
    async (providerId?: WebSearchProvider['id']) => {
      if (providerId === assistant.webSearchProviderId) {
        updateWebSearchProvider(undefined)
      } else {
        updateWebSearchProvider(providerId)
      }
    },
    [assistant.webSearchProviderId, updateWebSearchProvider]
  )

  const updateToModelBuiltinWebSearch = useCallback(async () => {
    const update = {
      ...assistant,
      webSearchProviderId: undefined,
      enableWebSearch: !assistant.enableWebSearch
    }
    const model = assistant.model
    const provider = getProviderByModel(model)
    if (!model) {
      logger.error('Model does not exist.')
      window.toast.error(t('error.model.not_exists'))
      return
    }
    if (
      isGeminiWebSearchProvider(provider) &&
      isGeminiModel(model) &&
      isToolUseModeFunction(assistant) &&
      update.enableWebSearch &&
      assistant.mcpServers &&
      assistant.mcpServers.length > 0
    ) {
      update.enableWebSearch = false
      window.toast.warning(t('chat.mcp.warning.gemini_web_search'))
    }
    if (
      isOpenAIWebSearchModel(model) &&
      isGPT5SeriesReasoningModel(model) &&
      update.enableWebSearch &&
      assistant.settings?.reasoning_effort === 'minimal'
    ) {
      update.enableWebSearch = false
      window.toast.warning(t('chat.web_search.warning.openai'))
    }
    setTimeoutTimer('updateSelectedWebSearchBuiltin', () => updateAssistant(update), 200)
  }, [assistant, setTimeoutTimer, t, updateAssistant])

  const providerItems = useMemo<QuickPanelListItem[]>(() => {
    const isWebSearchModelEnabled = assistant.model && isWebSearchModel(assistant.model)

    const items: QuickPanelListItem[] = providers
      .map((p) => ({
        label: p.name,
        description: WebSearchService.isWebSearchEnabled(p.id)
          ? hasObjectKey(p, 'apiKey')
            ? t('settings.tool.websearch.apikey')
            : t('settings.tool.websearch.free')
          : t('chat.input.web_search.enable_content'),
        icon: <WebSearchIcon size={13} pid={p.id} />,
        isSelected: p.id === assistant?.webSearchProviderId,
        disabled: !WebSearchService.isWebSearchEnabled(p.id),
        action: () => updateQuickPanelItem(p.id)
      }))
      .filter((o) => !o.disabled)

    if (isWebSearchModelEnabled) {
      items.unshift({
        label: t('chat.input.web_search.builtin.label'),
        description: isWebSearchModelEnabled
          ? t('chat.input.web_search.builtin.enabled_content')
          : t('chat.input.web_search.builtin.disabled_content'),
        icon: <Globe />,
        isSelected: assistant.enableWebSearch,
        disabled: !isWebSearchModelEnabled,
        action: () => updateToModelBuiltinWebSearch()
      })
    }

    return items
  }, [
    WebSearchIcon,
    assistant.enableWebSearch,
    assistant.model,
    assistant?.webSearchProviderId,
    providers,
    t,
    updateQuickPanelItem,
    updateToModelBuiltinWebSearch
  ])

  const openQuickPanel = useCallback(() => {
    quickPanelHook.open({
      title: t('chat.input.web_search.label'),
      list: providerItems,
      symbol: QuickPanelReservedSymbol.WebSearch,
      pageSize: 9
    })
  }, [quickPanelHook, t, providerItems])

  const handleOpenQuickPanel = useCallback(() => {
    if (quickPanelHook.isVisible && quickPanelHook.symbol === QuickPanelReservedSymbol.WebSearch) {
      quickPanelHook.close()
    } else {
      openQuickPanel()
    }
  }, [openQuickPanel, quickPanelHook])

  useEffect(() => {
    const disposeMenu = quickPanel.registerRootMenu([
      {
        label: t('chat.input.web_search.label'),
        description: '',
        icon: <Globe size={18} />,
        isMenu: true,
        action: () => openQuickPanel()
      }
    ])

    const disposeTrigger = quickPanel.registerTrigger(QuickPanelReservedSymbol.WebSearch, () => openQuickPanel())

    return () => {
      disposeMenu()
      disposeTrigger()
    }
  }, [openQuickPanel, quickPanel, t])

  const onClick = useCallback(() => {
    if (enableWebSearch) {
      updateWebSearchProvider(undefined)
    } else {
      handleOpenQuickPanel()
    }
  }, [enableWebSearch, handleOpenQuickPanel, updateWebSearchProvider])

  return (
    <Tooltip
      placement="top"
      title={enableWebSearch ? t('common.close') : t('chat.input.web_search.label')}
      mouseLeaveDelay={0}
      arrow>
      <ActionIconButton onClick={onClick} active={!!enableWebSearch}>
        <WebSearchIcon pid={assistant.webSearchProviderId} />
      </ActionIconButton>
    </Tooltip>
  )
}

export default memo(WebSearchButton)<|MERGE_RESOLUTION|>--- conflicted
+++ resolved
@@ -14,7 +14,7 @@
 import { useAssistant } from '@renderer/hooks/useAssistant'
 import { useTimer } from '@renderer/hooks/useTimer'
 import { useWebSearchProviders } from '@renderer/hooks/useWebSearchProviders'
-import { ToolQuickPanelApi } from '@renderer/pages/home/Inputbar/types'
+import type { ToolQuickPanelApi } from '@renderer/pages/home/Inputbar/types'
 import { getProviderByModel } from '@renderer/services/AssistantService'
 import WebSearchService from '@renderer/services/WebSearchService'
 import type { WebSearchProvider, WebSearchProviderId } from '@renderer/types'
@@ -22,12 +22,8 @@
 import { isToolUseModeFunction } from '@renderer/utils/assistant'
 import { Tooltip } from 'antd'
 import { Globe } from 'lucide-react'
-<<<<<<< HEAD
-import { FC, memo, useCallback, useEffect, useMemo } from 'react'
-=======
 import type { FC } from 'react'
-import { memo, useCallback, useImperativeHandle, useMemo } from 'react'
->>>>>>> 9f00f005
+import { memo, useCallback, useEffect, useMemo } from 'react'
 import { useTranslation } from 'react-i18next'
 
 interface Props {

import { BaiduOutlined, GoogleOutlined } from '@ant-design/icons'
import { Tooltip } from '@cherrystudio/ui'
import { loggerService } from '@logger'
import { ActionIconButton } from '@renderer/components/Buttons'
import { BingLogo, BochaLogo, ExaLogo, SearXNGLogo, TavilyLogo, ZhipuLogo } from '@renderer/components/Icons'
import type { QuickPanelListItem } from '@renderer/components/QuickPanel'
import { QuickPanelReservedSymbol, useQuickPanel } from '@renderer/components/QuickPanel'
import {
  isGeminiModel,
  isGPT5SeriesReasoningModel,
  isOpenAIWebSearchModel,
  isWebSearchModel
} from '@renderer/config/models'
import { isGeminiWebSearchProvider } from '@renderer/config/providers'
import { useAssistant } from '@renderer/hooks/useAssistant'
import { useTimer } from '@renderer/hooks/useTimer'
import { useWebSearchProviders } from '@renderer/hooks/useWebSearchProviders'
import { getProviderByModel } from '@renderer/services/AssistantService'
import WebSearchService from '@renderer/services/WebSearchService'
import type { WebSearchProvider, WebSearchProviderId } from '@renderer/types'
import { hasObjectKey } from '@renderer/utils'
import { isToolUseModeFunction } from '@renderer/utils/assistant'
import { Globe } from 'lucide-react'
import type { FC } from 'react'
import { memo, useCallback, useImperativeHandle, useMemo } from 'react'
import { useTranslation } from 'react-i18next'

export interface WebSearchButtonRef {
  openQuickPanel: () => void
}

interface Props {
  ref?: React.RefObject<WebSearchButtonRef | null>
  assistantId: string
}

const logger = loggerService.withContext('WebSearchButton')

const WebSearchButton: FC<Props> = ({ ref, assistantId }) => {
  const { t } = useTranslation()
  const quickPanel = useQuickPanel()
  const { providers } = useWebSearchProviders()
  const { assistant, updateAssistant } = useAssistant(assistantId)
  const { setTimeoutTimer } = useTimer()

  // 注意：assistant.enableWebSearch 有不同的语义
  /** 表示是否启用网络搜索 */
  const enableWebSearch = assistant?.webSearchProviderId || assistant.enableWebSearch

  const WebSearchIcon = useCallback(
    ({ pid, size = 18, color }: { pid?: WebSearchProviderId; size?: number; color?: string }) => {
      switch (pid) {
        case 'bocha':
          return <BochaLogo className="icon" width={size} height={size} color={color} />
        case 'exa':
          // size微调，视觉上和其他图标平衡一些
          return <ExaLogo className="icon" width={size - 2} height={size} color={color} />
        case 'tavily':
          return <TavilyLogo className="icon" width={size} height={size} color={color} />
        case 'zhipu':
          return <ZhipuLogo className="icon" width={size} height={size} color={color} />
        case 'searxng':
          return <SearXNGLogo className="icon" width={size} height={size} color={color} />
        case 'local-baidu':
          return <BaiduOutlined size={size} style={{ color, fontSize: size }} />
        case 'local-bing':
          return <BingLogo className="icon" width={size} height={size} color={color} />
        case 'local-google':
          return <GoogleOutlined size={size} style={{ color, fontSize: size }} />
        default:
          return <Globe className="icon" size={size} style={{ color, fontSize: size }} />
      }
    },
    []
  )

  const updateWebSearchProvider = useCallback(
    async (providerId?: WebSearchProvider['id']) => {
      setTimeoutTimer('updateWebSearchProvider', () => {
        updateAssistant({
          ...assistant,
          webSearchProviderId: providerId,
          enableWebSearch: false
        })
      })
    },
    [assistant, setTimeoutTimer, updateAssistant]
  )

  const updateQuickPanelItem = useCallback(
    async (providerId?: WebSearchProvider['id']) => {
      if (providerId === assistant.webSearchProviderId) {
        updateWebSearchProvider(undefined)
      } else {
        updateWebSearchProvider(providerId)
      }
    },
    [assistant.webSearchProviderId, updateWebSearchProvider]
  )

  const updateToModelBuiltinWebSearch = useCallback(async () => {
    const update = {
      ...assistant,
      webSearchProviderId: undefined,
      enableWebSearch: !assistant.enableWebSearch
    }
    const model = assistant.model
    const provider = getProviderByModel(model)
    if (!model) {
      logger.error('Model does not exist.')
      window.toast.error(t('error.model.not_exists'))
      return
    }
    if (
      isGeminiWebSearchProvider(provider) &&
      isGeminiModel(model) &&
      isToolUseModeFunction(assistant) &&
      update.enableWebSearch &&
      assistant.mcpServers &&
      assistant.mcpServers.length > 0
    ) {
      update.enableWebSearch = false
      window.toast.warning(t('chat.mcp.warning.gemini_web_search'))
    }
    if (
      isOpenAIWebSearchModel(model) &&
      isGPT5SeriesReasoningModel(model) &&
      update.enableWebSearch &&
      assistant.settings?.reasoning_effort === 'minimal'
    ) {
      update.enableWebSearch = false
      window.toast.warning(t('chat.web_search.warning.openai'))
    }
    setTimeoutTimer('updateSelectedWebSearchBuiltin', () => updateAssistant(update), 200)
  }, [assistant, setTimeoutTimer, t, updateAssistant])

  const providerItems = useMemo<QuickPanelListItem[]>(() => {
    const isWebSearchModelEnabled = assistant.model && isWebSearchModel(assistant.model)

    const items: QuickPanelListItem[] = providers
      .map((p) => ({
        label: p.name,
        description: WebSearchService.isWebSearchEnabled(p.id)
          ? hasObjectKey(p, 'apiKey')
            ? t('settings.tool.websearch.apikey')
            : t('settings.tool.websearch.free')
          : t('chat.input.web_search.enable_content'),
        icon: <WebSearchIcon size={13} pid={p.id} />,
        isSelected: p.id === assistant?.webSearchProviderId,
        disabled: !WebSearchService.isWebSearchEnabled(p.id),
        action: () => updateQuickPanelItem(p.id)
      }))
      .filter((o) => !o.disabled)

    if (isWebSearchModelEnabled) {
      items.unshift({
        label: t('chat.input.web_search.builtin.label'),
        description: isWebSearchModelEnabled
          ? t('chat.input.web_search.builtin.enabled_content')
          : t('chat.input.web_search.builtin.disabled_content'),
        icon: <Globe />,
        isSelected: assistant.enableWebSearch,
        disabled: !isWebSearchModelEnabled,
        action: () => updateToModelBuiltinWebSearch()
      })
    }

    return items
  }, [
    WebSearchIcon,
    assistant.enableWebSearch,
    assistant.model,
    assistant?.webSearchProviderId,
    providers,
    t,
    updateQuickPanelItem,
    updateToModelBuiltinWebSearch
  ])

  const openQuickPanel = useCallback(() => {
    quickPanel.open({
      title: t('chat.input.web_search.label'),
      list: providerItems,
      symbol: QuickPanelReservedSymbol.WebSearch,
      pageSize: 9
    })
  }, [quickPanel, t, providerItems])

  const handleOpenQuickPanel = useCallback(() => {
    if (quickPanel.isVisible && quickPanel.symbol === QuickPanelReservedSymbol.WebSearch) {
      quickPanel.close()
    } else {
      openQuickPanel()
    }
  }, [openQuickPanel, quickPanel])

  const onClick = useCallback(() => {
    if (enableWebSearch) {
      updateWebSearchProvider(undefined)
    } else {
      handleOpenQuickPanel()
    }
  }, [enableWebSearch, handleOpenQuickPanel, updateWebSearchProvider])

  useImperativeHandle(ref, () => ({
    openQuickPanel
  }))

  return (
<<<<<<< HEAD
    <Tooltip placement="top" title={enableWebSearch ? t('common.close') : t('chat.input.web_search.label')}>
      <ActionIconButton onClick={onClick} active={!!enableWebSearch}>
        <WebSearchIcon pid={assistant.webSearchProviderId} />
      </ActionIconButton>
=======
    <Tooltip
      placement="top"
      title={enableWebSearch ? t('common.close') : t('chat.input.web_search.label')}
      mouseLeaveDelay={0}
      arrow>
      <ActionIconButton
        onPress={onClick}
        active={!!enableWebSearch}
        icon={<WebSearchIcon pid={assistant.webSearchProviderId} />}
      />
>>>>>>> ef4bede0
    </Tooltip>
  )
}

export default memo(WebSearchButton)<|MERGE_RESOLUTION|>--- conflicted
+++ resolved
@@ -207,23 +207,12 @@
   }))
 
   return (
-<<<<<<< HEAD
     <Tooltip placement="top" title={enableWebSearch ? t('common.close') : t('chat.input.web_search.label')}>
-      <ActionIconButton onClick={onClick} active={!!enableWebSearch}>
-        <WebSearchIcon pid={assistant.webSearchProviderId} />
-      </ActionIconButton>
-=======
-    <Tooltip
-      placement="top"
-      title={enableWebSearch ? t('common.close') : t('chat.input.web_search.label')}
-      mouseLeaveDelay={0}
-      arrow>
       <ActionIconButton
         onPress={onClick}
         active={!!enableWebSearch}
         icon={<WebSearchIcon pid={assistant.webSearchProviderId} />}
       />
->>>>>>> ef4bede0
     </Tooltip>
   )
 }

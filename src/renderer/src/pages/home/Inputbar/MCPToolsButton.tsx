--- conflicted
+++ resolved
@@ -25,17 +25,6 @@
   disabled?: boolean
 }
 
-<<<<<<< HEAD
-const MCPToolsButton: FC<Props> = ({
-  ref,
-  setInputValue,
-  resizeTextArea,
-  enabledMCPs,
-  toggelEnableMCP,
-  ToolbarButton,
-  disabled = false
-}) => {
-=======
 // 添加类型定义
 interface PromptArgument {
   name: string
@@ -121,8 +110,14 @@
   return null
 }
 
-const MCPToolsButton: FC<Props> = ({ ref, setInputValue, resizeTextArea, ToolbarButton, ...props }) => {
->>>>>>> efad8f9a
+const MCPToolsButton: FC<Props> = ({
+  ref,
+  setInputValue,
+  resizeTextArea,
+  ToolbarButton,
+  disabled = false,
+  ...props
+}) => {
   const { activedMcpServers } = useMCPServers()
   const { t } = useTranslation()
   const quickPanel = useQuickPanel()

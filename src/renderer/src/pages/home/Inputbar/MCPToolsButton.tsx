--- conflicted
+++ resolved
@@ -3,12 +3,8 @@
 import { useMCPServers } from '@renderer/hooks/useMCPServers'
 import { MCPPrompt, MCPResource, MCPServer } from '@renderer/types'
 import { Form, Input, Modal, Tooltip } from 'antd'
-<<<<<<< HEAD
+import { SquareTerminal } from 'lucide-react'
 import { FC, useCallback, useEffect, useImperativeHandle, useMemo, useState } from 'react'
-=======
-import { SquareTerminal } from 'lucide-react'
-import { FC, useCallback, useImperativeHandle, useMemo } from 'react'
->>>>>>> de7f806b
 import { useTranslation } from 'react-i18next'
 import { useNavigate } from 'react-router'
 

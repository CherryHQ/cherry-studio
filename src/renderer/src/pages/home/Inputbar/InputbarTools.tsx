import { DragDropContext, Draggable, Droppable, DropResult } from '@hello-pangea/dnd'
import { loggerService } from '@logger'
import { ActionIconButton } from '@renderer/components/Buttons'
import { QuickPanelListItem } from '@renderer/components/QuickPanel'
import {
  isAnthropicModel,
  isGeminiModel,
  isGenerateImageModel,
  isMandatoryWebSearchModel,
  isSupportedReasoningEffortModel,
  isSupportedThinkingTokenModel,
  isVisionModel
} from '@renderer/config/models'
import { isSupportUrlContextProvider } from '@renderer/config/providers'
import { useAssistant } from '@renderer/hooks/useAssistant'
import { useShortcutDisplay } from '@renderer/hooks/useShortcuts'
import { useSidebarIconShow } from '@renderer/hooks/useSidebarIcon'
import { getProviderByModel } from '@renderer/services/AssistantService'
import { getModelUniqId } from '@renderer/services/ModelService'
import { useAppDispatch, useAppSelector } from '@renderer/store'
import { setIsCollapsed, setToolOrder } from '@renderer/store/inputTools'
import { FileType, FileTypes, KnowledgeBase, Model } from '@renderer/types'
import { classNames } from '@renderer/utils'
import { isPromptToolUse, isSupportedToolUse } from '@renderer/utils/mcp-tools'
import { Divider, Dropdown, Tooltip } from 'antd'
import { ItemType } from 'antd/es/menu/interface'
import {
  AtSign,
  Check,
  CircleChevronRight,
  FileSearch,
  Globe,
  Hammer,
  Languages,
  Link,
  Maximize,
  MessageSquareDiff,
  Minimize,
  PaintbrushVertical,
  Paperclip,
  Zap
} from 'lucide-react'
import { Dispatch, ReactNode, SetStateAction, useCallback, useImperativeHandle, useMemo, useRef, useState } from 'react'
import { createPortal } from 'react-dom'
import { useTranslation } from 'react-i18next'
import styled from 'styled-components'

import AttachmentButton, { AttachmentButtonRef } from './AttachmentButton'
import GenerateImageButton from './GenerateImageButton'
import KnowledgeBaseButton, { KnowledgeBaseButtonRef } from './KnowledgeBaseButton'
import MCPToolsButton, { MCPToolsButtonRef } from './MCPToolsButton'
import MentionModelsButton, { MentionModelsButtonRef } from './MentionModelsButton'
import NewContextButton from './NewContextButton'
import QuickPhrasesButton, { QuickPhrasesButtonRef } from './QuickPhrasesButton'
import ThinkingButton, { ThinkingButtonRef } from './ThinkingButton'
import UrlContextButton, { UrlContextButtonRef } from './UrlContextbutton'
import WebSearchButton, { WebSearchButtonRef } from './WebSearchButton'

const logger = loggerService.withContext('InputbarTools')

export interface InputbarToolsRef {
  getQuickPanelMenu: (params: { text: string; translate: () => void }) => QuickPanelListItem[]
  openMentionModelsPanel: (triggerInfo?: { type: 'input' | 'button'; position?: number; originalText?: string }) => void
  openAttachmentQuickPanel: () => void
}

export interface InputbarToolsProps {
  assistantId: string
  model: Model
  files: FileType[]
  setFiles: Dispatch<SetStateAction<FileType[]>>
  extensions: string[]
  setText: Dispatch<SetStateAction<string>>
  resizeTextArea: () => void
  selectedKnowledgeBases: KnowledgeBase[]
  setSelectedKnowledgeBases: Dispatch<SetStateAction<KnowledgeBase[]>>
  mentionedModels: Model[]
  setMentionedModels: Dispatch<SetStateAction<Model[]>>
  couldAddImageFile: boolean
  isExpanded: boolean
  onToggleExpanded: () => void

  addNewTopic: () => void
  clearTopic: () => void
  onNewContext: () => void
}

interface ToolButtonConfig {
  key: string
  component: ReactNode
  condition?: boolean
  visible?: boolean
  label?: string
  icon?: ReactNode
}

const DraggablePortal = ({ children, isDragging }) => {
  return isDragging ? createPortal(children, document.body) : children
}

const InputbarTools = ({
  ref,
  assistantId,
  model,
  files,
  setFiles,
  setText,
  resizeTextArea,
  selectedKnowledgeBases,
  setSelectedKnowledgeBases,
  mentionedModels,
  setMentionedModels,
  couldAddImageFile,
  isExpanded: isExpended,
  onToggleExpanded: onToggleExpended,
  addNewTopic,
  clearTopic,
  onNewContext,
  extensions
}: InputbarToolsProps & { ref?: React.RefObject<InputbarToolsRef | null> }) => {
  const { t } = useTranslation()
  const dispatch = useAppDispatch()
  const { assistant, updateAssistant } = useAssistant(assistantId)

  const quickPhrasesButtonRef = useRef<QuickPhrasesButtonRef>(null)
  const mentionModelsButtonRef = useRef<MentionModelsButtonRef>(null)
  const knowledgeBaseButtonRef = useRef<KnowledgeBaseButtonRef>(null)
  const mcpToolsButtonRef = useRef<MCPToolsButtonRef>(null)
  const attachmentButtonRef = useRef<AttachmentButtonRef>(null)
  const webSearchButtonRef = useRef<WebSearchButtonRef | null>(null)
  const thinkingButtonRef = useRef<ThinkingButtonRef | null>(null)
  const urlContextButtonRef = useRef<UrlContextButtonRef | null>(null)

  const toolOrder = useAppSelector((state) => state.inputTools.toolOrder)
  const isCollapse = useAppSelector((state) => state.inputTools.isCollapsed)

  const [targetTool, setTargetTool] = useState<ToolButtonConfig | null>(null)

  const showThinkingButton = useMemo(
    () => isSupportedThinkingTokenModel(model) || isSupportedReasoningEffortModel(model),
    [model]
  )

  const showMcpServerButton = useMemo(() => isSupportedToolUse(assistant) || isPromptToolUse(assistant), [assistant])

  const knowledgeSidebarEnabled = useSidebarIconShow('knowledge')
  const showKnowledgeBaseButton = knowledgeSidebarEnabled && showMcpServerButton

  const handleKnowledgeBaseSelect = useCallback(
    (bases?: KnowledgeBase[]) => {
      updateAssistant({ knowledge_bases: bases })
      setSelectedKnowledgeBases(bases ?? [])
    },
    [setSelectedKnowledgeBases, updateAssistant]
  )

  // 仅允许在不含图片文件时mention非视觉模型
  const couldMentionNotVisionModel = useMemo(() => {
    return !files.some((file) => file.type === FileTypes.IMAGE)
  }, [files])

  const onMentionModel = useCallback(
    (model: Model) => {
      // 我想应该没有模型是只支持视觉而不支持文本的？
      if (isVisionModel(model) || couldMentionNotVisionModel) {
        setMentionedModels((prev) => {
          const modelId = getModelUniqId(model)
          const exists = prev.some((m) => getModelUniqId(m) === modelId)
          return exists ? prev.filter((m) => getModelUniqId(m) !== modelId) : [...prev, model]
        })
      } else {
        logger.error('Cannot add non-vision model when images are uploaded')
      }
    },
    [couldMentionNotVisionModel, setMentionedModels]
  )

  const onClearMentionModels = useCallback(() => setMentionedModels([]), [setMentionedModels])

  const onEnableGenerateImage = useCallback(() => {
    updateAssistant({ enableGenerateImage: !assistant.enableGenerateImage })
  }, [assistant.enableGenerateImage, updateAssistant])

  const newTopicShortcut = useShortcutDisplay('new_topic')
  const clearTopicShortcut = useShortcutDisplay('clear_topic')

  const toggleToolVisibility = useCallback(
    (toolKey: string, isVisible: boolean | undefined) => {
      const newToolOrder = {
        visible: [...toolOrder.visible],
        hidden: [...toolOrder.hidden]
      }

      if (isVisible === true) {
        newToolOrder.visible = newToolOrder.visible.filter((key) => key !== toolKey)
        newToolOrder.hidden.push(toolKey)
      } else {
        newToolOrder.hidden = newToolOrder.hidden.filter((key) => key !== toolKey)
        newToolOrder.visible.push(toolKey)
      }

      dispatch(setToolOrder(newToolOrder))
      setTargetTool(null)
    },
    [dispatch, toolOrder.hidden, toolOrder.visible]
  )

  const getQuickPanelMenuImpl = (params: { text: string; translate: () => void }): QuickPanelListItem[] => {
    const { text, translate } = params

    return [
      {
        label: t('settings.quickPhrase.title'),
        description: '',
        icon: <Zap />,
        isMenu: true,
        action: () => {
          quickPhrasesButtonRef.current?.openQuickPanel()
        }
      },
      {
        label: t('assistants.presets.edit.model.select.title'),
        description: '',
        icon: <AtSign />,
        isMenu: true,
        action: () => {
          mentionModelsButtonRef.current?.openQuickPanel()
        }
      },
      {
        label: t('chat.input.knowledge_base'),
        description: '',
        icon: <FileSearch />,
        isMenu: true,
        disabled: files.length > 0,
        action: () => {
          knowledgeBaseButtonRef.current?.openQuickPanel()
        }
      },
      {
        label: t('settings.mcp.title'),
        description: t('settings.mcp.not_support'),
        icon: <Hammer />,
        isMenu: true,
        action: () => {
          mcpToolsButtonRef.current?.openQuickPanel()
        }
      },
      {
        label: `MCP ${t('settings.mcp.tabs.prompts')}`,
        description: '',
        icon: <Hammer />,
        isMenu: true,
        action: () => {
          mcpToolsButtonRef.current?.openPromptList()
        }
      },
      {
        label: `MCP ${t('settings.mcp.tabs.resources')}`,
        description: '',
        icon: <Hammer />,
        isMenu: true,
        action: () => {
          mcpToolsButtonRef.current?.openResourcesList()
        }
      },
      {
        label: t('chat.input.web_search.label'),
        description: '',
        icon: <Globe />,
        isMenu: true,
        action: () => {
          webSearchButtonRef.current?.openQuickPanel()
        }
      },
      {
        label: t('chat.input.url_context'),
        description: '',
        icon: <Link />,
        isMenu: true,
        action: () => {
          urlContextButtonRef.current?.openQuickPanel()
        }
      },
      {
        label: couldAddImageFile ? t('chat.input.upload.attachment') : t('chat.input.upload.document'),
        description: '',
        icon: <Paperclip />,
        isMenu: true,
        action: () => {
          attachmentButtonRef.current?.openQuickPanel()
        }
      },
      {
        label: t('translate.title'),
        description: t('translate.menu.description'),
        icon: <Languages />,
        action: () => {
          if (!text) return
          translate()
        }
      }
    ]
  }

  const handleDragEnd = (result: DropResult) => {
    const { source, destination } = result

    if (!destination) return

    const sourceId = source.droppableId
    const destinationId = destination.droppableId

    const newToolOrder = {
      visible: [...toolOrder.visible],
      hidden: [...toolOrder.hidden]
    }

    const sourceArray = sourceId === 'inputbar-tools-visible' ? 'visible' : 'hidden'
    const destArray = destinationId === 'inputbar-tools-visible' ? 'visible' : 'hidden'

    if (sourceArray === destArray) {
      const items = newToolOrder[sourceArray]
      const [removed] = items.splice(source.index, 1)
      items.splice(destination.index, 0, removed)
    } else {
      const removed = newToolOrder[sourceArray][source.index]
      newToolOrder[sourceArray].splice(source.index, 1)
      newToolOrder[destArray].splice(destination.index, 0, removed)
    }

    dispatch(setToolOrder(newToolOrder))
  }

  useImperativeHandle(ref, () => ({
    getQuickPanelMenu: getQuickPanelMenuImpl,
    openMentionModelsPanel: (triggerInfo) => mentionModelsButtonRef.current?.openQuickPanel(triggerInfo),
    openAttachmentQuickPanel: () => attachmentButtonRef.current?.openQuickPanel()
  }))

  const toolButtons = useMemo<ToolButtonConfig[]>(() => {
    return [
      {
        key: 'new_topic',
        label: t('chat.input.new_topic', { Command: '' }),
        component: (
          <Tooltip
            placement="top"
            title={t('chat.input.new_topic', { Command: newTopicShortcut })}
            mouseLeaveDelay={0}
            arrow>
            <ActionIconButton onClick={addNewTopic}>
              <MessageSquareDiff size={19} />
            </ActionIconButton>
          </Tooltip>
        )
      },
      {
        key: 'attachment',
        label: t('chat.input.upload.image_or_document'),
        component: (
          <AttachmentButton
            ref={attachmentButtonRef}
            couldAddImageFile={couldAddImageFile}
            extensions={extensions}
            files={files}
            setFiles={setFiles}
          />
        )
      },
      {
        key: 'thinking',
        label: t('chat.input.thinking.label'),
        component: <ThinkingButton ref={thinkingButtonRef} model={model} assistantId={assistant.id} />,
        condition: showThinkingButton
      },
      {
        key: 'web_search',
        label: t('chat.input.web_search.label'),
        component: <WebSearchButton ref={webSearchButtonRef} assistantId={assistant.id} />,
        condition: !isMandatoryWebSearchModel(model)
      },
      {
        key: 'url_context',
        label: t('chat.input.url_context'),
        component: <UrlContextButton ref={urlContextButtonRef} assistantId={assistant.id} />,
        condition:
<<<<<<< HEAD
          (isGeminiModel(model) || isAnthropicModel(model)) && isSupportUrlContextProvider(getProviderByModel(model))
=======
          isGeminiModel(model) &&
          (isSupportUrlContextProvider(getProviderByModel(model)) || model.endpoint_type === 'gemini')
>>>>>>> ac4aa33e
      },
      {
        key: 'knowledge_base',
        label: t('chat.input.knowledge_base'),
        component: (
          <KnowledgeBaseButton
            ref={knowledgeBaseButtonRef}
            selectedBases={selectedKnowledgeBases}
            onSelect={handleKnowledgeBaseSelect}
            disabled={files.length > 0}
          />
        ),
        condition: showKnowledgeBaseButton
      },
      {
        key: 'mcp_tools',
        label: t('settings.mcp.title'),
        component: (
          <MCPToolsButton
            assistantId={assistant.id}
            ref={mcpToolsButtonRef}
            setInputValue={setText}
            resizeTextArea={resizeTextArea}
          />
        ),
        condition: showMcpServerButton
      },
      {
        key: 'generate_image',
        label: t('chat.input.generate_image'),
        component: (
          <GenerateImageButton model={model} assistant={assistant} onEnableGenerateImage={onEnableGenerateImage} />
        ),
        condition: isGenerateImageModel(model)
      },
      {
        key: 'mention_models',
        label: t('assistants.presets.edit.model.select.title'),
        component: (
          <MentionModelsButton
            ref={mentionModelsButtonRef}
            mentionedModels={mentionedModels}
            onMentionModel={onMentionModel}
            onClearMentionModels={onClearMentionModels}
            couldMentionNotVisionModel={couldMentionNotVisionModel}
            files={files}
            setText={setText}
          />
        )
      },
      {
        key: 'quick_phrases',
        label: t('settings.quickPhrase.title'),
        component: (
          <QuickPhrasesButton
            ref={quickPhrasesButtonRef}
            setInputValue={setText}
            resizeTextArea={resizeTextArea}
            assistantId={assistant.id}
          />
        )
      },
      {
        key: 'clear_topic',
        label: t('chat.input.clear.label', { Command: '' }),
        component: (
          <Tooltip
            placement="top"
            title={t('chat.input.clear.label', { Command: clearTopicShortcut })}
            mouseLeaveDelay={0}
            arrow>
            <ActionIconButton onClick={clearTopic}>
              <PaintbrushVertical size={18} />
            </ActionIconButton>
          </Tooltip>
        )
      },
      {
        key: 'toggle_expand',
        label: isExpended ? t('chat.input.collapse') : t('chat.input.expand'),
        component: (
          <Tooltip
            placement="top"
            title={isExpended ? t('chat.input.collapse') : t('chat.input.expand')}
            mouseLeaveDelay={0}
            arrow>
            <ActionIconButton onClick={onToggleExpended}>
              {isExpended ? <Minimize size={18} /> : <Maximize size={18} />}
            </ActionIconButton>
          </Tooltip>
        )
      },
      {
        key: 'new_context',
        label: t('chat.input.new.context', { Command: '' }),
        component: <NewContextButton onNewContext={onNewContext} />
      }
    ]
  }, [
    addNewTopic,
    assistant,
    clearTopicShortcut,
    clearTopic,
    couldAddImageFile,
    couldMentionNotVisionModel,
    extensions,
    files,
    handleKnowledgeBaseSelect,
    isExpended,
    mentionedModels,
    model,
    newTopicShortcut,
    onClearMentionModels,
    onEnableGenerateImage,
    onMentionModel,
    onNewContext,
    onToggleExpended,
    resizeTextArea,
    selectedKnowledgeBases,
    setFiles,
    setText,
    showKnowledgeBaseButton,
    showMcpServerButton,
    showThinkingButton,
    t
  ])

  const visibleTools = useMemo(() => {
    return toolOrder.visible.map((v) => ({
      ...toolButtons.find((tool) => tool.key === v),
      visible: true
    })) as ToolButtonConfig[]
  }, [toolButtons, toolOrder])

  const hiddenTools = useMemo(() => {
    return toolOrder.hidden.map((v) => ({
      ...toolButtons.find((tool) => tool.key === v),
      visible: false
    })) as ToolButtonConfig[]
  }, [toolButtons, toolOrder])

  const showDivider = useMemo(() => {
    return (
      hiddenTools.filter((tool) => tool.condition ?? true).length > 0 &&
      visibleTools.filter((tool) => tool.condition ?? true).length !== 0
    )
  }, [hiddenTools, visibleTools])

  const showCollapseButton = useMemo(() => {
    return hiddenTools.filter((tool) => tool.condition ?? true).length > 0
  }, [hiddenTools])

  const getMenuItems = useMemo(() => {
    const baseItems: ItemType[] = [...visibleTools, ...hiddenTools].map((tool) => ({
      label: tool.label,
      key: tool.key,
      icon: (
        <div style={{ width: 20, height: 20, display: 'flex', alignItems: 'center', justifyContent: 'center' }}>
          {tool.visible ? <Check size={16} /> : undefined}
        </div>
      ),
      onClick: () => {
        toggleToolVisibility(tool.key, tool.visible)
      }
    }))

    if (targetTool) {
      baseItems.push({
        type: 'divider'
      })
      baseItems.push({
        label: `${targetTool.visible ? t('chat.input.tools.collapse_in') : t('chat.input.tools.collapse_out')} "${targetTool.label}"`,
        key: 'selected_' + targetTool.key,
        icon: <div style={{ width: 20, height: 20 }}></div>,
        onClick: () => {
          toggleToolVisibility(targetTool.key, targetTool.visible)
        }
      })
    }

    return baseItems
  }, [hiddenTools, t, targetTool, toggleToolVisibility, visibleTools])

  return (
    <Dropdown menu={{ items: getMenuItems }} trigger={['contextMenu']}>
      <ToolsContainer
        onContextMenu={(e) => {
          const target = e.target as HTMLElement
          const isToolButton = target.closest('[data-key]')
          if (!isToolButton) {
            setTargetTool(null)
          }
        }}>
        <DragDropContext onDragEnd={handleDragEnd}>
          <Droppable droppableId="inputbar-tools-visible" direction="horizontal">
            {(provided) => (
              <VisibleTools ref={provided.innerRef} {...provided.droppableProps}>
                {visibleTools.map(
                  (tool, index) =>
                    (tool.condition ?? true) && (
                      <Draggable key={tool.key} draggableId={tool.key} index={index}>
                        {(provided, snapshot) => (
                          <DraggablePortal isDragging={snapshot.isDragging}>
                            <ToolWrapper
                              data-key={tool.key}
                              onContextMenu={() => setTargetTool(tool)}
                              ref={provided.innerRef}
                              {...provided.draggableProps}
                              {...provided.dragHandleProps}
                              style={{
                                ...provided.draggableProps.style
                              }}>
                              {tool.component}
                            </ToolWrapper>
                          </DraggablePortal>
                        )}
                      </Draggable>
                    )
                )}

                {provided.placeholder}
              </VisibleTools>
            )}
          </Droppable>

          {showDivider && <Divider type="vertical" style={{ margin: '0 4px' }} />}

          <Droppable droppableId="inputbar-tools-hidden" direction="horizontal">
            {(provided) => (
              <HiddenTools ref={provided.innerRef} {...provided.droppableProps}>
                {hiddenTools.map(
                  (tool, index) =>
                    (tool.condition ?? true) && (
                      <Draggable key={tool.key} draggableId={tool.key} index={index}>
                        {(provided, snapshot) => (
                          <DraggablePortal isDragging={snapshot.isDragging}>
                            <ToolWrapper
                              data-key={tool.key}
                              className={classNames({
                                'is-collapsed': isCollapse
                              })}
                              onContextMenu={() => setTargetTool(tool)}
                              ref={provided.innerRef}
                              {...provided.draggableProps}
                              {...provided.dragHandleProps}
                              style={{
                                ...provided.draggableProps.style,
                                transitionDelay: `${index * 0.02}s`
                              }}>
                              {tool.component}
                            </ToolWrapper>
                          </DraggablePortal>
                        )}
                      </Draggable>
                    )
                )}
                {provided.placeholder}
              </HiddenTools>
            )}
          </Droppable>
        </DragDropContext>

        {showCollapseButton && (
          <Tooltip
            placement="top"
            title={isCollapse ? t('chat.input.tools.expand') : t('chat.input.tools.collapse')}
            arrow>
            <ActionIconButton onClick={() => dispatch(setIsCollapsed(!isCollapse))}>
              <CircleChevronRight
                size={18}
                style={{
                  transform: isCollapse ? 'scaleX(1)' : 'scaleX(-1)'
                }}
              />
            </ActionIconButton>
          </Tooltip>
        )}
      </ToolsContainer>
    </Dropdown>
  )
}

const ToolsContainer = styled.div`
  min-width: 0;
  display: flex;
  align-items: center;
  position: relative;
`

const VisibleTools = styled.div`
  height: 30px;
  display: flex;
  align-items: center;
  overflow-x: auto;
  &::-webkit-scrollbar {
    display: none;
  }
  -ms-overflow-style: none;
  scrollbar-width: none;
`

const HiddenTools = styled.div`
  height: 30px;
  display: flex;
  align-items: center;
  overflow-x: auto;
  &::-webkit-scrollbar {
    display: none;
  }
  -ms-overflow-style: none;
  scrollbar-width: none;
`

const ToolWrapper = styled.div`
  width: 30px;
  margin-right: 6px;
  transition:
    width 0.2s,
    margin-right 0.2s,
    opacity 0.2s;
  &.is-collapsed {
    width: 0px;
    margin-right: 0px;
    overflow: hidden;
    opacity: 0;
  }
`

export default InputbarTools<|MERGE_RESOLUTION|>--- conflicted
+++ resolved
@@ -385,12 +385,8 @@
         label: t('chat.input.url_context'),
         component: <UrlContextButton ref={urlContextButtonRef} assistantId={assistant.id} />,
         condition:
-<<<<<<< HEAD
-          (isGeminiModel(model) || isAnthropicModel(model)) && isSupportUrlContextProvider(getProviderByModel(model))
-=======
-          isGeminiModel(model) &&
+          (isGeminiModel(model) || isAnthropicModel(model)) &&
           (isSupportUrlContextProvider(getProviderByModel(model)) || model.endpoint_type === 'gemini')
->>>>>>> ac4aa33e
       },
       {
         key: 'knowledge_base',

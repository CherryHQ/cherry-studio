--- conflicted
+++ resolved
@@ -1,32 +1,13 @@
-<<<<<<< HEAD
 import '@renderer/pages/home/Inputbar/tools'
 
-import { DragDropContext, Draggable, Droppable, DropResult } from '@hello-pangea/dnd'
-import { ActionIconButton } from '@renderer/components/Buttons'
-import { QuickPanelListItem, QuickPanelReservedSymbol } from '@renderer/components/QuickPanel'
-=======
 import type { DropResult } from '@hello-pangea/dnd'
 import { DragDropContext, Draggable, Droppable } from '@hello-pangea/dnd'
-import { loggerService } from '@logger'
 import { ActionIconButton } from '@renderer/components/Buttons'
-import type { QuickPanelListItem } from '@renderer/components/QuickPanel'
-import {
-  isAnthropicModel,
-  isGeminiModel,
-  isGenerateImageModel,
-  isMandatoryWebSearchModel,
-  isSupportedReasoningEffortModel,
-  isSupportedThinkingTokenModel,
-  isVisionModel
-} from '@renderer/config/models'
-import { isSupportUrlContextProvider } from '@renderer/config/providers'
->>>>>>> 9f00f005
+import type { QuickPanelListItem, QuickPanelReservedSymbol } from '@renderer/components/QuickPanel'
 import { useAssistant } from '@renderer/hooks/useAssistant'
 import { useInputbarTools } from '@renderer/pages/home/Inputbar/context/InputbarToolsProvider'
 import { getInputbarConfig } from '@renderer/pages/home/Inputbar/registry'
-import {
-  getDefaultToolOrder,
-  getToolsForScope,
+import type {
   InputbarScope,
   ToolActionKey,
   ToolActionMap,
@@ -37,89 +18,27 @@
   ToolStateKey,
   ToolStateMap
 } from '@renderer/pages/home/Inputbar/types'
+import { getDefaultToolOrder, getToolsForScope } from '@renderer/pages/home/Inputbar/types'
 import { useAppDispatch, useAppSelector } from '@renderer/store'
 import { setIsCollapsed, setToolOrder } from '@renderer/store/inputTools'
-<<<<<<< HEAD
+import type { InputBarToolType } from '@renderer/types/chat'
 import { classNames } from '@renderer/utils'
 import { Divider, Dropdown } from 'antd'
-import { ItemType } from 'antd/es/menu/interface'
+import type { ItemType } from 'antd/es/menu/interface'
 import { Check, CircleChevronRight } from 'lucide-react'
 import React, { useCallback, useMemo, useState } from 'react'
-=======
-import type { FileType, KnowledgeBase, Model } from '@renderer/types'
-import { FileTypes } from '@renderer/types'
-import type { InputBarToolType } from '@renderer/types/chat'
-import { classNames } from '@renderer/utils'
-import { isPromptToolUse, isSupportedToolUse } from '@renderer/utils/mcp-tools'
-import { Divider, Dropdown, Tooltip } from 'antd'
-import type { ItemType } from 'antd/es/menu/interface'
-import {
-  AtSign,
-  Check,
-  CircleChevronRight,
-  FileSearch,
-  Globe,
-  Hammer,
-  Languages,
-  Link,
-  Maximize,
-  MessageSquareDiff,
-  Minimize,
-  PaintbrushVertical,
-  Paperclip,
-  Zap
-} from 'lucide-react'
-import type { Dispatch, ReactNode, SetStateAction } from 'react'
-import { useCallback, useImperativeHandle, useMemo, useRef, useState } from 'react'
->>>>>>> 9f00f005
 import { createPortal } from 'react-dom'
 import { useTranslation } from 'react-i18next'
 import styled from 'styled-components'
 
-<<<<<<< HEAD
 export interface InputbarToolsNewProps {
   scope: InputbarScope
-=======
-import type { AttachmentButtonRef } from './AttachmentButton'
-import AttachmentButton from './AttachmentButton'
-import GenerateImageButton from './GenerateImageButton'
-import type { KnowledgeBaseButtonRef } from './KnowledgeBaseButton'
-import KnowledgeBaseButton from './KnowledgeBaseButton'
-import type { MCPToolsButtonRef } from './MCPToolsButton'
-import MCPToolsButton from './MCPToolsButton'
-import type { MentionModelsButtonRef } from './MentionModelsButton'
-import MentionModelsButton from './MentionModelsButton'
-import NewContextButton from './NewContextButton'
-import type { QuickPhrasesButtonRef } from './QuickPhrasesButton'
-import QuickPhrasesButton from './QuickPhrasesButton'
-import type { ThinkingButtonRef } from './ThinkingButton'
-import ThinkingButton from './ThinkingButton'
-import type { UrlContextButtonRef } from './UrlContextbutton'
-import UrlContextButton from './UrlContextbutton'
-import type { WebSearchButtonRef } from './WebSearchButton'
-import WebSearchButton from './WebSearchButton'
-
-const logger = loggerService.withContext('InputbarTools')
-
-export interface InputbarToolsRef {
-  getQuickPanelMenu: (params: { text: string; translate: () => void }) => QuickPanelListItem[]
-  openMentionModelsPanel: (triggerInfo?: { type: 'input' | 'button'; position?: number; originalText?: string }) => void
-  openAttachmentQuickPanel: () => void
-}
-
-export interface InputbarToolsProps {
->>>>>>> 9f00f005
   assistantId: string
 }
 
 interface ToolButtonConfig {
-<<<<<<< HEAD
-  key: string
+  key: InputBarToolType
   component: React.ReactNode
-=======
-  key: InputBarToolType
-  component: ReactNode
->>>>>>> 9f00f005
   condition?: boolean
   visible?: boolean
   label?: string
@@ -256,13 +175,8 @@
   }, [hiddenTools])
 
   const toggleToolVisibility = useCallback(
-<<<<<<< HEAD
-    (toolKey: string, isVisible: boolean | undefined) => {
+    (toolKey: InputBarToolType, isVisible: boolean | undefined) => {
       const newToolOrder: ToolOrderConfig = {
-=======
-    (toolKey: InputBarToolType, isVisible: boolean | undefined) => {
-      const newToolOrder = {
->>>>>>> 9f00f005
         visible: [...toolOrder.visible],
         hidden: [...toolOrder.hidden]
       }
@@ -309,216 +223,6 @@
     dispatch(setToolOrder(newToolOrder))
   }
 
-<<<<<<< HEAD
-=======
-  useImperativeHandle(ref, () => ({
-    getQuickPanelMenu: getQuickPanelMenuImpl,
-    openMentionModelsPanel: (triggerInfo) => mentionModelsButtonRef.current?.openQuickPanel(triggerInfo),
-    openAttachmentQuickPanel: () => attachmentButtonRef.current?.openQuickPanel()
-  }))
-
-  const toolButtons = useMemo<ToolButtonConfig[]>(() => {
-    return [
-      {
-        key: 'new_topic',
-        label: t('chat.input.new_topic', { Command: '' }),
-        component: (
-          <Tooltip
-            placement="top"
-            title={t('chat.input.new_topic', { Command: newTopicShortcut })}
-            mouseLeaveDelay={0}
-            arrow>
-            <ActionIconButton onClick={addNewTopic}>
-              <MessageSquareDiff size={19} />
-            </ActionIconButton>
-          </Tooltip>
-        )
-      },
-      {
-        key: 'attachment',
-        label: t('chat.input.upload.image_or_document'),
-        component: (
-          <AttachmentButton
-            ref={attachmentButtonRef}
-            couldAddImageFile={couldAddImageFile}
-            extensions={extensions}
-            files={files}
-            setFiles={setFiles}
-          />
-        )
-      },
-      {
-        key: 'thinking',
-        label: t('chat.input.thinking.label'),
-        component: <ThinkingButton ref={thinkingButtonRef} model={model} assistantId={assistant.id} />,
-        condition: showThinkingButton
-      },
-      {
-        key: 'web_search',
-        label: t('chat.input.web_search.label'),
-        component: <WebSearchButton ref={webSearchButtonRef} assistantId={assistant.id} />,
-        condition: !isMandatoryWebSearchModel(model)
-      },
-      {
-        key: 'url_context',
-        label: t('chat.input.url_context'),
-        component: <UrlContextButton ref={urlContextButtonRef} assistantId={assistant.id} />,
-        condition:
-          (isGeminiModel(model) || isAnthropicModel(model)) &&
-          (isSupportUrlContextProvider(getProviderByModel(model)) || model.endpoint_type === 'gemini')
-      },
-      {
-        key: 'knowledge_base',
-        label: t('chat.input.knowledge_base'),
-        component: (
-          <KnowledgeBaseButton
-            ref={knowledgeBaseButtonRef}
-            selectedBases={selectedKnowledgeBases}
-            onSelect={handleKnowledgeBaseSelect}
-            disabled={files.length > 0}
-          />
-        ),
-        condition: showKnowledgeBaseButton
-      },
-      {
-        key: 'mcp_tools',
-        label: t('settings.mcp.title'),
-        component: (
-          <MCPToolsButton
-            assistantId={assistant.id}
-            ref={mcpToolsButtonRef}
-            setInputValue={setText}
-            resizeTextArea={resizeTextArea}
-          />
-        ),
-        condition: showMcpServerButton
-      },
-      {
-        key: 'generate_image',
-        label: t('chat.input.generate_image'),
-        component: (
-          <GenerateImageButton model={model} assistant={assistant} onEnableGenerateImage={onEnableGenerateImage} />
-        ),
-        condition: isGenerateImageModel(model)
-      },
-      {
-        key: 'mention_models',
-        label: t('assistants.presets.edit.model.select.title'),
-        component: (
-          <MentionModelsButton
-            ref={mentionModelsButtonRef}
-            mentionedModels={mentionedModels}
-            onMentionModel={onMentionModel}
-            onClearMentionModels={onClearMentionModels}
-            couldMentionNotVisionModel={couldMentionNotVisionModel}
-            files={files}
-            setText={setText}
-          />
-        )
-      },
-      {
-        key: 'quick_phrases',
-        label: t('settings.quickPhrase.title'),
-        component: (
-          <QuickPhrasesButton
-            ref={quickPhrasesButtonRef}
-            setInputValue={setText}
-            resizeTextArea={resizeTextArea}
-            assistantId={assistant.id}
-          />
-        )
-      },
-      {
-        key: 'clear_topic',
-        label: t('chat.input.clear.label', { Command: '' }),
-        component: (
-          <Tooltip
-            placement="top"
-            title={t('chat.input.clear.label', { Command: clearTopicShortcut })}
-            mouseLeaveDelay={0}
-            arrow>
-            <ActionIconButton onClick={clearTopic}>
-              <PaintbrushVertical size={18} />
-            </ActionIconButton>
-          </Tooltip>
-        )
-      },
-      {
-        key: 'toggle_expand',
-        label: isExpended ? t('chat.input.collapse') : t('chat.input.expand'),
-        component: (
-          <Tooltip
-            placement="top"
-            title={isExpended ? t('chat.input.collapse') : t('chat.input.expand')}
-            mouseLeaveDelay={0}
-            arrow>
-            <ActionIconButton onClick={onToggleExpended}>
-              {isExpended ? <Minimize size={18} /> : <Maximize size={18} />}
-            </ActionIconButton>
-          </Tooltip>
-        )
-      },
-      {
-        key: 'new_context',
-        label: t('chat.input.new.context', { Command: '' }),
-        component: <NewContextButton onNewContext={onNewContext} />
-      }
-    ]
-  }, [
-    addNewTopic,
-    assistant,
-    clearTopicShortcut,
-    clearTopic,
-    couldAddImageFile,
-    couldMentionNotVisionModel,
-    extensions,
-    files,
-    handleKnowledgeBaseSelect,
-    isExpended,
-    mentionedModels,
-    model,
-    newTopicShortcut,
-    onClearMentionModels,
-    onEnableGenerateImage,
-    onMentionModel,
-    onNewContext,
-    onToggleExpended,
-    resizeTextArea,
-    selectedKnowledgeBases,
-    setFiles,
-    setText,
-    showKnowledgeBaseButton,
-    showMcpServerButton,
-    showThinkingButton,
-    t
-  ])
-
-  const visibleTools = useMemo(() => {
-    return toolOrder.visible.map((v) => ({
-      ...toolButtons.find((tool) => tool.key === v),
-      visible: true
-    })) as ToolButtonConfig[]
-  }, [toolButtons, toolOrder])
-
-  const hiddenTools = useMemo(() => {
-    return toolOrder.hidden.map((v) => ({
-      ...toolButtons.find((tool) => tool.key === v),
-      visible: false
-    })) as ToolButtonConfig[]
-  }, [toolButtons, toolOrder])
-
-  const showDivider = useMemo(() => {
-    return (
-      hiddenTools.filter((tool) => tool.condition ?? true).length > 0 &&
-      visibleTools.filter((tool) => tool.condition ?? true).length !== 0
-    )
-  }, [hiddenTools, visibleTools])
-
-  const showCollapseButton = useMemo(() => {
-    return hiddenTools.filter((tool) => tool.condition ?? true).length > 0
-  }, [hiddenTools])
-
->>>>>>> 9f00f005
   const getMenuItems = useMemo(() => {
     const baseItems: ItemType[] = [...visibleTools, ...hiddenTools].map((tool) => ({
       label: tool.label,

--- conflicted
+++ resolved
@@ -20,13 +20,9 @@
 import { getModelUniqId } from '@renderer/services/ModelService'
 import { useAppDispatch, useAppSelector } from '@renderer/store'
 import { setIsCollapsed, setToolOrder } from '@renderer/store/inputTools'
-<<<<<<< HEAD
 import type { FileType, KnowledgeBase, Model } from '@renderer/types'
 import { FileTypes } from '@renderer/types'
-=======
-import { FileType, FileTypes, KnowledgeBase, Model } from '@renderer/types'
-import { InputBarToolType } from '@renderer/types/chat'
->>>>>>> 9776b4e4
+import type { InputBarToolType } from '@renderer/types/chat'
 import { classNames } from '@renderer/utils'
 import { isPromptToolUse, isSupportedToolUse } from '@renderer/utils/mcp-tools'
 import { Divider, Dropdown } from 'antd'

import FileManager from '@renderer/services/FileManager'
import { FileType } from '@renderer/types'
<<<<<<< HEAD
import { Upload as AntdUpload } from 'antd'
=======
import { Upload as AntdUpload, UploadFile } from 'antd'
>>>>>>> f91caff7
import { isEmpty } from 'lodash'
import { FC } from 'react'
import styled from 'styled-components'

interface Props {
  files: FileType[]
  setFiles: (files: FileType[]) => void
}

const AttachmentPreview: FC<Props> = ({ files, setFiles }) => {
  if (isEmpty(files)) {
    return null
  }

  return (
    <ContentContainer>
      <Upload
        listType={files.length > 20 ? 'text' : 'picture-card'}
        fileList={files.map(
          (file) =>
            ({
              uid: file.id,
              url: 'file://' + FileManager.getSafePath(file),
              status: 'done',
              name: file.name
            }) as UploadFile
        )}
        onRemove={(item) => setFiles(files.filter((file) => item.uid !== file.id))}
      />
    </ContentContainer>
  )
}

const ContentContainer = styled.div`
  max-height: 40vh;
  overflow-y: auto;
  width: 100%;
  padding: 10px 15px 0;
`

const Upload = styled(AntdUpload)`
  .ant-upload-list-item {
    background-color: var(--color-background);
  }
`

export default AttachmentPreview<|MERGE_RESOLUTION|>--- conflicted
+++ resolved
@@ -1,10 +1,6 @@
 import FileManager from '@renderer/services/FileManager'
 import { FileType } from '@renderer/types'
-<<<<<<< HEAD
-import { Upload as AntdUpload } from 'antd'
-=======
 import { Upload as AntdUpload, UploadFile } from 'antd'
->>>>>>> f91caff7
 import { isEmpty } from 'lodash'
 import { FC } from 'react'
 import styled from 'styled-components'

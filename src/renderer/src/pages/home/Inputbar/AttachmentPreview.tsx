--- conflicted
+++ resolved
@@ -12,12 +12,8 @@
   GlobalOutlined,
   LinkOutlined
 } from '@ant-design/icons'
-<<<<<<< HEAD
-import { ColFlex } from '@cherrystudio/ui'
-import { Tooltip } from '@cherrystudio/ui'
-=======
+import { ColFlex, Tooltip } from '@cherrystudio/ui'
 import ConfirmDialog from '@renderer/components/ConfirmDialog'
->>>>>>> 5df8a55f
 import CustomTag from '@renderer/components/Tags/CustomTag'
 import { useAttachment } from '@renderer/hooks/useAttachment'
 import FileManager from '@renderer/services/FileManager'
@@ -25,13 +21,9 @@
 import { formatFileSize } from '@renderer/utils'
 import { Image } from 'antd'
 import { isEmpty } from 'lodash'
-<<<<<<< HEAD
-import type { FC } from 'react'
+import type { FC, MouseEvent } from 'react'
 import { useState } from 'react'
-=======
-import { FC, MouseEvent, useState } from 'react'
 import { useTranslation } from 'react-i18next'
->>>>>>> 5df8a55f
 import styled from 'styled-components'
 
 interface Props {

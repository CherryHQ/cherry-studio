import { CloseOutlined } from '@ant-design/icons'
import {
  FileExcelFilled,
  FileImageFilled,
  FileMarkdownFilled,
  FilePdfFilled,
  FilePptFilled,
  FileTextFilled,
  FileUnknownFilled,
  FileWordFilled,
  FileZipFilled,
  FolderOpenFilled,
  GlobalOutlined,
  LinkOutlined
} from '@ant-design/icons'
import CustomTag from '@renderer/components/CustomTag'
import FileManager from '@renderer/services/FileManager'
<<<<<<< HEAD
import { Assistant, AttachedPage, FileType, Topic } from '@renderer/types'
=======
import { FileMetadata } from '@renderer/types'
>>>>>>> 915291d7
import { formatFileSize } from '@renderer/utils'
import { Flex, Image, Radio, Space, Tag, Tooltip } from 'antd'
import { filter, isEmpty, map } from 'lodash'
import { FC, ReactNode, useMemo, useState } from 'react'
import { useTranslation } from 'react-i18next'
import styled from 'styled-components'

interface Props {
<<<<<<< HEAD
  assistant: Assistant
  updateAssistant: (assistant: Assistant) => void
  files: FileType[]
  setFiles: (files: FileType[]) => void
  topic: Topic
  setActiveTopic: (topic: Topic) => void
  updateTopic: (topic: Topic) => void
=======
  files: FileMetadata[]
  setFiles: (files: FileMetadata[]) => void
>>>>>>> 915291d7
}

const MAX_FILENAME_DISPLAY_LENGTH = 20
function truncateFileName(name: string, maxLength: number = MAX_FILENAME_DISPLAY_LENGTH) {
  if (name.length <= maxLength) return name
  return name.slice(0, maxLength - 3) + '...'
}

export const getFileIcon = (type?: string) => {
  if (!type) return <FileUnknownFilled />

  const ext = type.toLowerCase()

  if (['.jpg', '.jpeg', '.png', '.gif', '.bmp', '.webp'].includes(ext)) {
    return <FileImageFilled />
  }

  if (['.doc', '.docx'].includes(ext)) {
    return <FileWordFilled />
  }
  if (['.xls', '.xlsx'].includes(ext)) {
    return <FileExcelFilled />
  }
  if (['.ppt', '.pptx'].includes(ext)) {
    return <FilePptFilled />
  }
  if (ext === '.pdf') {
    return <FilePdfFilled />
  }
  if (['.md', '.markdown'].includes(ext)) {
    return <FileMarkdownFilled />
  }

  if (['.zip', '.rar', '.7z', '.tar', '.gz'].includes(ext)) {
    return <FileZipFilled />
  }

  if (['.txt', '.json', '.log', '.yml', '.yaml', '.xml', '.csv'].includes(ext)) {
    return <FileTextFilled />
  }

  if (['.url'].includes(ext)) {
    return <LinkOutlined />
  }

  if (['.sitemap'].includes(ext)) {
    return <GlobalOutlined />
  }

  if (['.folder'].includes(ext)) {
    return <FolderOpenFilled />
  }

  return <FileUnknownFilled />
}

export const FileNameRender: FC<{ file: FileMetadata }> = ({ file }) => {
  const [visible, setVisible] = useState<boolean>(false)
  const isImage = (ext: string) => {
    return ['.png', '.jpg', '.jpeg', '.gif', '.bmp', '.webp'].includes(ext)
  }

  const fullName = FileManager.formatFileName(file)
  const displayName = truncateFileName(fullName)

  return (
    <Tooltip
      styles={{
        body: {
          padding: 5
        }
      }}
      fresh
      title={
        <Flex vertical gap={2} align="center">
          {isImage(file.ext) && (
            <Image
              style={{ width: 80, maxHeight: 200 }}
              src={'file://' + FileManager.getSafePath(file)}
              preview={{
                visible: visible,
                src: 'file://' + FileManager.getSafePath(file),
                onVisibleChange: setVisible
              }}
            />
          )}
          <span style={{ wordBreak: 'break-all' }}>{fullName}</span>
          {formatFileSize(file.size)}
        </Flex>
      }>
      <FileName
        onClick={() => {
          if (isImage(file.ext)) {
            setVisible(true)
            return
          }
          const path = FileManager.getSafePath(file)
          if (path) {
            window.api.file.openPath(path)
          }
        }}
        title={fullName}>
        {displayName}
      </FileName>
    </Tooltip>
  )
}

const AttachmentPreview: FC<Props> = ({
  files,
  setFiles,
  topic,
  setActiveTopic,
  updateTopic,
  assistant,
  updateAssistant
}) => {
  const { attachedDocument } = assistant
  const { t } = useTranslation()

  const handleRemoveAttachedText = () => {
    updateAndSetActiveTopic({ ...topic, attachedText: undefined })
  }

  const handleRemoveAttachedPage = (index: number, pages: AttachedPage[]) => {
    updateAndSetActiveTopic({
      ...topic,
      attachedPages: filter(pages, (page) => page.index !== index)
    })
  }

  const updateAndSetActiveTopic = (updatedTopic: Topic) => {
    updateTopic(updatedTopic)
    setActiveTopic(updatedTopic)
  }

  const onTriggerAttachedDocumentEnabled = () => {
    const { attachedDocument } = assistant
    if (attachedDocument) {
      updateAssistant({
        ...assistant,
        attachedDocument: {
          ...attachedDocument,
          disabled: !attachedDocument.disabled
        }
      })
    }
  }

  const Attachments = useMemo(() => {
    const { attachedText, attachedPages } = topic
    const attachments: ReactNode[] = []

    if (attachedDocument) {
      attachments.push(
        <Space>
          {attachedDocument && (
            <RadioButton
              key="attachedDocument"
              checked={!attachedDocument.disabled}
              onClick={onTriggerAttachedDocumentEnabled}>
              {!attachedDocument.disabled && t('reader.attaching')}&nbsp;
              {attachedDocument?.origin_name}
            </RadioButton>
          )}
        </Space>
      )
    }

    if (attachedText) {
      attachments.push(
        <div key="attachedText" className="attach-text">
          <div className="attach-text-content">{attachedText}</div>
          <CloseOutlined className="close-icon" onClick={handleRemoveAttachedText} />
        </div>
      )
    }

    if (!isEmpty(files)) {
      attachments.push(
        <div className="attach-files">
          {files.map((file) => (
            <CustomTag
              key={file.id}
              icon={getFileIcon(file.ext)}
              color="#37a5aa"
              closable
              onClose={() => setFiles(files.filter((f) => f.id !== file.id))}>
              <FileNameRender file={file} />
            </CustomTag>
          ))}
        </div>
      )
    }

    if (!isEmpty(attachedPages)) {
      attachments.push(
        <div key="attachedPages" className="attach-list">
          {map(attachedPages, ({ index }) => (
            <Tag
              key={index}
              closable
              color="green"
              onClose={(e) => {
                e.preventDefault()
                handleRemoveAttachedPage(index, attachedPages || [])
              }}>
              {t('reader.pageIndex', { index })}
            </Tag>
          ))}
        </div>
      )
    }

    return attachments
  }, [assistant, files, topic])

  if (isEmpty(Attachments)) {
    return null
  }

  return <ContentContainer>{Attachments}</ContentContainer>
}

const ContentContainer = styled.div`
  width: 100%;
  padding: 10px 15px 0;
  display: flex;
  flex-direction: column;
  gap: 4px;

  .attach-text {
    padding: 2px 6px;
    color: var(--color-gray-1);
    background-color: var(--color-background-mute);
    border-radius: 4px;
    display: flex;

    .close-icon {
      cursor: pointer;
      &:hover {
        opacity: 0.8;
      }
    }

    .attach-text-content {
      overflow: hidden;
      white-space: nowrap;
      text-overflow: ellipsis;
    }
  }

  .attach-files {
    display: flex;
    flex-wrap: wrap;
    gap: 4px 4px;
  }
`

const RadioButton = styled(Radio.Button)`
  width: fit-content;
  max-width: 240px;
  border-radius: 4px;
  white-space: nowrap;
  overflow: hidden;
  text-overflow: ellipsis;
  opacity: 0.6;
  &.ant-radio-button-wrapper-checked {
    opacity: 1;
  }
`

const FileName = styled.span`
  cursor: pointer;
  &:hover {
    text-decoration: underline;
  }
`

export default AttachmentPreview<|MERGE_RESOLUTION|>--- conflicted
+++ resolved
@@ -15,11 +15,7 @@
 } from '@ant-design/icons'
 import CustomTag from '@renderer/components/CustomTag'
 import FileManager from '@renderer/services/FileManager'
-<<<<<<< HEAD
-import { Assistant, AttachedPage, FileType, Topic } from '@renderer/types'
-=======
-import { FileMetadata } from '@renderer/types'
->>>>>>> 915291d7
+import { Assistant, AttachedPage, FileMetadata, Topic } from '@renderer/types'
 import { formatFileSize } from '@renderer/utils'
 import { Flex, Image, Radio, Space, Tag, Tooltip } from 'antd'
 import { filter, isEmpty, map } from 'lodash'
@@ -28,18 +24,13 @@
 import styled from 'styled-components'
 
 interface Props {
-<<<<<<< HEAD
   assistant: Assistant
   updateAssistant: (assistant: Assistant) => void
-  files: FileType[]
-  setFiles: (files: FileType[]) => void
+  files: FileMetadata[]
+  setFiles: (files: FileMetadata[]) => void
   topic: Topic
   setActiveTopic: (topic: Topic) => void
   updateTopic: (topic: Topic) => void
-=======
-  files: FileMetadata[]
-  setFiles: (files: FileMetadata[]) => void
->>>>>>> 915291d7
 }
 
 const MAX_FILENAME_DISPLAY_LENGTH = 20

import {
  MdiLightbulbAutoOutline,
  MdiLightbulbOffOutline,
  MdiLightbulbOn10,
  MdiLightbulbOn50,
  MdiLightbulbOn90
} from '@renderer/components/Icons/SVGIcon'
import { useQuickPanel } from '@renderer/components/QuickPanel'
<<<<<<< HEAD
import {
  GEMINI_FLASH_MODEL_REGEX,
  isDoubaoThinkingAutoModel,
  isQwenAlwaysThinkModel,
  isSupportedReasoningEffortGrokModel,
  isSupportedReasoningEffortPerplexityModel,
  isSupportedThinkingTokenDoubaoModel,
  isSupportedThinkingTokenGeminiModel,
  isSupportedThinkingTokenHunyuanModel,
  isSupportedThinkingTokenQwenModel,
  isSupportedThinkingTokenZhipuModel
} from '@renderer/config/models'
=======
import { getThinkModelType, isDoubaoThinkingAutoModel, MODEL_SUPPORTED_OPTIONS } from '@renderer/config/models'
>>>>>>> b38b2f16
import { useAssistant } from '@renderer/hooks/useAssistant'
import { getReasoningEffortOptionsLabel } from '@renderer/i18n/label'
import { Assistant, Model, ThinkingOption } from '@renderer/types'
import { Tooltip } from 'antd'
import { FC, ReactElement, useCallback, useEffect, useImperativeHandle, useMemo } from 'react'
import { useTranslation } from 'react-i18next'

export interface ThinkingButtonRef {
  openQuickPanel: () => void
}

interface Props {
  ref?: React.RefObject<ThinkingButtonRef | null>
  model: Model
  assistant: Assistant
  ToolbarButton: any
}

<<<<<<< HEAD
// 模型类型到支持选项的映射表
const MODEL_SUPPORTED_OPTIONS: Record<string, ThinkingOption[]> = {
  default: ['off', 'low', 'medium', 'high'],
  grok: ['low', 'high'],
  gemini: ['off', 'low', 'medium', 'high', 'auto'],
  gemini_pro: ['low', 'medium', 'high', 'auto'],
  qwen: ['off', 'low', 'medium', 'high'],
  qwen_thinking: ['low', 'medium', 'high'],
  doubao: ['off', 'auto', 'high'],
  hunyuan: ['off', 'auto'],
  zhipu: ['off', 'auto'],
  perplexity: ['low', 'medium', 'high']
}

=======
>>>>>>> b38b2f16
// 选项转换映射表：当选项不支持时使用的替代选项
const OPTION_FALLBACK: Record<ThinkingOption, ThinkingOption> = {
  off: 'low', // off -> low (for Gemini Pro models)
  low: 'high',
  medium: 'high', // medium -> high (for Grok models)
  high: 'high',
  auto: 'high' // auto -> high (for non-Gemini models)
}

const ThinkingButton: FC<Props> = ({ ref, model, assistant, ToolbarButton }): ReactElement => {
  const { t } = useTranslation()
  const quickPanel = useQuickPanel()
  const { updateAssistantSettings } = useAssistant(assistant.id)

<<<<<<< HEAD
  const isGrokModel = isSupportedReasoningEffortGrokModel(model)
  const isGeminiModel = isSupportedThinkingTokenGeminiModel(model)
  const isGeminiFlashModel = GEMINI_FLASH_MODEL_REGEX.test(model.id)
  const isQwenModel = isSupportedThinkingTokenQwenModel(model)
  const isQwenAlwaysThink = isQwenAlwaysThinkModel(model)
  const isDoubaoModel = isSupportedThinkingTokenDoubaoModel(model)
  const isHunyuanModel = isSupportedThinkingTokenHunyuanModel(model)
  const isPerplexityModel = isSupportedReasoningEffortPerplexityModel(model)
  const isZhipuModel = isSupportedThinkingTokenZhipuModel(model)

=======
>>>>>>> b38b2f16
  const currentReasoningEffort = useMemo(() => {
    return assistant.settings?.reasoning_effort || 'off'
  }, [assistant.settings?.reasoning_effort])

  // 确定当前模型支持的选项类型
<<<<<<< HEAD
  const modelType = useMemo(() => {
    if (isGeminiModel) {
      if (isGeminiFlashModel) {
        return 'gemini'
      } else {
        return 'gemini_pro'
      }
    }
    if (isGrokModel) return 'grok'
    if (isQwenModel) {
      if (isQwenAlwaysThink) {
        return 'qwen_thinking'
      }
      return 'qwen'
    }
    if (isDoubaoModel) return 'doubao'
    if (isHunyuanModel) return 'hunyuan'
    if (isPerplexityModel) return 'perplexity'
    if (isZhipuModel) return 'zhipu'
    return 'default'
  }, [
    isGeminiModel,
    isGrokModel,
    isQwenModel,
    isDoubaoModel,
    isHunyuanModel,
    isPerplexityModel,
    isZhipuModel,
    isGeminiFlashModel,
    isQwenAlwaysThink
  ])
=======
  const modelType = useMemo(() => getThinkModelType(model), [model])
>>>>>>> b38b2f16

  // 获取当前模型支持的选项
  const supportedOptions: ThinkingOption[] = useMemo(() => {
    if (modelType === 'doubao') {
      if (isDoubaoThinkingAutoModel(model)) {
        return ['off', 'auto', 'high']
      }
      return ['off', 'high']
    }
    return MODEL_SUPPORTED_OPTIONS[modelType]
  }, [model, modelType])

  // 检查当前设置是否与当前模型兼容
  useEffect(() => {
    if (currentReasoningEffort && !supportedOptions.includes(currentReasoningEffort)) {
      // 使用表中定义的替代选项
      const fallbackOption = OPTION_FALLBACK[currentReasoningEffort as ThinkingOption]

      updateAssistantSettings({
        reasoning_effort: fallbackOption === 'off' ? undefined : fallbackOption,
        qwenThinkMode: fallbackOption === 'off'
      })
    }
  }, [currentReasoningEffort, supportedOptions, updateAssistantSettings, model.id])

  const createThinkingIcon = useCallback((option?: ThinkingOption, isActive: boolean = false) => {
    const iconColor = isActive ? 'var(--color-link)' : 'var(--color-icon)'

    switch (true) {
      case option === 'low':
        return <MdiLightbulbOn10 width={18} height={18} style={{ color: iconColor, marginTop: -2 }} />
      case option === 'medium':
        return <MdiLightbulbOn50 width={18} height={18} style={{ color: iconColor, marginTop: -2 }} />
      case option === 'high':
        return <MdiLightbulbOn90 width={18} height={18} style={{ color: iconColor, marginTop: -2 }} />
      case option === 'auto':
        return <MdiLightbulbAutoOutline width={18} height={18} style={{ color: iconColor, marginTop: -2 }} />
      case option === 'off':
        return <MdiLightbulbOffOutline width={18} height={18} style={{ color: iconColor, marginTop: -2 }} />
      default:
        return <MdiLightbulbOffOutline width={18} height={18} style={{ color: iconColor }} />
    }
  }, [])

  const onThinkingChange = useCallback(
    (option?: ThinkingOption) => {
      const isEnabled = option !== undefined && option !== 'off'
      // 然后更新设置
      if (!isEnabled) {
        updateAssistantSettings({
          reasoning_effort: undefined,
          qwenThinkMode: false
        })
        return
      }
      updateAssistantSettings({
        reasoning_effort: option,
        qwenThinkMode: true
      })
      return
    },
    [updateAssistantSettings]
  )

  const panelItems = useMemo(() => {
    // 使用表中定义的选项创建UI选项
    return supportedOptions.map((option) => ({
      level: option,
      label: getReasoningEffortOptionsLabel(option),
      description: '',
      icon: createThinkingIcon(option),
      isSelected: currentReasoningEffort === option,
      action: () => onThinkingChange(option)
    }))
  }, [createThinkingIcon, currentReasoningEffort, supportedOptions, onThinkingChange])

  const isThinkingEnabled = currentReasoningEffort !== undefined && currentReasoningEffort !== 'off'

  const disableThinking = useCallback(() => {
    onThinkingChange('off')
  }, [onThinkingChange])

  const openQuickPanel = useCallback(() => {
    quickPanel.open({
      title: t('assistants.settings.reasoning_effort.label'),
      list: panelItems,
      symbol: 'thinking'
    })
  }, [quickPanel, panelItems, t])

  const handleOpenQuickPanel = useCallback(() => {
    if (quickPanel.isVisible && quickPanel.symbol === 'thinking') {
      quickPanel.close()
      return
    }

    if (isThinkingEnabled && supportedOptions.includes('off')) {
      disableThinking()
      return
    }
    openQuickPanel()
  }, [openQuickPanel, quickPanel, isThinkingEnabled, supportedOptions, disableThinking])

  // 获取当前应显示的图标
  const getThinkingIcon = useCallback(() => {
    // 如果当前选项不支持，显示回退选项的图标
    if (currentReasoningEffort && !supportedOptions.includes(currentReasoningEffort)) {
      const fallbackOption = OPTION_FALLBACK[currentReasoningEffort as ThinkingOption]
      return createThinkingIcon(fallbackOption, true)
    }
    return createThinkingIcon(currentReasoningEffort, currentReasoningEffort !== 'off')
  }, [createThinkingIcon, currentReasoningEffort, supportedOptions])

  useImperativeHandle(ref, () => ({
    openQuickPanel
  }))

  return (
    <Tooltip
      placement="top"
      title={
        isThinkingEnabled && supportedOptions.includes('off')
          ? t('common.close')
          : t('assistants.settings.reasoning_effort.label')
      }
      mouseLeaveDelay={0}
      arrow>
      <ToolbarButton type="text" onClick={handleOpenQuickPanel}>
        {getThinkingIcon()}
      </ToolbarButton>
    </Tooltip>
  )
}

export default ThinkingButton<|MERGE_RESOLUTION|>--- conflicted
+++ resolved
@@ -6,22 +6,7 @@
   MdiLightbulbOn90
 } from '@renderer/components/Icons/SVGIcon'
 import { useQuickPanel } from '@renderer/components/QuickPanel'
-<<<<<<< HEAD
-import {
-  GEMINI_FLASH_MODEL_REGEX,
-  isDoubaoThinkingAutoModel,
-  isQwenAlwaysThinkModel,
-  isSupportedReasoningEffortGrokModel,
-  isSupportedReasoningEffortPerplexityModel,
-  isSupportedThinkingTokenDoubaoModel,
-  isSupportedThinkingTokenGeminiModel,
-  isSupportedThinkingTokenHunyuanModel,
-  isSupportedThinkingTokenQwenModel,
-  isSupportedThinkingTokenZhipuModel
-} from '@renderer/config/models'
-=======
 import { getThinkModelType, isDoubaoThinkingAutoModel, MODEL_SUPPORTED_OPTIONS } from '@renderer/config/models'
->>>>>>> b38b2f16
 import { useAssistant } from '@renderer/hooks/useAssistant'
 import { getReasoningEffortOptionsLabel } from '@renderer/i18n/label'
 import { Assistant, Model, ThinkingOption } from '@renderer/types'
@@ -40,23 +25,6 @@
   ToolbarButton: any
 }
 
-<<<<<<< HEAD
-// 模型类型到支持选项的映射表
-const MODEL_SUPPORTED_OPTIONS: Record<string, ThinkingOption[]> = {
-  default: ['off', 'low', 'medium', 'high'],
-  grok: ['low', 'high'],
-  gemini: ['off', 'low', 'medium', 'high', 'auto'],
-  gemini_pro: ['low', 'medium', 'high', 'auto'],
-  qwen: ['off', 'low', 'medium', 'high'],
-  qwen_thinking: ['low', 'medium', 'high'],
-  doubao: ['off', 'auto', 'high'],
-  hunyuan: ['off', 'auto'],
-  zhipu: ['off', 'auto'],
-  perplexity: ['low', 'medium', 'high']
-}
-
-=======
->>>>>>> b38b2f16
 // 选项转换映射表：当选项不支持时使用的替代选项
 const OPTION_FALLBACK: Record<ThinkingOption, ThinkingOption> = {
   off: 'low', // off -> low (for Gemini Pro models)
@@ -71,59 +39,12 @@
   const quickPanel = useQuickPanel()
   const { updateAssistantSettings } = useAssistant(assistant.id)
 
-<<<<<<< HEAD
-  const isGrokModel = isSupportedReasoningEffortGrokModel(model)
-  const isGeminiModel = isSupportedThinkingTokenGeminiModel(model)
-  const isGeminiFlashModel = GEMINI_FLASH_MODEL_REGEX.test(model.id)
-  const isQwenModel = isSupportedThinkingTokenQwenModel(model)
-  const isQwenAlwaysThink = isQwenAlwaysThinkModel(model)
-  const isDoubaoModel = isSupportedThinkingTokenDoubaoModel(model)
-  const isHunyuanModel = isSupportedThinkingTokenHunyuanModel(model)
-  const isPerplexityModel = isSupportedReasoningEffortPerplexityModel(model)
-  const isZhipuModel = isSupportedThinkingTokenZhipuModel(model)
-
-=======
->>>>>>> b38b2f16
   const currentReasoningEffort = useMemo(() => {
     return assistant.settings?.reasoning_effort || 'off'
   }, [assistant.settings?.reasoning_effort])
 
   // 确定当前模型支持的选项类型
-<<<<<<< HEAD
-  const modelType = useMemo(() => {
-    if (isGeminiModel) {
-      if (isGeminiFlashModel) {
-        return 'gemini'
-      } else {
-        return 'gemini_pro'
-      }
-    }
-    if (isGrokModel) return 'grok'
-    if (isQwenModel) {
-      if (isQwenAlwaysThink) {
-        return 'qwen_thinking'
-      }
-      return 'qwen'
-    }
-    if (isDoubaoModel) return 'doubao'
-    if (isHunyuanModel) return 'hunyuan'
-    if (isPerplexityModel) return 'perplexity'
-    if (isZhipuModel) return 'zhipu'
-    return 'default'
-  }, [
-    isGeminiModel,
-    isGrokModel,
-    isQwenModel,
-    isDoubaoModel,
-    isHunyuanModel,
-    isPerplexityModel,
-    isZhipuModel,
-    isGeminiFlashModel,
-    isQwenAlwaysThink
-  ])
-=======
   const modelType = useMemo(() => getThinkModelType(model), [model])
->>>>>>> b38b2f16
 
   // 获取当前模型支持的选项
   const supportedOptions: ThinkingOption[] = useMemo(() => {

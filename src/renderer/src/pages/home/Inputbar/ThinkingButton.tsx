--- conflicted
+++ resolved
@@ -137,21 +137,12 @@
         isThinkingEnabled && supportedOptions.includes('off')
           ? t('common.close')
           : t('assistants.settings.reasoning_effort.label')
-<<<<<<< HEAD
       }>
-      <ActionIconButton onClick={handleOpenQuickPanel} active={currentReasoningEffort !== 'off'}>
-        {ThinkingIcon(currentReasoningEffort)}
-      </ActionIconButton>
-=======
-      }
-      mouseLeaveDelay={0}
-      arrow>
       <ActionIconButton
         onPress={handleOpenQuickPanel}
         active={currentReasoningEffort !== 'off'}
         icon={ThinkingIcon(currentReasoningEffort)}
       />
->>>>>>> ef4bede0
     </Tooltip>
   )
 }

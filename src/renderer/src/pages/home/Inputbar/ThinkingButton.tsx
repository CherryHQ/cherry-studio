import {
  MdiLightbulbAutoOutline,
  MdiLightbulbOffOutline,
  MdiLightbulbOn10,
  MdiLightbulbOn50,
  MdiLightbulbOn90
} from '@renderer/components/Icons/SVGIcon'
import { useQuickPanel } from '@renderer/components/QuickPanel'
import {
  GEMINI_FLASH_MODEL_REGEX,
  isDoubaoThinkingAutoModel,
  isSupportedReasoningEffortGrokModel,
  isSupportedReasoningEffortPerplexityModel,
  isSupportedThinkingTokenDoubaoModel,
  isSupportedThinkingTokenGeminiModel,
  isSupportedThinkingTokenHunyuanModel,
  isSupportedThinkingTokenQwenModel
} from '@renderer/config/models'
import { useAssistant } from '@renderer/hooks/useAssistant'
import { getReasoningEffortOptionsLabel } from '@renderer/i18n/label'
import { Assistant, Model, ReasoningEffortOptions } from '@renderer/types'
import { Tooltip } from 'antd'
import { FC, ReactElement, useCallback, useEffect, useImperativeHandle, useMemo } from 'react'
import { useTranslation } from 'react-i18next'

type ThinkingOption = ReasoningEffortOptions | 'off'

export interface ThinkingButtonRef {
  openQuickPanel: () => void
}

interface Props {
  ref?: React.RefObject<ThinkingButtonRef | null>
  model: Model
  assistant: Assistant
  ToolbarButton: any
}

// 模型类型到支持选项的映射表
const MODEL_SUPPORTED_OPTIONS: Record<string, ThinkingOption[]> = {
  default: ['off', 'low', 'medium', 'high'],
  grok: ['low', 'high'],
  gemini: ['off', 'low', 'medium', 'high', 'auto'],
  gemini_pro: ['low', 'medium', 'high', 'auto'],
  qwen: ['off', 'low', 'medium', 'high'],
  qwen_3235ba22b_thinking: ['low', 'medium', 'high'],
  doubao: ['off', 'auto', 'high'],
  hunyuan: ['off', 'auto'],
  perplexity: ['low', 'medium', 'high']
}

// 选项转换映射表：当选项不支持时使用的替代选项
const OPTION_FALLBACK: Record<ThinkingOption, ThinkingOption> = {
  off: 'low', // off -> low (for Gemini Pro models)
  low: 'high',
  medium: 'high', // medium -> high (for Grok models)
  high: 'high',
  auto: 'high' // auto -> high (for non-Gemini models)
}

const ThinkingButton: FC<Props> = ({ ref, model, assistant, ToolbarButton }): ReactElement => {
  const { t } = useTranslation()
  const quickPanel = useQuickPanel()
  const { updateAssistantSettings } = useAssistant(assistant.id)

  const isGrokModel = isSupportedReasoningEffortGrokModel(model)
  const isGeminiModel = isSupportedThinkingTokenGeminiModel(model)
  const isGeminiFlashModel = GEMINI_FLASH_MODEL_REGEX.test(model.id)
  const isQwenModel = isSupportedThinkingTokenQwenModel(model)
  const isQwen3235BA22BThinkingModel = model.id.includes('qwen3-235b-a22b-thinking')
  const isDoubaoModel = isSupportedThinkingTokenDoubaoModel(model)
  const isHunyuanModel = isSupportedThinkingTokenHunyuanModel(model)
  const isPerplexityModel = isSupportedReasoningEffortPerplexityModel(model)

  const currentReasoningEffort = useMemo(() => {
    return assistant.settings?.reasoning_effort || 'off'
  }, [assistant.settings?.reasoning_effort])

  // 确定当前模型支持的选项类型
  const modelType = useMemo(() => {
    if (isGeminiModel) {
      if (isGeminiFlashModel) {
        return 'gemini'
      } else {
        return 'gemini_pro'
      }
    }
    if (isGrokModel) return 'grok'
    if (isQwenModel) {
      if (isQwen3235BA22BThinkingModel) {
        return 'qwen_3235ba22b_thinking'
      }
      return 'qwen'
    }
    if (isDoubaoModel) return 'doubao'
    if (isHunyuanModel) return 'hunyuan'
    if (isPerplexityModel) return 'perplexity'
    return 'default'
<<<<<<< HEAD
  }, [isGeminiModel, isGrokModel, isQwenModel, isDoubaoModel, isGeminiFlashModel, isHunyuanModel, isPerplexityModel])
=======
  }, [
    isGeminiModel,
    isGrokModel,
    isQwenModel,
    isDoubaoModel,
    isHunyuanModel,
    isGeminiFlashModel,
    isQwen3235BA22BThinkingModel
  ])
>>>>>>> 4611e2c0

  // 获取当前模型支持的选项
  const supportedOptions = useMemo(() => {
    if (modelType === 'doubao') {
      if (isDoubaoThinkingAutoModel(model)) {
        return ['off', 'auto', 'high'] as ThinkingOption[]
      }
      return ['off', 'high'] as ThinkingOption[]
    }
    return MODEL_SUPPORTED_OPTIONS[modelType]
  }, [model, modelType])

  // 检查当前设置是否与当前模型兼容
  useEffect(() => {
    if (currentReasoningEffort && !supportedOptions.includes(currentReasoningEffort)) {
      // 使用表中定义的替代选项
      const fallbackOption = OPTION_FALLBACK[currentReasoningEffort as ThinkingOption]

      updateAssistantSettings({
        reasoning_effort: fallbackOption === 'off' ? undefined : fallbackOption,
        qwenThinkMode: fallbackOption === 'off'
      })
    }
  }, [currentReasoningEffort, supportedOptions, updateAssistantSettings, model.id])

  const createThinkingIcon = useCallback((option?: ThinkingOption, isActive: boolean = false) => {
    const iconColor = isActive ? 'var(--color-link)' : 'var(--color-icon)'

    switch (true) {
      case option === 'low':
        return <MdiLightbulbOn10 width={18} height={18} style={{ color: iconColor, marginTop: -2 }} />
      case option === 'medium':
        return <MdiLightbulbOn50 width={18} height={18} style={{ color: iconColor, marginTop: -2 }} />
      case option === 'high':
        return <MdiLightbulbOn90 width={18} height={18} style={{ color: iconColor, marginTop: -2 }} />
      case option === 'auto':
        return <MdiLightbulbAutoOutline width={18} height={18} style={{ color: iconColor, marginTop: -2 }} />
      case option === 'off':
        return <MdiLightbulbOffOutline width={18} height={18} style={{ color: iconColor, marginTop: -2 }} />
      default:
        return <MdiLightbulbOffOutline width={18} height={18} style={{ color: iconColor }} />
    }
  }, [])

  const onThinkingChange = useCallback(
    (option?: ThinkingOption) => {
      const isEnabled = option !== undefined && option !== 'off'
      // 然后更新设置
      if (!isEnabled) {
        updateAssistantSettings({
          reasoning_effort: undefined,
          qwenThinkMode: false
        })
        return
      }
      updateAssistantSettings({
        reasoning_effort: option,
        qwenThinkMode: true
      })
      return
    },
    [updateAssistantSettings]
  )

  const panelItems = useMemo(() => {
    // 使用表中定义的选项创建UI选项
    return supportedOptions.map((option) => ({
      level: option,
      label: getReasoningEffortOptionsLabel(option),
      description: '',
      icon: createThinkingIcon(option),
      isSelected: currentReasoningEffort === option,
      action: () => onThinkingChange(option)
    }))
  }, [createThinkingIcon, currentReasoningEffort, supportedOptions, onThinkingChange])

  const openQuickPanel = useCallback(() => {
    quickPanel.open({
      title: t('assistants.settings.reasoning_effort.label'),
      list: panelItems,
      symbol: 'thinking'
    })
  }, [quickPanel, panelItems, t])

  const handleOpenQuickPanel = useCallback(() => {
    if (quickPanel.isVisible && quickPanel.symbol === 'thinking') {
      quickPanel.close()
    } else {
      openQuickPanel()
    }
  }, [openQuickPanel, quickPanel])

  // 获取当前应显示的图标
  const getThinkingIcon = useCallback(() => {
    // 如果当前选项不支持，显示回退选项的图标
    if (currentReasoningEffort && !supportedOptions.includes(currentReasoningEffort)) {
      const fallbackOption = OPTION_FALLBACK[currentReasoningEffort as ThinkingOption]
      return createThinkingIcon(fallbackOption, true)
    }
    return createThinkingIcon(currentReasoningEffort, currentReasoningEffort !== 'off')
  }, [createThinkingIcon, currentReasoningEffort, supportedOptions])

  useImperativeHandle(ref, () => ({
    openQuickPanel
  }))

  return (
    <Tooltip placement="top" title={t('assistants.settings.reasoning_effort.label')} mouseLeaveDelay={0} arrow>
      <ToolbarButton type="text" onClick={handleOpenQuickPanel}>
        {getThinkingIcon()}
      </ToolbarButton>
    </Tooltip>
  )
}

export default ThinkingButton<|MERGE_RESOLUTION|>--- conflicted
+++ resolved
@@ -96,19 +96,16 @@
     if (isHunyuanModel) return 'hunyuan'
     if (isPerplexityModel) return 'perplexity'
     return 'default'
-<<<<<<< HEAD
-  }, [isGeminiModel, isGrokModel, isQwenModel, isDoubaoModel, isGeminiFlashModel, isHunyuanModel, isPerplexityModel])
-=======
   }, [
     isGeminiModel,
     isGrokModel,
     isQwenModel,
     isDoubaoModel,
+    isGeminiFlashModel,
     isHunyuanModel,
-    isGeminiFlashModel,
+    isPerplexityModel,
     isQwen3235BA22BThinkingModel
   ])
->>>>>>> 4611e2c0
 
   // 获取当前模型支持的选项
   const supportedOptions = useMemo(() => {

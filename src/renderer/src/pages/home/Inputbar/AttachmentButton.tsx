<<<<<<< HEAD
import { isGenerateImageModel, isVisionModel } from '@renderer/config/models'
import { FileMetadata, Model } from '@renderer/types'
import { documentExts, imageExts, textExts } from '@shared/config/constant'
=======
import { FileType } from '@renderer/types'
>>>>>>> b5f2abc9
import { Tooltip } from 'antd'
import { Paperclip } from 'lucide-react'
import { FC, useCallback, useImperativeHandle } from 'react'
import { useTranslation } from 'react-i18next'

export interface AttachmentButtonRef {
  openQuickPanel: () => void
}

interface Props {
  ref?: React.RefObject<AttachmentButtonRef | null>
<<<<<<< HEAD
  model: Model
  files: FileMetadata[]
  setFiles: (files: FileMetadata[]) => void
=======
  couldAddImageFile: boolean
  extensions: string[]
  files: FileType[]
  setFiles: (files: FileType[]) => void
>>>>>>> b5f2abc9
  ToolbarButton: any
  disabled?: boolean
}

const AttachmentButton: FC<Props> = ({
  ref,
  couldAddImageFile,
  extensions,
  files,
  setFiles,
  ToolbarButton,
  disabled
}) => {
  const { t } = useTranslation()

  const onSelectFile = useCallback(async () => {
    const _files = await window.api.file.select({
      properties: ['openFile', 'multiSelections'],
      filters: [
        {
          name: 'Files',
          extensions: extensions.map((i) => i.replace('.', ''))
        }
      ]
    })

    if (_files) {
      setFiles([...files, ..._files])
    }
  }, [extensions, files, setFiles])

  const openQuickPanel = useCallback(() => {
    onSelectFile()
  }, [onSelectFile])

  useImperativeHandle(ref, () => ({
    openQuickPanel
  }))

  return (
    <Tooltip placement="top" title={couldAddImageFile ? t('chat.input.upload') : t('chat.input.upload.document')} arrow>
      <ToolbarButton type="text" onClick={onSelectFile} disabled={disabled}>
        <Paperclip size={18} style={{ color: files.length ? 'var(--color-primary)' : 'var(--color-icon)' }} />
      </ToolbarButton>
    </Tooltip>
  )
}

export default AttachmentButton<|MERGE_RESOLUTION|>--- conflicted
+++ resolved
@@ -1,10 +1,4 @@
-<<<<<<< HEAD
-import { isGenerateImageModel, isVisionModel } from '@renderer/config/models'
-import { FileMetadata, Model } from '@renderer/types'
-import { documentExts, imageExts, textExts } from '@shared/config/constant'
-=======
 import { FileType } from '@renderer/types'
->>>>>>> b5f2abc9
 import { Tooltip } from 'antd'
 import { Paperclip } from 'lucide-react'
 import { FC, useCallback, useImperativeHandle } from 'react'
@@ -16,16 +10,10 @@
 
 interface Props {
   ref?: React.RefObject<AttachmentButtonRef | null>
-<<<<<<< HEAD
-  model: Model
-  files: FileMetadata[]
-  setFiles: (files: FileMetadata[]) => void
-=======
   couldAddImageFile: boolean
   extensions: string[]
   files: FileType[]
   setFiles: (files: FileType[]) => void
->>>>>>> b5f2abc9
   ToolbarButton: any
   disabled?: boolean
 }

import { ActionIconButton } from '@renderer/components/Buttons'
import { QuickPanelReservedSymbol, useQuickPanel } from '@renderer/components/QuickPanel'
import { useKnowledgeBases } from '@renderer/hooks/useKnowledge'
<<<<<<< HEAD
import { ToolQuickPanelApi } from '@renderer/pages/home/Inputbar/types'
import { FileType, KnowledgeBase, KnowledgeItem } from '@renderer/types'
=======
import type { FileType, KnowledgeBase, KnowledgeItem } from '@renderer/types'
>>>>>>> 9f00f005
import { filterSupportedFiles, formatFileSize } from '@renderer/utils/file'
import { Tooltip } from 'antd'
import dayjs from 'dayjs'
import { FileSearch, FileText, Paperclip, Upload } from 'lucide-react'
<<<<<<< HEAD
import { Dispatch, FC, SetStateAction, useCallback, useEffect, useMemo, useState } from 'react'
=======
import type { Dispatch, FC, SetStateAction } from 'react'
import { useCallback, useImperativeHandle, useMemo, useState } from 'react'
>>>>>>> 9f00f005
import { useTranslation } from 'react-i18next'

interface Props {
  quickPanel: ToolQuickPanelApi
  couldAddImageFile: boolean
  extensions: string[]
  files: FileType[]
  setFiles: Dispatch<SetStateAction<FileType[]>>
  disabled?: boolean
}

const AttachmentButton: FC<Props> = ({ quickPanel, couldAddImageFile, extensions, files, setFiles, disabled }) => {
  const { t } = useTranslation()
  const quickPanelHook = useQuickPanel()
  const { bases: knowledgeBases } = useKnowledgeBases()
  const [selecting, setSelecting] = useState<boolean>(false)

  const openFileSelectDialog = useCallback(async () => {
    if (selecting) {
      return
    }
    // when the number of extensions is greater than 20, use *.* to avoid selecting window lag
    const useAllFiles = extensions.length > 20

    setSelecting(true)
    const _files = await window.api.file.select({
      properties: ['openFile', 'multiSelections'],
      filters: [
        {
          name: 'Files',
          extensions: useAllFiles ? ['*'] : extensions.map((i) => i.replace('.', ''))
        }
      ]
    })
    setSelecting(false)

    if (_files) {
      if (!useAllFiles) {
        setFiles([...files, ..._files])
        return
      }
      const supportedFiles = await filterSupportedFiles(_files, extensions)
      if (supportedFiles.length > 0) {
        setFiles([...files, ...supportedFiles])
      }

      if (supportedFiles.length !== _files.length) {
        window.toast.info(
          t('chat.input.file_not_supported_count', {
            count: _files.length - supportedFiles.length
          })
        )
      }
    }
  }, [extensions, files, selecting, setFiles, t])

  const openKnowledgeFileList = useCallback(
    (base: KnowledgeBase) => {
      quickPanelHook.open({
        title: base.name,
        list: base.items
          .filter((file): file is KnowledgeItem => ['file'].includes(file.type))
          .map((file) => {
            const fileContent = file.content as FileType
            return {
              label: fileContent.origin_name || fileContent.name,
              description:
                formatFileSize(fileContent.size) + ' · ' + dayjs(fileContent.created_at).format('YYYY-MM-DD HH:mm'),
              icon: <FileText />,
              isSelected: files.some((f) => f.path === fileContent.path),
              action: async ({ item }) => {
                item.isSelected = !item.isSelected
                if (fileContent.path) {
                  setFiles((prevFiles) => {
                    const fileExists = prevFiles.some((f) => f.path === fileContent.path)
                    if (fileExists) {
                      return prevFiles.filter((f) => f.path !== fileContent.path)
                    } else {
                      return fileContent ? [...prevFiles, fileContent] : prevFiles
                    }
                  })
                }
              }
            }
          }),
        symbol: QuickPanelReservedSymbol.File,
        multiple: true
      })
    },
    [files, quickPanelHook, setFiles]
  )

  const items = useMemo(() => {
    return [
      {
        label: t('chat.input.upload.upload_from_local'),
        description: '',
        icon: <Upload />,
        action: () => openFileSelectDialog()
      },
      ...knowledgeBases.map((base) => {
        const length = base.items?.filter(
          (item): item is KnowledgeItem => ['file', 'note'].includes(item.type) && typeof item.content !== 'string'
        ).length
        return {
          label: base.name,
          description: `${length} ${t('files.count')}`,
          icon: <FileSearch />,
          disabled: length === 0,
          isMenu: true,
          action: () => openKnowledgeFileList(base)
        }
      })
    ]
  }, [knowledgeBases, openFileSelectDialog, openKnowledgeFileList, t])

  const openQuickPanel = useCallback(() => {
    quickPanelHook.open({
      title: t('chat.input.upload.attachment'),
      list: items,
      symbol: QuickPanelReservedSymbol.File
    })
  }, [items, quickPanelHook, t])

  useEffect(() => {
    const disposeRootMenu = quickPanel.registerRootMenu([
      {
        label: couldAddImageFile ? t('chat.input.upload.attachment') : t('chat.input.upload.document'),
        description: '',
        icon: <Paperclip />,
        isMenu: true,
        action: () => openQuickPanel()
      }
    ])

    const disposeTrigger = quickPanel.registerTrigger(QuickPanelReservedSymbol.File, () => openQuickPanel())

    return () => {
      disposeRootMenu()
      disposeTrigger()
    }
  }, [couldAddImageFile, openQuickPanel, quickPanel, t])

  return (
    <Tooltip
      placement="top"
      title={couldAddImageFile ? t('chat.input.upload.image_or_document') : t('chat.input.upload.document')}
      mouseLeaveDelay={0}
      arrow>
      <ActionIconButton onClick={openFileSelectDialog} active={files.length > 0} disabled={disabled}>
        <Paperclip size={18} />
      </ActionIconButton>
    </Tooltip>
  )
}

export default AttachmentButton<|MERGE_RESOLUTION|>--- conflicted
+++ resolved
@@ -1,22 +1,14 @@
 import { ActionIconButton } from '@renderer/components/Buttons'
 import { QuickPanelReservedSymbol, useQuickPanel } from '@renderer/components/QuickPanel'
 import { useKnowledgeBases } from '@renderer/hooks/useKnowledge'
-<<<<<<< HEAD
-import { ToolQuickPanelApi } from '@renderer/pages/home/Inputbar/types'
-import { FileType, KnowledgeBase, KnowledgeItem } from '@renderer/types'
-=======
+import type { ToolQuickPanelApi } from '@renderer/pages/home/Inputbar/types'
 import type { FileType, KnowledgeBase, KnowledgeItem } from '@renderer/types'
->>>>>>> 9f00f005
 import { filterSupportedFiles, formatFileSize } from '@renderer/utils/file'
 import { Tooltip } from 'antd'
 import dayjs from 'dayjs'
 import { FileSearch, FileText, Paperclip, Upload } from 'lucide-react'
-<<<<<<< HEAD
-import { Dispatch, FC, SetStateAction, useCallback, useEffect, useMemo, useState } from 'react'
-=======
 import type { Dispatch, FC, SetStateAction } from 'react'
-import { useCallback, useImperativeHandle, useMemo, useState } from 'react'
->>>>>>> 9f00f005
+import { useCallback, useEffect, useMemo, useState } from 'react'
 import { useTranslation } from 'react-i18next'
 
 interface Props {

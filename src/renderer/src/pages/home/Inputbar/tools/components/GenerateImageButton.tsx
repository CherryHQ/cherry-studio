--- conflicted
+++ resolved
@@ -20,27 +20,15 @@
     : t('chat.input.generate_image_not_supported')
 
   return (
-<<<<<<< HEAD
-    <Tooltip
-      content={
-        isGenerateImageModel(model) ? t('chat.input.generate_image') : t('chat.input.generate_image_not_supported')
-      }>
-=======
-    <Tooltip placement="top" title={ariaLabel} mouseLeaveDelay={0} arrow>
->>>>>>> a566cd65
+    <Tooltip placement="top" content={ariaLabel} closeDelay={0}>
       <ActionIconButton
         onClick={onEnableGenerateImage}
         active={assistant.enableGenerateImage}
         disabled={!isGenerateImageModel(model)}
-<<<<<<< HEAD
+        aria-label={ariaLabel}
+        aria-pressed={assistant.enableGenerateImage}
         icon={<Image size={18} />}
       />
-=======
-        aria-label={ariaLabel}
-        aria-pressed={assistant.enableGenerateImage}>
-        <Image size={18} />
-      </ActionIconButton>
->>>>>>> a566cd65
     </Tooltip>
   )
 }

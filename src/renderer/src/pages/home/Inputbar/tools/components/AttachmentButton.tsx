import { Tooltip } from '@cherrystudio/ui'
import { ActionIconButton } from '@renderer/components/Buttons'
import { QuickPanelReservedSymbol, useQuickPanel } from '@renderer/components/QuickPanel'
import { useKnowledgeBases } from '@renderer/hooks/useKnowledge'
import type { ToolQuickPanelApi } from '@renderer/pages/home/Inputbar/types'
import type { FileType, KnowledgeBase, KnowledgeItem } from '@renderer/types'
import { filterSupportedFiles, formatFileSize } from '@renderer/utils/file'
import dayjs from 'dayjs'
import { FileSearch, FileText, Paperclip, Upload } from 'lucide-react'
import type { Dispatch, FC, SetStateAction } from 'react'
import { useCallback, useEffect, useMemo, useState } from 'react'
import { useTranslation } from 'react-i18next'

interface Props {
  quickPanel: ToolQuickPanelApi
  couldAddImageFile: boolean
  extensions: string[]
  files: FileType[]
  setFiles: Dispatch<SetStateAction<FileType[]>>
  disabled?: boolean
}

const AttachmentButton: FC<Props> = ({ quickPanel, couldAddImageFile, extensions, files, setFiles, disabled }) => {
  const { t } = useTranslation()
  const quickPanelHook = useQuickPanel()
  const { bases: knowledgeBases } = useKnowledgeBases()
  const [selecting, setSelecting] = useState<boolean>(false)

  const openFileSelectDialog = useCallback(async () => {
    if (selecting) {
      return
    }
    // when the number of extensions is greater than 20, use *.* to avoid selecting window lag
    const useAllFiles = extensions.length > 20

    setSelecting(true)
    const _files = await window.api.file.select({
      properties: ['openFile', 'multiSelections'],
      filters: [
        {
          name: 'Files',
          extensions: useAllFiles ? ['*'] : extensions.map((i) => i.replace('.', ''))
        }
      ]
    })
    setSelecting(false)

    if (_files) {
      if (!useAllFiles) {
        setFiles([...files, ..._files])
        return
      }
      const supportedFiles = await filterSupportedFiles(_files, extensions)
      if (supportedFiles.length > 0) {
        setFiles([...files, ...supportedFiles])
      }

      if (supportedFiles.length !== _files.length) {
        window.toast.info(
          t('chat.input.file_not_supported_count', {
            count: _files.length - supportedFiles.length
          })
        )
      }
    }
  }, [extensions, files, selecting, setFiles, t])

  const openKnowledgeFileList = useCallback(
    (base: KnowledgeBase) => {
      quickPanelHook.open({
        title: base.name,
        list: base.items
          .filter((file): file is KnowledgeItem => ['file'].includes(file.type))
          .map((file) => {
            const fileContent = file.content as FileType
            return {
              label: fileContent.origin_name || fileContent.name,
              description:
                formatFileSize(fileContent.size) + ' · ' + dayjs(fileContent.created_at).format('YYYY-MM-DD HH:mm'),
              icon: <FileText />,
              isSelected: files.some((f) => f.path === fileContent.path),
              action: async ({ item }) => {
                item.isSelected = !item.isSelected
                if (fileContent.path) {
                  setFiles((prevFiles) => {
                    const fileExists = prevFiles.some((f) => f.path === fileContent.path)
                    if (fileExists) {
                      return prevFiles.filter((f) => f.path !== fileContent.path)
                    } else {
                      return fileContent ? [...prevFiles, fileContent] : prevFiles
                    }
                  })
                }
              }
            }
          }),
        symbol: QuickPanelReservedSymbol.File,
        multiple: true
      })
    },
    [files, quickPanelHook, setFiles]
  )

  const items = useMemo(() => {
    return [
      {
        label: t('chat.input.upload.upload_from_local'),
        description: '',
        icon: <Upload />,
        action: () => openFileSelectDialog()
      },
      ...knowledgeBases.map((base) => {
        const length = base.items?.filter(
          (item): item is KnowledgeItem => ['file', 'note'].includes(item.type) && typeof item.content !== 'string'
        ).length
        return {
          label: base.name,
          description: `${length} ${t('files.count')}`,
          icon: <FileSearch />,
          disabled: length === 0,
          isMenu: true,
          action: () => openKnowledgeFileList(base)
        }
      })
    ]
  }, [knowledgeBases, openFileSelectDialog, openKnowledgeFileList, t])

  const openQuickPanel = useCallback(() => {
    quickPanelHook.open({
      title: t('chat.input.upload.attachment'),
      list: items,
      symbol: QuickPanelReservedSymbol.File
    })
  }, [items, quickPanelHook, t])

  useEffect(() => {
    const disposeRootMenu = quickPanel.registerRootMenu([
      {
        label: couldAddImageFile ? t('chat.input.upload.attachment') : t('chat.input.upload.document'),
        description: '',
        icon: <Paperclip />,
        isMenu: true,
        action: () => openQuickPanel()
      }
    ])

    const disposeTrigger = quickPanel.registerTrigger(QuickPanelReservedSymbol.File, () => openQuickPanel())

    return () => {
      disposeRootMenu()
      disposeTrigger()
    }
  }, [couldAddImageFile, openQuickPanel, quickPanel, t])

  const ariaLabel = couldAddImageFile ? t('chat.input.upload.image_or_document') : t('chat.input.upload.document')

  return (
<<<<<<< HEAD
    <Tooltip
      content={couldAddImageFile ? t('chat.input.upload.image_or_document') : t('chat.input.upload.document')}
      closeDelay={0}>
=======
    <Tooltip placement="top" title={ariaLabel} mouseLeaveDelay={0} arrow>
>>>>>>> a566cd65
      <ActionIconButton
        onClick={openFileSelectDialog}
        active={files.length > 0}
        disabled={disabled}
<<<<<<< HEAD
        icon={<Paperclip size={18} />}
      />
=======
        aria-label={ariaLabel}>
        <Paperclip size={18} />
      </ActionIconButton>
>>>>>>> a566cd65
    </Tooltip>
  )
}

export default AttachmentButton<|MERGE_RESOLUTION|>--- conflicted
+++ resolved
@@ -155,25 +155,14 @@
   const ariaLabel = couldAddImageFile ? t('chat.input.upload.image_or_document') : t('chat.input.upload.document')
 
   return (
-<<<<<<< HEAD
-    <Tooltip
-      content={couldAddImageFile ? t('chat.input.upload.image_or_document') : t('chat.input.upload.document')}
-      closeDelay={0}>
-=======
-    <Tooltip placement="top" title={ariaLabel} mouseLeaveDelay={0} arrow>
->>>>>>> a566cd65
+    <Tooltip placement="top" content={ariaLabel} closeDelay={0}>
       <ActionIconButton
         onClick={openFileSelectDialog}
         active={files.length > 0}
         disabled={disabled}
-<<<<<<< HEAD
+        aria-label={ariaLabel}
         icon={<Paperclip size={18} />}
       />
-=======
-        aria-label={ariaLabel}>
-        <Paperclip size={18} />
-      </ActionIconButton>
->>>>>>> a566cd65
     </Tooltip>
   )
 }

--- conflicted
+++ resolved
@@ -31,13 +31,10 @@
 
   return (
     <Tooltip placement="top" title={t('chat.input.activity_directory.title')} mouseLeaveDelay={0} arrow>
-<<<<<<< HEAD
-      <ActionIconButton onClick={handleOpenQuickPanel} icon={<FolderOpen size={18} />}></ActionIconButton>
-=======
-      <ActionIconButton onClick={handleOpenQuickPanel} aria-label={t('chat.input.activity_directory.title')}>
-        <FolderOpen size={18} />
-      </ActionIconButton>
->>>>>>> a566cd65
+      <ActionIconButton
+        onClick={handleOpenQuickPanel}
+        aria-label={t('chat.input.activity_directory.title')}
+        icon={<FolderOpen size={18} />}></ActionIconButton>
     </Tooltip>
   )
 }

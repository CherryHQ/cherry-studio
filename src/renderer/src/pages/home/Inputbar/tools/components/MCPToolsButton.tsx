--- conflicted
+++ resolved
@@ -11,12 +11,8 @@
 import { EventEmitter } from '@renderer/services/EventService'
 import type { MCPPrompt, MCPResource, MCPServer } from '@renderer/types'
 import { isToolUseModeFunction } from '@renderer/utils/assistant'
-<<<<<<< HEAD
+import { isGeminiWebSearchProvider, isSupportUrlContextProvider } from '@renderer/utils/provider'
 import { Form, Input } from 'antd'
-=======
-import { isGeminiWebSearchProvider, isSupportUrlContextProvider } from '@renderer/utils/provider'
-import { Form, Input, Tooltip } from 'antd'
->>>>>>> 19923635
 import { CircleX, Hammer, Plus } from 'lucide-react'
 import type { FC } from 'react'
 import React, { useCallback, useEffect, useMemo, useRef, useState } from 'react'

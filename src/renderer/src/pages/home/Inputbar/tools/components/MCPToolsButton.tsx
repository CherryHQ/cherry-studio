--- conflicted
+++ resolved
@@ -516,22 +516,13 @@
   }, [openPromptList, openQuickPanel, openResourcesList, quickPanel, t])
 
   return (
-<<<<<<< HEAD
     <Tooltip content={t('settings.mcp.title')} closeDelay={0}>
       <ActionIconButton
         onClick={handleOpenQuickPanel}
         active={assistant.mcpServers && assistant.mcpServers.length > 0}
+        aria-label={t('settings.mcp.title')}
         icon={<Hammer size={18} />}
       />
-=======
-    <Tooltip placement="top" title={t('settings.mcp.title')} mouseLeaveDelay={0} arrow>
-      <ActionIconButton
-        onClick={handleOpenQuickPanel}
-        active={assistant.mcpServers && assistant.mcpServers.length > 0}
-        aria-label={t('settings.mcp.title')}>
-        <Hammer size={18} />
-      </ActionIconButton>
->>>>>>> a566cd65
     </Tooltip>
   )
 }

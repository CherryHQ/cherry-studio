import { Tooltip } from '@cherrystudio/ui'
import { ActionIconButton } from '@renderer/components/Buttons'
import {
  MdiLightbulbAutoOutline,
  MdiLightbulbOffOutline,
  MdiLightbulbOn,
  MdiLightbulbOn30,
  MdiLightbulbOn50,
  MdiLightbulbOn80,
  MdiLightbulbOn90
} from '@renderer/components/Icons/SVGIcon'
import { QuickPanelReservedSymbol, useQuickPanel } from '@renderer/components/QuickPanel'
import {
  getThinkModelType,
  isDoubaoThinkingAutoModel,
  isFixedReasoningModel,
  isGPT5SeriesReasoningModel,
  isOpenAIWebSearchModel,
  MODEL_SUPPORTED_OPTIONS
} from '@renderer/config/models'
import { useAssistant } from '@renderer/hooks/useAssistant'
import { getReasoningEffortOptionsLabel } from '@renderer/i18n/label'
import type { ToolQuickPanelApi } from '@renderer/pages/home/Inputbar/types'
import type { Model, ThinkingOption } from '@renderer/types'
import type { FC, ReactElement } from 'react'
import { useCallback, useEffect, useMemo } from 'react'
import { useTranslation } from 'react-i18next'

interface Props {
  quickPanel: ToolQuickPanelApi
  model: Model
  assistantId: string
}

const ThinkingButton: FC<Props> = ({ quickPanel, model, assistantId }): ReactElement => {
  const { t } = useTranslation()
  const quickPanelHook = useQuickPanel()
  const { assistant, updateAssistantSettings } = useAssistant(assistantId)

  const currentReasoningEffort = useMemo(() => {
    return assistant.settings?.reasoning_effort || 'none'
  }, [assistant.settings?.reasoning_effort])

  // 确定当前模型支持的选项类型
  const modelType = useMemo(() => getThinkModelType(model), [model])

  const isFixedReasoning = isFixedReasoningModel(model)

  // 获取当前模型支持的选项
  const supportedOptions: ThinkingOption[] = useMemo(() => {
    if (modelType === 'doubao') {
      if (isDoubaoThinkingAutoModel(model)) {
        return ['none', 'auto', 'high']
      }
      return ['none', 'high']
    }
    return MODEL_SUPPORTED_OPTIONS[modelType]
  }, [model, modelType])

  const onThinkingChange = useCallback(
    (option?: ThinkingOption) => {
      const isEnabled = option !== undefined && option !== 'none'
      // 然后更新设置
      if (!isEnabled) {
        updateAssistantSettings({
          reasoning_effort: option,
          reasoning_effort_cache: option,
          qwenThinkMode: false
        })
        return
      }
      if (
        isOpenAIWebSearchModel(model) &&
        isGPT5SeriesReasoningModel(model) &&
        assistant.enableWebSearch &&
        option === 'minimal'
      ) {
        window.toast.warning(t('chat.web_search.warning.openai'))
        return
      }
      updateAssistantSettings({
        reasoning_effort: option,
        reasoning_effort_cache: option,
        qwenThinkMode: true
      })
      return
    },
    [updateAssistantSettings, assistant.enableWebSearch, model, t]
  )

  const panelItems = useMemo(() => {
    // 使用表中定义的选项创建UI选项
    return supportedOptions.map((option) => ({
      level: option,
      label: getReasoningEffortOptionsLabel(option),
      description: '',
      icon: ThinkingIcon({ option }),
      isSelected: currentReasoningEffort === option,
      action: () => onThinkingChange(option)
    }))
  }, [currentReasoningEffort, supportedOptions, onThinkingChange])

  const isThinkingEnabled = currentReasoningEffort !== undefined && currentReasoningEffort !== 'none'

  const disableThinking = useCallback(() => {
    onThinkingChange('none')
  }, [onThinkingChange])

  const openQuickPanel = useCallback(() => {
    quickPanelHook.open({
      title: t('assistants.settings.reasoning_effort.label'),
      list: panelItems,
      symbol: QuickPanelReservedSymbol.Thinking
    })
  }, [quickPanelHook, panelItems, t])

  const handleOpenQuickPanel = useCallback(() => {
    if (isFixedReasoning) return

    if (quickPanelHook.isVisible && quickPanelHook.symbol === QuickPanelReservedSymbol.Thinking) {
      quickPanelHook.close()
      return
    }

    if (isThinkingEnabled && supportedOptions.includes('none')) {
      disableThinking()
      return
    }
    openQuickPanel()
  }, [openQuickPanel, quickPanelHook, isThinkingEnabled, supportedOptions, disableThinking, isFixedReasoning])

  useEffect(() => {
    if (isFixedReasoning) return

    const disposeMenu = quickPanel.registerRootMenu([
      {
        label: t('assistants.settings.reasoning_effort.label'),
        description: '',
        icon: ThinkingIcon({ option: currentReasoningEffort }),
        isMenu: true,
        action: () => openQuickPanel()
      }
    ])

    const disposeTrigger = quickPanel.registerTrigger(QuickPanelReservedSymbol.Thinking, () => openQuickPanel())

    return () => {
      disposeMenu()
      disposeTrigger()
    }
  }, [currentReasoningEffort, openQuickPanel, quickPanel, t, isFixedReasoning])

  const ariaLabel = isFixedReasoning
    ? t('chat.input.thinking.label')
    : isThinkingEnabled && supportedOptions.includes('none')
      ? t('common.close')
      : t('assistants.settings.reasoning_effort.label')

  return (
    <Tooltip placement="top" content={ariaLabel} closeDelay={0}>
      <ActionIconButton
        onClick={handleOpenQuickPanel}
        active={isFixedReasoning || currentReasoningEffort !== 'none'}
        aria-label={ariaLabel}
        aria-pressed={currentReasoningEffort !== 'none'}
<<<<<<< HEAD
        style={isFixedReasoning ? { cursor: 'default' } : undefined}
        icon={ThinkingIcon(currentReasoningEffort)}
      />
=======
        style={isFixedReasoning ? { cursor: 'default' } : undefined}>
        {ThinkingIcon({ option: currentReasoningEffort, isFixedReasoning })}
      </ActionIconButton>
>>>>>>> dc0c47c6
    </Tooltip>
  )
}

const ThinkingIcon = (props: { option?: ThinkingOption; isFixedReasoning?: boolean }) => {
  let IconComponent: React.FC<React.SVGProps<SVGSVGElement>> | null = null
  if (props.isFixedReasoning) {
    IconComponent = MdiLightbulbAutoOutline
  } else {
    switch (props.option) {
      case 'minimal':
        IconComponent = MdiLightbulbOn30
        break
      case 'low':
        IconComponent = MdiLightbulbOn50
        break
      case 'medium':
        IconComponent = MdiLightbulbOn80
        break
      case 'high':
        IconComponent = MdiLightbulbOn90
        break
      case 'xhigh':
        IconComponent = MdiLightbulbOn
        break
      case 'auto':
        IconComponent = MdiLightbulbAutoOutline
        break
      case 'none':
        IconComponent = MdiLightbulbOffOutline
        break
      default:
        IconComponent = MdiLightbulbOffOutline
        break
    }
  }

  return <IconComponent className="icon" width={18} height={18} style={{ marginTop: -2 }} />
}

export default ThinkingButton<|MERGE_RESOLUTION|>--- conflicted
+++ resolved
@@ -163,15 +163,9 @@
         active={isFixedReasoning || currentReasoningEffort !== 'none'}
         aria-label={ariaLabel}
         aria-pressed={currentReasoningEffort !== 'none'}
-<<<<<<< HEAD
         style={isFixedReasoning ? { cursor: 'default' } : undefined}
-        icon={ThinkingIcon(currentReasoningEffort)}
+        icon={ThinkingIcon({ option: currentReasoningEffort, isFixedReasoning })}
       />
-=======
-        style={isFixedReasoning ? { cursor: 'default' } : undefined}>
-        {ThinkingIcon({ option: currentReasoningEffort, isFixedReasoning })}
-      </ActionIconButton>
->>>>>>> dc0c47c6
     </Tooltip>
   )
 }

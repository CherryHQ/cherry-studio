--- conflicted
+++ resolved
@@ -149,38 +149,21 @@
     }
   }, [currentReasoningEffort, openQuickPanel, quickPanel, t, isFixedReasoning])
 
-  const ariaLabel =
-    isThinkingEnabled && supportedOptions.includes('none')
+  const ariaLabel = isFixedReasoning
+    ? t('chat.input.thinking.label')
+    : isThinkingEnabled && supportedOptions.includes('none')
       ? t('common.close')
       : t('assistants.settings.reasoning_effort.label')
 
   return (
-<<<<<<< HEAD
-    <Tooltip
-      placement="top"
-      title={
-        isFixedReasoning
-          ? t('chat.input.thinking.label')
-          : isThinkingEnabled && supportedOptions.includes('none')
-            ? t('common.close')
-            : t('assistants.settings.reasoning_effort.label')
-      }
-      mouseLeaveDelay={0}
-      arrow>
+    <Tooltip placement="top" title={ariaLabel} mouseLeaveDelay={0} arrow>
       <ActionIconButton
         onClick={handleOpenQuickPanel}
         active={isFixedReasoning || currentReasoningEffort !== 'none'}
+        aria-label={ariaLabel}
+        aria-pressed={currentReasoningEffort !== 'none'}
         style={isFixedReasoning ? { cursor: 'default' } : undefined}>
-        {ThinkingIcon(isFixedReasoning ? 'high' : currentReasoningEffort)}
-=======
-    <Tooltip placement="top" title={ariaLabel} mouseLeaveDelay={0} arrow>
-      <ActionIconButton
-        onClick={handleOpenQuickPanel}
-        active={currentReasoningEffort !== 'none'}
-        aria-label={ariaLabel}
-        aria-pressed={currentReasoningEffort !== 'none'}>
         {ThinkingIcon(currentReasoningEffort)}
->>>>>>> 9637fb8a
       </ActionIconButton>
     </Tooltip>
   )

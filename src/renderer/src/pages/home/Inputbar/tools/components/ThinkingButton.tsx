import { Tooltip } from '@cherrystudio/ui'
import { ActionIconButton } from '@renderer/components/Buttons'
import {
  MdiLightbulbAutoOutline,
  MdiLightbulbOffOutline,
  MdiLightbulbOn,
  MdiLightbulbOn30,
  MdiLightbulbOn50,
  MdiLightbulbOn80
} from '@renderer/components/Icons/SVGIcon'
import { QuickPanelReservedSymbol, useQuickPanel } from '@renderer/components/QuickPanel'
import {
  getThinkModelType,
  isDoubaoThinkingAutoModel,
  isGPT5SeriesReasoningModel,
  isOpenAIWebSearchModel,
  MODEL_SUPPORTED_OPTIONS
} from '@renderer/config/models'
import { useAssistant } from '@renderer/hooks/useAssistant'
import { getReasoningEffortOptionsLabel } from '@renderer/i18n/label'
import type { ToolQuickPanelApi } from '@renderer/pages/home/Inputbar/types'
import type { Model, ThinkingOption } from '@renderer/types'
import type { FC, ReactElement } from 'react'
import { useCallback, useEffect, useMemo } from 'react'
import { useTranslation } from 'react-i18next'

interface Props {
  quickPanel: ToolQuickPanelApi
  model: Model
  assistantId: string
}

const ThinkingButton: FC<Props> = ({ quickPanel, model, assistantId }): ReactElement => {
  const { t } = useTranslation()
  const quickPanelHook = useQuickPanel()
  const { assistant, updateAssistantSettings } = useAssistant(assistantId)

  const currentReasoningEffort = useMemo(() => {
    return assistant.settings?.reasoning_effort || 'none'
  }, [assistant.settings?.reasoning_effort])

  // 确定当前模型支持的选项类型
  const modelType = useMemo(() => getThinkModelType(model), [model])

  // 获取当前模型支持的选项
  const supportedOptions: ThinkingOption[] = useMemo(() => {
    if (modelType === 'doubao') {
      if (isDoubaoThinkingAutoModel(model)) {
        return ['none', 'auto', 'high']
      }
      return ['none', 'high']
    }
    return MODEL_SUPPORTED_OPTIONS[modelType]
  }, [model, modelType])

  const onThinkingChange = useCallback(
    (option?: ThinkingOption) => {
      const isEnabled = option !== undefined && option !== 'none'
      // 然后更新设置
      if (!isEnabled) {
        updateAssistantSettings({
          reasoning_effort: option,
          reasoning_effort_cache: option,
          qwenThinkMode: false
        })
        return
      }
      if (
        isOpenAIWebSearchModel(model) &&
        isGPT5SeriesReasoningModel(model) &&
        assistant.enableWebSearch &&
        option === 'minimal'
      ) {
        window.toast.warning(t('chat.web_search.warning.openai'))
        return
      }
      updateAssistantSettings({
        reasoning_effort: option,
        reasoning_effort_cache: option,
        qwenThinkMode: true
      })
      return
    },
    [updateAssistantSettings, assistant.enableWebSearch, model, t]
  )

  const panelItems = useMemo(() => {
    // 使用表中定义的选项创建UI选项
    return supportedOptions.map((option) => ({
      level: option,
      label: getReasoningEffortOptionsLabel(option),
      description: '',
      icon: ThinkingIcon(option),
      isSelected: currentReasoningEffort === option,
      action: () => onThinkingChange(option)
    }))
  }, [currentReasoningEffort, supportedOptions, onThinkingChange])

  const isThinkingEnabled = currentReasoningEffort !== undefined && currentReasoningEffort !== 'none'

  const disableThinking = useCallback(() => {
    onThinkingChange('none')
  }, [onThinkingChange])

  const openQuickPanel = useCallback(() => {
    quickPanelHook.open({
      title: t('assistants.settings.reasoning_effort.label'),
      list: panelItems,
      symbol: QuickPanelReservedSymbol.Thinking
    })
  }, [quickPanelHook, panelItems, t])

  const handleOpenQuickPanel = useCallback(() => {
    if (quickPanelHook.isVisible && quickPanelHook.symbol === QuickPanelReservedSymbol.Thinking) {
      quickPanelHook.close()
      return
    }

    if (isThinkingEnabled && supportedOptions.includes('none')) {
      disableThinking()
      return
    }
    openQuickPanel()
  }, [openQuickPanel, quickPanelHook, isThinkingEnabled, supportedOptions, disableThinking])

  useEffect(() => {
    const disposeMenu = quickPanel.registerRootMenu([
      {
        label: t('assistants.settings.reasoning_effort.label'),
        description: '',
        icon: ThinkingIcon(currentReasoningEffort),
        isMenu: true,
        action: () => openQuickPanel()
      }
    ])

    const disposeTrigger = quickPanel.registerTrigger(QuickPanelReservedSymbol.Thinking, () => openQuickPanel())

    return () => {
      disposeMenu()
      disposeTrigger()
    }
  }, [currentReasoningEffort, openQuickPanel, quickPanel, t])

  return (
    <Tooltip
<<<<<<< HEAD
      content={
        isThinkingEnabled && supportedOptions.includes('off')
          ? t('common.close')
          : t('assistants.settings.reasoning_effort.label')
      }
      closeDelay={0}>
      <ActionIconButton
        onClick={handleOpenQuickPanel}
        active={currentReasoningEffort !== 'off'}
        icon={ThinkingIcon(currentReasoningEffort)}
      />
=======
      placement="top"
      title={
        isThinkingEnabled && supportedOptions.includes('none')
          ? t('common.close')
          : t('assistants.settings.reasoning_effort.label')
      }
      mouseLeaveDelay={0}
      arrow>
      <ActionIconButton onClick={handleOpenQuickPanel} active={currentReasoningEffort !== 'none'}>
        {ThinkingIcon(currentReasoningEffort)}
      </ActionIconButton>
>>>>>>> 096c36ca
    </Tooltip>
  )
}

const ThinkingIcon = (option?: ThinkingOption) => {
  let IconComponent: React.FC<React.SVGProps<SVGSVGElement>> | null = null

  switch (option) {
    case 'minimal':
      IconComponent = MdiLightbulbOn30
      break
    case 'low':
      IconComponent = MdiLightbulbOn50
      break
    case 'medium':
      IconComponent = MdiLightbulbOn80
      break
    case 'high':
      IconComponent = MdiLightbulbOn
      break
    case 'auto':
      IconComponent = MdiLightbulbAutoOutline
      break
    case 'none':
      IconComponent = MdiLightbulbOffOutline
      break
    default:
      IconComponent = MdiLightbulbOffOutline
      break
  }

  return <IconComponent className="icon" width={18} height={18} style={{ marginTop: -2 }} />
}

export default ThinkingButton<|MERGE_RESOLUTION|>--- conflicted
+++ resolved
@@ -144,31 +144,18 @@
 
   return (
     <Tooltip
-<<<<<<< HEAD
-      content={
-        isThinkingEnabled && supportedOptions.includes('off')
+      placement="top"
+      title={
+        isThinkingEnabled && supportedOptions.includes('none')
           ? t('common.close')
           : t('assistants.settings.reasoning_effort.label')
       }
       closeDelay={0}>
       <ActionIconButton
         onClick={handleOpenQuickPanel}
-        active={currentReasoningEffort !== 'off'}
+        active={currentReasoningEffort !== 'none'}
         icon={ThinkingIcon(currentReasoningEffort)}
       />
-=======
-      placement="top"
-      title={
-        isThinkingEnabled && supportedOptions.includes('none')
-          ? t('common.close')
-          : t('assistants.settings.reasoning_effort.label')
-      }
-      mouseLeaveDelay={0}
-      arrow>
-      <ActionIconButton onClick={handleOpenQuickPanel} active={currentReasoningEffort !== 'none'}>
-        {ThinkingIcon(currentReasoningEffort)}
-      </ActionIconButton>
->>>>>>> 096c36ca
     </Tooltip>
   )
 }

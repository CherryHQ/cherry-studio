--- conflicted
+++ resolved
@@ -156,31 +156,15 @@
       : t('assistants.settings.reasoning_effort.label')
 
   return (
-<<<<<<< HEAD
-    <Tooltip
-      placement="top"
-      title={
-        isThinkingEnabled && supportedOptions.includes('none')
-          ? t('common.close')
-          : t('assistants.settings.reasoning_effort.label')
-      }
-      closeDelay={0}>
-      <ActionIconButton
-        onClick={handleOpenQuickPanel}
-        active={currentReasoningEffort !== 'none'}
-        icon={ThinkingIcon(currentReasoningEffort)}
-      />
-=======
-    <Tooltip placement="top" title={ariaLabel} mouseLeaveDelay={0} arrow>
+    <Tooltip placement="top" content={ariaLabel} closeDelay={0}>
       <ActionIconButton
         onClick={handleOpenQuickPanel}
         active={isFixedReasoning || currentReasoningEffort !== 'none'}
         aria-label={ariaLabel}
         aria-pressed={currentReasoningEffort !== 'none'}
-        style={isFixedReasoning ? { cursor: 'default' } : undefined}>
-        {ThinkingIcon(currentReasoningEffort)}
-      </ActionIconButton>
->>>>>>> a566cd65
+        style={isFixedReasoning ? { cursor: 'default' } : undefined}
+        icon={ThinkingIcon(currentReasoningEffort)}
+      />
     </Tooltip>
   )
 }

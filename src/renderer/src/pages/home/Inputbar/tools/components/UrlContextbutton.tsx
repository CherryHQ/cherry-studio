--- conflicted
+++ resolved
@@ -47,19 +47,14 @@
   }, [setTimeoutTimer, assistant, urlContentNewState, updateAssistant, t])
 
   return (
-<<<<<<< HEAD
     <Tooltip content={t('chat.input.url_context')}>
-      <ActionIconButton onClick={handleToggle} active={assistant.enableUrlContext} icon={<Link size={18} />} />
-=======
-    <Tooltip placement="top" title={t('chat.input.url_context')} arrow>
       <ActionIconButton
         onClick={handleToggle}
         active={assistant.enableUrlContext}
         aria-label={t('chat.input.url_context')}
-        aria-pressed={assistant.enableUrlContext}>
-        <Link size={18} />
-      </ActionIconButton>
->>>>>>> a566cd65
+        aria-pressed={assistant.enableUrlContext}
+        icon={<Link size={18} />}
+      />
     </Tooltip>
   )
 }

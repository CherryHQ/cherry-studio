import { Tooltip } from '@cherrystudio/ui'
import { ActionIconButton } from '@renderer/components/Buttons'
import { useShortcut, useShortcutDisplay } from '@renderer/hooks/useShortcuts'
import { Eraser } from 'lucide-react'
import type { FC } from 'react'
import { useTranslation } from 'react-i18next'
interface Props {
  onNewContext: () => void
}

const NewContextButton: FC<Props> = ({ onNewContext }) => {
  const newContextShortcut = useShortcutDisplay('toggle_new_context')
  const { t } = useTranslation()

  useShortcut('toggle_new_context', onNewContext)

  return (
<<<<<<< HEAD
    <Tooltip content={t('chat.input.new.context', { Command: newContextShortcut })} closeDelay={0}>
      <ActionIconButton onClick={onNewContext} icon={<Eraser size={18} />} />
=======
    <Tooltip
      placement="top"
      title={t('chat.input.new.context', { Command: newContextShortcut })}
      mouseLeaveDelay={0}
      arrow>
      <ActionIconButton
        onClick={onNewContext}
        aria-label={t('chat.input.new.context', { Command: newContextShortcut })}>
        <Eraser size={18} />
      </ActionIconButton>
>>>>>>> a566cd65
    </Tooltip>
  )
}

export default NewContextButton<|MERGE_RESOLUTION|>--- conflicted
+++ resolved
@@ -15,21 +15,12 @@
   useShortcut('toggle_new_context', onNewContext)
 
   return (
-<<<<<<< HEAD
     <Tooltip content={t('chat.input.new.context', { Command: newContextShortcut })} closeDelay={0}>
-      <ActionIconButton onClick={onNewContext} icon={<Eraser size={18} />} />
-=======
-    <Tooltip
-      placement="top"
-      title={t('chat.input.new.context', { Command: newContextShortcut })}
-      mouseLeaveDelay={0}
-      arrow>
       <ActionIconButton
         onClick={onNewContext}
-        aria-label={t('chat.input.new.context', { Command: newContextShortcut })}>
-        <Eraser size={18} />
-      </ActionIconButton>
->>>>>>> a566cd65
+        aria-label={t('chat.input.new.context', { Command: newContextShortcut })}
+        icon={<Eraser size={18} />}
+      />
     </Tooltip>
   )
 }

--- conflicted
+++ resolved
@@ -250,15 +250,12 @@
 
   return (
     <>
-<<<<<<< HEAD
       <Tooltip content={t('settings.quickPhrase.title')} closeDelay={0}>
-        <ActionIconButton onClick={handleOpenQuickPanel} icon={<Zap size={18} />} />
-=======
-      <Tooltip placement="top" title={t('settings.quickPhrase.title')} mouseLeaveDelay={0} arrow>
-        <ActionIconButton onClick={handleOpenQuickPanel} aria-label={t('settings.quickPhrase.title')}>
-          <Zap size={18} />
-        </ActionIconButton>
->>>>>>> a566cd65
+        <ActionIconButton
+          onClick={handleOpenQuickPanel}
+          aria-label={t('settings.quickPhrase.title')}
+          icon={<Zap size={18} />}
+        />
       </Tooltip>
 
       <Modal

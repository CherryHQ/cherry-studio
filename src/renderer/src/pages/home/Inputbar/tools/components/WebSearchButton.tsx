import { ActionIconButton } from '@renderer/components/Buttons'
import type { ToolQuickPanelController } from '@renderer/pages/home/Inputbar/types'
import { Tooltip } from 'antd'
import type { FC } from 'react'
import { memo, useCallback } from 'react'
import { useTranslation } from 'react-i18next'

import { useWebSearchPanelController, WebSearchProviderIcon } from './WebSearchQuickPanelManager'

interface Props {
  quickPanelController: ToolQuickPanelController
  assistantId: string
}

const WebSearchButton: FC<Props> = ({ quickPanelController, assistantId }) => {
  const { t } = useTranslation()
  const { enableWebSearch, toggleQuickPanel, updateWebSearchProvider, selectedProviderId } =
    useWebSearchPanelController(assistantId, quickPanelController)

  const onClick = useCallback(() => {
    if (enableWebSearch) {
      updateWebSearchProvider(undefined)
    } else {
      toggleQuickPanel()
    }
  }, [enableWebSearch, toggleQuickPanel, updateWebSearchProvider])

  const ariaLabel = enableWebSearch ? t('common.close') : t('chat.input.web_search.label')

  return (
<<<<<<< HEAD
    <Tooltip
      placement="top"
      title={enableWebSearch ? t('common.close') : t('chat.input.web_search.label')}
      mouseLeaveDelay={0}
      arrow>
      <ActionIconButton
        onClick={onClick}
        active={!!enableWebSearch}
        icon={<WebSearchProviderIcon pid={selectedProviderId} />}></ActionIconButton>
=======
    <Tooltip placement="top" title={ariaLabel} mouseLeaveDelay={0} arrow>
      <ActionIconButton
        onClick={onClick}
        active={!!enableWebSearch}
        aria-label={ariaLabel}
        aria-pressed={!!enableWebSearch}>
        <WebSearchProviderIcon pid={selectedProviderId} />
      </ActionIconButton>
>>>>>>> a566cd65
    </Tooltip>
  )
}

export default memo(WebSearchButton)<|MERGE_RESOLUTION|>--- conflicted
+++ resolved
@@ -28,26 +28,13 @@
   const ariaLabel = enableWebSearch ? t('common.close') : t('chat.input.web_search.label')
 
   return (
-<<<<<<< HEAD
-    <Tooltip
-      placement="top"
-      title={enableWebSearch ? t('common.close') : t('chat.input.web_search.label')}
-      mouseLeaveDelay={0}
-      arrow>
-      <ActionIconButton
-        onClick={onClick}
-        active={!!enableWebSearch}
-        icon={<WebSearchProviderIcon pid={selectedProviderId} />}></ActionIconButton>
-=======
     <Tooltip placement="top" title={ariaLabel} mouseLeaveDelay={0} arrow>
       <ActionIconButton
         onClick={onClick}
         active={!!enableWebSearch}
         aria-label={ariaLabel}
-        aria-pressed={!!enableWebSearch}>
-        <WebSearchProviderIcon pid={selectedProviderId} />
-      </ActionIconButton>
->>>>>>> a566cd65
+        aria-pressed={!!enableWebSearch}
+        icon={<WebSearchProviderIcon pid={selectedProviderId} />}></ActionIconButton>
     </Tooltip>
   )
 }

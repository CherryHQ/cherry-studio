--- conflicted
+++ resolved
@@ -745,7 +745,6 @@
                   ToolbarButton={ToolbarButton}
                 />
               )}
-<<<<<<< HEAD
               <TranslateButton text={text} onTranslated={onTranslated} isLoading={isTranslating} />
               <Tooltip
                 placement="top"
@@ -761,13 +760,11 @@
                   />
                 </ToolbarButton>
               </Tooltip>
-=======
               <MentionModelsButton
                 mentionModels={mentionModels}
                 onMentionModel={(model) => onMentionModel(model, mentionFromKeyboard)}
                 ToolbarButton={ToolbarButton}
               />
->>>>>>> ed731db5
               <Tooltip placement="top" title={t('chat.input.clear', { Command: cleanTopicShortcut })} arrow>
                 <Popconfirm
                   title={t('chat.input.clear.content')}

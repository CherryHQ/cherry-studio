--- conflicted
+++ resolved
@@ -32,11 +32,7 @@
 import { useAppDispatch, useAppSelector } from '@renderer/store'
 import { setSearching } from '@renderer/store/runtime'
 import { sendMessage as _sendMessage } from '@renderer/store/thunk/messageThunk'
-<<<<<<< HEAD
-import { Assistant, FileMetadata, KnowledgeBase, KnowledgeItem, Model, Topic } from '@renderer/types'
-=======
 import { Assistant, FileType, FileTypes, KnowledgeBase, KnowledgeItem, Model, Topic } from '@renderer/types'
->>>>>>> b5f2abc9
 import type { MessageInputBaseParams } from '@renderer/types/newMessage'
 import { classNames, delay, formatFileSize, getFileExtension } from '@renderer/utils'
 import { formatQuotedText } from '@renderer/utils/formats'
@@ -67,7 +63,7 @@
 }
 
 let _text = ''
-let _files: FileMetadata[] = []
+let _files: FileType[] = []
 
 const Inputbar: FC<Props> = ({ assistant: _assistant, setActiveTopic, topic }) => {
   const [text, setText] = useState(_text)
@@ -89,7 +85,7 @@
   const [estimateTokenCount, setEstimateTokenCount] = useState(0)
   const [contextCount, setContextCount] = useState({ current: 0, max: 0 })
   const textareaRef = useRef<TextAreaRef>(null)
-  const [files, setFiles] = useState<FileMetadata[]>(_files)
+  const [files, setFiles] = useState<FileType[]>(_files)
   const { t } = useTranslation()
   const containerRef = useRef(null)
   const { searching } = useRuntime()
@@ -274,7 +270,7 @@
         list: base.items
           .filter((file): file is KnowledgeItem => ['file'].includes(file.type))
           .map((file) => {
-            const fileContent = file.content as FileMetadata
+            const fileContent = file.content as FileType
             return {
               label: fileContent.origin_name || fileContent.name,
               description:

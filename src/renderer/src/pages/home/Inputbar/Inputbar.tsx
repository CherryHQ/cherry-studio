import { HolderOutlined } from '@ant-design/icons'
import { loggerService } from '@logger'
import { QuickPanelView, useQuickPanel } from '@renderer/components/QuickPanel'
import TranslateButton from '@renderer/components/TranslateButton'
import {
  isGenerateImageModel,
  isGenerateImageModels,
  isSupportedDisableGenerationModel,
  isSupportedReasoningEffortModel,
  isSupportedThinkingTokenModel,
  isVisionModel,
  isVisionModels,
  isWebSearchModel
} from '@renderer/config/models'
import db from '@renderer/databases'
import { useAssistant } from '@renderer/hooks/useAssistant'
import { useKnowledgeBases } from '@renderer/hooks/useKnowledge'
import { useMessageOperations, useTopicLoading } from '@renderer/hooks/useMessageOperations'
import { modelGenerating, useRuntime } from '@renderer/hooks/useRuntime'
import { useSettings } from '@renderer/hooks/useSettings'
import { useShortcut, useShortcutDisplay } from '@renderer/hooks/useShortcuts'
import { useSidebarIconShow } from '@renderer/hooks/useSidebarIcon'
import { useTimer } from '@renderer/hooks/useTimer'
import useTranslate from '@renderer/hooks/useTranslate'
import { getDefaultTopic } from '@renderer/services/AssistantService'
import { EVENT_NAMES, EventEmitter } from '@renderer/services/EventService'
import FileManager from '@renderer/services/FileManager'
import { checkRateLimit, getUserMessage } from '@renderer/services/MessagesService'
import { getModelUniqId } from '@renderer/services/ModelService'
import PasteService from '@renderer/services/PasteService'
import { spanManagerService } from '@renderer/services/SpanManagerService'
import { estimateTextTokens as estimateTxtTokens, estimateUserPromptUsage } from '@renderer/services/TokenService'
import { translateText } from '@renderer/services/TranslateService'
import WebSearchService from '@renderer/services/WebSearchService'
import { useAppDispatch, useAppSelector } from '@renderer/store'
import { setSearching } from '@renderer/store/runtime'
import { sendMessage as _sendMessage } from '@renderer/store/thunk/messageThunk'
import { Assistant, FileType, FileTypes, KnowledgeBase, KnowledgeItem, Model, Topic } from '@renderer/types'
import type { MessageInputBaseParams } from '@renderer/types/newMessage'
import { classNames, delay, formatFileSize } from '@renderer/utils'
import { formatQuotedText } from '@renderer/utils/formats'
import {
  getFilesFromDropEvent,
  getSendMessageShortcutLabel,
  getTextFromDropEvent,
  isSendMessageKeyPressed
} from '@renderer/utils/input'
import { documentExts, imageExts, textExts } from '@shared/config/constant'
import { IpcChannel } from '@shared/IpcChannel'
import { Button, Tooltip } from 'antd'
import TextArea, { TextAreaRef } from 'antd/es/input/TextArea'
import dayjs from 'dayjs'
import { debounce, isEmpty } from 'lodash'
import { CirclePause, FileSearch, FileText, Upload } from 'lucide-react'
import React, { CSSProperties, FC, useCallback, useEffect, useMemo, useRef, useState } from 'react'
import { useTranslation } from 'react-i18next'
import styled from 'styled-components'

import NarrowLayout from '../Messages/NarrowLayout'
import AttachmentPreview from './AttachmentPreview'
import InputbarTools, { InputbarToolsRef } from './InputbarTools'
import SendMessageButton from './SendMessageButton'
import TokenCount from './TokenCount'

const logger = loggerService.withContext('Inputbar')

interface Props {
  assistant: Assistant
  setActiveTopic: (topic: Topic) => void
  topic: Topic
}

let _text = ''
let _files: FileType[] = []

const Inputbar: FC<Props> = ({ assistant: _assistant, setActiveTopic, topic }) => {
  const [text, setText] = useState(_text)
  const [inputFocus, setInputFocus] = useState(false)
  const { assistant, addTopic, model, setModel, updateAssistant } = useAssistant(_assistant.id)
  const {
    targetLanguage,
    sendMessageShortcut,
    fontSize,
    pasteLongTextAsFile,
    pasteLongTextThreshold,
    showInputEstimatedTokens,
    autoTranslateWithSpace,
    enableQuickPanelTriggers,
    enableSpellCheck
  } = useSettings()
  const [expanded, setExpand] = useState(false)
  const [estimateTokenCount, setEstimateTokenCount] = useState(0)
  const [contextCount, setContextCount] = useState({ current: 0, max: 0 })
  const textareaRef = useRef<TextAreaRef>(null)
  const [files, setFiles] = useState<FileType[]>(_files)
  const { t } = useTranslation()
  const { getLanguageByLangcode } = useTranslate()
  const containerRef = useRef(null)
  const { searching } = useRuntime()
  const { pauseMessages } = useMessageOperations(topic)
  const loading = useTopicLoading(topic)
  const dispatch = useAppDispatch()
  const [spaceClickCount, setSpaceClickCount] = useState(0)
  const spaceClickTimer = useRef<NodeJS.Timeout>(null)
  const [isTranslating, setIsTranslating] = useState(false)
  const [selectedKnowledgeBases, setSelectedKnowledgeBases] = useState<KnowledgeBase[]>([])
  const [mentionedModels, setMentionedModels] = useState<Model[]>([])
  const [isDragging, setIsDragging] = useState(false)
  const [isFileDragging, setIsFileDragging] = useState(false)
  const [textareaHeight, setTextareaHeight] = useState<number>()
  const startDragY = useRef<number>(0)
  const startHeight = useRef<number>(0)
  const { bases: knowledgeBases } = useKnowledgeBases()
  const isMultiSelectMode = useAppSelector((state) => state.runtime.chat.isMultiSelectMode)
  const isVisionAssistant = useMemo(() => isVisionModel(model), [model])
  const isGenerateImageAssistant = useMemo(() => isGenerateImageModel(model), [model])
  const { setTimeoutTimer } = useTimer()

  const isVisionSupported = useMemo(
    () =>
      (mentionedModels.length > 0 && isVisionModels(mentionedModels)) ||
      (mentionedModels.length === 0 && isVisionAssistant),
    [mentionedModels, isVisionAssistant]
  )

  const isGenerateImageSupported = useMemo(
    () =>
      (mentionedModels.length > 0 && isGenerateImageModels(mentionedModels)) ||
      (mentionedModels.length === 0 && isGenerateImageAssistant),
    [mentionedModels, isGenerateImageAssistant]
  )

  // 仅允许在不含图片文件时mention非视觉模型
  const couldMentionNotVisionModel = useMemo(() => {
    return !files.some((file) => file.type === FileTypes.IMAGE)
  }, [files])

  // 允许在支持视觉或生成图片时添加图片文件
  const couldAddImageFile = useMemo(() => {
    return isVisionSupported || isGenerateImageSupported
  }, [isVisionSupported, isGenerateImageSupported])

  const couldAddTextFile = useMemo(() => {
    return isVisionSupported || (!isVisionSupported && !isGenerateImageSupported)
  }, [isGenerateImageSupported, isVisionSupported])

  const supportedExts = useMemo(() => {
    if (couldAddImageFile && couldAddTextFile) {
      return [...imageExts, ...documentExts, ...textExts]
    } else if (couldAddImageFile) {
      return [...imageExts]
    } else if (couldAddTextFile) {
      return [...documentExts, ...textExts]
    } else {
      return []
    }
  }, [couldAddImageFile, couldAddTextFile])

  const quickPanel = useQuickPanel()

  const showKnowledgeIcon = useSidebarIconShow('knowledge')

  const [tokenCount, setTokenCount] = useState(0)

  const inputbarToolsRef = useRef<InputbarToolsRef>(null)

  // eslint-disable-next-line react-hooks/exhaustive-deps
  const debouncedEstimate = useCallback(
    debounce((newText) => {
      if (showInputEstimatedTokens) {
        const count = estimateTxtTokens(newText) || 0
        setTokenCount(count)
      }
    }, 500),
    [showInputEstimatedTokens]
  )

  useEffect(() => {
    debouncedEstimate(text)
  }, [text, debouncedEstimate])

  const inputTokenCount = showInputEstimatedTokens ? tokenCount : 0

  const newTopicShortcut = useShortcutDisplay('new_topic')
  const cleanTopicShortcut = useShortcutDisplay('clear_topic')
  const inputEmpty = isEmpty(text.trim()) && files.length === 0

  _text = text
  _files = files

  const focusTextarea = useCallback(() => {
    textareaRef.current?.focus()
  }, [])

  const resizeTextArea = useCallback(
    (force: boolean = false) => {
      const textArea = textareaRef.current?.resizableTextArea?.textArea
      if (textArea) {
        // 如果已经手动设置了高度,则不自动调整
        if (textareaHeight && !force) {
          return
        }
        if (textArea?.scrollHeight) {
          textArea.style.height = Math.min(textArea.scrollHeight, 400) + 'px'
        }
      }
    },
    [textareaHeight]
  )

  const sendMessage = useCallback(async () => {
    if (inputEmpty || loading) {
      return
    }
    if (checkRateLimit(assistant)) {
      return
    }

    logger.info('Starting to send message')

    const parent = spanManagerService.startTrace(
      { topicId: topic.id, name: 'sendMessage', inputs: text },
      mentionedModels && mentionedModels.length > 0 ? mentionedModels : [assistant.model]
    )
    EventEmitter.emit(EVENT_NAMES.SEND_MESSAGE, { topicId: topic.id, traceId: parent?.spanContext().traceId })

    try {
      // Dispatch the sendMessage action with all options
      const uploadedFiles = await FileManager.uploadFiles(files)

      const baseUserMessage: MessageInputBaseParams = { assistant, topic, content: text }
      logger.info('baseUserMessage', baseUserMessage)

      // getUserMessage()
      if (uploadedFiles) {
        baseUserMessage.files = uploadedFiles
      }

      if (mentionedModels) {
        baseUserMessage.mentions = mentionedModels
      }

      const assistantWithTopicPrompt = topic.prompt
        ? { ...assistant, prompt: `${assistant.prompt}\n${topic.prompt}` }
        : assistant

      baseUserMessage.usage = await estimateUserPromptUsage(baseUserMessage)

      const { message, blocks } = getUserMessage(baseUserMessage)
      message.traceId = parent?.spanContext().traceId

      dispatch(_sendMessage(message, blocks, assistantWithTopicPrompt, topic.id))

      // Clear input
      setText('')
      setFiles([])
<<<<<<< HEAD
      setTimeout(() => resizeTextArea(true), 0)
=======
      setTimeoutTimer('sendMessage_1', () => setText(''), 500)
      setTimeoutTimer('sendMessage_2', () => resizeTextArea(true), 0)
>>>>>>> 1af4a268
      setExpand(false)
    } catch (error) {
      logger.warn('Failed to send message:', error as Error)
      parent?.recordException(error as Error)
    }
  }, [assistant, dispatch, files, inputEmpty, loading, mentionedModels, resizeTextArea, setTimeoutTimer, text, topic])

  const translate = useCallback(async () => {
    if (isTranslating) {
      return
    }

    try {
      setIsTranslating(true)
      const translatedText = await translateText(text, getLanguageByLangcode(targetLanguage))
      translatedText && setText(translatedText)
      setTimeoutTimer('translate', () => resizeTextArea(), 0)
    } catch (error) {
      logger.warn('Translation failed:', error as Error)
    } finally {
      setIsTranslating(false)
    }
  }, [isTranslating, text, getLanguageByLangcode, targetLanguage, setTimeoutTimer, resizeTextArea])

  const openKnowledgeFileList = useCallback(
    (base: KnowledgeBase) => {
      quickPanel.open({
        title: base.name,
        list: base.items
          .filter((file): file is KnowledgeItem => ['file'].includes(file.type))
          .map((file) => {
            const fileContent = file.content as FileType
            return {
              label: fileContent.origin_name || fileContent.name,
              description:
                formatFileSize(fileContent.size) + ' · ' + dayjs(fileContent.created_at).format('YYYY-MM-DD HH:mm'),
              icon: <FileText />,
              isSelected: files.some((f) => f.path === fileContent.path),
              action: async ({ item }) => {
                item.isSelected = !item.isSelected
                if (fileContent.path) {
                  setFiles((prevFiles) => {
                    const fileExists = prevFiles.some((f) => f.path === fileContent.path)
                    if (fileExists) {
                      return prevFiles.filter((f) => f.path !== fileContent.path)
                    } else {
                      return fileContent ? [...prevFiles, fileContent] : prevFiles
                    }
                  })
                }
              }
            }
          }),
        symbol: 'file',
        multiple: true
      })
    },
    [files, quickPanel]
  )

  const openSelectFileMenu = useCallback(() => {
    quickPanel.open({
      title: t('chat.input.upload.label'),
      list: [
        {
          label: t('chat.input.upload.upload_from_local'),
          description: '',
          icon: <Upload />,
          action: () => {
            inputbarToolsRef.current?.openAttachmentQuickPanel()
          }
        },
        ...knowledgeBases.map((base) => {
          const length = base.items?.filter(
            (item): item is KnowledgeItem => ['file', 'note'].includes(item.type) && typeof item.content !== 'string'
          ).length
          return {
            label: base.name,
            description: `${length} ${t('files.count')}`,
            icon: <FileSearch />,
            disabled: length === 0,
            isMenu: true,
            action: () => openKnowledgeFileList(base)
          }
        })
      ],
      symbol: 'file'
    })
  }, [knowledgeBases, openKnowledgeFileList, quickPanel, t, inputbarToolsRef])

  const handleKeyDown = (event: React.KeyboardEvent<HTMLTextAreaElement>) => {
    // 按下Tab键，自动选中${xxx}
    if (event.key === 'Tab' && inputFocus) {
      event.preventDefault()
      const textArea = textareaRef.current?.resizableTextArea?.textArea
      if (!textArea) return

      const cursorPosition = textArea.selectionStart
      const selectionLength = textArea.selectionEnd - textArea.selectionStart
      const text = textArea.value

      let match = text.slice(cursorPosition + selectionLength).match(/\$\{[^}]+\}/)
      let startIndex: number

      if (!match) {
        match = text.match(/\$\{[^}]+\}/)
        startIndex = match?.index ?? -1
      } else {
        startIndex = cursorPosition + selectionLength + match.index!
      }

      if (startIndex !== -1) {
        const endIndex = startIndex + match![0].length
        textArea.setSelectionRange(startIndex, endIndex)
        return
      }
    }

    if (autoTranslateWithSpace) {
      if (event.key === ' ') {
        setSpaceClickCount((prev) => prev + 1)

        if (spaceClickTimer.current) {
          clearTimeout(spaceClickTimer.current)
        }

        spaceClickTimer.current = setTimeout(() => {
          setSpaceClickCount(0)
        }, 200)

        if (spaceClickCount === 2) {
          logger.info('Triple space detected - trigger translation')
          setSpaceClickCount(0)
          setIsTranslating(true)
          translate()
          return
        }
      }
    }

    if (expanded) {
      if (event.key === 'Escape') {
        event.stopPropagation()
        return onToggleExpanded()
      }
    }

    //to check if the SendMessage key is pressed
    //other keys should be ignored
    const isEnterPressed = event.key === 'Enter' && !event.nativeEvent.isComposing
    if (isEnterPressed) {
      if (quickPanel.isVisible) return event.preventDefault()

      if (isSendMessageKeyPressed(event, sendMessageShortcut)) {
        sendMessage()
        return event.preventDefault()
      } else {
        //shift+enter's default behavior is to add a new line, ignore it
        if (!event.shiftKey) {
          event.preventDefault()

          const textArea = textareaRef.current?.resizableTextArea?.textArea
          if (textArea) {
            const start = textArea.selectionStart
            const end = textArea.selectionEnd
            const text = textArea.value
            const newText = text.substring(0, start) + '\n' + text.substring(end)

            // update text by setState, not directly modify textarea.value
            setText(newText)

            // set cursor position in the next render cycle
            setTimeoutTimer(
              'handleKeyDown',
              () => {
                textArea.selectionStart = textArea.selectionEnd = start + 1
                onInput() // trigger resizeTextArea
              },
              0
            )
          }
        }
      }
    }

    if (event.key === 'Backspace' && text.trim() === '' && files.length > 0) {
      setFiles((prev) => prev.slice(0, -1))
      return event.preventDefault()
    }
  }

  const addNewTopic = useCallback(async () => {
    await modelGenerating()

    const topic = getDefaultTopic(assistant.id)

    await db.topics.add({ id: topic.id, messages: [] })

    // Clear previous state
    // Reset to assistant default model
    assistant.defaultModel && setModel(assistant.defaultModel)

    addTopic(topic)
    setActiveTopic(topic)

    setTimeoutTimer('addNewTopic', () => EventEmitter.emit(EVENT_NAMES.SHOW_TOPIC_SIDEBAR), 0)
  }, [addTopic, assistant.defaultModel, assistant.id, setActiveTopic, setModel, setTimeoutTimer])

  const onQuote = useCallback(
    (text: string) => {
      const quotedText = formatQuotedText(text)
      setText((prevText) => {
        const newText = prevText ? `${prevText}\n${quotedText}\n` : `${quotedText}\n`
        setTimeoutTimer('onQuote', () => resizeTextArea(), 0)
        return newText
      })
      focusTextarea()
    },
    [focusTextarea, setTimeoutTimer, resizeTextArea]
  )

  const onPause = async () => {
    await pauseMessages()
  }

  const clearTopic = async () => {
    if (loading) {
      await onPause()
      await delay(1)
    }
    EventEmitter.emit(EVENT_NAMES.CLEAR_MESSAGES, topic)
    focusTextarea()
  }

  const onNewContext = () => {
    if (loading) {
      onPause()
      return
    }
    EventEmitter.emit(EVENT_NAMES.NEW_CONTEXT)
  }

  const onInput = () => !expanded && resizeTextArea()

  const onChange = useCallback(
    (e: React.ChangeEvent<HTMLTextAreaElement>) => {
      const newText = e.target.value
      setText(newText)

      const textArea = textareaRef.current?.resizableTextArea?.textArea
      const cursorPosition = textArea?.selectionStart ?? 0
      const lastSymbol = newText[cursorPosition - 1]

      // 触发符号为 '/'：若当前未打开或符号不同，则切换/打开
      if (enableQuickPanelTriggers && lastSymbol === '/') {
        if (quickPanel.isVisible && quickPanel.symbol !== '/') {
          quickPanel.close('switch-symbol')
        }
        if (!quickPanel.isVisible || quickPanel.symbol !== '/') {
          const quickPanelMenu =
            inputbarToolsRef.current?.getQuickPanelMenu({
              t,
              files,
              couldAddImageFile,
              text: newText,
              openSelectFileMenu,
              translate
            }) || []

          quickPanel.open({
            title: t('settings.quickPanel.title'),
            list: quickPanelMenu,
            symbol: '/'
          })
        }
      }

      // 触发符号为 '@'：若当前未打开或符号不同，则切换/打开
      if (enableQuickPanelTriggers && lastSymbol === '@') {
        if (quickPanel.isVisible && quickPanel.symbol !== '@') {
          quickPanel.close('switch-symbol')
        }
        if (!quickPanel.isVisible || quickPanel.symbol !== '@') {
          inputbarToolsRef.current?.openMentionModelsPanel({
            type: 'input',
            position: cursorPosition - 1,
            originalText: newText
          })
        }
      }
    },
    [enableQuickPanelTriggers, quickPanel, t, files, couldAddImageFile, openSelectFileMenu, translate]
  )

  const onPaste = useCallback(
    async (event: ClipboardEvent) => {
      return await PasteService.handlePaste(
        event,
        supportedExts,
        setFiles,
        setText,
        pasteLongTextAsFile,
        pasteLongTextThreshold,
        text,
        resizeTextArea,
        t
      )
    },
    [pasteLongTextAsFile, pasteLongTextThreshold, resizeTextArea, supportedExts, t, text]
  )

  const handleDragOver = (e: React.DragEvent<HTMLDivElement>) => {
    e.preventDefault()
    e.stopPropagation()
    setIsFileDragging(true)
  }

  const handleDragEnter = (e: React.DragEvent<HTMLDivElement>) => {
    e.preventDefault()
    e.stopPropagation()
    setIsFileDragging(true)
  }

  const handleDragLeave = (e: React.DragEvent<HTMLDivElement>) => {
    e.preventDefault()
    e.stopPropagation()
    setIsFileDragging(false)
  }

  const handleDrop = useCallback(
    async (e: React.DragEvent<HTMLDivElement>) => {
      e.preventDefault()
      e.stopPropagation()
      setIsFileDragging(false)

      const data = await getTextFromDropEvent(e)

      setText(text + data)

      const files = await getFilesFromDropEvent(e).catch((err) => {
        logger.error('handleDrop:', err)
        return null
      })

      if (files) {
        let supportedFiles = 0

        files.forEach((file) => {
          if (supportedExts.includes(file.ext)) {
            setFiles((prevFiles) => [...prevFiles, file])
            supportedFiles++
          }
        })

        // 如果有文件，但都不支持
        if (files.length > 0 && supportedFiles === 0) {
          window.message.info({
            key: 'file_not_supported',
            content: t('chat.input.file_not_supported')
          })
        }
      }
    },
    [supportedExts, t, text]
  )

  const onTranslated = (translatedText: string) => {
    setText(translatedText)
    setTimeoutTimer('onTranslated', () => resizeTextArea(), 0)
  }

  const handleDragStart = (e: React.MouseEvent) => {
    e.preventDefault()
    setIsDragging(true)
    startDragY.current = e.clientY
    const textArea = textareaRef.current?.resizableTextArea?.textArea
    if (textArea) {
      startHeight.current = textArea.offsetHeight
    }
  }

  const handleDrag = useCallback(
    (e: MouseEvent) => {
      if (!isDragging) return

      const delta = startDragY.current - e.clientY // 改变计算方向
      const viewportHeight = window.innerHeight
      const maxHeightInPixels = viewportHeight * 0.7

      const newHeight = Math.min(maxHeightInPixels, Math.max(startHeight.current + delta, 30))
      const textArea = textareaRef.current?.resizableTextArea?.textArea

      if (textArea) {
        textArea.style.height = `${newHeight}px`
        setExpand(newHeight == maxHeightInPixels)
        setTextareaHeight(newHeight)
      }
    },
    [isDragging]
  )

  const handleDragEnd = useCallback(() => {
    setIsDragging(false)
  }, [])

  useEffect(() => {
    if (isDragging) {
      document.addEventListener('mousemove', handleDrag)
      document.addEventListener('mouseup', handleDragEnd)
    }
    return () => {
      document.removeEventListener('mousemove', handleDrag)
      document.removeEventListener('mouseup', handleDragEnd)
    }
  }, [isDragging, handleDrag, handleDragEnd])

  // 注册粘贴处理函数并初始化全局监听
  useEffect(() => {
    // 确保全局paste监听器仅初始化一次
    PasteService.init()

    // 注册当前组件的粘贴处理函数
    PasteService.registerHandler('inputbar', onPaste)

    // 卸载时取消注册
    return () => {
      PasteService.unregisterHandler('inputbar')
    }
  }, [onPaste])

  useShortcut('new_topic', () => {
    addNewTopic()
    EventEmitter.emit(EVENT_NAMES.SHOW_TOPIC_SIDEBAR)
    focusTextarea()
  })

  useShortcut('clear_topic', clearTopic)

  useEffect(() => {
    const _setEstimateTokenCount = debounce(setEstimateTokenCount, 100, { leading: false, trailing: true })
    const unsubscribes = [
      // EventEmitter.on(EVENT_NAMES.EDIT_MESSAGE, (message: Message) => {
      //   setText(message.content)
      //   textareaRef.current?.focus()
      //   setTimeout(() => resizeTextArea(), 0)
      // }),
      EventEmitter.on(EVENT_NAMES.ESTIMATED_TOKEN_COUNT, ({ tokensCount, contextCount }) => {
        _setEstimateTokenCount(tokensCount)
        setContextCount({ current: contextCount.current, max: contextCount.max }) // 现在contextCount是一个对象而不是单个数值
      }),
      EventEmitter.on(EVENT_NAMES.ADD_NEW_TOPIC, addNewTopic)
    ]

    // 监听引用事件
    const quoteFromAnywhereRemover = window.electron?.ipcRenderer.on(
      IpcChannel.App_QuoteToMain,
      (_, selectedText: string) => onQuote(selectedText)
    )

    return () => {
      unsubscribes.forEach((unsub) => unsub())
      quoteFromAnywhereRemover?.()
    }
  }, [addNewTopic, onQuote])

  useEffect(() => {
    if (!document.querySelector('.topview-fullscreen-container')) {
      focusTextarea()
    }
  }, [
    topic.id,
    assistant.mcpServers,
    assistant.knowledge_bases,
    assistant.enableWebSearch,
    assistant.webSearchProviderId,
    mentionedModels,
    focusTextarea
  ])

  useEffect(() => {
    const timerId = requestAnimationFrame(() => resizeTextArea())
    return () => cancelAnimationFrame(timerId)
    // eslint-disable-next-line react-hooks/exhaustive-deps
  }, [])

  useEffect(() => {
    return () => {
      if (spaceClickTimer.current) {
        clearTimeout(spaceClickTimer.current)
      }
    }
  }, [])

  useEffect(() => {
    const onFocus = () => {
      if (document.activeElement?.closest('.ant-modal')) {
        return
      }

      const lastFocusedComponent = PasteService.getLastFocusedComponent()

      if (!lastFocusedComponent || lastFocusedComponent === 'inputbar') {
        focusTextarea()
      }
    }
    window.addEventListener('focus', onFocus)
    return () => window.removeEventListener('focus', onFocus)
  }, [focusTextarea])

  useEffect(() => {
    // if assistant knowledge bases are undefined return []
    setSelectedKnowledgeBases(showKnowledgeIcon ? (assistant.knowledge_bases ?? []) : [])
  }, [assistant.id, assistant.knowledge_bases, showKnowledgeIcon])

  const handleKnowledgeBaseSelect = (bases?: KnowledgeBase[]) => {
    updateAssistant({ ...assistant, knowledge_bases: bases })
    setSelectedKnowledgeBases(bases ?? [])
  }

  const onEnableGenerateImage = () => {
    updateAssistant({ ...assistant, enableGenerateImage: !assistant.enableGenerateImage })
  }

  useEffect(() => {
    if (!isWebSearchModel(model) && assistant.enableWebSearch) {
      updateAssistant({ ...assistant, enableWebSearch: false })
    }
    if (assistant.webSearchProviderId && !WebSearchService.isWebSearchEnabled(assistant.webSearchProviderId)) {
      updateAssistant({ ...assistant, webSearchProviderId: undefined })
    }
    if (!isGenerateImageModel(model) && assistant.enableGenerateImage) {
      updateAssistant({ ...assistant, enableGenerateImage: false })
    }
    if (isGenerateImageModel(model) && !assistant.enableGenerateImage && !isSupportedDisableGenerationModel(model)) {
      updateAssistant({ ...assistant, enableGenerateImage: true })
    }
  }, [assistant, model, updateAssistant])

  const onMentionModel = useCallback(
    (model: Model) => {
      // 我想应该没有模型是只支持视觉而不支持文本的？
      if (isVisionModel(model) || couldMentionNotVisionModel) {
        setMentionedModels((prev) => {
          const modelId = getModelUniqId(model)
          const exists = prev.some((m) => getModelUniqId(m) === modelId)
          return exists ? prev.filter((m) => getModelUniqId(m) !== modelId) : [...prev, model]
        })
      } else {
        logger.error('Cannot add non-vision model when images are uploaded')
      }
    },
    [couldMentionNotVisionModel]
  )

  const onClearMentionModels = useCallback(() => setMentionedModels([]), [setMentionedModels])

  const onToggleExpanded = () => {
    const currentlyExpanded = expanded || !!textareaHeight
    const shouldExpand = !currentlyExpanded
    setExpand(shouldExpand)
    const textArea = textareaRef.current?.resizableTextArea?.textArea
    if (!textArea) return
    if (shouldExpand) {
      textArea.style.height = '70vh'
      setTextareaHeight(window.innerHeight * 0.7)
    } else {
      textArea.style.height = 'auto'
      setTextareaHeight(undefined)
      requestAnimationFrame(() => {
        if (textArea) {
          const contentHeight = textArea.scrollHeight
          textArea.style.height = contentHeight > 400 ? '400px' : `${contentHeight}px`
        }
      })
    }

    focusTextarea()
  }

  const isExpanded = expanded || !!textareaHeight
  const showThinkingButton = isSupportedThinkingTokenModel(model) || isSupportedReasoningEffortModel(model)

  if (isMultiSelectMode) {
    return null
  }

  return (
    <NarrowLayout style={{ width: '100%' }}>
      <Container
        onDragOver={handleDragOver}
        onDrop={handleDrop}
        onDragEnter={handleDragEnter}
        onDragLeave={handleDragLeave}
        className="inputbar">
        <QuickPanelView setInputText={setText} />
        <InputBarContainer
          id="inputbar"
          className={classNames('inputbar-container', inputFocus && 'focus', isFileDragging && 'file-dragging')}
          ref={containerRef}>
          {files.length > 0 && <AttachmentPreview files={files} setFiles={setFiles} />}
          <Textarea
            value={text}
            onChange={onChange}
            onKeyDown={handleKeyDown}
            placeholder={
              isTranslating
                ? t('chat.input.translating')
                : t('chat.input.placeholder', { key: getSendMessageShortcutLabel(sendMessageShortcut) })
            }
            autoFocus
            variant="borderless"
            spellCheck={enableSpellCheck}
            rows={2}
            autoSize={textareaHeight ? false : { minRows: 2, maxRows: 20 }}
            ref={textareaRef}
            style={{
              fontSize,
              minHeight: textareaHeight ? `${textareaHeight}px` : '30px'
            }}
            styles={{ textarea: TextareaStyle }}
            onFocus={(e: React.FocusEvent<HTMLTextAreaElement>) => {
              setInputFocus(true)
              // 记录当前聚焦的组件
              PasteService.setLastFocusedComponent('inputbar')
              if (e.target.value.length === 0) {
                e.target.setSelectionRange(0, 0)
              }
            }}
            onBlur={() => setInputFocus(false)}
            onInput={onInput}
            disabled={searching}
            onPaste={(e) => onPaste(e.nativeEvent)}
            onClick={() => {
              searching && dispatch(setSearching(false))
              quickPanel.close()
            }}
          />
          <DragHandle onMouseDown={handleDragStart}>
            <HolderOutlined />
          </DragHandle>
          <Toolbar>
            <InputbarTools
              ref={inputbarToolsRef}
              assistant={assistant}
              model={model}
              files={files}
              extensions={supportedExts}
              setFiles={setFiles}
              showThinkingButton={showThinkingButton}
              showKnowledgeIcon={showKnowledgeIcon}
              selectedKnowledgeBases={selectedKnowledgeBases}
              handleKnowledgeBaseSelect={handleKnowledgeBaseSelect}
              setText={setText}
              resizeTextArea={resizeTextArea}
              mentionModels={mentionedModels}
              onMentionModel={onMentionModel}
              onClearMentionModels={onClearMentionModels}
              couldMentionNotVisionModel={couldMentionNotVisionModel}
              couldAddImageFile={couldAddImageFile}
              onEnableGenerateImage={onEnableGenerateImage}
              isExpanded={isExpanded}
              onToggleExpanded={onToggleExpanded}
              addNewTopic={addNewTopic}
              clearTopic={clearTopic}
              onNewContext={onNewContext}
              newTopicShortcut={newTopicShortcut}
              cleanTopicShortcut={cleanTopicShortcut}
            />
            <ToolbarMenu>
              <TokenCount
                estimateTokenCount={estimateTokenCount}
                inputTokenCount={inputTokenCount}
                contextCount={contextCount}
                ToolbarButton={ToolbarButton}
                onClick={onNewContext}
              />
              <TranslateButton text={text} onTranslated={onTranslated} isLoading={isTranslating} />
              {loading && (
                <Tooltip placement="top" title={t('chat.input.pause')} mouseLeaveDelay={0} arrow>
                  <ToolbarButton type="text" onClick={onPause} style={{ marginRight: -2 }}>
                    <CirclePause size={20} color="var(--color-error)" />
                  </ToolbarButton>
                </Tooltip>
              )}
              {!loading && <SendMessageButton sendMessage={sendMessage} disabled={loading || inputEmpty} />}
            </ToolbarMenu>
          </Toolbar>
        </InputBarContainer>
      </Container>
    </NarrowLayout>
  )
}

// Add these styled components at the bottom
const DragHandle = styled.div`
  position: absolute;
  top: -3px;
  left: 0;
  right: 0;
  height: 6px;
  display: flex;
  align-items: center;
  justify-content: center;
  cursor: row-resize;
  color: var(--color-icon);
  opacity: 0;
  transition: opacity 0.2s;
  z-index: 1;

  &:hover {
    opacity: 1;
  }

  .anticon {
    transform: rotate(90deg);
    font-size: 14px;
  }
`

const Container = styled.div`
  display: flex;
  flex-direction: column;
  position: relative;
  z-index: 2;
  padding: 0 18px 18px 18px;
  [navbar-position='top'] & {
    padding: 0 18px 10px 18px;
  }
`

const InputBarContainer = styled.div`
  border: 0.5px solid var(--color-border);
  transition: all 0.2s ease;
  position: relative;
  border-radius: 17px;
  padding-top: 8px; // 为拖动手柄留出空间
  background-color: var(--color-background-opacity);

  &.file-dragging {
    border: 2px dashed #2ecc71;

    &::before {
      content: '';
      position: absolute;
      top: 0;
      left: 0;
      right: 0;
      bottom: 0;
      background-color: rgba(46, 204, 113, 0.03);
      border-radius: 14px;
      z-index: 5;
      pointer-events: none;
    }
  }
`

const TextareaStyle: CSSProperties = {
  paddingLeft: 0,
  padding: '6px 15px 0px' // 减小顶部padding
}

const Textarea = styled(TextArea)`
  padding: 0;
  border-radius: 0;
  display: flex;
  resize: none !important;
  overflow: auto;
  width: 100%;
  box-sizing: border-box;
  transition: none !important;
  &.ant-input {
    line-height: 1.4;
  }
  &::-webkit-scrollbar {
    width: 3px;
  }
`

const Toolbar = styled.div`
  display: flex;
  flex-direction: row;
  justify-content: space-between;
  padding: 5px 8px;
  height: 40px;
  gap: 16px;
  position: relative;
  z-index: 2;
  flex-shrink: 0;
`

const ToolbarMenu = styled.div`
  display: flex;
  flex-direction: row;
  align-items: center;
  gap: 6px;
`

export const ToolbarButton = styled(Button)`
  width: 30px;
  height: 30px;
  font-size: 16px;
  border-radius: 50%;
  transition: all 0.3s ease;
  color: var(--color-icon);
  display: flex;
  flex-direction: row;
  justify-content: center;
  align-items: center;
  padding: 0;
  &.anticon,
  &.iconfont {
    transition: all 0.3s ease;
    color: var(--color-icon);
  }
  .icon-a-addchat {
    font-size: 18px;
    margin-bottom: -2px;
  }
  &:hover {
    background-color: var(--color-background-soft);
    .anticon,
    .iconfont {
      color: var(--color-text-1);
    }
  }
  &.active {
    background-color: var(--color-primary) !important;
    .anticon,
    .iconfont,
    .chevron-icon {
      color: var(--color-white-soft);
    }
    &:hover {
      background-color: var(--color-primary);
    }
  }
`

export default Inputbar<|MERGE_RESOLUTION|>--- conflicted
+++ resolved
@@ -254,12 +254,8 @@
       // Clear input
       setText('')
       setFiles([])
-<<<<<<< HEAD
-      setTimeout(() => resizeTextArea(true), 0)
-=======
       setTimeoutTimer('sendMessage_1', () => setText(''), 500)
       setTimeoutTimer('sendMessage_2', () => resizeTextArea(true), 0)
->>>>>>> 1af4a268
       setExpand(false)
     } catch (error) {
       logger.warn('Failed to send message:', error as Error)

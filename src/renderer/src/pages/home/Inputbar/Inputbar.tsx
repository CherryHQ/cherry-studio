--- conflicted
+++ resolved
@@ -1,10 +1,6 @@
 import { HolderOutlined } from '@ant-design/icons'
-<<<<<<< HEAD
 import { context } from '@opentelemetry/api'
-import { QuickPanelListItem, QuickPanelView, useQuickPanel } from '@renderer/components/QuickPanel'
-=======
 import { QuickPanelView, useQuickPanel } from '@renderer/components/QuickPanel'
->>>>>>> 1215bcb0
 import TranslateButton from '@renderer/components/TranslateButton'
 import Logger from '@renderer/config/logger'
 import {
@@ -32,12 +28,8 @@
 import { estimateTextTokens as estimateTxtTokens, estimateUserPromptUsage } from '@renderer/services/TokenService'
 import { translateText } from '@renderer/services/TranslateService'
 import WebSearchService from '@renderer/services/WebSearchService'
-<<<<<<< HEAD
 import { webTracer } from '@renderer/services/WebTraceService'
-import { useAppDispatch } from '@renderer/store'
-=======
 import { useAppDispatch, useAppSelector } from '@renderer/store'
->>>>>>> 1215bcb0
 import { setSearching } from '@renderer/store/runtime'
 import { sendMessage as _sendMessage } from '@renderer/store/thunk/messageThunk'
 import { Assistant, FileType, KnowledgeBase, KnowledgeItem, Model, Topic } from '@renderer/types'
@@ -200,31 +192,19 @@
             )
           }
 
-<<<<<<< HEAD
           if (topic.prompt) {
             baseUserMessage.assistant.prompt = assistant.prompt ? `${assistant.prompt}\n${topic.prompt}` : topic.prompt
           }
-=======
-      if (topic.prompt) {
-        assistant.prompt = assistant.prompt ? `${assistant.prompt}\n${topic.prompt}` : topic.prompt
-      }
->>>>>>> 1215bcb0
 
           baseUserMessage.usage = await estimateUserPromptUsage(baseUserMessage)
 
           const { message, blocks } = getUserMessage(baseUserMessage)
 
-<<<<<<< HEAD
           currentMessageId.current = message.id
           Logger.log('[DEBUG] Created message and blocks:', message, blocks)
           Logger.log('[DEBUG] Dispatching _sendMessage')
-          message.traceId = span.spanContext().traceId
           dispatch(_sendMessage(message, blocks, assistant, topic.id))
           Logger.log('[DEBUG] _sendMessage dispatched')
-=======
-      currentMessageId.current = message.id
-      dispatch(_sendMessage(message, blocks, assistant, topic.id))
->>>>>>> 1215bcb0
 
           // Clear input
           setText('')

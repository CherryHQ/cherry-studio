--- conflicted
+++ resolved
@@ -22,12 +22,9 @@
 import { useSettings } from '@renderer/hooks/useSettings'
 import { useShortcut, useShortcutDisplay } from '@renderer/hooks/useShortcuts'
 import { useSidebarIconShow } from '@renderer/hooks/useSidebarIcon'
-<<<<<<< HEAD
 import { useTopic } from '@renderer/hooks/useTopic'
-=======
 import { useTimer } from '@renderer/hooks/useTimer'
 import useTranslate from '@renderer/hooks/useTranslate'
->>>>>>> d258d947
 import { getDefaultTopic } from '@renderer/services/AssistantService'
 import { EVENT_NAMES, EventEmitter } from '@renderer/services/EventService'
 import FileManager from '@renderer/services/FileManager'
@@ -120,11 +117,8 @@
   const isMultiSelectMode = useAppSelector((state) => state.runtime.chat.isMultiSelectMode)
   const isVisionAssistant = useMemo(() => isVisionModel(model), [model])
   const isGenerateImageAssistant = useMemo(() => isGenerateImageModel(model), [model])
-<<<<<<< HEAD
   const _topic = useTopic(assistant, topic.id)
-=======
   const { setTimeoutTimer } = useTimer()
->>>>>>> d258d947
 
   const isVisionSupported = useMemo(
     () =>
@@ -280,11 +274,7 @@
       logger.warn('Failed to send message:', error as Error)
       parent?.recordException(error as Error)
     }
-<<<<<<< HEAD
-  }, [assistant, dispatch, files, inputEmpty, loading, mentionedModels, resizeTextArea, text, _topic, topic])
-=======
-  }, [assistant, dispatch, files, inputEmpty, loading, mentionedModels, resizeTextArea, setTimeoutTimer, text, topic])
->>>>>>> d258d947
+  }, [assistant, dispatch, files, inputEmpty, loading, mentionedModels, resizeTextArea, setTimeoutTimer, text, _topic, topic])
 
   const translate = useCallback(async () => {
     if (isTranslating) {
@@ -874,7 +864,6 @@
           id="inputbar"
           className={classNames('inputbar-container', inputFocus && 'focus', isFileDragging && 'file-dragging')}
           ref={containerRef}>
-<<<<<<< HEAD
           <AttachmentPreview
             assistant={assistant}
             topic={topic}
@@ -893,9 +882,6 @@
           {mentionedModels.length > 0 && (
             <MentionModelsInput selectedModels={mentionedModels} onRemoveModel={handleRemoveModel} />
           )}
-=======
-          {files.length > 0 && <AttachmentPreview files={files} setFiles={setFiles} />}
->>>>>>> d258d947
           <Textarea
             value={text}
             onChange={onChange}

import { HolderOutlined } from '@ant-design/icons'
import { QuickPanelListItem, QuickPanelView, useQuickPanel } from '@renderer/components/QuickPanel'
import TranslateButton from '@renderer/components/TranslateButton'
import { isGenerateImageModel, isVisionModel, isWebSearchModel } from '@renderer/config/models'
import db from '@renderer/databases'
import { useAssistant } from '@renderer/hooks/useAssistant'
import { useKnowledgeBases } from '@renderer/hooks/useKnowledge'
import { useMCPServers } from '@renderer/hooks/useMCPServers'
import { useMessageOperations, useTopicLoading } from '@renderer/hooks/useMessageOperations'
import { modelGenerating, useRuntime } from '@renderer/hooks/useRuntime'
import { useMessageStyle, useSettings } from '@renderer/hooks/useSettings'
import { useShortcut, useShortcutDisplay } from '@renderer/hooks/useShortcuts'
import { useSidebarIconShow } from '@renderer/hooks/useSidebarIcon'
import { addAssistantMessagesToTopic, getDefaultTopic } from '@renderer/services/AssistantService'
import { EVENT_NAMES, EventEmitter } from '@renderer/services/EventService'
import FileManager from '@renderer/services/FileManager'
import { checkRateLimit, getUserMessage } from '@renderer/services/MessagesService'
import { getModelUniqId } from '@renderer/services/ModelService'
import { estimateMessageUsage, estimateTextTokens as estimateTxtTokens } from '@renderer/services/TokenService'
import { translateText } from '@renderer/services/TranslateService'
import WebSearchService from '@renderer/services/WebSearchService'
import { useAppDispatch } from '@renderer/store'
import { sendMessage as _sendMessage } from '@renderer/store/messages'
import { setSearching } from '@renderer/store/runtime'
import { Assistant, FileType, KnowledgeBase, KnowledgeItem, Message, Model, Topic } from '@renderer/types'
import { classNames, delay, formatFileSize, getFileExtension } from '@renderer/utils'
import { getFilesFromDropEvent } from '@renderer/utils/input'
import { documentExts, imageExts, textExts } from '@shared/config/constant'
import { Button, Tooltip } from 'antd'
import TextArea, { TextAreaRef } from 'antd/es/input/TextArea'
import dayjs from 'dayjs'
import Logger from 'electron-log/renderer'
import { debounce, isEmpty } from 'lodash'
import {
  AtSign,
  CirclePause,
  FileSearch,
  FileText,
  Globe,
  Languages,
  LucideSquareTerminal,
  Maximize,
  MessageSquareDiff,
  Minimize,
  PaintbrushVertical,
  Paperclip,
  Upload,
  Zap
} from 'lucide-react'
import React, { CSSProperties, FC, useCallback, useEffect, useMemo, useRef, useState } from 'react'
import { useTranslation } from 'react-i18next'
import styled from 'styled-components'

import NarrowLayout from '../Messages/NarrowLayout'
import AttachmentButton, { AttachmentButtonRef } from './AttachmentButton'
import AttachmentPreview from './AttachmentPreview'
import GenerateImageButton from './GenerateImageButton'
import KnowledgeBaseButton, { KnowledgeBaseButtonRef } from './KnowledgeBaseButton'
import KnowledgeBaseInput from './KnowledgeBaseInput'
import MCPToolsButton, { MCPToolsButtonRef } from './MCPToolsButton'
import MentionModelsButton, { MentionModelsButtonRef } from './MentionModelsButton'
import MentionModelsInput from './MentionModelsInput'
import NewContextButton from './NewContextButton'
import QuickPhrasesButton, { QuickPhrasesButtonRef } from './QuickPhrasesButton'
import SendMessageButton from './SendMessageButton'
import TokenCount from './TokenCount'
import WebSearchButton, { WebSearchButtonRef } from './WebSearchButton'

interface Props {
  assistant: Assistant
  setActiveTopic: (topic: Topic) => void
  topic: Topic
}

let _text = ''
let _files: FileType[] = []

const Inputbar: FC<Props> = ({ assistant: _assistant, setActiveTopic, topic }) => {
  const [text, setText] = useState(_text)
  const [inputFocus, setInputFocus] = useState(false)
  const { assistant, addTopic, model, setModel, updateAssistant } = useAssistant(_assistant.id)
  const {
    targetLanguage,
    sendMessageShortcut,
    fontSize,
    pasteLongTextAsFile,
    pasteLongTextThreshold,
    showInputEstimatedTokens,
    autoTranslateWithSpace,
    enableQuickPanelTriggers,
    enableBackspaceDeleteModel
  } = useSettings()
  const [expended, setExpend] = useState(false)
  const [estimateTokenCount, setEstimateTokenCount] = useState(0)
  const [contextCount, setContextCount] = useState({ current: 0, max: 0 })
  const textareaRef = useRef<TextAreaRef>(null)
  const [files, setFiles] = useState<FileType[]>(_files)
  const { t } = useTranslation()
  const containerRef = useRef(null)
  const { searching } = useRuntime()
  const { isBubbleStyle } = useMessageStyle()
  const { pauseMessages } = useMessageOperations(topic)
  const loading = useTopicLoading(topic)
  const dispatch = useAppDispatch()
  const [spaceClickCount, setSpaceClickCount] = useState(0)
  const spaceClickTimer = useRef<NodeJS.Timeout>(null)
  const [isTranslating, setIsTranslating] = useState(false)
  const [selectedKnowledgeBases, setSelectedKnowledgeBases] = useState<KnowledgeBase[]>([])
  const [mentionModels, setMentionModels] = useState<Model[]>([])
  const [isDragging, setIsDragging] = useState(false)
  const [textareaHeight, setTextareaHeight] = useState<number>()
  const startDragY = useRef<number>(0)
  const startHeight = useRef<number>(0)
  const currentMessageId = useRef<string>('')
  const isVision = useMemo(() => isVisionModel(model), [model])
  const supportExts = useMemo(() => [...textExts, ...documentExts, ...(isVision ? imageExts : [])], [isVision])
  const { activedMcpServers } = useMCPServers()
  const { bases: knowledgeBases } = useKnowledgeBases()

  const quickPanel = useQuickPanel()

  const showKnowledgeIcon = useSidebarIconShow('knowledge')

  const [tokenCount, setTokenCount] = useState(0)

  const quickPhrasesButtonRef = useRef<QuickPhrasesButtonRef>(null)
  const mentionModelsButtonRef = useRef<MentionModelsButtonRef>(null)
  const knowledgeBaseButtonRef = useRef<KnowledgeBaseButtonRef>(null)
  const mcpToolsButtonRef = useRef<MCPToolsButtonRef>(null)
  const attachmentButtonRef = useRef<AttachmentButtonRef>(null)
  const webSearchButtonRef = useRef<WebSearchButtonRef>(null)

  // eslint-disable-next-line react-hooks/exhaustive-deps
  const debouncedEstimate = useCallback(
    debounce((newText) => {
      if (showInputEstimatedTokens) {
        const count = estimateTxtTokens(newText) || 0
        setTokenCount(count)
      }
    }, 500),
    [showInputEstimatedTokens]
  )

  useEffect(() => {
    debouncedEstimate(text)
  }, [text, debouncedEstimate])

  const inputTokenCount = showInputEstimatedTokens ? tokenCount : 0

  const newTopicShortcut = useShortcutDisplay('new_topic')
  const cleanTopicShortcut = useShortcutDisplay('clear_topic')
  const inputEmpty = isEmpty(text.trim()) && files.length === 0

  _text = text
  _files = files

  const resizeTextArea = useCallback(() => {
    const textArea = textareaRef.current?.resizableTextArea?.textArea
    if (textArea) {
      // 如果已经手动设置了高度,则不自动调整
      if (textareaHeight) {
        return
      }
      textArea.style.height = 'auto'
      textArea.style.height = textArea?.scrollHeight > 400 ? '400px' : `${textArea?.scrollHeight}px`
    }
  }, [textareaHeight])

  const sendMessage = useCallback(async () => {
    if (inputEmpty || loading) {
      return
    }
    if (checkRateLimit(assistant)) {
      return
    }

    EventEmitter.emit(EVENT_NAMES.SEND_MESSAGE)

    try {
      // Dispatch the sendMessage action with all options
      const uploadedFiles = await FileManager.uploadFiles(files)
      const userMessage = getUserMessage({ assistant, topic, type: 'text', content: text })

      if (uploadedFiles) {
        userMessage.files = uploadedFiles
      }

      const knowledgeBaseIds = selectedKnowledgeBases?.map((base) => base.id)

      if (knowledgeBaseIds) {
        userMessage.knowledgeBaseIds = knowledgeBaseIds
      }

      if (mentionModels) {
        userMessage.mentions = mentionModels
      }

      if (!isEmpty(assistant.mcpServers) && !isEmpty(activedMcpServers)) {
        userMessage.enabledMCPs = activedMcpServers.filter((server) =>
          assistant.mcpServers?.some((s) => s.id === server.id)
        )
      }

      userMessage.usage = await estimateMessageUsage(userMessage)
      currentMessageId.current = userMessage.id

      dispatch(
        _sendMessage(userMessage, assistant, topic, {
          mentions: mentionModels
        })
      )

      // Clear input
      setText('')
      setFiles([])
      setTimeout(() => setText(''), 500)
      setTimeout(() => resizeTextArea(), 0)
      setExpend(false)
    } catch (error) {
      console.error('Failed to send message:', error)
    }
  }, [
    activedMcpServers,
    assistant,
    dispatch,
    files,
    inputEmpty,
    loading,
    mentionModels,
    resizeTextArea,
    selectedKnowledgeBases,
    text,
    topic
  ])

  const translate = useCallback(async () => {
    if (isTranslating) {
      return
    }

    try {
      setIsTranslating(true)
      const translatedText = await translateText(text, targetLanguage)
      translatedText && setText(translatedText)
      setTimeout(() => resizeTextArea(), 0)
    } catch (error) {
      console.error('Translation failed:', error)
    } finally {
      setIsTranslating(false)
    }
  }, [isTranslating, text, targetLanguage, resizeTextArea])

  const openKnowledgeFileList = useCallback(
    (base: KnowledgeBase) => {
      quickPanel.open({
        title: base.name,
        list: base.items
          .filter((file): file is KnowledgeItem => ['file'].includes(file.type))
          .map((file) => {
            const fileContent = file.content as FileType
            return {
              label: fileContent.origin_name || fileContent.name,
              description:
                formatFileSize(fileContent.size) + ' · ' + dayjs(fileContent.created_at).format('YYYY-MM-DD HH:mm'),
              icon: <FileText />,
              isSelected: files.some((f) => f.path === fileContent.path),
              action: async ({ item }) => {
                item.isSelected = !item.isSelected
                if (fileContent.path) {
                  setFiles((prevFiles) => {
                    const fileExists = prevFiles.some((f) => f.path === fileContent.path)
                    if (fileExists) {
                      return prevFiles.filter((f) => f.path !== fileContent.path)
                    } else {
                      return fileContent ? [...prevFiles, fileContent] : prevFiles
                    }
                  })
                }
              }
            }
          }),
        symbol: 'file',
        multiple: true
      })
    },
    [files, quickPanel]
  )

  const openSelectFileMenu = useCallback(() => {
    quickPanel.open({
      title: t('chat.input.upload'),
      list: [
        {
          label: t('chat.input.upload.upload_from_local'),
          description: '',
          icon: <Upload />,
          action: () => {
            attachmentButtonRef.current?.openQuickPanel()
          }
        },
        ...knowledgeBases.map((base) => {
          const length = base.items?.filter(
            (item): item is KnowledgeItem => ['file', 'note'].includes(item.type) && typeof item.content !== 'string'
          ).length
          return {
            label: base.name,
            description: `${length} ${t('files.count')}`,
            icon: <FileSearch />,
            disabled: length === 0,
            isMenu: true,
            action: () => openKnowledgeFileList(base)
          }
        })
      ],
      symbol: 'file'
    })
  }, [knowledgeBases, openKnowledgeFileList, quickPanel, t])

  const quickPanelMenu = useMemo<QuickPanelListItem[]>(() => {
    return [
      {
        label: t('settings.quickPhrase.title'),
        description: '',
        icon: <Zap />,
        isMenu: true,
        action: () => {
          quickPhrasesButtonRef.current?.openQuickPanel()
        }
      },
      {
        label: t('agents.edit.model.select.title'),
        description: '',
        icon: <AtSign />,
        isMenu: true,
        action: () => {
          mentionModelsButtonRef.current?.openQuickPanel()
        }
      },
      {
        label: t('chat.input.knowledge_base'),
        description: '',
        icon: <FileSearch />,
        isMenu: true,
        disabled: files.length > 0,
        action: () => {
          knowledgeBaseButtonRef.current?.openQuickPanel()
        }
      },
      {
        label: t('settings.mcp.title'),
        description: t('settings.mcp.not_support'),
        icon: <LucideSquareTerminal />,
        isMenu: true,
        action: () => {
          mcpToolsButtonRef.current?.openQuickPanel()
        }
      },
      {
        label: `MCP ${t('settings.mcp.tabs.prompts')}`,
        description: '',
        icon: <LucideSquareTerminal />,
        isMenu: true,
        action: () => {
          mcpToolsButtonRef.current?.openPromptList()
        }
      },
      {
        label: `MCP ${t('settings.mcp.tabs.resources')}`,
        description: '',
        icon: <LucideSquareTerminal />,
        isMenu: true,
        action: () => {
          mcpToolsButtonRef.current?.openResourcesList()
        }
      },
      {
        label: t('chat.input.web_search'),
        description: '',
        icon: <Globe />,
        isMenu: true,
        action: () => {
          webSearchButtonRef.current?.openQuickPanel()
        }
      },
      {
        label: isVisionModel(model) ? t('chat.input.upload') : t('chat.input.upload.document'),
        description: '',
        icon: <Paperclip />,
        isMenu: true,
        action: openSelectFileMenu
      },
      {
        label: t('translate.title'),
        description: t('translate.menu.description'),
        icon: <Languages />,
        action: () => {
          if (!text) return
          translate()
        }
      }
    ]
  }, [files.length, model, openSelectFileMenu, t, text, translate])

  const handleKeyDown = (event: React.KeyboardEvent<HTMLTextAreaElement>) => {
    const isEnterPressed = event.keyCode == 13

    // 按下Tab键，自动选中${xxx}
    if (event.key === 'Tab' && inputFocus) {
      event.preventDefault()
      const textArea = textareaRef.current?.resizableTextArea?.textArea
      if (!textArea) return

      const cursorPosition = textArea.selectionStart
      const selectionLength = textArea.selectionEnd - textArea.selectionStart
      const text = textArea.value

      let match = text.slice(cursorPosition + selectionLength).match(/\$\{[^}]+\}/)
      let startIndex = -1

      if (!match) {
        match = text.match(/\$\{[^}]+\}/)
        startIndex = match?.index ?? -1
      } else {
        startIndex = cursorPosition + selectionLength + match.index!
      }

      if (startIndex !== -1) {
        const endIndex = startIndex + match![0].length
        textArea.setSelectionRange(startIndex, endIndex)
        return
      }
    }

    if (autoTranslateWithSpace) {
      if (event.key === ' ') {
        setSpaceClickCount((prev) => prev + 1)

        if (spaceClickTimer.current) {
          clearTimeout(spaceClickTimer.current)
        }

        spaceClickTimer.current = setTimeout(() => {
          setSpaceClickCount(0)
        }, 200)

        if (spaceClickCount === 2) {
          console.log('Triple space detected - trigger translation')
          setSpaceClickCount(0)
          setIsTranslating(true)
          translate()
          return
        }
      }
    }

    if (expended) {
      if (event.key === 'Escape') {
        return onToggleExpended()
      }
    }

    if (isEnterPressed && !event.shiftKey && sendMessageShortcut === 'Enter') {
      if (quickPanel.isVisible) return event.preventDefault()

      sendMessage()
      return event.preventDefault()
    }

    if (sendMessageShortcut === 'Shift+Enter' && isEnterPressed && event.shiftKey) {
      if (quickPanel.isVisible) return event.preventDefault()

      sendMessage()
      return event.preventDefault()
    }

    if (sendMessageShortcut === 'Ctrl+Enter' && isEnterPressed && event.ctrlKey) {
      if (quickPanel.isVisible) return event.preventDefault()

      sendMessage()
      return event.preventDefault()
    }

    if (sendMessageShortcut === 'Command+Enter' && isEnterPressed && event.metaKey) {
      if (quickPanel.isVisible) return event.preventDefault()

      sendMessage()
      return event.preventDefault()
    }

    if (enableBackspaceDeleteModel && event.key === 'Backspace' && text.trim() === '' && mentionModels.length > 0) {
      setMentionModels((prev) => prev.slice(0, -1))
      return event.preventDefault()
    }

    if (enableBackspaceDeleteModel && event.key === 'Backspace' && text.trim() === '' && files.length > 0) {
      setFiles((prev) => prev.slice(0, -1))
      return event.preventDefault()
    }
  }

  const addNewTopic = useCallback(async () => {
    await modelGenerating()

    const topic = getDefaultTopic(assistant.id)

    await db.topics.add({ id: topic.id, messages: [] })
    await addAssistantMessagesToTopic({ assistant, topic })

    // Clear previous state
    // Reset to assistant default model
    assistant.defaultModel && setModel(assistant.defaultModel)

    addTopic(topic)
    setActiveTopic(topic)

    setTimeout(() => EventEmitter.emit(EVENT_NAMES.SHOW_TOPIC_SIDEBAR), 0)
  }, [addTopic, assistant, setActiveTopic, setModel])

  const onPause = async () => {
    await pauseMessages()
  }

  const clearTopic = async () => {
    if (loading) {
      await onPause()
      await delay(1)
    }
    EventEmitter.emit(EVENT_NAMES.CLEAR_MESSAGES)
  }

  const onNewContext = () => {
    if (loading) {
      onPause()
      return
    }
    EventEmitter.emit(EVENT_NAMES.NEW_CONTEXT)
  }

  const onInput = () => !expended && resizeTextArea()

  const onChange = (e: React.ChangeEvent<HTMLTextAreaElement>) => {
    const newText = e.target.value
    setText(newText)

    const textArea = textareaRef.current?.resizableTextArea?.textArea
    const cursorPosition = textArea?.selectionStart ?? 0
    const lastSymbol = newText[cursorPosition - 1]

    if (enableQuickPanelTriggers && !quickPanel.isVisible && lastSymbol === '/') {
      quickPanel.open({
        title: t('settings.quickPanel.title'),
        list: quickPanelMenu,
        symbol: '/'
      })
    }

    if (enableQuickPanelTriggers && !quickPanel.isVisible && lastSymbol === '@') {
      mentionModelsButtonRef.current?.openQuickPanel()
    }
  }

  const onPaste = useCallback(
    async (event: ClipboardEvent) => {
      const clipboardText = event.clipboardData?.getData('text')
      if (clipboardText) {
        // Prioritize the text when pasting.
        // handled by the default event
      } else {
        for (const file of event.clipboardData?.files || []) {
          event.preventDefault()

          if (file.path === '') {
            if (file.type.startsWith('image/') && isVisionModel(model)) {
              const tempFilePath = await window.api.file.create(file.name)
              const arrayBuffer = await file.arrayBuffer()
              const uint8Array = new Uint8Array(arrayBuffer)
              await window.api.file.write(tempFilePath, uint8Array)
              const selectedFile = await window.api.file.get(tempFilePath)
              selectedFile && setFiles((prevFiles) => [...prevFiles, selectedFile])
              break
            } else {
              window.message.info({
                key: 'file_not_supported',
                content: t('chat.input.file_not_supported')
              })
            }
          }

          if (file.path) {
            if (supportExts.includes(getFileExtension(file.path))) {
              const selectedFile = await window.api.file.get(file.path)
              selectedFile && setFiles((prevFiles) => [...prevFiles, selectedFile])
            } else {
              window.message.info({
                key: 'file_not_supported',
                content: t('chat.input.file_not_supported')
              })
            }
          }
        }
      }

      if (pasteLongTextAsFile) {
        const item = event.clipboardData?.items[0]
        if (item && item.kind === 'string' && item.type === 'text/plain') {
          item.getAsString(async (pasteText) => {
            if (pasteText.length > pasteLongTextThreshold) {
              const tempFilePath = await window.api.file.create('pasted_text.txt')
              await window.api.file.write(tempFilePath, pasteText)
              const selectedFile = await window.api.file.get(tempFilePath)
              selectedFile && setFiles((prevFiles) => [...prevFiles, selectedFile])
              setText(text)
              setTimeout(() => resizeTextArea(), 50)
            }
          })
        }
      }
    },
    [model, pasteLongTextAsFile, pasteLongTextThreshold, resizeTextArea, supportExts, t, text]
  )

  const handleDragOver = (e: React.DragEvent<HTMLDivElement>) => {
    e.preventDefault()
    e.stopPropagation()
  }

  const handleDrop = async (e: React.DragEvent<HTMLDivElement>) => {
    e.preventDefault()
    e.stopPropagation()

    const files = await getFilesFromDropEvent(e).catch((err) => {
      Logger.error('[src/renderer/src/pages/home/Inputbar/Inputbar.tsx] handleDrop:', err)
      return null
    })

    if (files) {
      files.forEach((file) => {
        if (supportExts.includes(getFileExtension(file.path))) {
          setFiles((prevFiles) => [...prevFiles, file])
        }
      })
    }
  }

  const onTranslated = (translatedText: string) => {
    setText(translatedText)
    setTimeout(() => resizeTextArea(), 0)
  }

  const handleDragStart = (e: React.MouseEvent) => {
    e.preventDefault()
    setIsDragging(true)
    startDragY.current = e.clientY
    const textArea = textareaRef.current?.resizableTextArea?.textArea
    if (textArea) {
      startHeight.current = textArea.offsetHeight
    }
  }

  const handleDrag = useCallback(
    (e: MouseEvent) => {
      if (!isDragging) return

      const delta = startDragY.current - e.clientY // 改变计算方向
      const viewportHeight = window.innerHeight
      const maxHeightInPixels = viewportHeight * 0.7

      const newHeight = Math.min(maxHeightInPixels, Math.max(startHeight.current + delta, 30))
      const textArea = textareaRef.current?.resizableTextArea?.textArea

      if (textArea) {
        textArea.style.height = `${newHeight}px`
        setExpend(newHeight == maxHeightInPixels)
        setTextareaHeight(newHeight)
      }
    },
    [isDragging]
  )

  const handleDragEnd = useCallback(() => {
    setIsDragging(false)
  }, [])

  useEffect(() => {
    if (isDragging) {
      document.addEventListener('mousemove', handleDrag)
      document.addEventListener('mouseup', handleDragEnd)
    }
    return () => {
      document.removeEventListener('mousemove', handleDrag)
      document.removeEventListener('mouseup', handleDragEnd)
    }
  }, [isDragging, handleDrag, handleDragEnd])

  useShortcut('new_topic', () => {
    addNewTopic()
    EventEmitter.emit(EVENT_NAMES.SHOW_TOPIC_SIDEBAR)
    textareaRef.current?.focus()
  })

  useShortcut('clear_topic', clearTopic)

  useEffect(() => {
    const _setEstimateTokenCount = debounce(setEstimateTokenCount, 100, { leading: false, trailing: true })
    const unsubscribes = [
      EventEmitter.on(EVENT_NAMES.EDIT_MESSAGE, (message: Message) => {
        setText(message.content)
        textareaRef.current?.focus()
        setTimeout(() => resizeTextArea(), 0)
      }),
      EventEmitter.on(EVENT_NAMES.ESTIMATED_TOKEN_COUNT, ({ tokensCount, contextCount }) => {
        _setEstimateTokenCount(tokensCount)
        setContextCount({ current: contextCount.current, max: contextCount.max }) // 现在contextCount是一个对象而不是单个数值
      }),
      EventEmitter.on(EVENT_NAMES.ADD_NEW_TOPIC, addNewTopic),
      EventEmitter.on(EVENT_NAMES.QUOTE_TEXT, (quotedText: string) => {
        setText((prevText) => {
          const newText = prevText ? `${prevText}\n${quotedText}\n` : `${quotedText}\n`
          setTimeout(() => resizeTextArea(), 0)
          return newText
        })
        textareaRef.current?.focus()
      })
    ]
    return () => unsubscribes.forEach((unsub) => unsub())
  }, [addNewTopic, resizeTextArea])

  useEffect(() => {
    textareaRef.current?.focus()
  }, [assistant])

  useEffect(() => {
    setTimeout(() => resizeTextArea(), 0)
    // eslint-disable-next-line react-hooks/exhaustive-deps
  }, [])

  useEffect(() => {
    return () => {
      if (spaceClickTimer.current) {
        clearTimeout(spaceClickTimer.current)
      }
    }
  }, [])

  useEffect(() => {
    window.addEventListener('focus', () => {
      textareaRef.current?.focus()
    })
  }, [])

  useEffect(() => {
    // if assistant knowledge bases are undefined return []
    setSelectedKnowledgeBases(showKnowledgeIcon ? (assistant.knowledge_bases ?? []) : [])
  }, [assistant.id, assistant.knowledge_bases, showKnowledgeIcon])

  const textareaRows = window.innerHeight >= 1000 || isBubbleStyle ? 2 : 1

  const handleKnowledgeBaseSelect = (bases?: KnowledgeBase[]) => {
    updateAssistant({ ...assistant, knowledge_bases: bases })
    setSelectedKnowledgeBases(bases ?? [])
  }

  const handleRemoveModel = (model: Model) => {
    setMentionModels(mentionModels.filter((m) => m.id !== model.id))
  }

  const handleRemoveKnowledgeBase = (knowledgeBase: KnowledgeBase) => {
    const newKnowledgeBases = assistant.knowledge_bases?.filter((kb) => kb.id !== knowledgeBase.id)
    updateAssistant({
      ...assistant,
      knowledge_bases: newKnowledgeBases
    })
    setSelectedKnowledgeBases(newKnowledgeBases ?? [])
  }

  const onEnableGenerateImage = () => {
    updateAssistant({ ...assistant, enableGenerateImage: !assistant.enableGenerateImage })
  }

  useEffect(() => {
    if (!isWebSearchModel(model) && assistant.enableWebSearch) {
      updateAssistant({ ...assistant, enableWebSearch: false })
    }
    if (assistant.webSearchProviderId && !WebSearchService.isWebSearchEnabled(assistant.webSearchProviderId)) {
      updateAssistant({ ...assistant, webSearchProviderId: undefined })
    }
    if (!isGenerateImageModel(model) && assistant.enableGenerateImage) {
      updateAssistant({ ...assistant, enableGenerateImage: false })
    }
<<<<<<< HEAD
    // eslint-disable-next-line react-hooks/exhaustive-deps
  }, [assistant.id, model])
=======
    if (isGenerateImageModel(model) && !assistant.enableGenerateImage && model.id !== 'gemini-2.0-flash-exp') {
      updateAssistant({ ...assistant, enableGenerateImage: true })
    }
  }, [assistant, model, updateAssistant])
>>>>>>> d16235d9

  const onMentionModel = (model: Model) => {
    setMentionModels((prev) => {
      const modelId = getModelUniqId(model)
      const exists = prev.some((m) => getModelUniqId(m) === modelId)
      return exists ? prev.filter((m) => getModelUniqId(m) !== modelId) : [...prev, model]
    })
  }

  const onToggleExpended = () => {
    if (textareaHeight) {
      const textArea = textareaRef.current?.resizableTextArea?.textArea
      if (textArea) {
        textArea.style.height = 'auto'
        setTextareaHeight(undefined)
        setTimeout(() => {
          textArea.style.height = `${textArea.scrollHeight}px`
        }, 200)
        return
      }
    }

    const isExpended = !expended
    setExpend(isExpended)
    const textArea = textareaRef.current?.resizableTextArea?.textArea

    if (textArea) {
      if (isExpended) {
        textArea.style.height = '70vh'
      } else {
        resetHeight()
      }
    }

    textareaRef.current?.focus()
  }

  const resetHeight = () => {
    if (expended) {
      setExpend(false)
    }

    setTextareaHeight(undefined)

    requestAnimationFrame(() => {
      const textArea = textareaRef.current?.resizableTextArea?.textArea
      if (textArea) {
        textArea.style.height = 'auto'
        const contentHeight = textArea.scrollHeight
        textArea.style.height = contentHeight > 400 ? '400px' : `${contentHeight}px`
      }
    })
  }

  const isExpended = expended || !!textareaHeight

  return (
    <Container onDragOver={handleDragOver} onDrop={handleDrop} className="inputbar">
      <NarrowLayout style={{ width: '100%' }}>
        <QuickPanelView setInputText={setText} />
        <InputBarContainer
          id="inputbar"
          className={classNames('inputbar-container', inputFocus && 'focus')}
          ref={containerRef}>
          {files.length > 0 && <AttachmentPreview files={files} setFiles={setFiles} />}
          {selectedKnowledgeBases.length > 0 && (
            <KnowledgeBaseInput
              selectedKnowledgeBases={selectedKnowledgeBases}
              onRemoveKnowledgeBase={handleRemoveKnowledgeBase}
            />
          )}
          {mentionModels.length > 0 && (
            <MentionModelsInput selectedModels={mentionModels} onRemoveModel={handleRemoveModel} />
          )}
          <Textarea
            value={text}
            onChange={onChange}
            onKeyDown={handleKeyDown}
            placeholder={isTranslating ? t('chat.input.translating') : t('chat.input.placeholder')}
            autoFocus
            contextMenu="true"
            variant="borderless"
            spellCheck={false}
            rows={textareaRows}
            ref={textareaRef}
            style={{
              fontSize,
              minHeight: textareaHeight ? `${textareaHeight}px` : undefined
            }}
            styles={{ textarea: TextareaStyle }}
            onFocus={(e: React.FocusEvent<HTMLTextAreaElement>) => {
              setInputFocus(true)
              const textArea = e.target
              if (textArea) {
                const length = textArea.value.length
                textArea.setSelectionRange(length, length)
              }
            }}
            onBlur={() => setInputFocus(false)}
            onInput={onInput}
            disabled={searching}
            onPaste={(e) => onPaste(e.nativeEvent)}
            onClick={() => searching && dispatch(setSearching(false))}
          />
          <DragHandle onMouseDown={handleDragStart}>
            <HolderOutlined />
          </DragHandle>
          <Toolbar>
            <ToolbarMenu>
              <Tooltip placement="top" title={t('chat.input.new_topic', { Command: newTopicShortcut })} arrow>
                <ToolbarButton type="text" onClick={addNewTopic}>
                  <MessageSquareDiff size={19} />
                </ToolbarButton>
              </Tooltip>
              <AttachmentButton
                ref={attachmentButtonRef}
                model={model}
                files={files}
                setFiles={setFiles}
                ToolbarButton={ToolbarButton}
              />
              <WebSearchButton ref={webSearchButtonRef} assistant={assistant} ToolbarButton={ToolbarButton} />
              {showKnowledgeIcon && (
                <KnowledgeBaseButton
                  ref={knowledgeBaseButtonRef}
                  selectedBases={selectedKnowledgeBases}
                  onSelect={handleKnowledgeBaseSelect}
                  ToolbarButton={ToolbarButton}
                  disabled={files.length > 0}
                />
              )}
              <MCPToolsButton
                assistant={assistant}
                ref={mcpToolsButtonRef}
                ToolbarButton={ToolbarButton}
                setInputValue={setText}
                resizeTextArea={resizeTextArea}
              />

              <GenerateImageButton
                model={model}
                assistant={assistant}
                onEnableGenerateImage={onEnableGenerateImage}
                ToolbarButton={ToolbarButton}
              />
              <MentionModelsButton
                ref={mentionModelsButtonRef}
                mentionModels={mentionModels}
                onMentionModel={onMentionModel}
                ToolbarButton={ToolbarButton}
              />
              <QuickPhrasesButton
                ref={quickPhrasesButtonRef}
                setInputValue={setText}
                resizeTextArea={resizeTextArea}
                ToolbarButton={ToolbarButton}
              />
              <Tooltip placement="top" title={t('chat.input.clear', { Command: cleanTopicShortcut })} arrow>
                <ToolbarButton type="text" onClick={clearTopic}>
                  <PaintbrushVertical size={18} />
                </ToolbarButton>
              </Tooltip>
              <Tooltip placement="top" title={isExpended ? t('chat.input.collapse') : t('chat.input.expand')} arrow>
                <ToolbarButton type="text" onClick={onToggleExpended}>
                  {isExpended ? <Minimize size={18} /> : <Maximize size={18} />}
                </ToolbarButton>
              </Tooltip>
              <NewContextButton onNewContext={onNewContext} ToolbarButton={ToolbarButton} />
              <TokenCount
                estimateTokenCount={estimateTokenCount}
                inputTokenCount={inputTokenCount}
                contextCount={contextCount}
                ToolbarButton={ToolbarButton}
                onClick={onNewContext}
              />
            </ToolbarMenu>
            <ToolbarMenu>
              <TranslateButton text={text} onTranslated={onTranslated} isLoading={isTranslating} />
              {loading && (
                <Tooltip placement="top" title={t('chat.input.pause')} arrow>
                  <ToolbarButton type="text" onClick={onPause} style={{ marginRight: -2, marginTop: 1 }}>
                    <CirclePause style={{ color: 'var(--color-error)', fontSize: 20 }} />
                  </ToolbarButton>
                </Tooltip>
              )}
              {!loading && <SendMessageButton sendMessage={sendMessage} disabled={loading || inputEmpty} />}
            </ToolbarMenu>
          </Toolbar>
        </InputBarContainer>
      </NarrowLayout>
    </Container>
  )
}

// Add these styled components at the bottom
const DragHandle = styled.div`
  position: absolute;
  top: -3px;
  left: 0;
  right: 0;
  height: 6px;
  display: flex;
  align-items: center;
  justify-content: center;
  cursor: row-resize;
  color: var(--color-icon);
  opacity: 0;
  transition: opacity 0.2s;
  z-index: 1;

  &:hover {
    opacity: 1;
  }

  .anticon {
    transform: rotate(90deg);
    font-size: 14px;
  }
`

const Container = styled.div`
  display: flex;
  flex-direction: column;
  position: relative;
  z-index: 2;
`

const InputBarContainer = styled.div`
  border: 0.5px solid var(--color-border);
  transition: all 0.2s ease;
  position: relative;
  margin: 14px 20px;
  margin-top: 0;
  border-radius: 15px;
  padding-top: 6px; // 为拖动手柄留出空间
  background-color: var(--color-background-opacity);
`

const TextareaStyle: CSSProperties = {
  paddingLeft: 0,
  padding: '6px 15px 8px' // 减小顶部padding
}

const Textarea = styled(TextArea)`
  padding: 0;
  border-radius: 0;
  display: flex;
  flex: 1;
  font-family: Ubuntu;
  resize: none !important;
  overflow: auto;
  width: 100%;
  box-sizing: border-box;
  &.ant-input {
    line-height: 1.4;
  }
`

const Toolbar = styled.div`
  display: flex;
  flex-direction: row;
  justify-content: space-between;
  padding: 0 8px;
  padding-bottom: 0;
  margin-bottom: 4px;
  height: 36px;
`

const ToolbarMenu = styled.div`
  display: flex;
  flex-direction: row;
  align-items: center;
  gap: 6px;
`

const ToolbarButton = styled(Button)`
  width: 30px;
  height: 30px;
  font-size: 16px;
  border-radius: 50%;
  transition: all 0.3s ease;
  color: var(--color-icon);
  display: flex;
  flex-direction: row;
  justify-content: center;
  align-items: center;
  padding: 0;
  &.anticon,
  &.iconfont {
    transition: all 0.3s ease;
    color: var(--color-icon);
  }
  .icon-a-addchat {
    font-size: 18px;
    margin-bottom: -2px;
  }
  &:hover {
    background-color: var(--color-background-soft);
    .anticon,
    .iconfont {
      color: var(--color-text-1);
    }
  }
  &.active {
    background-color: var(--color-primary) !important;
    .anticon,
    .iconfont {
      color: var(--color-white-soft);
    }
    &:hover {
      background-color: var(--color-primary);
    }
  }
`

export default Inputbar<|MERGE_RESOLUTION|>--- conflicted
+++ resolved
@@ -787,15 +787,10 @@
     if (!isGenerateImageModel(model) && assistant.enableGenerateImage) {
       updateAssistant({ ...assistant, enableGenerateImage: false })
     }
-<<<<<<< HEAD
-    // eslint-disable-next-line react-hooks/exhaustive-deps
-  }, [assistant.id, model])
-=======
     if (isGenerateImageModel(model) && !assistant.enableGenerateImage && model.id !== 'gemini-2.0-flash-exp') {
       updateAssistant({ ...assistant, enableGenerateImage: true })
     }
   }, [assistant, model, updateAssistant])
->>>>>>> d16235d9
 
   const onMentionModel = (model: Model) => {
     setMentionModels((prev) => {

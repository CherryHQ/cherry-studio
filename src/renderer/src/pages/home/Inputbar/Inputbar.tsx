--- conflicted
+++ resolved
@@ -1,23 +1,4 @@
-<<<<<<< HEAD
-import {
-  ClearOutlined,
-  CodeOutlined,
-  FileSearchOutlined,
-  FormOutlined,
-  FullscreenExitOutlined,
-  FullscreenOutlined,
-  GlobalOutlined,
-  HolderOutlined,
-  PaperClipOutlined,
-  PauseCircleOutlined,
-  QuestionCircleOutlined,
-  RobotOutlined,
-  ThunderboltOutlined,
-  TranslationOutlined
-} from '@ant-design/icons'
-=======
 import { HolderOutlined } from '@ant-design/icons'
->>>>>>> a34e10cb
 import { QuickPanelListItem, QuickPanelView, useQuickPanel } from '@renderer/components/QuickPanel'
 import TranslateButton from '@renderer/components/TranslateButton'
 import { isGenerateImageModel, isVisionModel, isWebSearchModel } from '@renderer/config/models'
@@ -69,6 +50,7 @@
 import { debounce, isEmpty } from 'lodash'
 import {
   AtSign,
+  Bot,
   CirclePause,
   FileSearch,
   FileText,
@@ -280,11 +262,7 @@
     inputEmpty,
     loading,
     mentionModels,
-<<<<<<< HEAD
     mentionedAssistants,
-    model,
-=======
->>>>>>> a34e10cb
     resizeTextArea,
     selectedKnowledgeBases,
     text,
@@ -398,7 +376,7 @@
       {
         label: t('chat.input.mention_assistant'),
         description: '',
-        icon: <RobotOutlined />,
+        icon: <Bot />,
         isMenu: true,
         action: () => {
           mentionAssistantsButtonRef.current?.openQuickPanel()
@@ -546,8 +524,7 @@
       return event.preventDefault()
     }
 
-<<<<<<< HEAD
-    if (event.key === 'Backspace' && text.trim() === '') {
+    if (enableBackspaceDeleteModel && event.key === 'Backspace' && text.trim() === '') {
       if (mentionModels.length > 0) {
         setMentionModels((prev) => prev.slice(0, -1))
         return event.preventDefault()
@@ -571,16 +548,6 @@
         setFiles((prev) => prev.slice(0, -1))
         return event.preventDefault()
       }
-=======
-    if (enableBackspaceDeleteModel && event.key === 'Backspace' && text.trim() === '' && mentionModels.length > 0) {
-      setMentionModels((prev) => prev.slice(0, -1))
-      return event.preventDefault()
-    }
-
-    if (enableBackspaceDeleteModel && event.key === 'Backspace' && text.trim() === '' && files.length > 0) {
-      setFiles((prev) => prev.slice(0, -1))
-      return event.preventDefault()
->>>>>>> a34e10cb
     }
   }
 
@@ -593,23 +560,15 @@
 
       const topic = getDefaultTopic(targetAssistant.id)
 
-<<<<<<< HEAD
       await db.topics.add({ id: topic.id, messages: [] })
       await addAssistantMessagesToTopic({ assistant: targetAssistant, topic })
-=======
-    // Clear previous state
-    // Reset to assistant default model
-    assistant.defaultModel && setModel(assistant.defaultModel)
-
-    // Reset to assistant knowledge mcp servers
-    !isEmpty(assistant.mcpServers) && setEnabledMCPs(assistant.mcpServers || [])
->>>>>>> a34e10cb
 
       // Clear previous state
       // Reset to assistant default model
       targetAssistant.defaultModel && setModel(targetAssistant.defaultModel)
+
       // Reset to assistant knowledge mcp servers
-      setEnabledMCPs(targetAssistant.mcpServers || [])
+      !isEmpty(targetAssistant.mcpServers) && setEnabledMCPs(targetAssistant.mcpServers || [])
 
       addTopic(topic, targetAssistant.id)
       setActiveTopic(topic)
@@ -1019,15 +978,6 @@
           id="inputbar"
           className={classNames('inputbar-container', inputFocus && 'focus')}
           ref={containerRef}>
-<<<<<<< HEAD
-          <AttachmentPreview files={files} setFiles={setFiles} />
-          <KnowledgeBaseInput
-            selectedKnowledgeBases={selectedKnowledgeBases}
-            onRemoveKnowledgeBase={handleRemoveKnowledgeBase}
-          />
-          <MentionModelsInput selectedModels={mentionModels} onRemoveModel={handleRemoveModel} />
-          <MentionAssistantsInput selectedAssistants={mentionedAssistants} onRemoveAssistant={handleRemoveAssistant} />
-=======
           {files.length > 0 && <AttachmentPreview files={files} setFiles={setFiles} />}
           {selectedKnowledgeBases.length > 0 && (
             <KnowledgeBaseInput
@@ -1038,7 +988,12 @@
           {mentionModels.length > 0 && (
             <MentionModelsInput selectedModels={mentionModels} onRemoveModel={handleRemoveModel} />
           )}
->>>>>>> a34e10cb
+          {mentionedAssistants.length > 0 && (
+            <MentionAssistantsInput
+              selectedAssistants={mentionedAssistants}
+              onRemoveAssistant={handleRemoveAssistant}
+            />
+          )}
           <Textarea
             value={text}
             onChange={onChange}
@@ -1075,13 +1030,8 @@
           <Toolbar>
             <ToolbarMenu>
               <Tooltip placement="top" title={t('chat.input.new_topic', { Command: newTopicShortcut })} arrow>
-<<<<<<< HEAD
                 <ToolbarButton type="text" onClick={() => addNewTopic(assistant.id)}>
-                  <FormOutlined />
-=======
-                <ToolbarButton type="text" onClick={addNewTopic}>
                   <MessageSquareDiff size={19} />
->>>>>>> a34e10cb
                 </ToolbarButton>
               </Tooltip>
               <AttachmentButton

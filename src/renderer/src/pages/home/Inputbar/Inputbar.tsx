--- conflicted
+++ resolved
@@ -783,13 +783,8 @@
             autoFocus
             contextMenu="true"
             variant="borderless"
-<<<<<<< HEAD
             spellCheck={enableSpellCheck}
-            rows={textareaRows}
-=======
-            spellCheck={false}
             rows={2}
->>>>>>> 37aaaee0
             ref={textareaRef}
             style={{
               fontSize,

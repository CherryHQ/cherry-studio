import { cacheService } from '@data/CacheService'
import { usePreference } from '@data/hooks/usePreference'
import { loggerService } from '@logger'
import {
  isAutoEnableImageGenerationModel,
  isGenerateImageModel,
  isGenerateImageModels,
  isMandatoryWebSearchModel,
  isVisionModel,
  isVisionModels,
  isWebSearchModel
} from '@renderer/config/models'
import { cacheService } from '@renderer/data/CacheService'
import db from '@renderer/databases'
import { useAssistant } from '@renderer/hooks/useAssistant'
import { useInputText } from '@renderer/hooks/useInputText'
import { useMessageOperations, useTopicLoading } from '@renderer/hooks/useMessageOperations'
import { useShortcut } from '@renderer/hooks/useShortcuts'
import { useTextareaResize } from '@renderer/hooks/useTextareaResize'
import { useTimer } from '@renderer/hooks/useTimer'
import {
  InputbarToolsProvider,
  useInputbarToolsDispatch,
  useInputbarToolsInternalDispatch,
  useInputbarToolsState
} from '@renderer/pages/home/Inputbar/context/InputbarToolsProvider'
import { getDefaultTopic } from '@renderer/services/AssistantService'
import { EVENT_NAMES, EventEmitter } from '@renderer/services/EventService'
import FileManager from '@renderer/services/FileManager'
import { checkRateLimit, getUserMessage } from '@renderer/services/MessagesService'
import { spanManagerService } from '@renderer/services/SpanManagerService'
import { estimateTextTokens as estimateTxtTokens, estimateUserPromptUsage } from '@renderer/services/TokenService'
import WebSearchService from '@renderer/services/WebSearchService'
import { useAppDispatch, useAppSelector } from '@renderer/store'
import { sendMessage as _sendMessage } from '@renderer/store/thunk/messageThunk'
import { type Assistant, type FileType, type KnowledgeBase, type Model, type Topic, TopicType } from '@renderer/types'
import type { MessageInputBaseParams } from '@renderer/types/newMessage'
import { delay } from '@renderer/utils'
import { getSendMessageShortcutLabel } from '@renderer/utils/input'
import { documentExts, imageExts, textExts } from '@shared/config/constant'
import { debounce } from 'lodash'
import type { FC } from 'react'
import React, { useCallback, useEffect, useEffectEvent, useMemo, useRef, useState } from 'react'
import { useTranslation } from 'react-i18next'

import { InputbarCore } from './components/InputbarCore'
import InputbarTools from './InputbarTools'
import KnowledgeBaseInput from './KnowledgeBaseInput'
import MentionModelsInput from './MentionModelsInput'
import { getInputbarConfig } from './registry'
import TokenCount from './TokenCount'

const logger = loggerService.withContext('Inputbar')

<<<<<<< HEAD
const INPUTBAR_DRAFT_CACHE_KEY = 'inputbar.draft.text'
const DRAFT_CACHE_TTL = 24 * 60 * 60 * 1000 // 24 hours

const getMentionedModelsCacheKey = (assistantId: string) => `inputbar.mentioned.models.${assistantId}`
=======
const INPUTBAR_DRAFT_CACHE_KEY = 'inputbar-draft'
const DRAFT_CACHE_TTL = 24 * 60 * 60 * 1000 // 24 hours

const getMentionedModelsCacheKey = (assistantId: string) => `inputbar-mentioned-models-${assistantId}`
>>>>>>> 08d45097

const getValidatedCachedModels = (assistantId: string): Model[] => {
  const cached = cacheService.get<Model[]>(getMentionedModelsCacheKey(assistantId))
  if (!Array.isArray(cached)) return []
  return cached.filter((model) => model?.id && model?.name)
}

interface Props {
  assistant: Assistant
  setActiveTopic: (topic: Topic) => void
  topic: Topic
}

type ProviderActionHandlers = {
  resizeTextArea: () => void
  addNewTopic: () => void
  clearTopic: () => void
  onNewContext: () => void
  onTextChange: (updater: string | ((prev: string) => string)) => void
  toggleExpanded: (nextState?: boolean) => void
}

interface InputbarInnerProps extends Props {
  actionsRef: React.RefObject<ProviderActionHandlers>
}

const Inputbar: FC<Props> = ({ assistant: initialAssistant, setActiveTopic, topic }) => {
  const actionsRef = useRef<ProviderActionHandlers>({
    resizeTextArea: () => {},
    addNewTopic: () => {},
    clearTopic: () => {},
    onNewContext: () => {},
    onTextChange: () => {},
    toggleExpanded: () => {}
  })

  const [initialMentionedModels] = useState(() => getValidatedCachedModels(initialAssistant.id))

  const initialState = useMemo(
    () => ({
      files: [] as FileType[],
      mentionedModels: initialMentionedModels,
      selectedKnowledgeBases: initialAssistant.knowledge_bases ?? [],
      isExpanded: false,
      couldAddImageFile: false,
      extensions: [] as string[]
    }),
    [initialMentionedModels, initialAssistant.knowledge_bases]
  )

  return (
    <InputbarToolsProvider
      initialState={initialState}
      actions={{
        resizeTextArea: () => actionsRef.current.resizeTextArea(),
        addNewTopic: () => actionsRef.current.addNewTopic(),
        clearTopic: () => actionsRef.current.clearTopic(),
        onNewContext: () => actionsRef.current.onNewContext(),
        onTextChange: (updater) => actionsRef.current.onTextChange(updater),
        toggleExpanded: (next) => actionsRef.current.toggleExpanded(next)
      }}>
      <InputbarInner
        assistant={initialAssistant}
        setActiveTopic={setActiveTopic}
        topic={topic}
        actionsRef={actionsRef}
      />
    </InputbarToolsProvider>
  )
}

const InputbarInner: FC<InputbarInnerProps> = ({ assistant: initialAssistant, setActiveTopic, topic, actionsRef }) => {
  const scope = topic.type ?? TopicType.Chat
  const config = getInputbarConfig(scope)

  const { files, mentionedModels, selectedKnowledgeBases } = useInputbarToolsState()
  const { setFiles, setMentionedModels, setSelectedKnowledgeBases } = useInputbarToolsDispatch()
  const { setCouldAddImageFile } = useInputbarToolsInternalDispatch()

  const { text, setText } = useInputText({
    initialValue: cacheService.get<string>(INPUTBAR_DRAFT_CACHE_KEY) ?? '',
    onChange: (value) => cacheService.set(INPUTBAR_DRAFT_CACHE_KEY, value, DRAFT_CACHE_TTL)
  })
  const {
    textareaRef,
    resize: resizeTextArea,
    focus: focusTextarea,
    setExpanded,
    isExpanded: textareaIsExpanded
  } = useTextareaResize({
    maxHeight: 400,
    minHeight: 30
  })

  const { assistant, addTopic, model, setModel, updateAssistant } = useAssistant(initialAssistant.id)
  const [showInputEstimatedTokens] = usePreference('chat.input.show_estimated_tokens')
  const [sendMessageShortcut] = usePreference('chat.input.send_message_shortcut')
  const [enableQuickPanelTriggers] = usePreference('chat.input.quick_panel.triggers_enabled')
  const [estimateTokenCount, setEstimateTokenCount] = useState(0)
  const [contextCount, setContextCount] = useState({ current: 0, max: 0 })

  const { t } = useTranslation()
  const { pauseMessages } = useMessageOperations(topic)
  const loading = useTopicLoading(topic)
  const dispatch = useAppDispatch()
  const isVisionAssistant = useMemo(() => isVisionModel(model), [model])
  const isGenerateImageAssistant = useMemo(() => isGenerateImageModel(model), [model])
  const { setTimeoutTimer } = useTimer()
  const isMultiSelectMode = useAppSelector((state) => state.runtime.chat.isMultiSelectMode)

  const isVisionSupported = useMemo(
    () =>
      (mentionedModels.length > 0 && isVisionModels(mentionedModels)) ||
      (mentionedModels.length === 0 && isVisionAssistant),
    [mentionedModels, isVisionAssistant]
  )

  const isGenerateImageSupported = useMemo(
    () =>
      (mentionedModels.length > 0 && isGenerateImageModels(mentionedModels)) ||
      (mentionedModels.length === 0 && isGenerateImageAssistant),
    [mentionedModels, isGenerateImageAssistant]
  )

  const canAddImageFile = useMemo(() => {
    return isVisionSupported || isGenerateImageSupported
  }, [isGenerateImageSupported, isVisionSupported])

  const canAddTextFile = useMemo(() => {
    return isVisionSupported || (!isVisionSupported && !isGenerateImageSupported)
  }, [isGenerateImageSupported, isVisionSupported])

  const supportedExts = useMemo(() => {
    if (canAddImageFile && canAddTextFile) {
      return [...imageExts, ...documentExts, ...textExts]
    }

    if (canAddImageFile) {
      return [...imageExts]
    }

    if (canAddTextFile) {
      return [...documentExts, ...textExts]
    }

    return []
  }, [canAddImageFile, canAddTextFile])

  useEffect(() => {
    setCouldAddImageFile(canAddImageFile)
  }, [canAddImageFile, setCouldAddImageFile])

  const onUnmount = useEffectEvent((id: string) => {
    cacheService.set(getMentionedModelsCacheKey(id), mentionedModels, DRAFT_CACHE_TTL)
  })

  useEffect(() => {
    return () => onUnmount(assistant.id)
<<<<<<< HEAD
  }, [assistant.id, onUnmount])
=======
    // eslint-disable-next-line react-hooks/exhaustive-deps
  }, [assistant.id])
>>>>>>> 08d45097

  const placeholderText = enableQuickPanelTriggers
    ? t('chat.input.placeholder', { key: getSendMessageShortcutLabel(sendMessageShortcut) })
    : t('chat.input.placeholder_without_triggers', {
        key: getSendMessageShortcutLabel(sendMessageShortcut),
        defaultValue: t('chat.input.placeholder', {
          key: getSendMessageShortcutLabel(sendMessageShortcut)
        })
      })

  const sendMessage = useCallback(async () => {
    if (checkRateLimit(assistant)) {
      return
    }

    logger.info('Starting to send message')

    const parent = await spanManagerService.startTrace(
      { topicId: topic.id, name: 'sendMessage', inputs: text },
      mentionedModels.length > 0 ? mentionedModels : [assistant.model]
    )
    EventEmitter.emit(EVENT_NAMES.SEND_MESSAGE, { topicId: topic.id, traceId: parent?.spanContext().traceId })

    try {
      const uploadedFiles = await FileManager.uploadFiles(files)

      const baseUserMessage: MessageInputBaseParams = { assistant, topic, content: text }
      if (uploadedFiles) {
        baseUserMessage.files = uploadedFiles
      }
      if (mentionedModels.length) {
        baseUserMessage.mentions = mentionedModels
      }

      baseUserMessage.usage = await estimateUserPromptUsage(baseUserMessage)

      const { message, blocks } = getUserMessage(baseUserMessage)
      message.traceId = parent?.spanContext().traceId

      dispatch(_sendMessage(message, blocks, assistant, topic.id))

      setText('')
      setFiles([])
      setTimeoutTimer('sendMessage_1', () => setText(''), 500)
      setTimeoutTimer('sendMessage_2', () => resizeTextArea(true), 0)
    } catch (error) {
      logger.warn('Failed to send message:', error as Error)
      parent?.recordException(error as Error)
    }
  }, [assistant, topic, text, mentionedModels, files, dispatch, setText, setFiles, setTimeoutTimer, resizeTextArea])

  const tokenCountProps = useMemo(() => {
    if (!config.showTokenCount || estimateTokenCount === undefined || !showInputEstimatedTokens) {
      return undefined
    }

    return {
      estimateTokenCount,
      inputTokenCount: estimateTokenCount,
      contextCount
    }
  }, [config.showTokenCount, contextCount, estimateTokenCount, showInputEstimatedTokens])

  const onPause = useCallback(async () => {
    await pauseMessages()
  }, [pauseMessages])

  const clearTopic = useCallback(async () => {
    if (loading) {
      await onPause()
      await delay(1)
    }

    EventEmitter.emit(EVENT_NAMES.CLEAR_MESSAGES, topic)
    focusTextarea()
  }, [focusTextarea, loading, onPause, topic])

  const onNewContext = useCallback(() => {
    if (loading) {
      onPause()
      return
    }
    EventEmitter.emit(EVENT_NAMES.NEW_CONTEXT)
  }, [loading, onPause])

  const addNewTopic = useCallback(async () => {
    const newTopic = getDefaultTopic(assistant.id)

    await db.topics.add({ id: newTopic.id, messages: [] })

    if (assistant.defaultModel) {
      setModel(assistant.defaultModel)
    }

    addTopic(newTopic)
    setActiveTopic(newTopic)

    setTimeoutTimer('addNewTopic', () => EventEmitter.emit(EVENT_NAMES.SHOW_TOPIC_SIDEBAR), 0)
  }, [addTopic, assistant.defaultModel, assistant.id, setActiveTopic, setModel, setTimeoutTimer])

  const handleRemoveModel = useCallback(
    (modelToRemove: Model) => {
      setMentionedModels(mentionedModels.filter((current) => current.id !== modelToRemove.id))
    },
    [mentionedModels, setMentionedModels]
  )

  const handleRemoveKnowledgeBase = useCallback(
    (knowledgeBase: KnowledgeBase) => {
      const nextKnowledgeBases = assistant.knowledge_bases?.filter((kb) => kb.id !== knowledgeBase.id)
      updateAssistant({ ...assistant, knowledge_bases: nextKnowledgeBases })
      setSelectedKnowledgeBases(nextKnowledgeBases ?? [])
    },
    [assistant, setSelectedKnowledgeBases, updateAssistant]
  )

  const handleToggleExpanded = useCallback(
    (nextState?: boolean) => {
      const target = typeof nextState === 'boolean' ? nextState : !textareaIsExpanded
      setExpanded(target)
      focusTextarea()
    },
    [focusTextarea, setExpanded, textareaIsExpanded]
  )

  useEffect(() => {
    actionsRef.current = {
      resizeTextArea,
      addNewTopic,
      clearTopic,
      onNewContext,
      onTextChange: setText,
      toggleExpanded: handleToggleExpanded
    }
  }, [resizeTextArea, addNewTopic, clearTopic, onNewContext, setText, handleToggleExpanded, actionsRef])

  useShortcut(
    'new_topic',
    () => {
      addNewTopic()
      EventEmitter.emit(EVENT_NAMES.SHOW_TOPIC_SIDEBAR)
      focusTextarea()
    },
    { preventDefault: true, enableOnFormTags: true }
  )

  useShortcut('clear_topic', clearTopic, {
    preventDefault: true,
    enableOnFormTags: true
  })

  useEffect(() => {
    const _setEstimateTokenCount = debounce(setEstimateTokenCount, 100, { leading: false, trailing: true })
    const unsubscribes = [
      EventEmitter.on(EVENT_NAMES.ESTIMATED_TOKEN_COUNT, ({ tokensCount, contextCount }) => {
        _setEstimateTokenCount(tokensCount)
        setContextCount({ current: contextCount.current, max: contextCount.max })
      }),
      ...[EventEmitter.on(EVENT_NAMES.ADD_NEW_TOPIC, addNewTopic)]
    ]

    return () => {
      unsubscribes.forEach((unsubscribe) => unsubscribe())
    }
  }, [addNewTopic])

  useEffect(() => {
    const debouncedEstimate = debounce((value: string) => {
      if (showInputEstimatedTokens) {
        const count = estimateTxtTokens(value) || 0
        setEstimateTokenCount(count)
      }
    }, 500)

    debouncedEstimate(text)
    return () => debouncedEstimate.cancel()
  }, [showInputEstimatedTokens, text])

  useEffect(() => {
    if (!document.querySelector('.topview-fullscreen-container')) {
      focusTextarea()
    }
  }, [
    topic.id,
    assistant.mcpServers,
    assistant.knowledge_bases,
    assistant.enableWebSearch,
    assistant.webSearchProviderId,
    mentionedModels,
    focusTextarea
  ])

  // TODO: Just use assistant.knowledge_bases as selectedKnowledgeBases. context state is overdesigned.
  useEffect(() => {
    setSelectedKnowledgeBases(assistant.knowledge_bases ?? [])
  }, [assistant.knowledge_bases, setSelectedKnowledgeBases])

  useEffect(() => {
    // Disable web search if model doesn't support it
    if (!isWebSearchModel(model) && assistant.enableWebSearch) {
      updateAssistant({ ...assistant, enableWebSearch: false })
    }

    // Clear web search provider if disabled or model has mandatory search
    if (
      assistant.webSearchProviderId &&
      (!WebSearchService.isWebSearchEnabled(assistant.webSearchProviderId) || isMandatoryWebSearchModel(model))
    ) {
      updateAssistant({ ...assistant, webSearchProviderId: undefined })
    }

    // Auto-enable/disable image generation based on model capabilities
    if (isGenerateImageModel(model)) {
      if (isAutoEnableImageGenerationModel(model) && !assistant.enableGenerateImage) {
        updateAssistant({ ...assistant, enableGenerateImage: true })
      }
    } else if (assistant.enableGenerateImage) {
      updateAssistant({ ...assistant, enableGenerateImage: false })
    }
  }, [assistant, model, updateAssistant])

  if (isMultiSelectMode) {
    return null
  }

  // topContent: 所有顶部预览内容
  const topContent = (
    <>
      {selectedKnowledgeBases.length > 0 && (
        <KnowledgeBaseInput
          selectedKnowledgeBases={selectedKnowledgeBases}
          onRemoveKnowledgeBase={handleRemoveKnowledgeBase}
        />
      )}

      {mentionedModels.length > 0 && (
        <MentionModelsInput selectedModels={mentionedModels} onRemoveModel={handleRemoveModel} />
      )}
    </>
  )

  // leftToolbar: 左侧工具栏
  const leftToolbar = config.showTools ? <InputbarTools scope={scope} assistantId={assistant.id} /> : null

  // rightToolbar: 右侧工具栏
  const rightToolbar = (
    <>
      {tokenCountProps && (
        <TokenCount
          estimateTokenCount={tokenCountProps.estimateTokenCount}
          inputTokenCount={tokenCountProps.inputTokenCount}
          contextCount={tokenCountProps.contextCount}
          onClick={onNewContext}
        />
      )}
    </>
  )

  return (
    <InputbarCore
      scope={scope}
      placeholder={placeholderText}
      text={text}
      onTextChange={setText}
      textareaRef={textareaRef}
      resizeTextArea={resizeTextArea}
      focusTextarea={focusTextarea}
      isLoading={loading}
      supportedExts={supportedExts}
      onPause={onPause}
      handleSendMessage={sendMessage}
      leftToolbar={leftToolbar}
      rightToolbar={rightToolbar}
      topContent={topContent}
    />
  )
}

export default Inputbar<|MERGE_RESOLUTION|>--- conflicted
+++ resolved
@@ -10,7 +10,6 @@
   isVisionModels,
   isWebSearchModel
 } from '@renderer/config/models'
-import { cacheService } from '@renderer/data/CacheService'
 import db from '@renderer/databases'
 import { useAssistant } from '@renderer/hooks/useAssistant'
 import { useInputText } from '@renderer/hooks/useInputText'
@@ -52,17 +51,10 @@
 
 const logger = loggerService.withContext('Inputbar')
 
-<<<<<<< HEAD
 const INPUTBAR_DRAFT_CACHE_KEY = 'inputbar.draft.text'
 const DRAFT_CACHE_TTL = 24 * 60 * 60 * 1000 // 24 hours
 
 const getMentionedModelsCacheKey = (assistantId: string) => `inputbar.mentioned.models.${assistantId}`
-=======
-const INPUTBAR_DRAFT_CACHE_KEY = 'inputbar-draft'
-const DRAFT_CACHE_TTL = 24 * 60 * 60 * 1000 // 24 hours
-
-const getMentionedModelsCacheKey = (assistantId: string) => `inputbar-mentioned-models-${assistantId}`
->>>>>>> 08d45097
 
 const getValidatedCachedModels = (assistantId: string): Model[] => {
   const cached = cacheService.get<Model[]>(getMentionedModelsCacheKey(assistantId))
@@ -146,6 +138,10 @@
     initialValue: cacheService.get<string>(INPUTBAR_DRAFT_CACHE_KEY) ?? '',
     onChange: (value) => cacheService.set(INPUTBAR_DRAFT_CACHE_KEY, value, DRAFT_CACHE_TTL)
   })
+  const { text, setText } = useInputText({
+    initialValue: cacheService.get<string>(INPUTBAR_DRAFT_CACHE_KEY) ?? '',
+    onChange: (value) => cacheService.set(INPUTBAR_DRAFT_CACHE_KEY, value, DRAFT_CACHE_TTL)
+  })
   const {
     textareaRef,
     resize: resizeTextArea,
@@ -221,12 +217,7 @@
 
   useEffect(() => {
     return () => onUnmount(assistant.id)
-<<<<<<< HEAD
   }, [assistant.id, onUnmount])
-=======
-    // eslint-disable-next-line react-hooks/exhaustive-deps
-  }, [assistant.id])
->>>>>>> 08d45097
 
   const placeholderText = enableQuickPanelTriggers
     ? t('chat.input.placeholder', { key: getSendMessageShortcutLabel(sendMessageShortcut) })

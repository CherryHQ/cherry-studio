--- conflicted
+++ resolved
@@ -196,15 +196,8 @@
       }
 
       if (isFunctionCallingModel(model)) {
-<<<<<<< HEAD
-        if (!isEmpty(assistant.mcpServers) && !isEmpty(activedMcpServers)) {
+        if (!isEmpty(enabledMCPs) && !isEmpty(activedMcpServers)) {
           userMessage.enabledMCPs = activedMcpServers.filter((server) => enabledMCPs?.some((s) => s.id === server.id))
-=======
-        if (!isEmpty(enabledMCPs) && !isEmpty(activedMcpServers)) {
-          userMessage.enabledMCPs = activedMcpServers.filter((server) =>
-            enabledMCPs?.some((s) => s.id === server.id)
-          )
->>>>>>> 06c730aa
         }
       }
 

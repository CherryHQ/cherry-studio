--- conflicted
+++ resolved
@@ -139,13 +139,9 @@
   const knowledgeBaseButtonRef = useRef<KnowledgeBaseButtonRef>(null)
   const mcpToolsButtonRef = useRef<MCPToolsButtonRef>(null)
   const attachmentButtonRef = useRef<AttachmentButtonRef>(null)
-<<<<<<< HEAD
   const webSearchButtonRef = useRef<WebSearchButtonRef>(null)
   const workflowButtonRef = useRef<WorkflowButtonRef>(null)
-=======
-  const webSearchButtonRef = useRef<WebSearchButtonRef | null>(null)
   const thinkingButtonRef = useRef<ThinkingButtonRef | null>(null)
->>>>>>> 97130cfb
 
   // eslint-disable-next-line react-hooks/exhaustive-deps
   const debouncedEstimate = useCallback(

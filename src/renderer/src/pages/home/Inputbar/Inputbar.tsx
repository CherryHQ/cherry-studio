import { HolderOutlined } from '@ant-design/icons'
import { QuickPanelView, useQuickPanel } from '@renderer/components/QuickPanel'
import TranslateButton from '@renderer/components/TranslateButton'
import Logger from '@renderer/config/logger'
import {
  isGenerateImageModel,
  isGenerateImageModels,
  isSupportedDisableGenerationModel,
  isSupportedReasoningEffortModel,
  isSupportedThinkingTokenModel,
  isVisionModel,
  isVisionModels,
  isWebSearchModel
} from '@renderer/config/models'
import { REFERENCE_DOCUMENT_PROMPT } from '@renderer/config/prompts'
import db from '@renderer/databases'
import { useAssistant } from '@renderer/hooks/useAssistant'
import { useKnowledgeBases } from '@renderer/hooks/useKnowledge'
import { useMessageOperations, useTopicLoading } from '@renderer/hooks/useMessageOperations'
import { modelGenerating, useRuntime } from '@renderer/hooks/useRuntime'
import { useSettings } from '@renderer/hooks/useSettings'
import { useShortcut, useShortcutDisplay } from '@renderer/hooks/useShortcuts'
import { useSidebarIconShow } from '@renderer/hooks/useSidebarIcon'
import { getDefaultTopic } from '@renderer/services/AssistantService'
import { EVENT_NAMES, EventEmitter } from '@renderer/services/EventService'
import FileManager from '@renderer/services/FileManager'
import { checkRateLimit, getUserMessage } from '@renderer/services/MessagesService'
import { getModelUniqId } from '@renderer/services/ModelService'
import PasteService from '@renderer/services/PasteService'
import { estimateTextTokens as estimateTxtTokens, estimateUserPromptUsage } from '@renderer/services/TokenService'
import { translateText } from '@renderer/services/TranslateService'
import WebSearchService from '@renderer/services/WebSearchService'
import { useAppDispatch, useAppSelector } from '@renderer/store'
import { setSearching } from '@renderer/store/runtime'
import { sendMessage as _sendMessage } from '@renderer/store/thunk/messageThunk'
import { Assistant, FileType, FileTypes, KnowledgeBase, KnowledgeItem, Model, Topic } from '@renderer/types'
import type { MessageInputBaseParams } from '@renderer/types/newMessage'
import { classNames, delay, formatFileSize, getFileExtension } from '@renderer/utils'
import { formatQuotedText } from '@renderer/utils/formats'
import { getFilesFromDropEvent, getSendMessageShortcutLabel, isSendMessageKeyPressed } from '@renderer/utils/input'
import { getLanguageByLangcode } from '@renderer/utils/translate'
import { documentExts, imageExts, textExts } from '@shared/config/constant'
import { IpcChannel } from '@shared/IpcChannel'
import { Button, Tooltip } from 'antd'
import TextArea, { TextAreaRef } from 'antd/es/input/TextArea'
import dayjs from 'dayjs'
import { debounce, isEmpty } from 'lodash'
import { CirclePause, FileSearch, FileText, Upload } from 'lucide-react'
import React, { CSSProperties, FC, useCallback, useEffect, useMemo, useRef, useState } from 'react'
import { useTranslation } from 'react-i18next'
import styled from 'styled-components'

import NarrowLayout from '../Messages/NarrowLayout'
import AttachmentPreview from './AttachmentPreview'
import InputbarTools, { InputbarToolsRef } from './InputbarTools'
import KnowledgeBaseInput from './KnowledgeBaseInput'
import MentionModelsInput from './MentionModelsInput'
import SendMessageButton from './SendMessageButton'
import TokenCount from './TokenCount'

interface Props {
  assistant: Assistant
  topic: Topic
  setActiveTopic: (topic: Topic) => void
}

let _text = ''
let _files: FileType[] = []

const Inputbar: FC<Props> = ({ assistant: _assistant, setActiveTopic, topic }) => {
  const [text, setText] = useState(_text)
  const [inputFocus, setInputFocus] = useState(false)
  const { assistant, addTopic, model, setModel, updateAssistant, updateTopic } = useAssistant(_assistant.id)
  const {
    targetLanguage,
    sendMessageShortcut,
    fontSize,
    pasteLongTextAsFile,
    pasteLongTextThreshold,
    showInputEstimatedTokens,
    autoTranslateWithSpace,
    enableQuickPanelTriggers,
    enableBackspaceDeleteModel,
    enableSpellCheck
  } = useSettings()
  const [expended, setExpend] = useState(false)
  const [estimateTokenCount, setEstimateTokenCount] = useState(0)
  const [contextCount, setContextCount] = useState({ current: 0, max: 0 })
  const textareaRef = useRef<TextAreaRef>(null)
  const [files, setFiles] = useState<FileType[]>(_files)
  const { t } = useTranslation()
  const containerRef = useRef(null)
  const { searching } = useRuntime()
  const { pauseMessages } = useMessageOperations(topic)
  const loading = useTopicLoading(topic)
  const dispatch = useAppDispatch()
  const [spaceClickCount, setSpaceClickCount] = useState(0)
  const spaceClickTimer = useRef<NodeJS.Timeout>(null)
  const [isTranslating, setIsTranslating] = useState(false)
  const [selectedKnowledgeBases, setSelectedKnowledgeBases] = useState<KnowledgeBase[]>([])
  const [mentionedModels, setMentionedModels] = useState<Model[]>([])
  const [isDragging, setIsDragging] = useState(false)
  const [isFileDragging, setIsFileDragging] = useState(false)
  const [textareaHeight, setTextareaHeight] = useState<number>()
  const startDragY = useRef<number>(0)
  const startHeight = useRef<number>(0)
  const currentMessageId = useRef<string>('')
  const { bases: knowledgeBases } = useKnowledgeBases()
  const isMultiSelectMode = useAppSelector((state) => state.runtime.chat.isMultiSelectMode)
  const isVisionAssistant = useMemo(() => isVisionModel(model), [model])
  const isGenerateImageAssistant = useMemo(() => isGenerateImageModel(model), [model])

  const isVisionSupported = useMemo(
    () =>
      (mentionedModels.length > 0 && isVisionModels(mentionedModels)) ||
      (mentionedModels.length === 0 && isVisionAssistant),
    [mentionedModels, isVisionAssistant]
  )

  const isGenerateImageSupported = useMemo(
    () =>
      (mentionedModels.length > 0 && isGenerateImageModels(mentionedModels)) ||
      (mentionedModels.length === 0 && isGenerateImageAssistant),
    [mentionedModels, isGenerateImageAssistant]
  )

  // 仅允许在不含图片文件时mention非视觉模型
  const couldMentionNotVisionModel = useMemo(() => {
    return !files.some((file) => file.type === FileTypes.IMAGE)
  }, [files])

  // 允许在支持视觉或生成图片时添加图片文件
  const couldAddImageFile = useMemo(() => {
    return isVisionSupported || isGenerateImageSupported
  }, [isVisionSupported, isGenerateImageSupported])

  const couldAddTextFile = useMemo(() => {
    return isVisionSupported || (!isVisionSupported && !isGenerateImageSupported)
  }, [isGenerateImageSupported, isVisionSupported])

  const supportedExts = useMemo(() => {
    if (couldAddImageFile && couldAddTextFile) {
      return [...imageExts, ...documentExts, ...textExts]
    } else if (couldAddImageFile) {
      return [...imageExts]
    } else if (couldAddTextFile) {
      return [...documentExts, ...textExts]
    } else {
      return []
    }
  }, [couldAddImageFile, couldAddTextFile])

  const quickPanel = useQuickPanel()

  const showKnowledgeIcon = useSidebarIconShow('knowledge')

  const [tokenCount, setTokenCount] = useState(0)

  const inputbarToolsRef = useRef<InputbarToolsRef>(null)

  // eslint-disable-next-line react-hooks/exhaustive-deps
  const debouncedEstimate = useCallback(
    debounce((newText) => {
      if (showInputEstimatedTokens) {
        const count = estimateTxtTokens(newText) || 0
        setTokenCount(count)
      }
    }, 500),
    [showInputEstimatedTokens]
  )

  useEffect(() => {
    debouncedEstimate(text)
  }, [text, debouncedEstimate])

  const inputTokenCount = showInputEstimatedTokens ? tokenCount : 0

  const newTopicShortcut = useShortcutDisplay('new_topic')
  const cleanTopicShortcut = useShortcutDisplay('clear_topic')
  const inputEmpty = isEmpty(text.trim()) && files.length === 0

  _text = text
  _files = files

  const resizeTextArea = useCallback(
    (force: boolean = false) => {
      const textArea = textareaRef.current?.resizableTextArea?.textArea
      if (textArea) {
        // 如果已经手动设置了高度,则不自动调整
        if (textareaHeight && !force) {
          return
        }
        if (textArea?.scrollHeight) {
          textArea.style.height = Math.min(textArea.scrollHeight, 400) + 'px'
        }
      }
    },
    [textareaHeight]
  )

  const sendMessage = useCallback(async () => {
    if (inputEmpty || loading) {
      return
    }
    if (checkRateLimit(assistant)) {
      return
    }

    Logger.log('[DEBUG] Starting to send message')

    EventEmitter.emit(EVENT_NAMES.SEND_MESSAGE)

    try {
      // Dispatch the sendMessage action with all options
      const uploadedFiles = await FileManager.uploadFiles(files)

      const baseUserMessage: MessageInputBaseParams = { assistant, topic, content: text }
      Logger.log('baseUserMessage', baseUserMessage)

      // getUserMessage()
      if (uploadedFiles) {
        baseUserMessage.files = uploadedFiles
      }

<<<<<<< HEAD
      // reference file
      if (assistant.attachedDocument && !assistant.attachedDocument.disabled) {
        baseUserMessage.files = [...(baseUserMessage.files || []), assistant.attachedDocument]
      }

      if (!isEmpty(topic.attachedPages)) {
        const pageContent =
          topic.attachedPages?.reduce((acc, page) => acc + `\r\nIndex${page.index}: ${page.content}`, '') || ''
        const pagePrompt = REFERENCE_DOCUMENT_PROMPT.replace('{document_content}', pageContent)

        assistant.prompt = assistant.prompt ? `${assistant.prompt}\n${pagePrompt}` : pagePrompt
      }

      if (mentionModels) {
        baseUserMessage.mentions = mentionModels
=======
      if (mentionedModels) {
        baseUserMessage.mentions = mentionedModels
>>>>>>> 915291d7
      }

      const assistantWithTopicPrompt = topic.prompt
        ? { ...assistant, prompt: `${assistant.prompt}\n${topic.prompt}` }
        : assistant

      baseUserMessage.usage = await estimateUserPromptUsage(baseUserMessage)

      const { message, blocks } = getUserMessage(baseUserMessage)

      currentMessageId.current = message.id
      dispatch(_sendMessage(message, blocks, assistantWithTopicPrompt, topic.id))

      // Clear input
      setText('')
      setFiles([])
      setTimeout(() => setText(''), 500)
      setTimeout(() => resizeTextArea(), 0)
      setExpend(false)
    } catch (error) {
      console.error('Failed to send message:', error)
    }
  }, [assistant, dispatch, files, inputEmpty, loading, mentionedModels, resizeTextArea, text, topic])

  const translate = useCallback(async () => {
    if (isTranslating) {
      return
    }

    try {
      setIsTranslating(true)
      const translatedText = await translateText(text, getLanguageByLangcode(targetLanguage))
      translatedText && setText(translatedText)
      setTimeout(() => resizeTextArea(), 0)
    } catch (error) {
      console.error('Translation failed:', error)
    } finally {
      setIsTranslating(false)
    }
  }, [isTranslating, text, targetLanguage, resizeTextArea])

  const openKnowledgeFileList = useCallback(
    (base: KnowledgeBase) => {
      quickPanel.open({
        title: base.name,
        list: base.items
          .filter((file): file is KnowledgeItem => ['file'].includes(file.type))
          .map((file) => {
            const fileContent = file.content as FileType
            return {
              label: fileContent.origin_name || fileContent.name,
              description:
                formatFileSize(fileContent.size) + ' · ' + dayjs(fileContent.created_at).format('YYYY-MM-DD HH:mm'),
              icon: <FileText />,
              isSelected: files.some((f) => f.path === fileContent.path),
              action: async ({ item }) => {
                item.isSelected = !item.isSelected
                if (fileContent.path) {
                  setFiles((prevFiles) => {
                    const fileExists = prevFiles.some((f) => f.path === fileContent.path)
                    if (fileExists) {
                      return prevFiles.filter((f) => f.path !== fileContent.path)
                    } else {
                      return fileContent ? [...prevFiles, fileContent] : prevFiles
                    }
                  })
                }
              }
            }
          }),
        symbol: 'file',
        multiple: true
      })
    },
    [files, quickPanel]
  )

  const openSelectFileMenu = useCallback(() => {
    quickPanel.open({
      title: t('chat.input.upload'),
      list: [
        {
          label: t('chat.input.upload.upload_from_local'),
          description: '',
          icon: <Upload />,
          action: () => {
            inputbarToolsRef.current?.openAttachmentQuickPanel()
          }
        },
        ...knowledgeBases.map((base) => {
          const length = base.items?.filter(
            (item): item is KnowledgeItem => ['file', 'note'].includes(item.type) && typeof item.content !== 'string'
          ).length
          return {
            label: base.name,
            description: `${length} ${t('files.count')}`,
            icon: <FileSearch />,
            disabled: length === 0,
            isMenu: true,
            action: () => openKnowledgeFileList(base)
          }
        })
      ],
      symbol: 'file'
    })
  }, [knowledgeBases, openKnowledgeFileList, quickPanel, t, inputbarToolsRef])

  const handleKeyDown = (event: React.KeyboardEvent<HTMLTextAreaElement>) => {
    // 按下Tab键，自动选中${xxx}
    if (event.key === 'Tab' && inputFocus) {
      event.preventDefault()
      const textArea = textareaRef.current?.resizableTextArea?.textArea
      if (!textArea) return

      const cursorPosition = textArea.selectionStart
      const selectionLength = textArea.selectionEnd - textArea.selectionStart
      const text = textArea.value

      let match = text.slice(cursorPosition + selectionLength).match(/\$\{[^}]+\}/)
      let startIndex: number

      if (!match) {
        match = text.match(/\$\{[^}]+\}/)
        startIndex = match?.index ?? -1
      } else {
        startIndex = cursorPosition + selectionLength + match.index!
      }

      if (startIndex !== -1) {
        const endIndex = startIndex + match![0].length
        textArea.setSelectionRange(startIndex, endIndex)
        return
      }
    }

    if (autoTranslateWithSpace) {
      if (event.key === ' ') {
        setSpaceClickCount((prev) => prev + 1)

        if (spaceClickTimer.current) {
          clearTimeout(spaceClickTimer.current)
        }

        spaceClickTimer.current = setTimeout(() => {
          setSpaceClickCount(0)
        }, 200)

        if (spaceClickCount === 2) {
          Logger.log('Triple space detected - trigger translation')
          setSpaceClickCount(0)
          setIsTranslating(true)
          translate()
          return
        }
      }
    }

    if (expended) {
      if (event.key === 'Escape') {
        return onToggleExpended()
      }
    }

    //to check if the SendMessage key is pressed
    //other keys should be ignored
    const isEnterPressed = event.key === 'Enter' && !event.nativeEvent.isComposing
    if (isEnterPressed) {
      if (quickPanel.isVisible) return event.preventDefault()

      if (isSendMessageKeyPressed(event, sendMessageShortcut)) {
        sendMessage()
        return event.preventDefault()
      } else {
        //shift+enter's default behavior is to add a new line, ignore it
        if (!event.shiftKey) {
          event.preventDefault()

          const textArea = textareaRef.current?.resizableTextArea?.textArea
          if (textArea) {
            const start = textArea.selectionStart
            const end = textArea.selectionEnd
            const text = textArea.value
            const newText = text.substring(0, start) + '\n' + text.substring(end)

            // update text by setState, not directly modify textarea.value
            setText(newText)

            // set cursor position in the next render cycle
            setTimeout(() => {
              textArea.selectionStart = textArea.selectionEnd = start + 1
              onInput() // trigger resizeTextArea
            }, 0)
          }
        }
      }
    }

    if (enableBackspaceDeleteModel && event.key === 'Backspace' && text.trim() === '' && mentionedModels.length > 0) {
      setMentionedModels((prev) => prev.slice(0, -1))
      return event.preventDefault()
    }

    if (enableBackspaceDeleteModel && event.key === 'Backspace' && text.trim() === '' && files.length > 0) {
      setFiles((prev) => prev.slice(0, -1))
      return event.preventDefault()
    }
  }

  const addNewTopic = useCallback(async () => {
    await modelGenerating()

    const topic = getDefaultTopic(assistant.id)
    await db.topics.add({ id: topic.id, messages: [] })

    // Clear previous state
    // Reset to assistant default model
    assistant.defaultModel && setModel(assistant.defaultModel)

    addTopic(topic)
    setActiveTopic(topic)

    setTimeout(() => EventEmitter.emit(EVENT_NAMES.SHOW_TOPIC_SIDEBAR), 0)
  }, [addTopic, assistant, setActiveTopic, setModel])

  const onQuote = useCallback(
    (text: string) => {
      const quotedText = formatQuotedText(text)
      setText((prevText) => {
        const newText = prevText ? `${prevText}\n${quotedText}\n` : `${quotedText}\n`
        setTimeout(() => resizeTextArea(), 0)
        return newText
      })
      textareaRef.current?.focus()
    },
    [resizeTextArea]
  )

  const onPause = async () => {
    await pauseMessages()
  }

  const clearTopic = async () => {
    if (loading) {
      await onPause()
      await delay(1)
    }
    EventEmitter.emit(EVENT_NAMES.CLEAR_MESSAGES)
  }

  const onNewContext = () => {
    if (loading) {
      onPause()
      return
    }
    EventEmitter.emit(EVENT_NAMES.NEW_CONTEXT)
  }

  const onInput = () => !expended && resizeTextArea()

  const onChange = useCallback(
    (e: React.ChangeEvent<HTMLTextAreaElement>) => {
      const newText = e.target.value
      setText(newText)

      const textArea = textareaRef.current?.resizableTextArea?.textArea
      const cursorPosition = textArea?.selectionStart ?? 0
      const lastSymbol = newText[cursorPosition - 1]

      if (enableQuickPanelTriggers && !quickPanel.isVisible && lastSymbol === '/') {
        const quickPanelMenu =
          inputbarToolsRef.current?.getQuickPanelMenu({
            t,
            files,
            couldAddImageFile,
            text: newText,
            openSelectFileMenu,
            translate
          }) || []

        quickPanel.open({
          title: t('settings.quickPanel.title'),
          list: quickPanelMenu,
          symbol: '/'
        })
      }

      if (enableQuickPanelTriggers && !quickPanel.isVisible && lastSymbol === '@') {
        inputbarToolsRef.current?.openMentionModelsPanel()
      }
    },
    [enableQuickPanelTriggers, quickPanel, t, files, couldAddImageFile, openSelectFileMenu, translate]
  )

  const onPaste = useCallback(
    async (event: ClipboardEvent) => {
      return await PasteService.handlePaste(
        event,
        isVisionModel(model),
        isGenerateImageModel(model),
        supportedExts,
        setFiles,
        setText,
        pasteLongTextAsFile,
        pasteLongTextThreshold,
        text,
        resizeTextArea,
        t
      )
    },
    [model, pasteLongTextAsFile, pasteLongTextThreshold, resizeTextArea, supportedExts, t, text]
  )

  const handleDragOver = (e: React.DragEvent<HTMLDivElement>) => {
    e.preventDefault()
    e.stopPropagation()
    setIsFileDragging(true)
  }

  const handleDragEnter = (e: React.DragEvent<HTMLDivElement>) => {
    e.preventDefault()
    e.stopPropagation()
    setIsFileDragging(true)
  }

  const handleDragLeave = (e: React.DragEvent<HTMLDivElement>) => {
    e.preventDefault()
    e.stopPropagation()
    setIsFileDragging(false)
  }

  const handleDrop = useCallback(
    async (e: React.DragEvent<HTMLDivElement>) => {
      e.preventDefault()
      e.stopPropagation()
      setIsFileDragging(false)

      const files = await getFilesFromDropEvent(e).catch((err) => {
        Logger.error('[Inputbar] handleDrop:', err)
        return null
      })

      if (files) {
        let supportedFiles = 0

        files.forEach((file) => {
          if (supportedExts.includes(getFileExtension(file.path))) {
            setFiles((prevFiles) => [...prevFiles, file])
            supportedFiles++
          }
        })

        // 如果有文件，但都不支持
        if (files.length > 0 && supportedFiles === 0) {
          window.message.info({
            key: 'file_not_supported',
            content: t('chat.input.file_not_supported')
          })
        }
      }
    },
    [supportedExts, t]
  )

  const onTranslated = (translatedText: string) => {
    setText(translatedText)
    setTimeout(() => resizeTextArea(), 0)
  }

  const handleDragStart = (e: React.MouseEvent) => {
    e.preventDefault()
    setIsDragging(true)
    startDragY.current = e.clientY
    const textArea = textareaRef.current?.resizableTextArea?.textArea
    if (textArea) {
      startHeight.current = textArea.offsetHeight
    }
  }

  const handleDrag = useCallback(
    (e: MouseEvent) => {
      if (!isDragging) return

      const delta = startDragY.current - e.clientY // 改变计算方向
      const viewportHeight = window.innerHeight
      const maxHeightInPixels = viewportHeight * 0.7

      const newHeight = Math.min(maxHeightInPixels, Math.max(startHeight.current + delta, 30))
      const textArea = textareaRef.current?.resizableTextArea?.textArea

      if (textArea) {
        textArea.style.height = `${newHeight}px`
        setExpend(newHeight == maxHeightInPixels)
        setTextareaHeight(newHeight)
      }
    },
    [isDragging]
  )

  const handleDragEnd = useCallback(() => {
    setIsDragging(false)
  }, [])

  useEffect(() => {
    if (isDragging) {
      document.addEventListener('mousemove', handleDrag)
      document.addEventListener('mouseup', handleDragEnd)
    }
    return () => {
      document.removeEventListener('mousemove', handleDrag)
      document.removeEventListener('mouseup', handleDragEnd)
    }
  }, [isDragging, handleDrag, handleDragEnd])

  // 注册粘贴处理函数并初始化全局监听
  useEffect(() => {
    // 确保全局paste监听器仅初始化一次
    PasteService.init()

    // 注册当前组件的粘贴处理函数
    PasteService.registerHandler('inputbar', onPaste)

    // 卸载时取消注册
    return () => {
      PasteService.unregisterHandler('inputbar')
    }
  }, [onPaste])

  useShortcut('new_topic', () => {
    addNewTopic()
    EventEmitter.emit(EVENT_NAMES.SHOW_TOPIC_SIDEBAR)
    textareaRef.current?.focus()
  })

  useShortcut('clear_topic', clearTopic)

  useEffect(() => {
    const _setEstimateTokenCount = debounce(setEstimateTokenCount, 100, { leading: false, trailing: true })
    const unsubscribes = [
      // EventEmitter.on(EVENT_NAMES.EDIT_MESSAGE, (message: Message) => {
      //   setText(message.content)
      //   textareaRef.current?.focus()
      //   setTimeout(() => resizeTextArea(), 0)
      // }),
      EventEmitter.on(EVENT_NAMES.ESTIMATED_TOKEN_COUNT, ({ tokensCount, contextCount }) => {
        _setEstimateTokenCount(tokensCount)
        setContextCount({ current: contextCount.current, max: contextCount.max }) // 现在contextCount是一个对象而不是单个数值
      }),
      EventEmitter.on(EVENT_NAMES.ADD_NEW_TOPIC, addNewTopic)
    ]

    // 监听引用事件
    const quoteFromAnywhereRemover = window.electron?.ipcRenderer.on(
      IpcChannel.App_QuoteToMain,
      (_, selectedText: string) => onQuote(selectedText)
    )

    return () => {
      unsubscribes.forEach((unsub) => unsub())
      quoteFromAnywhereRemover?.()
    }
  }, [addNewTopic, onQuote])

  useEffect(() => {
    if (!document.querySelector('.topview-fullscreen-container')) {
      textareaRef.current?.focus()
    }
  }, [assistant, topic])

  useEffect(() => {
    setTimeout(() => resizeTextArea(), 0)
    // eslint-disable-next-line react-hooks/exhaustive-deps
  }, [])

  useEffect(() => {
    return () => {
      if (spaceClickTimer.current) {
        clearTimeout(spaceClickTimer.current)
      }
    }
  }, [])

  useEffect(() => {
    const onFocus = () => {
      if (document.activeElement?.closest('.ant-modal')) {
        return
      }

      const lastFocusedComponent = PasteService.getLastFocusedComponent()

      if (!lastFocusedComponent || lastFocusedComponent === 'inputbar') {
        textareaRef.current?.focus()
      }
    }
    window.addEventListener('focus', onFocus)
    return () => window.removeEventListener('focus', onFocus)
  }, [])

  useEffect(() => {
    // if assistant knowledge bases are undefined return []
    setSelectedKnowledgeBases(showKnowledgeIcon ? (assistant.knowledge_bases ?? []) : [])
  }, [assistant.id, assistant.knowledge_bases, showKnowledgeIcon])

  const handleKnowledgeBaseSelect = (bases?: KnowledgeBase[]) => {
    updateAssistant({ ...assistant, knowledge_bases: bases })
    setSelectedKnowledgeBases(bases ?? [])
  }

  const handleRemoveModel = (model: Model) => {
    setMentionedModels(mentionedModels.filter((m) => m.id !== model.id))
  }

  const handleRemoveKnowledgeBase = (knowledgeBase: KnowledgeBase) => {
    const newKnowledgeBases = assistant.knowledge_bases?.filter((kb) => kb.id !== knowledgeBase.id)
    updateAssistant({
      ...assistant,
      knowledge_bases: newKnowledgeBases
    })
    setSelectedKnowledgeBases(newKnowledgeBases ?? [])
  }

  const onEnableGenerateImage = () => {
    updateAssistant({ ...assistant, enableGenerateImage: !assistant.enableGenerateImage })
  }

  useEffect(() => {
    if (!isWebSearchModel(model) && assistant.enableWebSearch) {
      updateAssistant({ ...assistant, enableWebSearch: false })
    }
    if (assistant.webSearchProviderId && !WebSearchService.isWebSearchEnabled(assistant.webSearchProviderId)) {
      updateAssistant({ ...assistant, webSearchProviderId: undefined })
    }
    if (!isGenerateImageModel(model) && assistant.enableGenerateImage) {
      updateAssistant({ ...assistant, enableGenerateImage: false })
    }
    if (isGenerateImageModel(model) && !assistant.enableGenerateImage && !isSupportedDisableGenerationModel(model)) {
      updateAssistant({ ...assistant, enableGenerateImage: true })
    }
  }, [assistant, model, updateAssistant])

  const onMentionModel = useCallback(
    (model: Model) => {
      // 我想应该没有模型是只支持视觉而不支持文本的？
      if (isVisionModel(model) || couldMentionNotVisionModel) {
        setMentionedModels((prev) => {
          const modelId = getModelUniqId(model)
          const exists = prev.some((m) => getModelUniqId(m) === modelId)
          return exists ? prev.filter((m) => getModelUniqId(m) !== modelId) : [...prev, model]
        })
      } else {
        console.error('在已上传图片时，不能添加非视觉模型')
      }
    },
    [couldMentionNotVisionModel]
  )

  const onToggleExpended = () => {
    const currentlyExpanded = expended || !!textareaHeight
    const shouldExpand = !currentlyExpanded
    setExpend(shouldExpand)
    const textArea = textareaRef.current?.resizableTextArea?.textArea
    if (!textArea) return
    if (shouldExpand) {
      textArea.style.height = '70vh'
      setTextareaHeight(window.innerHeight * 0.7)
    } else {
      textArea.style.height = 'auto'
      setTextareaHeight(undefined)
      requestAnimationFrame(() => {
        if (textArea) {
          const contentHeight = textArea.scrollHeight
          textArea.style.height = contentHeight > 400 ? '400px' : `${contentHeight}px`
        }
      })
    }

    textareaRef.current?.focus()
  }

  const isExpended = expended || !!textareaHeight
  const showThinkingButton = isSupportedThinkingTokenModel(model) || isSupportedReasoningEffortModel(model)

  if (isMultiSelectMode) {
    return null
  }

  return (
    <NarrowLayout style={{ width: '100%' }}>
      <Container
        onDragOver={handleDragOver}
        onDrop={handleDrop}
        onDragEnter={handleDragEnter}
        onDragLeave={handleDragLeave}
        className="inputbar">
        <QuickPanelView setInputText={setText} />
        <InputBarContainer
          id="inputbar"
          className={classNames('inputbar-container', inputFocus && 'focus', isFileDragging && 'file-dragging')}
          ref={containerRef}>
          <AttachmentPreview
            assistant={assistant}
            topic={topic}
            setActiveTopic={setActiveTopic}
            updateTopic={updateTopic}
            updateAssistant={updateAssistant}
            files={files}
            setFiles={setFiles}
          />
          {selectedKnowledgeBases.length > 0 && (
            <KnowledgeBaseInput
              selectedKnowledgeBases={selectedKnowledgeBases}
              onRemoveKnowledgeBase={handleRemoveKnowledgeBase}
            />
          )}
          {mentionedModels.length > 0 && (
            <MentionModelsInput selectedModels={mentionedModels} onRemoveModel={handleRemoveModel} />
          )}
          <Textarea
            value={text}
            onChange={onChange}
            onKeyDown={handleKeyDown}
            placeholder={
              isTranslating
                ? t('chat.input.translating')
                : t('chat.input.placeholder', { key: getSendMessageShortcutLabel(sendMessageShortcut) })
            }
            autoFocus
            variant="borderless"
            spellCheck={enableSpellCheck}
            rows={2}
            autoSize={textareaHeight ? false : { minRows: 2, maxRows: 20 }}
            ref={textareaRef}
            style={{
              fontSize,
              minHeight: textareaHeight ? `${textareaHeight}px` : '30px'
            }}
            styles={{ textarea: TextareaStyle }}
            onFocus={(e: React.FocusEvent<HTMLTextAreaElement>) => {
              setInputFocus(true)
              // 记录当前聚焦的组件
              PasteService.setLastFocusedComponent('inputbar')
              if (e.target.value.length === 0) {
                e.target.setSelectionRange(0, 0)
              }
            }}
            onBlur={() => setInputFocus(false)}
            onInput={onInput}
            disabled={searching}
            onPaste={(e) => onPaste(e.nativeEvent)}
            onClick={() => searching && dispatch(setSearching(false))}
          />
          <DragHandle onMouseDown={handleDragStart}>
            <HolderOutlined />
          </DragHandle>
          <Toolbar>
            <InputbarTools
              ref={inputbarToolsRef}
              assistant={assistant}
              model={model}
              files={files}
              extensions={supportedExts}
              setFiles={setFiles}
              showThinkingButton={showThinkingButton}
              showKnowledgeIcon={showKnowledgeIcon}
              selectedKnowledgeBases={selectedKnowledgeBases}
              handleKnowledgeBaseSelect={handleKnowledgeBaseSelect}
              setText={setText}
              resizeTextArea={resizeTextArea}
              mentionModels={mentionedModels}
              onMentionModel={onMentionModel}
              couldMentionNotVisionModel={couldMentionNotVisionModel}
              couldAddImageFile={couldAddImageFile}
              onEnableGenerateImage={onEnableGenerateImage}
              isExpended={isExpended}
              onToggleExpended={onToggleExpended}
              addNewTopic={addNewTopic}
              clearTopic={clearTopic}
              onNewContext={onNewContext}
              newTopicShortcut={newTopicShortcut}
              cleanTopicShortcut={cleanTopicShortcut}
            />
            <ToolbarMenu>
              <TokenCount
                estimateTokenCount={estimateTokenCount}
                inputTokenCount={inputTokenCount}
                contextCount={contextCount}
                ToolbarButton={ToolbarButton}
                onClick={onNewContext}
              />
              <TranslateButton text={text} onTranslated={onTranslated} isLoading={isTranslating} />
              {loading && (
                <Tooltip placement="top" title={t('chat.input.pause')} arrow>
                  <ToolbarButton type="text" onClick={onPause} style={{ marginRight: -2, marginTop: 1 }}>
                    <CirclePause style={{ color: 'var(--color-error)', fontSize: 20 }} />
                  </ToolbarButton>
                </Tooltip>
              )}
              {!loading && <SendMessageButton sendMessage={sendMessage} disabled={loading || inputEmpty} />}
            </ToolbarMenu>
          </Toolbar>
        </InputBarContainer>
      </Container>
    </NarrowLayout>
  )
}

// Add these styled components at the bottom
const DragHandle = styled.div`
  position: absolute;
  top: -3px;
  left: 0;
  right: 0;
  height: 6px;
  display: flex;
  align-items: center;
  justify-content: center;
  cursor: row-resize;
  color: var(--color-icon);
  opacity: 0;
  transition: opacity 0.2s;
  z-index: 1;

  &:hover {
    opacity: 1;
  }

  .anticon {
    transform: rotate(90deg);
    font-size: 14px;
  }
`

const Container = styled.div`
  display: flex;
  flex-direction: column;
  position: relative;
  z-index: 2;
  padding: 0 16px 16px 16px;
`

const InputBarContainer = styled.div`
  border: 0.5px solid var(--color-border);
  transition: all 0.2s ease;
  position: relative;
  border-radius: 15px;
  padding-top: 8px; // 为拖动手柄留出空间
  background-color: var(--color-background-opacity);

  &.file-dragging {
    border: 2px dashed #2ecc71;

    &::before {
      content: '';
      position: absolute;
      top: 0;
      left: 0;
      right: 0;
      bottom: 0;
      background-color: rgba(46, 204, 113, 0.03);
      border-radius: 14px;
      z-index: 5;
      pointer-events: none;
    }
  }
`

const TextareaStyle: CSSProperties = {
  paddingLeft: 0,
  padding: '6px 15px 0px' // 减小顶部padding
}

const Textarea = styled(TextArea)`
  padding: 0;
  border-radius: 0;
  display: flex;
  resize: none !important;
  overflow: auto;
  width: 100%;
  box-sizing: border-box;
  transition: none !important;
  &.ant-input {
    line-height: 1.4;
  }
  &::-webkit-scrollbar {
    width: 3px;
  }
`

const Toolbar = styled.div`
  display: flex;
  flex-direction: row;
  justify-content: space-between;
  padding: 5px 8px;
  height: 40px;
  gap: 16px;
  position: relative;
  z-index: 2;
  flex-shrink: 0;
`

const ToolbarMenu = styled.div`
  display: flex;
  flex-direction: row;
  align-items: center;
  gap: 6px;
`

export const ToolbarButton = styled(Button)`
  width: 30px;
  height: 30px;
  font-size: 16px;
  border-radius: 50%;
  transition: all 0.3s ease;
  color: var(--color-icon);
  display: flex;
  flex-direction: row;
  justify-content: center;
  align-items: center;
  padding: 0;
  &.anticon,
  &.iconfont {
    transition: all 0.3s ease;
    color: var(--color-icon);
  }
  .icon-a-addchat {
    font-size: 18px;
    margin-bottom: -2px;
  }
  &:hover {
    background-color: var(--color-background-soft);
    .anticon,
    .iconfont {
      color: var(--color-text-1);
    }
  }
  &.active {
    background-color: var(--color-primary) !important;
    .anticon,
    .iconfont,
    .chevron-icon {
      color: var(--color-white-soft);
    }
    &:hover {
      background-color: var(--color-primary);
    }
  }
`

export default Inputbar<|MERGE_RESOLUTION|>--- conflicted
+++ resolved
@@ -222,7 +222,6 @@
         baseUserMessage.files = uploadedFiles
       }
 
-<<<<<<< HEAD
       // reference file
       if (assistant.attachedDocument && !assistant.attachedDocument.disabled) {
         baseUserMessage.files = [...(baseUserMessage.files || []), assistant.attachedDocument]
@@ -236,12 +235,8 @@
         assistant.prompt = assistant.prompt ? `${assistant.prompt}\n${pagePrompt}` : pagePrompt
       }
 
-      if (mentionModels) {
-        baseUserMessage.mentions = mentionModels
-=======
       if (mentionedModels) {
         baseUserMessage.mentions = mentionedModels
->>>>>>> 915291d7
       }
 
       const assistantWithTopicPrompt = topic.prompt

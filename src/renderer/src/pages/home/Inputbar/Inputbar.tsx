--- conflicted
+++ resolved
@@ -604,7 +604,6 @@
     setMentionModels(mentionModels.filter((m) => m.id !== model.id))
   }
 
-<<<<<<< HEAD
   const handleSelect = (e: React.SyntheticEvent<HTMLTextAreaElement>) => {
     const textArea = e.target as HTMLTextAreaElement
     const isAllSelected = textArea.selectionStart === 0 && textArea.selectionEnd === textArea.value.length
@@ -617,7 +616,6 @@
     }
   }
 
-=======
   const onEnableWebSearch = () => {
     if (!isWebSearchModel(model)) {
       if (!WebSearchService.isWebSearchEnabled()) {
@@ -643,7 +641,6 @@
     }
   }, [assistant, model, updateAssistant])
 
->>>>>>> 62d96933
   return (
     <Container onDragOver={handleDragOver} onDrop={handleDrop} className="inputbar">
       <NarrowLayout style={{ width: '100%' }}>

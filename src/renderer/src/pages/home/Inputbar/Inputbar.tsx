--- conflicted
+++ resolved
@@ -17,14 +17,8 @@
 import db from '@renderer/databases'
 import { useAssistant } from '@renderer/hooks/useAssistant'
 import { useMessageOperations, useTopicLoading } from '@renderer/hooks/useMessageOperations'
-<<<<<<< HEAD
 import { modelGenerating } from '@renderer/hooks/useModel'
-import { useShortcut, useShortcutDisplay } from '@renderer/hooks/useShortcuts'
-=======
-import { modelGenerating, useRuntime } from '@renderer/hooks/useRuntime'
-import { useSettings } from '@renderer/hooks/useSettings'
 import { useShortcut } from '@renderer/hooks/useShortcuts'
->>>>>>> 1a5138c5
 import { useSidebarIconShow } from '@renderer/hooks/useSidebarIcon'
 import { useTimer } from '@renderer/hooks/useTimer'
 import useTranslate from '@renderer/hooks/useTranslate'
@@ -115,12 +109,7 @@
   const [textareaHeight, setTextareaHeight] = useState<number>()
   const startDragY = useRef<number>(0)
   const startHeight = useRef<number>(0)
-<<<<<<< HEAD
-  const { bases: knowledgeBases } = useKnowledgeBases()
   const [isMultiSelectMode] = useCache('chat.multi_select_mode')
-=======
-  const isMultiSelectMode = useAppSelector((state) => state.runtime.chat.isMultiSelectMode)
->>>>>>> 1a5138c5
   const isVisionAssistant = useMemo(() => isVisionModel(model), [model])
   const isGenerateImageAssistant = useMemo(() => isGenerateImageModel(model), [model])
   const { setTimeoutTimer } = useTimer()

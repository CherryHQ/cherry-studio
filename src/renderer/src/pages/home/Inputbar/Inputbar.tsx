import { HolderOutlined } from '@ant-design/icons'
import { loggerService } from '@logger'
import { QuickPanelView, useQuickPanel } from '@renderer/components/QuickPanel'
import TranslateButton from '@renderer/components/TranslateButton'
import {
  isGenerateImageModel,
  isGenerateImageModels,
  isMandatoryWebSearchModel,
  isSupportedDisableGenerationModel,
  isSupportedReasoningEffortModel,
  isSupportedThinkingTokenModel,
  isVisionModel,
  isVisionModels,
  isWebSearchModel
} from '@renderer/config/models'
import db from '@renderer/databases'
import { useAssistant } from '@renderer/hooks/useAssistant'
import { useKnowledgeBases } from '@renderer/hooks/useKnowledge'
import { useMessageOperations, useTopicLoading } from '@renderer/hooks/useMessageOperations'
import { modelGenerating, useRuntime } from '@renderer/hooks/useRuntime'
import { useSettings } from '@renderer/hooks/useSettings'
import { useShortcut, useShortcutDisplay } from '@renderer/hooks/useShortcuts'
import { useSidebarIconShow } from '@renderer/hooks/useSidebarIcon'
import { useTimer } from '@renderer/hooks/useTimer'
import useTranslate from '@renderer/hooks/useTranslate'
import { getDefaultTopic } from '@renderer/services/AssistantService'
import { EVENT_NAMES, EventEmitter } from '@renderer/services/EventService'
import FileManager from '@renderer/services/FileManager'
import { checkRateLimit, getUserMessage } from '@renderer/services/MessagesService'
import { getModelUniqId } from '@renderer/services/ModelService'
import PasteService from '@renderer/services/PasteService'
import { spanManagerService } from '@renderer/services/SpanManagerService'
import { estimateTextTokens as estimateTxtTokens, estimateUserPromptUsage } from '@renderer/services/TokenService'
import { translateText } from '@renderer/services/TranslateService'
import WebSearchService from '@renderer/services/WebSearchService'
import { useAppDispatch, useAppSelector } from '@renderer/store'
import { setSearching } from '@renderer/store/runtime'
import { sendMessage as _sendMessage } from '@renderer/store/thunk/messageThunk'
import { Assistant, FileType, FileTypes, KnowledgeBase, KnowledgeItem, Model, Topic } from '@renderer/types'
import type { MessageInputBaseParams } from '@renderer/types/newMessage'
import { classNames, delay, filterSupportedFiles, formatFileSize } from '@renderer/utils'
import { formatQuotedText } from '@renderer/utils/formats'
import {
  getFilesFromDropEvent,
  getSendMessageShortcutLabel,
  getTextFromDropEvent,
  isSendMessageKeyPressed
} from '@renderer/utils/input'
<<<<<<< HEAD
import { isSupportedToolUse } from '@renderer/utils/mcp-tools'
import { getLanguageByLangcode } from '@renderer/utils/translate'
=======
>>>>>>> 69252f61
import { documentExts, imageExts, textExts } from '@shared/config/constant'
import { IpcChannel } from '@shared/IpcChannel'
import { Button, Tooltip } from 'antd'
import TextArea, { TextAreaRef } from 'antd/es/input/TextArea'
import dayjs from 'dayjs'
import { debounce, isEmpty } from 'lodash'
import { CirclePause, FileSearch, FileText, Upload } from 'lucide-react'
import React, { CSSProperties, FC, useCallback, useEffect, useMemo, useRef, useState } from 'react'
import { useTranslation } from 'react-i18next'
import styled from 'styled-components'

import NarrowLayout from '../Messages/NarrowLayout'
import AttachmentPreview from './AttachmentPreview'
import InputbarTools, { InputbarToolsRef } from './InputbarTools'
import SendMessageButton from './SendMessageButton'
import TokenCount from './TokenCount'

const logger = loggerService.withContext('Inputbar')

interface Props {
  assistant: Assistant
  setActiveTopic: (topic: Topic) => void
  topic: Topic
}

let _text = ''
let _files: FileType[] = []

const Inputbar: FC<Props> = ({ assistant: _assistant, setActiveTopic, topic }) => {
  const [text, setText] = useState(_text)
  const [inputFocus, setInputFocus] = useState(false)
  const { assistant, addTopic, model, setModel, updateAssistant } = useAssistant(_assistant.id)
  const {
    targetLanguage,
    sendMessageShortcut,
    fontSize,
    pasteLongTextAsFile,
    pasteLongTextThreshold,
    showInputEstimatedTokens,
    autoTranslateWithSpace,
    enableQuickPanelTriggers,
    enableSpellCheck
  } = useSettings()
  const [expanded, setExpand] = useState(false)
  const [estimateTokenCount, setEstimateTokenCount] = useState(0)
  const [contextCount, setContextCount] = useState({ current: 0, max: 0 })
  const textareaRef = useRef<TextAreaRef>(null)
  const [files, setFiles] = useState<FileType[]>(_files)
  const { t } = useTranslation()
  const { getLanguageByLangcode } = useTranslate()
  const containerRef = useRef(null)
  const { searching } = useRuntime()
  const { pauseMessages } = useMessageOperations(topic)
  const loading = useTopicLoading(topic)
  const dispatch = useAppDispatch()
  const [spaceClickCount, setSpaceClickCount] = useState(0)
  const spaceClickTimer = useRef<NodeJS.Timeout>(null)
  const [isTranslating, setIsTranslating] = useState(false)
  const [selectedKnowledgeBases, setSelectedKnowledgeBases] = useState<KnowledgeBase[]>([])
  const [mentionedModels, setMentionedModels] = useState<Model[]>([])
  const [isDragging, setIsDragging] = useState(false)
  const [isFileDragging, setIsFileDragging] = useState(false)
  const [textareaHeight, setTextareaHeight] = useState<number>()
  const startDragY = useRef<number>(0)
  const startHeight = useRef<number>(0)
  const { bases: knowledgeBases } = useKnowledgeBases()
  const isMultiSelectMode = useAppSelector((state) => state.runtime.chat.isMultiSelectMode)
  const isVisionAssistant = useMemo(() => isVisionModel(model), [model])
  const isGenerateImageAssistant = useMemo(() => isGenerateImageModel(model), [model])
  const { setTimeoutTimer } = useTimer()

  const isVisionSupported = useMemo(
    () =>
      (mentionedModels.length > 0 && isVisionModels(mentionedModels)) ||
      (mentionedModels.length === 0 && isVisionAssistant),
    [mentionedModels, isVisionAssistant]
  )

  const isGenerateImageSupported = useMemo(
    () =>
      (mentionedModels.length > 0 && isGenerateImageModels(mentionedModels)) ||
      (mentionedModels.length === 0 && isGenerateImageAssistant),
    [mentionedModels, isGenerateImageAssistant]
  )

  // 仅允许在不含图片文件时mention非视觉模型
  const couldMentionNotVisionModel = useMemo(() => {
    return !files.some((file) => file.type === FileTypes.IMAGE)
  }, [files])

  // 允许在支持视觉或生成图片时添加图片文件
  const couldAddImageFile = useMemo(() => {
    return isVisionSupported || isGenerateImageSupported
  }, [isVisionSupported, isGenerateImageSupported])

  const couldAddTextFile = useMemo(() => {
    return isVisionSupported || (!isVisionSupported && !isGenerateImageSupported)
  }, [isGenerateImageSupported, isVisionSupported])

  const supportedExts = useMemo(() => {
    if (couldAddImageFile && couldAddTextFile) {
      return [...imageExts, ...documentExts, ...textExts]
    } else if (couldAddImageFile) {
      return [...imageExts]
    } else if (couldAddTextFile) {
      return [...documentExts, ...textExts]
    } else {
      return []
    }
  }, [couldAddImageFile, couldAddTextFile])

  const quickPanel = useQuickPanel()

  const showKnowledgeIcon = useSidebarIconShow('knowledge')

  const [tokenCount, setTokenCount] = useState(0)

  const inputbarToolsRef = useRef<InputbarToolsRef>(null)

  // eslint-disable-next-line react-hooks/exhaustive-deps
  const debouncedEstimate = useCallback(
    debounce((newText) => {
      if (showInputEstimatedTokens) {
        const count = estimateTxtTokens(newText) || 0
        setTokenCount(count)
      }
    }, 500),
    [showInputEstimatedTokens]
  )

  useEffect(() => {
    debouncedEstimate(text)
  }, [text, debouncedEstimate])

  const inputTokenCount = showInputEstimatedTokens ? tokenCount : 0

  const newTopicShortcut = useShortcutDisplay('new_topic')
  const cleanTopicShortcut = useShortcutDisplay('clear_topic')
  const inputEmpty = isEmpty(text.trim()) && files.length === 0

  _text = text
  _files = files

  const focusTextarea = useCallback(() => {
    textareaRef.current?.focus()
  }, [])

  const resizeTextArea = useCallback(
    (force: boolean = false) => {
      const textArea = textareaRef.current?.resizableTextArea?.textArea
      if (textArea) {
        // 如果已经手动设置了高度,则不自动调整
        if (textareaHeight && !force) {
          return
        }
        if (textArea?.scrollHeight) {
          textArea.style.height = Math.min(textArea.scrollHeight, 400) + 'px'
        }
      }
    },
    [textareaHeight]
  )

  const sendMessage = useCallback(async () => {
    if (inputEmpty || loading) {
      return
    }
    if (checkRateLimit(assistant)) {
      return
    }

    logger.info('Starting to send message')

    const parent = spanManagerService.startTrace(
      { topicId: topic.id, name: 'sendMessage', inputs: text },
      mentionedModels && mentionedModels.length > 0 ? mentionedModels : [assistant.model]
    )
    EventEmitter.emit(EVENT_NAMES.SEND_MESSAGE, { topicId: topic.id, traceId: parent?.spanContext().traceId })

    try {
      // Dispatch the sendMessage action with all options
      const uploadedFiles = await FileManager.uploadFiles(files)

      const baseUserMessage: MessageInputBaseParams = { assistant, topic, content: text }

      // getUserMessage()
      if (uploadedFiles) {
        baseUserMessage.files = uploadedFiles
      }

      if (mentionedModels) {
        baseUserMessage.mentions = mentionedModels
      }

      baseUserMessage.usage = await estimateUserPromptUsage(baseUserMessage)

      const { message, blocks } = getUserMessage(baseUserMessage)
      message.traceId = parent?.spanContext().traceId

      dispatch(_sendMessage(message, blocks, assistant, topic.id))

      // Clear input
      setText('')
      setFiles([])
      setTimeoutTimer('sendMessage_1', () => setText(''), 500)
      setTimeoutTimer('sendMessage_2', () => resizeTextArea(true), 0)
      setExpand(false)
    } catch (error) {
      logger.warn('Failed to send message:', error as Error)
      parent?.recordException(error as Error)
    }
  }, [assistant, dispatch, files, inputEmpty, loading, mentionedModels, resizeTextArea, setTimeoutTimer, text, topic])

  const translate = useCallback(async () => {
    if (isTranslating) {
      return
    }

    try {
      setIsTranslating(true)
      const translatedText = await translateText(text, getLanguageByLangcode(targetLanguage))
      translatedText && setText(translatedText)
      setTimeoutTimer('translate', () => resizeTextArea(), 0)
    } catch (error) {
      logger.warn('Translation failed:', error as Error)
    } finally {
      setIsTranslating(false)
    }
  }, [isTranslating, text, getLanguageByLangcode, targetLanguage, setTimeoutTimer, resizeTextArea])

  const openKnowledgeFileList = useCallback(
    (base: KnowledgeBase) => {
      quickPanel.open({
        title: base.name,
        list: base.items
          .filter((file): file is KnowledgeItem => ['file'].includes(file.type))
          .map((file) => {
            const fileContent = file.content as FileType
            return {
              label: fileContent.origin_name || fileContent.name,
              description:
                formatFileSize(fileContent.size) + ' · ' + dayjs(fileContent.created_at).format('YYYY-MM-DD HH:mm'),
              icon: <FileText />,
              isSelected: files.some((f) => f.path === fileContent.path),
              action: async ({ item }) => {
                item.isSelected = !item.isSelected
                if (fileContent.path) {
                  setFiles((prevFiles) => {
                    const fileExists = prevFiles.some((f) => f.path === fileContent.path)
                    if (fileExists) {
                      return prevFiles.filter((f) => f.path !== fileContent.path)
                    } else {
                      return fileContent ? [...prevFiles, fileContent] : prevFiles
                    }
                  })
                }
              }
            }
          }),
        symbol: 'file',
        multiple: true
      })
    },
    [files, quickPanel]
  )

  const openSelectFileMenu = useCallback(() => {
    quickPanel.open({
      title: t('chat.input.upload.label'),
      list: [
        {
          label: t('chat.input.upload.upload_from_local'),
          description: '',
          icon: <Upload />,
          action: () => {
            inputbarToolsRef.current?.openAttachmentQuickPanel()
          }
        },
        ...knowledgeBases.map((base) => {
          const length = base.items?.filter(
            (item): item is KnowledgeItem => ['file', 'note'].includes(item.type) && typeof item.content !== 'string'
          ).length
          return {
            label: base.name,
            description: `${length} ${t('files.count')}`,
            icon: <FileSearch />,
            disabled: length === 0,
            isMenu: true,
            action: () => openKnowledgeFileList(base)
          }
        })
      ],
      symbol: 'file'
    })
  }, [knowledgeBases, openKnowledgeFileList, quickPanel, t, inputbarToolsRef])

  const handleKeyDown = (event: React.KeyboardEvent<HTMLTextAreaElement>) => {
    // 按下Tab键，自动选中${xxx}
    if (event.key === 'Tab' && inputFocus) {
      event.preventDefault()
      const textArea = textareaRef.current?.resizableTextArea?.textArea
      if (!textArea) return

      const cursorPosition = textArea.selectionStart
      const selectionLength = textArea.selectionEnd - textArea.selectionStart
      const text = textArea.value

      let match = text.slice(cursorPosition + selectionLength).match(/\$\{[^}]+\}/)
      let startIndex: number

      if (!match) {
        match = text.match(/\$\{[^}]+\}/)
        startIndex = match?.index ?? -1
      } else {
        startIndex = cursorPosition + selectionLength + match.index!
      }

      if (startIndex !== -1) {
        const endIndex = startIndex + match![0].length
        textArea.setSelectionRange(startIndex, endIndex)
        return
      }
    }

    if (autoTranslateWithSpace) {
      if (event.key === ' ') {
        setSpaceClickCount((prev) => prev + 1)

        if (spaceClickTimer.current) {
          clearTimeout(spaceClickTimer.current)
        }

        spaceClickTimer.current = setTimeout(() => {
          setSpaceClickCount(0)
        }, 200)

        if (spaceClickCount === 2) {
          logger.info('Triple space detected - trigger translation')
          setSpaceClickCount(0)
          setIsTranslating(true)
          translate()
          return
        }
      }
    }

    if (expanded) {
      if (event.key === 'Escape') {
        event.stopPropagation()
        return onToggleExpanded()
      }
    }

    //to check if the SendMessage key is pressed
    //other keys should be ignored
    const isEnterPressed = event.key === 'Enter' && !event.nativeEvent.isComposing
    if (isEnterPressed) {
      if (quickPanel.isVisible) return event.preventDefault()

      if (isSendMessageKeyPressed(event, sendMessageShortcut)) {
        sendMessage()
        return event.preventDefault()
      } else {
        //shift+enter's default behavior is to add a new line, ignore it
        if (!event.shiftKey) {
          event.preventDefault()

          const textArea = textareaRef.current?.resizableTextArea?.textArea
          if (textArea) {
            const start = textArea.selectionStart
            const end = textArea.selectionEnd
            const text = textArea.value
            const newText = text.substring(0, start) + '\n' + text.substring(end)

            // update text by setState, not directly modify textarea.value
            setText(newText)

            // set cursor position in the next render cycle
            setTimeoutTimer(
              'handleKeyDown',
              () => {
                textArea.selectionStart = textArea.selectionEnd = start + 1
                onInput() // trigger resizeTextArea
              },
              0
            )
          }
        }
      }
    }

    if (event.key === 'Backspace' && text.trim() === '' && files.length > 0) {
      setFiles((prev) => prev.slice(0, -1))
      return event.preventDefault()
    }
  }

  const addNewTopic = useCallback(async () => {
    await modelGenerating()

    const topic = getDefaultTopic(assistant.id)

    await db.topics.add({ id: topic.id, messages: [] })

    // Clear previous state
    // Reset to assistant default model
    assistant.defaultModel && setModel(assistant.defaultModel)

    addTopic(topic)
    setActiveTopic(topic)

    setTimeoutTimer('addNewTopic', () => EventEmitter.emit(EVENT_NAMES.SHOW_TOPIC_SIDEBAR), 0)
  }, [addTopic, assistant.defaultModel, assistant.id, setActiveTopic, setModel, setTimeoutTimer])

  const onQuote = useCallback(
    (text: string) => {
      const quotedText = formatQuotedText(text)
      setText((prevText) => {
        const newText = prevText ? `${prevText}\n${quotedText}\n` : `${quotedText}\n`
        setTimeoutTimer('onQuote', () => resizeTextArea(), 0)
        return newText
      })
      focusTextarea()
    },
    [focusTextarea, setTimeoutTimer, resizeTextArea]
  )

  const onPause = async () => {
    await pauseMessages()
  }

  const clearTopic = async () => {
    if (loading) {
      await onPause()
      await delay(1)
    }
    EventEmitter.emit(EVENT_NAMES.CLEAR_MESSAGES, topic)
    focusTextarea()
  }

  const onNewContext = () => {
    if (loading) {
      onPause()
      return
    }
    EventEmitter.emit(EVENT_NAMES.NEW_CONTEXT)
  }

  const onInput = () => !expanded && resizeTextArea()

  const onChange = useCallback(
    (e: React.ChangeEvent<HTMLTextAreaElement>) => {
      const newText = e.target.value
      setText(newText)

      const textArea = textareaRef.current?.resizableTextArea?.textArea
      const cursorPosition = textArea?.selectionStart ?? 0
      const lastSymbol = newText[cursorPosition - 1]

      // 触发符号为 '/'：若当前未打开或符号不同，则切换/打开
      if (enableQuickPanelTriggers && lastSymbol === '/') {
        if (quickPanel.isVisible && quickPanel.symbol !== '/') {
          quickPanel.close('switch-symbol')
        }
        if (!quickPanel.isVisible || quickPanel.symbol !== '/') {
          const quickPanelMenu =
            inputbarToolsRef.current?.getQuickPanelMenu({
              t,
              files,
              couldAddImageFile,
              text: newText,
              openSelectFileMenu,
              translate
            }) || []

          quickPanel.open({
            title: t('settings.quickPanel.title'),
            list: quickPanelMenu,
            symbol: '/'
          })
        }
      }

      // 触发符号为 '@'：若当前未打开或符号不同，则切换/打开
      if (enableQuickPanelTriggers && lastSymbol === '@') {
        if (quickPanel.isVisible && quickPanel.symbol !== '@') {
          quickPanel.close('switch-symbol')
        }
        if (!quickPanel.isVisible || quickPanel.symbol !== '@') {
          inputbarToolsRef.current?.openMentionModelsPanel({
            type: 'input',
            position: cursorPosition - 1,
            originalText: newText
          })
        }
      }
    },
    [enableQuickPanelTriggers, quickPanel, t, files, couldAddImageFile, openSelectFileMenu, translate]
  )

  const onPaste = useCallback(
    async (event: ClipboardEvent) => {
      return await PasteService.handlePaste(
        event,
        supportedExts,
        setFiles,
        setText,
        pasteLongTextAsFile,
        pasteLongTextThreshold,
        text,
        resizeTextArea,
        t
      )
    },
    [pasteLongTextAsFile, pasteLongTextThreshold, resizeTextArea, supportedExts, t, text]
  )

  const handleDragOver = (e: React.DragEvent<HTMLDivElement>) => {
    e.preventDefault()
    e.stopPropagation()
    setIsFileDragging(true)
  }

  const handleDragEnter = (e: React.DragEvent<HTMLDivElement>) => {
    e.preventDefault()
    e.stopPropagation()
    setIsFileDragging(true)
  }

  const handleDragLeave = (e: React.DragEvent<HTMLDivElement>) => {
    e.preventDefault()
    e.stopPropagation()
    setIsFileDragging(false)
  }

  const handleDrop = useCallback(
    async (e: React.DragEvent<HTMLDivElement>) => {
      e.preventDefault()
      e.stopPropagation()
      setIsFileDragging(false)

      const data = await getTextFromDropEvent(e)

      setText(text + data)

      const droppedFiles = await getFilesFromDropEvent(e).catch((err) => {
        logger.error('handleDrop:', err)
        return null
      })

      if (droppedFiles) {
        const supportedFiles = await filterSupportedFiles(droppedFiles, supportedExts)
        supportedFiles.length > 0 && setFiles((prevFiles) => [...prevFiles, ...supportedFiles])
        if (droppedFiles.length > 0 && supportedFiles.length !== droppedFiles.length) {
          window.message.info({
            key: 'file_not_supported',
            content: t('chat.input.file_not_supported_count', {
              count: droppedFiles.length - supportedFiles.length
            })
          })
        }
      }
    },
    [supportedExts, t, text]
  )

  const onTranslated = (translatedText: string) => {
    setText(translatedText)
    setTimeoutTimer('onTranslated', () => resizeTextArea(), 0)
  }

  const handleDragStart = (e: React.MouseEvent) => {
    e.preventDefault()
    setIsDragging(true)
    startDragY.current = e.clientY
    const textArea = textareaRef.current?.resizableTextArea?.textArea
    if (textArea) {
      startHeight.current = textArea.offsetHeight
    }
  }

  const handleDrag = useCallback(
    (e: MouseEvent) => {
      if (!isDragging) return

      const delta = startDragY.current - e.clientY // 改变计算方向
      const viewportHeight = window.innerHeight
      const maxHeightInPixels = viewportHeight * 0.7

      const newHeight = Math.min(maxHeightInPixels, Math.max(startHeight.current + delta, 30))
      const textArea = textareaRef.current?.resizableTextArea?.textArea

      if (textArea) {
        textArea.style.height = `${newHeight}px`
        setExpand(newHeight == maxHeightInPixels)
        setTextareaHeight(newHeight)
      }
    },
    [isDragging]
  )

  const handleDragEnd = useCallback(() => {
    setIsDragging(false)
  }, [])

  useEffect(() => {
    if (isDragging) {
      document.addEventListener('mousemove', handleDrag)
      document.addEventListener('mouseup', handleDragEnd)
    }
    return () => {
      document.removeEventListener('mousemove', handleDrag)
      document.removeEventListener('mouseup', handleDragEnd)
    }
  }, [isDragging, handleDrag, handleDragEnd])

  // 注册粘贴处理函数并初始化全局监听
  useEffect(() => {
    // 确保全局paste监听器仅初始化一次
    PasteService.init()

    // 注册当前组件的粘贴处理函数
    PasteService.registerHandler('inputbar', onPaste)

    // 卸载时取消注册
    return () => {
      PasteService.unregisterHandler('inputbar')
    }
  }, [onPaste])

  useShortcut('new_topic', () => {
    addNewTopic()
    EventEmitter.emit(EVENT_NAMES.SHOW_TOPIC_SIDEBAR)
    focusTextarea()
  })

  useShortcut('clear_topic', clearTopic)

  useEffect(() => {
    const _setEstimateTokenCount = debounce(setEstimateTokenCount, 100, { leading: false, trailing: true })
    const unsubscribes = [
      // EventEmitter.on(EVENT_NAMES.EDIT_MESSAGE, (message: Message) => {
      //   setText(message.content)
      //   textareaRef.current?.focus()
      //   setTimeout(() => resizeTextArea(), 0)
      // }),
      EventEmitter.on(EVENT_NAMES.ESTIMATED_TOKEN_COUNT, ({ tokensCount, contextCount }) => {
        _setEstimateTokenCount(tokensCount)
        setContextCount({ current: contextCount.current, max: contextCount.max }) // 现在contextCount是一个对象而不是单个数值
      }),
      EventEmitter.on(EVENT_NAMES.ADD_NEW_TOPIC, addNewTopic)
    ]

    // 监听引用事件
    const quoteFromAnywhereRemover = window.electron?.ipcRenderer.on(
      IpcChannel.App_QuoteToMain,
      (_, selectedText: string) => onQuote(selectedText)
    )

    return () => {
      unsubscribes.forEach((unsub) => unsub())
      quoteFromAnywhereRemover?.()
    }
  }, [addNewTopic, onQuote])

  useEffect(() => {
    if (!document.querySelector('.topview-fullscreen-container')) {
      focusTextarea()
    }
  }, [
    topic.id,
    assistant.mcpServers,
    assistant.knowledge_bases,
    assistant.enableWebSearch,
    assistant.webSearchProviderId,
    mentionedModels,
    focusTextarea
  ])

  useEffect(() => {
    const timerId = requestAnimationFrame(() => resizeTextArea())
    return () => cancelAnimationFrame(timerId)
    // eslint-disable-next-line react-hooks/exhaustive-deps
  }, [])

  useEffect(() => {
    return () => {
      if (spaceClickTimer.current) {
        clearTimeout(spaceClickTimer.current)
      }
    }
  }, [])

  useEffect(() => {
    const onFocus = () => {
      if (document.activeElement?.closest('.ant-modal')) {
        return
      }

      const lastFocusedComponent = PasteService.getLastFocusedComponent()

      if (!lastFocusedComponent || lastFocusedComponent === 'inputbar') {
        focusTextarea()
      }
    }
    window.addEventListener('focus', onFocus)
    return () => window.removeEventListener('focus', onFocus)
  }, [focusTextarea])

  useEffect(() => {
    // if assistant knowledge bases are undefined return []
    setSelectedKnowledgeBases(showKnowledgeIcon ? (assistant.knowledge_bases ?? []) : [])
  }, [assistant.id, assistant.knowledge_bases, showKnowledgeIcon])

  const handleKnowledgeBaseSelect = (bases?: KnowledgeBase[]) => {
    updateAssistant({ ...assistant, knowledge_bases: bases })
    setSelectedKnowledgeBases(bases ?? [])
  }

  const onEnableGenerateImage = () => {
    updateAssistant({ ...assistant, enableGenerateImage: !assistant.enableGenerateImage })
  }

  useEffect(() => {
    if (!isWebSearchModel(model) && assistant.enableWebSearch) {
      updateAssistant({ ...assistant, enableWebSearch: false })
    }
    if (
      assistant.webSearchProviderId &&
      (!WebSearchService.isWebSearchEnabled(assistant.webSearchProviderId) || isMandatoryWebSearchModel(model))
    ) {
      updateAssistant({ ...assistant, webSearchProviderId: undefined })
    }
    if (!isGenerateImageModel(model) && assistant.enableGenerateImage) {
      updateAssistant({ ...assistant, enableGenerateImage: false })
    }
    if (isGenerateImageModel(model) && !assistant.enableGenerateImage && !isSupportedDisableGenerationModel(model)) {
      updateAssistant({ ...assistant, enableGenerateImage: true })
    }
  }, [assistant, model, updateAssistant])

  const onMentionModel = useCallback(
    (model: Model) => {
      // 我想应该没有模型是只支持视觉而不支持文本的？
      if (isVisionModel(model) || couldMentionNotVisionModel) {
        setMentionedModels((prev) => {
          const modelId = getModelUniqId(model)
          const exists = prev.some((m) => getModelUniqId(m) === modelId)
          return exists ? prev.filter((m) => getModelUniqId(m) !== modelId) : [...prev, model]
        })
      } else {
        logger.error('Cannot add non-vision model when images are uploaded')
      }
    },
    [couldMentionNotVisionModel]
  )

  const onClearMentionModels = useCallback(() => setMentionedModels([]), [setMentionedModels])

  const onToggleExpanded = () => {
    const currentlyExpanded = expanded || !!textareaHeight
    const shouldExpand = !currentlyExpanded
    setExpand(shouldExpand)
    const textArea = textareaRef.current?.resizableTextArea?.textArea
    if (!textArea) return
    if (shouldExpand) {
      textArea.style.height = '70vh'
      setTextareaHeight(window.innerHeight * 0.7)
    } else {
      textArea.style.height = 'auto'
      setTextareaHeight(undefined)
      requestAnimationFrame(() => {
        if (textArea) {
          const contentHeight = textArea.scrollHeight
          textArea.style.height = contentHeight > 400 ? '400px' : `${contentHeight}px`
        }
      })
    }

    focusTextarea()
  }

  const isExpanded = expanded || !!textareaHeight
  const showThinkingButton = isSupportedThinkingTokenModel(model) || isSupportedReasoningEffortModel(model)
  const showMcpTools = isSupportedToolUse(assistant)

  if (isMultiSelectMode) {
    return null
  }

  return (
    <NarrowLayout style={{ width: '100%' }}>
      <Container
        onDragOver={handleDragOver}
        onDrop={handleDrop}
        onDragEnter={handleDragEnter}
        onDragLeave={handleDragLeave}
        className="inputbar">
        <QuickPanelView setInputText={setText} />
        <InputBarContainer
          id="inputbar"
          className={classNames('inputbar-container', inputFocus && 'focus', isFileDragging && 'file-dragging')}
          ref={containerRef}>
          {files.length > 0 && <AttachmentPreview files={files} setFiles={setFiles} />}
          <Textarea
            value={text}
            onChange={onChange}
            onKeyDown={handleKeyDown}
            placeholder={
              isTranslating
                ? t('chat.input.translating')
                : t('chat.input.placeholder', { key: getSendMessageShortcutLabel(sendMessageShortcut) })
            }
            autoFocus
            variant="borderless"
            spellCheck={enableSpellCheck}
            rows={2}
            autoSize={textareaHeight ? false : { minRows: 2, maxRows: 20 }}
            ref={textareaRef}
            style={{
              fontSize,
              minHeight: textareaHeight ? `${textareaHeight}px` : '30px'
            }}
            styles={{ textarea: TextareaStyle }}
            onFocus={(e: React.FocusEvent<HTMLTextAreaElement>) => {
              setInputFocus(true)
              // 记录当前聚焦的组件
              PasteService.setLastFocusedComponent('inputbar')
              if (e.target.value.length === 0) {
                e.target.setSelectionRange(0, 0)
              }
            }}
            onBlur={() => setInputFocus(false)}
            onInput={onInput}
            disabled={searching}
            onPaste={(e) => onPaste(e.nativeEvent)}
            onClick={() => {
              searching && dispatch(setSearching(false))
              quickPanel.close()
            }}
          />
          <DragHandle onMouseDown={handleDragStart}>
            <HolderOutlined />
          </DragHandle>
          <Toolbar>
            <InputbarTools
              ref={inputbarToolsRef}
              assistant={assistant}
              model={model}
              files={files}
              extensions={supportedExts}
              setFiles={setFiles}
              showThinkingButton={showThinkingButton}
              showKnowledgeIcon={showKnowledgeIcon}
              showMcpTools={showMcpTools}
              selectedKnowledgeBases={selectedKnowledgeBases}
              handleKnowledgeBaseSelect={handleKnowledgeBaseSelect}
              setText={setText}
              resizeTextArea={resizeTextArea}
              mentionModels={mentionedModels}
              onMentionModel={onMentionModel}
              onClearMentionModels={onClearMentionModels}
              couldMentionNotVisionModel={couldMentionNotVisionModel}
              couldAddImageFile={couldAddImageFile}
              onEnableGenerateImage={onEnableGenerateImage}
              isExpanded={isExpanded}
              onToggleExpanded={onToggleExpanded}
              addNewTopic={addNewTopic}
              clearTopic={clearTopic}
              onNewContext={onNewContext}
              newTopicShortcut={newTopicShortcut}
              cleanTopicShortcut={cleanTopicShortcut}
            />
            <ToolbarMenu>
              <TokenCount
                estimateTokenCount={estimateTokenCount}
                inputTokenCount={inputTokenCount}
                contextCount={contextCount}
                ToolbarButton={ToolbarButton}
                onClick={onNewContext}
              />
              <TranslateButton text={text} onTranslated={onTranslated} isLoading={isTranslating} />
              {loading && (
                <Tooltip placement="top" title={t('chat.input.pause')} mouseLeaveDelay={0} arrow>
                  <ToolbarButton type="text" onClick={onPause} style={{ marginRight: -2 }}>
                    <CirclePause size={20} color="var(--color-error)" />
                  </ToolbarButton>
                </Tooltip>
              )}
              {!loading && <SendMessageButton sendMessage={sendMessage} disabled={loading || inputEmpty} />}
            </ToolbarMenu>
          </Toolbar>
        </InputBarContainer>
      </Container>
    </NarrowLayout>
  )
}

// Add these styled components at the bottom
const DragHandle = styled.div`
  position: absolute;
  top: -3px;
  left: 0;
  right: 0;
  height: 6px;
  display: flex;
  align-items: center;
  justify-content: center;
  cursor: row-resize;
  color: var(--color-icon);
  opacity: 0;
  transition: opacity 0.2s;
  z-index: 1;

  &:hover {
    opacity: 1;
  }

  .anticon {
    transform: rotate(90deg);
    font-size: 14px;
  }
`

const Container = styled.div`
  display: flex;
  flex-direction: column;
  position: relative;
  z-index: 2;
  padding: 0 18px 18px 18px;
  [navbar-position='top'] & {
    padding: 0 18px 10px 18px;
  }
`

const InputBarContainer = styled.div`
  border: 0.5px solid var(--color-border);
  transition: all 0.2s ease;
  position: relative;
  border-radius: 17px;
  padding-top: 8px; // 为拖动手柄留出空间
  background-color: var(--color-background-opacity);

  &.file-dragging {
    border: 2px dashed #2ecc71;

    &::before {
      content: '';
      position: absolute;
      top: 0;
      left: 0;
      right: 0;
      bottom: 0;
      background-color: rgba(46, 204, 113, 0.03);
      border-radius: 14px;
      z-index: 5;
      pointer-events: none;
    }
  }
`

const TextareaStyle: CSSProperties = {
  paddingLeft: 0,
  padding: '6px 15px 0px' // 减小顶部padding
}

const Textarea = styled(TextArea)`
  padding: 0;
  border-radius: 0;
  display: flex;
  resize: none !important;
  overflow: auto;
  width: 100%;
  box-sizing: border-box;
  transition: none !important;
  &.ant-input {
    line-height: 1.4;
  }
  &::-webkit-scrollbar {
    width: 3px;
  }
`

const Toolbar = styled.div`
  display: flex;
  flex-direction: row;
  justify-content: space-between;
  padding: 5px 8px;
  height: 40px;
  gap: 16px;
  position: relative;
  z-index: 2;
  flex-shrink: 0;
`

const ToolbarMenu = styled.div`
  display: flex;
  flex-direction: row;
  align-items: center;
  gap: 6px;
`

export const ToolbarButton = styled(Button)`
  width: 30px;
  height: 30px;
  font-size: 16px;
  border-radius: 50%;
  transition: all 0.3s ease;
  color: var(--color-icon);
  display: flex;
  flex-direction: row;
  justify-content: center;
  align-items: center;
  padding: 0;
  &.anticon,
  &.iconfont {
    transition: all 0.3s ease;
    color: var(--color-icon);
  }
  .icon-a-addchat {
    font-size: 18px;
    margin-bottom: -2px;
  }
  &:hover {
    background-color: var(--color-background-soft);
    .anticon,
    .iconfont {
      color: var(--color-text-1);
    }
  }
  &.active {
    background-color: var(--color-primary) !important;
    .anticon,
    .iconfont,
    .chevron-icon {
      color: var(--color-white-soft);
    }
    &:hover {
      background-color: var(--color-primary);
    }
  }
`

export default Inputbar<|MERGE_RESOLUTION|>--- conflicted
+++ resolved
@@ -46,11 +46,7 @@
   getTextFromDropEvent,
   isSendMessageKeyPressed
 } from '@renderer/utils/input'
-<<<<<<< HEAD
 import { isSupportedToolUse } from '@renderer/utils/mcp-tools'
-import { getLanguageByLangcode } from '@renderer/utils/translate'
-=======
->>>>>>> 69252f61
 import { documentExts, imageExts, textExts } from '@shared/config/constant'
 import { IpcChannel } from '@shared/IpcChannel'
 import { Button, Tooltip } from 'antd'

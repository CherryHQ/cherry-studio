--- conflicted
+++ resolved
@@ -175,7 +175,6 @@
       if (uploadedFiles) {
         baseUserMessage.files = uploadedFiles
       }
-<<<<<<< HEAD
 
       // reference file
       if (assistant.attachedDocument && !assistant.attachedDocument.disabled) {
@@ -189,14 +188,6 @@
 
         assistant.prompt = assistant.prompt ? `${assistant.prompt}\n${pagePrompt}` : pagePrompt
       }
-
-      const knowledgeBaseIds = selectedKnowledgeBases?.map((base) => base.id)
-
-      if (knowledgeBaseIds) {
-        baseUserMessage.knowledgeBaseIds = knowledgeBaseIds
-      }
-=======
->>>>>>> 26cb37c9
 
       if (mentionModels) {
         baseUserMessage.mentions = mentionModels

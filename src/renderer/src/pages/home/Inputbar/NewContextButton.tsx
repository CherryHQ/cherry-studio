import { Tooltip } from '@cherrystudio/ui'
import { ActionIconButton } from '@renderer/components/Buttons'
import { useShortcut, useShortcutDisplay } from '@renderer/hooks/useShortcuts'
import { Eraser } from 'lucide-react'
import type { FC } from 'react'
import { useTranslation } from 'react-i18next'
interface Props {
  onNewContext: () => void
}

const NewContextButton: FC<Props> = ({ onNewContext }) => {
  const newContextShortcut = useShortcutDisplay('toggle_new_context')
  const { t } = useTranslation()

  useShortcut('toggle_new_context', onNewContext)

  return (
<<<<<<< HEAD
    <Tooltip placement="top" title={t('chat.input.new.context', { Command: newContextShortcut })}>
      <ActionIconButton onClick={onNewContext}>
        <Eraser size={18} />
      </ActionIconButton>
=======
    <Tooltip
      placement="top"
      title={t('chat.input.new.context', { Command: newContextShortcut })}
      mouseLeaveDelay={0}
      arrow>
      <ActionIconButton onPress={onNewContext} icon={<Eraser size={18} />} />
>>>>>>> ef4bede0
    </Tooltip>
  )
}

export default NewContextButton<|MERGE_RESOLUTION|>--- conflicted
+++ resolved
@@ -15,19 +15,8 @@
   useShortcut('toggle_new_context', onNewContext)
 
   return (
-<<<<<<< HEAD
     <Tooltip placement="top" title={t('chat.input.new.context', { Command: newContextShortcut })}>
-      <ActionIconButton onClick={onNewContext}>
-        <Eraser size={18} />
-      </ActionIconButton>
-=======
-    <Tooltip
-      placement="top"
-      title={t('chat.input.new.context', { Command: newContextShortcut })}
-      mouseLeaveDelay={0}
-      arrow>
       <ActionIconButton onPress={onNewContext} icon={<Eraser size={18} />} />
->>>>>>> ef4bede0
     </Tooltip>
   )
 }

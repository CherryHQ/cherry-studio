import { useShortcut, useShortcutDisplay } from '@renderer/hooks/useShortcuts'
import { Tooltip } from 'antd'
import { Eraser } from 'lucide-react'
import { FC } from 'react'
import { useTranslation } from 'react-i18next'
import styled from 'styled-components'

interface Props {
  onNewContext: () => void
  ToolbarButton: any
  disabled?: boolean
}

const NewContextButton: FC<Props> = ({ onNewContext, ToolbarButton, disabled }) => {
  const newContextShortcut = useShortcutDisplay('toggle_new_context')
  const { t } = useTranslation()

  useShortcut('toggle_new_context', onNewContext)

  return (
    <Container>
      <Tooltip placement="top" title={t('chat.input.new.context', { Command: newContextShortcut })} arrow>
<<<<<<< HEAD
        <ToolbarButton type="text" onClick={onNewContext} disabled={disabled} className={disabled ? 'disabled' : ''}>
          <CircleFadingPlus size={18} />
=======
        <ToolbarButton type="text" onClick={onNewContext}>
          <Eraser size={18} />
>>>>>>> 0e8c053c
        </ToolbarButton>
      </Tooltip>
    </Container>
  )
}

const Container = styled.div`
  @media (max-width: 800px) {
    display: none;
  }
`

export default NewContextButton<|MERGE_RESOLUTION|>--- conflicted
+++ resolved
@@ -20,13 +20,8 @@
   return (
     <Container>
       <Tooltip placement="top" title={t('chat.input.new.context', { Command: newContextShortcut })} arrow>
-<<<<<<< HEAD
         <ToolbarButton type="text" onClick={onNewContext} disabled={disabled} className={disabled ? 'disabled' : ''}>
-          <CircleFadingPlus size={18} />
-=======
-        <ToolbarButton type="text" onClick={onNewContext}>
           <Eraser size={18} />
->>>>>>> 0e8c053c
         </ToolbarButton>
       </Tooltip>
     </Container>

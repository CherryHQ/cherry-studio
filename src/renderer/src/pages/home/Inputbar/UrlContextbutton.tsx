import { Tooltip } from '@cherrystudio/ui'
import { ActionIconButton } from '@renderer/components/Buttons'
import { useAssistant } from '@renderer/hooks/useAssistant'
import { useTimer } from '@renderer/hooks/useTimer'
import { isToolUseModeFunction } from '@renderer/utils/assistant'
import { Link } from 'lucide-react'
import type { FC } from 'react'
import { memo, useCallback } from 'react'
import { useTranslation } from 'react-i18next'

export interface UrlContextButtonRef {
  openQuickPanel: () => void
}

interface Props {
  ref?: React.RefObject<UrlContextButtonRef | null>
  assistantId: string
}

const UrlContextButton: FC<Props> = ({ assistantId }) => {
  const { t } = useTranslation()
  const { assistant, updateAssistant } = useAssistant(assistantId)
  const { setTimeoutTimer } = useTimer()

  const urlContentNewState = !assistant.enableUrlContext

  const handleToggle = useCallback(() => {
    setTimeoutTimer(
      'handleToggle',
      () => {
        const update = { ...assistant }
        if (
          assistant.mcpServers &&
          assistant.mcpServers.length > 0 &&
          urlContentNewState === true &&
          isToolUseModeFunction(assistant)
        ) {
          update.enableUrlContext = false
          window.toast.warning(t('chat.mcp.warning.url_context'))
        } else {
          update.enableUrlContext = urlContentNewState
        }
        updateAssistant(update)
      },
      100
    )
  }, [setTimeoutTimer, assistant, urlContentNewState, updateAssistant, t])

  return (
<<<<<<< HEAD
    <Tooltip placement="top" title={t('chat.input.url_context')}>
      <ActionIconButton onClick={handleToggle} active={assistant.enableUrlContext}>
        <Link size={18} />
      </ActionIconButton>
=======
    <Tooltip placement="top" title={t('chat.input.url_context')} arrow>
      <ActionIconButton onPress={handleToggle} active={assistant.enableUrlContext} icon={<Link size={18} />} />
>>>>>>> ef4bede0
    </Tooltip>
  )
}

export default memo(UrlContextButton)<|MERGE_RESOLUTION|>--- conflicted
+++ resolved
@@ -47,15 +47,8 @@
   }, [setTimeoutTimer, assistant, urlContentNewState, updateAssistant, t])
 
   return (
-<<<<<<< HEAD
     <Tooltip placement="top" title={t('chat.input.url_context')}>
-      <ActionIconButton onClick={handleToggle} active={assistant.enableUrlContext}>
-        <Link size={18} />
-      </ActionIconButton>
-=======
-    <Tooltip placement="top" title={t('chat.input.url_context')} arrow>
       <ActionIconButton onPress={handleToggle} active={assistant.enableUrlContext} icon={<Link size={18} />} />
->>>>>>> ef4bede0
     </Tooltip>
   )
 }

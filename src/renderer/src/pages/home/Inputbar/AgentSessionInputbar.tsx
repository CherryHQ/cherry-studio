import { cacheService } from '@data/CacheService'
import { loggerService } from '@logger'
import type { QuickPanelTriggerInfo } from '@renderer/components/QuickPanel'
import { QuickPanelReservedSymbol, useQuickPanel } from '@renderer/components/QuickPanel'
import { isGenerateImageModel, isVisionModel } from '@renderer/config/models'
import { cacheService } from '@renderer/data/CacheService'
import { useSession } from '@renderer/hooks/agents/useSession'
import { useInputText } from '@renderer/hooks/useInputText'
import { selectNewTopicLoading } from '@renderer/hooks/useMessageOperations'
import { getModel } from '@renderer/hooks/useModel'
import { useSettings } from '@renderer/hooks/useSettings'
import { useTextareaResize } from '@renderer/hooks/useTextareaResize'
import { useTimer } from '@renderer/hooks/useTimer'
import { pauseTrace } from '@renderer/services/SpanManagerService'
import { estimateUserPromptUsage } from '@renderer/services/TokenService'
import { useAppDispatch, useAppSelector } from '@renderer/store'
import { newMessagesActions, selectMessagesForTopic } from '@renderer/store/newMessage'
import { sendMessage as dispatchSendMessage } from '@renderer/store/thunk/messageThunk'
import type { Assistant, Message, Model, Topic } from '@renderer/types'
import type { FileType } from '@renderer/types'
import type { MessageBlock } from '@renderer/types/newMessage'
import { MessageBlockStatus } from '@renderer/types/newMessage'
import { abortCompletion } from '@renderer/utils/abortController'
import { buildAgentSessionTopicId } from '@renderer/utils/agentSession'
import { getSendMessageShortcutLabel } from '@renderer/utils/input'
import { createMainTextBlock, createMessage } from '@renderer/utils/messageUtils/create'
import { documentExts, imageExts, textExts } from '@shared/config/constant'
import type { FC } from 'react'
import React, { useCallback, useEffect, useMemo, useRef } from 'react'
import { useTranslation } from 'react-i18next'
import styled from 'styled-components'
import { v4 as uuid } from 'uuid'

import { InputbarCore } from './components/InputbarCore'
import {
  InputbarToolsProvider,
  useInputbarToolsDispatch,
  useInputbarToolsInternalDispatch,
  useInputbarToolsState
} from './context/InputbarToolsProvider'
import InputbarTools from './InputbarTools'
import { getInputbarConfig } from './registry'
import { TopicType } from './types'

const logger = loggerService.withContext('AgentSessionInputbar')

const DRAFT_CACHE_TTL = 24 * 60 * 60 * 1000 // 24 hours

<<<<<<< HEAD
const getAgentDraftCacheKey = (agentId: string) => `agent.session.draft.${agentId}`
=======
const getAgentDraftCacheKey = (agentId: string) => `agent-session-draft-${agentId}`
>>>>>>> 08d45097

type Props = {
  agentId: string
  sessionId: string
}

const AgentSessionInputbar: FC<Props> = ({ agentId, sessionId }) => {
  const { session } = useSession(agentId, sessionId)
  // FIXME: 不应该使用ref将action传到context提供给tool，权宜之计
  const actionsRef = useRef({
    resizeTextArea: () => {},
    // oxlint-disable-next-line no-unused-vars
    onTextChange: (_updater: React.SetStateAction<string> | ((prev: string) => string)) => {},
    toggleExpanded: () => {}
  })

  // Create assistant stub with session data
  const assistantStub = useMemo<Assistant | null>(() => {
    if (!session) return null

    // Extract model info
    const [providerId, actualModelId] = session.model?.split(':') ?? [undefined, undefined]
    const actualModel = actualModelId ? getModel(actualModelId, providerId) : undefined

    const model: Model | undefined = actualModel
      ? {
          id: actualModel.id,
          name: actualModel.name,
          provider: actualModel.provider,
          group: actualModel.group
        }
      : undefined

    return {
      id: session.agent_id ?? agentId,
      name: session.name ?? 'Agent Session',
      prompt: session.instructions ?? '',
      topics: [] as Topic[],
      type: 'agent-session',
      model,
      defaultModel: model,
      tags: [],
      enableWebSearch: false
    } as Assistant
  }, [session, agentId])

  // Prepare session data for tools
  const sessionData = useMemo(() => {
    if (!session) return undefined
    return {
      agentId,
      sessionId,
      slashCommands: session.slash_commands,
      tools: session.tools,
      accessiblePaths: session.accessible_paths ?? []
    }
  }, [session, agentId, sessionId])

  const initialState = useMemo(
    () => ({
      mentionedModels: [],
      selectedKnowledgeBases: [],
      files: [] as FileType[],
      isExpanded: false
    }),
    []
  )

  if (!assistantStub) {
    return null // Wait for session to load
  }

  return (
    <InputbarToolsProvider
      initialState={initialState}
      actions={{
        resizeTextArea: () => actionsRef.current.resizeTextArea(),
        onTextChange: (updater) => actionsRef.current.onTextChange(updater),
        // Agent Session specific actions
        addNewTopic: () => {},
        clearTopic: () => {},
        onNewContext: () => {},
        toggleExpanded: () => actionsRef.current.toggleExpanded()
      }}>
      <AgentSessionInputbarInner
        assistant={assistantStub}
        agentId={agentId}
        sessionId={sessionId}
        sessionData={sessionData}
        actionsRef={actionsRef}
      />
    </InputbarToolsProvider>
  )
}

interface InnerProps {
  assistant: Assistant
  agentId: string
  sessionId: string
  sessionData?: {
    agentId?: string
    sessionId?: string
    slashCommands?: Array<{ command: string; description?: string }>
    tools?: Array<{ id: string; name: string; type: string; description?: string }>
  }
  actionsRef: React.MutableRefObject<{
    resizeTextArea: () => void
    onTextChange: (updater: React.SetStateAction<string> | ((prev: string) => string)) => void
    toggleExpanded: (nextState?: boolean) => void
  }>
}

const AgentSessionInputbarInner: FC<InnerProps> = ({ assistant, agentId, sessionId, sessionData, actionsRef }) => {
  const scope = TopicType.Session
  const config = getInputbarConfig(scope)

  // Use shared hooks for text and textarea management with draft persistence
  const draftCacheKey = getAgentDraftCacheKey(agentId)
  const {
    text,
    setText,
    isEmpty: inputEmpty
  } = useInputText({
    initialValue: cacheService.get<string>(draftCacheKey) ?? '',
    onChange: (value) => cacheService.set(draftCacheKey, value, DRAFT_CACHE_TTL)
  })
  const {
    textareaRef,
    resize: resizeTextArea,
    focus: focusTextarea,
    setExpanded,
    isExpanded: textareaIsExpanded
  } = useTextareaResize({ maxHeight: 400, minHeight: 30 })
  const { sendMessageShortcut, apiServer } = useSettings()

  const { t } = useTranslation()
  const quickPanel = useQuickPanel()

  const { files } = useInputbarToolsState()
  const { toolsRegistry, setIsExpanded } = useInputbarToolsDispatch()
  const { setCouldAddImageFile } = useInputbarToolsInternalDispatch()

  const { setTimeoutTimer } = useTimer()
  const dispatch = useAppDispatch()
  const sessionTopicId = buildAgentSessionTopicId(sessionId)
  const topicMessages = useAppSelector((state) => selectMessagesForTopic(state, sessionTopicId))
  const loading = useAppSelector((state) => selectNewTopicLoading(state, sessionTopicId))

  // Calculate vision and image generation support
  const isVisionAssistant = useMemo(() => (assistant.model ? isVisionModel(assistant.model) : false), [assistant.model])
  const isGenerateImageAssistant = useMemo(
    () => (assistant.model ? isGenerateImageModel(assistant.model) : false),
    [assistant.model]
  )

  // Agent sessions don't support model mentions yet, so we only check the assistant's model
  const canAddImageFile = useMemo(() => {
    return isVisionAssistant || isGenerateImageAssistant
  }, [isVisionAssistant, isGenerateImageAssistant])

  const canAddTextFile = useMemo(() => {
    return isVisionAssistant || (!isVisionAssistant && !isGenerateImageAssistant)
  }, [isVisionAssistant, isGenerateImageAssistant])

  // Update the couldAddImageFile state when the model changes
  useEffect(() => {
    setCouldAddImageFile(canAddImageFile)
  }, [canAddImageFile, setCouldAddImageFile])

  const syncExpandedState = useCallback(
    (expanded: boolean) => {
      setExpanded(expanded)
      setIsExpanded(expanded)
    },
    [setExpanded, setIsExpanded]
  )
  const handleToggleExpanded = useCallback(
    (nextState?: boolean) => {
      const target = typeof nextState === 'boolean' ? nextState : !textareaIsExpanded
      syncExpandedState(target)
      focusTextarea()
    },
    [focusTextarea, syncExpandedState, textareaIsExpanded]
  )

  // Update actionsRef for InputbarTools
  useEffect(() => {
    actionsRef.current = {
      resizeTextArea,
      onTextChange: setText,
      toggleExpanded: handleToggleExpanded
    }
  }, [resizeTextArea, setText, actionsRef, handleToggleExpanded])

  const rootTriggerHandlerRef = useRef<((payload?: unknown) => void) | undefined>(undefined)

  // Update handler logic when dependencies change
  // For Agent Session, we directly trigger SlashCommands panel instead of Root menu
  useEffect(() => {
    rootTriggerHandlerRef.current = (payload) => {
      const slashCommands = sessionData?.slashCommands || []
      const triggerInfo = (payload ?? {}) as QuickPanelTriggerInfo

      if (slashCommands.length === 0) {
        quickPanel.open({
          title: t('chat.input.slash_commands.title'),
          symbol: QuickPanelReservedSymbol.SlashCommands,
          triggerInfo,
          list: [
            {
              label: t('chat.input.slash_commands.empty', 'No slash commands available'),
              description: '',
              icon: null,
              disabled: true,
              action: () => {}
            }
          ]
        })
        return
      }

      quickPanel.open({
        title: t('chat.input.slash_commands.title'),
        symbol: QuickPanelReservedSymbol.SlashCommands,
        triggerInfo,
        list: slashCommands.map((cmd) => ({
          label: cmd.command,
          description: cmd.description || '',
          icon: null,
          filterText: `${cmd.command} ${cmd.description || ''}`,
          action: () => {
            // Insert command into textarea
            setText((prev: string) => {
              const textArea = document.querySelector('.inputbar textarea') as HTMLTextAreaElement | null
              if (!textArea) {
                return prev + ' ' + cmd.command
              }

              const cursorPosition = textArea.selectionStart || 0
              const textBeforeCursor = prev.slice(0, cursorPosition)
              const lastSlashIndex = textBeforeCursor.lastIndexOf('/')

              if (lastSlashIndex !== -1 && cursorPosition > lastSlashIndex) {
                // Replace from '/' to cursor with command
                const newText = prev.slice(0, lastSlashIndex) + cmd.command + ' ' + prev.slice(cursorPosition)
                const newCursorPos = lastSlashIndex + cmd.command.length + 1

                setTimeout(() => {
                  if (textArea) {
                    textArea.focus()
                    textArea.setSelectionRange(newCursorPos, newCursorPos)
                  }
                }, 0)

                return newText
              }

              // No '/' found, just insert at cursor
              const newText = prev.slice(0, cursorPosition) + cmd.command + ' ' + prev.slice(cursorPosition)
              const newCursorPos = cursorPosition + cmd.command.length + 1

              setTimeout(() => {
                if (textArea) {
                  textArea.focus()
                  textArea.setSelectionRange(newCursorPos, newCursorPos)
                }
              }, 0)

              return newText
            })
          }
        }))
      })
    }
  }, [sessionData, quickPanel, t, setText])

  // Register the trigger handler (only once)
  useEffect(() => {
    if (!config.enableQuickPanel) {
      return
    }

    const disposeRootTrigger = toolsRegistry.registerTrigger(
      'agent-session-root',
      QuickPanelReservedSymbol.Root,
      (payload) => rootTriggerHandlerRef.current?.(payload)
    )

    return () => {
      disposeRootTrigger()
    }
  }, [config.enableQuickPanel, toolsRegistry])

  const sendDisabled = (inputEmpty && files.length === 0) || !apiServer.enabled

  const streamingAskIds = useMemo(() => {
    if (!topicMessages) {
      return []
    }

    const askIdSet = new Set<string>()
    for (const message of topicMessages) {
      if (!message) continue
      if (message.status === 'processing' || message.status === 'pending') {
        if (message.askId) {
          askIdSet.add(message.askId)
        } else if (message.id) {
          askIdSet.add(message.id)
        }
      }
    }

    return Array.from(askIdSet)
  }, [topicMessages])

  const canAbort = loading && streamingAskIds.length > 0

  const abortAgentSession = useCallback(async () => {
    if (!streamingAskIds.length) {
      logger.debug('No active agent session streams to abort', { sessionTopicId })
      return
    }

    logger.info('Aborting agent session message generation', {
      sessionTopicId,
      askIds: streamingAskIds
    })

    for (const askId of streamingAskIds) {
      abortCompletion(askId)
    }

    pauseTrace(sessionTopicId)
    dispatch(newMessagesActions.setTopicLoading({ topicId: sessionTopicId, loading: false }))
  }, [dispatch, sessionTopicId, streamingAskIds])

  const sendMessage = useCallback(async () => {
    if (sendDisabled) {
      return
    }

    logger.info('Starting to send message')

    try {
      const userMessageId = uuid()

      // For agent sessions, append file paths to the text content instead of uploading files
      let messageText = text
      if (files.length > 0) {
        const filePaths = files.map((file) => file.path).join('\n')
        messageText = text ? `${text}\n\nAttached files:\n${filePaths}` : `Attached files:\n${filePaths}`
      }

      const mainBlock = createMainTextBlock(userMessageId, messageText, {
        status: MessageBlockStatus.SUCCESS
      })
      const userMessageBlocks: MessageBlock[] = [mainBlock]

      // Calculate token usage for the user message
      const usage = await estimateUserPromptUsage({ content: text })

      const userMessage: Message = createMessage('user', sessionTopicId, agentId, {
        id: userMessageId,
        blocks: userMessageBlocks.map((block) => block?.id),
        model: assistant.model,
        modelId: assistant.model?.id,
        usage
      })

      dispatch(
        dispatchSendMessage(userMessage, userMessageBlocks, assistant, sessionTopicId, {
          agentId,
          sessionId
        })
      )

      // Clear text after successful send (draft is cleared automatically via onChange)
      setText('')
      setTimeoutTimer('agentSession_sendMessage', () => setText(''), 500)
    } catch (error) {
      logger.warn('Failed to send message:', error as Error)
    }
  }, [sendDisabled, agentId, dispatch, assistant, sessionId, sessionTopicId, setText, setTimeoutTimer, text, files])

  useEffect(() => {
    if (!document.querySelector('.topview-fullscreen-container')) {
      focusTextarea()
    }
  }, [focusTextarea])

  const supportedExts = useMemo(() => {
    if (canAddImageFile && canAddTextFile) {
      return [...imageExts, ...documentExts, ...textExts]
    }

    if (canAddImageFile) {
      return [...imageExts]
    }

    if (canAddTextFile) {
      return [...documentExts, ...textExts]
    }

    return []
  }, [canAddImageFile, canAddTextFile])

  const leftToolbar = useMemo(
    () => (
      <ToolbarGroup>
        {config.showTools && <InputbarTools scope={scope} assistantId={assistant.id} session={sessionData} />}
      </ToolbarGroup>
    ),
    [config.showTools, scope, assistant.id, sessionData]
  )
  const placeholderText = useMemo(
    () =>
      t('agent.input.placeholder', {
        key: getSendMessageShortcutLabel(sendMessageShortcut)
      }),
    [sendMessageShortcut, t]
  )

  return (
    <InputbarCore
      scope={TopicType.Session}
      text={text}
      onTextChange={setText}
      textareaRef={textareaRef}
      resizeTextArea={resizeTextArea}
      focusTextarea={focusTextarea}
      placeholder={placeholderText}
      supportedExts={supportedExts}
      onPause={abortAgentSession}
      isLoading={canAbort}
      handleSendMessage={sendMessage}
      leftToolbar={leftToolbar}
      forceEnableQuickPanelTriggers
    />
  )
}

const ToolbarGroup = styled.div`
  display: flex;
  flex-direction: row;
  align-items: center;
  gap: 6px;
`

export default AgentSessionInputbar<|MERGE_RESOLUTION|>--- conflicted
+++ resolved
@@ -3,7 +3,6 @@
 import type { QuickPanelTriggerInfo } from '@renderer/components/QuickPanel'
 import { QuickPanelReservedSymbol, useQuickPanel } from '@renderer/components/QuickPanel'
 import { isGenerateImageModel, isVisionModel } from '@renderer/config/models'
-import { cacheService } from '@renderer/data/CacheService'
 import { useSession } from '@renderer/hooks/agents/useSession'
 import { useInputText } from '@renderer/hooks/useInputText'
 import { selectNewTopicLoading } from '@renderer/hooks/useMessageOperations'
@@ -46,11 +45,7 @@
 
 const DRAFT_CACHE_TTL = 24 * 60 * 60 * 1000 // 24 hours
 
-<<<<<<< HEAD
 const getAgentDraftCacheKey = (agentId: string) => `agent.session.draft.${agentId}`
-=======
-const getAgentDraftCacheKey = (agentId: string) => `agent-session-draft-${agentId}`
->>>>>>> 08d45097
 
 type Props = {
   agentId: string

--- conflicted
+++ resolved
@@ -63,8 +63,6 @@
 
   const inputEmpty = isEmpty(text)
   const sendDisabled = inputEmpty || !apiServer.enabled
-<<<<<<< HEAD
-=======
 
   const streamingAskIds = useMemo(() => {
     if (!topicMessages) {
@@ -87,7 +85,6 @@
   }, [topicMessages])
 
   const canAbort = loading && streamingAskIds.length > 0
->>>>>>> c3adcf66
 
   const handleKeyDown = (event: React.KeyboardEvent<HTMLTextAreaElement>) => {
     //to check if the SendMessage key is pressed
@@ -286,9 +283,6 @@
             onBlur={() => setInputFocus(false)}
           />
           <div className="flex justify-end px-1">
-<<<<<<< HEAD
-            <SendMessageButton sendMessage={sendMessage} disabled={sendDisabled} />
-=======
             <div className="flex items-center gap-1">
               <SendMessageButton sendMessage={sendMessage} disabled={sendDisabled} />
               {canAbort && (
@@ -299,7 +293,6 @@
                 </Tooltip>
               )}
             </div>
->>>>>>> c3adcf66
           </div>
         </InputBarContainer>
       </Container>

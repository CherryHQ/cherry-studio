import { Tooltip } from '@heroui/react'
import { loggerService } from '@logger'
import { ActionIconButton } from '@renderer/components/Buttons'
import { QuickPanelView } from '@renderer/components/QuickPanel'
import { useAgent } from '@renderer/hooks/agents/useAgent'
import { useSession } from '@renderer/hooks/agents/useSession'
import { selectNewTopicLoading } from '@renderer/hooks/useMessageOperations'
import { getModel } from '@renderer/hooks/useModel'
import { useSettings } from '@renderer/hooks/useSettings'
import { useTimer } from '@renderer/hooks/useTimer'
import PasteService from '@renderer/services/PasteService'
import { pauseTrace } from '@renderer/services/SpanManagerService'
import { useAppDispatch, useAppSelector } from '@renderer/store'
import { newMessagesActions, selectMessagesForTopic } from '@renderer/store/newMessage'
import { sendMessage as dispatchSendMessage } from '@renderer/store/thunk/messageThunk'
import type { Assistant, Message, Model, Topic } from '@renderer/types'
import { MessageBlock, MessageBlockStatus } from '@renderer/types/newMessage'
import { classNames } from '@renderer/utils'
import { abortCompletion } from '@renderer/utils/abortController'
import { buildAgentSessionTopicId } from '@renderer/utils/agentSession'
import { getSendMessageShortcutLabel, isSendMessageKeyPressed } from '@renderer/utils/input'
import { createMainTextBlock, createMessage } from '@renderer/utils/messageUtils/create'
import TextArea, { TextAreaRef } from 'antd/es/input/TextArea'
import { isEmpty } from 'lodash'
import { CirclePause } from 'lucide-react'
import React, { CSSProperties, FC, useCallback, useEffect, useMemo, useRef, useState } from 'react'
import { useTranslation } from 'react-i18next'
import styled from 'styled-components'
import { v4 as uuid } from 'uuid'

import NarrowLayout from '../Messages/NarrowLayout'
import SendMessageButton from './SendMessageButton'

const logger = loggerService.withContext('AgentSessionInputbar')

type Props = {
  agentId: string
  sessionId: string
}

const AgentSessionInputbar: FC<Props> = ({ agentId, sessionId }) => {
  const [text, setText] = useState('')
  const [inputFocus, setInputFocus] = useState(false)
  const { session } = useSession(agentId, sessionId)
  const { agent } = useAgent(agentId)
  const { apiServer } = useSettings()

  const { sendMessageShortcut, fontSize, enableSpellCheck } = useSettings()
  const textareaRef = useRef<TextAreaRef>(null)
  const { t } = useTranslation()

  const containerRef = useRef<HTMLDivElement>(null)

  const { setTimeoutTimer } = useTimer()
  const dispatch = useAppDispatch()
  const sessionTopicId = buildAgentSessionTopicId(sessionId)
  const topicMessages = useAppSelector((state) => selectMessagesForTopic(state, sessionTopicId))
  const loading = useAppSelector((state) => selectNewTopicLoading(state, sessionTopicId))

  const focusTextarea = useCallback(() => {
    textareaRef.current?.focus()
  }, [])

  const inputEmpty = isEmpty(text)
  const sendDisabled = inputEmpty || !apiServer.enabled

  const streamingAskIds = useMemo(() => {
    if (!topicMessages) {
      return []
    }

    const askIdSet = new Set<string>()
    for (const message of topicMessages) {
      if (!message) continue
      if (message.status === 'processing' || message.status === 'pending') {
        if (message.askId) {
          askIdSet.add(message.askId)
        } else if (message.id) {
          askIdSet.add(message.id)
        }
      }
    }

    return Array.from(askIdSet)
  }, [topicMessages])

  const canAbort = loading && streamingAskIds.length > 0

  const handleKeyDown = (event: React.KeyboardEvent<HTMLTextAreaElement>) => {
    const isEnterPressed = event.key === 'Enter' && !event.nativeEvent.isComposing
    if (isEnterPressed) {
      if (isSendMessageKeyPressed(event, sendMessageShortcut)) {
        sendMessage()
        event.preventDefault()
        return
      }

      if (event.shiftKey) {
        return
      }

      event.preventDefault()
      const textArea = textareaRef.current?.resizableTextArea?.textArea
      if (textArea) {
        const start = textArea.selectionStart
        const end = textArea.selectionEnd
        const currentText = textArea.value
        const newText = currentText.substring(0, start) + '\n' + currentText.substring(end)

        setText(newText)

        setTimeoutTimer(
          'agentSession_handleKeyDown',
          () => {
            textArea.selectionStart = textArea.selectionEnd = start + 1
          },
          0
        )
      }
    }
  }

  const abortAgentSession = useCallback(async () => {
    if (!streamingAskIds.length) {
      logger.debug('No active agent session streams to abort', { sessionTopicId })
      return
    }

    logger.info('Aborting agent session message generation', {
      sessionTopicId,
      askIds: streamingAskIds
    })

    for (const askId of streamingAskIds) {
      abortCompletion(askId)
    }

    pauseTrace(sessionTopicId)
    dispatch(newMessagesActions.setTopicLoading({ topicId: sessionTopicId, loading: false }))
  }, [dispatch, sessionTopicId, streamingAskIds])

  const sendMessage = useCallback(async () => {
    if (sendDisabled) {
      return
    }

    logger.info('Starting to send message')

    try {
      const userMessageId = uuid()
      const mainBlock = createMainTextBlock(userMessageId, text, {
        status: MessageBlockStatus.SUCCESS
      })
      const userMessageBlocks: MessageBlock[] = [mainBlock]

<<<<<<< HEAD
      const actualModelId = session?.model ? session.model.split(':').pop() : undefined
      const actualModel = actualModelId ? getModel(actualModelId) : undefined
=======
      // Extract the actual model ID from session.model (format: "provider:modelId")
      const [providerId, actualModelId] = agent?.model.split(':') ?? [undefined, undefined]

      // Try to find the actual model from providers
      const actualModel = actualModelId ? getModel(actualModelId, providerId) : undefined
>>>>>>> 947695fd

      const model: Model | undefined = actualModel
        ? {
<<<<<<< HEAD
            id: session.model,
            name: actualModel?.name || actualModelId || session.model,
            provider: actualModel?.provider || 'agent-session',
            group: actualModel?.group || 'agent-session'
=======
            id: actualModel.id,
            name: actualModel.name, // Use actual model name if found
            provider: actualModel.provider,
            group: actualModel.group
>>>>>>> 947695fd
          }
        : undefined

      const userMessage: Message = createMessage('user', sessionTopicId, agentId, {
        id: userMessageId,
        blocks: userMessageBlocks.map((block) => block?.id),
        model,
        modelId: model?.id
      })

      const assistantStub: Assistant = {
        id: session?.agent_id ?? agentId,
        name: session?.name ?? 'Agent Session',
        prompt: session?.instructions ?? '',
        topics: [] as Topic[],
        type: 'agent-session',
        model,
        defaultModel: model,
        tags: [],
        enableWebSearch: false
      }

      dispatch(
        dispatchSendMessage(userMessage, userMessageBlocks, assistantStub, sessionTopicId, {
          agentId,
          sessionId
        })
      )

      setText('')
      setTimeoutTimer('agentSession_sendMessage', () => setText(''), 500)
    } catch (error) {
      logger.warn('Failed to send message:', error as Error)
    }
  }, [
    agentId,
    dispatch,
    sendDisabled,
    session?.agent_id,
    session?.instructions,
    session?.model,
    session?.name,
    sessionId,
    sessionTopicId,
    setTimeoutTimer,
    text
  ])

  const onChange = useCallback((e: React.ChangeEvent<HTMLTextAreaElement>) => {
    setText(e.target.value)
  }, [])

  useEffect(() => {
    if (!document.querySelector('.topview-fullscreen-container')) {
      focusTextarea()
    }
  }, [focusTextarea])

  useEffect(() => {
    const onFocus = () => {
      if (document.activeElement?.closest('.ant-modal')) {
        return
      }

      const lastFocusedComponent = PasteService.getLastFocusedComponent()

      if (!lastFocusedComponent || lastFocusedComponent === 'inputbar') {
        focusTextarea()
      }
    }
    window.addEventListener('focus', onFocus)
    return () => window.removeEventListener('focus', onFocus)
  }, [focusTextarea])

  return (
    <NarrowLayout style={{ width: '100%' }}>
      <Container className="inputbar">
        <QuickPanelView setInputText={setText} />
        <InputBarContainer
          id="inputbar"
          className={classNames('inputbar-container', inputFocus && 'focus')}
          ref={containerRef}>
          <Textarea
            value={text}
            onChange={onChange}
            onKeyDown={handleKeyDown}
            placeholder={t('chat.input.placeholder', { key: getSendMessageShortcutLabel(sendMessageShortcut) })}
            autoFocus
            variant="borderless"
            spellCheck={enableSpellCheck}
            rows={2}
            autoSize={{ minRows: 2, maxRows: 20 }}
            ref={textareaRef}
            style={{
              fontSize,
              minHeight: '30px'
            }}
            styles={{ textarea: TextareaStyle }}
            onFocus={(e: React.FocusEvent<HTMLTextAreaElement>) => {
              setInputFocus(true)
              PasteService.setLastFocusedComponent('inputbar')
              if (e.target.value.length === 0) {
                e.target.setSelectionRange(0, 0)
              }
            }}
            onBlur={() => setInputFocus(false)}
          />
          <div className="flex justify-end px-1">
            <div className="flex items-center gap-1">
              <SendMessageButton sendMessage={sendMessage} disabled={sendDisabled} />
              {canAbort && (
                <Tooltip placement="top" content={t('chat.input.pause')}>
                  <ActionIconButton onClick={abortAgentSession} style={{ marginRight: -2 }}>
                    <CirclePause size={20} color="var(--color-error)" />
                  </ActionIconButton>
                </Tooltip>
              )}
            </div>
          </div>
        </InputBarContainer>
      </Container>
    </NarrowLayout>
  )
}

const Container = styled.div`
  display: flex;
  flex-direction: column;
  position: relative;
  z-index: 2;
  padding: 0 18px 18px 18px;
  [navbar-position='top'] & {
    padding: 0 18px 10px 18px;
  }
`

const InputBarContainer = styled.div`
  border: 0.5px solid var(--color-border);
  transition: all 0.2s ease;
  position: relative;
  border-radius: 17px;
  padding-top: 8px;
  background-color: var(--color-background-opacity);
`

const TextareaStyle: CSSProperties = {
  paddingLeft: 0,
  padding: '6px 15px 0px'
}

const Textarea = styled(TextArea)`
  padding: 0;
  border-radius: 0;
  display: flex;
  resize: none !important;
  overflow: auto;
  width: 100%;
  box-sizing: border-box;
  transition: none !important;
  &.ant-input {
    line-height: 1.4;
  }
  &::-webkit-scrollbar {
    width: 3px;
  }
`

export default AgentSessionInputbar<|MERGE_RESOLUTION|>--- conflicted
+++ resolved
@@ -153,30 +153,18 @@
       })
       const userMessageBlocks: MessageBlock[] = [mainBlock]
 
-<<<<<<< HEAD
-      const actualModelId = session?.model ? session.model.split(':').pop() : undefined
-      const actualModel = actualModelId ? getModel(actualModelId) : undefined
-=======
       // Extract the actual model ID from session.model (format: "provider:modelId")
       const [providerId, actualModelId] = agent?.model.split(':') ?? [undefined, undefined]
 
       // Try to find the actual model from providers
       const actualModel = actualModelId ? getModel(actualModelId, providerId) : undefined
->>>>>>> 947695fd
 
       const model: Model | undefined = actualModel
         ? {
-<<<<<<< HEAD
-            id: session.model,
-            name: actualModel?.name || actualModelId || session.model,
-            provider: actualModel?.provider || 'agent-session',
-            group: actualModel?.group || 'agent-session'
-=======
             id: actualModel.id,
             name: actualModel.name, // Use actual model name if found
             provider: actualModel.provider,
             group: actualModel.group
->>>>>>> 947695fd
           }
         : undefined
 

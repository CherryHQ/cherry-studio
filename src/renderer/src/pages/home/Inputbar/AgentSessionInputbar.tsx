import { loggerService } from '@logger'
import type { QuickPanelTriggerInfo } from '@renderer/components/QuickPanel'
import { QuickPanelReservedSymbol, useQuickPanel } from '@renderer/components/QuickPanel'
import { isGenerateImageModel, isVisionModel } from '@renderer/config/models'
import { useSession } from '@renderer/hooks/agents/useSession'
import { useInputText } from '@renderer/hooks/useInputText'
import { selectNewTopicLoading } from '@renderer/hooks/useMessageOperations'
import { getModel } from '@renderer/hooks/useModel'
import { useSettings } from '@renderer/hooks/useSettings'
import { useTextareaResize } from '@renderer/hooks/useTextareaResize'
import { useTimer } from '@renderer/hooks/useTimer'
import { pauseTrace } from '@renderer/services/SpanManagerService'
import { estimateUserPromptUsage } from '@renderer/services/TokenService'
import { useAppDispatch, useAppSelector } from '@renderer/store'
import { newMessagesActions, selectMessagesForTopic } from '@renderer/store/newMessage'
import { sendMessage as dispatchSendMessage } from '@renderer/store/thunk/messageThunk'
import type { Assistant, Message, Model, Topic } from '@renderer/types'
import type { FileType } from '@renderer/types'
import type { MessageBlock } from '@renderer/types/newMessage'
import { MessageBlockStatus } from '@renderer/types/newMessage'
import { abortCompletion } from '@renderer/utils/abortController'
import { buildAgentSessionTopicId } from '@renderer/utils/agentSession'
import { getSendMessageShortcutLabel } from '@renderer/utils/input'
import { createMainTextBlock, createMessage } from '@renderer/utils/messageUtils/create'
import { documentExts, imageExts, textExts } from '@shared/config/constant'
import type { FC } from 'react'
import React, { useCallback, useEffect, useMemo, useRef } from 'react'
import { useTranslation } from 'react-i18next'
import styled from 'styled-components'
import { v4 as uuid } from 'uuid'

import { InputbarCore } from './components/InputbarCore'
import {
  InputbarToolsProvider,
  useInputbarToolsDispatch,
  useInputbarToolsInternalDispatch,
  useInputbarToolsState
} from './context/InputbarToolsProvider'
import InputbarTools from './InputbarTools'
import { getInputbarConfig } from './registry'
import { TopicType } from './types'

const logger = loggerService.withContext('AgentSessionInputbar')
const agentSessionDraftCache = new Map<string, string>()

const readDraftFromCache = (key: string): string => {
  return agentSessionDraftCache.get(key) ?? ''
}

const writeDraftToCache = (key: string, value: string) => {
  if (!value) {
    agentSessionDraftCache.delete(key)
  } else {
    agentSessionDraftCache.set(key, value)
  }
}

type Props = {
  agentId: string
  sessionId: string
}

const AgentSessionInputbar: FC<Props> = ({ agentId, sessionId }) => {
  const { session } = useSession(agentId, sessionId)
  // FIXME: 不应该使用ref将action传到context提供给tool，权宜之计
  const actionsRef = useRef({
    resizeTextArea: () => {},
    // oxlint-disable-next-line no-unused-vars
    onTextChange: (_updater: React.SetStateAction<string> | ((prev: string) => string)) => {},
    toggleExpanded: () => {}
  })

  // Create assistant stub with session data
  const assistantStub = useMemo<Assistant | null>(() => {
    if (!session) return null

    // Extract model info
    const [providerId, actualModelId] = session.model?.split(':') ?? [undefined, undefined]
    const actualModel = actualModelId ? getModel(actualModelId, providerId) : undefined

    const model: Model | undefined = actualModel
      ? {
          id: actualModel.id,
          name: actualModel.name,
          provider: actualModel.provider,
          group: actualModel.group
        }
      : undefined

    return {
      id: session.agent_id ?? agentId,
      name: session.name ?? 'Agent Session',
      prompt: session.instructions ?? '',
      topics: [] as Topic[],
      type: 'agent-session',
      model,
      defaultModel: model,
      tags: [],
      enableWebSearch: false
    } as Assistant
  }, [session, agentId])

  // Prepare session data for tools
  const sessionData = useMemo(() => {
    if (!session) return undefined
    return {
      agentId,
      sessionId,
      slashCommands: session.slash_commands,
      tools: session.tools,
      accessiblePaths: session.accessible_paths ?? []
    }
  }, [session, agentId, sessionId])

  const initialState = useMemo(
    () => ({
      mentionedModels: [],
      selectedKnowledgeBases: [],
      files: [] as FileType[],
      isExpanded: false
    }),
    []
  )

  if (!assistantStub) {
    return null // Wait for session to load
  }

  return (
    <InputbarToolsProvider
      initialState={initialState}
      actions={{
        resizeTextArea: () => actionsRef.current.resizeTextArea(),
        onTextChange: (updater) => actionsRef.current.onTextChange(updater),
        // Agent Session specific actions
        addNewTopic: () => {},
        clearTopic: () => {},
        onNewContext: () => {},
        toggleExpanded: () => actionsRef.current.toggleExpanded()
      }}>
      <AgentSessionInputbarInner
        assistant={assistantStub}
        agentId={agentId}
        sessionId={sessionId}
        sessionData={sessionData}
        actionsRef={actionsRef}
      />
    </InputbarToolsProvider>
  )
}

interface InnerProps {
  assistant: Assistant
  agentId: string
  sessionId: string
  sessionData?: {
    agentId?: string
    sessionId?: string
    slashCommands?: Array<{ command: string; description?: string }>
    tools?: Array<{ id: string; name: string; type: string; description?: string }>
  }
  actionsRef: React.MutableRefObject<{
    resizeTextArea: () => void
    onTextChange: (updater: React.SetStateAction<string> | ((prev: string) => string)) => void
    toggleExpanded: (nextState?: boolean) => void
  }>
}

const AgentSessionInputbarInner: FC<InnerProps> = ({ assistant, agentId, sessionId, sessionData, actionsRef }) => {
  const scope = TopicType.Session
  const config = getInputbarConfig(scope)

  // Use shared hooks for text and textarea management
  const initialDraft = useMemo(() => readDraftFromCache(agentId), [agentId])
  const persistDraft = useCallback((next: string) => writeDraftToCache(agentId, next), [agentId])
  const {
    text,
    setText,
    isEmpty: inputEmpty
  } = useInputText({
    initialValue: initialDraft,
    onChange: persistDraft
  })
  const {
    textareaRef,
    resize: resizeTextArea,
    focus: focusTextarea,
    setExpanded,
    isExpanded: textareaIsExpanded
  } = useTextareaResize({ maxHeight: 400, minHeight: 30 })
  const { sendMessageShortcut, apiServer } = useSettings()

  const { t } = useTranslation()
  const quickPanel = useQuickPanel()

  const { files } = useInputbarToolsState()
  const { toolsRegistry, setIsExpanded } = useInputbarToolsDispatch()
  const { setCouldAddImageFile } = useInputbarToolsInternalDispatch()

  const { setTimeoutTimer } = useTimer()
  const dispatch = useAppDispatch()
  const sessionTopicId = buildAgentSessionTopicId(sessionId)
  const topicMessages = useAppSelector((state) => selectMessagesForTopic(state, sessionTopicId))
  const loading = useAppSelector((state) => selectNewTopicLoading(state, sessionTopicId))

  // Calculate vision and image generation support
  const isVisionAssistant = useMemo(() => (assistant.model ? isVisionModel(assistant.model) : false), [assistant.model])
  const isGenerateImageAssistant = useMemo(
    () => (assistant.model ? isGenerateImageModel(assistant.model) : false),
    [assistant.model]
  )

  // Agent sessions don't support model mentions yet, so we only check the assistant's model
  const canAddImageFile = useMemo(() => {
    return isVisionAssistant || isGenerateImageAssistant
  }, [isVisionAssistant, isGenerateImageAssistant])

  const canAddTextFile = useMemo(() => {
    return isVisionAssistant || (!isVisionAssistant && !isGenerateImageAssistant)
  }, [isVisionAssistant, isGenerateImageAssistant])

  // Update the couldAddImageFile state when the model changes
  useEffect(() => {
    setCouldAddImageFile(canAddImageFile)
  }, [canAddImageFile, setCouldAddImageFile])

  const syncExpandedState = useCallback(
    (expanded: boolean) => {
      setExpanded(expanded)
      setIsExpanded(expanded)
    },
    [setExpanded, setIsExpanded]
  )
  const handleToggleExpanded = useCallback(
    (nextState?: boolean) => {
      const target = typeof nextState === 'boolean' ? nextState : !textareaIsExpanded
      syncExpandedState(target)
      focusTextarea()
    },
    [focusTextarea, syncExpandedState, textareaIsExpanded]
  )

  // Update actionsRef for InputbarTools
  useEffect(() => {
    actionsRef.current = {
      resizeTextArea,
      onTextChange: setText,
      toggleExpanded: handleToggleExpanded
    }
  }, [resizeTextArea, setText, actionsRef, handleToggleExpanded])

  const rootTriggerHandlerRef = useRef<((payload?: unknown) => void) | undefined>(undefined)

  // Update handler logic when dependencies change
  // For Agent Session, we directly trigger SlashCommands panel instead of Root menu
  useEffect(() => {
    rootTriggerHandlerRef.current = (payload) => {
      const slashCommands = sessionData?.slashCommands || []
      const triggerInfo = (payload ?? {}) as QuickPanelTriggerInfo

      if (slashCommands.length === 0) {
        quickPanel.open({
          title: t('chat.input.slash_commands.title'),
          symbol: QuickPanelReservedSymbol.SlashCommands,
          triggerInfo,
          list: [
            {
              label: t('chat.input.slash_commands.empty', 'No slash commands available'),
              description: '',
              icon: null,
              disabled: true,
              action: () => {}
            }
          ]
        })
        return
      }

      quickPanel.open({
        title: t('chat.input.slash_commands.title'),
        symbol: QuickPanelReservedSymbol.SlashCommands,
        triggerInfo,
        list: slashCommands.map((cmd) => ({
          label: cmd.command,
          description: cmd.description || '',
          icon: null,
          filterText: `${cmd.command} ${cmd.description || ''}`,
          action: () => {
            // Insert command into textarea
            setText((prev: string) => {
              const textArea = document.querySelector('.inputbar textarea') as HTMLTextAreaElement | null
              if (!textArea) {
                return prev + ' ' + cmd.command
              }

              const cursorPosition = textArea.selectionStart || 0
              const textBeforeCursor = prev.slice(0, cursorPosition)
              const lastSlashIndex = textBeforeCursor.lastIndexOf('/')

              if (lastSlashIndex !== -1 && cursorPosition > lastSlashIndex) {
                // Replace from '/' to cursor with command
                const newText = prev.slice(0, lastSlashIndex) + cmd.command + ' ' + prev.slice(cursorPosition)
                const newCursorPos = lastSlashIndex + cmd.command.length + 1

                setTimeout(() => {
                  if (textArea) {
                    textArea.focus()
                    textArea.setSelectionRange(newCursorPos, newCursorPos)
                  }
                }, 0)

                return newText
              }

              // No '/' found, just insert at cursor
              const newText = prev.slice(0, cursorPosition) + cmd.command + ' ' + prev.slice(cursorPosition)
              const newCursorPos = cursorPosition + cmd.command.length + 1

              setTimeout(() => {
                if (textArea) {
                  textArea.focus()
                  textArea.setSelectionRange(newCursorPos, newCursorPos)
                }
              }, 0)

              return newText
            })
          }
        }))
      })
    }
  }, [sessionData, quickPanel, t, setText])

  // Register the trigger handler (only once)
  useEffect(() => {
    if (!config.enableQuickPanel) {
      return
    }

    const disposeRootTrigger = toolsRegistry.registerTrigger(
      'agent-session-root',
      QuickPanelReservedSymbol.Root,
      (payload) => rootTriggerHandlerRef.current?.(payload)
    )

    return () => {
      disposeRootTrigger()
    }
  }, [config.enableQuickPanel, toolsRegistry])

  const sendDisabled = (inputEmpty && files.length === 0) || !apiServer.enabled

  const streamingAskIds = useMemo(() => {
    if (!topicMessages) {
      return []
    }

    const askIdSet = new Set<string>()
    for (const message of topicMessages) {
      if (!message) continue
      if (message.status === 'processing' || message.status === 'pending') {
        if (message.askId) {
          askIdSet.add(message.askId)
        } else if (message.id) {
          askIdSet.add(message.id)
        }
      }
    }

    return Array.from(askIdSet)
  }, [topicMessages])

  const canAbort = loading && streamingAskIds.length > 0

  const abortAgentSession = useCallback(async () => {
    if (!streamingAskIds.length) {
      logger.debug('No active agent session streams to abort', { sessionTopicId })
      return
    }

    logger.info('Aborting agent session message generation', {
      sessionTopicId,
      askIds: streamingAskIds
    })

    for (const askId of streamingAskIds) {
      abortCompletion(askId)
    }

    pauseTrace(sessionTopicId)
    dispatch(newMessagesActions.setTopicLoading({ topicId: sessionTopicId, loading: false }))
  }, [dispatch, sessionTopicId, streamingAskIds])

  const sendMessage = useCallback(async () => {
    if (sendDisabled) {
      return
    }

    logger.info('Starting to send message')

    try {
      const userMessageId = uuid()

      // For agent sessions, append file paths to the text content instead of uploading files
      let messageText = text
      if (files.length > 0) {
        const filePaths = files.map((file) => file.path).join('\n')
        messageText = text ? `${text}\n\nAttached files:\n${filePaths}` : `Attached files:\n${filePaths}`
      }

      const mainBlock = createMainTextBlock(userMessageId, messageText, {
        status: MessageBlockStatus.SUCCESS
      })
      const userMessageBlocks: MessageBlock[] = [mainBlock]

      // Calculate token usage for the user message
      const usage = await estimateUserPromptUsage({ content: text })

      const userMessage: Message = createMessage('user', sessionTopicId, agentId, {
        id: userMessageId,
        blocks: userMessageBlocks.map((block) => block?.id),
        model: assistant.model,
        modelId: assistant.model?.id,
        usage
      })

      dispatch(
        dispatchSendMessage(userMessage, userMessageBlocks, assistant, sessionTopicId, {
          agentId,
          sessionId
        })
      )

      setText('')
      setTimeoutTimer('agentSession_sendMessage', () => setText(''), 500)
    } catch (error) {
      logger.warn('Failed to send message:', error as Error)
    }
  }, [sendDisabled, agentId, dispatch, assistant, sessionId, sessionTopicId, setText, setTimeoutTimer, text, files])

  useEffect(() => {
    if (!document.querySelector('.topview-fullscreen-container')) {
      focusTextarea()
    }
  }, [focusTextarea])

  const supportedExts = useMemo(() => {
    if (canAddImageFile && canAddTextFile) {
      return [...imageExts, ...documentExts, ...textExts]
    }

    if (canAddImageFile) {
      return [...imageExts]
    }

    if (canAddTextFile) {
      return [...documentExts, ...textExts]
    }

    return []
  }, [canAddImageFile, canAddTextFile])

  const leftToolbar = useMemo(
    () => (
      <ToolbarGroup>
        {config.showTools && <InputbarTools scope={scope} assistantId={assistant.id} session={sessionData} />}
      </ToolbarGroup>
    ),
    [config.showTools, scope, assistant.id, sessionData]
  )
  const placeholderText = useMemo(
    () =>
      t('chat.input.placeholder', {
        key: getSendMessageShortcutLabel(sendMessageShortcut)
      }),
    [sendMessageShortcut, t]
  )

  return (
    <InputbarCore
      scope={TopicType.Session}
      text={text}
      onTextChange={setText}
      textareaRef={textareaRef}
      resizeTextArea={resizeTextArea}
      focusTextarea={focusTextarea}
      placeholder={placeholderText}
      supportedExts={supportedExts}
      onPause={abortAgentSession}
      isLoading={canAbort}
      handleSendMessage={sendMessage}
      leftToolbar={leftToolbar}
      forceEnableQuickPanelTriggers
    />
  )
}

<<<<<<< HEAD
// Add these styled components at the bottom

const Container = styled.div`
  display: flex;
  flex-direction: column;
  position: relative;
  z-index: 2;
  padding: 0 18px 18px 18px;
  box-sizing: border-box;
  [navbar-position='top'] & {
    padding: 0 18px 10px 18px;
  }
`

const InputBarContainer = styled.div`
  border: 0.5px solid var(--color-border);
  transition: all 0.2s ease;
  position: relative;
  border-radius: 17px;
  padding-top: 8px; // 为拖动手柄留出空间
  background-color: var(--color-background-opacity);

  &.file-dragging {
    border: 2px dashed #2ecc71;

    &::before {
      content: '';
      position: absolute;
      top: 0;
      left: 0;
      right: 0;
      bottom: 0;
      background-color: rgba(46, 204, 113, 0.03);
      border-radius: 14px;
      z-index: 5;
      pointer-events: none;
    }
  }
`

const Toolbar = styled.div`
  display: flex;
  flex-direction: row;
  justify-content: space-between;
  padding: 5px 8px;
  height: 40px;
  gap: 16px;
  position: relative;
  z-index: 2;
  flex-shrink: 0;
`

=======
>>>>>>> d6e7ce33
const ToolbarGroup = styled.div`
  display: flex;
  flex-direction: row;
  align-items: center;
  gap: 6px;
`

export default AgentSessionInputbar<|MERGE_RESOLUTION|>--- conflicted
+++ resolved
@@ -495,61 +495,6 @@
   )
 }
 
-<<<<<<< HEAD
-// Add these styled components at the bottom
-
-const Container = styled.div`
-  display: flex;
-  flex-direction: column;
-  position: relative;
-  z-index: 2;
-  padding: 0 18px 18px 18px;
-  box-sizing: border-box;
-  [navbar-position='top'] & {
-    padding: 0 18px 10px 18px;
-  }
-`
-
-const InputBarContainer = styled.div`
-  border: 0.5px solid var(--color-border);
-  transition: all 0.2s ease;
-  position: relative;
-  border-radius: 17px;
-  padding-top: 8px; // 为拖动手柄留出空间
-  background-color: var(--color-background-opacity);
-
-  &.file-dragging {
-    border: 2px dashed #2ecc71;
-
-    &::before {
-      content: '';
-      position: absolute;
-      top: 0;
-      left: 0;
-      right: 0;
-      bottom: 0;
-      background-color: rgba(46, 204, 113, 0.03);
-      border-radius: 14px;
-      z-index: 5;
-      pointer-events: none;
-    }
-  }
-`
-
-const Toolbar = styled.div`
-  display: flex;
-  flex-direction: row;
-  justify-content: space-between;
-  padding: 5px 8px;
-  height: 40px;
-  gap: 16px;
-  position: relative;
-  z-index: 2;
-  flex-shrink: 0;
-`
-
-=======
->>>>>>> d6e7ce33
 const ToolbarGroup = styled.div`
   display: flex;
   flex-direction: row;

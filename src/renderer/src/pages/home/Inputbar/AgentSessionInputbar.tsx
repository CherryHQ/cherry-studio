import { loggerService } from '@logger'
import { ActionIconButton } from '@renderer/components/Buttons'
import { QuickPanelView } from '@renderer/components/QuickPanel'
import { useCreateDefaultSession } from '@renderer/hooks/agents/useCreateDefaultSession'
import { useSession } from '@renderer/hooks/agents/useSession'
import { selectNewTopicLoading } from '@renderer/hooks/useMessageOperations'
import { getModel } from '@renderer/hooks/useModel'
import { useSettings } from '@renderer/hooks/useSettings'
import { useShortcutDisplay } from '@renderer/hooks/useShortcuts'
import { useTimer } from '@renderer/hooks/useTimer'
import PasteService from '@renderer/services/PasteService'
import { pauseTrace } from '@renderer/services/SpanManagerService'
import { estimateUserPromptUsage } from '@renderer/services/TokenService'
import { useAppDispatch, useAppSelector } from '@renderer/store'
import { newMessagesActions, selectMessagesForTopic } from '@renderer/store/newMessage'
import { sendMessage as dispatchSendMessage } from '@renderer/store/thunk/messageThunk'
import type { Assistant, Message, Model, Topic } from '@renderer/types'
import { type MessageBlock, MessageBlockStatus } from '@renderer/types/newMessage'
import { classNames } from '@renderer/utils'
import { abortCompletion } from '@renderer/utils/abortController'
import { buildAgentSessionTopicId } from '@renderer/utils/agentSession'
import { getSendMessageShortcutLabel, isSendMessageKeyPressed } from '@renderer/utils/input'
import { createMainTextBlock, createMessage } from '@renderer/utils/messageUtils/create'
<<<<<<< HEAD
import TextArea, { type TextAreaRef } from 'antd/es/input/TextArea'
=======
import { Tooltip } from 'antd'
import type { TextAreaRef } from 'antd/es/input/TextArea'
import TextArea from 'antd/es/input/TextArea'
>>>>>>> 78278ce9
import { isEmpty } from 'lodash'
import { CirclePause, MessageSquareDiff } from 'lucide-react'
import type { CSSProperties, FC } from 'react'
import React, { useCallback, useEffect, useMemo, useRef, useState } from 'react'
import { useTranslation } from 'react-i18next'
import styled from 'styled-components'
import { v4 as uuid } from 'uuid'

import NarrowLayout from '../Messages/NarrowLayout'
import SendMessageButton from './SendMessageButton'

const logger = loggerService.withContext('Inputbar')

type Props = {
  agentId: string
  sessionId: string
}

const _text = ''

const AgentSessionInputbar: FC<Props> = ({ agentId, sessionId }) => {
  const [text, setText] = useState(_text)
  const [inputFocus, setInputFocus] = useState(false)
  const { session } = useSession(agentId, sessionId)
  const { apiServer } = useSettings()
  const { createDefaultSession, creatingSession } = useCreateDefaultSession(agentId)
  const newTopicShortcut = useShortcutDisplay('new_topic')

  const { sendMessageShortcut, fontSize, enableSpellCheck } = useSettings()
  const textareaRef = useRef<TextAreaRef>(null)
  const { t } = useTranslation()

  const containerRef = useRef(null)

  const { setTimeoutTimer } = useTimer()
  const dispatch = useAppDispatch()
  const sessionTopicId = buildAgentSessionTopicId(sessionId)
  const topicMessages = useAppSelector((state) => selectMessagesForTopic(state, sessionTopicId))
  const loading = useAppSelector((state) => selectNewTopicLoading(state, sessionTopicId))

  const focusTextarea = useCallback(() => {
    textareaRef.current?.focus()
  }, [])

  const inputEmpty = isEmpty(text)
  const sendDisabled = inputEmpty || !apiServer.enabled

  const streamingAskIds = useMemo(() => {
    if (!topicMessages) {
      return []
    }

    const askIdSet = new Set<string>()
    for (const message of topicMessages) {
      if (!message) continue
      if (message.status === 'processing' || message.status === 'pending') {
        if (message.askId) {
          askIdSet.add(message.askId)
        } else if (message.id) {
          askIdSet.add(message.id)
        }
      }
    }

    return Array.from(askIdSet)
  }, [topicMessages])

  const canAbort = loading && streamingAskIds.length > 0
  const createSessionDisabled = creatingSession || !apiServer.enabled

  const handleCreateSession = useCallback(async () => {
    if (createSessionDisabled) {
      return
    }

    try {
      const created = await createDefaultSession()
      if (created) {
        focusTextarea()
      }
    } catch (error) {
      logger.warn('Failed to create agent session via toolbar:', error as Error)
    }
  }, [createDefaultSession, createSessionDisabled, focusTextarea])

  const handleKeyDown = (event: React.KeyboardEvent<HTMLTextAreaElement>) => {
    //to check if the SendMessage key is pressed
    //other keys should be ignored
    const isEnterPressed = event.key === 'Enter' && !event.nativeEvent.isComposing
    if (isEnterPressed) {
      // 1) 优先判断是否为“发送”（当前仅支持纯 Enter 发送；其余 Enter 组合键均换行）
      if (isSendMessageKeyPressed(event, sendMessageShortcut)) {
        sendMessage()
        return event.preventDefault()
      }

      // 2) 不再基于 quickPanel.isVisible 主动拦截。
      //    纯 Enter 的处理权交由 QuickPanel 的全局捕获（其只在纯 Enter 时拦截），
      //    其它带修饰键的 Enter 则由输入框处理为换行。

      if (event.shiftKey) {
        return
      }

      event.preventDefault()
      const textArea = textareaRef.current?.resizableTextArea?.textArea
      if (textArea) {
        const start = textArea.selectionStart
        const end = textArea.selectionEnd
        const text = textArea.value
        const newText = text.substring(0, start) + '\n' + text.substring(end)

        // update text by setState, not directly modify textarea.value
        setText(newText)

        // set cursor position in the next render cycle
        setTimeoutTimer(
          'handleKeyDown',
          () => {
            textArea.selectionStart = textArea.selectionEnd = start + 1
          },
          0
        )
      }
    }
  }

  const abortAgentSession = useCallback(async () => {
    if (!streamingAskIds.length) {
      logger.debug('No active agent session streams to abort', { sessionTopicId })
      return
    }

    logger.info('Aborting agent session message generation', {
      sessionTopicId,
      askIds: streamingAskIds
    })

    for (const askId of streamingAskIds) {
      abortCompletion(askId)
    }

    pauseTrace(sessionTopicId)
    dispatch(newMessagesActions.setTopicLoading({ topicId: sessionTopicId, loading: false }))
  }, [dispatch, sessionTopicId, streamingAskIds])

  const sendMessage = useCallback(async () => {
    if (sendDisabled) {
      return
    }

    logger.info('Starting to send message')

    try {
      const userMessageId = uuid()
      const mainBlock = createMainTextBlock(userMessageId, text, {
        status: MessageBlockStatus.SUCCESS
      })
      const userMessageBlocks: MessageBlock[] = [mainBlock]

      // Extract the actual model ID from session.model (format: "provider:modelId")
      const [providerId, actualModelId] = session?.model?.split(':') ?? [undefined, undefined]

      // Try to find the actual model from providers
      const actualModel = actualModelId ? getModel(actualModelId, providerId) : undefined

      const model: Model | undefined = actualModel
        ? {
            id: actualModel.id,
            name: actualModel.name, // Use actual model name if found
            provider: actualModel.provider,
            group: actualModel.group
          }
        : undefined

      // Calculate token usage for the user message
      const usage = await estimateUserPromptUsage({ content: text })

      const userMessage: Message = createMessage('user', sessionTopicId, agentId, {
        id: userMessageId,
        blocks: userMessageBlocks.map((block) => block?.id),
        model,
        modelId: model?.id,
        usage
      })

      const assistantStub: Assistant = {
        id: session?.agent_id ?? agentId,
        name: session?.name ?? 'Agent Session',
        prompt: session?.instructions ?? '',
        topics: [] as Topic[],
        type: 'agent-session',
        model,
        defaultModel: model,
        tags: [],
        enableWebSearch: false
      }

      dispatch(
        dispatchSendMessage(userMessage, userMessageBlocks, assistantStub, sessionTopicId, {
          agentId,
          sessionId
        })
      )

      setText('')
      setTimeoutTimer('sendMessage_1', () => setText(''), 500)
    } catch (error) {
      logger.warn('Failed to send message:', error as Error)
    }
  }, [
    session?.model,
    agentId,
    dispatch,
    sendDisabled,
    session?.agent_id,
    session?.instructions,
    session?.name,
    sessionId,
    sessionTopicId,
    setTimeoutTimer,
    text
  ])

  const onChange = useCallback((e: React.ChangeEvent<HTMLTextAreaElement>) => {
    const newText = e.target.value
    setText(newText)
  }, [])

  useEffect(() => {
    if (!document.querySelector('.topview-fullscreen-container')) {
      focusTextarea()
    }
  }, [focusTextarea])

  useEffect(() => {
    const onFocus = () => {
      if (document.activeElement?.closest('.ant-modal')) {
        return
      }

      const lastFocusedComponent = PasteService.getLastFocusedComponent()

      if (!lastFocusedComponent || lastFocusedComponent === 'inputbar') {
        focusTextarea()
      }
    }
    window.addEventListener('focus', onFocus)
    return () => window.removeEventListener('focus', onFocus)
  }, [focusTextarea])

  return (
    <NarrowLayout style={{ width: '100%' }}>
      <Container className="inputbar">
        <QuickPanelView setInputText={setText} />
        <InputBarContainer
          id="inputbar"
          className={classNames('inputbar-container', inputFocus && 'focus')}
          ref={containerRef}>
          <Textarea
            value={text}
            onChange={onChange}
            onKeyDown={handleKeyDown}
            placeholder={t('chat.input.placeholder_without_triggers', {
              key: getSendMessageShortcutLabel(sendMessageShortcut)
            })}
            autoFocus
            variant="borderless"
            spellCheck={enableSpellCheck}
            rows={2}
            autoSize={{ minRows: 2, maxRows: 20 }}
            ref={textareaRef}
            style={{
              fontSize,
              minHeight: '30px'
            }}
            styles={{ textarea: TextareaStyle }}
            onFocus={(e: React.FocusEvent<HTMLTextAreaElement>) => {
              setInputFocus(true)
              // 记录当前聚焦的组件
              PasteService.setLastFocusedComponent('inputbar')
              if (e.target.value.length === 0) {
                e.target.setSelectionRange(0, 0)
              }
            }}
            onBlur={() => setInputFocus(false)}
          />
          <Toolbar>
            <ToolbarGroup>
              <Tooltip placement="top" title={t('chat.input.new_topic', { Command: newTopicShortcut })}>
                <ActionIconButton
                  onClick={handleCreateSession}
                  disabled={createSessionDisabled}
                  icon={<MessageSquareDiff size={19} />}></ActionIconButton>
              </Tooltip>
            </ToolbarGroup>
            <ToolbarGroup>
              <SendMessageButton sendMessage={sendMessage} disabled={sendDisabled} />
              {canAbort && (
<<<<<<< HEAD
                <Tooltip placement="top" content={t('chat.input.pause')}>
                  <ActionIconButton
                    onClick={abortAgentSession}
                    className="-mr-0.5"
                    icon={<CirclePause size={20} color="var(--color-error)" />}
                  />
=======
                <Tooltip placement="top" title={t('chat.input.pause')}>
                  <ActionIconButton onClick={abortAgentSession} style={{ marginRight: -2 }}>
                    <CirclePause size={20} color="var(--color-error)" />
                  </ActionIconButton>
>>>>>>> 78278ce9
                </Tooltip>
              )}
            </ToolbarGroup>
          </Toolbar>
        </InputBarContainer>
      </Container>
    </NarrowLayout>
  )
}

// Add these styled components at the bottom

const Container = styled.div`
  display: flex;
  flex-direction: column;
  position: relative;
  z-index: 2;
  padding: 0 18px 18px 18px;
  [navbar-position='top'] & {
    padding: 0 18px 10px 18px;
  }
`

const InputBarContainer = styled.div`
  border: 0.5px solid var(--color-border);
  transition: all 0.2s ease;
  position: relative;
  border-radius: 17px;
  padding-top: 8px; // 为拖动手柄留出空间
  background-color: var(--color-background-opacity);

  &.file-dragging {
    border: 2px dashed #2ecc71;

    &::before {
      content: '';
      position: absolute;
      top: 0;
      left: 0;
      right: 0;
      bottom: 0;
      background-color: rgba(46, 204, 113, 0.03);
      border-radius: 14px;
      z-index: 5;
      pointer-events: none;
    }
  }
`

const Toolbar = styled.div`
  display: flex;
  flex-direction: row;
  justify-content: space-between;
  padding: 5px 8px;
  height: 40px;
  gap: 16px;
  position: relative;
  z-index: 2;
  flex-shrink: 0;
`

const ToolbarGroup = styled.div`
  display: flex;
  flex-direction: row;
  align-items: center;
  gap: 6px;
`

const TextareaStyle: CSSProperties = {
  paddingLeft: 0,
  padding: '6px 15px 0px' // 减小顶部padding
}

const Textarea = styled(TextArea)`
  padding: 0;
  border-radius: 0;
  display: flex;
  resize: none !important;
  overflow: auto;
  width: 100%;
  box-sizing: border-box;
  transition: none !important;
  &.ant-input {
    line-height: 1.4;
  }
  &::-webkit-scrollbar {
    width: 3px;
  }
`

export default AgentSessionInputbar<|MERGE_RESOLUTION|>--- conflicted
+++ resolved
@@ -15,19 +15,16 @@
 import { newMessagesActions, selectMessagesForTopic } from '@renderer/store/newMessage'
 import { sendMessage as dispatchSendMessage } from '@renderer/store/thunk/messageThunk'
 import type { Assistant, Message, Model, Topic } from '@renderer/types'
-import { type MessageBlock, MessageBlockStatus } from '@renderer/types/newMessage'
+import type { MessageBlock } from '@renderer/types/newMessage'
+import { MessageBlockStatus } from '@renderer/types/newMessage'
 import { classNames } from '@renderer/utils'
 import { abortCompletion } from '@renderer/utils/abortController'
 import { buildAgentSessionTopicId } from '@renderer/utils/agentSession'
 import { getSendMessageShortcutLabel, isSendMessageKeyPressed } from '@renderer/utils/input'
 import { createMainTextBlock, createMessage } from '@renderer/utils/messageUtils/create'
-<<<<<<< HEAD
-import TextArea, { type TextAreaRef } from 'antd/es/input/TextArea'
-=======
 import { Tooltip } from 'antd'
 import type { TextAreaRef } from 'antd/es/input/TextArea'
 import TextArea from 'antd/es/input/TextArea'
->>>>>>> 78278ce9
 import { isEmpty } from 'lodash'
 import { CirclePause, MessageSquareDiff } from 'lucide-react'
 import type { CSSProperties, FC } from 'react'
@@ -321,25 +318,18 @@
                 <ActionIconButton
                   onClick={handleCreateSession}
                   disabled={createSessionDisabled}
-                  icon={<MessageSquareDiff size={19} />}></ActionIconButton>
+                  loading={creatingSession}>
+                  <MessageSquareDiff size={19} />
+                </ActionIconButton>
               </Tooltip>
             </ToolbarGroup>
             <ToolbarGroup>
               <SendMessageButton sendMessage={sendMessage} disabled={sendDisabled} />
               {canAbort && (
-<<<<<<< HEAD
-                <Tooltip placement="top" content={t('chat.input.pause')}>
-                  <ActionIconButton
-                    onClick={abortAgentSession}
-                    className="-mr-0.5"
-                    icon={<CirclePause size={20} color="var(--color-error)" />}
-                  />
-=======
                 <Tooltip placement="top" title={t('chat.input.pause')}>
                   <ActionIconButton onClick={abortAgentSession} style={{ marginRight: -2 }}>
                     <CirclePause size={20} color="var(--color-error)" />
                   </ActionIconButton>
->>>>>>> 78278ce9
                 </Tooltip>
               )}
             </ToolbarGroup>

import {
  ArrowDownOutlined,
  ArrowUpOutlined,
  CloseOutlined,
  HistoryOutlined,
  VerticalAlignBottomOutlined,
  VerticalAlignTopOutlined
} from '@ant-design/icons'
import { Button, Tooltip } from '@cherrystudio/ui'
import { usePreference } from '@data/hooks/usePreference'
import { useTimer } from '@renderer/hooks/useTimer'
import type { RootState } from '@renderer/store'
// import { selectCurrentTopicId } from '@renderer/store/newMessage'
<<<<<<< HEAD
import { Drawer } from 'antd'
=======
import { scrollIntoView } from '@renderer/utils/dom'
import { Button, Drawer, Tooltip } from 'antd'
>>>>>>> b3a58ec3
import type { FC } from 'react'
import { useCallback, useEffect, useRef, useState } from 'react'
import { useTranslation } from 'react-i18next'
import { useSelector } from 'react-redux'
import styled from 'styled-components'

import ChatFlowHistory from './ChatFlowHistory'

// Exclude some areas from the navigation
const EXCLUDED_SELECTORS = [
  '.MessageFooter',
  '.code-toolbar',
  '.ant-collapse-header',
  '.group-menu-bar',
  '.code-block',
  '.message-editor',
  '.table-wrapper'
]

// Gap between the navigation bar and the right element
const RIGHT_GAP = 16

interface ChatNavigationProps {
  containerId: string
}

const ChatNavigation: FC<ChatNavigationProps> = ({ containerId }) => {
  const { t } = useTranslation()
  const [isVisible, setIsVisible] = useState(false)
  const timerKey = 'hide'
  const { setTimeoutTimer, clearTimeoutTimer } = useTimer()
  const [showChatHistory, setShowChatHistory] = useState(false)
  const [manuallyClosedUntil, setManuallyClosedUntil] = useState<number | null>(null)
  const currentTopicId = useSelector((state: RootState) => state.messages.currentTopicId)
  const lastMoveTime = useRef(0)
  const isHoveringNavigationRef = useRef(false)
  const isPointerInTriggerAreaRef = useRef(false)
  const [topicPosition] = usePreference('topic.position')
  const [showTopics] = usePreference('topic.tab.show')
  const showRightTopics = topicPosition === 'right' && showTopics

  const clearHideTimer = useCallback(() => {
    clearTimeoutTimer(timerKey)
  }, [clearTimeoutTimer])

  const scheduleHide = useCallback(
    (delay: number) => {
      setTimeoutTimer(
        timerKey,
        () => {
          setIsVisible(false)
        },
        delay
      )
    },
    [setTimeoutTimer]
  )

  const showNavigation = useCallback(() => {
    if (manuallyClosedUntil && Date.now() < manuallyClosedUntil) {
      return
    }
    setIsVisible(true)
    clearHideTimer()
  }, [clearHideTimer, manuallyClosedUntil])

  // Handle mouse entering button area
  const handleNavigationMouseEnter = useCallback(() => {
    if (manuallyClosedUntil && Date.now() < manuallyClosedUntil) {
      return
    }
    isHoveringNavigationRef.current = true
    showNavigation()
  }, [manuallyClosedUntil, showNavigation])

  // Handle mouse leaving button area
  const handleNavigationMouseLeave = useCallback(() => {
    isHoveringNavigationRef.current = false
    scheduleHide(500)
  }, [scheduleHide])

  const handleChatHistoryClick = () => {
    setShowChatHistory(true)
    showNavigation()
  }

  const handleDrawerClose = () => {
    setShowChatHistory(false)
  }

  const findUserMessages = () => {
    const container = document.getElementById(containerId)
    if (!container) return []

    const userMessages = Array.from(container.getElementsByClassName('message-user'))
    return userMessages as HTMLElement[]
  }

  const findAssistantMessages = () => {
    const container = document.getElementById(containerId)

    if (!container) return []

    const assistantMessages = Array.from(container.getElementsByClassName('message-assistant'))
    return assistantMessages as HTMLElement[]
  }

  const scrollToMessage = (element: HTMLElement) => {
    // Use container: 'nearest' to keep scroll within the chat pane (Chromium-only, see #11565, #11567)
    scrollIntoView(element, { behavior: 'smooth', block: 'start', container: 'nearest' })
  }

  const scrollToTop = () => {
    const container = document.getElementById(containerId)
    container && container.scrollTo({ top: -container.scrollHeight, behavior: 'smooth' })
  }

  const scrollToBottom = () => {
    const container = document.getElementById(containerId)
    container && container.scrollTo({ top: container.scrollHeight, behavior: 'smooth' })
  }

  const getCurrentVisibleIndex = (direction: 'up' | 'down') => {
    const userMessages = findUserMessages()
    const assistantMessages = findAssistantMessages()
    const container = document.getElementById(containerId)

    if (!container) return -1

    const containerRect = container.getBoundingClientRect()
    const visibleThreshold = containerRect.height * 0.1

    let visibleIndices: number[] = []

    for (let i = 0; i < userMessages.length; i++) {
      const messageRect = userMessages[i].getBoundingClientRect()
      const visibleHeight =
        Math.min(messageRect.bottom, containerRect.bottom) - Math.max(messageRect.top, containerRect.top)
      if (visibleHeight > 0 && visibleHeight >= Math.min(messageRect.height, visibleThreshold)) {
        visibleIndices.push(i)
      }
    }

    if (visibleIndices.length > 0) {
      return direction === 'up' ? Math.max(...visibleIndices) : Math.min(...visibleIndices)
    }

    visibleIndices = []
    for (let i = 0; i < assistantMessages.length; i++) {
      const messageRect = assistantMessages[i].getBoundingClientRect()
      const visibleHeight =
        Math.min(messageRect.bottom, containerRect.bottom) - Math.max(messageRect.top, containerRect.top)
      if (visibleHeight > 0 && visibleHeight >= Math.min(messageRect.height, visibleThreshold)) {
        visibleIndices.push(i)
      }
    }

    if (visibleIndices.length > 0) {
      const assistantIndex = direction === 'up' ? Math.max(...visibleIndices) : Math.min(...visibleIndices)
      return assistantIndex < userMessages.length ? assistantIndex : userMessages.length - 1
    }

    return -1
  }

  // 修改 handleCloseChatNavigation 函数
  const handleCloseChatNavigation = () => {
    setIsVisible(false)
    isHoveringNavigationRef.current = false
    isPointerInTriggerAreaRef.current = false
    clearHideTimer()
    // 设置手动关闭状态，1分钟内不响应鼠标靠近事件
    setManuallyClosedUntil(Date.now() + 60000) // 60000毫秒 = 1分钟
  }

  const handleScrollToTop = () => {
    showNavigation()
    scrollToTop()
  }

  const handleScrollToBottom = () => {
    showNavigation()
    scrollToBottom()
  }

  const handleNextMessage = () => {
    showNavigation()
    const userMessages = findUserMessages()
    const assistantMessages = findAssistantMessages()

    if (userMessages.length === 0 && assistantMessages.length === 0) {
      // window.toast.info(t('chat.navigation.last'))
      return scrollToBottom()
    }

    const visibleIndex = getCurrentVisibleIndex('down')

    if (visibleIndex === -1) {
      // window.toast.info(t('chat.navigation.last'))
      return scrollToBottom()
    }

    const targetIndex = visibleIndex - 1

    if (targetIndex < 0) {
      // window.toast.info(t('chat.navigation.last'))
      return scrollToBottom()
    }

    scrollToMessage(userMessages[targetIndex])
  }

  const handlePrevMessage = () => {
    showNavigation()
    const userMessages = findUserMessages()
    const assistantMessages = findAssistantMessages()
    if (userMessages.length === 0 && assistantMessages.length === 0) {
      // window.toast.info(t('chat.navigation.first'))
      return scrollToTop()
    }

    const visibleIndex = getCurrentVisibleIndex('up')

    if (visibleIndex === -1) {
      // window.toast.info(t('chat.navigation.first'))
      return scrollToTop()
    }

    const targetIndex = visibleIndex + 1

    if (targetIndex >= userMessages.length) {
      // window.toast.info(t('chat.navigation.first'))
      return scrollToTop()
    }

    scrollToMessage(userMessages[targetIndex])
  }

  // Set up scroll event listener and mouse position tracking
  useEffect(() => {
    const container = document.getElementById(containerId)
    const messagesContainer = container?.closest('.messages-container') as HTMLElement

    if (!container) return

    // Handle scroll events on the container
    const handleScroll = () => {
      // Only show buttons when scrolling if cursor is in trigger area or hovering navigation
      if (isPointerInTriggerAreaRef.current || isHoveringNavigationRef.current) {
        showNavigation()
      }
    }

    // Throttled mouse move handler to improve performance
    const handleMouseMove = (e: MouseEvent) => {
      // 如果在手动关闭期间，不响应鼠标移动事件
      if (manuallyClosedUntil && Date.now() < manuallyClosedUntil) {
        return
      }

      // Throttle mouse move to every 50ms for performance
      const now = Date.now()
      if (now - lastMoveTime.current < 50) return
      lastMoveTime.current = now

      // Calculate if the mouse is in the trigger area
      const triggerWidth = 60 // Same as the width in styled component

      // Safe way to calculate position when using calc expressions
      let rightOffset = RIGHT_GAP // Default right offset
      if (showRightTopics) {
        // When topics are shown on right, we need to account for topic list width
        rightOffset += 275 // --topic-list-width
      }

      const rightPosition = window.innerWidth - rightOffset - triggerWidth
      const topPosition = window.innerHeight * 0.35 // 35% from top
      const height = window.innerHeight * 0.3 // 30% of window height

      const target = e.target as HTMLElement
      const isInExcludedArea = EXCLUDED_SELECTORS.some((selector) => target.closest(selector))

      const isInTriggerArea =
        !isInExcludedArea &&
        e.clientX > rightPosition &&
        e.clientX < rightPosition + triggerWidth + RIGHT_GAP &&
        e.clientY > topPosition &&
        e.clientY < topPosition + height
      // Update proximity state based on mouse position
      if (isInTriggerArea) {
        if (!isPointerInTriggerAreaRef.current) {
          isPointerInTriggerAreaRef.current = true
          showNavigation()
        }
      } else if (isPointerInTriggerAreaRef.current) {
        isPointerInTriggerAreaRef.current = false
        if (!isHoveringNavigationRef.current) {
          scheduleHide(500)
        }
      }
    }

    // Use passive: true for better scroll performance
    container.addEventListener('scroll', handleScroll, { passive: true })

    // Track pointer position globally so we still detect exits after leaving the chat area
    window.addEventListener('mousemove', handleMouseMove)
    const handleMessagesMouseLeave = () => {
      if (!isHoveringNavigationRef.current) {
        isPointerInTriggerAreaRef.current = false
        scheduleHide(500)
      }
    }
    messagesContainer?.addEventListener('mouseleave', handleMessagesMouseLeave)

    return () => {
      container.removeEventListener('scroll', handleScroll)
      window.removeEventListener('mousemove', handleMouseMove)
      messagesContainer?.removeEventListener('mouseleave', handleMessagesMouseLeave)
      clearHideTimer()
    }
  }, [containerId, showRightTopics, manuallyClosedUntil, scheduleHide, showNavigation, clearHideTimer])

  return (
    <>
      <NavigationContainer
        $isVisible={isVisible}
        onMouseEnter={handleNavigationMouseEnter}
        onMouseLeave={handleNavigationMouseLeave}>
        <ButtonGroup $isVisible={isVisible}>
          <Tooltip placement="left" content={t('chat.navigation.close')} delay={500}>
            <NavigationButton
              variant="ghost"
              onClick={handleCloseChatNavigation}
              aria-label={t('chat.navigation.close')}>
              <CloseOutlined />
            </NavigationButton>
          </Tooltip>
          <Divider />
          <Tooltip placement="left" content={t('chat.navigation.top')} delay={500}>
            <NavigationButton variant="ghost" onClick={handleScrollToTop} aria-label={t('chat.navigation.top')}>
              <VerticalAlignTopOutlined />
            </NavigationButton>
          </Tooltip>
          <Divider />
          <Tooltip placement="left" content={t('chat.navigation.prev')} delay={500}>
            <NavigationButton variant="ghost" onClick={handlePrevMessage} aria-label={t('chat.navigation.prev')}>
              <ArrowUpOutlined />
            </NavigationButton>
          </Tooltip>
          <Divider />
          <Tooltip placement="left" content={t('chat.navigation.next')} delay={500}>
            <NavigationButton variant="ghost" onClick={handleNextMessage} aria-label={t('chat.navigation.next')}>
              <ArrowDownOutlined />
            </NavigationButton>
          </Tooltip>
          <Divider />
          <Tooltip placement="left" content={t('chat.navigation.bottom')} delay={500}>
            <NavigationButton variant="ghost" onClick={handleScrollToBottom} aria-label={t('chat.navigation.bottom')}>
              <VerticalAlignBottomOutlined />
            </NavigationButton>
          </Tooltip>
          <Divider />
          <Tooltip placement="left" content={t('chat.navigation.history')} delay={500}>
            <NavigationButton
              variant="ghost"
              onClick={handleChatHistoryClick}
              aria-label={t('chat.navigation.history')}>
              <HistoryOutlined />
            </NavigationButton>
          </Tooltip>
        </ButtonGroup>
      </NavigationContainer>

      <Drawer
        title={t('chat.history.title')}
        placement="right"
        onClose={handleDrawerClose}
        open={showChatHistory}
        width={680}
        destroyOnHidden
        styles={{
          header: { border: 'none' },
          body: {
            padding: 0,
            height: 'calc(100% - 55px)'
          }
        }}>
        <ChatFlowHistory conversationId={currentTopicId || undefined} />
      </Drawer>
    </>
  )
}

interface NavigationContainerProps {
  $isVisible: boolean
}

const NavigationContainer = styled.div<NavigationContainerProps>`
  position: fixed;
  right: ${RIGHT_GAP}px;
  top: 50%;
  transform: translateY(-50%) translateX(${(props) => (props.$isVisible ? '0' : '32px')});
  z-index: 999;
  opacity: ${(props) => (props.$isVisible ? 1 : 0)};
  transition:
    transform 0.3s ease-in-out,
    opacity 0.3s ease-in-out;
  pointer-events: ${(props) => (props.$isVisible ? 'auto' : 'none')};
`

interface ButtonGroupProps {
  $isVisible: boolean
}

const ButtonGroup = styled.div<ButtonGroupProps>`
  display: flex;
  flex-direction: column;
  background: var(--bg-color);
  border-radius: 8px;
  box-shadow: 0 2px 8px rgba(0, 0, 0, 0.1);
  overflow: hidden;
  backdrop-filter: ${(props) => (props.$isVisible ? 'blur(8px)' : 'blur(0px)')};
  border: 1px solid var(--color-border);
  transition:
    backdrop-filter 0.25s ease-in-out,
    background 0.25s ease-in-out;
`

const NavigationButton = styled(Button)`
  width: 28px;
  height: 28px;
  display: flex;
  align-items: center;
  justify-content: center;
  border-radius: 0;
  border: none;
  color: var(--color-text);
  transition: all 0.2s ease-in-out;

  &:hover {
    background-color: var(--color-hover);
    color: var(--color-primary);
  }

  .anticon {
    font-size: 14px;
  }
`

const Divider = styled.div`
  height: 1px;
  background: var(--color-border);
  margin: 0;
`

export default ChatNavigation<|MERGE_RESOLUTION|>--- conflicted
+++ resolved
@@ -11,12 +11,8 @@
 import { useTimer } from '@renderer/hooks/useTimer'
 import type { RootState } from '@renderer/store'
 // import { selectCurrentTopicId } from '@renderer/store/newMessage'
-<<<<<<< HEAD
+import { scrollIntoView } from '@renderer/utils/dom'
 import { Drawer } from 'antd'
-=======
-import { scrollIntoView } from '@renderer/utils/dom'
-import { Button, Drawer, Tooltip } from 'antd'
->>>>>>> b3a58ec3
 import type { FC } from 'react'
 import { useCallback, useEffect, useRef, useState } from 'react'
 import { useTranslation } from 'react-i18next'

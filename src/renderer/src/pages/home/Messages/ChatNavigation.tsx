--- conflicted
+++ resolved
@@ -1,7 +1,3 @@
-<<<<<<< HEAD
-import { DownOutlined, HistoryOutlined, UpOutlined } from '@ant-design/icons'
-import { useLayoutDirection } from '@renderer/context/LayoutDirection'
-=======
 import {
   ArrowDownOutlined,
   ArrowUpOutlined,
@@ -10,7 +6,7 @@
   VerticalAlignBottomOutlined,
   VerticalAlignTopOutlined
 } from '@ant-design/icons'
->>>>>>> 91b9a48c
+import { useLayoutDirection } from '@renderer/context/LayoutDirection'
 import { useSettings } from '@renderer/hooks/useSettings'
 import { RootState } from '@renderer/store'
 import { selectCurrentTopicId } from '@renderer/store/messages'
@@ -37,12 +33,7 @@
   const lastMoveTime = useRef(0)
   const { topicPosition, showTopics } = useSettings()
   const showRightTopics = topicPosition === 'right' && showTopics
-<<<<<<< HEAD
   const { isRTL } = useLayoutDirection()
-  const sidePosition = isRTL ? 'left' : 'right'
-  const sideOffset = showRightTopics ? 'calc(var(--topic-list-width) + 16px)' : '16px'
-=======
->>>>>>> 91b9a48c
 
   // Reset hide timer and make buttons visible
   const resetHideTimer = useCallback(() => {
@@ -307,20 +298,6 @@
         clearTimeout(hideTimer)
       }
     }
-<<<<<<< HEAD
-  }, [containerId, hideTimer, resetHideTimer, isNearButtons, handleMouseEnter, handleMouseLeave, showRightTopics])
-
-  return (
-    <>
-      <NavigationContainer
-        $isVisible={isVisible}
-        $sidePosition={sidePosition}
-        $sideOffset={sideOffset}
-        onMouseEnter={handleMouseEnter}
-        onMouseLeave={handleMouseLeave}>
-        <ButtonGroup>
-          <Tooltip title={t('chat.navigation.prev')} placement={isRTL ? 'right' : 'left'}>
-=======
   }, [
     containerId,
     hideTimer,
@@ -336,7 +313,7 @@
     <>
       <NavigationContainer $isVisible={isVisible} onMouseEnter={handleMouseEnter} onMouseLeave={handleMouseLeave}>
         <ButtonGroup>
-          <Tooltip title={t('chat.navigation.close')} placement="left">
+          <Tooltip title={t('chat.navigation.close')} placement={isRTL ? 'right' : 'left'}>
             <NavigationButton
               type="text"
               icon={<CloseOutlined />}
@@ -345,7 +322,7 @@
             />
           </Tooltip>
           <Divider />
-          <Tooltip title={t('chat.navigation.top')} placement="left">
+          <Tooltip title={t('chat.navigation.top')} placement={isRTL ? 'right' : 'left'}>
             <NavigationButton
               type="text"
               icon={<VerticalAlignTopOutlined />}
@@ -354,8 +331,7 @@
             />
           </Tooltip>
           <Divider />
-          <Tooltip title={t('chat.navigation.prev')} placement="left">
->>>>>>> 91b9a48c
+          <Tooltip title={t('chat.navigation.prev')} placement={isRTL ? 'right' : 'left'}>
             <NavigationButton
               type="text"
               icon={<ArrowUpOutlined />}
@@ -373,10 +349,7 @@
             />
           </Tooltip>
           <Divider />
-<<<<<<< HEAD
-          <Tooltip title={t('chat.navigation.history')} placement={isRTL ? 'right' : 'left'}>
-=======
-          <Tooltip title={t('chat.navigation.bottom')} placement="left">
+          <Tooltip title={t('chat.navigation.bottom')} placement={isRTL ? 'right' : 'left'}>
             <NavigationButton
               type="text"
               icon={<VerticalAlignBottomOutlined />}
@@ -385,8 +358,16 @@
             />
           </Tooltip>
           <Divider />
-          <Tooltip title={t('chat.navigation.history')} placement="left">
->>>>>>> 91b9a48c
+          <Tooltip title={t('chat.navigation.bottom')} placement={isRTL ? 'right' : 'left'}>
+            <NavigationButton
+              type="text"
+              icon={<VerticalAlignBottomOutlined />}
+              onClick={handleScrollToBottom}
+              aria-label={t('chat.navigation.bottom')}
+            />
+          </Tooltip>
+          <Divider />
+          <Tooltip title={t('chat.navigation.history')} placement={isRTL ? 'right' : 'left'}>
             <NavigationButton
               type="text"
               icon={<HistoryOutlined />}
@@ -418,23 +399,13 @@
 
 interface NavigationContainerProps {
   $isVisible: boolean
-<<<<<<< HEAD
-  $sidePosition: 'left' | 'right'
-  $sideOffset: string
-=======
->>>>>>> 91b9a48c
 }
 
 const NavigationContainer = styled.div<NavigationContainerProps>`
   position: fixed;
-<<<<<<< HEAD
-  ${(props) => props.$sidePosition}: ${(props) => props.$sideOffset};
-=======
-  right: 16px;
->>>>>>> 91b9a48c
+  inset-inline-end: 16px;
   top: 50%;
-  transform: translateY(-50%)
-    translateX(${(props) => (props.$isVisible ? 0 : props.$sidePosition === 'right' ? '100%' : '-100%')});
+  transform: translateY(-50%) translateX(${(props) => (props.$isVisible ? 0 : '100%')});
   z-index: 999;
   opacity: ${(props) => (props.$isVisible ? 1 : 0)};
   transition:

--- conflicted
+++ resolved
@@ -1,9 +1,5 @@
-<<<<<<< HEAD
-import { DownOutlined, UpOutlined } from '@ant-design/icons'
+import { DownOutlined, HistoryOutlined, UpOutlined } from '@ant-design/icons'
 import { useLayoutDirection } from '@renderer/context/LayoutDirection'
-=======
-import { DownOutlined, HistoryOutlined, UpOutlined } from '@ant-design/icons'
->>>>>>> 8acefaa9
 import { useSettings } from '@renderer/hooks/useSettings'
 import { RootState } from '@renderer/store'
 import { selectCurrentTopicId } from '@renderer/store/messages'
@@ -273,42 +269,15 @@
   }, [containerId, hideTimer, resetHideTimer, isNearButtons, handleMouseEnter, handleMouseLeave, showRightTopics])
 
   return (
-<<<<<<< HEAD
-    <NavigationContainer
-      $isVisible={isVisible}
-      $sidePosition={sidePosition}
-      $sideOffset={sideOffset}
-      onMouseEnter={handleMouseEnter}
-      onMouseLeave={handleMouseLeave}>
-      <ButtonGroup>
-        <Tooltip title={t('chat.navigation.prev')} placement={isRTL ? 'right' : 'left'}>
-          <NavigationButton
-            type="text"
-            icon={<UpOutlined />}
-            onClick={handlePrevMessage}
-            aria-label={t('chat.navigation.prev')}
-          />
-        </Tooltip>
-        <Divider />
-        <Tooltip title={t('chat.navigation.next')} placement={isRTL ? 'right' : 'left'}>
-          <NavigationButton
-            type="text"
-            icon={<DownOutlined />}
-            onClick={handleNextMessage}
-            aria-label={t('chat.navigation.next')}
-          />
-        </Tooltip>
-      </ButtonGroup>
-    </NavigationContainer>
-=======
     <>
       <NavigationContainer
         $isVisible={isVisible}
-        $right={right}
+        $sidePosition={sidePosition}
+        $sideOffset={sideOffset}
         onMouseEnter={handleMouseEnter}
         onMouseLeave={handleMouseLeave}>
         <ButtonGroup>
-          <Tooltip title={t('chat.navigation.prev')} placement="left">
+          <Tooltip title={t('chat.navigation.prev')} placement={isRTL ? 'right' : 'left'}>
             <NavigationButton
               type="text"
               icon={<UpOutlined />}
@@ -317,7 +286,7 @@
             />
           </Tooltip>
           <Divider />
-          <Tooltip title={t('chat.navigation.next')} placement="left">
+          <Tooltip title={t('chat.navigation.next')} placement={isRTL ? 'right' : 'left'}>
             <NavigationButton
               type="text"
               icon={<DownOutlined />}
@@ -326,7 +295,7 @@
             />
           </Tooltip>
           <Divider />
-          <Tooltip title={t('chat.navigation.history')} placement="left">
+          <Tooltip title={t('chat.navigation.history')} placement={isRTL ? 'right' : 'left'}>
             <NavigationButton
               type="text"
               icon={<HistoryOutlined />}
@@ -339,7 +308,7 @@
 
       <Drawer
         title={t('chat.history.title')}
-        placement="right"
+        placement={isRTL ? 'right' : 'left'}
         onClose={handleDrawerClose}
         open={showChatHistory}
         width={680}
@@ -353,7 +322,6 @@
         <ChatFlowHistory conversationId={currentTopicId || undefined} />
       </Drawer>
     </>
->>>>>>> 8acefaa9
   )
 }
 

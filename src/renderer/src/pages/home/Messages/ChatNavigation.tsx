--- conflicted
+++ resolved
@@ -296,7 +296,6 @@
         clearTimeout(hideTimer)
       }
     }
-<<<<<<< HEAD
   }, [
     containerId,
     hideTimer,
@@ -308,9 +307,6 @@
     showRightTopics,
     manuallyClosedUntil // 添加新的依赖项
   ])
-=======
-  }, [containerId, hideTimer, resetHideTimer, isNearButtons, handleMouseEnter, handleMouseLeave, showRightTopics])
->>>>>>> 9f11e7c2
 
   return (
     <>

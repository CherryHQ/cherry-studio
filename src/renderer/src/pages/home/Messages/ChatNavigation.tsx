--- conflicted
+++ resolved
@@ -6,19 +6,11 @@
   VerticalAlignBottomOutlined,
   VerticalAlignTopOutlined
 } from '@ant-design/icons'
-<<<<<<< HEAD
-import { Tooltip } from '@cherrystudio/ui'
+import { Button, Tooltip } from '@cherrystudio/ui'
 import { usePreference } from '@data/hooks/usePreference'
 import type { RootState } from '@renderer/store'
 // import { selectCurrentTopicId } from '@renderer/store/newMessage'
-import { Button, Drawer } from 'antd'
-=======
-// import { selectCurrentTopicId } from '@renderer/store/newMessage'
-import { Button } from '@cherrystudio/ui'
-import { usePreference } from '@data/hooks/usePreference'
-import type { RootState } from '@renderer/store'
-import { Drawer, Tooltip } from 'antd'
->>>>>>> ef4bede0
+import { Drawer } from 'antd'
 import type { FC } from 'react'
 import { useCallback, useEffect, useRef, useState } from 'react'
 import { useTranslation } from 'react-i18next'

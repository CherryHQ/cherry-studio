--- conflicted
+++ resolved
@@ -147,8 +147,6 @@
     })
   }, [displayCount, messages])
 
-  const groupedMessages = useMemo(() => Object.entries(getGroupedMessages(displayMessages ?? [])), [displayMessages])
-
   useEffect(() => {
     if (isLoaded) {
       triggerScroll()
@@ -350,11 +348,9 @@
     requestAnimationFrame(() => onComponentUpdate?.())
   }, [onComponentUpdate])
 
-<<<<<<< HEAD
-=======
   // NOTE: 因为displayMessages是倒序的，所以得到的groupedMessages每个group内部也是倒序的，需要再倒一遍
   const groupedMessages = useMemo(() => {
-    const grouped = Object.entries(getGroupedMessages(displayMessages))
+    const grouped = Object.entries(getGroupedMessages(displayMessages ?? []))
     const newGrouped: {
       [key: string]: (Message & {
         index: number
@@ -366,7 +362,6 @@
     return Object.entries(newGrouped)
   }, [displayMessages])
 
->>>>>>> fecf4525
   return (
     <MessagesContainer
       id="messages"

--- conflicted
+++ resolved
@@ -357,7 +357,6 @@
       ref={scrollContainerRef}
       key={assistant.id}
       onScroll={handleScrollPosition}>
-<<<<<<< HEAD
       {!isLoaded && (
         <MessagesSkeletonContainer>
           <MessageSkeleton />
@@ -386,7 +385,7 @@
                 ))}
                 {isLoadingMore && (
                   <LoaderContainer>
-                    <SvgSpinners180Ring color="var(--color-text-2)" />
+                    <LoadingIcon color="var(--color-text-2)" />
                   </LoaderContainer>
                 )}
               </ScrollContainer>
@@ -399,40 +398,6 @@
         </NarrowLayout>
       )}
       {messageNavigation === 'anchor' && <MessageAnchorLine messages={displayMessages ?? []} />}
-      {messageNavigation === 'buttons' && <ChatNavigation containerId="messages" />}
-=======
-      <NarrowLayout style={{ display: 'flex', flexDirection: 'column-reverse' }}>
-        <InfiniteScroll
-          dataLength={displayMessages.length}
-          next={loadMoreMessages}
-          hasMore={hasMore}
-          loader={null}
-          scrollableTarget="messages"
-          inverse
-          style={{ overflow: 'visible' }}>
-          <ContextMenu>
-            <ScrollContainer>
-              {groupedMessages.map(([key, groupMessages]) => (
-                <MessageGroup
-                  key={key}
-                  messages={groupMessages}
-                  topic={topic}
-                  registerMessageElement={registerMessageElement}
-                />
-              ))}
-              {isLoadingMore && (
-                <LoaderContainer>
-                  <LoadingIcon color="var(--color-text-2)" />
-                </LoaderContainer>
-              )}
-            </ScrollContainer>
-          </ContextMenu>
-        </InfiniteScroll>
-
-        {showPrompt && <Prompt assistant={assistant} key={assistant.prompt} topic={topic} />}
-      </NarrowLayout>
-      {messageNavigation === 'anchor' && <MessageAnchorLine messages={displayMessages} />}
->>>>>>> 0b89e9a8
       <SelectionBox
         isMultiSelectMode={isMultiSelectMode}
         scrollContainerRef={scrollContainerRef}

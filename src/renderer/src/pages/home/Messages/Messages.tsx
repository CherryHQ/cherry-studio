--- conflicted
+++ resolved
@@ -53,7 +53,7 @@
     `topic-${topic.id}`
   )
   const { t } = useTranslation()
-  const { showPrompt, topicPosition, messageNavigation } = useSettings()
+  const { showPrompt, showTopics, topicPosition, showAssistants, messageNavigation } = useSettings()
   const { updateTopic, addTopic } = useAssistant(assistant.id)
   const dispatch = useAppDispatch()
   const [displayMessages, setDisplayMessages] = useState<Message[]>([])
@@ -86,8 +86,6 @@
     setHasMore(messages.length > displayCount)
   }, [messages, displayCount])
 
-<<<<<<< HEAD
-=======
   const maxWidth = useMemo(() => {
     const showRightTopics = showTopics && topicPosition === 'right'
     const minusAssistantsWidth = showAssistants ? `- var(--assistants-width) - var(--scrollbar-width)` : ''
@@ -95,7 +93,6 @@
     return `calc(100vw - var(--sidebar-width) ${minusAssistantsWidth} ${minusRightTopicsWidth})`
   }, [showAssistants, showTopics, topicPosition])
 
->>>>>>> eca3f1d7
   const scrollToBottom = useCallback(() => {
     if (scrollContainerRef.current) {
       requestAnimationFrame(() => {
@@ -279,16 +276,12 @@
   return (
     <Container
       id="messages"
-<<<<<<< HEAD
-      style={{ paddingTop: showPrompt ? 10 : 0 }}
-=======
       ref={scrollContainerRef}
       style={{
         position: 'relative',
         maxWidth,
         paddingTop: showPrompt ? 10 : 0
       }}
->>>>>>> eca3f1d7
       key={assistant.id}
       onScroll={handleScrollPosition}
       $right={topicPosition === 'left'}>
@@ -392,6 +385,7 @@
   flex-direction: column-reverse;
   padding: 10px 0 20px;
   overflow-x: hidden;
+  background-color: var(--color-background);
   z-index: 1;
 `
 

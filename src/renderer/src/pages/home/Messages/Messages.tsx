import Scrollbar from '@renderer/components/Scrollbar'
import { LOAD_MORE_COUNT } from '@renderer/config/constant'
import { useAssistant } from '@renderer/hooks/useAssistant'
import { useSettings } from '@renderer/hooks/useSettings'
import { useShortcut } from '@renderer/hooks/useShortcuts'
import { getTopic } from '@renderer/hooks/useTopic'
import { fetchMessagesSummary } from '@renderer/services/ApiService'
import { getDefaultTopic } from '@renderer/services/AssistantService'
import { EVENT_NAMES, EventEmitter } from '@renderer/services/EventService'
import { getContextCount, getGroupedMessages, getUserMessage } from '@renderer/services/MessagesService'
import { estimateHistoryTokens } from '@renderer/services/TokenService'
import { useAppDispatch, useAppSelector } from '@renderer/store'
import {
  clearTopicMessages,
  selectDisplayCount,
  selectLoading,
  selectTopicMessages,
  updateMessages
} from '@renderer/store/messages'
import type { Assistant, Message, Topic } from '@renderer/types'
<<<<<<< HEAD
import { captureScrollableDivAsBlob, captureScrollableDivAsDataURL, runAsyncFunction } from '@renderer/utils'
import { last } from 'lodash'
=======
import {
  captureScrollableDivAsBlob,
  captureScrollableDivAsDataURL,
  removeSpecialCharactersForFileName,
  runAsyncFunction
} from '@renderer/utils'
import { isEmpty, last } from 'lodash'
>>>>>>> 53892fa5
import { useCallback, useEffect, useMemo, useRef, useState } from 'react'
import { useTranslation } from 'react-i18next'
import InfiniteScroll from 'react-infinite-scroll-component'
import BeatLoader from 'react-spinners/BeatLoader'
import styled from 'styled-components'

import ChatNavigation from './ChatNavigation'
import MessageGroup from './MessageGroup'
import NarrowLayout from './NarrowLayout'
import Prompt from './Prompt'

interface MessagesProps {
  assistant: Assistant
  topic: Topic
  setActiveTopic: (topic: Topic) => void
}

const Messages: React.FC<MessagesProps> = ({ assistant, topic, setActiveTopic }) => {
  const { t } = useTranslation()
  const { showTopics, topicPosition, showAssistants, enableTopicNaming } = useSettings()
  const { updateTopic } = useAssistant(assistant.id)
  const messages = useAppSelector((state) => selectTopicMessages(state, topic.id))
  const loading = useAppSelector(selectLoading)
  const displayCount = useAppSelector(selectDisplayCount)
  const dispatch = useAppDispatch()
  const containerRef = useRef<HTMLDivElement>(null)
  const [displayMessages, setDisplayMessages] = useState<Message[]>([])
  const [hasMore, setHasMore] = useState(false)
  const [isLoadingMore, setIsLoadingMore] = useState(false)

  const messagesRef = useRef<Message[]>([])

  useEffect(() => {
    messagesRef.current = messages
  }, [messages])
<<<<<<< HEAD

  useEffect(() => {
    const reversedMessages = [...messages].reverse()
    const newDisplayMessages = reversedMessages.slice(0, displayCount)

    setDisplayMessages(newDisplayMessages)
    setHasMore(messages.length > displayCount)
  }, [messages, displayCount])

  const handleDeleteMessage = useCallback(
    async (message: Message) => {
      const newMessages = messages.filter((m) => m.id !== message.id)
      await dispatch(updateMessages(topic, newMessages))
    },
    [dispatch, topic, messages]
  )

=======

  useEffect(() => {
    const reversedMessages = [...messages].reverse()
    const newDisplayMessages = reversedMessages.slice(0, displayCount)

    setDisplayMessages(newDisplayMessages)
    setHasMore(messages.length > displayCount)
  }, [messages, displayCount])

  const handleDeleteMessage = useCallback(
    async (message: Message) => {
      const newMessages = messages.filter((m) => m.id !== message.id)
      await dispatch(updateMessages(topic, newMessages))
    },
    [dispatch, topic, messages]
  )

>>>>>>> 53892fa5
  const handleDeleteGroupMessages = useCallback(
    async (askId: string) => {
      const newMessages = messages.filter((m) => m.askId !== askId)
      await dispatch(updateMessages(topic, newMessages))
    },
    [dispatch, topic, messages]
  )

  const maxWidth = useMemo(() => {
    const showRightTopics = showTopics && topicPosition === 'right'
    const minusAssistantsWidth = showAssistants ? '- var(--assistants-width)' : ''
    const minusRightTopicsWidth = showRightTopics ? '- var(--assistants-width)' : ''
    return `calc(100vw - var(--sidebar-width) ${minusAssistantsWidth} ${minusRightTopicsWidth} - 5px)`
  }, [showAssistants, showTopics, topicPosition])

  const scrollToBottom = useCallback(() => {
    setTimeout(() => containerRef.current?.scrollTo({ top: containerRef.current.scrollHeight, behavior: 'auto' }), 50)
  }, [])

  const autoRenameTopic = useCallback(async () => {
<<<<<<< HEAD
    const messages = messagesRef.current
    const _topic = getTopic(assistant, topic.id)

=======
    let messages = [...messagesRef.current]
    const _topic = getTopic(assistant, topic.id)

    if (isEmpty(messages)) {
      return
    }

    messages = messages.filter((m) => m.status === 'success')

>>>>>>> 53892fa5
    if (!enableTopicNaming) {
      const topicName = messages[0]?.content.substring(0, 50)
      if (topicName) {
        const data = { ..._topic, name: topicName } as Topic
        setActiveTopic(data)
        updateTopic(data)
      }
      return
    }

    if (_topic && _topic.name === t('chat.default.topic.name') && messages.length >= 2) {
      const summaryText = await fetchMessagesSummary({ messages, assistant })
      if (summaryText) {
        const data = { ..._topic, name: summaryText }
        setActiveTopic(data)
        updateTopic(data)
      }
    }
    // eslint-disable-next-line react-hooks/exhaustive-deps
  }, [assistant, topic.id, enableTopicNaming, t, setActiveTopic])

  useEffect(() => {
    const messages = messagesRef.current

    const unsubscribes = [
      EventEmitter.on(EVENT_NAMES.SEND_MESSAGE, () => {
        scrollToBottom()
      }),
      EventEmitter.on(EVENT_NAMES.CLEAR_MESSAGES, async (data: Topic) => {
        const defaultTopic = getDefaultTopic(assistant.id)

        if (data && data.id !== topic.id) {
          await dispatch(clearTopicMessages(data.id))
          updateTopic({ ...data, name: defaultTopic.name } as Topic)
          return
        }

        await dispatch(clearTopicMessages(topic.id))
        setDisplayMessages([])
        const _topic = getTopic(assistant, topic.id)
        if (_topic) {
          updateTopic({ ..._topic, name: defaultTopic.name } as Topic)
        }
      }),
      EventEmitter.on(EVENT_NAMES.COPY_TOPIC_IMAGE, async () => {
        await captureScrollableDivAsBlob(containerRef, async (blob) => {
          if (blob) {
            await navigator.clipboard.write([new ClipboardItem({ 'image/png': blob })])
          }
        })
      }),
      EventEmitter.on(EVENT_NAMES.EXPORT_TOPIC_IMAGE, async () => {
        const imageData = await captureScrollableDivAsDataURL(containerRef)
        if (imageData) {
          window.api.file.saveImage(removeSpecialCharactersForFileName(topic.name), imageData)
        }
      }),
      EventEmitter.on(EVENT_NAMES.NEW_CONTEXT, async () => {
        const lastMessage = last(messages)
        if (lastMessage?.type === 'clear') {
          handleDeleteMessage(lastMessage)
          scrollToBottom()
          return
        }

        if (messages.length === 0) return

        const clearMessage = getUserMessage({ assistant, topic, type: 'clear' })
        const newMessages = [...messages, clearMessage]
        await dispatch(updateMessages(topic, newMessages))
        scrollToBottom()
      })
    ]

    return () => unsubscribes.forEach((unsub) => unsub())
  }, [assistant, dispatch, handleDeleteMessage, scrollToBottom, topic, updateTopic])

  useEffect(() => {
    const unsubscribes = [EventEmitter.on(EVENT_NAMES.AI_AUTO_RENAME, autoRenameTopic)]
    return () => unsubscribes.forEach((unsub) => unsub())
  }, [autoRenameTopic])

  useEffect(() => {
    runAsyncFunction(async () => {
      EventEmitter.emit(EVENT_NAMES.ESTIMATED_TOKEN_COUNT, {
        tokensCount: await estimateHistoryTokens(assistant, messages),
        contextCount: getContextCount(assistant, messages)
      })
    })
  }, [assistant, messages])

  const loadMoreMessages = useCallback(() => {
    if (!hasMore || isLoadingMore) return

    setIsLoadingMore(true)
    setTimeout(() => {
      const currentLength = displayMessages.length
      const reversedMessages = [...messages].reverse()
      const moreMessages = reversedMessages.slice(currentLength, currentLength + LOAD_MORE_COUNT)

      setDisplayMessages((prev) => [...prev, ...moreMessages])
      setHasMore(currentLength + LOAD_MORE_COUNT < messages.length)
      setIsLoadingMore(false)
    }, 300)
  }, [displayMessages.length, hasMore, isLoadingMore, messages])

  useShortcut('copy_last_message', () => {
    const lastMessage = last(messages)
    if (lastMessage) {
      navigator.clipboard.writeText(lastMessage.content)
      window.message.success(t('message.copy.success'))
    }
  })

  return (
    <Container
      id="messages"
      style={{ maxWidth }}
      key={assistant.id}
      ref={containerRef}
      $right={topicPosition === 'left'}>
      <NarrowLayout style={{ display: 'flex', flexDirection: 'column-reverse' }}>
        <InfiniteScroll
          dataLength={displayMessages.length}
          next={loadMoreMessages}
          hasMore={hasMore}
          loader={null}
          inverse={true}
          scrollableTarget="messages">
          <ScrollContainer>
            <LoaderContainer $loading={loading || isLoadingMore}>
              <BeatLoader size={8} color="var(--color-text-2)" />
            </LoaderContainer>
            {Object.entries(getGroupedMessages(displayMessages)).map(([key, groupMessages]) => (
              <MessageGroup
                key={key}
                messages={groupMessages}
                topic={topic}
                hidePresetMessages={assistant.settings?.hideMessages}
                onSetMessages={setDisplayMessages}
                onDeleteMessage={handleDeleteMessage}
                onDeleteGroupMessages={handleDeleteGroupMessages}
                onGetMessages={() => messages}
              />
            ))}
          </ScrollContainer>
        </InfiniteScroll>
        <Prompt assistant={assistant} key={assistant.prompt} topic={topic} />
      </NarrowLayout>
      <ChatNavigation containerId="messages" />
    </Container>
  )
}

interface LoaderProps {
  $loading: boolean
}

const LoaderContainer = styled.div<LoaderProps>`
  display: flex;
  justify-content: center;
  padding: 10px;
  width: 100%;
  background: var(--color-background);
  opacity: ${(props) => (props.$loading ? 1 : 0)};
  transition: opacity 0.3s ease;
  pointer-events: none;
`

const ScrollContainer = styled.div`
  display: flex;
  flex-direction: column-reverse;
`

interface ContainerProps {
  $right?: boolean
}

const Container = styled(Scrollbar)<ContainerProps>`
  display: flex;
  flex-direction: column-reverse;
  padding: 10px 0 20px;
  overflow-x: hidden;
  background-color: var(--color-background);
`

export default Messages<|MERGE_RESOLUTION|>--- conflicted
+++ resolved
@@ -18,10 +18,6 @@
   updateMessages
 } from '@renderer/store/messages'
 import type { Assistant, Message, Topic } from '@renderer/types'
-<<<<<<< HEAD
-import { captureScrollableDivAsBlob, captureScrollableDivAsDataURL, runAsyncFunction } from '@renderer/utils'
-import { last } from 'lodash'
-=======
 import {
   captureScrollableDivAsBlob,
   captureScrollableDivAsDataURL,
@@ -29,7 +25,6 @@
   runAsyncFunction
 } from '@renderer/utils'
 import { isEmpty, last } from 'lodash'
->>>>>>> 53892fa5
 import { useCallback, useEffect, useMemo, useRef, useState } from 'react'
 import { useTranslation } from 'react-i18next'
 import InfiniteScroll from 'react-infinite-scroll-component'
@@ -42,11 +37,21 @@
 import Prompt from './Prompt'
 
 interface MessagesProps {
+interface MessagesProps {
   assistant: Assistant
   topic: Topic
   setActiveTopic: (topic: Topic) => void
 }
 
+const Messages: React.FC<MessagesProps> = ({ assistant, topic, setActiveTopic }) => {
+  const { t } = useTranslation()
+  const { showTopics, topicPosition, showAssistants, enableTopicNaming } = useSettings()
+  const { updateTopic } = useAssistant(assistant.id)
+  const messages = useAppSelector((state) => selectTopicMessages(state, topic.id))
+  const loading = useAppSelector(selectLoading)
+  const displayCount = useAppSelector(selectDisplayCount)
+  const dispatch = useAppDispatch()
+  const containerRef = useRef<HTMLDivElement>(null)
 const Messages: React.FC<MessagesProps> = ({ assistant, topic, setActiveTopic }) => {
   const { t } = useTranslation()
   const { showTopics, topicPosition, showAssistants, enableTopicNaming } = useSettings()
@@ -65,7 +70,6 @@
   useEffect(() => {
     messagesRef.current = messages
   }, [messages])
-<<<<<<< HEAD
 
   useEffect(() => {
     const reversedMessages = [...messages].reverse()
@@ -83,25 +87,6 @@
     [dispatch, topic, messages]
   )
 
-=======
-
-  useEffect(() => {
-    const reversedMessages = [...messages].reverse()
-    const newDisplayMessages = reversedMessages.slice(0, displayCount)
-
-    setDisplayMessages(newDisplayMessages)
-    setHasMore(messages.length > displayCount)
-  }, [messages, displayCount])
-
-  const handleDeleteMessage = useCallback(
-    async (message: Message) => {
-      const newMessages = messages.filter((m) => m.id !== message.id)
-      await dispatch(updateMessages(topic, newMessages))
-    },
-    [dispatch, topic, messages]
-  )
-
->>>>>>> 53892fa5
   const handleDeleteGroupMessages = useCallback(
     async (askId: string) => {
       const newMessages = messages.filter((m) => m.askId !== askId)
@@ -122,11 +107,6 @@
   }, [])
 
   const autoRenameTopic = useCallback(async () => {
-<<<<<<< HEAD
-    const messages = messagesRef.current
-    const _topic = getTopic(assistant, topic.id)
-
-=======
     let messages = [...messagesRef.current]
     const _topic = getTopic(assistant, topic.id)
 
@@ -136,7 +116,6 @@
 
     messages = messages.filter((m) => m.status === 'success')
 
->>>>>>> 53892fa5
     if (!enableTopicNaming) {
       const topicName = messages[0]?.content.substring(0, 50)
       if (topicName) {

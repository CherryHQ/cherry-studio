--- conflicted
+++ resolved
@@ -22,16 +22,11 @@
   removeSpecialCharactersForFileName,
   runAsyncFunction
 } from '@renderer/utils'
-<<<<<<< HEAD
-import { flatten, last, take } from 'lodash'
-import { FC, useCallback, useEffect, useMemo, useRef, useState } from 'react'
-=======
 import { updateCodeBlock } from '@renderer/utils/markdown'
 import { getMainTextContent } from '@renderer/utils/messageUtils/find'
 import { isTextLikeBlock } from '@renderer/utils/messageUtils/is'
 import { last } from 'lodash'
-import { useCallback, useEffect, useMemo, useRef, useState } from 'react'
->>>>>>> ba30bffa
+import { FC, useCallback, useEffect, useMemo, useRef, useState } from 'react'
 import { useTranslation } from 'react-i18next'
 import InfiniteScroll from 'react-infinite-scroll-component'
 import styled from 'styled-components'
@@ -256,14 +251,11 @@
     }
   })
 
-<<<<<<< HEAD
   useEffect(() => {
     requestAnimationFrame(() => onComponentUpdate?.())
-  })
-
-=======
+  }, [])
+
   const groupedMessages = useMemo(() => Object.entries(getGroupedMessages(displayMessages)), [displayMessages])
->>>>>>> ba30bffa
   return (
     <Container
       id="messages"

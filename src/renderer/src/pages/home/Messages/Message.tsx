--- conflicted
+++ resolved
@@ -1,8 +1,4 @@
-<<<<<<< HEAD
-=======
 import ContextMenu from '@renderer/components/ContextMenu'
-import { FONT_FAMILY } from '@renderer/config/constant'
->>>>>>> c2465c33
 import { useAssistant } from '@renderer/hooks/useAssistant'
 import { useModel } from '@renderer/hooks/useModel'
 import { useMessageStyle, useSettings } from '@renderer/hooks/useSettings'
@@ -12,13 +8,8 @@
 import { Assistant, Topic } from '@renderer/types'
 import type { Message } from '@renderer/types/newMessage'
 import { classNames } from '@renderer/utils'
-<<<<<<< HEAD
-import { Divider, Dropdown } from 'antd'
-import { Dispatch, FC, memo, SetStateAction, useCallback, useEffect, useRef, useState } from 'react'
-=======
 import { Divider } from 'antd'
-import { Dispatch, FC, memo, SetStateAction, useCallback, useEffect, useMemo, useRef } from 'react'
->>>>>>> c2465c33
+import { Dispatch, FC, memo, SetStateAction, useCallback, useEffect, useRef } from 'react'
 import { useTranslation } from 'react-i18next'
 import styled from 'styled-components'
 
@@ -107,56 +98,16 @@
       })}
       ref={messageContainerRef}
       style={{ ...style, alignItems: isBubbleStyle ? (isAssistantMessage ? 'start' : 'end') : undefined }}>
-<<<<<<< HEAD
-      {contextMenuPosition && (
-        <Dropdown
-          overlayStyle={{ left: contextMenuPosition.x, top: contextMenuPosition.y, zIndex: 1000 }}
-          menu={{ items: getContextMenuItems(t, selectedQuoteText, selectedText) }}
-          open={true}
-          trigger={['contextMenu']}>
-          <div />
-        </Dropdown>
-      )}
-      <MessageHeader message={message} assistant={assistant} model={model} key={getModelUniqId(model)} />
-      <MessageContentContainer
-        className="message-content-container"
-        style={{
-          fontFamily: messageFont === 'serif' ? 'var(--font-family-serif)' : 'var(--font-family)',
-          fontSize,
-          background: messageBackground,
-          overflowY: 'visible'
-        }}>
-        <MessageErrorBoundary>
-          <MessageContent message={message} />
-        </MessageErrorBoundary>
-        {showMenubar && (
-          <MessageFooter
-            style={{
-              border: messageBorder,
-              flexDirection: isLastMessage || isBubbleStyle ? 'row-reverse' : undefined
-            }}>
-            <MessageTokens message={message} isLastMessage={isLastMessage} />
-            <MessageMenubar
-              message={message}
-              assistant={assistant}
-              model={model}
-              index={index}
-              topic={topic}
-              isLastMessage={isLastMessage}
-              isAssistantMessage={isAssistantMessage}
-              isGrouped={isGrouped}
-              messageContainerRef={messageContainerRef as React.RefObject<HTMLDivElement>}
-              setModel={setModel}
-            />
-          </MessageFooter>
-        )}
-      </MessageContentContainer>
-=======
       <ContextMenu>
         <MessageHeader message={message} assistant={assistant} model={model} key={getModelUniqId(model)} />
         <MessageContentContainer
           className="message-content-container"
-          style={{ fontFamily, fontSize, background: messageBackground, overflowY: 'visible' }}>
+          style={{
+            fontFamily: messageFont === 'serif' ? 'var(--font-family-serif)' : 'var(--font-family)',
+            fontSize,
+            background: messageBackground,
+            overflowY: 'visible'
+          }}>
           <MessageErrorBoundary>
             <MessageContent message={message} />
           </MessageErrorBoundary>
@@ -183,7 +134,6 @@
           )}
         </MessageContentContainer>
       </ContextMenu>
->>>>>>> c2465c33
     </MessageContainer>
   )
 }

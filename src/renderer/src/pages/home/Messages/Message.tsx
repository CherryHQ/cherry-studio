--- conflicted
+++ resolved
@@ -2,12 +2,8 @@
 import { useMessageEditing } from '@renderer/context/MessageEditingContext'
 import { useAssistant } from '@renderer/hooks/useAssistant'
 import { useModel } from '@renderer/hooks/useModel'
-<<<<<<< HEAD
-import { useMessageStyle, useSettings } from '@renderer/hooks/useSettings'
+import { useSettings } from '@renderer/hooks/useSettings'
 import { useTopicMessageOperations } from '@renderer/hooks/useTopicMessageOperations'
-=======
-import { useSettings } from '@renderer/hooks/useSettings'
->>>>>>> 3f590176
 import { EVENT_NAMES, EventEmitter } from '@renderer/services/EventService'
 import { getMessageModelId } from '@renderer/services/MessagesService'
 import { getModelUniqId } from '@renderer/services/ModelService'
@@ -51,14 +47,8 @@
   const { t } = useTranslation()
   const { assistant, setModel } = useAssistant(message.assistantId)
   const model = useModel(getMessageModelId(message), message.model?.provider) || message.model
-<<<<<<< HEAD
-  const { isBubbleStyle } = useMessageStyle()
-  const { showMessageDivider, messageFont, fontSize, narrowMode, messageStyle } = useSettings()
+  const { messageFont, fontSize } = useSettings()
   const { editMessageBlocks, resendUserMessageWithEdit, editMessage } = useTopicMessageOperations(topic)
-=======
-  const { messageFont, fontSize } = useSettings()
-  const { editMessageBlocks, resendUserMessageWithEdit, editMessage } = useMessageOperations(topic)
->>>>>>> 3f590176
   const messageContainerRef = useRef<HTMLDivElement>(null)
   const { editingMessageId, stopEditing } = useMessageEditing()
   const isEditing = editingMessageId === message.id

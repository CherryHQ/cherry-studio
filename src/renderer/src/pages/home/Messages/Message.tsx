import { FONT_FAMILY } from '@renderer/config/constant'
import { useAssistant } from '@renderer/hooks/useAssistant'
import { useModel } from '@renderer/hooks/useModel'
import { useMessageStyle, useSettings } from '@renderer/hooks/useSettings'
import { EVENT_NAMES, EventEmitter } from '@renderer/services/EventService'
import { getMessageModelId } from '@renderer/services/MessagesService'
import { getModelUniqId } from '@renderer/services/ModelService'
import { Assistant, Message, Topic } from '@renderer/types'
import { classNames } from '@renderer/utils'
import { Divider, Dropdown } from 'antd'
import React, { Dispatch, FC, memo, SetStateAction, useCallback, useEffect, useMemo, useRef, useState } from 'react'
import { useTranslation } from 'react-i18next'
import styled from 'styled-components'

import MessageContent from './MessageContent'
import MessageErrorBoundary from './MessageErrorBoundary'
import MessageHeader from './MessageHeader'
import MessageMenubar from './MessageMenubar'
import MessageTokens from './MessageTokens'

interface Props {
  message: Message
  topic: Topic
  assistant?: Assistant
  index?: number
  total?: number
  hidePresetMessages?: boolean
  style?: React.CSSProperties
  isGrouped?: boolean
  isStreaming?: boolean
  onSetMessages?: Dispatch<SetStateAction<Message[]>>
}

const MessageItem: FC<Props> = ({
  message,
  topic,
  // assistant,
  index,
  hidePresetMessages,
  isGrouped,
  isStreaming = false,
  style
}) => {
  const { t } = useTranslation()
  const { assistant, setModel } = useAssistant(message.assistantId)
  const model = useModel(getMessageModelId(message), message.model?.provider) || message.model
  const { isBubbleStyle } = useMessageStyle()
  const { showMessageDivider, messageFont, fontSize } = useSettings()
  const messageContainerRef = useRef<HTMLDivElement>(null)

  const [contextMenuPosition, setContextMenuPosition] = useState<{ x: number; y: number } | null>(null)
  const [selectedQuoteText, setSelectedQuoteText] = useState<string>('')
  const [selectedText, setSelectedText] = useState<string>('')

  const isLastMessage = index === 0
  const isAssistantMessage = message.role === 'assistant'
  const showMenubar = !isStreaming && !message.status.includes('ing')

  const fontFamily = useMemo(() => {
    return messageFont === 'serif' ? FONT_FAMILY.replace('sans-serif', 'serif').replace('Ubuntu, ', '') : FONT_FAMILY
  }, [messageFont])

  const messageBorder = showMessageDivider ? undefined : 'none'
  const messageBackground = getMessageBackground(isBubbleStyle, isAssistantMessage)

  const handleContextMenu = useCallback((e: React.MouseEvent) => {
    e.preventDefault()
    const _selectedText = window.getSelection()?.toString()
    if (_selectedText) {
      const quotedText =
        _selectedText
          .split('\n')
          .map((line) => `> ${line}`)
          .join('\n') + '\n-------------'
      setSelectedQuoteText(quotedText)
      setContextMenuPosition({ x: e.clientX, y: e.clientY })
      setSelectedText(_selectedText)
    }
  }, [])

  useEffect(() => {
    const handleClick = () => {
      setContextMenuPosition(null)
    }
    document.addEventListener('click', handleClick)
    return () => {
      document.removeEventListener('click', handleClick)
    }
  }, [])

  const messageHighlightHandler = useCallback((highlight: boolean = true) => {
    if (messageContainerRef.current) {
      messageContainerRef.current.scrollIntoView({ behavior: 'smooth' })
      if (highlight) {
        setTimeout(() => {
          const classList = messageContainerRef.current?.classList
          classList?.add('message-highlight')
          setTimeout(() => classList?.remove('message-highlight'), 2500)
        }, 500)
      }
    }
  }, [])

  useEffect(() => {
    const unsubscribes = [EventEmitter.on(EVENT_NAMES.LOCATE_MESSAGE + ':' + message.id, messageHighlightHandler)]
    return () => unsubscribes.forEach((unsub) => unsub())
  }, [message.id, messageHighlightHandler])

  if (hidePresetMessages && message.isPreset) {
    return null
  }

  if (message.type === 'clear') {
    return (
      <NewContextMessage onClick={() => EventEmitter.emit(EVENT_NAMES.NEW_CONTEXT)}>
        <Divider dashed style={{ padding: '0 20px' }} plain>
          {t('chat.message.new.context')}
        </Divider>
      </NewContextMessage>
    )
  }

  return (
    <MessageContainer
      key={message.id}
      className={classNames({
        message: true,
        'message-assistant': isAssistantMessage,
        'message-user': !isAssistantMessage
      })}
      ref={messageContainerRef}
      onContextMenu={handleContextMenu}
      style={{ ...style, alignItems: isBubbleStyle ? (isAssistantMessage ? 'start' : 'end') : undefined }}>
      {contextMenuPosition && (
        <Dropdown
          overlayStyle={{ left: contextMenuPosition.x, top: contextMenuPosition.y, zIndex: 1000 }}
          menu={{ items: getContextMenuItems(t, selectedQuoteText, selectedText) }}
          open={true}
          trigger={['contextMenu']}>
          <div />
        </Dropdown>
      )}
      <MessageHeader message={message} assistant={assistant} model={model} key={getModelUniqId(model)} />
      <MessageContentContainer
<<<<<<< HEAD
        className={
          message.role === 'user'
            ? 'message-content-container message-content-container-user'
            : message.role === 'assistant'
              ? 'message-content-container message-content-container-assistant'
              : 'message-content-container'
        }
        style={{ fontFamily, fontSize, background: messageBackground }}>
=======
        className="message-content-container"
        style={{ fontFamily, fontSize, background: messageBackground, overflowY: 'visible' }}>
>>>>>>> f2929d44
        <MessageErrorBoundary>
          <MessageContent message={message} model={model} />
        </MessageErrorBoundary>
        {showMenubar && (
          <MessageFooter
            className="MessageFooter"
            style={{
              border: messageBorder,
              flexDirection: isLastMessage || isBubbleStyle ? 'row-reverse' : undefined
            }}>
            <MessageTokens message={message} isLastMessage={isLastMessage} />
            <MessageMenubar
              message={message}
              assistant={assistant}
              model={model}
              index={index}
              topic={topic}
              isLastMessage={isLastMessage}
              isAssistantMessage={isAssistantMessage}
              isGrouped={isGrouped}
              messageContainerRef={messageContainerRef as React.RefObject<HTMLDivElement>}
              setModel={setModel}
            />
          </MessageFooter>
        )}
      </MessageContentContainer>
    </MessageContainer>
  )
}

const getMessageBackground = (isBubbleStyle: boolean, isAssistantMessage: boolean) => {
  return isBubbleStyle
    ? isAssistantMessage
      ? 'var(--chat-background-assistant)'
      : 'var(--chat-background-user)'
    : undefined
}

const getContextMenuItems = (t: (key: string) => string, selectedQuoteText: string, selectedText: string) => [
  {
    key: 'copy',
    label: t('common.copy'),
    onClick: () => {
      navigator.clipboard.writeText(selectedText)
      window.message.success({ content: t('message.copied'), key: 'copy-message' })
    }
  },
  {
    key: 'quote',
    label: t('chat.message.quote'),
    onClick: () => {
      EventEmitter.emit(EVENT_NAMES.QUOTE_TEXT, selectedQuoteText)
    }
  }
]

const MessageContainer = styled.div`
  display: flex;
  flex-direction: column;
  position: relative;
  transition: background-color 0.3s ease;
  padding: 0 20px;
  transform: translateZ(0);
  will-change: transform;
  &.message-highlight {
    background-color: var(--color-primary-mute);
  }
  .menubar {
    opacity: 0;
    transition: opacity 0.2s ease;
    transform: translateZ(0);
    will-change: opacity;
    &.show {
      opacity: 1;
    }
  }
  &:hover {
    .menubar {
      opacity: 1;
    }
  }
`

const MessageContentContainer = styled.div`
  max-width: 100%;
  display: flex;
  flex: 1;
  flex-direction: column;
  justify-content: space-between;
  margin-left: 46px;
  margin-top: 5px;
  overflow-y: auto;
`

const MessageFooter = styled.div`
  display: flex;
  flex-direction: row;
  justify-content: space-between;
  align-items: center;
  padding: 2px 0;
  margin-top: 2px;
  border-top: 1px dotted var(--color-border);
  gap: 20px;
`

const NewContextMessage = styled.div`
  cursor: pointer;
`

export default memo(MessageItem)<|MERGE_RESOLUTION|>--- conflicted
+++ resolved
@@ -142,7 +142,6 @@
       )}
       <MessageHeader message={message} assistant={assistant} model={model} key={getModelUniqId(model)} />
       <MessageContentContainer
-<<<<<<< HEAD
         className={
           message.role === 'user'
             ? 'message-content-container message-content-container-user'
@@ -150,11 +149,7 @@
               ? 'message-content-container message-content-container-assistant'
               : 'message-content-container'
         }
-        style={{ fontFamily, fontSize, background: messageBackground }}>
-=======
-        className="message-content-container"
         style={{ fontFamily, fontSize, background: messageBackground, overflowY: 'visible' }}>
->>>>>>> f2929d44
         <MessageErrorBoundary>
           <MessageContent message={message} model={model} />
         </MessageErrorBoundary>

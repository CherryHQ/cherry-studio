import ContextMenu from '@renderer/components/ContextMenu'
import { useMessageEditing } from '@renderer/context/MessageEditingContext'
import { useAssistant } from '@renderer/hooks/useAssistant'
import { useMessageOperations } from '@renderer/hooks/useMessageOperations'
import { useModel } from '@renderer/hooks/useModel'
import { useMessageStyle, useSettings } from '@renderer/hooks/useSettings'
import { EVENT_NAMES, EventEmitter } from '@renderer/services/EventService'
import { getMessageModelId } from '@renderer/services/MessagesService'
import { getModelUniqId } from '@renderer/services/ModelService'
import { estimateMessageUsage } from '@renderer/services/TokenService'
import { Assistant, Topic } from '@renderer/types'
import type { Message, MessageBlock } from '@renderer/types/newMessage'
import { classNames } from '@renderer/utils'
import { Divider } from 'antd'
import React, { Dispatch, FC, memo, SetStateAction, useCallback, useEffect, useMemo, useRef } from 'react'
import { useTranslation } from 'react-i18next'
import styled from 'styled-components'

import MessageContent from './MessageContent'
import MessageEditor from './MessageEditor'
import MessageErrorBoundary from './MessageErrorBoundary'
import MessageHeader from './MessageHeader'
import MessageMenubar from './MessageMenubar'

interface Props {
  message: Message
  topic: Topic
  assistant?: Assistant
  index?: number
  total?: number
  hideMenuBar?: boolean
  style?: React.CSSProperties
  isGrouped?: boolean
  isStreaming?: boolean
  onSetMessages?: Dispatch<SetStateAction<Message[]>>
}

const MessageItem: FC<Props> = ({
  message,
  topic,
  // assistant,
  index,
  hideMenuBar = false,
  isGrouped,
  isStreaming = false,
  style
}) => {
  const { t } = useTranslation()
  const { assistant, setModel } = useAssistant(message.assistantId)
  const model = useModel(getMessageModelId(message), message.model?.provider) || message.model
  const { isBubbleStyle } = useMessageStyle()
  const { showMessageDivider, messageFont, fontSize, narrowMode, messageStyle } = useSettings()
  const { editMessageBlocks, resendUserMessageWithEdit, editMessage } = useMessageOperations(topic)
  const messageContainerRef = useRef<HTMLDivElement>(null)
  const { editingMessageId, stopEditing } = useMessageEditing()
  const isEditing = editingMessageId === message.id

  useEffect(() => {
    if (isEditing && messageContainerRef.current) {
      messageContainerRef.current.scrollIntoView({
        behavior: 'smooth',
        block: 'center'
      })
    }
  }, [isEditing])

  const handleEditSave = useCallback(
    async (blocks: MessageBlock[]) => {
      try {
        await editMessageBlocks(message.id, blocks)
        const usage = await estimateMessageUsage(message)
        editMessage(message.id, { usage: usage })
        stopEditing()
      } catch (error) {
        console.error('Failed to save message blocks:', error)
      }
    },
    [message, editMessageBlocks, stopEditing, editMessage]
  )

  const handleEditResend = useCallback(
    async (blocks: MessageBlock[]) => {
      try {
        await resendUserMessageWithEdit(message, blocks, assistant)
        stopEditing()
      } catch (error) {
        console.error('Failed to resend message:', error)
      }
    },
    [message, resendUserMessageWithEdit, assistant, stopEditing]
  )

  const handleEditCancel = useCallback(() => {
    stopEditing()
  }, [stopEditing])

  const isLastMessage = index === 0
  const isAssistantMessage = message.role === 'assistant'
  const showMenubar = !hideMenuBar && !isStreaming && !message.status.includes('ing') && !isEditing

  const isFooterInside = useMemo(() => isBubbleStyle && isAssistantMessage, [isBubbleStyle, isAssistantMessage])

  const messageBorder = showMessageDivider && isFooterInside ? undefined : 'none'
  const messageBackground = getMessageBackground(isBubbleStyle, isAssistantMessage)

  const messageHighlightHandler = useCallback((highlight: boolean = true) => {
    if (messageContainerRef.current) {
      messageContainerRef.current.scrollIntoView({ behavior: 'smooth' })
      if (highlight) {
        setTimeout(() => {
          const classList = messageContainerRef.current?.classList
          classList?.add('message-highlight')
          setTimeout(() => classList?.remove('message-highlight'), 2500)
        }, 500)
      }
    }
  }, [])

  useEffect(() => {
    const unsubscribes = [EventEmitter.on(EVENT_NAMES.LOCATE_MESSAGE + ':' + message.id, messageHighlightHandler)]
    return () => unsubscribes.forEach((unsub) => unsub())
  }, [message.id, messageHighlightHandler])

<<<<<<< HEAD
  const messageFooter = () => {
    return (
      showMenubar && (
        <MessageFooter
          className="MessageFooter"
          style={{
            border: messageBorder
          }}>
          <MessageMenubar
            message={message}
            assistant={assistant}
            model={model}
            index={index}
            topic={topic}
            alwaysShow={isLastMessage}
            isAssistantMessage={isAssistantMessage}
            isGrouped={isGrouped}
            messageContainerRef={messageContainerRef as React.RefObject<HTMLDivElement>}
            setModel={setModel}
          />
        </MessageFooter>
      )
    )
  }

  if (hidePresetMessages && message.isPreset) {
    return null
  }

=======
>>>>>>> 653bfa1f
  if (message.type === 'clear') {
    return (
      <NewContextMessage className="clear-context-divider" onClick={() => EventEmitter.emit(EVENT_NAMES.NEW_CONTEXT)}>
        <Divider dashed style={{ padding: '0 20px' }} plain>
          {t('chat.message.new.context')}
        </Divider>
      </NewContextMessage>
    )
  }

  if (isEditing) {
    return (
      <MessageContainer style={{ paddingTop: 15 }}>
        <MessageHeader message={message} assistant={assistant} model={model} key={getModelUniqId(model)} />
        <div style={{ paddingLeft: messageStyle === 'plain' ? 46 : undefined }}>
          <MessageEditor
            message={message}
            onSave={handleEditSave}
            onResend={handleEditResend}
            onCancel={handleEditCancel}
          />
        </div>
      </MessageContainer>
    )
  }

  return (
    <MessageContainer
      key={message.id}
      className={classNames({
        message: true,
        'message-assistant': isAssistantMessage,
        'message-user': !isAssistantMessage
      })}
      ref={messageContainerRef}
      style={{ ...style, alignItems: isBubbleStyle ? (isAssistantMessage ? 'start' : 'end') : undefined }}>
      <ContextMenu>
        <MessageHeader message={message} assistant={assistant} model={model} key={getModelUniqId(model)} />
        <MessageContentContainer
          className={
            message.role === 'user'
              ? 'message-content-container message-content-container-user'
              : message.role === 'assistant'
                ? 'message-content-container message-content-container-assistant'
                : 'message-content-container'
          }
          style={{
            fontFamily: messageFont === 'serif' ? 'var(--font-family-serif)' : 'var(--font-family)',
            fontSize,
            background: messageBackground,
            overflowY: 'visible',
            maxWidth: narrowMode ? 760 : undefined
          }}>
          <MessageErrorBoundary>
            <MessageContent message={message} />
          </MessageErrorBoundary>
          {isFooterInside && messageFooter()}
        </MessageContentContainer>
        {!isFooterInside && messageFooter()}
      </ContextMenu>
    </MessageContainer>
  )
}

const getMessageBackground = (isBubbleStyle: boolean, isAssistantMessage: boolean) => {
  return isBubbleStyle
    ? isAssistantMessage
      ? 'var(--chat-background-assistant)'
      : 'var(--chat-background-user)'
    : undefined
}

const MessageContainer = styled.div`
  display: flex;
  flex-direction: column;
  position: relative;
  transition: background-color 0.3s ease;
  padding: 0 20px;
  transform: translateZ(0);
  will-change: transform;
  &.message-highlight {
    background-color: var(--color-primary-mute);
  }
  .menubar {
    opacity: 0;
    transition: opacity 0.2s ease;
    transform: translateZ(0);
    will-change: opacity;
    &.show {
      opacity: 1;
    }
  }
  &:hover {
    .menubar {
      opacity: 1;
    }
  }
`

const MessageContentContainer = styled.div`
  max-width: 100%;
  display: flex;
  flex: 1;
  flex-direction: column;
  justify-content: space-between;
  margin-left: 46px;
  margin-top: 5px;
  overflow-y: auto;
`

const MessageFooter = styled.div`
  display: flex;
  flex-direction: row;
  align-items: center;
  justify-content: flex-end;
  padding: 2px 0;
  margin-top: 2px;
  border-top: 1px dotted var(--color-border);
  gap: 20px;
`

const NewContextMessage = styled.div`
  cursor: pointer;
`

export default memo(MessageItem)<|MERGE_RESOLUTION|>--- conflicted
+++ resolved
@@ -121,7 +121,6 @@
     return () => unsubscribes.forEach((unsub) => unsub())
   }, [message.id, messageHighlightHandler])
 
-<<<<<<< HEAD
   const messageFooter = () => {
     return (
       showMenubar && (
@@ -147,12 +146,6 @@
     )
   }
 
-  if (hidePresetMessages && message.isPreset) {
-    return null
-  }
-
-=======
->>>>>>> 653bfa1f
   if (message.type === 'clear') {
     return (
       <NewContextMessage className="clear-context-divider" onClick={() => EventEmitter.emit(EVENT_NAMES.NEW_CONTEXT)}>

// import { useRuntime } from '@renderer/hooks/useRuntime'
import { EVENT_NAMES, EventEmitter } from '@renderer/services/EventService'
import type { Message } from '@renderer/types/newMessage'
import { t } from 'i18next'
import styled from 'styled-components'

interface MessageTokensProps {
  message: Message
  isLastMessage?: boolean
}

const MessgeTokens: React.FC<MessageTokensProps> = ({ message }) => {
  // const { generating } = useRuntime()
  const locateMessage = () => {
    EventEmitter.emit(EVENT_NAMES.LOCATE_MESSAGE + ':' + message.id, false)
  }

  const getPrice = () => {
    const inputTokens = message?.usage?.prompt_tokens ?? 0
    const outputTokens = message?.usage?.completion_tokens ?? 0
    const model = message.model
    if (!model || model.pricing?.input_per_million_tokens === 0 || model.pricing?.output_per_million_tokens === 0) {
      return 0
    }
    return (
      (inputTokens * (model.pricing?.input_per_million_tokens ?? 0) +
        outputTokens * (model.pricing?.output_per_million_tokens ?? 0)) /
      1000000
    )
  }

  const getPriceString = () => {
    const price = getPrice()
    if (price === 0) {
      return ''
    }
    const currencySymbol = message.model?.pricing?.currencySymbol || '$'
    return `| ${t('models.price.cost')}: ${currencySymbol}${price}`
  }

  if (!message.usage) {
    return <div />
  }

  if (message.role === 'user') {
    return (
      <MessageMetadata className="message-tokens" onClick={locateMessage}>
        Tokens: {message?.usage?.total_tokens}
      </MessageMetadata>
    )
  }

  if (message.role === 'assistant') {
    let metrixs = ''
    let hasMetrics = false
    if (message?.metrics?.completion_tokens && message?.metrics?.time_completion_millsec) {
      hasMetrics = true
      metrixs = t('settings.messages.metrics', {
        time_first_token_millsec: message?.metrics?.time_first_token_millsec,
        token_speed: (message?.metrics?.completion_tokens / (message?.metrics?.time_completion_millsec / 1000)).toFixed(
          0
        )
      })
    }

    return (
      <MessageMetadata className={`message-tokens ${hasMetrics ? 'has-metrics' : ''}`} onClick={locateMessage}>
        <span className="metrics">{metrixs}</span>
        <span className="tokens">
<<<<<<< HEAD
          Tokens: {message?.usage?.total_tokens} ↑{message?.usage?.prompt_tokens} ↓{message?.usage?.completion_tokens}{' '}
          {getPriceString()}
=======
          Tokens:
          <span>{message?.usage?.total_tokens}</span>
          <span>↑{message?.usage?.prompt_tokens}</span>
          <span>↓{message?.usage?.completion_tokens}</span>
>>>>>>> ae163ff0
        </span>
      </MessageMetadata>
    )
  }

  return null
}

const MessageMetadata = styled.div`
  font-size: 11px;
  color: var(--color-text-2);
  user-select: text;
  margin: 2px 0;
  cursor: pointer;
  text-align: right;

  .metrics {
    display: none;
  }

  .tokens {
    display: block;

    span {
      padding: 0 2px;
    }
  }

  &.has-metrics:hover {
    .metrics {
      display: block;
    }

    .tokens {
      display: none;
    }
  }
`

export default MessgeTokens<|MERGE_RESOLUTION|>--- conflicted
+++ resolved
@@ -67,15 +67,11 @@
       <MessageMetadata className={`message-tokens ${hasMetrics ? 'has-metrics' : ''}`} onClick={locateMessage}>
         <span className="metrics">{metrixs}</span>
         <span className="tokens">
-<<<<<<< HEAD
-          Tokens: {message?.usage?.total_tokens} ↑{message?.usage?.prompt_tokens} ↓{message?.usage?.completion_tokens}{' '}
-          {getPriceString()}
-=======
           Tokens:
           <span>{message?.usage?.total_tokens}</span>
           <span>↑{message?.usage?.prompt_tokens}</span>
           <span>↓{message?.usage?.completion_tokens}</span>
->>>>>>> ae163ff0
+          <span>{getPriceString()}</span>
         </span>
       </MessageMetadata>
     )

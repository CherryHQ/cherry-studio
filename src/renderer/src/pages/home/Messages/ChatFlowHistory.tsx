--- conflicted
+++ resolved
@@ -1,12 +1,7 @@
 import '@xyflow/react/dist/style.css'
 
 import { RobotOutlined, UserOutlined } from '@ant-design/icons'
-<<<<<<< HEAD
-import { Tooltip } from '@cherrystudio/ui'
-=======
-import { Avatar } from '@cherrystudio/ui'
-import { EmojiAvatar } from '@cherrystudio/ui'
->>>>>>> 6c71b92d
+import { Avatar, EmojiAvatar, Tooltip } from '@cherrystudio/ui'
 import { usePreference } from '@data/hooks/usePreference'
 import ModelAvatar from '@renderer/components/Avatar/ModelAvatar'
 import { getModelLogo } from '@renderer/config/models'
@@ -22,11 +17,7 @@
 import type { Edge, Node, NodeTypes } from '@xyflow/react'
 import { Controls, Handle, MiniMap, ReactFlow, ReactFlowProvider } from '@xyflow/react'
 import { Position, useEdgesState, useNodesState } from '@xyflow/react'
-<<<<<<< HEAD
-import { Avatar, Spin } from 'antd'
-=======
-import { Spin, Tooltip } from 'antd'
->>>>>>> 6c71b92d
+import { Spin } from 'antd'
 import { isEqual } from 'lodash'
 import type { FC } from 'react'
 import { memo, useCallback, useEffect, useMemo, useState } from 'react'

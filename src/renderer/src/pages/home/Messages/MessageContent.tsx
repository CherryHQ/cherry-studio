--- conflicted
+++ resolved
@@ -10,38 +10,6 @@
 }
 
 const MessageContent: React.FC<Props> = ({ message }) => {
-<<<<<<< HEAD
-  // const { t } = useTranslation()
-  // if (message.status === 'pending') {
-  //   return (
-
-  //   )
-  // }
-
-  // if (message.status === 'searching') {
-  //   return (
-  //     <SearchingContainer>
-  //       <Search size={24} />
-  //       <SearchingText>{t('message.searching')}</SearchingText>
-  //       <BarLoader color="#1677ff" />
-  //     </SearchingContainer>
-  //   )
-  // }
-
-  // if (message.status === 'error') {
-  //   return <MessageError message={message} />
-  // }
-
-  // if (message.type === '@' && model) {
-  //   const content = `[@${model.name}](#)  ${getBriefInfo(message.content)}`
-  //   return <Markdown message={{ ...message, content }} />
-  // }
-  // const toolUseRegex = /<tool_use>([\s\S]*?)<\/tool_use>/g
-
-  console.log('message', message)
-
-=======
->>>>>>> 011b9dca
   return (
     <>
       <Flex gap="8px" wrap style={{ marginBottom: 10 }}>

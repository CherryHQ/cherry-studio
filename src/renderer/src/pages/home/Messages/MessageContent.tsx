import { getModelUniqId } from '@renderer/services/ModelService'
import { Model } from '@renderer/types'
import type { Message } from '@renderer/types/newMessage'
import { Flex } from 'antd'
import React from 'react'
import styled from 'styled-components'

import MessageBlockRenderer from './Blocks'
interface Props {
  message: Message
  model?: Model
}

const MessageContent: React.FC<Props> = ({ message, model }) => {
  // const { t } = useTranslation()
  // if (message.status === 'pending') {
  //   return (

  //   )
  // }

  // if (message.status === 'searching') {
  //   return (
  //     <SearchingContainer>
  //       <Search size={24} />
  //       <SearchingText>{t('message.searching')}</SearchingText>
  //       <BarLoader color="#1677ff" />
  //     </SearchingContainer>
  //   )
  // }

  // if (message.status === 'error') {
  //   return <MessageError message={message} />
  // }

  // if (message.type === '@' && model) {
  //   const content = `[@${model.name}](#)  ${getBriefInfo(message.content)}`
  //   return <Markdown message={{ ...message, content }} />
  // }
  // const toolUseRegex = /<tool_use>([\s\S]*?)<\/tool_use>/g

  // console.log('message', message)

  return (
    <>
      <Flex gap="8px" wrap style={{ marginBottom: 10 }}>
        {message.mentions?.map((model) => <MentionTag key={getModelUniqId(model)}>{'@' + model.name}</MentionTag>)}
      </Flex>
<<<<<<< HEAD
      <MessageThought message={message} />
      <MessageTools message={message} />
      <Markdown message={{ ...message, content: processedContent.replace(toolUseRegex, '') }} />
      {message.metadata?.generateImage && <MessageImage message={message} />}
      {message.translatedContent && (
        <Fragment>
          <Divider style={{ margin: 0, marginBottom: 10 }}>
            <TranslationOutlined />
          </Divider>
          {message.translatedContent === t('translate.processing') ? (
            <BeatLoader color="var(--color-text-2)" size="10" style={{ marginBottom: 15 }} />
          ) : (
            <Markdown message={{ ...message, content: message.translatedContent }} />
          )}
        </Fragment>
      )}
      {hasCitations && (
        <>
          {message?.metadata?.groundingMetadata && message.status === 'success' && (
            <SearchEntryPoint
              dangerouslySetInnerHTML={{
                __html: message.metadata.groundingMetadata?.searchEntryPoint?.renderedContent
                  ? message.metadata.groundingMetadata.searchEntryPoint.renderedContent
                      .replace(/@media \(prefers-color-scheme: light\)/g, 'body[theme-mode="light"]')
                      .replace(/@media \(prefers-color-scheme: dark\)/g, 'body[theme-mode="dark"]')
                  : ''
              }}
            />
          )}

          <CitationsList
            citationCount={
              (formattedCitations?.length || 0) +
              (message?.metadata?.webSearch?.results?.length || 0) +
              (message?.metadata?.knowledge?.length || 0) +
              (message?.metadata?.webSearchInfo?.length || 0) +
              (message?.metadata?.groundingMetadata?.groundingChunks?.length || 0)
            }
            citations={[
              ...(message?.metadata?.groundingMetadata?.groundingChunks?.map((chunk, index) => ({
                number: index + 1,
                url: chunk?.web?.uri || '',
                title: chunk?.web?.title,
                showFavicon: false
              })) || []),
              ...(formattedCitations?.map((citation) => ({
                number: citation.number,
                url: citation.url,
                hostname: citation.hostname,
                showFavicon: isWebCitation
              })) || []),
              ...(message?.metadata?.webSearch?.results?.map((result, index) => ({
                number: index + 1,
                url: result.url,
                title: result.title,
                showFavicon: true,
                type: 'websearch'
              })) || []),
              ...(message?.metadata?.knowledge?.map((result, index) => ({
                number: (message.metadata?.webSearch?.results?.length || 0) + index + 1,
                url: result.sourceUrl,
                title: result.sourceUrl,
                showFavicon: true,
                type: 'knowledge'
              })) || []),
              ...(message?.metadata?.webSearchInfo?.map((result, index) => ({
                number: index + 1,
                url: result.link || result.url,
                title: result.title,
                showFavicon: true
              })) || [])
            ].filter(Boolean)}
          />
        </>
      )}

      <MessageAttachments message={message} />
    </Fragment>
=======
      <MessageBlockRenderer blocks={message.blocks} model={model} message={message} />
    </>
>>>>>>> 0782b247
  )
}

// const SearchingContainer = styled.div`
//   display: flex;
//   flex-direction: row;
//   align-items: center;
//   background-color: var(--color-background-mute);
//   padding: 10px;
//   border-radius: 10px;
//   margin-bottom: 10px;
//   gap: 10px;
// `

const MentionTag = styled.span`
  color: var(--color-link);
`

// const SearchingText = styled.div`
//   font-size: 14px;
//   line-height: 1.6;
//   text-decoration: none;
//   color: var(--color-text-1);
// `

export default React.memo(MessageContent)<|MERGE_RESOLUTION|>--- conflicted
+++ resolved
@@ -46,7 +46,6 @@
       <Flex gap="8px" wrap style={{ marginBottom: 10 }}>
         {message.mentions?.map((model) => <MentionTag key={getModelUniqId(model)}>{'@' + model.name}</MentionTag>)}
       </Flex>
-<<<<<<< HEAD
       <MessageThought message={message} />
       <MessageTools message={message} />
       <Markdown message={{ ...message, content: processedContent.replace(toolUseRegex, '') }} />
@@ -125,10 +124,6 @@
 
       <MessageAttachments message={message} />
     </Fragment>
-=======
-      <MessageBlockRenderer blocks={message.blocks} model={model} message={message} />
-    </>
->>>>>>> 0782b247
   )
 }
 

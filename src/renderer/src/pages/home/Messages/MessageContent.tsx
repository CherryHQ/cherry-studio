import { getModelUniqId } from '@renderer/services/ModelService'
<<<<<<< HEAD
import { Message, Model } from '@renderer/types'
import { getBriefInfo } from '@renderer/utils'
import { withMessageThought } from '@renderer/utils/formats'
import { Divider, Flex, Tooltip } from 'antd'
import { clone } from 'lodash'
import { Search } from 'lucide-react'
import React, { Fragment, useCallback, useMemo, useState } from 'react'
import { useTranslation } from 'react-i18next'
import BarLoader from 'react-spinners/BarLoader'
import BeatLoader from 'react-spinners/BeatLoader'
=======
import { Model } from '@renderer/types'
import type { Message } from '@renderer/types/newMessage'
import { Flex } from 'antd'
import React from 'react'
>>>>>>> 08ee8776
import styled from 'styled-components'

import MessageBlockRenderer from './Blocks'
interface Props {
  message: Message
  model?: Model
}

<<<<<<< HEAD
const MessageContent: React.FC<Props> = ({ message: _message, model }) => {
  const { t } = useTranslation()
  const message = withMessageThought(clone(_message))
  const isWebCitation = model && (isOpenAIWebSearch(model) || model.provider === 'openrouter')
  const [citationsCollapsed, setCitationsCollapsed] = useState(true)

  const renderMentions = useCallback(() => {
    return (
      <Flex gap="8px" wrap style={{ marginBottom: 10 }}>
        {message.mentions?.map((asst) => {
          const key = `${asst.id}-${getModelUniqId(asst.model)}`
          return (
            <Tooltip title={`${asst.emoji} ${asst.name}`} key={key} mouseEnterDelay={0.5}>
              <MentionTag key={key}>{'@' + asst.model.name}</MentionTag>
            </Tooltip>
          )
        })}
      </Flex>
    )
  }, [message.mentions])

  // HTML实体编码辅助函数
  const encodeHTML = (str: string) => {
    return str.replace(/[&<>"']/g, (match) => {
      const entities: { [key: string]: string } = {
        '&': '&amp;',
        '<': '&lt;',
        '>': '&gt;',
        '"': '&quot;',
        "'": '&apos;'
      }
      return entities[match]
    })
  }

  // Format citations for display
  const formattedCitations = useMemo(() => {
    if (!message.metadata?.citations?.length && !message.metadata?.annotations?.length) return null

    let citations: any[] = []

    if (model && isOpenAIWebSearch(model)) {
      citations =
        message.metadata.annotations?.map((url, index) => {
          return { number: index + 1, url: url.url_citation?.url, hostname: url.url_citation.title }
        }) || []
    } else {
      citations =
        message.metadata?.citations?.map((url, index) => {
          try {
            const hostname = new URL(url).hostname
            return { number: index + 1, url, hostname }
          } catch {
            return { number: index + 1, url, hostname: url }
          }
        }) || []
    }

    // Deduplicate by URL
    const urlSet = new Set()
    return citations
      .filter((citation) => {
        if (!citation.url || urlSet.has(citation.url)) return false
        urlSet.add(citation.url)
        return true
      })
      .map((citation, index) => ({
        ...citation,
        number: index + 1 // Renumber citations sequentially after deduplication
      }))
  }, [message.metadata?.citations, message.metadata?.annotations, model])

  // 判断是否有引用内容
  const hasCitations = useMemo(() => {
    return !!(
      (formattedCitations && formattedCitations.length > 0) ||
      (message?.metadata?.webSearch && message.status === 'success') ||
      (message?.metadata?.webSearchInfo && message.status === 'success') ||
      (message?.metadata?.groundingMetadata && message.status === 'success')
    )
  }, [formattedCitations, message])

  // 获取引用数据
  const citationsData = useMemo(() => {
    const searchResults =
      message?.metadata?.webSearch?.results ||
      message?.metadata?.webSearchInfo ||
      message?.metadata?.groundingMetadata?.groundingChunks?.map((chunk) => chunk?.web) ||
      message?.metadata?.annotations?.map((annotation) => annotation.url_citation) ||
      []
    const citationsUrls = formattedCitations || []

    // 合并引用数据
    const data = new Map()

    // 添加webSearch结果
    searchResults.forEach((result) => {
      data.set(result.url || result.uri || result.link, {
        url: result.url || result.uri || result.link,
        title: result.title || result.hostname,
        content: result.content
      })
    })

    // 添加citations
    citationsUrls.forEach((result) => {
      if (!data.has(result.url)) {
        data.set(result.url, {
          url: result.url,
          title: result.title || result.hostname || undefined,
          content: result.content || undefined
        })
      }
    })

    return data
  }, [
    formattedCitations,
    message?.metadata?.annotations,
    message?.metadata?.groundingMetadata?.groundingChunks,
    message?.metadata?.webSearch?.results,
    message?.metadata?.webSearchInfo
  ])

  // Process content to make citation numbers clickable
  const processedContent = useMemo(() => {
    if (
      !(
        message.metadata?.citations ||
        message.metadata?.webSearch ||
        message.metadata?.webSearchInfo ||
        message.metadata?.annotations
      )
    ) {
      return message.content
    }

    let content = message.content
=======
const MessageContent: React.FC<Props> = ({ message, model }) => {
  // const { t } = useTranslation()
  // if (message.status === 'pending') {
  //   return (
>>>>>>> 08ee8776

  //   )
  // }

  // if (message.status === 'searching') {
  //   return (
  //     <SearchingContainer>
  //       <Search size={24} />
  //       <SearchingText>{t('message.searching')}</SearchingText>
  //       <BarLoader color="#1677ff" />
  //     </SearchingContainer>
  //   )
  // }

  // if (message.status === 'error') {
  //   return <MessageError message={message} />
  // }

  // if (message.type === '@' && model) {
  //   const content = `[@${model.name}](#)  ${getBriefInfo(message.content)}`
  //   return <Markdown message={{ ...message, content }} />
  // }
  // const toolUseRegex = /<tool_use>([\s\S]*?)<\/tool_use>/g

  // console.log('message', message)

  return (
<<<<<<< HEAD
    <Fragment>
      {renderMentions()}
      <MessageThought message={message} />
      <MessageTools message={message} />
      <Markdown message={{ ...message, content: processedContent.replace(toolUseRegex, '') }} />
      {message.metadata?.generateImage && <MessageImage message={message} />}
      {message.translatedContent && (
        <Fragment>
          <Divider style={{ margin: 0, marginBottom: 10 }}>
            <TranslationOutlined />
          </Divider>
          {message.translatedContent === t('translate.processing') ? (
            <BeatLoader color="var(--color-text-2)" size="10" style={{ marginBottom: 15 }} />
          ) : (
            <Markdown message={{ ...message, content: message.translatedContent }} />
          )}
        </Fragment>
      )}
      {hasCitations && (
        <CitationsContainer>
          <CitationsHeader onClick={() => setCitationsCollapsed(!citationsCollapsed)}>
            <div>
              {t('message.citations')}
              <InfoCircleOutlined style={{ fontSize: '14px', marginLeft: '4px', opacity: 0.6 }} />
            </div>
            {citationsCollapsed ? <DownOutlined /> : <UpOutlined />}
          </CitationsHeader>

          {!citationsCollapsed && (
            <CitationsContent>
              {message?.metadata?.groundingMetadata && message.status === 'success' && (
                <>
                  <CitationsList
                    citations={
                      message.metadata.groundingMetadata?.groundingChunks?.map((chunk, index) => ({
                        number: index + 1,
                        url: chunk?.web?.uri || '',
                        title: chunk?.web?.title,
                        showFavicon: false
                      })) || []
                    }
                  />
                  <SearchEntryPoint
                    dangerouslySetInnerHTML={{
                      __html: message.metadata.groundingMetadata?.searchEntryPoint?.renderedContent
                        ? message.metadata.groundingMetadata.searchEntryPoint.renderedContent
                            .replace(/@media \(prefers-color-scheme: light\)/g, 'body[theme-mode="light"]')
                            .replace(/@media \(prefers-color-scheme: dark\)/g, 'body[theme-mode="dark"]')
                        : ''
                    }}
                  />
                </>
              )}
              {formattedCitations && (
                <CitationsList
                  citations={formattedCitations.map((citation) => ({
                    number: citation.number,
                    url: citation.url,
                    hostname: citation.hostname,
                    showFavicon: isWebCitation
                  }))}
                />
              )}
              {message?.metadata?.webSearch && message.status === 'success' && (
                <CitationsList
                  citations={message.metadata.webSearch.results.map((result, index) => ({
                    number: index + 1,
                    url: result.url,
                    title: result.title,
                    showFavicon: true
                  }))}
                />
              )}
              {message?.metadata?.webSearchInfo && message.status === 'success' && (
                <CitationsList
                  citations={message.metadata.webSearchInfo.map((result, index) => ({
                    number: index + 1,
                    url: result.link || result.url,
                    title: result.title,
                    showFavicon: true
                  }))}
                />
              )}
            </CitationsContent>
          )}
        </CitationsContainer>
      )}
      <MessageAttachments message={message} />
    </Fragment>
=======
    <>
      <Flex gap="8px" wrap style={{ marginBottom: 10 }}>
        {message.mentions?.map((model) => <MentionTag key={getModelUniqId(model)}>{'@' + model.name}</MentionTag>)}
      </Flex>
      <MessageBlockRenderer blocks={message.blocks} model={model} message={message} />
    </>
>>>>>>> 08ee8776
  )
}

// const SearchingContainer = styled.div`
//   display: flex;
//   flex-direction: row;
//   align-items: center;
//   background-color: var(--color-background-mute);
//   padding: 10px;
//   border-radius: 10px;
//   margin-bottom: 10px;
//   gap: 10px;
// `

const MentionTag = styled.span`
  color: var(--color-link);
`

// const SearchingText = styled.div`
//   font-size: 14px;
//   line-height: 1.6;
//   text-decoration: none;
//   color: var(--color-text-1);
// `

export default React.memo(MessageContent)<|MERGE_RESOLUTION|>--- conflicted
+++ resolved
@@ -1,21 +1,8 @@
 import { getModelUniqId } from '@renderer/services/ModelService'
-<<<<<<< HEAD
-import { Message, Model } from '@renderer/types'
-import { getBriefInfo } from '@renderer/utils'
-import { withMessageThought } from '@renderer/utils/formats'
-import { Divider, Flex, Tooltip } from 'antd'
-import { clone } from 'lodash'
-import { Search } from 'lucide-react'
-import React, { Fragment, useCallback, useMemo, useState } from 'react'
-import { useTranslation } from 'react-i18next'
-import BarLoader from 'react-spinners/BarLoader'
-import BeatLoader from 'react-spinners/BeatLoader'
-=======
 import { Model } from '@renderer/types'
 import type { Message } from '@renderer/types/newMessage'
-import { Flex } from 'antd'
-import React from 'react'
->>>>>>> 08ee8776
+import { Flex, Tooltip } from 'antd'
+import React, { useCallback } from 'react'
 import styled from 'styled-components'
 
 import MessageBlockRenderer from './Blocks'
@@ -24,12 +11,13 @@
   model?: Model
 }
 
-<<<<<<< HEAD
-const MessageContent: React.FC<Props> = ({ message: _message, model }) => {
-  const { t } = useTranslation()
-  const message = withMessageThought(clone(_message))
-  const isWebCitation = model && (isOpenAIWebSearch(model) || model.provider === 'openrouter')
-  const [citationsCollapsed, setCitationsCollapsed] = useState(true)
+const MessageContent: React.FC<Props> = ({ message, model }) => {
+  // const { t } = useTranslation()
+  // if (message.status === 'pending') {
+  //   return (
+
+  //   )
+  // }
 
   const renderMentions = useCallback(() => {
     return (
@@ -45,133 +33,6 @@
       </Flex>
     )
   }, [message.mentions])
-
-  // HTML实体编码辅助函数
-  const encodeHTML = (str: string) => {
-    return str.replace(/[&<>"']/g, (match) => {
-      const entities: { [key: string]: string } = {
-        '&': '&amp;',
-        '<': '&lt;',
-        '>': '&gt;',
-        '"': '&quot;',
-        "'": '&apos;'
-      }
-      return entities[match]
-    })
-  }
-
-  // Format citations for display
-  const formattedCitations = useMemo(() => {
-    if (!message.metadata?.citations?.length && !message.metadata?.annotations?.length) return null
-
-    let citations: any[] = []
-
-    if (model && isOpenAIWebSearch(model)) {
-      citations =
-        message.metadata.annotations?.map((url, index) => {
-          return { number: index + 1, url: url.url_citation?.url, hostname: url.url_citation.title }
-        }) || []
-    } else {
-      citations =
-        message.metadata?.citations?.map((url, index) => {
-          try {
-            const hostname = new URL(url).hostname
-            return { number: index + 1, url, hostname }
-          } catch {
-            return { number: index + 1, url, hostname: url }
-          }
-        }) || []
-    }
-
-    // Deduplicate by URL
-    const urlSet = new Set()
-    return citations
-      .filter((citation) => {
-        if (!citation.url || urlSet.has(citation.url)) return false
-        urlSet.add(citation.url)
-        return true
-      })
-      .map((citation, index) => ({
-        ...citation,
-        number: index + 1 // Renumber citations sequentially after deduplication
-      }))
-  }, [message.metadata?.citations, message.metadata?.annotations, model])
-
-  // 判断是否有引用内容
-  const hasCitations = useMemo(() => {
-    return !!(
-      (formattedCitations && formattedCitations.length > 0) ||
-      (message?.metadata?.webSearch && message.status === 'success') ||
-      (message?.metadata?.webSearchInfo && message.status === 'success') ||
-      (message?.metadata?.groundingMetadata && message.status === 'success')
-    )
-  }, [formattedCitations, message])
-
-  // 获取引用数据
-  const citationsData = useMemo(() => {
-    const searchResults =
-      message?.metadata?.webSearch?.results ||
-      message?.metadata?.webSearchInfo ||
-      message?.metadata?.groundingMetadata?.groundingChunks?.map((chunk) => chunk?.web) ||
-      message?.metadata?.annotations?.map((annotation) => annotation.url_citation) ||
-      []
-    const citationsUrls = formattedCitations || []
-
-    // 合并引用数据
-    const data = new Map()
-
-    // 添加webSearch结果
-    searchResults.forEach((result) => {
-      data.set(result.url || result.uri || result.link, {
-        url: result.url || result.uri || result.link,
-        title: result.title || result.hostname,
-        content: result.content
-      })
-    })
-
-    // 添加citations
-    citationsUrls.forEach((result) => {
-      if (!data.has(result.url)) {
-        data.set(result.url, {
-          url: result.url,
-          title: result.title || result.hostname || undefined,
-          content: result.content || undefined
-        })
-      }
-    })
-
-    return data
-  }, [
-    formattedCitations,
-    message?.metadata?.annotations,
-    message?.metadata?.groundingMetadata?.groundingChunks,
-    message?.metadata?.webSearch?.results,
-    message?.metadata?.webSearchInfo
-  ])
-
-  // Process content to make citation numbers clickable
-  const processedContent = useMemo(() => {
-    if (
-      !(
-        message.metadata?.citations ||
-        message.metadata?.webSearch ||
-        message.metadata?.webSearchInfo ||
-        message.metadata?.annotations
-      )
-    ) {
-      return message.content
-    }
-
-    let content = message.content
-=======
-const MessageContent: React.FC<Props> = ({ message, model }) => {
-  // const { t } = useTranslation()
-  // if (message.status === 'pending') {
-  //   return (
->>>>>>> 08ee8776
-
-  //   )
-  // }
 
   // if (message.status === 'searching') {
   //   return (
@@ -196,104 +57,10 @@
   // console.log('message', message)
 
   return (
-<<<<<<< HEAD
-    <Fragment>
+    <>
       {renderMentions()}
-      <MessageThought message={message} />
-      <MessageTools message={message} />
-      <Markdown message={{ ...message, content: processedContent.replace(toolUseRegex, '') }} />
-      {message.metadata?.generateImage && <MessageImage message={message} />}
-      {message.translatedContent && (
-        <Fragment>
-          <Divider style={{ margin: 0, marginBottom: 10 }}>
-            <TranslationOutlined />
-          </Divider>
-          {message.translatedContent === t('translate.processing') ? (
-            <BeatLoader color="var(--color-text-2)" size="10" style={{ marginBottom: 15 }} />
-          ) : (
-            <Markdown message={{ ...message, content: message.translatedContent }} />
-          )}
-        </Fragment>
-      )}
-      {hasCitations && (
-        <CitationsContainer>
-          <CitationsHeader onClick={() => setCitationsCollapsed(!citationsCollapsed)}>
-            <div>
-              {t('message.citations')}
-              <InfoCircleOutlined style={{ fontSize: '14px', marginLeft: '4px', opacity: 0.6 }} />
-            </div>
-            {citationsCollapsed ? <DownOutlined /> : <UpOutlined />}
-          </CitationsHeader>
-
-          {!citationsCollapsed && (
-            <CitationsContent>
-              {message?.metadata?.groundingMetadata && message.status === 'success' && (
-                <>
-                  <CitationsList
-                    citations={
-                      message.metadata.groundingMetadata?.groundingChunks?.map((chunk, index) => ({
-                        number: index + 1,
-                        url: chunk?.web?.uri || '',
-                        title: chunk?.web?.title,
-                        showFavicon: false
-                      })) || []
-                    }
-                  />
-                  <SearchEntryPoint
-                    dangerouslySetInnerHTML={{
-                      __html: message.metadata.groundingMetadata?.searchEntryPoint?.renderedContent
-                        ? message.metadata.groundingMetadata.searchEntryPoint.renderedContent
-                            .replace(/@media \(prefers-color-scheme: light\)/g, 'body[theme-mode="light"]')
-                            .replace(/@media \(prefers-color-scheme: dark\)/g, 'body[theme-mode="dark"]')
-                        : ''
-                    }}
-                  />
-                </>
-              )}
-              {formattedCitations && (
-                <CitationsList
-                  citations={formattedCitations.map((citation) => ({
-                    number: citation.number,
-                    url: citation.url,
-                    hostname: citation.hostname,
-                    showFavicon: isWebCitation
-                  }))}
-                />
-              )}
-              {message?.metadata?.webSearch && message.status === 'success' && (
-                <CitationsList
-                  citations={message.metadata.webSearch.results.map((result, index) => ({
-                    number: index + 1,
-                    url: result.url,
-                    title: result.title,
-                    showFavicon: true
-                  }))}
-                />
-              )}
-              {message?.metadata?.webSearchInfo && message.status === 'success' && (
-                <CitationsList
-                  citations={message.metadata.webSearchInfo.map((result, index) => ({
-                    number: index + 1,
-                    url: result.link || result.url,
-                    title: result.title,
-                    showFavicon: true
-                  }))}
-                />
-              )}
-            </CitationsContent>
-          )}
-        </CitationsContainer>
-      )}
-      <MessageAttachments message={message} />
-    </Fragment>
-=======
-    <>
-      <Flex gap="8px" wrap style={{ marginBottom: 10 }}>
-        {message.mentions?.map((model) => <MentionTag key={getModelUniqId(model)}>{'@' + model.name}</MentionTag>)}
-      </Flex>
       <MessageBlockRenderer blocks={message.blocks} model={model} message={message} />
     </>
->>>>>>> 08ee8776
   )
 }
 

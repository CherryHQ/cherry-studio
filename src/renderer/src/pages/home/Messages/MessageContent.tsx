--- conflicted
+++ resolved
@@ -14,15 +14,10 @@
   return (
     <>
       {!isEmpty(message.mentions) && (
-<<<<<<< HEAD
         <Flex className="mb-2.5 flex-wrap gap-2">
-          {message.mentions?.map((model) => <MentionTag key={getModelUniqId(model)}>{'@' + model.name}</MentionTag>)}
-=======
-        <Flex gap="8px" wrap style={{ marginBottom: '10px' }}>
           {message.mentions?.map((model) => (
             <MentionTag key={getModelUniqId(model)}>{'@' + model.name}</MentionTag>
           ))}
->>>>>>> 1b04fd06
         </Flex>
       )}
       <MessageBlockRenderer blocks={message.blocks} message={message} />

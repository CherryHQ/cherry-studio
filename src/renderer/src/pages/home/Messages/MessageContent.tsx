--- conflicted
+++ resolved
@@ -1,9 +1,4 @@
-<<<<<<< HEAD
 import { SyncOutlined } from '@ant-design/icons'
-=======
-import { DownOutlined, InfoCircleOutlined, SyncOutlined, TranslationOutlined, UpOutlined } from '@ant-design/icons'
-import { isOpenAIWebSearch } from '@renderer/config/models'
->>>>>>> 75f98608
 import { getModelUniqId } from '@renderer/services/ModelService'
 import { Model } from '@renderer/types'
 import type { Message } from '@renderer/types/newMessageTypes'
@@ -11,11 +6,7 @@
 import { Flex } from 'antd'
 import { clone } from 'lodash'
 import { Search } from 'lucide-react'
-<<<<<<< HEAD
 import React, { Fragment } from 'react'
-=======
-import React, { Fragment, useMemo, useState } from 'react'
->>>>>>> 75f98608
 import { useTranslation } from 'react-i18next'
 import BarLoader from 'react-spinners/BarLoader'
 import styled from 'styled-components'
@@ -30,25 +21,6 @@
 const MessageContent: React.FC<Props> = ({ message: _message, model }) => {
   const { t } = useTranslation()
   const message = withMessageThought(clone(_message))
-<<<<<<< HEAD
-=======
-  const isWebCitation = model && (isOpenAIWebSearch(model) || model.provider === 'openrouter')
-  const [citationsCollapsed, setCitationsCollapsed] = useState(true)
-
-  // HTML实体编码辅助函数
-  const encodeHTML = (str: string) => {
-    return str.replace(/[&<>"']/g, (match) => {
-      const entities: { [key: string]: string } = {
-        '&': '&amp;',
-        '<': '&lt;',
-        '>': '&gt;',
-        '"': '&quot;',
-        "'": '&apos;'
-      }
-      return entities[match]
-    })
-  }
->>>>>>> 75f98608
 
   // Format citations for display
   // const formattedCitations = useMemo(() => {
@@ -88,14 +60,15 @@
   // }, [message.metadata?.citations, message.metadata?.annotations, model])
 
   // 判断是否有引用内容
-  const hasCitations = useMemo(() => {
-    return !!(
-      (formattedCitations && formattedCitations.length > 0) ||
-      (message?.metadata?.webSearch && message.status === 'success') ||
-      (message?.metadata?.webSearchInfo && message.status === 'success') ||
-      (message?.metadata?.groundingMetadata && message.status === 'success')
-    )
-  }, [formattedCitations, message])
+  // 挪到 CitationBlock 组件中
+  // const hasCitations = useMemo(() => {
+  //   return !!(
+  //     (formattedCitations && formattedCitations.length > 0) ||
+  //     (message?.metadata?.webSearch && message.status === 'success') ||
+  //     (message?.metadata?.webSearchInfo && message.status === 'success') ||
+  //     (message?.metadata?.groundingMetadata && message.status === 'success')
+  //   )
+  // }, [formattedCitations, message])
 
   // 获取引用数据
   // const citationsData = useMemo(() => {
@@ -237,111 +210,13 @@
             <Markdown message={{ ...message, content: message.translatedContent }} />
           )}
         </Fragment>
-<<<<<<< HEAD
       )} */}
       {/* <MessageAttachments message={message} /> // TODO 没想好放在哪 */}
       <MessageBlockRenderer blocks={message.blocks} model={model} message={message} />
-=======
-      )}
-      {hasCitations && (
-        <CitationsContainer>
-          <CitationsHeader onClick={() => setCitationsCollapsed(!citationsCollapsed)}>
-            <div>
-              {t('message.citations')}
-              <InfoCircleOutlined style={{ fontSize: '14px', marginLeft: '4px', opacity: 0.6 }} />
-            </div>
-            {citationsCollapsed ? <DownOutlined /> : <UpOutlined />}
-          </CitationsHeader>
-
-          {!citationsCollapsed && (
-            <CitationsContent>
-              {message?.metadata?.groundingMetadata && message.status === 'success' && (
-                <>
-                  <CitationsList
-                    citations={
-                      message.metadata.groundingMetadata?.groundingChunks?.map((chunk, index) => ({
-                        number: index + 1,
-                        url: chunk?.web?.uri || '',
-                        title: chunk?.web?.title,
-                        showFavicon: false
-                      })) || []
-                    }
-                  />
-                  <SearchEntryPoint
-                    dangerouslySetInnerHTML={{
-                      __html: message.metadata.groundingMetadata?.searchEntryPoint?.renderedContent
-                        ? message.metadata.groundingMetadata.searchEntryPoint.renderedContent
-                            .replace(/@media \(prefers-color-scheme: light\)/g, 'body[theme-mode="light"]')
-                            .replace(/@media \(prefers-color-scheme: dark\)/g, 'body[theme-mode="dark"]')
-                        : ''
-                    }}
-                  />
-                </>
-              )}
-              {formattedCitations && (
-                <CitationsList
-                  citations={formattedCitations.map((citation) => ({
-                    number: citation.number,
-                    url: citation.url,
-                    hostname: citation.hostname,
-                    showFavicon: isWebCitation
-                  }))}
-                />
-              )}
-              {message?.metadata?.webSearch && message.status === 'success' && (
-                <CitationsList
-                  citations={message.metadata.webSearch.results.map((result, index) => ({
-                    number: index + 1,
-                    url: result.url,
-                    title: result.title,
-                    showFavicon: true
-                  }))}
-                />
-              )}
-              {message?.metadata?.webSearchInfo && message.status === 'success' && (
-                <CitationsList
-                  citations={message.metadata.webSearchInfo.map((result, index) => ({
-                    number: index + 1,
-                    url: result.link || result.url,
-                    title: result.title,
-                    showFavicon: true
-                  }))}
-                />
-              )}
-            </CitationsContent>
-          )}
-        </CitationsContainer>
-      )}
-      <MessageAttachments message={message} />
->>>>>>> 75f98608
     </Fragment>
   )
 }
 
-const CitationsContainer = styled.div`
-  margin-top: 12px;
-  border: 1px solid var(--color-border);
-  border-radius: 8px;
-  overflow: hidden;
-`
-
-const CitationsHeader = styled.div`
-  display: flex;
-  justify-content: space-between;
-  align-items: center;
-  padding: 8px 12px;
-  background-color: var(--color-background-mute);
-  cursor: pointer;
-
-  &:hover {
-    background-color: var(--color-border);
-  }
-`
-
-const CitationsContent = styled.div`
-  padding: 10px;
-  background-color: var(--color-background-mute);
-`
 const MessageContentLoading = styled.div`
   display: flex;
   flex-direction: row;

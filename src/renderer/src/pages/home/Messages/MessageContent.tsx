--- conflicted
+++ resolved
@@ -71,13 +71,7 @@
       message?.metadata?.webSearch?.results ||
       message?.metadata?.webSearchInfo ||
       message?.metadata?.groundingMetadata?.groundingChunks?.map((chunk) => chunk?.web) ||
-<<<<<<< HEAD
-      (Array.isArray(message?.metadata?.annotations)
-        ? message.metadata.annotations.map((annotation) => annotation.url_citation)
-        : []) ||
-=======
       citationUrls ||
->>>>>>> 4c6a9049
       []
 
     // 使用对象而不是 Map 来提高性能

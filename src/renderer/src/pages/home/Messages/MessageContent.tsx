--- conflicted
+++ resolved
@@ -242,73 +242,6 @@
           )}
         </Fragment>
       )}
-<<<<<<< HEAD
-      {message?.metadata?.groundingMetadata && message.status == 'success' && (
-        <>
-          <CitationsList
-            citations={
-              message.metadata.groundingMetadata?.groundingChunks?.map((chunk, index) => ({
-                number: index + 1,
-                url: chunk?.web?.uri || '',
-                title: chunk?.web?.title,
-                showFavicon: false,
-                type: 'websearch'
-              })) || []
-            }
-          />
-          <SearchEntryPoint
-            dangerouslySetInnerHTML={{
-              __html: message.metadata.groundingMetadata?.searchEntryPoint?.renderedContent
-                ? message.metadata.groundingMetadata.searchEntryPoint.renderedContent
-                    .replace(/@media \(prefers-color-scheme: light\)/g, 'body[theme-mode="light"]')
-                    .replace(/@media \(prefers-color-scheme: dark\)/g, 'body[theme-mode="dark"]')
-                : ''
-            }}
-          />
-        </>
-      )}
-      {formattedCitations && (
-        <CitationsList
-          citations={formattedCitations.map((citation) => ({
-            number: citation.number,
-            url: citation.url,
-            hostname: citation.hostname,
-            showFavicon: isWebCitation,
-            type: 'websearch'
-          }))}
-        />
-      )}
-      {(message?.metadata?.webSearch || message.metadata?.knowledge) && message.status === 'success' && (
-        <CitationsList
-          citations={[
-            ...(message.metadata.webSearch?.results.map((result, index) => ({
-              number: index + 1,
-              url: result.url,
-              title: result.title,
-              showFavicon: true,
-              type: 'websearch'
-            })) || []),
-            ...(message.metadata.knowledge?.map((result, index) => ({
-              number: (message.metadata?.webSearch?.results?.length || 0) + index + 1,
-              url: result.sourceUrl,
-              title: result.sourceUrl,
-              showFavicon: true,
-              type: 'knowledge'
-            })) || [])
-          ]}
-        />
-      )}
-      {message?.metadata?.webSearchInfo && message.status === 'success' && (
-        <CitationsList
-          citations={message.metadata.webSearchInfo.map((result, index) => ({
-            number: index + 1,
-            url: result.link || result.url,
-            title: result.title,
-            showFavicon: true,
-            type: 'websearch'
-          }))}
-        />
-=======
       {hasCitations && (
         <CitationsContainer>
           <CitationsHeader onClick={() => setCitationsCollapsed(!citationsCollapsed)}>
@@ -354,14 +287,24 @@
                   }))}
                 />
               )}
-              {message?.metadata?.webSearch && message.status === 'success' && (
+              {(message?.metadata?.webSearch || message.metadata?.knowledge) && message.status === 'success' && (
                 <CitationsList
-                  citations={message.metadata.webSearch.results.map((result, index) => ({
-                    number: index + 1,
-                    url: result.url,
-                    title: result.title,
-                    showFavicon: true
-                  }))}
+                  citations={[
+                    ...(message.metadata.webSearch?.results.map((result, index) => ({
+                      number: index + 1,
+                      url: result.url,
+                      title: result.title,
+                      showFavicon: true,
+                      type: 'websearch'
+                    })) || []),
+                    ...(message.metadata.knowledge?.map((result, index) => ({
+                      number: (message.metadata?.webSearch?.results?.length || 0) + index + 1,
+                      url: result.sourceUrl,
+                      title: result.sourceUrl,
+                      showFavicon: true,
+                      type: 'knowledge'
+                    })) || [])
+                  ]}
                 />
               )}
               {message?.metadata?.webSearchInfo && message.status === 'success' && (
@@ -377,7 +320,6 @@
             </CitationsContent>
           )}
         </CitationsContainer>
->>>>>>> ac0fe750
       )}
 
       <MessageAttachments message={message} />

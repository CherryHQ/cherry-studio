--- conflicted
+++ resolved
@@ -1,4 +1,3 @@
-<<<<<<< HEAD
 import {
   DownOutlined,
   InfoCircleOutlined,
@@ -7,12 +6,7 @@
   SyncOutlined,
   TranslationOutlined
 } from '@ant-design/icons'
-import Favicon from '@renderer/components/Icons/FallbackFavicon'
-import { HStack } from '@renderer/components/Layout'
-=======
-import { SearchOutlined, SyncOutlined, TranslationOutlined } from '@ant-design/icons'
 import { isOpenAIWebSearch } from '@renderer/config/models'
->>>>>>> 96df9f69
 import { getModelUniqId } from '@renderer/services/ModelService'
 import { Message, Model } from '@renderer/types'
 import { getBriefInfo } from '@renderer/utils'
@@ -41,13 +35,10 @@
 const MessageContent: React.FC<Props> = ({ message: _message, model }) => {
   const { t } = useTranslation()
   const message = withMessageThought(clone(_message))
-<<<<<<< HEAD
   // 添加引用内容折叠状态
   const [citationsExpanded, setCitationsExpanded] = React.useState(false)
   const [webSearchExpanded, setWebSearchExpanded] = React.useState(false)
-=======
   const isWebCitation = model && (isOpenAIWebSearch(model) || model.provider === 'openrouter')
->>>>>>> 96df9f69
 
   // HTML实体编码辅助函数
   const encodeHTML = (str: string) => {
@@ -258,7 +249,6 @@
         </>
       )}
       {formattedCitations && (
-<<<<<<< HEAD
         <CitationsContainer>
           <CitationsHeader onClick={() => setCitationsExpanded(!citationsExpanded)}>
             <CitationsTitle>
@@ -271,12 +261,16 @@
               <RightOutlined style={{ fontSize: '12px' }} />
             )}
           </CitationsHeader>
-          {citationsExpanded &&
-            formattedCitations.map(({ number, url, hostname }) => (
-              <CitationLink key={number} href={url} target="_blank" rel="noopener noreferrer">
-                {number}. <span className="hostname">{hostname}</span>
-              </CitationLink>
-            ))}
+          {citationsExpanded && (
+            <CitationsList
+              citations={formattedCitations.map((citation) => ({
+                number: citation.number,
+                url: citation.url,
+                hostname: citation.hostname,
+                showFavicon: isWebCitation
+              }))}
+            />
+          )}
         </CitationsContainer>
       )}
       {message?.metadata?.webSearch && message.status === 'success' && (
@@ -292,36 +286,17 @@
               <RightOutlined style={{ fontSize: '12px' }} />
             )}
           </CitationsHeader>
-          {webSearchExpanded &&
-            message.metadata.webSearch.results.map((result, index) => (
-              <HStack key={result.url} style={{ alignItems: 'center', gap: 8 }}>
-                <span style={{ fontSize: 13, color: 'var(--color-text-2)' }}>{index + 1}.</span>
-                <Favicon hostname={new URL(result.url).hostname} alt={result.title} />
-                <CitationLink href={result.url} target="_blank" rel="noopener noreferrer">
-                  {result.title}
-                </CitationLink>
-              </HStack>
-            ))}
+          {webSearchExpanded && (
+            <CitationsList
+              citations={message.metadata.webSearch.results.map((result, index) => ({
+                number: index + 1,
+                url: result.url,
+                title: result.title,
+                showFavicon: true
+              }))}
+            />
+          )}
         </CitationsContainer>
-=======
-        <CitationsList
-          citations={formattedCitations.map((citation) => ({
-            number: citation.number,
-            url: citation.url,
-            hostname: citation.hostname,
-            showFavicon: isWebCitation
-          }))}
-        />
-      )}
-      {message?.metadata?.webSearch && message.status === 'success' && (
-        <CitationsList
-          citations={message.metadata.webSearch.results.map((result, index) => ({
-            number: index + 1,
-            url: result.url,
-            title: result.title,
-            showFavicon: true
-          }))}
-        />
       )}
       {message?.metadata?.webSearchInfo && message.status === 'success' && (
         <CitationsList
@@ -332,7 +307,6 @@
             showFavicon: true
           }))}
         />
->>>>>>> 96df9f69
       )}
       <MessageAttachments message={message} />
     </Fragment>
@@ -363,7 +337,6 @@
   color: var(--color-link);
 `
 
-<<<<<<< HEAD
 const CitationsContainer = styled.div`
   background-color: rgb(242, 247, 253);
   border-radius: 4px;
@@ -399,13 +372,25 @@
 `
 
 const CitationLink = styled.a`
-=======
-const SearchingText = styled.div`
->>>>>>> 96df9f69
   font-size: 14px;
   line-height: 1.6;
   text-decoration: none;
   color: var(--color-text-1);
+
+  .hostname {
+    color: var(--color-link);
+  }
+
+  &:hover {
+    text-decoration: underline;
+  }
+`
+
+const SearchingText = styled.div`
+  font-size: 14px;
+  line-height: 1.6;
+  text-decoration: none;
+  color: var(--color-text-1);
 `
 
 const SearchEntryPoint = styled.div`

import { SyncOutlined, TranslationOutlined } from '@ant-design/icons'
import { isOpenAIWebSearch } from '@renderer/config/models'
import { getModelUniqId } from '@renderer/services/ModelService'
import { Message, Model } from '@renderer/types'
import { getBriefInfo } from '@renderer/utils'
import { withMessageThought } from '@renderer/utils/formats'
import { Divider, Flex, Tooltip } from 'antd'
import { clone } from 'lodash'
<<<<<<< HEAD
import React, { Fragment, useCallback, useMemo } from 'react'
=======
import { Search } from 'lucide-react'
import React, { Fragment, useMemo } from 'react'
>>>>>>> a34e10cb
import { useTranslation } from 'react-i18next'
import BarLoader from 'react-spinners/BarLoader'
import BeatLoader from 'react-spinners/BeatLoader'
import styled from 'styled-components'

import Markdown from '../Markdown/Markdown'
import CitationsList from './CitationsList'
import MessageAttachments from './MessageAttachments'
import MessageError from './MessageError'
import MessageImage from './MessageImage'
import MessageThought from './MessageThought'
import MessageTools from './MessageTools'

interface Props {
  message: Message
  model?: Model
}

const MessageContent: React.FC<Props> = ({ message: _message, model }) => {
  const { t } = useTranslation()
  const message = withMessageThought(clone(_message))
  const isWebCitation = model && (isOpenAIWebSearch(model) || model.provider === 'openrouter')

  const renderMentions = useCallback(() => {
    return (
      <Flex gap="8px" wrap style={{ marginBottom: 10 }}>
        {message.mentions?.map((asst) => {
          const key = `${asst.id}-${getModelUniqId(asst.model)}`
          return (
            <Tooltip title={`${asst.emoji} ${asst.name}`} key={key} mouseEnterDelay={0.5}>
              <MentionTag key={key}>{'@' + asst.model.name}</MentionTag>
            </Tooltip>
          )
        })}
      </Flex>
    )
  }, [message.mentions])

  // HTML实体编码辅助函数
  const encodeHTML = (str: string) => {
    return str.replace(/[&<>"']/g, (match) => {
      const entities: { [key: string]: string } = {
        '&': '&amp;',
        '<': '&lt;',
        '>': '&gt;',
        '"': '&quot;',
        "'": '&apos;'
      }
      return entities[match]
    })
  }

  // Format citations for display
  const formattedCitations = useMemo(() => {
    if (!message.metadata?.citations?.length && !message.metadata?.annotations?.length) return null

    let citations: any[] = []

    if (model && isOpenAIWebSearch(model)) {
      citations =
        message.metadata.annotations?.map((url, index) => {
          return { number: index + 1, url: url.url_citation?.url, hostname: url.url_citation.title }
        }) || []
    } else {
      citations =
        message.metadata?.citations?.map((url, index) => {
          try {
            const hostname = new URL(url).hostname
            return { number: index + 1, url, hostname }
          } catch {
            return { number: index + 1, url, hostname: url }
          }
        }) || []
    }

    // Deduplicate by URL
    const urlSet = new Set()
    return citations
      .filter((citation) => {
        if (!citation.url || urlSet.has(citation.url)) return false
        urlSet.add(citation.url)
        return true
      })
      .map((citation, index) => ({
        ...citation,
        number: index + 1 // Renumber citations sequentially after deduplication
      }))
  }, [message.metadata?.citations, message.metadata?.annotations, model])

  // 获取引用数据
  const citationsData = useMemo(() => {
    const searchResults =
      message?.metadata?.webSearch?.results ||
      message?.metadata?.webSearchInfo ||
      message?.metadata?.groundingMetadata?.groundingChunks?.map((chunk) => chunk?.web) ||
      message?.metadata?.annotations?.map((annotation) => annotation.url_citation) ||
      []
    const citationsUrls = formattedCitations || []

    // 合并引用数据
    const data = new Map()

    // 添加webSearch结果
    searchResults.forEach((result) => {
      data.set(result.url || result.uri || result.link, {
        url: result.url || result.uri || result.link,
        title: result.title || result.hostname,
        content: result.content
      })
    })

    // 添加citations
    citationsUrls.forEach((result) => {
      if (!data.has(result.url)) {
        data.set(result.url, {
          url: result.url,
          title: result.title || result.hostname || undefined,
          content: result.content || undefined
        })
      }
    })

    return data
  }, [
    formattedCitations,
    message?.metadata?.annotations,
    message?.metadata?.groundingMetadata?.groundingChunks,
    message?.metadata?.webSearch?.results,
    message?.metadata?.webSearchInfo
  ])

  // Process content to make citation numbers clickable
  const processedContent = useMemo(() => {
    if (
      !(
        message.metadata?.citations ||
        message.metadata?.webSearch ||
        message.metadata?.webSearchInfo ||
        message.metadata?.annotations
      )
    ) {
      return message.content
    }

    let content = message.content

    const searchResultsCitations = message?.metadata?.webSearch?.results?.map((result) => result.url) || []

    const citations = message?.metadata?.citations || searchResultsCitations

    // Convert [n] format to superscript numbers and make them clickable
    // Use <sup> tag for superscript and make it a link with citation data
    if (message.metadata?.webSearch) {
      content = content.replace(/\[\[(\d+)\]\]|\[(\d+)\]/g, (match, num1, num2) => {
        const num = num1 || num2
        const index = parseInt(num) - 1
        if (index >= 0 && index < citations.length) {
          const link = citations[index]
          const citationData = link ? encodeHTML(JSON.stringify(citationsData.get(link) || { url: link })) : null
          return link ? `[<sup data-citation='${citationData}'>${num}</sup>](${link})` : `<sup>${num}</sup>`
        }
        return match
      })
    } else {
      content = content.replace(/\[<sup>(\d+)<\/sup>\]\(([^)]+)\)/g, (_, num, url) => {
        const citationData = url ? encodeHTML(JSON.stringify(citationsData.get(url) || { url })) : null
        return `[<sup data-citation='${citationData}'>${num}</sup>](${url})`
      })
    }
    return content
  }, [
    message.metadata?.citations,
    message.metadata?.webSearch,
    message.metadata?.webSearchInfo,
    message.metadata?.annotations,
    message.content,
    citationsData
  ])

  if (message.status === 'sending') {
    return (
      <MessageContentLoading>
        <SyncOutlined spin size={24} />
      </MessageContentLoading>
    )
  }

  if (message.status === 'searching') {
    return (
      <SearchingContainer>
        <Search size={24} />
        <SearchingText>{t('message.searching')}</SearchingText>
        <BarLoader color="#1677ff" />
      </SearchingContainer>
    )
  }

  if (message.status === 'error') {
    return <MessageError message={message} />
  }

  if (message.type === '@' && model) {
    const content = `[@${model.name}](#)  ${getBriefInfo(message.content)}`
    return <Markdown message={{ ...message, content }} />
  }
  const toolUseRegex = /<tool_use>([\s\S]*?)<\/tool_use>/g
  return (
    <Fragment>
      {renderMentions()}
      <MessageThought message={message} />
      <MessageTools message={message} />
      <Markdown message={{ ...message, content: processedContent.replace(toolUseRegex, '') }} />
      {message.metadata?.generateImage && <MessageImage message={message} />}
      {message.translatedContent && (
        <Fragment>
          <Divider style={{ margin: 0, marginBottom: 10 }}>
            <TranslationOutlined />
          </Divider>
          {message.translatedContent === t('translate.processing') ? (
            <BeatLoader color="var(--color-text-2)" size="10" style={{ marginBottom: 15 }} />
          ) : (
            <Markdown message={{ ...message, content: message.translatedContent }} />
          )}
        </Fragment>
      )}
      {message?.metadata?.groundingMetadata && message.status == 'success' && (
        <>
          <CitationsList
            citations={
              message.metadata.groundingMetadata?.groundingChunks?.map((chunk, index) => ({
                number: index + 1,
                url: chunk?.web?.uri || '',
                title: chunk?.web?.title,
                showFavicon: false
              })) || []
            }
          />
          <SearchEntryPoint
            dangerouslySetInnerHTML={{
              __html: message.metadata.groundingMetadata?.searchEntryPoint?.renderedContent
                ? message.metadata.groundingMetadata.searchEntryPoint.renderedContent
                    .replace(/@media \(prefers-color-scheme: light\)/g, 'body[theme-mode="light"]')
                    .replace(/@media \(prefers-color-scheme: dark\)/g, 'body[theme-mode="dark"]')
                : ''
            }}
          />
        </>
      )}
      {formattedCitations && (
        <CitationsList
          citations={formattedCitations.map((citation) => ({
            number: citation.number,
            url: citation.url,
            hostname: citation.hostname,
            showFavicon: isWebCitation
          }))}
        />
      )}
      {message?.metadata?.webSearch && message.status === 'success' && (
        <CitationsList
          citations={message.metadata.webSearch.results.map((result, index) => ({
            number: index + 1,
            url: result.url,
            title: result.title,
            showFavicon: true
          }))}
        />
      )}
      {message?.metadata?.webSearchInfo && message.status === 'success' && (
        <CitationsList
          citations={message.metadata.webSearchInfo.map((result, index) => ({
            number: index + 1,
            url: result.link || result.url,
            title: result.title,
            showFavicon: true
          }))}
        />
      )}
      <MessageAttachments message={message} />
    </Fragment>
  )
}

const MessageContentLoading = styled.div`
  display: flex;
  flex-direction: row;
  align-items: center;
  height: 32px;
  margin-top: -5px;
  margin-bottom: 5px;
`

const SearchingContainer = styled.div`
  display: flex;
  flex-direction: row;
  align-items: center;
  background-color: var(--color-background-mute);
  padding: 10px;
  border-radius: 10px;
  margin-bottom: 10px;
  gap: 10px;
`

const MentionTag = styled.span`
  color: var(--color-link);
`

const SearchingText = styled.div`
  font-size: 14px;
  line-height: 1.6;
  text-decoration: none;
  color: var(--color-text-1);
`

const SearchEntryPoint = styled.div`
  margin: 10px 2px;
`

export default React.memo(MessageContent)<|MERGE_RESOLUTION|>--- conflicted
+++ resolved
@@ -6,12 +6,8 @@
 import { withMessageThought } from '@renderer/utils/formats'
 import { Divider, Flex, Tooltip } from 'antd'
 import { clone } from 'lodash'
-<<<<<<< HEAD
+import { Search } from 'lucide-react'
 import React, { Fragment, useCallback, useMemo } from 'react'
-=======
-import { Search } from 'lucide-react'
-import React, { Fragment, useMemo } from 'react'
->>>>>>> a34e10cb
 import { useTranslation } from 'react-i18next'
 import BarLoader from 'react-spinners/BarLoader'
 import BeatLoader from 'react-spinners/BeatLoader'

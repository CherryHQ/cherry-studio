<<<<<<< HEAD
import {
  DownOutlined,
  InfoCircleOutlined,
  RightOutlined,
  SearchOutlined,
  SyncOutlined,
  TranslationOutlined
} from '@ant-design/icons'
=======
import { SyncOutlined, TranslationOutlined } from '@ant-design/icons'
>>>>>>> f0f44d57
import { isOpenAIWebSearch } from '@renderer/config/models'
import { getModelUniqId } from '@renderer/services/ModelService'
import { Message, Model } from '@renderer/types'
import { getBriefInfo } from '@renderer/utils'
import { withMessageThought } from '@renderer/utils/formats'
import { Divider, Flex } from 'antd'
import { clone } from 'lodash'
<<<<<<< HEAD
import React, { Fragment, useCallback, useEffect, useMemo } from 'react'
=======
import { Search } from 'lucide-react'
import React, { Fragment, useMemo } from 'react'
>>>>>>> f0f44d57
import { useTranslation } from 'react-i18next'
import BarLoader from 'react-spinners/BarLoader'
import BeatLoader from 'react-spinners/BeatLoader'
import styled from 'styled-components'

import Markdown from '../Markdown/Markdown'
import CitationsList from './CitationsList'
import MessageAttachments from './MessageAttachments'
import MessageError from './MessageError'
import MessageImage from './MessageImage'
import MessageThought from './MessageThought'
import MessageTools from './MessageTools'

interface Props {
  message: Message
  model?: Model
  onMessageUpdate?: (updates: Partial<Message>) => void
}

const MessageContent: React.FC<Props> = ({ message: _message, model, onMessageUpdate }) => {
  const { t } = useTranslation()
  const message = withMessageThought(clone(_message))

  // 从消息对象中获取状态
  const [citationsExpanded, setCitationsExpanded] = React.useState(message.uiState?.citationsExpanded || false)
  const [webSearchExpanded, setWebSearchExpanded] = React.useState(message.uiState?.webSearchExpanded || false)
  const isWebCitation = model && (isOpenAIWebSearch(model) || model.provider === 'openrouter')

  // 当状态变化时，通过onMessageUpdate更新消息对象
  useEffect(() => {
    if (citationsExpanded !== message.uiState?.citationsExpanded && onMessageUpdate) {
      onMessageUpdate({
        uiState: {
          ...message.uiState,
          citationsExpanded
        }
      })
    }
  }, [citationsExpanded, message.uiState, onMessageUpdate])

  useEffect(() => {
    if (webSearchExpanded !== message.uiState?.webSearchExpanded && onMessageUpdate) {
      onMessageUpdate({
        uiState: {
          ...message.uiState,
          webSearchExpanded
        }
      })
    }
  }, [webSearchExpanded, message.uiState, onMessageUpdate])

  // 处理citations折叠状态
  const handleCitationsToggle = useCallback(() => {
    setCitationsExpanded(!citationsExpanded)
  }, [citationsExpanded])

  // 处理webSearch折叠状态
  const handleWebSearchToggle = useCallback(() => {
    setWebSearchExpanded(!webSearchExpanded)
  }, [webSearchExpanded])

  // HTML实体编码辅助函数
  const encodeHTML = (str: string) => {
    return str.replace(/[&<>"']/g, (match) => {
      const entities: { [key: string]: string } = {
        '&': '&amp;',
        '<': '&lt;',
        '>': '&gt;',
        '"': '&quot;',
        "'": '&apos;'
      }
      return entities[match]
    })
  }

  // Format citations for display
  const formattedCitations = useMemo(() => {
    if (!message.metadata?.citations?.length && !message.metadata?.annotations?.length) return null

    let citations: any[] = []

    if (model && isOpenAIWebSearch(model)) {
      citations =
        message.metadata.annotations?.map((url, index) => {
          return { number: index + 1, url: url.url_citation?.url, hostname: url.url_citation.title }
        }) || []
    } else {
      citations =
        message.metadata?.citations?.map((url, index) => {
          try {
            const hostname = new URL(url).hostname
            return { number: index + 1, url, hostname }
          } catch {
            return { number: index + 1, url, hostname: url }
          }
        }) || []
    }

    // Deduplicate by URL
    const urlSet = new Set()
    return citations
      .filter((citation) => {
        if (!citation.url || urlSet.has(citation.url)) return false
        urlSet.add(citation.url)
        return true
      })
      .map((citation, index) => ({
        ...citation,
        number: index + 1 // Renumber citations sequentially after deduplication
      }))
  }, [message.metadata?.citations, message.metadata?.annotations, model])

  // 获取引用数据
  const citationsData = useMemo(() => {
    const searchResults =
      message?.metadata?.webSearch?.results ||
      message?.metadata?.webSearchInfo ||
      message?.metadata?.groundingMetadata?.groundingChunks?.map((chunk) => chunk?.web) ||
      message?.metadata?.annotations?.map((annotation) => annotation.url_citation) ||
      []
    const citationsUrls = formattedCitations || []

    // 合并引用数据
    const data = new Map()

    // 添加webSearch结果
    searchResults.forEach((result) => {
      data.set(result.url || result.uri || result.link, {
        url: result.url || result.uri || result.link,
        title: result.title || result.hostname,
        content: result.content
      })
    })

    // 添加citations
    citationsUrls.forEach((result) => {
      if (!data.has(result.url)) {
        data.set(result.url, {
          url: result.url,
          title: result.title || result.hostname || undefined,
          content: result.content || undefined
        })
      }
    })

    return data
  }, [
    formattedCitations,
    message?.metadata?.annotations,
    message?.metadata?.groundingMetadata?.groundingChunks,
    message?.metadata?.webSearch?.results,
    message?.metadata?.webSearchInfo
  ])

  // Process content to make citation numbers clickable
  const processedContent = useMemo(() => {
    if (
      !(
        message.metadata?.citations ||
        message.metadata?.webSearch ||
        message.metadata?.webSearchInfo ||
        message.metadata?.annotations
      )
    ) {
      return message.content
    }

    let content = message.content

    const searchResultsCitations = message?.metadata?.webSearch?.results?.map((result) => result.url) || []

    const citations = message?.metadata?.citations || searchResultsCitations

    // Convert [n] format to superscript numbers and make them clickable
    // Use <sup> tag for superscript and make it a link with citation data
    if (message.metadata?.webSearch) {
      content = content.replace(/\[\[(\d+)\]\]|\[(\d+)\]/g, (match, num1, num2) => {
        const num = num1 || num2
        const index = parseInt(num) - 1
        if (index >= 0 && index < citations.length) {
          const link = citations[index]
          const citationData = link ? encodeHTML(JSON.stringify(citationsData.get(link) || { url: link })) : null
          return link ? `[<sup data-citation='${citationData}'>${num}</sup>](${link})` : `<sup>${num}</sup>`
        }
        return match
      })
    } else {
      content = content.replace(/\[<sup>(\d+)<\/sup>\]\(([^)]+)\)/g, (_, num, url) => {
        const citationData = url ? encodeHTML(JSON.stringify(citationsData.get(url) || { url })) : null
        return `[<sup data-citation='${citationData}'>${num}</sup>](${url})`
      })
    }
    return content
  }, [
    message.metadata?.citations,
    message.metadata?.webSearch,
    message.metadata?.webSearchInfo,
    message.metadata?.annotations,
    message.content,
    citationsData
  ])

  if (message.status === 'sending') {
    return (
      <MessageContentLoading>
        <SyncOutlined spin size={24} />
      </MessageContentLoading>
    )
  }

  if (message.status === 'searching') {
    return (
      <SearchingContainer>
        <Search size={24} />
        <SearchingText>{t('message.searching')}</SearchingText>
        <BarLoader color="#1677ff" />
      </SearchingContainer>
    )
  }

  if (message.status === 'error') {
    return <MessageError message={message} />
  }

  if (message.type === '@' && model) {
    const content = `[@${model.name}](#)  ${getBriefInfo(message.content)}`
    return <Markdown message={{ ...message, content }} />
  }
  const toolUseRegex = /<tool_use>([\s\S]*?)<\/tool_use>/g
  return (
    <Fragment>
      <Flex gap="8px" wrap style={{ marginBottom: 10 }}>
        {message.mentions?.map((model) => <MentionTag key={getModelUniqId(model)}>{'@' + model.name}</MentionTag>)}
      </Flex>
      <MessageThought message={message} />
      <MessageTools message={message} />
      <Markdown message={{ ...message, content: processedContent.replace(toolUseRegex, '') }} />
      {message.metadata?.generateImage && <MessageImage message={message} />}
      {message.translatedContent && (
        <Fragment>
          <Divider style={{ margin: 0, marginBottom: 10 }}>
            <TranslationOutlined />
          </Divider>
          {message.translatedContent === t('translate.processing') ? (
            <BeatLoader color="var(--color-text-2)" size="10" style={{ marginBottom: 15 }} />
          ) : (
            <Markdown message={{ ...message, content: message.translatedContent }} />
          )}
        </Fragment>
      )}
      {message?.metadata?.groundingMetadata && message.status == 'success' && (
        <>
          <CitationsList
            citations={
              message.metadata.groundingMetadata?.groundingChunks?.map((chunk, index) => ({
                number: index + 1,
                url: chunk?.web?.uri || '',
                title: chunk?.web?.title,
                showFavicon: false
              })) || []
            }
          />
          <SearchEntryPoint
            dangerouslySetInnerHTML={{
              __html: message.metadata.groundingMetadata?.searchEntryPoint?.renderedContent
                ? message.metadata.groundingMetadata.searchEntryPoint.renderedContent
                    .replace(/@media \(prefers-color-scheme: light\)/g, 'body[theme-mode="light"]')
                    .replace(/@media \(prefers-color-scheme: dark\)/g, 'body[theme-mode="dark"]')
                : ''
            }}
          />
        </>
      )}
      {formattedCitations && !message?.metadata?.webSearch && (
        <CitationsContainer>
          <CitationsHeader onClick={handleCitationsToggle}>
            <CitationsTitle>
              {t('message.citations')}
              <InfoCircleOutlined style={{ fontSize: '14px', marginLeft: '4px', opacity: 0.6 }} />
            </CitationsTitle>
            {citationsExpanded ? (
              <DownOutlined style={{ fontSize: '12px' }} />
            ) : (
              <RightOutlined style={{ fontSize: '12px' }} />
            )}
          </CitationsHeader>
          {citationsExpanded && (
            <CitationsList
              citations={formattedCitations.map((citation) => ({
                ...citation,
                showFavicon: isWebCitation
              }))}
              hideTitle={true}
            />
          )}
        </CitationsContainer>
      )}
      {message?.metadata?.webSearch && message.status === 'success' && (
        <CitationsContainer className="footnotes">
          <CitationsHeader onClick={handleWebSearchToggle}>
            <CitationsTitle>
              {t('message.citations')}
              <InfoCircleOutlined style={{ fontSize: '14px', marginLeft: '4px', opacity: 0.6 }} />
            </CitationsTitle>
            {webSearchExpanded ? (
              <DownOutlined style={{ fontSize: '12px' }} />
            ) : (
              <RightOutlined style={{ fontSize: '12px' }} />
            )}
          </CitationsHeader>
          {webSearchExpanded && message.metadata?.webSearch?.results && (
            <CitationsList
              citations={message.metadata.webSearch.results.map((result, index) => ({
                number: index + 1,
                url: result.url,
                title: result.title || (result.url ? new URL(result.url).hostname : ''),
                showFavicon: true
              }))}
              hideTitle={true}
            />
          )}
        </CitationsContainer>
      )}
      {message?.metadata?.webSearchInfo && message.status === 'success' && (
        <CitationsList
          citations={message.metadata.webSearchInfo.map((result, index) => ({
            number: index + 1,
            url: result.link || result.url,
            title: result.title,
            showFavicon: true
          }))}
        />
      )}
      <MessageAttachments message={message} />
    </Fragment>
  )
}

const MessageContentLoading = styled.div`
  display: flex;
  flex-direction: row;
  align-items: center;
  height: 32px;
  margin-top: -5px;
  margin-bottom: 5px;
`

const SearchingContainer = styled.div`
  display: flex;
  flex-direction: row;
  align-items: center;
  background-color: var(--color-background-mute);
  padding: 10px;
  border-radius: 10px;
  margin-bottom: 10px;
  gap: 10px;
`

const MentionTag = styled.span`
  color: var(--color-link);
`

const CitationsContainer = styled.div`
  background-color: rgb(242, 247, 253);
  border-radius: 4px;
  padding: 8px 12px;
  margin: 12px 0;
  display: flex;
  flex-direction: column;
  gap: 4px;

  body[theme-mode='dark'] & {
    background-color: rgba(255, 255, 255, 0.05);
  }
`

const CitationsHeader = styled.div`
  display: flex;
  justify-content: space-between;
  align-items: center;
  cursor: pointer;
  user-select: none;

  &:hover {
    opacity: 0.8;
  }
`

const CitationsTitle = styled.div`
  font-weight: 500;
  margin-bottom: 4px;
  color: var(--color-text-1);
  display: flex;
  align-items: center;
`
const SearchingText = styled.div`
  font-size: 14px;
  line-height: 1.6;
  text-decoration: none;
  color: var(--color-text-1);
`

const SearchEntryPoint = styled.div`
  margin: 10px 2px;
`

export default React.memo(MessageContent)<|MERGE_RESOLUTION|>--- conflicted
+++ resolved
@@ -1,4 +1,3 @@
-<<<<<<< HEAD
 import {
   DownOutlined,
   InfoCircleOutlined,
@@ -7,9 +6,6 @@
   SyncOutlined,
   TranslationOutlined
 } from '@ant-design/icons'
-=======
-import { SyncOutlined, TranslationOutlined } from '@ant-design/icons'
->>>>>>> f0f44d57
 import { isOpenAIWebSearch } from '@renderer/config/models'
 import { getModelUniqId } from '@renderer/services/ModelService'
 import { Message, Model } from '@renderer/types'
@@ -17,12 +13,8 @@
 import { withMessageThought } from '@renderer/utils/formats'
 import { Divider, Flex } from 'antd'
 import { clone } from 'lodash'
-<<<<<<< HEAD
+import { Search } from 'lucide-react'
 import React, { Fragment, useCallback, useEffect, useMemo } from 'react'
-=======
-import { Search } from 'lucide-react'
-import React, { Fragment, useMemo } from 'react'
->>>>>>> f0f44d57
 import { useTranslation } from 'react-i18next'
 import BarLoader from 'react-spinners/BarLoader'
 import BeatLoader from 'react-spinners/BeatLoader'

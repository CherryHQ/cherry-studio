--- conflicted
+++ resolved
@@ -7,11 +7,7 @@
 import { Divider, Flex, Tooltip } from 'antd'
 import { clone } from 'lodash'
 import { Search } from 'lucide-react'
-<<<<<<< HEAD
-import React, { Fragment, useCallback, useMemo } from 'react'
-=======
-import React, { Fragment, useMemo, useState } from 'react'
->>>>>>> 2d130a85
+import React, { Fragment, useCallback, useMemo, useState } from 'react'
 import { useTranslation } from 'react-i18next'
 import BarLoader from 'react-spinners/BarLoader'
 import BeatLoader from 'react-spinners/BeatLoader'

--- conflicted
+++ resolved
@@ -29,10 +29,6 @@
 import { useTranslation } from 'react-i18next'
 import styled from 'styled-components'
 
-<<<<<<< HEAD
-=======
-import type { AttachmentButtonRef } from '../Inputbar/AttachmentButton'
->>>>>>> 9f00f005
 import AttachmentButton from '../Inputbar/AttachmentButton'
 import { FileNameRender, getFileIcon } from '../Inputbar/AttachmentPreview'
 

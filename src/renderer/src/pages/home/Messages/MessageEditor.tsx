import CustomTag from '@renderer/components/CustomTag'
import TranslateButton from '@renderer/components/TranslateButton'
import { isGenerateImageModel, isVisionModel } from '@renderer/config/models'
import { useAssistant } from '@renderer/hooks/useAssistant'
import { useSettings } from '@renderer/hooks/useSettings'
import FileManager from '@renderer/services/FileManager'
import PasteService from '@renderer/services/PasteService'
import { useAppSelector } from '@renderer/store'
import { selectMessagesForTopic } from '@renderer/store/newMessage'
import { FileMetadata, FileTypes } from '@renderer/types'
import { Message, MessageBlock, MessageBlockStatus, MessageBlockType } from '@renderer/types/newMessage'
import { classNames, getFileExtension } from '@renderer/utils'
import { getFilesFromDropEvent, isSendMessageKeyPressed } from '@renderer/utils/input'
import { createFileBlock, createImageBlock } from '@renderer/utils/messageUtils/create'
import { findAllBlocks } from '@renderer/utils/messageUtils/find'
import { documentExts, imageExts, textExts } from '@shared/config/constant'
import { Tooltip } from 'antd'
import TextArea, { TextAreaRef } from 'antd/es/input/TextArea'
import { Save, Send, X } from 'lucide-react'
import { FC, memo, useCallback, useEffect, useMemo, useRef, useState } from 'react'
import { useTranslation } from 'react-i18next'
import styled from 'styled-components'

import AttachmentButton, { AttachmentButtonRef } from '../Inputbar/AttachmentButton'
import { FileNameRender, getFileIcon } from '../Inputbar/AttachmentPreview'
import { ToolbarButton } from '../Inputbar/Inputbar'

interface Props {
  message: Message
  topicId: string
  onSave: (blocks: MessageBlock[]) => void
  onResend: (blocks: MessageBlock[]) => void
  onCancel: () => void
}

const MessageBlockEditor: FC<Props> = ({ message, topicId, onSave, onResend, onCancel }) => {
  const allBlocks = findAllBlocks(message)
  const [editedBlocks, setEditedBlocks] = useState<MessageBlock[]>(allBlocks)
  const [files, setFiles] = useState<FileMetadata[]>([])
  const [isProcessing, setIsProcessing] = useState(false)
  const [isFileDragging, setIsFileDragging] = useState(false)
  const { assistant } = useAssistant(message.assistantId)
  const model = assistant.model || assistant.defaultModel
<<<<<<< HEAD
  const { pasteLongTextAsFile, pasteLongTextThreshold, fontSize, sendMessageShortcut, enableSpellCheck } = useSettings()
=======
  const isVision = useMemo(() => isVisionModel(model), [model])
  const supportExts = useMemo(() => [...textExts, ...documentExts, ...(isVision ? imageExts : [])], [isVision])
  const { pasteLongTextThreshold, fontSize, sendMessageShortcut, enableSpellCheck } = useSettings()
>>>>>>> 6952bea6
  const { t } = useTranslation()
  const textareaRef = useRef<TextAreaRef>(null)
  const attachmentButtonRef = useRef<AttachmentButtonRef>(null)
  const isUserMessage = message.role === 'user'

  const topicMessages = useAppSelector((state) => selectMessagesForTopic(state, topicId))

  const couldAddImageFile = useMemo(() => {
    const relatedAssistantMessages = topicMessages.filter((m) => m.askId === message.id && m.role === 'assistant')
    if (relatedAssistantMessages.length === 0) {
      // 无关联消息时fallback到助手模型
      return isVisionModel(model)
    }
    return relatedAssistantMessages.every((m) => {
      if (m.model) {
        return isVisionModel(m.model) || isGenerateImageModel(m.model)
      } else {
        // 若消息关联不存在的模型，视为其支持视觉
        return true
      }
    })
  }, [message.id, model, topicMessages])

  const couldAddTextFile = useMemo(() => {
    const relatedAssistantMessages = topicMessages.filter((m) => m.askId === message.id && m.role === 'assistant')
    if (relatedAssistantMessages.length === 0) {
      // 无关联消息时fallback到助手模型
      return isVisionModel(model) || (!isVisionModel(model) && !isGenerateImageModel(model))
    }
    return relatedAssistantMessages.every((m) => {
      if (m.model) {
        return isVisionModel(m.model) || (!isVisionModel(m.model) && !isGenerateImageModel(m.model))
      } else {
        // 若消息关联不存在的模型，视为其支持文本
        return true
      }
    })
  }, [message.id, model, topicMessages])

  const extensions = useMemo(() => {
    if (couldAddImageFile && couldAddTextFile) {
      return [...imageExts, ...documentExts, ...textExts]
    } else if (couldAddImageFile) {
      return [...imageExts]
    } else if (couldAddTextFile) {
      return [...documentExts, ...textExts]
    } else {
      return []
    }
  }, [couldAddImageFile, couldAddTextFile])

  const resizeTextArea = useCallback(() => {
    const textArea = textareaRef.current?.resizableTextArea?.textArea
    if (textArea) {
      textArea.style.height = 'auto'
      textArea.style.height = textArea?.scrollHeight > 400 ? '400px' : `${textArea?.scrollHeight}px`
    }
  }, [])

  useEffect(() => {
    setTimeout(() => {
      resizeTextArea()
      if (textareaRef.current) {
        textareaRef.current.focus({ cursor: 'end' })
      }
    }, 0)
  }, [resizeTextArea])

  const onPaste = useCallback(
    async (event: ClipboardEvent) => {
      return await PasteService.handlePaste(
        event,
        extensions,
        setFiles,
        undefined, // 不需要setText
        false, // 不需要 pasteLongTextAsFile
        pasteLongTextThreshold,
        undefined, // 不需要text
        resizeTextArea,
        t
      )
    },
<<<<<<< HEAD
    [extensions, pasteLongTextAsFile, pasteLongTextThreshold, resizeTextArea, t]
=======
    [model, pasteLongTextThreshold, resizeTextArea, supportExts, t]
>>>>>>> 6952bea6
  )

  // 添加全局粘贴事件处理
  useEffect(() => {
    PasteService.registerHandler('messageEditor', onPaste)
    PasteService.setLastFocusedComponent('messageEditor')

    return () => {
      PasteService.unregisterHandler('messageEditor')
    }
  }, [onPaste])

  const handleTextChange = (blockId: string, content: string) => {
    setEditedBlocks((prev) => prev.map((block) => (block.id === blockId ? { ...block, content } : block)))
  }

  const onTranslated = (translatedText: string) => {
    const mainTextBlock = editedBlocks.find((b) => b.type === MessageBlockType.MAIN_TEXT)
    if (mainTextBlock) {
      handleTextChange(mainTextBlock.id, translatedText)
    }
    setTimeout(() => resizeTextArea(), 0)
  }

  // 处理文件删除
  const handleFileRemove = async (blockId: string) => {
    setEditedBlocks((prev) => prev.filter((block) => block.id !== blockId))
  }

  // 处理拖拽上传
  const handleDrop = async (e: React.DragEvent<HTMLDivElement>) => {
    e.preventDefault()
    e.stopPropagation()
    setIsFileDragging(false)

    const files = await getFilesFromDropEvent(e).catch((err) => {
      console.error('[src/renderer/src/pages/home/Inputbar/Inputbar.tsx] handleDrop:', err)
      return null
    })
    if (files) {
      let supportedFiles = 0
      files.forEach((file) => {
        if (extensions.includes(getFileExtension(file.path))) {
          setFiles((prevFiles) => [...prevFiles, file])
          supportedFiles++
        }
      })

      // 如果有文件，但都不支持
      if (files.length > 0 && supportedFiles === 0) {
        window.message.info({
          key: 'file_not_supported',
          content: t('chat.input.file_not_supported')
        })
      }
    }
  }

  // 处理编辑区块并上传文件
  const processEditedBlocks = async () => {
    const updatedBlocks = [...editedBlocks]
    if (files && files.length) {
      const uploadedFiles = await FileManager.uploadFiles(files)
      uploadedFiles.forEach((file) => {
        if (file.type === FileTypes.IMAGE) {
          const imgBlock = createImageBlock(message.id, { file, status: MessageBlockStatus.SUCCESS })
          updatedBlocks.push(imgBlock)
        } else {
          const fileBlock = createFileBlock(message.id, file, { status: MessageBlockStatus.SUCCESS })
          updatedBlocks.push(fileBlock)
        }
      })
    }
    return updatedBlocks
  }

  const handleSave = async () => {
    if (isProcessing) return
    setIsProcessing(true)
    const updatedBlocks = await processEditedBlocks()
    onSave(updatedBlocks)
  }

  const handleResend = async () => {
    if (isProcessing) return
    setIsProcessing(true)
    const updatedBlocks = await processEditedBlocks()
    onResend(updatedBlocks)
  }

  const handleKeyDown = (event: React.KeyboardEvent<HTMLTextAreaElement>, blockId: string) => {
    if (message.role !== 'user') {
      return
    }

    // keep the same enter behavior as inputbar
    const isEnterPressed = event.key === 'Enter' && !event.nativeEvent.isComposing
    if (isEnterPressed) {
      if (isSendMessageKeyPressed(event, sendMessageShortcut)) {
        handleResend()
        return event.preventDefault()
      } else {
        if (!event.shiftKey) {
          event.preventDefault()

          const textArea = textareaRef.current?.resizableTextArea?.textArea
          if (textArea) {
            const start = textArea.selectionStart
            const end = textArea.selectionEnd
            const text = textArea.value
            const newText = text.substring(0, start) + '\n' + text.substring(end)

            //same with onChange()
            handleTextChange(blockId, newText)

            // set cursor position in the next render cycle
            setTimeout(() => {
              textArea.selectionStart = textArea.selectionEnd = start + 1
              resizeTextArea() // trigger resizeTextArea
            }, 0)
          }
        }
      }
    }
  }

  return (
    <>
      <EditorContainer className="message-editor" onDragOver={(e) => e.preventDefault()} onDrop={handleDrop}>
        {editedBlocks
          .filter((block) => block.type === MessageBlockType.MAIN_TEXT)
          .map((block) => (
            <Textarea
              className={classNames('editing-message', isFileDragging && 'file-dragging')}
              key={block.id}
              ref={textareaRef}
              variant="borderless"
              value={block.content}
              onChange={(e) => {
                handleTextChange(block.id, e.target.value)
                resizeTextArea()
              }}
              onKeyDown={(e) => handleKeyDown(e, block.id)}
              autoFocus
              spellCheck={enableSpellCheck}
              onPaste={(e) => onPaste(e.nativeEvent)}
              onFocus={() => {
                // 记录当前聚焦的组件
                PasteService.setLastFocusedComponent('messageEditor')
              }}
              onContextMenu={(e) => {
                // 阻止事件冒泡，避免触发全局的 Electron contextMenu
                e.stopPropagation()
              }}
              style={{
                fontSize,
                padding: '0px 15px 8px 15px'
              }}>
              <TranslateButton onTranslated={onTranslated} />
            </Textarea>
          ))}
        {(editedBlocks.some((block) => block.type === MessageBlockType.FILE || block.type === MessageBlockType.IMAGE) ||
          files.length > 0) && (
          <FileBlocksContainer>
            {editedBlocks
              .filter((block) => block.type === MessageBlockType.FILE || block.type === MessageBlockType.IMAGE)
              .map(
                (block) =>
                  block.file && (
                    <CustomTag
                      key={block.id}
                      icon={getFileIcon(block.file.ext)}
                      color="#37a5aa"
                      closable
                      onClose={() => handleFileRemove(block.id)}>
                      <FileNameRender file={block.file} />
                    </CustomTag>
                  )
              )}

            {files.map((file) => (
              <CustomTag
                key={file.id}
                icon={getFileIcon(file.ext)}
                color="#37a5aa"
                closable
                onClose={() => setFiles((prevFiles) => prevFiles.filter((f) => f.id !== file.id))}>
                <FileNameRender file={file} />
              </CustomTag>
            ))}
          </FileBlocksContainer>
        )}
      </EditorContainer>
      <ActionBar>
        <ActionBarLeft>
          {isUserMessage && (
            <AttachmentButton
              ref={attachmentButtonRef}
              files={files}
              setFiles={setFiles}
              couldAddImageFile={couldAddImageFile}
              extensions={extensions}
              ToolbarButton={ToolbarButton}
            />
          )}
        </ActionBarLeft>
        <ActionBarMiddle />
        <ActionBarRight>
          <Tooltip title={t('common.cancel')}>
            <ToolbarButton type="text" onClick={onCancel}>
              <X size={16} />
            </ToolbarButton>
          </Tooltip>
          <Tooltip title={t('common.save')}>
            <ToolbarButton type="text" onClick={handleSave}>
              <Save size={16} />
            </ToolbarButton>
          </Tooltip>
          {message.role === 'user' && (
            <Tooltip title={t('chat.resend')}>
              <ToolbarButton type="text" onClick={handleResend}>
                <Send size={16} />
              </ToolbarButton>
            </Tooltip>
          )}
        </ActionBarRight>
      </ActionBar>
    </>
  )
}

const EditorContainer = styled.div`
  padding: 18px 0;
  padding-bottom: 5px;
  border: 0.5px solid var(--color-border);
  transition: all 0.2s ease;
  border-radius: 15px;
  margin-top: 18px;
  background-color: var(--color-background-opacity);
  width: 100%;

  &.file-dragging {
    border: 2px dashed #2ecc71;

    &::before {
      content: '';
      position: absolute;
      top: 0;
      left: 0;
      right: 0;
      bottom: 0;
      background-color: rgba(46, 204, 113, 0.03);
      border-radius: 14px;
      z-index: 5;
      pointer-events: none;
    }
  }
`

const FileBlocksContainer = styled.div`
  display: flex;
  flex-wrap: wrap;
  gap: 8px;
  padding: 0 15px;
  margin: 8px 0;
  background: transparent;
  border-radius: 4px;
`

const Textarea = styled(TextArea)`
  padding: 0;
  border-radius: 0;
  display: flex;
  flex: 1;
  font-family: Ubuntu;
  resize: none !important;
  overflow: auto;
  width: 100%;
  box-sizing: border-box;
  &.ant-input {
    line-height: 1.4;
  }
`

const ActionBar = styled.div`
  display: flex;
  padding: 0 8px;
  justify-content: space-between;
  margin-top: 8px;
`

const ActionBarLeft = styled.div`
  display: flex;
  align-items: center;
`

const ActionBarMiddle = styled.div`
  flex: 1;
`

const ActionBarRight = styled.div`
  display: flex;
  align-items: center;
  gap: 8px;
`

export default memo(MessageBlockEditor)<|MERGE_RESOLUTION|>--- conflicted
+++ resolved
@@ -41,13 +41,7 @@
   const [isFileDragging, setIsFileDragging] = useState(false)
   const { assistant } = useAssistant(message.assistantId)
   const model = assistant.model || assistant.defaultModel
-<<<<<<< HEAD
-  const { pasteLongTextAsFile, pasteLongTextThreshold, fontSize, sendMessageShortcut, enableSpellCheck } = useSettings()
-=======
-  const isVision = useMemo(() => isVisionModel(model), [model])
-  const supportExts = useMemo(() => [...textExts, ...documentExts, ...(isVision ? imageExts : [])], [isVision])
   const { pasteLongTextThreshold, fontSize, sendMessageShortcut, enableSpellCheck } = useSettings()
->>>>>>> 6952bea6
   const { t } = useTranslation()
   const textareaRef = useRef<TextAreaRef>(null)
   const attachmentButtonRef = useRef<AttachmentButtonRef>(null)
@@ -130,11 +124,7 @@
         t
       )
     },
-<<<<<<< HEAD
-    [extensions, pasteLongTextAsFile, pasteLongTextThreshold, resizeTextArea, t]
-=======
-    [model, pasteLongTextThreshold, resizeTextArea, supportExts, t]
->>>>>>> 6952bea6
+    [extensions, pasteLongTextThreshold, resizeTextArea, t]
   )
 
   // 添加全局粘贴事件处理

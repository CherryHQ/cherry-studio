--- conflicted
+++ resolved
@@ -343,16 +343,7 @@
       {error.responseBody && (
         <ErrorDetailItem>
           <ErrorDetailLabel>{t('error.responseBody')}:</ErrorDetailLabel>
-<<<<<<< HEAD
           <CodeViewer value={error.responseBody} className="source-view" language="json" expanded />
-=======
-          <CodeViewer
-            className="source-view"
-            language="json"
-            expanded
-            value={JSON.stringify(error.responseBody, null, 2)}
-          />
->>>>>>> b9fc9829
         </ErrorDetailItem>
       )}
 

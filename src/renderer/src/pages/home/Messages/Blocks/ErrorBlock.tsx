--- conflicted
+++ resolved
@@ -5,16 +5,10 @@
 import { useAppDispatch } from '@renderer/store'
 import { removeBlocksThunk } from '@renderer/store/thunk/messageThunk'
 import type { ErrorMessageBlock, Message } from '@renderer/types/newMessage'
-<<<<<<< HEAD
 import { Alert as AntdAlert, Button, Modal } from 'antd'
 import React, { useState } from 'react'
-import { useTranslation } from 'react-i18next'
-=======
-import { Alert as AntdAlert } from 'antd'
-import React from 'react'
 import { Trans, useTranslation } from 'react-i18next'
 import { Link } from 'react-router-dom'
->>>>>>> f153f77a
 import styled from 'styled-components'
 
 const HTTP_ERROR_CODES = [400, 401, 403, 404, 429, 500, 502, 503, 504]
@@ -30,12 +24,6 @@
 
 const ErrorMessage: React.FC<{ block: ErrorMessageBlock }> = ({ block }) => {
   const { t, i18n } = useTranslation()
-<<<<<<< HEAD
-  const dispatch = useAppDispatch()
-  const { setTimeoutTimer } = useTimer()
-  const [showDetailModal, setShowDetailModal] = useState(false)
-=======
->>>>>>> f153f77a
 
   const i18nKey = `error.${block.error?.i18nKey}`
   const errorKey = `error.${block.error?.message}`
@@ -62,72 +50,54 @@
     }
   }
 
-<<<<<<< HEAD
+  if (i18n.exists(errorKey)) {
+    return t(errorKey)
+  }
+
+  if (HTTP_ERROR_CODES.includes(errorStatus)) {
+    return (
+      <h5>
+        {getHttpMessageLabel(errorStatus)} {block.error?.message}
+      </h5>
+    )
+  }
+
+  return block.error?.message || ''
+}
+
+const MessageErrorInfo: React.FC<{ block: ErrorMessageBlock; message: Message }> = ({ block, message }) => {
+  const dispatch = useAppDispatch()
+  const { setTimeoutTimer } = useTimer()
+  const [showDetailModal, setShowDetailModal] = useState(false)
+  const { t } = useTranslation()
+
+  const onRemoveBlock = () => {
+    setTimeoutTimer('onRemoveBlock', () => dispatch(removeBlocksThunk(message.topicId, message.id, [block.id])), 350)
+  }
+
   const showErrorDetail = () => {
     setShowDetailModal(true)
   }
 
-  if (block.error && HTTP_ERROR_CODES.includes(block.error?.status)) {
-    return (
-      <>
-        <Alert
-          description={getHttpMessageLabel(block.error.status)}
-          message={block.error.message}
-          type="error"
-          closable
-          onClose={onRemoveBlock}
-          onClick={showErrorDetail}
-          style={{ cursor: 'pointer' }}
-          action={
-            <Button
-              size="small"
-              type="text"
-              onClick={(e) => {
-                e.stopPropagation()
-                showErrorDetail()
-              }}>
-              {t('common.detail')}
-            </Button>
-          }
-        />
-        <ErrorDetailModal open={showDetailModal} onClose={() => setShowDetailModal(false)} error={block.error} />
-      </>
-    )
-  }
-
-  if (block?.error?.message) {
-    const errorKey = `error.${block.error.message}`
-    const pauseErrorLanguagePlaceholder = i18n.exists(errorKey) ? t(errorKey) : block.error.message
-    return (
-      <>
-        <Alert
-          description={pauseErrorLanguagePlaceholder}
-          type="error"
-          closable
-          onClose={onRemoveBlock}
-          onClick={showErrorDetail}
-          style={{ cursor: 'pointer' }}
-          action={
-            <Button
-              size="small"
-              type="text"
-              onClick={(e) => {
-                e.stopPropagation()
-                showErrorDetail()
-              }}>
-              {t('common.detail')}
-            </Button>
-          }
-        />
-        <ErrorDetailModal open={showDetailModal} onClose={() => setShowDetailModal(false)} error={block.error} />
-      </>
-    )
+  const getAlertMessage = () => {
+    if (block.error && HTTP_ERROR_CODES.includes(block.error?.status)) {
+      return block.error.message
+    }
+    return null
+  }
+
+  const getAlertDescription = () => {
+    if (block.error && HTTP_ERROR_CODES.includes(block.error?.status)) {
+      return getHttpMessageLabel(block.error.status)
+    }
+    return <ErrorMessage block={block} />
   }
 
   return (
     <>
       <Alert
-        description={t('error.chat.response')}
+        message={getAlertMessage()}
+        description={getAlertDescription()}
         type="error"
         closable
         onClose={onRemoveBlock}
@@ -194,7 +164,12 @@
         {error.requestBody && (
           <ErrorDetailItem>
             <ErrorDetailLabel>{t('error.requestBody')}:</ErrorDetailLabel>
-            <CodeViewer className="source-view" language="json" expanded={true} unwrapped={true}>
+            <CodeViewer
+              className="source-view"
+              language="json"
+              expanded={true}
+              // unwrapped={true}
+            >
               {JSON.stringify(error.requestBody, null, 2)}
             </CodeViewer>
           </ErrorDetailItem>
@@ -230,42 +205,6 @@
       <ErrorDetailContainer>{renderErrorDetails(error)}</ErrorDetailContainer>
     </Modal>
   )
-=======
-  if (i18n.exists(errorKey)) {
-    return t(errorKey)
-  }
-
-  if (HTTP_ERROR_CODES.includes(errorStatus)) {
-    return (
-      <h5>
-        {getHttpMessageLabel(errorStatus)} {block.error?.message}
-      </h5>
-    )
-  }
-
-  return block.error?.message || ''
-}
-
-const ErrorDescription: React.FC<{ block: ErrorMessageBlock }> = ({ block }) => {
-  const { t } = useTranslation()
-
-  if (block.error) {
-    return <ErrorMessage block={block} />
-  }
-
-  return <>{t('error.chat.response')}</>
-}
-
-const MessageErrorInfo: React.FC<{ block: ErrorMessageBlock; message: Message }> = ({ block, message }) => {
-  const dispatch = useAppDispatch()
-  const { setTimeoutTimer } = useTimer()
-
-  const onRemoveBlock = () => {
-    setTimeoutTimer('onRemoveBlock', () => dispatch(removeBlocksThunk(message.topicId, message.id, [block.id])), 350)
-  }
-
-  return <Alert description={<ErrorDescription block={block} />} type="error" closable onClose={onRemoveBlock} />
->>>>>>> f153f77a
 }
 
 const ErrorDetailContainer = styled.div`

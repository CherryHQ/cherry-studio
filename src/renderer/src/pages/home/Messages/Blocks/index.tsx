import { loggerService } from '@logger'
import type { RootState } from '@renderer/store'
import { messageBlocksSelectors } from '@renderer/store/messageBlock'
import type { ImageMessageBlock, Message, MessageBlock } from '@renderer/types/newMessage'
import { MessageBlockStatus, MessageBlockType } from '@renderer/types/newMessage'
<<<<<<< HEAD
import { isMainTextBlock, isVideoBlock } from '@renderer/utils/messageUtils/is'
import { AnimatePresence, motion } from 'motion/react'
=======
import { AnimatePresence, motion, type Variants } from 'motion/react'
>>>>>>> cac84a87
import React, { useMemo } from 'react'
import { useSelector } from 'react-redux'
import styled from 'styled-components'

import CitationBlock from './CitationBlock'
import ErrorBlock from './ErrorBlock'
import FileBlock from './FileBlock'
import ImageBlock from './ImageBlock'
import MainTextBlock from './MainTextBlock'
import PlaceholderBlock from './PlaceholderBlock'
import ThinkingBlock from './ThinkingBlock'
import ToolBlock from './ToolBlock'
import TranslationBlock from './TranslationBlock'
import VideoBlock from './VideoBlock'

const logger = loggerService.withContext('MessageBlockRenderer')

interface AnimatedBlockWrapperProps {
  children: React.ReactNode
  enableAnimation: boolean
}

const blockWrapperVariants: Variants = {
  visible: {
    opacity: 1,
    x: 0,
    transition: { duration: 0.3, type: 'spring', bounce: 0 }
  },
  hidden: {
    opacity: 0,
    x: 10
  },
  static: {
    opacity: 1,
    x: 0,
    transition: { duration: 0 }
  }
}

const AnimatedBlockWrapper: React.FC<AnimatedBlockWrapperProps> = ({ children, enableAnimation }) => {
  return (
    <motion.div
      className="block-wrapper"
      variants={blockWrapperVariants}
      initial={enableAnimation ? 'hidden' : 'static'}
      animate={enableAnimation ? 'visible' : 'static'}>
      {children}
    </motion.div>
  )
}

interface Props {
  blocks: string[] // 可以接收块ID数组或MessageBlock数组
  messageStatus?: Message['status']
  message: Message
}

const groupSimilarBlocks = (blocks: MessageBlock[]): (MessageBlock[] | MessageBlock)[] => {
  return blocks.reduce((acc: (MessageBlock[] | MessageBlock)[], currentBlock) => {
    if (currentBlock.type === MessageBlockType.IMAGE) {
      // 对于IMAGE类型，按连续分组
      const prevGroup = acc[acc.length - 1]
      if (Array.isArray(prevGroup) && prevGroup[0].type === MessageBlockType.IMAGE) {
        prevGroup.push(currentBlock)
      } else {
        acc.push([currentBlock])
      }
    } else if (currentBlock.type === MessageBlockType.VIDEO) {
      // 对于VIDEO类型，按相同filePath分组
      if (!isVideoBlock(currentBlock)) {
        logger.warn('Block type is VIDEO but failed type guard check', currentBlock)
        acc.push(currentBlock)
        return acc
      }
      const videoBlock = currentBlock
      const existingGroup = acc.find(
        (group) =>
          Array.isArray(group) &&
          group[0].type === MessageBlockType.VIDEO &&
          isVideoBlock(group[0]) &&
          group[0].filePath === videoBlock.filePath
      ) as MessageBlock[] | undefined

      if (existingGroup) {
        existingGroup.push(currentBlock)
      } else {
        acc.push([currentBlock])
      }
    } else {
      acc.push(currentBlock)
    }
    return acc
  }, [])
}

const MessageBlockRenderer: React.FC<Props> = ({ blocks, message }) => {
  // 始终调用useSelector，避免条件调用Hook
  const blockEntities = useSelector((state: RootState) => messageBlocksSelectors.selectEntities(state))
  // 根据blocks类型处理渲染数据
  const renderedBlocks = blocks.map((blockId) => blockEntities[blockId]).filter(Boolean)
  const groupedBlocks = useMemo(() => groupSimilarBlocks(renderedBlocks), [renderedBlocks])

  return (
    <AnimatePresence mode="sync">
      {groupedBlocks.map((block) => {
        if (Array.isArray(block)) {
          const groupKey = block.map((b) => b.id).join('-')

          if (block[0].type === MessageBlockType.IMAGE) {
            if (block.length === 1) {
              return (
                <AnimatedBlockWrapper key={groupKey} enableAnimation={message.status.includes('ing')}>
                  <ImageBlock key={block[0].id} block={block[0] as ImageMessageBlock} isSingle={true} />
                </AnimatedBlockWrapper>
              )
            }
            // 多张图片使用 ImageBlockGroup 包装
            return (
              <AnimatedBlockWrapper key={groupKey} enableAnimation={message.status.includes('ing')}>
                <ImageBlockGroup count={block.length}>
                  {block.map((imageBlock) => (
                    <ImageBlock key={imageBlock.id} block={imageBlock as ImageMessageBlock} isSingle={false} />
                  ))}
                </ImageBlockGroup>
              </AnimatedBlockWrapper>
            )
          } else if (block[0].type === MessageBlockType.VIDEO) {
            // 对于相同路径的video，只渲染第一个
            if (!isVideoBlock(block[0])) {
              logger.warn('Expected video block but got different type', block[0])
              return null
            }
            const firstVideoBlock = block[0]
            return (
              <AnimatedBlockWrapper key={groupKey} enableAnimation={message.status.includes('ing')}>
                <VideoBlock key={firstVideoBlock.id} block={firstVideoBlock} />
              </AnimatedBlockWrapper>
            )
          }
          return null
        }

        let blockComponent: React.ReactNode = null

        switch (block.type) {
          case MessageBlockType.UNKNOWN:
            if (block.status === MessageBlockStatus.PROCESSING) {
              blockComponent = <PlaceholderBlock key={block.id} block={block} />
            }
            break
          case MessageBlockType.MAIN_TEXT:
          case MessageBlockType.CODE: {
            if (!isMainTextBlock(block)) {
              logger.warn('Expected main text block but got different type', block)
              break
            }
            const mainTextBlock = block
            // Find the associated citation block ID from the references
            const citationBlockId = mainTextBlock.citationReferences?.[0]?.citationBlockId

            blockComponent = (
              <MainTextBlock
                key={block.id}
                block={mainTextBlock}
                // Pass only the ID string
                citationBlockId={citationBlockId}
                role={message.role}
              />
            )
            break
          }
          case MessageBlockType.IMAGE:
            blockComponent = <ImageBlock key={block.id} block={block} />
            break
          case MessageBlockType.FILE:
            blockComponent = <FileBlock key={block.id} block={block} />
            break
          case MessageBlockType.TOOL:
            blockComponent = <ToolBlock key={block.id} block={block} />
            break
          case MessageBlockType.CITATION:
            blockComponent = <CitationBlock key={block.id} block={block} />
            break
          case MessageBlockType.ERROR:
            blockComponent = <ErrorBlock key={block.id} block={block} message={message} />
            break
          case MessageBlockType.THINKING:
            blockComponent = <ThinkingBlock key={block.id} block={block} />
            break
          case MessageBlockType.TRANSLATION:
            blockComponent = <TranslationBlock key={block.id} block={block} />
            break
          case MessageBlockType.VIDEO:
            blockComponent = <VideoBlock key={block.id} block={block} />
            break
          default:
            logger.warn('Unsupported block type in MessageBlockRenderer:', (block as any).type, block)
            break
        }

        return (
          <AnimatedBlockWrapper
            key={block.type === MessageBlockType.UNKNOWN ? 'placeholder' : block.id}
            enableAnimation={message.status.includes('ing')}>
            {blockComponent}
          </AnimatedBlockWrapper>
        )
      })}
    </AnimatePresence>
  )
}

export default React.memo(MessageBlockRenderer)

const ImageBlockGroup = styled.div<{ count: number }>`
  display: flex;
  flex-wrap: wrap;
  gap: 10px;
  max-width: 100%;
`<|MERGE_RESOLUTION|>--- conflicted
+++ resolved
@@ -3,12 +3,8 @@
 import { messageBlocksSelectors } from '@renderer/store/messageBlock'
 import type { ImageMessageBlock, Message, MessageBlock } from '@renderer/types/newMessage'
 import { MessageBlockStatus, MessageBlockType } from '@renderer/types/newMessage'
-<<<<<<< HEAD
 import { isMainTextBlock, isVideoBlock } from '@renderer/utils/messageUtils/is'
-import { AnimatePresence, motion } from 'motion/react'
-=======
 import { AnimatePresence, motion, type Variants } from 'motion/react'
->>>>>>> cac84a87
 import React, { useMemo } from 'react'
 import { useSelector } from 'react-redux'
 import styled from 'styled-components'

--- conflicted
+++ resolved
@@ -55,12 +55,9 @@
   const blockEntities = useSelector((state: RootState) => messageBlocksSelectors.selectEntities(state))
   // 根据blocks类型处理渲染数据
   const renderedBlocks = blocks.map((blockId) => blockEntities[blockId]).filter(Boolean)
-<<<<<<< HEAD
-  console.log('Rendered blocks:', renderedBlocks)
-=======
   const groupedBlocks = useMemo(() => filterImageBlockGroups(renderedBlocks), [renderedBlocks])
 
->>>>>>> 97130cfb
+  console.log('Rendered blocks:', renderedBlocks)
   return (
     <>
       {groupedBlocks.map((block) => {

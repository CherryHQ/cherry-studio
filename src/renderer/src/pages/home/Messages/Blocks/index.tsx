import { loggerService } from '@logger'
import type { RootState } from '@renderer/store'
import { messageBlocksSelectors } from '@renderer/store/messageBlock'
import type { Message, MessageBlock } from '@renderer/types/newMessage'
import { MessageBlockStatus, MessageBlockType } from '@renderer/types/newMessage'
import { isImageBlock, isMainTextBlock, isVideoBlock } from '@renderer/utils/messageUtils/is'
import { AnimatePresence, motion } from 'motion/react'
import React, { useMemo } from 'react'
import { useSelector } from 'react-redux'
import styled from 'styled-components'

import CitationBlock from './CitationBlock'
import ErrorBlock from './ErrorBlock'
import FileBlock from './FileBlock'
import ImageBlock from './ImageBlock'
import MainTextBlock from './MainTextBlock'
import PlaceholderBlock from './PlaceholderBlock'
import ThinkingBlock from './ThinkingBlock'
import ToolBlock from './ToolBlock'
import TranslationBlock from './TranslationBlock'
import VideoBlock from './VideoBlock'

const logger = loggerService.withContext('MessageBlockRenderer')

interface AnimatedBlockWrapperProps {
  children: React.ReactNode
  enableAnimation: boolean
}

const blockWrapperVariants = {
  visible: {
    opacity: 1,
    x: 0,
    transition: { duration: 0.3, type: 'spring', bounce: 0 }
  },
  hidden: {
    opacity: 0,
    x: 10
  },
  static: {
    opacity: 1,
    x: 0,
    transition: { duration: 0 }
  }
}

const AnimatedBlockWrapper: React.FC<AnimatedBlockWrapperProps> = ({ children, enableAnimation }) => {
  return (
    <motion.div
      className="block-wrapper"
      variants={blockWrapperVariants}
      initial={enableAnimation ? 'hidden' : 'static'}
      animate={enableAnimation ? 'visible' : 'static'}>
      {children}
    </motion.div>
  )
}

interface Props {
  blocks: string[] // 可以接收块ID数组或MessageBlock数组
  messageStatus?: Message['status']
  message: Message
}

const groupSimilarBlocks = (blocks: MessageBlock[]): (MessageBlock[] | MessageBlock)[] => {
  return blocks.reduce((acc: (MessageBlock[] | MessageBlock)[], currentBlock) => {
    if (currentBlock.type === MessageBlockType.IMAGE) {
      // 对于IMAGE类型，按连续分组
      const prevGroup = acc[acc.length - 1]
      if (Array.isArray(prevGroup) && prevGroup[0].type === MessageBlockType.IMAGE) {
        prevGroup.push(currentBlock)
      } else {
        acc.push([currentBlock])
      }
    } else if (currentBlock.type === MessageBlockType.VIDEO) {
      // 对于VIDEO类型，按相同filePath分组
      if (!isVideoBlock(currentBlock)) {
        logger.warn('Block type is VIDEO but failed type guard check', currentBlock)
        acc.push(currentBlock)
        return acc
      }
      const videoBlock = currentBlock
      const existingGroup = acc.find(
        (group) =>
          Array.isArray(group) &&
          group[0].type === MessageBlockType.VIDEO &&
          isVideoBlock(group[0]) &&
          group[0].filePath === videoBlock.filePath
      ) as MessageBlock[] | undefined

      if (existingGroup) {
        existingGroup.push(currentBlock)
      } else {
        acc.push([currentBlock])
      }
    } else {
      acc.push(currentBlock)
    }
    return acc
  }, [])
}

const MessageBlockRenderer: React.FC<Props> = ({ blocks, message }) => {
  // 始终调用useSelector，避免条件调用Hook
  const blockEntities = useSelector((state: RootState) => messageBlocksSelectors.selectEntities(state))
  // 根据blocks类型处理渲染数据
  const renderedBlocks = blocks.map((blockId) => blockEntities[blockId]).filter(Boolean)
  const groupedBlocks = useMemo(() => groupSimilarBlocks(renderedBlocks), [renderedBlocks])

  return (
    <AnimatePresence mode="sync">
      {groupedBlocks.map((block) => {
        if (Array.isArray(block)) {
<<<<<<< HEAD
          const groupKey = block.map((b) => b.id).join('-')

          if (block[0].type === MessageBlockType.IMAGE) {
            return (
              <AnimatedBlockWrapper key={groupKey} enableAnimation={message.status.includes('ing')}>
                <ImageBlockGroup count={block.length}>
                  {block.map((imageBlock) => {
                    if (!isImageBlock(imageBlock)) {
                      logger.warn('Expected image block but got different type', imageBlock)
                      return null
                    }
                    return <ImageBlock key={imageBlock.id} block={imageBlock} />
                  })}
                </ImageBlockGroup>
              </AnimatedBlockWrapper>
            )
          } else if (block[0].type === MessageBlockType.VIDEO) {
            // 对于相同路径的video，只渲染第一个
            if (!isVideoBlock(block[0])) {
              logger.warn('Expected video block but got different type', block[0])
              return null
            }
            const firstVideoBlock = block[0]
            return (
              <AnimatedBlockWrapper key={groupKey} enableAnimation={message.status.includes('ing')}>
                <VideoBlock key={firstVideoBlock.id} block={firstVideoBlock} />
              </AnimatedBlockWrapper>
            )
          }
          return null
=======
          const groupKey = block.map((imageBlock) => imageBlock.id).join('-')
          // 单张图片不使用 ImageBlockGroup 包装
          if (block.length === 1) {
            return (
              <AnimatedBlockWrapper key={groupKey} enableAnimation={message.status.includes('ing')}>
                <ImageBlock key={block[0].id} block={block[0] as ImageMessageBlock} isSingle={true} />
              </AnimatedBlockWrapper>
            )
          }
          // 多张图片使用 ImageBlockGroup 包装
          return (
            <AnimatedBlockWrapper key={groupKey} enableAnimation={message.status.includes('ing')}>
              <ImageBlockGroup count={block.length}>
                {block.map((imageBlock) => (
                  <ImageBlock key={imageBlock.id} block={imageBlock as ImageMessageBlock} isSingle={false} />
                ))}
              </ImageBlockGroup>
            </AnimatedBlockWrapper>
          )
>>>>>>> 197bae60
        }

        let blockComponent: React.ReactNode = null

        switch (block.type) {
          case MessageBlockType.UNKNOWN:
            if (block.status === MessageBlockStatus.PROCESSING) {
              blockComponent = <PlaceholderBlock key={block.id} block={block} />
            }
            break
          case MessageBlockType.MAIN_TEXT:
          case MessageBlockType.CODE: {
            if (!isMainTextBlock(block)) {
              logger.warn('Expected main text block but got different type', block)
              break
            }
            const mainTextBlock = block
            // Find the associated citation block ID from the references
            const citationBlockId = mainTextBlock.citationReferences?.[0]?.citationBlockId

            blockComponent = (
              <MainTextBlock
                key={block.id}
                block={mainTextBlock}
                // Pass only the ID string
                citationBlockId={citationBlockId}
                role={message.role}
              />
            )
            break
          }
          case MessageBlockType.IMAGE:
            blockComponent = <ImageBlock key={block.id} block={block} />
            break
          case MessageBlockType.FILE:
            blockComponent = <FileBlock key={block.id} block={block} />
            break
          case MessageBlockType.TOOL:
            blockComponent = <ToolBlock key={block.id} block={block} />
            break
          case MessageBlockType.CITATION:
            blockComponent = <CitationBlock key={block.id} block={block} />
            break
          case MessageBlockType.ERROR:
            blockComponent = <ErrorBlock key={block.id} block={block} message={message} />
            break
          case MessageBlockType.THINKING:
            blockComponent = <ThinkingBlock key={block.id} block={block} />
            break
          case MessageBlockType.TRANSLATION:
            blockComponent = <TranslationBlock key={block.id} block={block} />
            break
          case MessageBlockType.VIDEO:
            blockComponent = <VideoBlock key={block.id} block={block} />
            break
          default:
            logger.warn('Unsupported block type in MessageBlockRenderer:', (block as any).type, block)
            break
        }

        return (
          <AnimatedBlockWrapper
            key={block.type === MessageBlockType.UNKNOWN ? 'placeholder' : block.id}
            enableAnimation={message.status.includes('ing')}>
            {blockComponent}
          </AnimatedBlockWrapper>
        )
      })}
    </AnimatePresence>
  )
}

export default React.memo(MessageBlockRenderer)

const ImageBlockGroup = styled.div<{ count: number }>`
  display: flex;
  flex-wrap: wrap;
  gap: 10px;
  max-width: 100%;
`<|MERGE_RESOLUTION|>--- conflicted
+++ resolved
@@ -1,7 +1,7 @@
 import { loggerService } from '@logger'
 import type { RootState } from '@renderer/store'
 import { messageBlocksSelectors } from '@renderer/store/messageBlock'
-import type { Message, MessageBlock } from '@renderer/types/newMessage'
+import type { ImageMessageBlock, Message, MessageBlock } from '@renderer/types/newMessage'
 import { MessageBlockStatus, MessageBlockType } from '@renderer/types/newMessage'
 import { isImageBlock, isMainTextBlock, isVideoBlock } from '@renderer/utils/messageUtils/is'
 import { AnimatePresence, motion } from 'motion/react'
@@ -111,20 +111,23 @@
     <AnimatePresence mode="sync">
       {groupedBlocks.map((block) => {
         if (Array.isArray(block)) {
-<<<<<<< HEAD
           const groupKey = block.map((b) => b.id).join('-')
 
           if (block[0].type === MessageBlockType.IMAGE) {
+            if (block.length === 1) {
+              return (
+                <AnimatedBlockWrapper key={groupKey} enableAnimation={message.status.includes('ing')}>
+                  <ImageBlock key={block[0].id} block={block[0] as ImageMessageBlock} isSingle={true} />
+                </AnimatedBlockWrapper>
+              )
+            }
+            // 多张图片使用 ImageBlockGroup 包装
             return (
               <AnimatedBlockWrapper key={groupKey} enableAnimation={message.status.includes('ing')}>
                 <ImageBlockGroup count={block.length}>
-                  {block.map((imageBlock) => {
-                    if (!isImageBlock(imageBlock)) {
-                      logger.warn('Expected image block but got different type', imageBlock)
-                      return null
-                    }
-                    return <ImageBlock key={imageBlock.id} block={imageBlock} />
-                  })}
+                  {block.map((imageBlock) => (
+                    <ImageBlock key={imageBlock.id} block={imageBlock as ImageMessageBlock} isSingle={false} />
+                  ))}
                 </ImageBlockGroup>
               </AnimatedBlockWrapper>
             )
@@ -142,27 +145,6 @@
             )
           }
           return null
-=======
-          const groupKey = block.map((imageBlock) => imageBlock.id).join('-')
-          // 单张图片不使用 ImageBlockGroup 包装
-          if (block.length === 1) {
-            return (
-              <AnimatedBlockWrapper key={groupKey} enableAnimation={message.status.includes('ing')}>
-                <ImageBlock key={block[0].id} block={block[0] as ImageMessageBlock} isSingle={true} />
-              </AnimatedBlockWrapper>
-            )
-          }
-          // 多张图片使用 ImageBlockGroup 包装
-          return (
-            <AnimatedBlockWrapper key={groupKey} enableAnimation={message.status.includes('ing')}>
-              <ImageBlockGroup count={block.length}>
-                {block.map((imageBlock) => (
-                  <ImageBlock key={imageBlock.id} block={imageBlock as ImageMessageBlock} isSingle={false} />
-                ))}
-              </ImageBlockGroup>
-            </AnimatedBlockWrapper>
-          )
->>>>>>> 197bae60
         }
 
         let blockComponent: React.ReactNode = null

import SvgSpinners180Ring from '@renderer/components/Icons/SvgSpinners180Ring'
<<<<<<< HEAD
import ImageViewer from '@renderer/components/ImageViewer'
import type { ImageMessageBlock } from '@renderer/types/newMessage'
=======
import { type ImageMessageBlock, MessageBlockStatus } from '@renderer/types/newMessage'
>>>>>>> 18d2f6a9
import React from 'react'
import styled from 'styled-components'

interface Props {
  block: ImageMessageBlock
}

const ImageBlock: React.FC<Props> = ({ block }) => {
<<<<<<< HEAD
  if (block.status !== 'success') return <SvgSpinners180Ring />
  const images = block.metadata?.generateImageResponse?.images?.length
    ? block.metadata?.generateImageResponse?.images
    : block?.file?.path
      ? [`file://${block?.file?.path}`]
      : []
  return (
    <Container style={{ marginBottom: 8 }}>
      {images.map((src, index) => (
        <ImageViewer
          src={src}
          key={`image-${index}`}
          style={{ maxWidth: 500, maxHeight: 500, padding: 5, borderRadius: 8 }}
        />
      ))}
    </Container>
=======
  return block.status === MessageBlockStatus.SUCCESS ? (
    <MessageImage block={block} />
  ) : block.status === MessageBlockStatus.STREAMING || block.status === MessageBlockStatus.PROCESSING ? (
    <SvgSpinners180Ring />
  ) : (
    <></>
>>>>>>> 18d2f6a9
  )
}
const Container = styled.div`
  display: flex;
  flex-direction: row;
  gap: 10px;
  margin-top: 8px;
`

export default React.memo(ImageBlock)<|MERGE_RESOLUTION|>--- conflicted
+++ resolved
@@ -1,10 +1,6 @@
 import SvgSpinners180Ring from '@renderer/components/Icons/SvgSpinners180Ring'
-<<<<<<< HEAD
 import ImageViewer from '@renderer/components/ImageViewer'
-import type { ImageMessageBlock } from '@renderer/types/newMessage'
-=======
 import { type ImageMessageBlock, MessageBlockStatus } from '@renderer/types/newMessage'
->>>>>>> 18d2f6a9
 import React from 'react'
 import styled from 'styled-components'
 
@@ -13,32 +9,28 @@
 }
 
 const ImageBlock: React.FC<Props> = ({ block }) => {
-<<<<<<< HEAD
-  if (block.status !== 'success') return <SvgSpinners180Ring />
-  const images = block.metadata?.generateImageResponse?.images?.length
-    ? block.metadata?.generateImageResponse?.images
-    : block?.file?.path
-      ? [`file://${block?.file?.path}`]
-      : []
-  return (
-    <Container style={{ marginBottom: 8 }}>
-      {images.map((src, index) => (
-        <ImageViewer
-          src={src}
-          key={`image-${index}`}
-          style={{ maxWidth: 500, maxHeight: 500, padding: 5, borderRadius: 8 }}
-        />
-      ))}
-    </Container>
-=======
-  return block.status === MessageBlockStatus.SUCCESS ? (
-    <MessageImage block={block} />
-  ) : block.status === MessageBlockStatus.STREAMING || block.status === MessageBlockStatus.PROCESSING ? (
-    <SvgSpinners180Ring />
-  ) : (
-    <></>
->>>>>>> 18d2f6a9
-  )
+  if (block.status === MessageBlockStatus.STREAMING || block.status === MessageBlockStatus.PROCESSING)
+    return <SvgSpinners180Ring />
+  if (block.status === MessageBlockStatus.SUCCESS) {
+    const images = block.metadata?.generateImageResponse?.images?.length
+      ? block.metadata?.generateImageResponse?.images
+      : block?.file?.path
+        ? [`file://${block?.file?.path}`]
+        : []
+    return (
+      <Container style={{ marginBottom: 8 }}>
+        {images.map((src, index) => (
+          <ImageViewer
+            src={src}
+            key={`image-${index}`}
+            style={{ maxWidth: 500, maxHeight: 500, padding: 5, borderRadius: 8 }}
+          />
+        ))}
+      </Container>
+    )
+  } else {
+    return <></>
+  }
 }
 const Container = styled.div`
   display: flex;

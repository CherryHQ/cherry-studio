--- conflicted
+++ resolved
@@ -1,9 +1,5 @@
 import { Flex } from '@cherrystudio/ui'
-<<<<<<< HEAD
-import { Tooltip } from '@cherrystudio/ui'
-=======
-import { Button } from '@cherrystudio/ui'
->>>>>>> ef4bede0
+import { Button, Tooltip } from '@cherrystudio/ui'
 import { usePreference } from '@data/hooks/usePreference'
 import { loggerService } from '@logger'
 import { CopyIcon, LoadingIcon } from '@renderer/components/Icons'
@@ -16,11 +12,7 @@
 import { cancelToolAction, confirmToolAction } from '@renderer/utils/userConfirmation'
 import type { MCPProgressEvent } from '@shared/config/types'
 import { IpcChannel } from '@shared/IpcChannel'
-<<<<<<< HEAD
-import { Button, Collapse, ConfigProvider, Dropdown, Modal, Progress, Tabs } from 'antd'
-=======
-import { Collapse, ConfigProvider, Dropdown, Modal, Progress, Tabs, Tooltip } from 'antd'
->>>>>>> ef4bede0
+import { Collapse, ConfigProvider, Dropdown, Modal, Progress, Tabs } from 'antd'
 import {
   Check,
   ChevronDown,

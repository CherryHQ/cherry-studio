<<<<<<< HEAD
import type { MCPToolResponse } from '@renderer/types'
=======
import { NormalToolResponse } from '@renderer/types'
>>>>>>> c7d2588f
import type { ToolMessageBlock } from '@renderer/types/newMessage'
import { Collapse } from 'antd'

import { MessageKnowledgeSearchToolTitle } from './MessageKnowledgeSearch'
import { MessageMemorySearchToolTitle } from './MessageMemorySearch'
import { MessageWebSearchToolTitle } from './MessageWebSearch'

interface Props {
  block: ToolMessageBlock
}
const prefix = 'builtin_'

const ChooseTool = (toolResponse: NormalToolResponse): { label: React.ReactNode; body: React.ReactNode } | null => {
  let toolName = toolResponse.tool.name
  const toolType = toolResponse.tool.type
  if (toolName.startsWith(prefix)) {
    toolName = toolName.slice(prefix.length)
  }

  switch (toolName) {
    case 'web_search':
    case 'web_search_preview':
      return toolType === 'provider'
        ? null
        : {
            label: <MessageWebSearchToolTitle toolResponse={toolResponse} />,
            body: null
          }
    case 'knowledge_search':
      return {
        label: <MessageKnowledgeSearchToolTitle toolResponse={toolResponse} />,
        body: null
      }
    case 'memory_search':
      return {
        label: <MessageMemorySearchToolTitle toolResponse={toolResponse} />,
        body: null
      }
    default:
      return null
  }
}

export default function MessageTool({ block }: Props) {
  // FIXME: 语义错误，这里已经不是 MCP tool 了,更改rawMcpToolResponse需要改用户数据, 所以暂时保留
  const toolResponse = block.metadata?.rawMcpToolResponse as NormalToolResponse

  if (!toolResponse) return null

  const toolRenderer = ChooseTool(toolResponse)

  if (!toolRenderer) return null

  return toolRenderer.body ? (
    <Collapse
      items={[
        {
          key: '1',
          label: toolRenderer.label,
          children: toolRenderer.body,
          showArrow: false,
          styles: {
            header: {
              paddingLeft: '0'
            }
          }
        }
      ]}
      size="small"
      ghost
    />
  ) : (
    toolRenderer.label
  )
}
// const PrepareToolWrapper = styled.span`
//   display: flex;
//   align-items: center;
//   gap: 4px;
//   font-size: 14px;
//   padding-left: 0;
// `<|MERGE_RESOLUTION|>--- conflicted
+++ resolved
@@ -1,8 +1,4 @@
-<<<<<<< HEAD
-import type { MCPToolResponse } from '@renderer/types'
-=======
-import { NormalToolResponse } from '@renderer/types'
->>>>>>> c7d2588f
+import type { NormalToolResponse } from '@renderer/types'
 import type { ToolMessageBlock } from '@renderer/types/newMessage'
 import { Collapse } from 'antd'
 

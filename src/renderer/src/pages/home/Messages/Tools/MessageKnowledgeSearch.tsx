import type { KnowledgeSearchToolInput, KnowledgeSearchToolOutput } from '@renderer/aiCore/tools/KnowledgeSearchTool'
import Spinner from '@renderer/components/Spinner'
import i18n from '@renderer/i18n'
<<<<<<< HEAD
import type { MCPToolResponse } from '@renderer/types'
=======
import { NormalToolResponse } from '@renderer/types'
>>>>>>> c7d2588f
import { Typography } from 'antd'
import { FileSearch } from 'lucide-react'
import styled from 'styled-components'

const { Text } = Typography
export function MessageKnowledgeSearchToolTitle({ toolResponse }: { toolResponse: NormalToolResponse }) {
  const toolInput = toolResponse.arguments as KnowledgeSearchToolInput
  const toolOutput = toolResponse.response as KnowledgeSearchToolOutput

  return toolResponse.status !== 'done' ? (
    <Spinner
      text={
        <PrepareToolWrapper>
          {i18n.t('message.searching')}
          <span>{toolInput?.additionalContext ?? ''}</span>
        </PrepareToolWrapper>
      }
    />
  ) : (
    <MessageWebSearchToolTitleTextWrapper type="secondary">
      <FileSearch size={16} style={{ color: 'unset' }} />
      {i18n.t('message.websearch.fetch_complete', { count: toolOutput.length ?? 0 })}
    </MessageWebSearchToolTitleTextWrapper>
  )
}

export function MessageKnowledgeSearchToolBody({ toolResponse }: { toolResponse: NormalToolResponse }) {
  const toolOutput = toolResponse.response as KnowledgeSearchToolOutput

  return toolResponse.status === 'done' ? (
    <MessageWebSearchToolBodyUlWrapper>
      {toolOutput.map((result) => (
        <li key={result.id}>
          <span>{result.id}</span>
          <span>{result.content}</span>
        </li>
      ))}
    </MessageWebSearchToolBodyUlWrapper>
  ) : null
}

const PrepareToolWrapper = styled.span`
  display: flex;
  align-items: center;
  gap: 4px;
  font-size: 14px;
  padding-left: 0;
`
const MessageWebSearchToolTitleTextWrapper = styled(Text)`
  display: flex;
  align-items: center;
  gap: 4px;
`

const MessageWebSearchToolBodyUlWrapper = styled.ul`
  display: flex;
  flex-direction: column;
  gap: 4px;
  padding: 0;
  > li {
    padding: 0;
    margin: 0;
    max-width: 70%;
    overflow: hidden;
    text-overflow: ellipsis;
    white-space: nowrap;
  }
`<|MERGE_RESOLUTION|>--- conflicted
+++ resolved
@@ -1,11 +1,7 @@
 import type { KnowledgeSearchToolInput, KnowledgeSearchToolOutput } from '@renderer/aiCore/tools/KnowledgeSearchTool'
 import Spinner from '@renderer/components/Spinner'
 import i18n from '@renderer/i18n'
-<<<<<<< HEAD
-import type { MCPToolResponse } from '@renderer/types'
-=======
-import { NormalToolResponse } from '@renderer/types'
->>>>>>> c7d2588f
+import type { NormalToolResponse } from '@renderer/types'
 import { Typography } from 'antd'
 import { FileSearch } from 'lucide-react'
 import styled from 'styled-components'

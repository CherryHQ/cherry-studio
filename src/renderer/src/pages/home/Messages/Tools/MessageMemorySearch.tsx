import type { MemorySearchToolInput, MemorySearchToolOutput } from '@renderer/aiCore/tools/MemorySearchTool'
import Spinner from '@renderer/components/Spinner'
<<<<<<< HEAD
import type { MCPToolResponse } from '@renderer/types'
=======
import { NormalToolResponse } from '@renderer/types'
>>>>>>> c7d2588f
import { Typography } from 'antd'
import { ChevronRight } from 'lucide-react'
import { useTranslation } from 'react-i18next'
import styled from 'styled-components'

const { Text } = Typography

export const MessageMemorySearchToolTitle = ({ toolResponse }: { toolResponse: NormalToolResponse }) => {
  const { t } = useTranslation()
  const toolInput = toolResponse.arguments as MemorySearchToolInput
  const toolOutput = toolResponse.response as MemorySearchToolOutput

  return toolResponse.status !== 'done' ? (
    <Spinner
      text={
        <MessageWebSearchToolTitleTextWrapper>
          {t('memory.search_placeholder')}
          <span>{toolInput?.query ?? ''}</span>
        </MessageWebSearchToolTitleTextWrapper>
      }
    />
  ) : toolOutput?.length ? (
    <MessageWebSearchToolTitleTextWrapper type="secondary">
      <ChevronRight size={16} style={{ color: 'unset' }} />
      {/* <Search size={16} style={{ color: 'unset' }} /> */}
      <span>{toolOutput?.length ?? 0}</span>
      {t('memory.memory')}
    </MessageWebSearchToolTitleTextWrapper>
  ) : null
}

const MessageWebSearchToolTitleTextWrapper = styled(Text)`
  display: flex;
  align-items: center;
  gap: 4px;
  padding: 5px;
  padding-left: 0;
`<|MERGE_RESOLUTION|>--- conflicted
+++ resolved
@@ -1,10 +1,6 @@
 import type { MemorySearchToolInput, MemorySearchToolOutput } from '@renderer/aiCore/tools/MemorySearchTool'
 import Spinner from '@renderer/components/Spinner'
-<<<<<<< HEAD
-import type { MCPToolResponse } from '@renderer/types'
-=======
-import { NormalToolResponse } from '@renderer/types'
->>>>>>> c7d2588f
+import type { NormalToolResponse } from '@renderer/types'
 import { Typography } from 'antd'
 import { ChevronRight } from 'lucide-react'
 import { useTranslation } from 'react-i18next'

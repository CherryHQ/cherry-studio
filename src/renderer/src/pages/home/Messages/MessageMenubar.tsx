// import { InfoCircleOutlined } from '@ant-design/icons'
import { loggerService } from '@logger'
import { CopyIcon, DeleteIcon, EditIcon, RefreshIcon } from '@renderer/components/Icons'
import ObsidianExportPopup from '@renderer/components/Popups/ObsidianExportPopup'
import SaveToKnowledgePopup from '@renderer/components/Popups/SaveToKnowledgePopup'
import SelectModelPopup from '@renderer/components/Popups/SelectModelPopup'
import { isEmbeddingModel, isRerankModel, isVisionModel } from '@renderer/config/models'
import { useMessageEditing } from '@renderer/context/MessageEditingContext'
import { useChatContext } from '@renderer/hooks/useChatContext'
import { useMessageOperations } from '@renderer/hooks/useMessageOperations'
import { useNotesSettings } from '@renderer/hooks/useNotesSettings'
import { useEnableDeveloperMode, useMessageStyle, useSettings } from '@renderer/hooks/useSettings'
import { useTemporaryValue } from '@renderer/hooks/useTemporaryValue'
import useTranslate from '@renderer/hooks/useTranslate'
import { EVENT_NAMES, EventEmitter } from '@renderer/services/EventService'
import { getMessageTitle } from '@renderer/services/MessagesService'
import { translateText } from '@renderer/services/TranslateService'
import store, { RootState, useAppDispatch } from '@renderer/store'
import { messageBlocksSelectors, removeOneBlock } from '@renderer/store/messageBlock'
import { selectMessagesForTopic } from '@renderer/store/newMessage'
import { TraceIcon } from '@renderer/trace/pages/Component'
import type { Assistant, Model, Topic, TranslateLanguage } from '@renderer/types'
import { type Message, MessageBlockType } from '@renderer/types/newMessage'
import { captureScrollableAsBlob, captureScrollableAsDataURL, classNames } from '@renderer/utils'
import { copyMessageAsPlainText } from '@renderer/utils/copy'
import {
  exportMarkdownToJoplin,
  exportMarkdownToSiyuan,
  exportMarkdownToYuque,
  exportMessageAsMarkdown,
  exportMessageToNotes,
  exportMessageToNotion,
  messageToMarkdown
} from '@renderer/utils/export'
// import { withMessageThought } from '@renderer/utils/formats'
import { removeTrailingDoubleSpaces } from '@renderer/utils/markdown'
import {
  findMainTextBlocks,
  findTranslationBlocks,
  findTranslationBlocksById,
  getMainTextContent
} from '@renderer/utils/messageUtils/find'
import { Dropdown, Popconfirm, Tooltip } from 'antd'
import dayjs from 'dayjs'
import {
  AtSign,
  Check,
  FilePenLine,
  Languages,
  ListChecks,
  Menu,
  NotebookPen,
  Save,
  Split,
  ThumbsUp,
  Upload
} from 'lucide-react'
import { FC, memo, useCallback, useMemo, useState } from 'react'
import { useTranslation } from 'react-i18next'
import { useSelector } from 'react-redux'
import styled from 'styled-components'

import MessageTokens from './MessageTokens'

interface Props {
  message: Message
  assistant: Assistant
  topic: Topic
  model?: Model
  index?: number
  isGrouped?: boolean
  isLastMessage: boolean
  isAssistantMessage: boolean
  messageContainerRef: React.RefObject<HTMLDivElement>
  setModel: (model: Model) => void
  onUpdateUseful?: (msgId: string) => void
}

const logger = loggerService.withContext('MessageMenubar')

const MessageMenubar: FC<Props> = (props) => {
  const {
    message,
    index,
    isGrouped,
    isLastMessage,
    isAssistantMessage,
    assistant,
    topic,
    model,
    messageContainerRef,
    onUpdateUseful
  } = props
  const { t } = useTranslation()
  const { notesPath } = useNotesSettings()
  const { toggleMultiSelectMode } = useChatContext(props.topic)
  const [copied, setCopied] = useTemporaryValue(false, 2000)
  const [isTranslating, setIsTranslating] = useState(false)
  // remove confirm for regenerate; tooltip stays simple
  const [showDeleteTooltip, setShowDeleteTooltip] = useState(false)
  const { translateLanguages } = useTranslate()
  // const assistantModel = assistant?.model
  const {
    deleteMessage,
    resendMessage,
    regenerateAssistantMessage,
    getTranslationUpdater,
    appendAssistantResponse,
    removeMessageBlock
  } = useMessageOperations(topic)

  const { isBubbleStyle } = useMessageStyle()
  const { enableDeveloperMode } = useEnableDeveloperMode()
  const { confirmDeleteMessage, confirmRegenerateMessage } = useSettings()

  // const loading = useTopicLoading(topic)

  const isUserMessage = message.role === 'user'

  const exportMenuOptions = useSelector((state: RootState) => state.settings.exportMenuOptions)
  const dispatch = useAppDispatch()

  // const processedMessage = useMemo(() => {
  //   if (message.role === 'assistant' && message.model && isReasoningModel(message.model)) {
  //     return withMessageThought(message)
  //   }
  //   return message
  // }, [message])

  const mainTextContent = useMemo(() => {
    // 只处理助手消息和来自推理模型的消息
    // if (message.role === 'assistant' && message.model && isReasoningModel(message.model)) {
    // return getMainTextContent(withMessageThought(message))
    // }
    return getMainTextContent(message)
  }, [message])

  const onCopy = useCallback(
    (e: React.MouseEvent) => {
      e.stopPropagation()

      const currentMessageId = message.id // from props
      const latestMessageEntity = store.getState().messages.entities[currentMessageId]

      let contentToCopy = ''
      if (latestMessageEntity) {
        contentToCopy = getMainTextContent(latestMessageEntity as Message)
      } else {
        contentToCopy = getMainTextContent(message)
      }

      navigator.clipboard.writeText(removeTrailingDoubleSpaces(contentToCopy.trimStart()))

      window.toast.success(t('message.copied'))
      setCopied(true)
    },
    [message, setCopied, t] // message is needed for message.id and as a fallback. t is for translation.
  )

  const onNewBranch = useCallback(async () => {
    EventEmitter.emit(EVENT_NAMES.NEW_BRANCH, index)
    window.toast.success(t('chat.message.new.branch.created'))
  }, [index, t])

  const handleResendUserMessage = useCallback(
    async (messageUpdate?: Message) => {
      await resendMessage(messageUpdate ?? message, assistant)
    },
    [assistant, message, resendMessage]
  )

  const { startEditing } = useMessageEditing()

  const onEdit = useCallback(async () => {
    startEditing(message.id)
  }, [message.id, startEditing])

  const handleTranslate = useCallback(
    async (language: TranslateLanguage) => {
      if (isTranslating) return

      setIsTranslating(true)
      const messageId = message.id
      const translationUpdater = await getTranslationUpdater(messageId, language.langCode)
      if (!translationUpdater) return
      try {
        await translateText(mainTextContent, language, translationUpdater)
      } catch (error) {
<<<<<<< HEAD
        // console.error('Translation failed:', error)
        window.toast.error(t('translate.error.failed'))
=======
        window.message.error({ content: t('translate.error.failed'), key: 'translate-message' })
>>>>>>> 11502eda
        // 理应只有一个
        const translationBlocks = findTranslationBlocksById(message.id)
        logger.silly(`there are ${translationBlocks.length} translation blocks`)
        if (translationBlocks.length > 0) {
          const block = translationBlocks[0]
          logger.silly(`block`, block)
          if (!block.content) {
            dispatch(removeOneBlock(block.id))
          }
        }

        // clearStreamMessage(message.id)
      } finally {
        setIsTranslating(false)
      }
    },
    [isTranslating, message, getTranslationUpdater, mainTextContent, t, dispatch]
  )

  const handleTraceUserMessage = useCallback(async () => {
    if (message.traceId) {
      window.api.trace.openWindow(
        message.topicId,
        message.traceId,
        true,
        message.role === 'user' ? undefined : message.model?.name
      )
    }
  }, [message])

  const isEditable = useMemo(() => {
    return findMainTextBlocks(message).length > 0 // 使用 MCP Server 后会有大于一段 MatinTextBlock
  }, [message])

  const dropdownItems = useMemo(
    () => [
      ...(isEditable
        ? [
            {
              label: t('common.edit'),
              key: 'edit',
              icon: <FilePenLine size={15} />,
              onClick: onEdit
            }
          ]
        : []),
      {
        label: t('chat.message.new.branch.label'),
        key: 'new-branch',
        icon: <Split size={15} />,
        onClick: onNewBranch
      },
      {
        label: t('chat.multiple.select.label'),
        key: 'multi-select',
        icon: <ListChecks size={15} />,
        onClick: () => {
          toggleMultiSelectMode(true)
        }
      },
      {
        label: t('chat.save.label'),
        key: 'save',
        icon: <Save size={15} />,
        children: [
          {
            label: t('chat.save.file.title'),
            key: 'file',
            onClick: () => {
              const fileName = dayjs(message.createdAt).format('YYYYMMDDHHmm') + '.md'
              window.api.file.save(fileName, mainTextContent)
            }
          },
          {
            label: t('chat.save.knowledge.title'),
            key: 'knowledge',
            onClick: () => {
              SaveToKnowledgePopup.showForMessage(message)
            }
          }
        ]
      },
      {
        label: t('chat.topics.export.title'),
        key: 'export',
        icon: <Upload size={15} />,
        children: [
          exportMenuOptions.plain_text && {
            label: t('chat.topics.copy.plain_text'),
            key: 'copy_message_plain_text',
            onClick: () => copyMessageAsPlainText(message)
          },
          exportMenuOptions.image && {
            label: t('chat.topics.copy.image'),
            key: 'img',
            onClick: async () => {
              await captureScrollableAsBlob(messageContainerRef, async (blob) => {
                if (blob) {
                  await navigator.clipboard.write([new ClipboardItem({ 'image/png': blob })])
                }
              })
            }
          },
          exportMenuOptions.image && {
            label: t('chat.topics.export.image'),
            key: 'image',
            onClick: async () => {
              const imageData = await captureScrollableAsDataURL(messageContainerRef)
              const title = await getMessageTitle(message)
              if (title && imageData) {
                window.api.file.saveImage(title, imageData)
              }
            }
          },
          exportMenuOptions.markdown && {
            label: t('chat.topics.export.md.label'),
            key: 'markdown',
            onClick: () => exportMessageAsMarkdown(message)
          },
          exportMenuOptions.markdown_reason && {
            label: t('chat.topics.export.md.reason'),
            key: 'markdown_reason',
            onClick: () => exportMessageAsMarkdown(message, true)
          },
          exportMenuOptions.docx && {
            label: t('chat.topics.export.word'),
            key: 'word',
            onClick: async () => {
              const markdown = messageToMarkdown(message)
              const title = await getMessageTitle(message)
              window.api.export.toWord(markdown, title)
            }
          },
          exportMenuOptions.notion && {
            label: t('chat.topics.export.notion'),
            key: 'notion',
            onClick: async () => {
              const title = await getMessageTitle(message)
              const markdown = messageToMarkdown(message)
              exportMessageToNotion(title, markdown, message)
            }
          },
          exportMenuOptions.yuque && {
            label: t('chat.topics.export.yuque'),
            key: 'yuque',
            onClick: async () => {
              const title = await getMessageTitle(message)
              const markdown = messageToMarkdown(message)
              exportMarkdownToYuque(title, markdown)
            }
          },
          exportMenuOptions.obsidian && {
            label: t('chat.topics.export.obsidian'),
            key: 'obsidian',
            onClick: async () => {
              const title = topic.name?.replace(/\//g, '_') || 'Untitled'
              await ObsidianExportPopup.show({ title, message, processingMethod: '1' })
            }
          },
          exportMenuOptions.joplin && {
            label: t('chat.topics.export.joplin'),
            key: 'joplin',
            onClick: async () => {
              const title = await getMessageTitle(message)
              exportMarkdownToJoplin(title, message)
            }
          },
          exportMenuOptions.siyuan && {
            label: t('chat.topics.export.siyuan'),
            key: 'siyuan',
            onClick: async () => {
              const title = await getMessageTitle(message)
              const markdown = messageToMarkdown(message)
              exportMarkdownToSiyuan(title, markdown)
            }
          }
        ].filter(Boolean)
      }
    ],
    [
      isEditable,
      t,
      onEdit,
      onNewBranch,
      exportMenuOptions.plain_text,
      exportMenuOptions.image,
      exportMenuOptions.markdown,
      exportMenuOptions.markdown_reason,
      exportMenuOptions.docx,
      exportMenuOptions.notion,
      exportMenuOptions.yuque,
      exportMenuOptions.obsidian,
      exportMenuOptions.joplin,
      exportMenuOptions.siyuan,
      toggleMultiSelectMode,
      message,
      mainTextContent,
      messageContainerRef,
      topic.name
    ]
  )

  const onRegenerate = async (e: React.MouseEvent | undefined) => {
    e?.stopPropagation?.()
    // No need to reset or edit the message anymore
    // const selectedModel = isGrouped ? model : assistantModel
    // const _message = resetAssistantMessage(message, selectedModel)
    // editMessage(message.id, { ..._message }) // REMOVED

    // Call the function from the hook
    regenerateAssistantMessage(message, assistant)
  }

  // 按条件筛选能够提及的模型，该函数仅在isAssistantMessage时会用到
  const mentionModelFilter = useMemo(() => {
    const defaultFilter = (model: Model) => !isEmbeddingModel(model) && !isRerankModel(model)

    if (!isAssistantMessage) {
      return defaultFilter
    }
    const state = store.getState()
    const topicMessages: Message[] = selectMessagesForTopic(state, topic.id)
    // 理论上助手消息只会关联一条用户消息
    const relatedUserMessage = topicMessages.find((msg) => {
      return msg.role === 'user' && message.askId === msg.id
    })
    // 无关联用户消息时，默认返回所有模型
    if (!relatedUserMessage) {
      return defaultFilter
    }

    const relatedUserMessageBlocks = relatedUserMessage.blocks.map((msgBlockId) =>
      messageBlocksSelectors.selectById(store.getState(), msgBlockId)
    )

    if (!relatedUserMessageBlocks) {
      return defaultFilter
    }

    if (relatedUserMessageBlocks.some((block) => block && block.type === MessageBlockType.IMAGE)) {
      return (m: Model) => isVisionModel(m) && defaultFilter(m)
    } else {
      return defaultFilter
    }
  }, [isAssistantMessage, message.askId, topic.id])

  const onMentionModel = useCallback(
    async (e: React.MouseEvent) => {
      e.stopPropagation()
      const selectedModel = await SelectModelPopup.show({ model, filter: mentionModelFilter })
      if (!selectedModel) return
      appendAssistantResponse(message, selectedModel, { ...assistant, model: selectedModel })
    },
    [appendAssistantResponse, assistant, mentionModelFilter, message, model]
  )

  const onUseful = useCallback(
    (e: React.MouseEvent) => {
      e.stopPropagation()
      onUpdateUseful?.(message.id)
    },
    [message.id, onUpdateUseful]
  )

  const blockEntities = useSelector(messageBlocksSelectors.selectEntities)
  const hasTranslationBlocks = useMemo(() => {
    const translationBlocks = findTranslationBlocks(message)
    return translationBlocks.length > 0
  }, [message])

  const softHoverBg = isBubbleStyle && !isLastMessage
  const showMessageTokens = !isBubbleStyle
  const isUserBubbleStyleMessage = isBubbleStyle && isUserMessage

  return (
    <>
      {showMessageTokens && <MessageTokens message={message} />}
      <MenusBar
        className={classNames({ menubar: true, show: isLastMessage, 'user-bubble-style': isUserBubbleStyleMessage })}>
        {message.role === 'user' &&
          (confirmRegenerateMessage ? (
            <Popconfirm
              title={t('message.regenerate.confirm')}
              okButtonProps={{ danger: true }}
              onConfirm={() => handleResendUserMessage()}
              onOpenChange={(open) => open && setShowDeleteTooltip(false)}>
              <Tooltip title={t('common.regenerate')} mouseEnterDelay={0.8}>
                <ActionButton
                  className="message-action-button"
                  onClick={(e) => e.stopPropagation()}
                  $softHoverBg={isBubbleStyle}>
                  <RefreshIcon size={15} />
                </ActionButton>
              </Tooltip>
            </Popconfirm>
          ) : (
            <Tooltip title={t('common.regenerate')} mouseEnterDelay={0.8}>
              <ActionButton
                className="message-action-button"
                onClick={() => handleResendUserMessage()}
                $softHoverBg={isBubbleStyle}>
                <RefreshIcon size={15} />
              </ActionButton>
            </Tooltip>
          ))}
        {message.role === 'user' && (
          <Tooltip title={t('common.edit')} mouseEnterDelay={0.8}>
            <ActionButton className="message-action-button" onClick={onEdit} $softHoverBg={softHoverBg}>
              <EditIcon size={15} />
            </ActionButton>
          </Tooltip>
        )}
        <Tooltip title={t('common.copy')} mouseEnterDelay={0.8}>
          <ActionButton className="message-action-button" onClick={onCopy} $softHoverBg={softHoverBg}>
            {!copied && <CopyIcon size={15} />}
            {copied && <Check size={15} color="var(--color-primary)" />}
          </ActionButton>
        </Tooltip>
        {isAssistantMessage &&
          (confirmRegenerateMessage ? (
            <Popconfirm
              title={t('message.regenerate.confirm')}
              okButtonProps={{ danger: true }}
              onConfirm={onRegenerate}
              onOpenChange={(open) => open && setShowDeleteTooltip(false)}>
              <Tooltip title={t('common.regenerate')} mouseEnterDelay={0.8}>
                <ActionButton
                  className="message-action-button"
                  onClick={(e) => e.stopPropagation()}
                  $softHoverBg={softHoverBg}>
                  <RefreshIcon size={15} />
                </ActionButton>
              </Tooltip>
            </Popconfirm>
          ) : (
            <Tooltip title={t('common.regenerate')} mouseEnterDelay={0.8}>
              <ActionButton className="message-action-button" onClick={onRegenerate} $softHoverBg={softHoverBg}>
                <RefreshIcon size={15} />
              </ActionButton>
            </Tooltip>
          ))}
        {isAssistantMessage && (
          <Tooltip title={t('message.mention.title')} mouseEnterDelay={0.8}>
            <ActionButton className="message-action-button" onClick={onMentionModel} $softHoverBg={softHoverBg}>
              <AtSign size={15} />
            </ActionButton>
          </Tooltip>
        )}
        {!isUserMessage && (
          <Dropdown
            menu={{
              style: {
                maxHeight: 250,
                overflowY: 'auto',
                backgroundClip: 'border-box'
              },
              items: [
                ...translateLanguages.map((item) => ({
                  label: item.emoji + ' ' + item.label(),
                  key: item.langCode,
                  onClick: () => handleTranslate(item)
                })),
                ...(hasTranslationBlocks
                  ? [
                      { type: 'divider' as const },
                      {
                        label: '📋 ' + t('common.copy'),
                        key: 'translate-copy',
                        onClick: () => {
                          const translationBlocks = message.blocks
                            .map((blockId) => blockEntities[blockId])
                            .filter((block) => block?.type === 'translation')

                          if (translationBlocks.length > 0) {
                            const translationContent = translationBlocks
                              .map((block) => block?.content || '')
                              .join('\n\n')
                              .trim()

                            if (translationContent) {
                              navigator.clipboard.writeText(translationContent)
                              window.toast.success(t('translate.copied'))
                            } else {
                              window.toast.warning(t('translate.empty'))
                            }
                          }
                        }
                      },
                      {
                        label: '✖ ' + t('translate.close'),
                        key: 'translate-close',
                        onClick: () => {
                          const translationBlocks = message.blocks
                            .map((blockId) => blockEntities[blockId])
                            .filter((block) => block?.type === 'translation')
                            .map((block) => block?.id)

                          if (translationBlocks.length > 0) {
                            translationBlocks.forEach((blockId) => {
                              if (blockId) removeMessageBlock(message.id, blockId)
                            })
                            window.toast.success(t('translate.closed'))
                          }
                        }
                      }
                    ]
                  : [])
              ],
              onClick: (e) => e.domEvent.stopPropagation()
            }}
            trigger={['click']}
            placement="top"
            arrow>
            <Tooltip title={t('chat.translate')} mouseEnterDelay={1.2}>
              <ActionButton
                className="message-action-button"
                onClick={(e) => e.stopPropagation()}
                $softHoverBg={softHoverBg}>
                <Languages size={15} />
              </ActionButton>
            </Tooltip>
          </Dropdown>
        )}
        {isAssistantMessage && isGrouped && (
          <Tooltip title={t('chat.message.useful.label')} mouseEnterDelay={0.8}>
            <ActionButton className="message-action-button" onClick={onUseful} $softHoverBg={softHoverBg}>
              {message.useful ? (
                <ThumbsUp size={17.5} fill="var(--color-primary)" strokeWidth={0} />
              ) : (
                <ThumbsUp size={15} />
              )}
            </ActionButton>
          </Tooltip>
        )}
        {isAssistantMessage && (
          <Tooltip title={t('notes.save')} mouseEnterDelay={0.8}>
            <ActionButton
              className="message-action-button"
              onClick={async (e) => {
                e.stopPropagation()
                const title = await getMessageTitle(message)
                const markdown = messageToMarkdown(message)
                exportMessageToNotes(title, markdown, notesPath)
              }}
              $softHoverBg={softHoverBg}>
              <NotebookPen size={15} />
            </ActionButton>
          </Tooltip>
        )}
        {confirmDeleteMessage ? (
          <Popconfirm
            title={t('message.message.delete.content')}
            okButtonProps={{ danger: true }}
            onConfirm={() => deleteMessage(message.id, message.traceId, message.model?.name)}
            onOpenChange={(open) => open && setShowDeleteTooltip(false)}>
            <ActionButton
              className="message-action-button"
              onClick={(e) => e.stopPropagation()}
              $softHoverBg={softHoverBg}>
              <Tooltip
                title={t('common.delete')}
                mouseEnterDelay={1}
                open={showDeleteTooltip}
                onOpenChange={setShowDeleteTooltip}>
                <DeleteIcon size={15} />
              </Tooltip>
            </ActionButton>
          </Popconfirm>
        ) : (
          <ActionButton
            className="message-action-button"
            onClick={(e) => {
              e.stopPropagation()
              deleteMessage(message.id, message.traceId, message.model?.name)
            }}
            $softHoverBg={softHoverBg}>
            <Tooltip
              title={t('common.delete')}
              mouseEnterDelay={1}
              open={showDeleteTooltip}
              onOpenChange={setShowDeleteTooltip}>
              <DeleteIcon size={15} />
            </Tooltip>
          </ActionButton>
        )}
        {enableDeveloperMode && message.traceId && (
          <Tooltip title={t('trace.label')} mouseEnterDelay={0.8}>
            <ActionButton className="message-action-button" onClick={() => handleTraceUserMessage()}>
              <TraceIcon size={16} className={'lucide lucide-trash'} />
            </ActionButton>
          </Tooltip>
        )}
        {!isUserMessage && (
          <Dropdown
            menu={{ items: dropdownItems, onClick: (e) => e.domEvent.stopPropagation() }}
            trigger={['click']}
            placement="topRight">
            <ActionButton
              className="message-action-button"
              onClick={(e) => e.stopPropagation()}
              $softHoverBg={softHoverBg}>
              <Menu size={19} />
            </ActionButton>
          </Dropdown>
        )}
      </MenusBar>
    </>
  )
}

const MenusBar = styled.div`
  display: flex;
  flex-direction: row;
  justify-content: flex-end;
  align-items: center;
  gap: 8px;

  &.user-bubble-style {
    margin-top: 5px;
  }
`

const ActionButton = styled.div<{ $softHoverBg?: boolean }>`
  cursor: pointer;
  border-radius: 8px;
  display: flex;
  flex-direction: row;
  justify-content: center;
  align-items: center;
  width: 26px;
  height: 26px;
  transition: all 0.2s ease;
  &:hover {
    background-color: ${(props) =>
      props.$softHoverBg ? 'var(--color-background-soft)' : 'var(--color-background-mute)'};
    color: var(--color-text-1);
    .anticon,
    .lucide {
      color: var(--color-text-1);
    }
  }
  .anticon,
  .iconfont {
    cursor: pointer;
    font-size: 14px;
    color: var(--color-icon);
  }
  .icon-at {
    font-size: 16px;
  }
`

// const ReSendButton = styled(Button)`
//   position: absolute;
//   top: 10px;
//   left: 0;
// `

export default memo(MessageMenubar)<|MERGE_RESOLUTION|>--- conflicted
+++ resolved
@@ -186,12 +186,7 @@
       try {
         await translateText(mainTextContent, language, translationUpdater)
       } catch (error) {
-<<<<<<< HEAD
-        // console.error('Translation failed:', error)
         window.toast.error(t('translate.error.failed'))
-=======
-        window.message.error({ content: t('translate.error.failed'), key: 'translate-message' })
->>>>>>> 11502eda
         // 理应只有一个
         const translationBlocks = findTranslationBlocksById(message.id)
         logger.silly(`there are ${translationBlocks.length} translation blocks`)

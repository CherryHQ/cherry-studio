import { CheckOutlined, EditOutlined, QuestionCircleOutlined, SyncOutlined } from '@ant-design/icons'
import ObsidianExportPopup from '@renderer/components/Popups/ObsidianExportPopup'
import SelectModelPopup from '@renderer/components/Popups/SelectModelPopup'
import { isVisionModel } from '@renderer/config/models'
import { TranslateLanguageOptions } from '@renderer/config/translate'
import { useMessageEditing } from '@renderer/context/MessageEditingContext'
import { useChatContext } from '@renderer/hooks/useChatContext'
import { useMessageOperations, useTopicLoading } from '@renderer/hooks/useMessageOperations'
import { useMessageStyle } from '@renderer/hooks/useSettings'
import { EVENT_NAMES, EventEmitter } from '@renderer/services/EventService'
import { getMessageTitle } from '@renderer/services/MessagesService'
import { translateText } from '@renderer/services/TranslateService'
import store, { RootState } from '@renderer/store'
import { messageBlocksSelectors } from '@renderer/store/messageBlock'
<<<<<<< HEAD
import { TraceIcon } from '@renderer/trace/pages/Component'
import type { Model } from '@renderer/types'
import type { Assistant, Topic } from '@renderer/types'
import type { Message } from '@renderer/types/newMessage'
=======
import { selectMessagesForTopic } from '@renderer/store/newMessage'
import type { Assistant, Model, Topic } from '@renderer/types'
import { type Message, MessageBlockType } from '@renderer/types/newMessage'
>>>>>>> 4c353f4e
import { captureScrollableDivAsBlob, captureScrollableDivAsDataURL } from '@renderer/utils'
import { copyMessageAsPlainText } from '@renderer/utils/copy'
import {
  exportMarkdownToJoplin,
  exportMarkdownToSiyuan,
  exportMarkdownToYuque,
  exportMessageAsMarkdown,
  exportMessageToNotion,
  messageToMarkdown
} from '@renderer/utils/export'
// import { withMessageThought } from '@renderer/utils/formats'
import { removeTrailingDoubleSpaces } from '@renderer/utils/markdown'
import { findMainTextBlocks, findTranslationBlocks, getMainTextContent } from '@renderer/utils/messageUtils/find'
import { Dropdown, Popconfirm, Tooltip } from 'antd'
import dayjs from 'dayjs'
import {
  AtSign,
  Copy,
  FilePenLine,
  Languages,
  ListChecks,
  Menu,
  RefreshCw,
  Save,
  Share,
  Split,
  ThumbsUp,
  Trash
} from 'lucide-react'
import { FC, memo, useCallback, useMemo, useState } from 'react'
import { useTranslation } from 'react-i18next'
import { useSelector } from 'react-redux'
import styled from 'styled-components'

interface Props {
  message: Message
  assistant: Assistant
  topic: Topic
  model?: Model
  index?: number
  isGrouped?: boolean
  isLastMessage: boolean
  isAssistantMessage: boolean
  messageContainerRef: React.RefObject<HTMLDivElement>
  setModel: (model: Model) => void
}

const MessageMenubar: FC<Props> = (props) => {
  const { message, index, isGrouped, isLastMessage, isAssistantMessage, assistant, topic, model, messageContainerRef } =
    props
  const { t } = useTranslation()
  const { toggleMultiSelectMode } = useChatContext(props.topic)
  const [copied, setCopied] = useState(false)
  const [isTranslating, setIsTranslating] = useState(false)
  const [showRegenerateTooltip, setShowRegenerateTooltip] = useState(false)
  const [showDeleteTooltip, setShowDeleteTooltip] = useState(false)
  // const assistantModel = assistant?.model
  const {
    editMessage,
    deleteMessage,
    resendMessage,
    regenerateAssistantMessage,
    getTranslationUpdater,
    appendAssistantResponse,
    removeMessageBlock
  } = useMessageOperations(topic)

  const { isBubbleStyle } = useMessageStyle()

  const loading = useTopicLoading(topic)

  const isUserMessage = message.role === 'user'

  const exportMenuOptions = useSelector((state: RootState) => state.settings.exportMenuOptions)

  // const processedMessage = useMemo(() => {
  //   if (message.role === 'assistant' && message.model && isReasoningModel(message.model)) {
  //     return withMessageThought(message)
  //   }
  //   return message
  // }, [message])

  const mainTextContent = useMemo(() => {
    // 只处理助手消息和来自推理模型的消息
    // if (message.role === 'assistant' && message.model && isReasoningModel(message.model)) {
    // return getMainTextContent(withMessageThought(message))
    // }
    return getMainTextContent(message)
  }, [message])

  const onCopy = useCallback(
    (e: React.MouseEvent) => {
      e.stopPropagation()

      const currentMessageId = message.id // from props
      const latestMessageEntity = store.getState().messages.entities[currentMessageId]

      let contentToCopy = ''
      if (latestMessageEntity) {
        contentToCopy = getMainTextContent(latestMessageEntity as Message)
      } else {
        contentToCopy = getMainTextContent(message)
      }

      navigator.clipboard.writeText(removeTrailingDoubleSpaces(contentToCopy.trimStart()))

      window.message.success({ content: t('message.copied'), key: 'copy-message' })
      setCopied(true)
      setTimeout(() => setCopied(false), 2000)
    },
    [message, t] // message is needed for message.id and as a fallback. t is for translation.
  )

  const onNewBranch = useCallback(async () => {
    if (loading) return
    EventEmitter.emit(EVENT_NAMES.NEW_BRANCH, index)
    window.message.success({ content: t('chat.message.new.branch.created'), key: 'new-branch' })
  }, [index, t, loading])

  const handleResendUserMessage = useCallback(
    async (messageUpdate?: Message) => {
      if (!loading) {
        const assistantWithTopicPrompt = topic.prompt
          ? { ...assistant, prompt: `${assistant.prompt}\n${topic.prompt}` }
          : assistant
        await resendMessage(messageUpdate ?? message, assistantWithTopicPrompt)
      }
    },
    [assistant, loading, message, resendMessage, topic.prompt]
  )

  const { startEditing } = useMessageEditing()

  const onEdit = useCallback(async () => {
    startEditing(message.id)
  }, [message.id, startEditing])

  const handleTranslate = useCallback(
    async (language: string) => {
      if (isTranslating) return

      setIsTranslating(true)
      const messageId = message.id
      const translationUpdater = await getTranslationUpdater(messageId, language)
      if (!translationUpdater) return
      try {
        await translateText(mainTextContent, language, translationUpdater)
      } catch (error) {
        // console.error('Translation failed:', error)
        // window.message.error({ content: t('translate.error.failed'), key: 'translate-message' })
        // editMessage(message.id, { translatedContent: undefined })
        // clearStreamMessage(message.id)
      } finally {
        setIsTranslating(false)
      }
    },
    [isTranslating, message, getTranslationUpdater, mainTextContent]
  )

  const [isDevelopModel] = useState(true)

  const handleTraceUserMessage = useCallback(async () => {
    console.log('current traceId', message.traceId, 'start send')
    if (message.traceId) {
      window.api.trace.openWindow(message.topicId, message.traceId)
    }
  }, [message])

  const isEditable = useMemo(() => {
    return findMainTextBlocks(message).length > 0 // 使用 MCP Server 后会有大于一段 MatinTextBlock
  }, [message])

  const dropdownItems = useMemo(
    () => [
      {
        label: t('chat.save'),
        key: 'save',
        icon: <Save size={16} />,
        onClick: () => {
          const fileName = dayjs(message.createdAt).format('YYYYMMDDHHmm') + '.md'
          window.api.file.save(fileName, mainTextContent)
        }
      },
      ...(isEditable
        ? [
            {
              label: t('common.edit'),
              key: 'edit',
              icon: <FilePenLine size={16} />,
              onClick: onEdit
            }
          ]
        : []),
      {
        label: t('chat.message.new.branch'),
        key: 'new-branch',
        icon: <Split size={16} />,
        onClick: onNewBranch
      },
      {
        label: t('chat.multiple.select'),
        key: 'multi-select',
        icon: <ListChecks size={16} />,
        onClick: () => {
          toggleMultiSelectMode(true)
        }
      },
      {
        label: t('chat.topics.export.title'),
        key: 'export',
        icon: <Share size={16} color="var(--color-icon)" style={{ marginTop: 3 }} />,
        children: [
          exportMenuOptions.plain_text && {
            label: t('chat.topics.copy.plain_text'),
            key: 'copy_message_plain_text',
            onClick: () => copyMessageAsPlainText(message)
          },
          exportMenuOptions.image && {
            label: t('chat.topics.copy.image'),
            key: 'img',
            onClick: async () => {
              await captureScrollableDivAsBlob(messageContainerRef, async (blob) => {
                if (blob) {
                  await navigator.clipboard.write([new ClipboardItem({ 'image/png': blob })])
                }
              })
            }
          },
          exportMenuOptions.image && {
            label: t('chat.topics.export.image'),
            key: 'image',
            onClick: async () => {
              const imageData = await captureScrollableDivAsDataURL(messageContainerRef)
              const title = await getMessageTitle(message)
              if (title && imageData) {
                window.api.file.saveImage(title, imageData)
              }
            }
          },
          exportMenuOptions.markdown && {
            label: t('chat.topics.export.md'),
            key: 'markdown',
            onClick: () => exportMessageAsMarkdown(message)
          },
          exportMenuOptions.markdown_reason && {
            label: t('chat.topics.export.md.reason'),
            key: 'markdown_reason',
            onClick: () => exportMessageAsMarkdown(message, true)
          },
          exportMenuOptions.docx && {
            label: t('chat.topics.export.word'),
            key: 'word',
            onClick: async () => {
              const markdown = messageToMarkdown(message)
              const title = await getMessageTitle(message)
              window.api.export.toWord(markdown, title)
            }
          },
          exportMenuOptions.notion && {
            label: t('chat.topics.export.notion'),
            key: 'notion',
            onClick: async () => {
              const title = await getMessageTitle(message)
              const markdown = messageToMarkdown(message)
              exportMessageToNotion(title, markdown, message)
            }
          },
          exportMenuOptions.yuque && {
            label: t('chat.topics.export.yuque'),
            key: 'yuque',
            onClick: async () => {
              const title = await getMessageTitle(message)
              const markdown = messageToMarkdown(message)
              exportMarkdownToYuque(title, markdown)
            }
          },
          exportMenuOptions.obsidian && {
            label: t('chat.topics.export.obsidian'),
            key: 'obsidian',
            onClick: async () => {
              const title = topic.name?.replace(/\//g, '_') || 'Untitled'
              await ObsidianExportPopup.show({ title, message, processingMethod: '1' })
            }
          },
          exportMenuOptions.joplin && {
            label: t('chat.topics.export.joplin'),
            key: 'joplin',
            onClick: async () => {
              const title = await getMessageTitle(message)
              exportMarkdownToJoplin(title, message)
            }
          },
          exportMenuOptions.siyuan && {
            label: t('chat.topics.export.siyuan'),
            key: 'siyuan',
            onClick: async () => {
              const title = await getMessageTitle(message)
              const markdown = messageToMarkdown(message)
              exportMarkdownToSiyuan(title, markdown)
            }
          }
        ].filter(Boolean)
      }
    ],
    [
      t,
      isEditable,
      onEdit,
      onNewBranch,
      exportMenuOptions,
      message,
      mainTextContent,
      toggleMultiSelectMode,
      messageContainerRef,
      topic.name
    ]
  )

  const onRegenerate = async (e: React.MouseEvent | undefined) => {
    e?.stopPropagation?.()
    if (loading) return
    // No need to reset or edit the message anymore
    // const selectedModel = isGrouped ? model : assistantModel
    // const _message = resetAssistantMessage(message, selectedModel)
    // editMessage(message.id, { ..._message }) // REMOVED

    const assistantWithTopicPrompt = topic.prompt
      ? { ...assistant, prompt: `${assistant.prompt}\n${topic.prompt}` }
      : assistant

    // Call the function from the hook
    regenerateAssistantMessage(message, assistantWithTopicPrompt)
  }

  // 按条件筛选能够提及的模型，该函数仅在isAssistantMessage时会用到
  const mentionModelFilter = useMemo(() => {
    if (!isAssistantMessage) {
      return () => true
    }
    const state = store.getState()
    const topicMessages: Message[] = selectMessagesForTopic(state, topic.id)
    // 理论上助手消息只会关联一条用户消息
    const relatedUserMessage = topicMessages.find((msg) => {
      return msg.role === 'user' && message.askId === msg.id
    })
    // 无关联用户消息时，默认返回所有模型
    if (!relatedUserMessage) {
      return () => true
    }

    const relatedUserMessageBlocks = relatedUserMessage.blocks.map((msgBlockId) =>
      messageBlocksSelectors.selectById(store.getState(), msgBlockId)
    )

    if (!relatedUserMessageBlocks) {
      return () => true
    }

    if (relatedUserMessageBlocks.some((block) => block && block.type === MessageBlockType.IMAGE)) {
      return (m: Model) => isVisionModel(m)
    } else {
      return () => true
    }
  }, [isAssistantMessage, message.askId, topic.id])

  const onMentionModel = useCallback(
    async (e: React.MouseEvent) => {
      e.stopPropagation()
      if (loading) return
      const selectedModel = await SelectModelPopup.show({ model, modelFilter: mentionModelFilter })
      if (!selectedModel) return
      appendAssistantResponse(message, selectedModel, { ...assistant, model: selectedModel })
    },
    [appendAssistantResponse, assistant, loading, mentionModelFilter, message, model]
  )

  const onUseful = useCallback(
    (e: React.MouseEvent) => {
      e.stopPropagation()
      editMessage(message.id, { useful: !message.useful })
    },
    [message, editMessage]
  )

  const blockEntities = useSelector(messageBlocksSelectors.selectEntities)
  const hasTranslationBlocks = useMemo(() => {
    const translationBlocks = findTranslationBlocks(message)
    return translationBlocks.length > 0
  }, [message])

  const softHoverBg = isBubbleStyle && !isLastMessage

  return (
    <MenusBar className={`menubar ${isLastMessage && 'show'}`}>
      {message.role === 'user' && (
        <Tooltip title={t('common.regenerate')} mouseEnterDelay={0.8}>
          <ActionButton
            className="message-action-button"
            onClick={() => handleResendUserMessage()}
            $softHoverBg={isBubbleStyle}>
            <SyncOutlined />
          </ActionButton>
        </Tooltip>
      )}
      {message.role === 'user' && (
        <Tooltip title={t('common.edit')} mouseEnterDelay={0.8}>
          <ActionButton className="message-action-button" onClick={onEdit} $softHoverBg={softHoverBg}>
            <EditOutlined />
          </ActionButton>
        </Tooltip>
      )}
      <Tooltip title={t('common.copy')} mouseEnterDelay={0.8}>
        <ActionButton className="message-action-button" onClick={onCopy} $softHoverBg={softHoverBg}>
          {!copied && <Copy size={16} />}
          {copied && <CheckOutlined style={{ color: 'var(--color-primary)' }} />}
        </ActionButton>
      </Tooltip>
      {isAssistantMessage && (
        <Popconfirm
          title={t('message.regenerate.confirm')}
          okButtonProps={{ danger: true }}
          icon={<QuestionCircleOutlined style={{ color: 'red' }} />}
          onConfirm={onRegenerate}
          onOpenChange={(open) => open && setShowRegenerateTooltip(false)}>
          <Tooltip
            title={t('common.regenerate')}
            mouseEnterDelay={0.8}
            open={showRegenerateTooltip}
            onOpenChange={setShowRegenerateTooltip}>
            <ActionButton className="message-action-button" $softHoverBg={softHoverBg}>
              <RefreshCw size={16} />
            </ActionButton>
          </Tooltip>
        </Popconfirm>
      )}
      {isAssistantMessage && (
        <Tooltip title={t('message.mention.title')} mouseEnterDelay={0.8}>
          <ActionButton className="message-action-button" onClick={onMentionModel} $softHoverBg={softHoverBg}>
            <AtSign size={16} />
          </ActionButton>
        </Tooltip>
      )}
      {!isUserMessage && (
        <Dropdown
          menu={{
            style: {
              maxHeight: 250,
              overflowY: 'auto',
              backgroundClip: 'border-box'
            },
            items: [
              ...TranslateLanguageOptions.map((item) => ({
                label: item.emoji + ' ' + item.label,
                key: item.value,
                onClick: () => handleTranslate(item.value)
              })),
              ...(hasTranslationBlocks
                ? [
                    { type: 'divider' as const },
                    {
                      label: '📋 ' + t('common.copy'),
                      key: 'translate-copy',
                      onClick: () => {
                        const translationBlocks = message.blocks
                          .map((blockId) => blockEntities[blockId])
                          .filter((block) => block?.type === 'translation')

                        if (translationBlocks.length > 0) {
                          const translationContent = translationBlocks
                            .map((block) => block?.content || '')
                            .join('\n\n')
                            .trim()

                          if (translationContent) {
                            navigator.clipboard.writeText(translationContent)
                            window.message.success({ content: t('translate.copied'), key: 'translate-copy' })
                          } else {
                            window.message.warning({ content: t('translate.empty'), key: 'translate-copy' })
                          }
                        }
                      }
                    },
                    {
                      label: '✖ ' + t('translate.close'),
                      key: 'translate-close',
                      onClick: () => {
                        const translationBlocks = message.blocks
                          .map((blockId) => blockEntities[blockId])
                          .filter((block) => block?.type === 'translation')
                          .map((block) => block?.id)

                        if (translationBlocks.length > 0) {
                          translationBlocks.forEach((blockId) => {
                            if (blockId) removeMessageBlock(message.id, blockId)
                          })
                          window.message.success({ content: t('translate.closed'), key: 'translate-close' })
                        }
                      }
                    }
                  ]
                : [])
            ],
            onClick: (e) => e.domEvent.stopPropagation()
          }}
          trigger={['click']}
          placement="top"
          arrow>
          <Tooltip title={t('chat.translate')} mouseEnterDelay={1.2}>
            <ActionButton
              className="message-action-button"
              onClick={(e) => e.stopPropagation()}
              $softHoverBg={softHoverBg}>
              <Languages size={16} />
            </ActionButton>
          </Tooltip>
        </Dropdown>
      )}
      {isAssistantMessage && isGrouped && (
        <Tooltip title={t('chat.message.useful')} mouseEnterDelay={0.8}>
          <ActionButton className="message-action-button" onClick={onUseful} $softHoverBg={softHoverBg}>
            {message.useful ? (
              <ThumbsUp size={17.5} fill="var(--color-primary)" strokeWidth={0} />
            ) : (
              <ThumbsUp size={16} />
            )}
          </ActionButton>
        </Tooltip>
      )}
      <Popconfirm
        title={t('message.message.delete.content')}
        okButtonProps={{ danger: true }}
        icon={<QuestionCircleOutlined style={{ color: 'red' }} />}
        onOpenChange={(open) => open && setShowDeleteTooltip(false)}
        onConfirm={() => deleteMessage(message.id)}>
        <ActionButton className="message-action-button" onClick={(e) => e.stopPropagation()} $softHoverBg={softHoverBg}>
          <Tooltip
            title={t('common.delete')}
            mouseEnterDelay={1}
            open={showDeleteTooltip}
            onOpenChange={setShowDeleteTooltip}>
            <Trash size={16} />
          </Tooltip>
        </ActionButton>
      </Popconfirm>
      {isDevelopModel && (
        <Tooltip title={t('trace.label')} mouseEnterDelay={0.8}>
          <ActionButton className="message-action-button" onClick={() => handleTraceUserMessage()}>
            <TraceIcon size={16} className={'lucide lucide-trash'} />
          </ActionButton>
        </Tooltip>
      )}
      {!isUserMessage && (
        <Dropdown
          menu={{ items: dropdownItems, onClick: (e) => e.domEvent.stopPropagation() }}
          trigger={['click']}
          placement="topRight">
          <ActionButton
            className="message-action-button"
            onClick={(e) => e.stopPropagation()}
            $softHoverBg={softHoverBg}>
            <Menu size={19} />
          </ActionButton>
        </Dropdown>
      )}
    </MenusBar>
  )
}

const MenusBar = styled.div`
  display: flex;
  flex-direction: row;
  justify-content: flex-end;
  align-items: center;
  gap: 6px;
`

const ActionButton = styled.div<{ $softHoverBg?: boolean }>`
  cursor: pointer;
  border-radius: 8px;
  display: flex;
  flex-direction: row;
  justify-content: center;
  align-items: center;
  width: 30px;
  height: 30px;
  transition: all 0.2s ease;
  &:hover {
    background-color: ${(props) =>
      props.$softHoverBg ? 'var(--color-background-soft)' : 'var(--color-background-mute)'};
    color: var(--color-text-1);
    .anticon,
    .lucide {
      color: var(--color-text-1);
    }
  }
  .anticon,
  .iconfont {
    cursor: pointer;
    font-size: 14px;
    color: var(--color-icon);
  }
  .icon-at {
    font-size: 16px;
  }
`

// const ReSendButton = styled(Button)`
//   position: absolute;
//   top: 10px;
//   left: 0;
// `

export default memo(MessageMenubar)<|MERGE_RESOLUTION|>--- conflicted
+++ resolved
@@ -12,16 +12,10 @@
 import { translateText } from '@renderer/services/TranslateService'
 import store, { RootState } from '@renderer/store'
 import { messageBlocksSelectors } from '@renderer/store/messageBlock'
-<<<<<<< HEAD
+import { selectMessagesForTopic } from '@renderer/store/newMessage'
 import { TraceIcon } from '@renderer/trace/pages/Component'
-import type { Model } from '@renderer/types'
-import type { Assistant, Topic } from '@renderer/types'
-import type { Message } from '@renderer/types/newMessage'
-=======
-import { selectMessagesForTopic } from '@renderer/store/newMessage'
 import type { Assistant, Model, Topic } from '@renderer/types'
 import { type Message, MessageBlockType } from '@renderer/types/newMessage'
->>>>>>> 4c353f4e
 import { captureScrollableDivAsBlob, captureScrollableDivAsDataURL } from '@renderer/utils'
 import { copyMessageAsPlainText } from '@renderer/utils/copy'
 import {

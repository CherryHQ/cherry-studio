import { CheckOutlined, EditOutlined, QuestionCircleOutlined, SyncOutlined } from '@ant-design/icons'
import ObsidianExportPopup from '@renderer/components/Popups/ObsidianExportPopup'
import SelectModelPopup from '@renderer/components/Popups/SelectModelPopup'
import TextEditPopup from '@renderer/components/Popups/TextEditPopup'
import { TranslateLanguageOptions } from '@renderer/config/translate'
import { useMessageOperations, useTopicLoading } from '@renderer/hooks/useMessageOperations'
import { EVENT_NAMES, EventEmitter } from '@renderer/services/EventService'
import { getMessageTitle } from '@renderer/services/MessagesService'
import { translateText } from '@renderer/services/TranslateService'
import { RootState } from '@renderer/store'
import { messageBlocksSelectors } from '@renderer/store/messageBlock'
import type { Model } from '@renderer/types'
import type { Assistant, Topic } from '@renderer/types'
import type { Message } from '@renderer/types/newMessage'
import { captureScrollableDivAsBlob, captureScrollableDivAsDataURL } from '@renderer/utils'
import {
  exportMarkdownToJoplin,
  exportMarkdownToNotion,
  exportMarkdownToSiyuan,
  exportMarkdownToYuque,
  exportMessageAsMarkdown,
  messageToMarkdown
} from '@renderer/utils/export'
// import { withMessageThought } from '@renderer/utils/formats'
import { removeTrailingDoubleSpaces } from '@renderer/utils/markdown'
import {
  findImageBlocks,
  findMainTextBlocks,
  findTranslationBlocks,
  getMainTextContent
} from '@renderer/utils/messageUtils/find'
import { Button, Dropdown, Popconfirm, Tooltip } from 'antd'
import dayjs from 'dayjs'
import { AtSign, Copy, Languages, Menu, RefreshCw, Save, Share, Split, ThumbsUp, Trash } from 'lucide-react'
import { FilePenLine } from 'lucide-react'
import { FC, memo, useCallback, useMemo, useState } from 'react'
import { useTranslation } from 'react-i18next'
import { useSelector } from 'react-redux'
import styled from 'styled-components'

interface Props {
  message: Message
  assistant: Assistant
  topic: Topic
  model?: Model
  index?: number
  isGrouped?: boolean
  isLastMessage: boolean
  isAssistantMessage: boolean
  messageContainerRef: React.RefObject<HTMLDivElement>
  setModel: (model: Model) => void
}

const MessageMenubar: FC<Props> = (props) => {
  const { message, index, isGrouped, isLastMessage, isAssistantMessage, assistant, topic, model, messageContainerRef } =
    props
  const { t } = useTranslation()
  const [copied, setCopied] = useState(false)
  const [isTranslating, setIsTranslating] = useState(false)
  const [showRegenerateTooltip, setShowRegenerateTooltip] = useState(false)
  const [showDeleteTooltip, setShowDeleteTooltip] = useState(false)
  // const assistantModel = assistant?.model
  const {
    editMessage,
    deleteMessage,
    resendMessage,
    regenerateAssistantMessage,
    resendUserMessageWithEdit,
    getTranslationUpdater,
    appendAssistantResponse,
    editMessageBlocks,
    removeMessageBlock
  } = useMessageOperations(topic)
  const loading = useTopicLoading(topic)

  const isUserMessage = message.role === 'user'

  const exportMenuOptions = useSelector((state: RootState) => state.settings.exportMenuOptions)

  // const processedMessage = useMemo(() => {
  //   if (message.role === 'assistant' && message.model && isReasoningModel(message.model)) {
  //     return withMessageThought(message)
  //   }
  //   return message
  // }, [message])

  const mainTextContent = useMemo(() => {
    // 只处理助手消息和来自推理模型的消息
    // if (message.role === 'assistant' && message.model && isReasoningModel(message.model)) {
    // return getMainTextContent(withMessageThought(message))
    // }
    return getMainTextContent(message)
  }, [message])

  const onCopy = useCallback(
    (e: React.MouseEvent) => {
      e.stopPropagation()
      navigator.clipboard.writeText(removeTrailingDoubleSpaces(mainTextContent.trimStart()))

      window.message.success({ content: t('message.copied'), key: 'copy-message' })
      setCopied(true)
      setTimeout(() => setCopied(false), 2000)
    },
    [mainTextContent, t]
  )

  const onNewBranch = useCallback(async () => {
    if (loading) return
    EventEmitter.emit(EVENT_NAMES.NEW_BRANCH, index)
    window.message.success({ content: t('chat.message.new.branch.created'), key: 'new-branch' })
  }, [index, t, loading])

  const handleResendUserMessage = useCallback(
    async (messageUpdate?: Message) => {
      if (!loading) {
        await resendMessage(messageUpdate ?? message, assistant)
      }
    },
    [assistant, loading, message, resendMessage]
  )

  const onEdit = useCallback(async () => {
    // 禁用了助手消息的编辑，现在都是用户消息的编辑
    let resendMessage = false

    let textToEdit = ''

    const imageBlocks = findImageBlocks(message)
    // 如果是包含图片的消息，添加图片的 markdown 格式
    if (imageBlocks.length > 0) {
      const imageMarkdown = imageBlocks
        .map((image, index) => `![image-${index}](file://${image?.file?.path})`)
        .join('\n')
      textToEdit = `${textToEdit}\n\n${imageMarkdown}`
    }
    textToEdit += mainTextContent
    // if (message.role === 'assistant' && message.model && isReasoningModel(message.model)) {
    //   //   const processedMessage = withMessageThought(clone(message))
    //   //   textToEdit = getMainTextContent(processedMessage)
    //   textToEdit = mainTextContent
    // }

    const editedText = await TextEditPopup.show({
      text: textToEdit,
      children: (props) => {
        const onPress = () => {
          props.onOk?.()
          resendMessage = true
        }
        return message.role === 'user' ? (
          <ReSendButton
            icon={<i className="iconfont icon-ic_send" style={{ color: 'var(--color-primary)' }} />}
            onClick={onPress}>
            {t('chat.resend')}
          </ReSendButton>
        ) : null
      }
    })

    if (editedText && editedText !== textToEdit) {
      // 解析编辑后的文本，提取图片 URL
<<<<<<< HEAD
      const imageRegex = /!\[image-\d+\]\((.*?)\)/g
      const imageUrls: string[] = []
      let match
      let content = editedText

      while ((match = imageRegex.exec(editedText)) !== null) {
        imageUrls.push(match[1])
        content = content.replace(match[0], '')
      }

      // 更新消息内容，保留图片信息
      await editMessage(message.id, {
        content: content.trim(),
        metadata: {
          ...message.metadata,
          generateImage:
            imageUrls.length > 0
              ? {
                  type: 'url',
                  images: imageUrls
                }
              : undefined
        }
      })

      resendMessage &&
        handleResendUserMessage({
          ...message,
          content: content.trim(),
          metadata: {
            ...message.metadata,
            generateImage:
              imageUrls.length > 0
                ? {
                    type: 'url',
                    images: imageUrls
                  }
                : undefined
          }
        })
=======
      // const imageRegex = /!\[image-\d+\]\((.*?)\)/g
      // const imageUrls: string[] = []
      // let match
      // let content = editedText
      // TODO 按理说图片应该走上传，不应该在这改
      // while ((match = imageRegex.exec(editedText)) !== null) {
      //   imageUrls.push(match[1])
      //   content = content.replace(match[0], '')
      // }
      if (resendMessage) {
        resendUserMessageWithEdit(message, editedText, assistant)
      } else {
        editMessageBlocks(message.id, { id: findMainTextBlocks(message)[0].id, content: editedText })
      }
      // // 更新消息内容，保留图片信息
      // await editMessage(message.id, {
      //   content: content.trim(),
      //   metadata: {
      //     ...message.metadata,
      //     generateImage:
      //       imageUrls.length > 0
      //         ? {
      //             type: 'url',
      //             images: imageUrls
      //           }
      //         : undefined
      //   }
      // })

      // resendMessage &&
      //   handleResendUserMessage({
      //     ...message,
      //     content: content.trim(),
      //     metadata: {
      //       ...message.metadata,
      //       generateImage:
      //         imageUrls.length > 0
      //           ? {
      //               type: 'url',
      //               images: imageUrls
      //             }
      //           : undefined
      //     }
      //   })
>>>>>>> 883bffd2
    }
  }, [resendUserMessageWithEdit, editMessageBlocks, assistant, mainTextContent, message, t])

  const handleTranslate = useCallback(
    async (language: string) => {
      if (isTranslating) return

      setIsTranslating(true)
      const messageId = message.id
      const translationUpdater = await getTranslationUpdater(messageId, language)
      if (!translationUpdater) return
      try {
        await translateText(mainTextContent, language, translationUpdater)
      } catch (error) {
        // console.error('Translation failed:', error)
        // window.message.error({ content: t('translate.error.failed'), key: 'translate-message' })
        // editMessage(message.id, { translatedContent: undefined })
        // clearStreamMessage(message.id)
      } finally {
        setIsTranslating(false)
      }
    },
    [isTranslating, message, getTranslationUpdater, mainTextContent]
  )

  const isEditable = useMemo(() => {
    return findMainTextBlocks(message).length === 1
  }, [message])

  const dropdownItems = useMemo(
    () => [
      {
        label: t('chat.save'),
        key: 'save',
        icon: <Save size={16} />,
        onClick: () => {
          const fileName = dayjs(message.createdAt).format('YYYYMMDDHHmm') + '.md'
          window.api.file.save(fileName, mainTextContent)
        }
      },
      ...(isEditable
        ? [
            {
              label: t('common.edit'),
              key: 'edit',
              icon: <FilePenLine size={16} />,
              onClick: onEdit
            }
          ]
        : []),
      {
        label: t('chat.message.new.branch'),
        key: 'new-branch',
        icon: <Split size={16} />,
        onClick: onNewBranch
      },
      {
        label: t('chat.topics.export.title'),
        key: 'export',
        icon: <Share size={16} color="var(--color-icon)" style={{ marginTop: 3 }} />,
        children: [
          exportMenuOptions.image && {
            label: t('chat.topics.copy.image'),
            key: 'img',
            onClick: async () => {
              await captureScrollableDivAsBlob(messageContainerRef, async (blob) => {
                if (blob) {
                  await navigator.clipboard.write([new ClipboardItem({ 'image/png': blob })])
                }
              })
            }
          },
          exportMenuOptions.image && {
            label: t('chat.topics.export.image'),
            key: 'image',
            onClick: async () => {
              const imageData = await captureScrollableDivAsDataURL(messageContainerRef)
              const title = await getMessageTitle(message)
              if (title && imageData) {
                window.api.file.saveImage(title, imageData)
              }
            }
          },
          exportMenuOptions.markdown && {
            label: t('chat.topics.export.md'),
            key: 'markdown',
            onClick: () => exportMessageAsMarkdown(message)
          },
          exportMenuOptions.markdown_reason && {
            label: t('chat.topics.export.md.reason'),
            key: 'markdown_reason',
            onClick: () => exportMessageAsMarkdown(message, true)
          },
          exportMenuOptions.docx && {
            label: t('chat.topics.export.word'),
            key: 'word',
            onClick: async () => {
              const markdown = messageToMarkdown(message)
              const title = await getMessageTitle(message)
              window.api.export.toWord(markdown, title)
            }
          },
          exportMenuOptions.notion && {
            label: t('chat.topics.export.notion'),
            key: 'notion',
            onClick: async () => {
              const title = await getMessageTitle(message)
              const markdown = messageToMarkdown(message)
              exportMarkdownToNotion(title, markdown)
            }
          },
          exportMenuOptions.yuque && {
            label: t('chat.topics.export.yuque'),
            key: 'yuque',
            onClick: async () => {
              const title = await getMessageTitle(message)
              const markdown = messageToMarkdown(message)
              exportMarkdownToYuque(title, markdown)
            }
          },
          exportMenuOptions.obsidian && {
            label: t('chat.topics.export.obsidian'),
            key: 'obsidian',
            onClick: async () => {
              const markdown = messageToMarkdown(message)
              const title = topic.name?.replace(/\//g, '_') || 'Untitled'
              await ObsidianExportPopup.show({ title, markdown, processingMethod: '1' })
            }
          },
          exportMenuOptions.joplin && {
            label: t('chat.topics.export.joplin'),
            key: 'joplin',
            onClick: async () => {
              const title = await getMessageTitle(message)
              const markdown = messageToMarkdown(message)
              exportMarkdownToJoplin(title, markdown)
            }
          },
          exportMenuOptions.siyuan && {
            label: t('chat.topics.export.siyuan'),
            key: 'siyuan',
            onClick: async () => {
              const title = await getMessageTitle(message)
              const markdown = messageToMarkdown(message)
              exportMarkdownToSiyuan(title, markdown)
            }
          }
        ].filter(Boolean)
      },
      {
        label: t('chat.multiple.select'),
        key: 'multi-select',
        icon: <MenuOutlined />,
        onClick: () => {
          EventEmitter.emit(EVENT_NAMES.TOGGLE_MULTI_SELECT, true)
        }
      }
    ],
    [message, messageContainerRef, isEditable, onEdit, mainTextContent, onNewBranch, t, topic.name, exportMenuOptions]
  )

  const onRegenerate = async (e: React.MouseEvent | undefined) => {
    e?.stopPropagation?.()
    if (loading) return
    // No need to reset or edit the message anymore
    // const selectedModel = isGrouped ? model : assistantModel
    // const _message = resetAssistantMessage(message, selectedModel)
    // editMessage(message.id, { ..._message }) // REMOVED

    // Call the function from the hook
    regenerateAssistantMessage(message, assistant)
  }

  const onMentionModel = async (e: React.MouseEvent) => {
    e.stopPropagation()
    if (loading) return
    const selectedModel = await SelectModelPopup.show({ model })
    if (!selectedModel) return
    appendAssistantResponse(message, selectedModel, { ...assistant, model: selectedModel })
  }

  const onUseful = useCallback(
    (e: React.MouseEvent) => {
      e.stopPropagation()
      editMessage(message.id, { useful: !message.useful })
    },
    [message, editMessage]
  )

  const blockEntities = useSelector(messageBlocksSelectors.selectEntities)
  const hasTranslationBlocks = useMemo(() => {
    const translationBlocks = findTranslationBlocks(message)
    return translationBlocks.length > 0
  }, [message])

  return (
<<<<<<< HEAD
    <>
      <MenusBar className={`menubar ${isLastMessage && 'show'}`}>
        {message.role === 'user' && (
          <Tooltip title={t('common.regenerate')} mouseEnterDelay={0.8}>
            <ActionButton className="message-action-button" onClick={() => handleResendUserMessage()}>
              <SyncOutlined />
            </ActionButton>
          </Tooltip>
        )}
        {message.role === 'user' && (
          <Tooltip title={t('common.edit')} mouseEnterDelay={0.8}>
            <ActionButton className="message-action-button" onClick={onEdit}>
              <EditOutlined />
            </ActionButton>
          </Tooltip>
        )}
        <Tooltip title={t('common.copy')} mouseEnterDelay={0.8}>
          <ActionButton className="message-action-button" onClick={onCopy}>
            {!copied && <i className="iconfont icon-copy"></i>}
            {copied && <CheckOutlined style={{ color: 'var(--color-primary)' }} />}
          </ActionButton>
        </Tooltip>
        {isAssistantMessage && (
          <Popconfirm
            title={t('message.regenerate.confirm')}
            okButtonProps={{ danger: true }}
            icon={<QuestionCircleOutlined style={{ color: 'red' }} />}
            onConfirm={onRegenerate}
            onOpenChange={(open) => open && setShowRegenerateTooltip(false)}>
            <Tooltip
              title={t('common.regenerate')}
              mouseEnterDelay={0.8}
              open={showRegenerateTooltip}
              onOpenChange={setShowRegenerateTooltip}>
              <ActionButton className="message-action-button">
                <SyncOutlined />
              </ActionButton>
            </Tooltip>
          </Popconfirm>
        )}
        {isAssistantMessage && (
          <Tooltip title={t('message.mention.title')} mouseEnterDelay={0.8}>
            <ActionButton className="message-action-button" onClick={onMentionModel}>
              <i className="iconfont icon-at" style={{ fontSize: 16 }}></i>
            </ActionButton>
=======
    <MenusBar className={`menubar ${isLastMessage && 'show'}`}>
      {message.role === 'user' && (
        <Tooltip title={t('common.regenerate')} mouseEnterDelay={0.8}>
          <ActionButton className="message-action-button" onClick={() => handleResendUserMessage()}>
            <SyncOutlined />
          </ActionButton>
        </Tooltip>
      )}
      {message.role === 'user' && (
        <Tooltip title={t('common.edit')} mouseEnterDelay={0.8}>
          <ActionButton className="message-action-button" onClick={onEdit}>
            <EditOutlined />
          </ActionButton>
        </Tooltip>
      )}
      <Tooltip title={t('common.copy')} mouseEnterDelay={0.8}>
        <ActionButton className="message-action-button" onClick={onCopy}>
          {!copied && <Copy size={16} />}
          {copied && <CheckOutlined style={{ color: 'var(--color-primary)' }} />}
        </ActionButton>
      </Tooltip>
      {isAssistantMessage && (
        <Popconfirm
          title={t('message.regenerate.confirm')}
          okButtonProps={{ danger: true }}
          icon={<QuestionCircleOutlined style={{ color: 'red' }} />}
          onConfirm={onRegenerate}
          onOpenChange={(open) => open && setShowRegenerateTooltip(false)}>
          <Tooltip
            title={t('common.regenerate')}
            mouseEnterDelay={0.8}
            open={showRegenerateTooltip}
            onOpenChange={setShowRegenerateTooltip}>
            <ActionButton className="message-action-button">
              <RefreshCw size={16} />
            </ActionButton>
          </Tooltip>
        </Popconfirm>
      )}
      {isAssistantMessage && (
        <Tooltip title={t('message.mention.title')} mouseEnterDelay={0.8}>
          <ActionButton className="message-action-button" onClick={onMentionModel}>
            <AtSign size={16} />
          </ActionButton>
        </Tooltip>
      )}
      {!isUserMessage && (
        <Dropdown
          menu={{
            items: [
              ...TranslateLanguageOptions.map((item) => ({
                label: item.emoji + ' ' + item.label,
                key: item.value,
                onClick: () => handleTranslate(item.value)
              })),
              ...(hasTranslationBlocks
                ? [
                    { type: 'divider' as const },
                    {
                      label: '📋 ' + t('common.copy'),
                      key: 'translate-copy',
                      onClick: () => {
                        const translationBlocks = message.blocks
                          .map((blockId) => blockEntities[blockId])
                          .filter((block) => block?.type === 'translation')

                        if (translationBlocks.length > 0) {
                          const translationContent = translationBlocks
                            .map((block) => block?.content || '')
                            .join('\n\n')
                            .trim()

                          if (translationContent) {
                            navigator.clipboard.writeText(translationContent)
                            window.message.success({ content: t('translate.copied'), key: 'translate-copy' })
                          } else {
                            window.message.warning({ content: t('translate.empty'), key: 'translate-copy' })
                          }
                        }
                      }
                    },
                    {
                      label: '✖ ' + t('translate.close'),
                      key: 'translate-close',
                      onClick: () => {
                        const translationBlocks = message.blocks
                          .map((blockId) => blockEntities[blockId])
                          .filter((block) => block?.type === 'translation')
                          .map((block) => block?.id)

                        if (translationBlocks.length > 0) {
                          translationBlocks.forEach((blockId) => {
                            if (blockId) removeMessageBlock(message.id, blockId)
                          })
                          window.message.success({ content: t('translate.closed'), key: 'translate-close' })
                        }
                      }
                    }
                  ]
                : [])
            ],
            onClick: (e) => e.domEvent.stopPropagation()
          }}
          trigger={['click']}
          placement="topRight"
          arrow>
          <Tooltip title={t('chat.translate')} mouseEnterDelay={1.2}>
            <ActionButton className="message-action-button" onClick={(e) => e.stopPropagation()}>
              <Languages size={16} />
            </ActionButton>
          </Tooltip>
        </Dropdown>
      )}
      {isAssistantMessage && isGrouped && (
        <Tooltip title={t('chat.message.useful')} mouseEnterDelay={0.8}>
          <ActionButton className="message-action-button" onClick={onUseful}>
            {message.useful ? (
              <ThumbsUp size={17.5} fill="var(--color-primary)" strokeWidth={0} />
            ) : (
              <ThumbsUp size={16} />
            )}
          </ActionButton>
        </Tooltip>
      )}
      <Popconfirm
        title={t('message.message.delete.content')}
        okButtonProps={{ danger: true }}
        icon={<QuestionCircleOutlined style={{ color: 'red' }} />}
        onOpenChange={(open) => open && setShowDeleteTooltip(false)}
        onConfirm={() => deleteMessage(message.id)}>
        <ActionButton className="message-action-button" onClick={(e) => e.stopPropagation()}>
          <Tooltip
            title={t('common.delete')}
            mouseEnterDelay={1}
            open={showDeleteTooltip}
            onOpenChange={setShowDeleteTooltip}>
            <Trash size={16} />
>>>>>>> 883bffd2
          </Tooltip>
        )}
        {!isUserMessage && (
          <Dropdown
            menu={{
              items: [
                ...TranslateLanguageOptions.map((item) => ({
                  label: item.emoji + ' ' + item.label,
                  key: item.value,
                  onClick: () => handleTranslate(item.value)
                })),
                {
                  label: '✖ ' + t('translate.close'),
                  key: 'translate-close',
                  onClick: () => editMessage(message.id, { translatedContent: undefined })
                }
              ],
              onClick: (e) => e.domEvent.stopPropagation()
            }}
            trigger={['click']}
            placement="topRight"
            arrow>
            <Tooltip title={t('chat.translate')} mouseEnterDelay={1.2}>
              <ActionButton className="message-action-button" onClick={(e) => e.stopPropagation()}>
                <TranslationOutlined />
              </ActionButton>
            </Tooltip>
          </Dropdown>
        )}
        {isAssistantMessage && isGrouped && (
          <Tooltip title={t('chat.message.useful')} mouseEnterDelay={0.8}>
            <ActionButton className="message-action-button" onClick={onUseful}>
              {message.useful ? <LikeFilled /> : <LikeOutlined />}
            </ActionButton>
          </Tooltip>
        )}
        <Popconfirm
          title={t('message.message.delete.content')}
          okButtonProps={{ danger: true }}
          icon={<QuestionCircleOutlined style={{ color: 'red' }} />}
          onOpenChange={(open) => open && setShowDeleteTooltip(false)}
          onConfirm={() => deleteMessage(message.id)}>
          <ActionButton className="message-action-button" onClick={(e) => e.stopPropagation()}>
<<<<<<< HEAD
            <Tooltip
              title={t('common.delete')}
              mouseEnterDelay={1}
              open={showDeleteTooltip}
              onOpenChange={setShowDeleteTooltip}>
              <DeleteOutlined />
            </Tooltip>
=======
            <Menu size={19} />
>>>>>>> 883bffd2
          </ActionButton>
        </Popconfirm>
        {!isUserMessage && (
          <Dropdown
            menu={{ items: dropdownItems, onClick: (e) => e.domEvent.stopPropagation() }}
            trigger={['click']}
            placement="topRight"
            arrow>
            <ActionButton className="message-action-button" onClick={(e) => e.stopPropagation()}>
              <MenuOutlined />
            </ActionButton>
          </Dropdown>
        )}
      </MenusBar>
    </>
  )
}

const MenusBar = styled.div`
  display: flex;
  flex-direction: row;
  justify-content: flex-end;
  align-items: center;
  gap: 6px;
`

const ActionButton = styled.div`
  cursor: pointer;
  border-radius: 8px;
  display: flex;
  flex-direction: row;
  justify-content: center;
  align-items: center;
  width: 30px;
  height: 30px;
  transition: all 0.2s ease;
  &:hover {
    background-color: var(--color-background-mute);
    .anticon {
      color: var(--color-text-1);
    }
  }
  .anticon,
  .iconfont {
    cursor: pointer;
    font-size: 14px;
    color: var(--color-icon);
  }
  &:hover {
    color: var(--color-text-1);
  }
  .icon-at {
    font-size: 16px;
  }
`

const ReSendButton = styled(Button)`
  position: absolute;
  top: 10px;
  left: 0;
`

export default memo(MessageMenubar)<|MERGE_RESOLUTION|>--- conflicted
+++ resolved
@@ -159,48 +159,6 @@
 
     if (editedText && editedText !== textToEdit) {
       // 解析编辑后的文本，提取图片 URL
-<<<<<<< HEAD
-      const imageRegex = /!\[image-\d+\]\((.*?)\)/g
-      const imageUrls: string[] = []
-      let match
-      let content = editedText
-
-      while ((match = imageRegex.exec(editedText)) !== null) {
-        imageUrls.push(match[1])
-        content = content.replace(match[0], '')
-      }
-
-      // 更新消息内容，保留图片信息
-      await editMessage(message.id, {
-        content: content.trim(),
-        metadata: {
-          ...message.metadata,
-          generateImage:
-            imageUrls.length > 0
-              ? {
-                  type: 'url',
-                  images: imageUrls
-                }
-              : undefined
-        }
-      })
-
-      resendMessage &&
-        handleResendUserMessage({
-          ...message,
-          content: content.trim(),
-          metadata: {
-            ...message.metadata,
-            generateImage:
-              imageUrls.length > 0
-                ? {
-                    type: 'url',
-                    images: imageUrls
-                  }
-                : undefined
-          }
-        })
-=======
       // const imageRegex = /!\[image-\d+\]\((.*?)\)/g
       // const imageUrls: string[] = []
       // let match
@@ -245,7 +203,6 @@
       //           : undefined
       //     }
       //   })
->>>>>>> 883bffd2
     }
   }, [resendUserMessageWithEdit, editMessageBlocks, assistant, mainTextContent, message, t])
 
@@ -442,53 +399,6 @@
   }, [message])
 
   return (
-<<<<<<< HEAD
-    <>
-      <MenusBar className={`menubar ${isLastMessage && 'show'}`}>
-        {message.role === 'user' && (
-          <Tooltip title={t('common.regenerate')} mouseEnterDelay={0.8}>
-            <ActionButton className="message-action-button" onClick={() => handleResendUserMessage()}>
-              <SyncOutlined />
-            </ActionButton>
-          </Tooltip>
-        )}
-        {message.role === 'user' && (
-          <Tooltip title={t('common.edit')} mouseEnterDelay={0.8}>
-            <ActionButton className="message-action-button" onClick={onEdit}>
-              <EditOutlined />
-            </ActionButton>
-          </Tooltip>
-        )}
-        <Tooltip title={t('common.copy')} mouseEnterDelay={0.8}>
-          <ActionButton className="message-action-button" onClick={onCopy}>
-            {!copied && <i className="iconfont icon-copy"></i>}
-            {copied && <CheckOutlined style={{ color: 'var(--color-primary)' }} />}
-          </ActionButton>
-        </Tooltip>
-        {isAssistantMessage && (
-          <Popconfirm
-            title={t('message.regenerate.confirm')}
-            okButtonProps={{ danger: true }}
-            icon={<QuestionCircleOutlined style={{ color: 'red' }} />}
-            onConfirm={onRegenerate}
-            onOpenChange={(open) => open && setShowRegenerateTooltip(false)}>
-            <Tooltip
-              title={t('common.regenerate')}
-              mouseEnterDelay={0.8}
-              open={showRegenerateTooltip}
-              onOpenChange={setShowRegenerateTooltip}>
-              <ActionButton className="message-action-button">
-                <SyncOutlined />
-              </ActionButton>
-            </Tooltip>
-          </Popconfirm>
-        )}
-        {isAssistantMessage && (
-          <Tooltip title={t('message.mention.title')} mouseEnterDelay={0.8}>
-            <ActionButton className="message-action-button" onClick={onMentionModel}>
-              <i className="iconfont icon-at" style={{ fontSize: 16 }}></i>
-            </ActionButton>
-=======
     <MenusBar className={`menubar ${isLastMessage && 'show'}`}>
       {message.role === 'user' && (
         <Tooltip title={t('common.regenerate')} mouseEnterDelay={0.8}>
@@ -626,7 +536,6 @@
             open={showDeleteTooltip}
             onOpenChange={setShowDeleteTooltip}>
             <Trash size={16} />
->>>>>>> 883bffd2
           </Tooltip>
         )}
         {!isUserMessage && (
@@ -670,17 +579,7 @@
           onOpenChange={(open) => open && setShowDeleteTooltip(false)}
           onConfirm={() => deleteMessage(message.id)}>
           <ActionButton className="message-action-button" onClick={(e) => e.stopPropagation()}>
-<<<<<<< HEAD
-            <Tooltip
-              title={t('common.delete')}
-              mouseEnterDelay={1}
-              open={showDeleteTooltip}
-              onOpenChange={setShowDeleteTooltip}>
-              <DeleteOutlined />
-            </Tooltip>
-=======
             <Menu size={19} />
->>>>>>> 883bffd2
           </ActionButton>
         </Popconfirm>
         {!isUserMessage && (

// import { InfoCircleOutlined } from '@ant-design/icons'
import { usePreference } from '@data/hooks/usePreference'
import { useMultiplePreferences } from '@data/hooks/usePreference'
import { loggerService } from '@logger'
import { CopyIcon, DeleteIcon, EditIcon, RefreshIcon } from '@renderer/components/Icons'
import ObsidianExportPopup from '@renderer/components/Popups/ObsidianExportPopup'
import SaveToKnowledgePopup from '@renderer/components/Popups/SaveToKnowledgePopup'
import SelectModelPopup from '@renderer/components/Popups/SelectModelPopup'
import { isEmbeddingModel, isRerankModel, isVisionModel } from '@renderer/config/models'
import { useMessageEditing } from '@renderer/context/MessageEditingContext'
import { useChatContext } from '@renderer/hooks/useChatContext'
import { useMessageOperations } from '@renderer/hooks/useMessageOperations'
import { useNotesSettings } from '@renderer/hooks/useNotesSettings'
import { useMessageStyle } from '@renderer/hooks/useSettings'
import { useTemporaryValue } from '@renderer/hooks/useTemporaryValue'
import useTranslate from '@renderer/hooks/useTranslate'
import { EVENT_NAMES, EventEmitter } from '@renderer/services/EventService'
import { getMessageTitle } from '@renderer/services/MessagesService'
import { translateText } from '@renderer/services/TranslateService'
import store, { useAppDispatch } from '@renderer/store'
import { messageBlocksSelectors, removeOneBlock } from '@renderer/store/messageBlock'
import { selectMessagesForTopic } from '@renderer/store/newMessage'
import { TraceIcon } from '@renderer/trace/pages/Component'
import type { Assistant, Model, Topic, TranslateLanguage } from '@renderer/types'
import { type Message, MessageBlockType } from '@renderer/types/newMessage'
import { captureScrollableAsBlob, captureScrollableAsDataURL, classNames } from '@renderer/utils'
import { copyMessageAsPlainText } from '@renderer/utils/copy'
import {
  exportMarkdownToJoplin,
  exportMarkdownToSiyuan,
  exportMarkdownToYuque,
  exportMessageAsMarkdown,
  exportMessageToNotes,
  exportMessageToNotion,
  messageToMarkdown
} from '@renderer/utils/export'
// import { withMessageThought } from '@renderer/utils/formats'
import { removeTrailingDoubleSpaces } from '@renderer/utils/markdown'
import {
  findMainTextBlocks,
  findTranslationBlocks,
  findTranslationBlocksById,
  getMainTextContent
} from '@renderer/utils/messageUtils/find'
import { Dropdown, Popconfirm, Tooltip } from 'antd'
import dayjs from 'dayjs'
import {
  AtSign,
  Check,
  FilePenLine,
  Languages,
  ListChecks,
  Menu,
  NotebookPen,
  Save,
  Split,
  ThumbsUp,
  Upload
} from 'lucide-react'
import { FC, memo, useCallback, useMemo, useState } from 'react'
import { useTranslation } from 'react-i18next'
import { useSelector } from 'react-redux'
import styled from 'styled-components'

import MessageTokens from './MessageTokens'

interface Props {
  message: Message
  assistant: Assistant
  topic: Topic
  model?: Model
  index?: number
  isGrouped?: boolean
  isLastMessage: boolean
  isAssistantMessage: boolean
  messageContainerRef: React.RefObject<HTMLDivElement>
  setModel: (model: Model) => void
  onUpdateUseful?: (msgId: string) => void
}

const logger = loggerService.withContext('MessageMenubar')

const MessageMenubar: FC<Props> = (props) => {
  const {
    message,
    index,
    isGrouped,
    isLastMessage,
    isAssistantMessage,
    assistant,
    topic,
    model,
    messageContainerRef,
    onUpdateUseful
  } = props
  const { t } = useTranslation()
  const { notesPath } = useNotesSettings()
  const { toggleMultiSelectMode } = useChatContext(props.topic)
  const [copied, setCopied] = useTemporaryValue(false, 2000)
  const [isTranslating, setIsTranslating] = useState(false)
  // remove confirm for regenerate; tooltip stays simple
  const [showDeleteTooltip, setShowDeleteTooltip] = useState(false)
  const { translateLanguages } = useTranslate()
  // const assistantModel = assistant?.model
  const {
    deleteMessage,
    resendMessage,
    regenerateAssistantMessage,
    getTranslationUpdater,
    appendAssistantResponse,
    removeMessageBlock
  } = useMessageOperations(topic)

  const { isBubbleStyle } = useMessageStyle()
  const [enableDeveloperMode] = usePreference('app.developer_mode.enabled')
  const [confirmDeleteMessage] = usePreference('chat.message.confirm_delete')
  const [confirmRegenerateMessage] = usePreference('chat.message.confirm_regenerate')

  // const loading = useTopicLoading(topic)

  const isUserMessage = message.role === 'user'

  const [exportMenuOptions] = useMultiplePreferences({
    image: 'data.export.menus.image',
    markdown: 'data.export.menus.markdown',
    markdown_reason: 'data.export.menus.markdown_reason',
    notion: 'data.export.menus.notion',
    yuque: 'data.export.menus.yuque',
    joplin: 'data.export.menus.joplin',
    obsidian: 'data.export.menus.obsidian',
    siyuan: 'data.export.menus.siyuan',
    docx: 'data.export.menus.docx',
    plain_text: 'data.export.menus.plain_text'
  })

  const dispatch = useAppDispatch()

  // const processedMessage = useMemo(() => {
  //   if (message.role === 'assistant' && message.model && isReasoningModel(message.model)) {
  //     return withMessageThought(message)
  //   }
  //   return message
  // }, [message])

  const mainTextContent = useMemo(() => {
    // 只处理助手消息和来自推理模型的消息
    // if (message.role === 'assistant' && message.model && isReasoningModel(message.model)) {
    // return getMainTextContent(withMessageThought(message))
    // }
    return getMainTextContent(message)
  }, [message])

  const onCopy = useCallback(
    (e: React.MouseEvent) => {
      e.stopPropagation()

      const currentMessageId = message.id // from props
      const latestMessageEntity = store.getState().messages.entities[currentMessageId]

      let contentToCopy = ''
      if (latestMessageEntity) {
        contentToCopy = getMainTextContent(latestMessageEntity as Message)
      } else {
        contentToCopy = getMainTextContent(message)
      }

      navigator.clipboard.writeText(removeTrailingDoubleSpaces(contentToCopy.trimStart()))

      window.message.success({ content: t('message.copied'), key: 'copy-message' })
      setCopied(true)
    },
    [message, setCopied, t] // message is needed for message.id and as a fallback. t is for translation.
  )

  const onNewBranch = useCallback(async () => {
    EventEmitter.emit(EVENT_NAMES.NEW_BRANCH, index)
    window.message.success({ content: t('chat.message.new.branch.created'), key: 'new-branch' })
  }, [index, t])

  const handleResendUserMessage = useCallback(
    async (messageUpdate?: Message) => {
      await resendMessage(messageUpdate ?? message, assistant)
    },
    [assistant, message, resendMessage]
  )

  const { startEditing } = useMessageEditing()

  const onEdit = useCallback(async () => {
    startEditing(message.id)
  }, [message.id, startEditing])

  const handleTranslate = useCallback(
    async (language: TranslateLanguage) => {
      if (isTranslating) return

      setIsTranslating(true)
      const messageId = message.id
      const translationUpdater = await getTranslationUpdater(messageId, language.langCode)
      if (!translationUpdater) return
      try {
        await translateText(mainTextContent, language, translationUpdater)
      } catch (error) {
        // console.error('Translation failed:', error)
        window.message.error({ content: t('translate.error.failed'), key: 'translate-message' })
        // 理应只有一个
        const translationBlocks = findTranslationBlocksById(message.id)
        logger.silly(`there are ${translationBlocks.length} translation blocks`)
        if (translationBlocks.length > 0) {
          const block = translationBlocks[0]
          logger.silly(`block`, block)
          if (!block.content) {
            dispatch(removeOneBlock(block.id))
          }
        }

        // clearStreamMessage(message.id)
      } finally {
        setIsTranslating(false)
      }
    },
    [isTranslating, message, getTranslationUpdater, mainTextContent, t, dispatch]
  )

  const handleTraceUserMessage = useCallback(async () => {
    if (message.traceId) {
      window.api.trace.openWindow(
        message.topicId,
        message.traceId,
        true,
        message.role === 'user' ? undefined : message.model?.name
      )
    }
  }, [message])

  const isEditable = useMemo(() => {
    return findMainTextBlocks(message).length > 0 // 使用 MCP Server 后会有大于一段 MatinTextBlock
  }, [message])

  const dropdownItems = useMemo(
    () => [
      ...(isEditable
        ? [
            {
              label: t('common.edit'),
              key: 'edit',
              icon: <FilePenLine size={15} />,
              onClick: onEdit
            }
          ]
        : []),
      {
        label: t('chat.message.new.branch.label'),
        key: 'new-branch',
        icon: <Split size={15} />,
        onClick: onNewBranch
      },
      {
        label: t('chat.multiple.select.label'),
        key: 'multi-select',
        icon: <ListChecks size={15} />,
        onClick: () => {
          toggleMultiSelectMode(true)
        }
      },
      {
        label: t('chat.save.label'),
        key: 'save',
        icon: <Save size={15} />,
        children: [
          {
            label: t('chat.save.file.title'),
            key: 'file',
            onClick: () => {
              const fileName = dayjs(message.createdAt).format('YYYYMMDDHHmm') + '.md'
              window.api.file.save(fileName, mainTextContent)
            }
          },
          {
            label: t('chat.save.knowledge.title'),
            key: 'knowledge',
            onClick: () => {
              SaveToKnowledgePopup.showForMessage(message)
            }
<<<<<<< HEAD
          },
          {
            label: t('notes.save'),
            key: 'clipboard',
            onClick: async () => {
              const title = await getMessageTitle(message)
              const markdown = await messageToMarkdown(message)
              exportMessageToNotes(title, markdown, notesPath)
            }
=======
>>>>>>> aca1fcad
          }
        ]
      },
      {
        label: t('chat.topics.export.title'),
        key: 'export',
        icon: <Upload size={15} />,
        children: [
          exportMenuOptions.plain_text && {
            label: t('chat.topics.copy.plain_text'),
            key: 'copy_message_plain_text',
            onClick: () => copyMessageAsPlainText(message)
          },
          exportMenuOptions.image && {
            label: t('chat.topics.copy.image'),
            key: 'img',
            onClick: async () => {
              await captureScrollableAsBlob(messageContainerRef, async (blob) => {
                if (blob) {
                  await navigator.clipboard.write([new ClipboardItem({ 'image/png': blob })])
                }
              })
            }
          },
          exportMenuOptions.image && {
            label: t('chat.topics.export.image'),
            key: 'image',
            onClick: async () => {
              const imageData = await captureScrollableAsDataURL(messageContainerRef)
              const title = await getMessageTitle(message)
              if (title && imageData) {
                window.api.file.saveImage(title, imageData)
              }
            }
          },
          exportMenuOptions.markdown && {
            label: t('chat.topics.export.md.label'),
            key: 'markdown',
            onClick: () => exportMessageAsMarkdown(message)
          },
          exportMenuOptions.markdown_reason && {
            label: t('chat.topics.export.md.reason'),
            key: 'markdown_reason',
            onClick: () => exportMessageAsMarkdown(message, true)
          },
          exportMenuOptions.docx && {
            label: t('chat.topics.export.word'),
            key: 'word',
            onClick: async () => {
              const markdown = await messageToMarkdown(message)
              const title = await getMessageTitle(message)
              window.api.export.toWord(markdown, title)
            }
          },
          exportMenuOptions.notion && {
            label: t('chat.topics.export.notion'),
            key: 'notion',
            onClick: async () => {
              const title = await getMessageTitle(message)
              const markdown = await messageToMarkdown(message)
              exportMessageToNotion(title, markdown, message)
            }
          },
          exportMenuOptions.yuque && {
            label: t('chat.topics.export.yuque'),
            key: 'yuque',
            onClick: async () => {
              const title = await getMessageTitle(message)
              const markdown = await messageToMarkdown(message)
              exportMarkdownToYuque(title, markdown)
            }
          },
          exportMenuOptions.obsidian && {
            label: t('chat.topics.export.obsidian'),
            key: 'obsidian',
            onClick: async () => {
              const title = topic.name?.replace(/\//g, '_') || 'Untitled'
              await ObsidianExportPopup.show({ title, message, processingMethod: '1' })
            }
          },
          exportMenuOptions.joplin && {
            label: t('chat.topics.export.joplin'),
            key: 'joplin',
            onClick: async () => {
              const title = await getMessageTitle(message)
              exportMarkdownToJoplin(title, message)
            }
          },
          exportMenuOptions.siyuan && {
            label: t('chat.topics.export.siyuan'),
            key: 'siyuan',
            onClick: async () => {
              const title = await getMessageTitle(message)
              const markdown = await messageToMarkdown(message)
              exportMarkdownToSiyuan(title, markdown)
            }
          }
        ].filter(Boolean)
      }
    ],
    [
      isEditable,
      t,
      onEdit,
      onNewBranch,
      exportMenuOptions.plain_text,
      exportMenuOptions.image,
      exportMenuOptions.markdown,
      exportMenuOptions.markdown_reason,
      exportMenuOptions.docx,
      exportMenuOptions.notion,
      exportMenuOptions.yuque,
      exportMenuOptions.obsidian,
      exportMenuOptions.joplin,
      exportMenuOptions.siyuan,
      toggleMultiSelectMode,
      message,
      mainTextContent,
      messageContainerRef,
      topic.name
    ]
  )

  const onRegenerate = async (e: React.MouseEvent | undefined) => {
    e?.stopPropagation?.()
    // No need to reset or edit the message anymore
    // const selectedModel = isGrouped ? model : assistantModel
    // const _message = resetAssistantMessage(message, selectedModel)
    // editMessage(message.id, { ..._message }) // REMOVED

    // Call the function from the hook
    regenerateAssistantMessage(message, assistant)
  }

  // 按条件筛选能够提及的模型，该函数仅在isAssistantMessage时会用到
  const mentionModelFilter = useMemo(() => {
    const defaultFilter = (model: Model) => !isEmbeddingModel(model) && !isRerankModel(model)

    if (!isAssistantMessage) {
      return defaultFilter
    }
    const state = store.getState()
    const topicMessages: Message[] = selectMessagesForTopic(state, topic.id)
    // 理论上助手消息只会关联一条用户消息
    const relatedUserMessage = topicMessages.find((msg) => {
      return msg.role === 'user' && message.askId === msg.id
    })
    // 无关联用户消息时，默认返回所有模型
    if (!relatedUserMessage) {
      return defaultFilter
    }

    const relatedUserMessageBlocks = relatedUserMessage.blocks.map((msgBlockId) =>
      messageBlocksSelectors.selectById(store.getState(), msgBlockId)
    )

    if (!relatedUserMessageBlocks) {
      return defaultFilter
    }

    if (relatedUserMessageBlocks.some((block) => block && block.type === MessageBlockType.IMAGE)) {
      return (m: Model) => isVisionModel(m) && defaultFilter(m)
    } else {
      return defaultFilter
    }
  }, [isAssistantMessage, message.askId, topic.id])

  const onMentionModel = useCallback(
    async (e: React.MouseEvent) => {
      e.stopPropagation()
      const selectedModel = await SelectModelPopup.show({ model, filter: mentionModelFilter })
      if (!selectedModel) return
      appendAssistantResponse(message, selectedModel, { ...assistant, model: selectedModel })
    },
    [appendAssistantResponse, assistant, mentionModelFilter, message, model]
  )

  const onUseful = useCallback(
    (e: React.MouseEvent) => {
      e.stopPropagation()
      onUpdateUseful?.(message.id)
    },
    [message.id, onUpdateUseful]
  )

  const blockEntities = useSelector(messageBlocksSelectors.selectEntities)
  const hasTranslationBlocks = useMemo(() => {
    const translationBlocks = findTranslationBlocks(message)
    return translationBlocks.length > 0
  }, [message])

  const softHoverBg = isBubbleStyle && !isLastMessage
  const showMessageTokens = !isBubbleStyle
  const isUserBubbleStyleMessage = isBubbleStyle && isUserMessage

  return (
    <>
      {showMessageTokens && <MessageTokens message={message} />}
      <MenusBar
        className={classNames({ menubar: true, show: isLastMessage, 'user-bubble-style': isUserBubbleStyleMessage })}>
        {message.role === 'user' &&
          (confirmRegenerateMessage ? (
            <Popconfirm
              title={t('message.regenerate.confirm')}
              okButtonProps={{ danger: true }}
              onConfirm={() => handleResendUserMessage()}
              onOpenChange={(open) => open && setShowDeleteTooltip(false)}>
              <Tooltip title={t('common.regenerate')} mouseEnterDelay={0.8}>
                <ActionButton
                  className="message-action-button"
                  onClick={(e) => e.stopPropagation()}
                  $softHoverBg={isBubbleStyle}>
                  <RefreshIcon size={15} />
                </ActionButton>
              </Tooltip>
            </Popconfirm>
          ) : (
            <Tooltip title={t('common.regenerate')} mouseEnterDelay={0.8}>
              <ActionButton
                className="message-action-button"
                onClick={() => handleResendUserMessage()}
                $softHoverBg={isBubbleStyle}>
                <RefreshIcon size={15} />
              </ActionButton>
            </Tooltip>
          ))}
        {message.role === 'user' && (
          <Tooltip title={t('common.edit')} mouseEnterDelay={0.8}>
            <ActionButton className="message-action-button" onClick={onEdit} $softHoverBg={softHoverBg}>
              <EditIcon size={15} />
            </ActionButton>
          </Tooltip>
        )}
        <Tooltip title={t('common.copy')} mouseEnterDelay={0.8}>
          <ActionButton className="message-action-button" onClick={onCopy} $softHoverBg={softHoverBg}>
            {!copied && <CopyIcon size={15} />}
            {copied && <Check size={15} color="var(--color-primary)" />}
          </ActionButton>
        </Tooltip>
        {isAssistantMessage &&
          (confirmRegenerateMessage ? (
            <Popconfirm
              title={t('message.regenerate.confirm')}
              okButtonProps={{ danger: true }}
              onConfirm={onRegenerate}
              onOpenChange={(open) => open && setShowDeleteTooltip(false)}>
              <Tooltip title={t('common.regenerate')} mouseEnterDelay={0.8}>
                <ActionButton
                  className="message-action-button"
                  onClick={(e) => e.stopPropagation()}
                  $softHoverBg={softHoverBg}>
                  <RefreshIcon size={15} />
                </ActionButton>
              </Tooltip>
            </Popconfirm>
          ) : (
            <Tooltip title={t('common.regenerate')} mouseEnterDelay={0.8}>
              <ActionButton className="message-action-button" onClick={onRegenerate} $softHoverBg={softHoverBg}>
                <RefreshIcon size={15} />
              </ActionButton>
            </Tooltip>
          ))}
        {isAssistantMessage && (
          <Tooltip title={t('message.mention.title')} mouseEnterDelay={0.8}>
            <ActionButton className="message-action-button" onClick={onMentionModel} $softHoverBg={softHoverBg}>
              <AtSign size={15} />
            </ActionButton>
          </Tooltip>
        )}
        {!isUserMessage && (
          <Dropdown
            menu={{
              style: {
                maxHeight: 250,
                overflowY: 'auto',
                backgroundClip: 'border-box'
              },
              items: [
                ...translateLanguages.map((item) => ({
                  label: item.emoji + ' ' + item.label(),
                  key: item.langCode,
                  onClick: () => handleTranslate(item)
                })),
                ...(hasTranslationBlocks
                  ? [
                      { type: 'divider' as const },
                      {
                        label: '📋 ' + t('common.copy'),
                        key: 'translate-copy',
                        onClick: () => {
                          const translationBlocks = message.blocks
                            .map((blockId) => blockEntities[blockId])
                            .filter((block) => block?.type === 'translation')

                          if (translationBlocks.length > 0) {
                            const translationContent = translationBlocks
                              .map((block) => block?.content || '')
                              .join('\n\n')
                              .trim()

                            if (translationContent) {
                              navigator.clipboard.writeText(translationContent)
                              window.message.success({ content: t('translate.copied'), key: 'translate-copy' })
                            } else {
                              window.message.warning({ content: t('translate.empty'), key: 'translate-copy' })
                            }
                          }
                        }
                      },
                      {
                        label: '✖ ' + t('translate.close'),
                        key: 'translate-close',
                        onClick: () => {
                          const translationBlocks = message.blocks
                            .map((blockId) => blockEntities[blockId])
                            .filter((block) => block?.type === 'translation')
                            .map((block) => block?.id)

                          if (translationBlocks.length > 0) {
                            translationBlocks.forEach((blockId) => {
                              if (blockId) removeMessageBlock(message.id, blockId)
                            })
                            window.message.success({ content: t('translate.closed'), key: 'translate-close' })
                          }
                        }
                      }
                    ]
                  : [])
              ],
              onClick: (e) => e.domEvent.stopPropagation()
            }}
            trigger={['click']}
            placement="top"
            arrow>
            <Tooltip title={t('chat.translate')} mouseEnterDelay={1.2}>
              <ActionButton
                className="message-action-button"
                onClick={(e) => e.stopPropagation()}
                $softHoverBg={softHoverBg}>
                <Languages size={15} />
              </ActionButton>
            </Tooltip>
          </Dropdown>
        )}
        {isAssistantMessage && isGrouped && (
          <Tooltip title={t('chat.message.useful.label')} mouseEnterDelay={0.8}>
            <ActionButton className="message-action-button" onClick={onUseful} $softHoverBg={softHoverBg}>
              {message.useful ? (
                <ThumbsUp size={17.5} fill="var(--color-primary)" strokeWidth={0} />
              ) : (
                <ThumbsUp size={15} />
              )}
            </ActionButton>
          </Tooltip>
        )}
        {isAssistantMessage && (
          <Tooltip title={t('notes.save')} mouseEnterDelay={0.8}>
            <ActionButton
              className="message-action-button"
              onClick={async (e) => {
                e.stopPropagation()
                const title = await getMessageTitle(message)
                const markdown = messageToMarkdown(message)
                exportMessageToNotes(title, markdown, notesPath)
              }}
              $softHoverBg={softHoverBg}>
              <NotebookPen size={15} />
            </ActionButton>
          </Tooltip>
        )}
        {confirmDeleteMessage ? (
          <Popconfirm
            title={t('message.message.delete.content')}
            okButtonProps={{ danger: true }}
            onConfirm={() => deleteMessage(message.id, message.traceId, message.model?.name)}
            onOpenChange={(open) => open && setShowDeleteTooltip(false)}>
            <ActionButton
              className="message-action-button"
              onClick={(e) => e.stopPropagation()}
              $softHoverBg={softHoverBg}>
              <Tooltip
                title={t('common.delete')}
                mouseEnterDelay={1}
                open={showDeleteTooltip}
                onOpenChange={setShowDeleteTooltip}>
                <DeleteIcon size={15} />
              </Tooltip>
            </ActionButton>
          </Popconfirm>
        ) : (
          <ActionButton
            className="message-action-button"
            onClick={(e) => {
              e.stopPropagation()
              deleteMessage(message.id, message.traceId, message.model?.name)
            }}
            $softHoverBg={softHoverBg}>
            <Tooltip
              title={t('common.delete')}
              mouseEnterDelay={1}
              open={showDeleteTooltip}
              onOpenChange={setShowDeleteTooltip}>
              <DeleteIcon size={15} />
            </Tooltip>
          </ActionButton>
        )}
        {enableDeveloperMode && message.traceId && (
          <Tooltip title={t('trace.label')} mouseEnterDelay={0.8}>
            <ActionButton className="message-action-button" onClick={() => handleTraceUserMessage()}>
              <TraceIcon size={16} className={'lucide lucide-trash'} />
            </ActionButton>
          </Tooltip>
        )}
        {!isUserMessage && (
          <Dropdown
            menu={{ items: dropdownItems, onClick: (e) => e.domEvent.stopPropagation() }}
            trigger={['click']}
            placement="topRight">
            <ActionButton
              className="message-action-button"
              onClick={(e) => e.stopPropagation()}
              $softHoverBg={softHoverBg}>
              <Menu size={19} />
            </ActionButton>
          </Dropdown>
        )}
      </MenusBar>
    </>
  )
}

const MenusBar = styled.div`
  display: flex;
  flex-direction: row;
  justify-content: flex-end;
  align-items: center;
  gap: 8px;

  &.user-bubble-style {
    margin-top: 5px;
  }
`

const ActionButton = styled.div<{ $softHoverBg?: boolean }>`
  cursor: pointer;
  border-radius: 8px;
  display: flex;
  flex-direction: row;
  justify-content: center;
  align-items: center;
  width: 26px;
  height: 26px;
  transition: all 0.2s ease;
  &:hover {
    background-color: ${(props) =>
      props.$softHoverBg ? 'var(--color-background-soft)' : 'var(--color-background-mute)'};
    color: var(--color-text-1);
    .anticon,
    .lucide {
      color: var(--color-text-1);
    }
  }
  .anticon,
  .iconfont {
    cursor: pointer;
    font-size: 14px;
    color: var(--color-icon);
  }
  .icon-at {
    font-size: 16px;
  }
`

// const ReSendButton = styled(Button)`
//   position: absolute;
//   top: 10px;
//   left: 0;
// `

export default memo(MessageMenubar)<|MERGE_RESOLUTION|>--- conflicted
+++ resolved
@@ -282,18 +282,6 @@
             onClick: () => {
               SaveToKnowledgePopup.showForMessage(message)
             }
-<<<<<<< HEAD
-          },
-          {
-            label: t('notes.save'),
-            key: 'clipboard',
-            onClick: async () => {
-              const title = await getMessageTitle(message)
-              const markdown = await messageToMarkdown(message)
-              exportMessageToNotes(title, markdown, notesPath)
-            }
-=======
->>>>>>> aca1fcad
           }
         ]
       },

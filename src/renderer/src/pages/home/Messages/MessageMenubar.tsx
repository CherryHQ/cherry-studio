import { CheckOutlined, EditOutlined, MenuOutlined, QuestionCircleOutlined, SyncOutlined } from '@ant-design/icons'
import ObsidianExportPopup from '@renderer/components/Popups/ObsidianExportPopup'
import SelectModelPopup from '@renderer/components/Popups/SelectModelPopup'
import { TranslateLanguageOptions } from '@renderer/config/translate'
import { useMessageEditing } from '@renderer/context/MessageEditingContext'
import { useChatContext } from '@renderer/hooks/useChatContext'
import { useMessageOperations, useTopicLoading } from '@renderer/hooks/useMessageOperations'
import { useMessageStyle } from '@renderer/hooks/useSettings'
import { EVENT_NAMES, EventEmitter } from '@renderer/services/EventService'
import { getMessageTitle } from '@renderer/services/MessagesService'
import { translateText } from '@renderer/services/TranslateService'
import store, { RootState } from '@renderer/store'
import { messageBlocksSelectors } from '@renderer/store/messageBlock'
import type { Model } from '@renderer/types'
import type { Assistant, Topic } from '@renderer/types'
import type { Message } from '@renderer/types/newMessage'
import { captureScrollableDivAsBlob, captureScrollableDivAsDataURL } from '@renderer/utils'
import { copyMessageAsPlainText } from '@renderer/utils/copy'
import {
  exportMarkdownToJoplin,
  exportMarkdownToSiyuan,
  exportMarkdownToYuque,
  exportMessageAsMarkdown,
  exportMessageToNotion,
  messageToMarkdown
} from '@renderer/utils/export'
// import { withMessageThought } from '@renderer/utils/formats'
import { removeTrailingDoubleSpaces } from '@renderer/utils/markdown'
import { findMainTextBlocks, findTranslationBlocks, getMainTextContent } from '@renderer/utils/messageUtils/find'
import { Dropdown, Popconfirm, Tooltip } from 'antd'
import dayjs from 'dayjs'
import { AtSign, Copy, Languages, Menu, RefreshCw, Save, Share, Split, ThumbsUp, Trash } from 'lucide-react'
import { FilePenLine } from 'lucide-react'
import { FC, memo, useCallback, useMemo, useState } from 'react'
import { useTranslation } from 'react-i18next'
import { useSelector } from 'react-redux'
import styled from 'styled-components'

interface Props {
  message: Message
  assistant: Assistant
  topic: Topic
  model?: Model
  index?: number
  isGrouped?: boolean
  isLastMessage: boolean
  isAssistantMessage: boolean
  messageContainerRef: React.RefObject<HTMLDivElement>
  setModel: (model: Model) => void
}

const MessageMenubar: FC<Props> = (props) => {
  const { message, index, isGrouped, isLastMessage, isAssistantMessage, assistant, topic, model, messageContainerRef } =
    props
  const { t } = useTranslation()
  const { toggleMultiSelectMode } = useChatContext(props.topic)
  const [copied, setCopied] = useState(false)
  const [isTranslating, setIsTranslating] = useState(false)
  const [showRegenerateTooltip, setShowRegenerateTooltip] = useState(false)
  const [showDeleteTooltip, setShowDeleteTooltip] = useState(false)
  // const assistantModel = assistant?.model
  const {
    editMessage,
    deleteMessage,
    resendMessage,
    regenerateAssistantMessage,
    getTranslationUpdater,
    appendAssistantResponse,
    removeMessageBlock
  } = useMessageOperations(topic)

  const { isBubbleStyle } = useMessageStyle()

  const loading = useTopicLoading(topic)

  const isUserMessage = message.role === 'user'

  const exportMenuOptions = useSelector((state: RootState) => state.settings.exportMenuOptions)
  const userNativeLanguage = useSelector((state: RootState) => state.settings.userNativeLanguage)

  // const processedMessage = useMemo(() => {
  //   if (message.role === 'assistant' && message.model && isReasoningModel(message.model)) {
  //     return withMessageThought(message)
  //   }
  //   return message
  // }, [message])

  const mainTextContent = useMemo(() => {
    // 只处理助手消息和来自推理模型的消息
    // if (message.role === 'assistant' && message.model && isReasoningModel(message.model)) {
    // return getMainTextContent(withMessageThought(message))
    // }
    return getMainTextContent(message)
  }, [message])

  const onCopy = useCallback(
    (e: React.MouseEvent) => {
      e.stopPropagation()

      const currentMessageId = message.id // from props
      const latestMessageEntity = store.getState().messages.entities[currentMessageId]

      let contentToCopy = ''
      if (latestMessageEntity) {
        contentToCopy = getMainTextContent(latestMessageEntity as Message)
      } else {
        contentToCopy = getMainTextContent(message)
      }

      navigator.clipboard.writeText(removeTrailingDoubleSpaces(contentToCopy.trimStart()))

      window.message.success({ content: t('message.copied'), key: 'copy-message' })
      setCopied(true)
      setTimeout(() => setCopied(false), 2000)
    },
    [message, t] // message is needed for message.id and as a fallback. t is for translation.
  )

  const onNewBranch = useCallback(async () => {
    if (loading) return
    EventEmitter.emit(EVENT_NAMES.NEW_BRANCH, index)
    window.message.success({ content: t('chat.message.new.branch.created'), key: 'new-branch' })
  }, [index, t, loading])

  const handleResendUserMessage = useCallback(
    async (messageUpdate?: Message) => {
      if (!loading) {
        const assistantWithTopicPrompt = topic.prompt
          ? { ...assistant, prompt: `${assistant.prompt}\n${topic.prompt}` }
          : assistant
        await resendMessage(messageUpdate ?? message, assistantWithTopicPrompt)
      }
    },
    [assistant, loading, message, resendMessage, topic.prompt]
  )

  const { startEditing } = useMessageEditing()

  const onEdit = useCallback(async () => {
    startEditing(message.id)
  }, [message.id, startEditing])

  const handleTranslate = useCallback(
    async (language: string) => {
      if (isTranslating) return

      setIsTranslating(true)
      const messageId = message.id
      const translationUpdater = await getTranslationUpdater(messageId, language)
      if (!translationUpdater) return
      try {
        await translateText(mainTextContent, language, translationUpdater)
      } catch (error) {
        // console.error('Translation failed:', error)
        // window.message.error({ content: t('translate.error.failed'), key: 'translate-message' })
        // editMessage(message.id, { translatedContent: undefined })
        // clearStreamMessage(message.id)
      } finally {
        setIsTranslating(false)
      }
    },
    [isTranslating, message, getTranslationUpdater, mainTextContent]
  )

  const handleDirectTranslate = useCallback(async () => {
    if (userNativeLanguage?.value) {
      await handleTranslate(userNativeLanguage.value)
    }
  }, [userNativeLanguage, handleTranslate])

  const isEditable = useMemo(() => {
    return findMainTextBlocks(message).length > 0 // 使用 MCP Server 后会有大于一段 MatinTextBlock
  }, [message])

  const dropdownItems = useMemo(
    () => [
      {
        label: t('chat.save'),
        key: 'save',
        icon: <Save size={16} />,
        onClick: () => {
          const fileName = dayjs(message.createdAt).format('YYYYMMDDHHmm') + '.md'
          window.api.file.save(fileName, mainTextContent)
        }
      },
      ...(isEditable
        ? [
          {
            label: t('common.edit'),
            key: 'edit',
            icon: <FilePenLine size={16} />,
            onClick: onEdit
          }
        ]
        : []),
      {
        label: t('chat.message.new.branch'),
        key: 'new-branch',
        icon: <Split size={16} />,
        onClick: onNewBranch
      },
      {
        label: t('chat.multiple.select'),
        key: 'multi-select',
        icon: <MenuOutlined size={16} />,
        onClick: () => {
          toggleMultiSelectMode(true)
        }
      },
      {
        label: t('chat.topics.export.title'),
        key: 'export',
        icon: <Share size={16} color="var(--color-icon)" style={{ marginTop: 3 }} />,
        children: [
          {
            label: t('chat.topics.copy.plain_text'),
            key: 'copy_message_plain_text',
            onClick: () => copyMessageAsPlainText(message)
          },
          exportMenuOptions.image && {
            label: t('chat.topics.copy.image'),
            key: 'img',
            onClick: async () => {
              await captureScrollableDivAsBlob(messageContainerRef, async (blob) => {
                if (blob) {
                  await navigator.clipboard.write([new ClipboardItem({ 'image/png': blob })])
                }
              })
            }
          },
          exportMenuOptions.image && {
            label: t('chat.topics.export.image'),
            key: 'image',
            onClick: async () => {
              const imageData = await captureScrollableDivAsDataURL(messageContainerRef)
              const title = await getMessageTitle(message)
              if (title && imageData) {
                window.api.file.saveImage(title, imageData)
              }
            }
          },
          exportMenuOptions.markdown && {
            label: t('chat.topics.export.md'),
            key: 'markdown',
            onClick: () => exportMessageAsMarkdown(message)
          },
          exportMenuOptions.markdown_reason && {
            label: t('chat.topics.export.md.reason'),
            key: 'markdown_reason',
            onClick: () => exportMessageAsMarkdown(message, true)
          },
          exportMenuOptions.docx && {
            label: t('chat.topics.export.word'),
            key: 'word',
            onClick: async () => {
              const markdown = messageToMarkdown(message)
              const title = await getMessageTitle(message)
              window.api.export.toWord(markdown, title)
            }
          },
          exportMenuOptions.notion && {
            label: t('chat.topics.export.notion'),
            key: 'notion',
            onClick: async () => {
              const title = await getMessageTitle(message)
              const markdown = messageToMarkdown(message)
              exportMessageToNotion(title, markdown, message)
            }
          },
          exportMenuOptions.yuque && {
            label: t('chat.topics.export.yuque'),
            key: 'yuque',
            onClick: async () => {
              const title = await getMessageTitle(message)
              const markdown = messageToMarkdown(message)
              exportMarkdownToYuque(title, markdown)
            }
          },
          exportMenuOptions.obsidian && {
            label: t('chat.topics.export.obsidian'),
            key: 'obsidian',
            onClick: async () => {
              const title = topic.name?.replace(/\//g, '_') || 'Untitled'
              await ObsidianExportPopup.show({ title, message, processingMethod: '1' })
            }
          },
          exportMenuOptions.joplin && {
            label: t('chat.topics.export.joplin'),
            key: 'joplin',
            onClick: async () => {
              const title = await getMessageTitle(message)
              exportMarkdownToJoplin(title, message)
            }
          },
          exportMenuOptions.siyuan && {
            label: t('chat.topics.export.siyuan'),
            key: 'siyuan',
            onClick: async () => {
              const title = await getMessageTitle(message)
              const markdown = messageToMarkdown(message)
              exportMarkdownToSiyuan(title, markdown)
            }
          }
        ].filter(Boolean)
      }
    ],
    [
      t,
      isEditable,
      onEdit,
      onNewBranch,
      exportMenuOptions,
      message,
      mainTextContent,
      toggleMultiSelectMode,
      messageContainerRef,
      topic.name
    ]
  )

  const onRegenerate = async (e: React.MouseEvent | undefined) => {
    e?.stopPropagation?.()
    if (loading) return
    // No need to reset or edit the message anymore
    // const selectedModel = isGrouped ? model : assistantModel
    // const _message = resetAssistantMessage(message, selectedModel)
    // editMessage(message.id, { ..._message }) // REMOVED

    const assistantWithTopicPrompt = topic.prompt
      ? { ...assistant, prompt: `${assistant.prompt}\n${topic.prompt}` }
      : assistant

    // Call the function from the hook
    regenerateAssistantMessage(message, assistantWithTopicPrompt)
  }

  const onMentionModel = async (e: React.MouseEvent) => {
    e.stopPropagation()
    if (loading) return
    const selectedModel = await SelectModelPopup.show({ model })
    if (!selectedModel) return
    appendAssistantResponse(message, selectedModel, { ...assistant, model: selectedModel })
  }

  const onUseful = useCallback(
    (e: React.MouseEvent) => {
      e.stopPropagation()
      editMessage(message.id, { useful: !message.useful })
    },
    [message, editMessage]
  )

  const blockEntities = useSelector(messageBlocksSelectors.selectEntities)
  const hasTranslationBlocks = useMemo(() => {
    const translationBlocks = findTranslationBlocks(message)
    return translationBlocks.length > 0
  }, [message])

  const softHoverBg = isBubbleStyle && !isLastMessage

  return (
    <MenusBar className={`menubar ${isLastMessage && 'show'}`}>
      {message.role === 'user' && (
        <Tooltip title={t('common.regenerate')} mouseEnterDelay={0.8}>
          <ActionButton
            className="message-action-button"
            onClick={() => handleResendUserMessage()}
            $softHoverBg={isBubbleStyle}>
            <SyncOutlined />
          </ActionButton>
        </Tooltip>
      )}
      {message.role === 'user' && (
        <Tooltip title={t('common.edit')} mouseEnterDelay={0.8}>
          <ActionButton className="message-action-button" onClick={onEdit} $softHoverBg={softHoverBg}>
            <EditOutlined />
          </ActionButton>
        </Tooltip>
      )}
      <Tooltip title={t('common.copy')} mouseEnterDelay={0.8}>
        <ActionButton className="message-action-button" onClick={onCopy} $softHoverBg={softHoverBg}>
          {!copied && <Copy size={16} />}
          {copied && <CheckOutlined style={{ color: 'var(--color-primary)' }} />}
        </ActionButton>
      </Tooltip>
      {isAssistantMessage && (
        <Popconfirm
          title={t('message.regenerate.confirm')}
          okButtonProps={{ danger: true }}
          icon={<QuestionCircleOutlined style={{ color: 'red' }} />}
          onConfirm={onRegenerate}
          onOpenChange={(open) => open && setShowRegenerateTooltip(false)}>
          <Tooltip
            title={t('common.regenerate')}
            mouseEnterDelay={0.8}
            open={showRegenerateTooltip}
            onOpenChange={setShowRegenerateTooltip}>
            <ActionButton className="message-action-button" $softHoverBg={softHoverBg}>
              <RefreshCw size={16} />
            </ActionButton>
          </Tooltip>
        </Popconfirm>
      )}
      {isAssistantMessage && (
        <Tooltip title={t('message.mention.title')} mouseEnterDelay={0.8}>
          <ActionButton className="message-action-button" onClick={onMentionModel} $softHoverBg={softHoverBg}>
            <AtSign size={16} />
          </ActionButton>
        </Tooltip>
      )}
      {!isUserMessage && (
<<<<<<< HEAD
        userNativeLanguage?.value && !hasTranslationBlocks ? (
          <Tooltip title={`${t('chat.translate')} (${userNativeLanguage.emoji} ${userNativeLanguage.label})`} mouseEnterDelay={1.2}>
            <ActionButton className="message-action-button" onClick={handleDirectTranslate}>
              <Languages size={16} />
            </ActionButton>
          </Tooltip>
        ) : (
          <Dropdown
            menu={{
              style: {
                maxHeight: 250,
                overflowY: 'auto'
              },
              items: [
                ...TranslateLanguageOptions.map((item) => ({
                  label: item.emoji + ' ' + item.label,
                  key: item.value,
                  onClick: () => handleTranslate(item.value)
                })),
                ...(hasTranslationBlocks
                  ? [
=======
        <Dropdown
          menu={{
            style: {
              maxHeight: 250,
              overflowY: 'auto',
              backgroundClip: 'border-box'
            },
            items: [
              ...TranslateLanguageOptions.map((item) => ({
                label: item.emoji + ' ' + item.label,
                key: item.value,
                onClick: () => handleTranslate(item.value)
              })),
              ...(hasTranslationBlocks
                ? [
>>>>>>> cab975f8
                    { type: 'divider' as const },
                    {
                      label: '📋 ' + t('common.copy'),
                      key: 'translate-copy',
                      onClick: () => {
                        const translationBlocks = message.blocks
                          .map((blockId) => blockEntities[blockId])
                          .filter((block) => block?.type === 'translation')

                        if (translationBlocks.length > 0) {
                          const translationContent = translationBlocks
                            .map((block) => block?.content || '')
                            .join('\n\n')
                            .trim()

                          if (translationContent) {
                            navigator.clipboard.writeText(translationContent)
                            window.message.success({ content: t('translate.copied'), key: 'translate-copy' })
                          } else {
                            window.message.warning({ content: t('translate.empty'), key: 'translate-copy' })
                          }
                        }
                      }
                    },
                    {
                      label: '✖ ' + t('translate.close'),
                      key: 'translate-close',
                      onClick: () => {
                        const translationBlocks = message.blocks
                          .map((blockId) => blockEntities[blockId])
                          .filter((block) => block?.type === 'translation')
                          .map((block) => block?.id)

                        if (translationBlocks.length > 0) {
                          translationBlocks.forEach((blockId) => {
                            if (blockId) removeMessageBlock(message.id, blockId)
                          })
                          window.message.success({ content: t('translate.closed'), key: 'translate-close' })
                        }
                      }
                    }
                  ]
                  : [])
              ],
              onClick: (e) => e.domEvent.stopPropagation()
            }}
            trigger={['click']}
            placement="topRight"
            arrow>
            <Tooltip title={t('chat.translate')} mouseEnterDelay={1.2}>
              <ActionButton className="message-action-button" onClick={(e) => e.stopPropagation()}>
                <Languages size={16} />
              </ActionButton>
            </Tooltip>
          </Dropdown>
        )
      )}
      {isAssistantMessage && isGrouped && (
        <Tooltip title={t('chat.message.useful')} mouseEnterDelay={0.8}>
          <ActionButton className="message-action-button" onClick={onUseful} $softHoverBg={softHoverBg}>
            {message.useful ? (
              <ThumbsUp size={17.5} fill="var(--color-primary)" strokeWidth={0} />
            ) : (
              <ThumbsUp size={16} />
            )}
          </ActionButton>
        </Tooltip>
      )}
      <Popconfirm
        title={t('message.message.delete.content')}
        okButtonProps={{ danger: true }}
        icon={<QuestionCircleOutlined style={{ color: 'red' }} />}
        onOpenChange={(open) => open && setShowDeleteTooltip(false)}
        onConfirm={() => deleteMessage(message.id)}>
        <ActionButton className="message-action-button" onClick={(e) => e.stopPropagation()} $softHoverBg={softHoverBg}>
          <Tooltip
            title={t('common.delete')}
            mouseEnterDelay={1}
            open={showDeleteTooltip}
            onOpenChange={setShowDeleteTooltip}>
            <Trash size={16} />
          </Tooltip>
        </ActionButton>
      </Popconfirm>
      {!isUserMessage && (
        <Dropdown
          menu={{ items: dropdownItems, onClick: (e) => e.domEvent.stopPropagation() }}
          trigger={['click']}
          placement="topRight"
          arrow>
          <ActionButton
            className="message-action-button"
            onClick={(e) => e.stopPropagation()}
            $softHoverBg={softHoverBg}>
            <Menu size={19} />
          </ActionButton>
        </Dropdown>
      )}
    </MenusBar>
  )
}

const MenusBar = styled.div`
  display: flex;
  flex-direction: row;
  justify-content: flex-end;
  align-items: center;
  gap: 6px;
`

const ActionButton = styled.div<{ $softHoverBg?: boolean }>`
  cursor: pointer;
  border-radius: 8px;
  display: flex;
  flex-direction: row;
  justify-content: center;
  align-items: center;
  width: 30px;
  height: 30px;
  transition: all 0.2s ease;
  &:hover {
    background-color: ${(props) =>
      props.$softHoverBg ? 'var(--color-background-soft)' : 'var(--color-background-mute)'};
    color: var(--color-text-1);
    .anticon,
    .lucide {
      color: var(--color-text-1);
    }
  }
  .anticon,
  .iconfont {
    cursor: pointer;
    font-size: 14px;
    color: var(--color-icon);
  }
  .icon-at {
    font-size: 16px;
  }
`

// const ReSendButton = styled(Button)`
//   position: absolute;
//   top: 10px;
//   left: 0;
// `

export default memo(MessageMenubar)<|MERGE_RESOLUTION|>--- conflicted
+++ resolved
@@ -409,7 +409,6 @@
         </Tooltip>
       )}
       {!isUserMessage && (
-<<<<<<< HEAD
         userNativeLanguage?.value && !hasTranslationBlocks ? (
           <Tooltip title={`${t('chat.translate')} (${userNativeLanguage.emoji} ${userNativeLanguage.label})`} mouseEnterDelay={1.2}>
             <ActionButton className="message-action-button" onClick={handleDirectTranslate}>
@@ -421,7 +420,8 @@
             menu={{
               style: {
                 maxHeight: 250,
-                overflowY: 'auto'
+                overflowY: 'auto',
+                backgroundClip: 'border-box'
               },
               items: [
                 ...TranslateLanguageOptions.map((item) => ({
@@ -431,23 +431,6 @@
                 })),
                 ...(hasTranslationBlocks
                   ? [
-=======
-        <Dropdown
-          menu={{
-            style: {
-              maxHeight: 250,
-              overflowY: 'auto',
-              backgroundClip: 'border-box'
-            },
-            items: [
-              ...TranslateLanguageOptions.map((item) => ({
-                label: item.emoji + ' ' + item.label,
-                key: item.value,
-                onClick: () => handleTranslate(item.value)
-              })),
-              ...(hasTranslationBlocks
-                ? [
->>>>>>> cab975f8
                     { type: 'divider' as const },
                     {
                       label: '📋 ' + t('common.copy'),

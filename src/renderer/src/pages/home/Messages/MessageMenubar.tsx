--- conflicted
+++ resolved
@@ -264,11 +264,7 @@
             onClick: async () => {
               const title = await getMessageTitle(message)
               const markdown = messageToMarkdown(message)
-<<<<<<< HEAD
-              exportMessageToNotes(title, markdown)
-=======
               exportMessageToNotes(title, markdown, notesPath)
->>>>>>> 84869a4d
             }
           }
         ]

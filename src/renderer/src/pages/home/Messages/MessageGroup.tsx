--- conflicted
+++ resolved
@@ -12,11 +12,8 @@
 
 import MessageItem from './Message'
 import MessageGroupMenuBar from './MessageGroupMenuBar'
-<<<<<<< HEAD
 import MessageStream from './MessageStream'
 import SelectableMessage from './SelectableMessage'
-=======
->>>>>>> 883bffd2
 
 interface Props {
   messages: (Message & { index: number })[]

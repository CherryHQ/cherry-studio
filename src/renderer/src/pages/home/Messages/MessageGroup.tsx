import Scrollbar from '@renderer/components/Scrollbar'
import { MessageEditingProvider } from '@renderer/context/MessageEditingContext'
import { useMessageOperations } from '@renderer/hooks/useMessageOperations'
import { useSettings } from '@renderer/hooks/useSettings'
import { EVENT_NAMES, EventEmitter } from '@renderer/services/EventService'
import { MultiModelMessageStyle } from '@renderer/store/settings'
import type { Topic } from '@renderer/types'
import type { Message } from '@renderer/types/newMessage'
import { classNames } from '@renderer/utils'
import { Popover } from 'antd'
import { memo, useCallback, useEffect, useMemo, useRef, useState } from 'react'
import styled, { css } from 'styled-components'

import MessageItem from './Message'
import MessageGroupMenuBar from './MessageGroupMenuBar'

interface Props {
  messages: (Message & { index: number })[]
  topic: Topic
  hidePresetMessages?: boolean
}

const MessageGroup = ({ messages, topic, hidePresetMessages }: Props) => {
  const { editMessage } = useMessageOperations(topic)
  const { multiModelMessageStyle: multiModelMessageStyleSetting, gridColumns, gridPopoverTrigger } = useSettings()

  const [multiModelMessageStyle, setMultiModelMessageStyle] = useState<MultiModelMessageStyle>(
    messages[0].multiModelMessageStyle || multiModelMessageStyleSetting
  )

  const messageLength = messages.length
  const prevMessageLengthRef = useRef(messageLength)
  const [selectedIndex, setSelectedIndex] = useState(messageLength - 1)

  const selectedMessageId = useMemo(() => {
    if (messages.length === 1) return messages[0]?.id
    const selectedMessage = messages.find((message) => message.foldSelected)
    if (selectedMessage) {
      return selectedMessage.id
    }
    return messages[0]?.id
  }, [messages])

  const setSelectedMessage = useCallback(
    (message: Message) => {
      // 前一个
      editMessage(selectedMessageId, { foldSelected: false })
      // 当前选中的消息
      editMessage(message.id, { foldSelected: true })

      setTimeout(() => {
        const messageElement = document.getElementById(`message-${message.id}`)
        if (messageElement) {
          messageElement.scrollIntoView({ behavior: 'smooth', block: 'start' })
        }
      }, 200)
    },
    [editMessage, selectedMessageId]
  )

  const isGrouped = messageLength > 1 && messages.every((m) => m.role === 'assistant')
  const isHorizontal = multiModelMessageStyle === 'horizontal'
  const isGrid = multiModelMessageStyle === 'grid'

  useEffect(() => {
    if (messageLength > prevMessageLengthRef.current) {
      setSelectedIndex(messageLength - 1)
      const lastMessage = messages[messageLength - 1]
      if (lastMessage) {
        setSelectedMessage(lastMessage)
      }
    } else {
      const newIndex = messages.findIndex((msg) => msg.id === selectedMessageId)
      if (newIndex !== -1) {
        setSelectedIndex(newIndex)
      }
    }
    prevMessageLengthRef.current = messageLength
    // eslint-disable-next-line react-hooks/exhaustive-deps
  }, [messageLength])

  // 添加对流程图节点点击事件的监听
  useEffect(() => {
    // 只在组件挂载和消息数组变化时添加监听器
    if (!isGrouped || messageLength <= 1) return

    const handleFlowNavigate = (event: CustomEvent) => {
      const { messageId } = event.detail

      // 查找对应的消息在当前消息组中的索引
      const targetIndex = messages.findIndex((msg) => msg.id === messageId)

      // 如果找到消息且不是当前选中的索引，则切换标签
      if (targetIndex !== -1 && targetIndex !== selectedIndex) {
        setSelectedIndex(targetIndex)

        // 使用setSelectedMessage函数来切换标签，这是处理foldSelected的关键
        const targetMessage = messages[targetIndex]
        if (targetMessage) {
          setSelectedMessage(targetMessage)
        }
      }
    }

    // 添加事件监听器
    document.addEventListener('flow-navigate-to-message', handleFlowNavigate as EventListener)

    // 清理函数
    return () => {
      document.removeEventListener('flow-navigate-to-message', handleFlowNavigate as EventListener)
    }
    // eslint-disable-next-line react-hooks/exhaustive-deps
  }, [messages, selectedIndex, isGrouped, messageLength])

  // 添加对LOCATE_MESSAGE事件的监听
  useEffect(() => {
    // 为每个消息注册一个定位事件监听器
    const eventHandlers: { [key: string]: () => void } = {}

    messages.forEach((message) => {
      const eventName = EVENT_NAMES.LOCATE_MESSAGE + ':' + message.id
      const handler = () => {
        // 检查消息是否处于可见状态
        const element = document.getElementById(`message-${message.id}`)
        if (element) {
          const display = window.getComputedStyle(element).display

          if (display === 'none') {
            // 如果消息隐藏，先切换标签
            setSelectedMessage(message)
          } else {
            // 直接滚动
            element.scrollIntoView({ behavior: 'smooth', block: 'start' })
          }
        }
      }

      eventHandlers[eventName] = handler
      EventEmitter.on(eventName, handler)
    })

    // 清理函数
    return () => {
      // 移除所有事件监听器
      Object.entries(eventHandlers).forEach(([eventName, handler]) => {
        EventEmitter.off(eventName, handler)
      })
    }
  }, [messages, setSelectedMessage])

  const renderMessage = useCallback(
    (message: Message & { index: number }) => {
      const isGridGroupMessage = isGrid && message.role === 'assistant' && isGrouped
      const messageProps = {
        isGrouped,
        message,
        topic,
        index: message.index,
        hidePresetMessages,
        style: {
          paddingTop: isGrouped && ['horizontal', 'grid'].includes(multiModelMessageStyle) ? 0 : 15
        }
      }

      const messageWrapper = (
        <MessageWrapper
          id={`message-${message.id}`}
          $layout={multiModelMessageStyle}
          // $selected={index === selectedIndex}
          $isGrouped={isGrouped}
          key={message.id}
          className={classNames({
            'group-message-wrapper': message.role === 'assistant' && isHorizontal && isGrouped,
            [multiModelMessageStyle]: isGrouped,
            selected: message.id === selectedMessageId
          })}>
          <MessageItem {...messageProps} />
        </MessageWrapper>
      )

      if (isGridGroupMessage) {
        return (
          <Popover
            key={message.id}
            content={
              <MessageWrapper
                $layout={multiModelMessageStyle}
                // $selected={index === selectedIndex}
                $isGrouped={isGrouped}
                $isInPopover={true}>
                <MessageItem {...messageProps} />
              </MessageWrapper>
            }
            trigger={gridPopoverTrigger}
            styles={{ root: { maxWidth: '60vw', minWidth: '550px', overflowY: 'auto', zIndex: 1000 } }}
            getPopupContainer={(triggerNode) => triggerNode.parentNode as HTMLElement}>
            {messageWrapper}
          </Popover>
        )
      }

      return messageWrapper
    },
    [
      isGrid,
      isGrouped,
      isHorizontal,
      multiModelMessageStyle,
      topic,
      hidePresetMessages,
      gridPopoverTrigger,
      selectedMessageId
    ]
  )

  return (
    <MessageEditingProvider>
      <GroupContainer
        id={`message-group-${messages[0].askId}`}
        $isGrouped={isGrouped}
        $layout={multiModelMessageStyle}
<<<<<<< HEAD
        className={classNames([isGrouped && 'group-container', isHorizontal && 'horizontal', isGrid && 'grid'])}>
        <GridContainer
          $count={messageLength}
          $layout={multiModelMessageStyle}
          $gridColumns={gridColumns}
          className={classNames([isGrouped && 'group-grid-container', isHorizontal && 'horizontal', isGrid && 'grid'])}>
          {messages.map(renderMessage)}
        </GridContainer>
        {isGrouped && (
          <MessageGroupMenuBar
            multiModelMessageStyle={multiModelMessageStyle}
            setMultiModelMessageStyle={(style) => {
              setMultiModelMessageStyle(style)
              messages.forEach((message) => {
                editMessage(message.id, { multiModelMessageStyle: style })
              })
            }}
            messages={messages}
            selectMessageId={getSelectedMessageId()}
            setSelectedMessage={setSelectedMessage}
            topic={topic}
          />
        )}
      </GroupContainer>
    </MessageEditingProvider>
=======
        $gridColumns={gridColumns}
        className={classNames([isGrouped && 'group-grid-container', isHorizontal && 'horizontal', isGrid && 'grid'])}>
        {messages.map(renderMessage)}
      </GridContainer>
      {isGrouped && (
        <MessageGroupMenuBar
          multiModelMessageStyle={multiModelMessageStyle}
          setMultiModelMessageStyle={(style) => {
            setMultiModelMessageStyle(style)
            messages.forEach((message) => {
              editMessage(message.id, { multiModelMessageStyle: style })
            })
          }}
          messages={messages}
          selectMessageId={selectedMessageId}
          setSelectedMessage={setSelectedMessage}
          topic={topic}
        />
      )}
    </GroupContainer>
>>>>>>> 6356e1c0
  )
}

const GroupContainer = styled.div<{ $isGrouped: boolean; $layout: MultiModelMessageStyle }>`
  padding-top: ${({ $isGrouped, $layout }) => ($isGrouped && 'horizontal' === $layout ? '15px' : '0')};
  &.group-container.horizontal,
  &.group-container.grid {
    padding: 0 20px;
    .message {
      padding: 0;
    }
    .group-menu-bar {
      margin-left: 0;
      margin-right: 0;
    }
  }
`

const GridContainer = styled.div<{ $count: number; $layout: MultiModelMessageStyle; $gridColumns: number }>`
  width: 100%;
  display: grid;
  gap: ${({ $layout }) => ($layout === 'horizontal' ? '16px' : '0')};
  grid-template-columns: repeat(
    ${({ $layout, $count }) => (['fold', 'vertical'].includes($layout) ? 1 : $count)},
    minmax(550px, 1fr)
  );
  @media (max-width: 800px) {
    grid-template-columns: repeat(
      ${({ $layout, $count }) => (['fold', 'vertical'].includes($layout) ? 1 : $count)},
      minmax(400px, 1fr)
    );
  }
  ${({ $layout }) =>
    $layout === 'horizontal' &&
    css`
      margin-top: 15px;
    `}
  ${({ $gridColumns, $layout, $count }) =>
    $layout === 'grid' &&
    css`
      margin-top: 15px;
      grid-template-columns: repeat(${$count > 1 ? $gridColumns || 2 : 1}, minmax(0, 1fr));
      grid-template-rows: auto;
      gap: 16px;
    `}
  ${({ $layout }) => {
    return $layout === 'horizontal'
      ? css`
          overflow-y: auto;
        `
      : 'overflow-y: visible;'
  }}
`

interface MessageWrapperProps {
  $layout: 'fold' | 'horizontal' | 'vertical' | 'grid'
  // $selected: boolean
  $isGrouped: boolean
  $isInPopover?: boolean
}

const MessageWrapper = styled(Scrollbar)<MessageWrapperProps>`
  width: 100%;
  &.horizontal {
    display: inline-block;
  }
  &.grid {
    display: inline-block;
  }
  &.fold {
    display: none;
    &.selected {
      display: inline-block;
    }
  }

  ${({ $layout, $isGrouped }) => {
    if ($layout === 'horizontal' && $isGrouped) {
      return css`
        border: 0.5px solid var(--color-border);
        padding: 10px;
        border-radius: 6px;
        max-height: 600px;
        margin-bottom: 10px;
      `
    }
    return ''
  }}

  ${({ $layout, $isInPopover, $isGrouped }) => {
    // 如果布局是grid，并且是组消息，则设置最大高度和溢出行为（卡片不可滚动，点击展开后可滚动）
    // 如果布局是horizontal，则设置溢出行为（卡片可滚动）
    // 如果布局是fold、vertical，高度不限制，与正常消息流布局一致，则设置卡片不可滚动（visible）
    return $layout === 'grid' && $isGrouped
      ? css`
          max-height: ${$isInPopover ? '50vh' : '300px'};
          overflow-y: ${$isInPopover ? 'auto' : 'hidden'};
          border: 0.5px solid ${$isInPopover ? 'transparent' : 'var(--color-border)'};
          padding: 10px;
          border-radius: 6px;
          background-color: var(--color-background);
        `
      : css`
          overflow-y: ${$layout === 'horizontal' ? 'auto' : 'visible'};
          border-radius: 6px;
        `
  }}
`

export default memo(MessageGroup)<|MERGE_RESOLUTION|>--- conflicted
+++ resolved
@@ -219,7 +219,6 @@
         id={`message-group-${messages[0].askId}`}
         $isGrouped={isGrouped}
         $layout={multiModelMessageStyle}
-<<<<<<< HEAD
         className={classNames([isGrouped && 'group-container', isHorizontal && 'horizontal', isGrid && 'grid'])}>
         <GridContainer
           $count={messageLength}
@@ -238,35 +237,13 @@
               })
             }}
             messages={messages}
-            selectMessageId={getSelectedMessageId()}
+            selectMessageId={selectedMessageId}
             setSelectedMessage={setSelectedMessage}
             topic={topic}
           />
         )}
       </GroupContainer>
     </MessageEditingProvider>
-=======
-        $gridColumns={gridColumns}
-        className={classNames([isGrouped && 'group-grid-container', isHorizontal && 'horizontal', isGrid && 'grid'])}>
-        {messages.map(renderMessage)}
-      </GridContainer>
-      {isGrouped && (
-        <MessageGroupMenuBar
-          multiModelMessageStyle={multiModelMessageStyle}
-          setMultiModelMessageStyle={(style) => {
-            setMultiModelMessageStyle(style)
-            messages.forEach((message) => {
-              editMessage(message.id, { multiModelMessageStyle: style })
-            })
-          }}
-          messages={messages}
-          selectMessageId={selectedMessageId}
-          setSelectedMessage={setSelectedMessage}
-          topic={topic}
-        />
-      )}
-    </GroupContainer>
->>>>>>> 6356e1c0
   )
 }
 

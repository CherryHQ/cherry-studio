--- conflicted
+++ resolved
@@ -110,13 +110,7 @@
         <UserName isBubbleStyle={isBubbleStyle} theme={theme}>
           {username}
         </UserName>
-<<<<<<< HEAD
         <MessageTime>{dayjs(message?.updatedAt ?? message.createdAt).format('MM/DD HH:mm')}</MessageTime>
-=======
-        <InfoWrap className="message-header-info-wrap">
-          <MessageTime>{dayjs(message?.updatedAt ?? message.createdAt).format('MM/DD HH:mm')}</MessageTime>
-        </InfoWrap>
->>>>>>> 5b9ff305
       </UserWrap>
       {isMultiSelectMode && (
         <Checkbox
@@ -147,16 +141,6 @@
   flex: 1;
 `
 
-<<<<<<< HEAD
-=======
-const InfoWrap = styled.div`
-  display: flex;
-  flex-direction: row;
-  align-items: center;
-  gap: 4px;
-`
-
->>>>>>> 5b9ff305
 const UserName = styled.div<{ isBubbleStyle?: boolean; theme?: string }>`
   font-size: 14px;
   font-weight: 600;

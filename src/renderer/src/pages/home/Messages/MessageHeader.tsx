import { RowFlex } from '@cherrystudio/ui'
import { Avatar, EmojiAvatar, Tooltip } from '@cherrystudio/ui'
import { usePreference } from '@data/hooks/usePreference'
import UserPopup from '@renderer/components/Popups/UserPopup'
import { APP_NAME, AppLogo, isLocalAi } from '@renderer/config/env'
import { getModelLogo } from '@renderer/config/models'
import { useTheme } from '@renderer/context/ThemeProvider'
import { useAgent } from '@renderer/hooks/agents/useAgent'
import useAvatar from '@renderer/hooks/useAvatar'
import { useChatContext } from '@renderer/hooks/useChatContext'
import { useMinappPopup } from '@renderer/hooks/useMinappPopup'
<<<<<<< HEAD
import { useMessageStyle } from '@renderer/hooks/useSettings'
import { useSidebarIconShow } from '@renderer/hooks/useSidebarIcon'
=======
import { useRuntime } from '@renderer/hooks/useRuntime'
import { useMessageStyle, useSettings } from '@renderer/hooks/useSettings'
>>>>>>> d7bcd5a2
import { getMessageModelId } from '@renderer/services/MessagesService'
import { getModelName } from '@renderer/services/ModelService'
import type { Assistant, Model, Topic } from '@renderer/types'
import type { Message } from '@renderer/types/newMessage'
import { firstLetter, isEmoji, removeLeadingEmoji } from '@renderer/utils'
import { Checkbox } from 'antd'
import dayjs from 'dayjs'
import { Sparkle } from 'lucide-react'
import type { FC } from 'react'
import { memo, useCallback, useMemo } from 'react'
import { useTranslation } from 'react-i18next'
import styled from 'styled-components'

interface Props {
  message: Message
  assistant: Assistant
  model?: Model
  topic: Topic
  isGroupContextMessage?: boolean
}

const getAvatarSource = (isLocalAi: boolean, modelId: string | undefined) => {
  if (isLocalAi) return AppLogo
  return modelId ? getModelLogo(modelId) : undefined
}

const MessageHeader: FC<Props> = memo(({ assistant, model, message, topic, isGroupContextMessage }) => {
  const avatar = useAvatar()
  const { theme } = useTheme()
<<<<<<< HEAD
  const [userName] = usePreference('app.user.name')
  const showMinappIcon = useSidebarIconShow('minapp')
=======
  const { userName, sidebarIcons } = useSettings()
  const { chat } = useRuntime()
  const { activeTopicOrSession, activeAgentId } = chat
  const { agent } = useAgent(activeAgentId)
  const isAgentView = activeTopicOrSession === 'session'
>>>>>>> d7bcd5a2
  const { t } = useTranslation()
  const { isBubbleStyle } = useMessageStyle()
  const { openMinappById } = useMinappPopup()

  const { isMultiSelectMode, selectedMessageIds, handleSelectMessage } = useChatContext(topic)

  const isSelected = selectedMessageIds?.includes(message.id)

  const avatarSource = useMemo(() => getAvatarSource(isLocalAi, getMessageModelId(message)), [message])

  const getUserName = useCallback(() => {
    if (isLocalAi && message.role !== 'user') {
      return APP_NAME
    }

    if (isAgentView && message.role === 'assistant') {
      return agent?.name ?? t('common.unknown')
    }

    if (message.role === 'assistant') {
      return getModelName(model) || getMessageModelId(message) || ''
    }

    return userName || t('common.you')
  }, [agent?.name, isAgentView, message, model, t, userName])

  const isAssistantMessage = message.role === 'assistant'
  const isUserMessage = message.role === 'user'

  const avatarName = useMemo(() => firstLetter(assistant?.name).toUpperCase(), [assistant?.name])
  const username = useMemo(() => removeLeadingEmoji(getUserName()), [getUserName])

  const showMiniApp = useCallback(() => {
    showMinappIcon && model?.provider && openMinappById(model.provider)
    // because don't need openMinappById to be a dependency
    // eslint-disable-next-line react-hooks/exhaustive-deps
  }, [model?.provider, showMinappIcon])

  const hideHeader = isBubbleStyle ? isUserMessage && !isMultiSelectMode : false

  if (hideHeader) {
    return null
  }

  return (
    <Container className="message-header">
      {isAssistantMessage ? (
        <Avatar
          src={avatarSource}
          className="h-[35px] w-[35px]"
          style={{
            borderRadius: '25%',
            cursor: showMinappIcon ? 'pointer' : 'default',
            border: isLocalAi ? '1px solid var(--color-border-soft)' : 'none',
            filter: theme === 'dark' ? 'invert(0.05)' : undefined
          }}
          onClick={showMiniApp}>
          {avatarName}
        </Avatar>
      ) : (
        <>
          {isEmoji(avatar) ? (
            <EmojiAvatar onClick={() => UserPopup.show()} size={35} fontSize={20}>
              {avatar}
            </EmojiAvatar>
          ) : (
            <Avatar
              src={avatar}
              className="h-[35px] w-[35px]"
              style={{ borderRadius: '25%', cursor: 'pointer' }}
              onClick={() => UserPopup.show()}
            />
          )}
        </>
      )}
      <UserWrap>
        <RowFlex className="items-center">
          <UserName isBubbleStyle={isBubbleStyle} theme={theme}>
            {username}
          </UserName>
          {isGroupContextMessage && (
            <Tooltip content={t('chat.message.useful.tip')}>
              <Sparkle fill="var(--color-primary)" strokeWidth={0} size={18} />
            </Tooltip>
          )}
        </RowFlex>
        <InfoWrap className="message-header-info-wrap">
          <MessageTime>{dayjs(message?.updatedAt ?? message.createdAt).format('MM/DD HH:mm')}</MessageTime>
        </InfoWrap>
      </UserWrap>
      {isMultiSelectMode && (
        <Checkbox
          checked={isSelected}
          onChange={(e) => handleSelectMessage(message.id, e.target.checked)}
          style={{ position: 'absolute', right: 0, top: 0 }}
        />
      )}
    </Container>
  )
})

MessageHeader.displayName = 'MessageHeader'

const Container = styled.div`
  display: flex;
  flex-direction: row;
  align-items: center;
  gap: 10px;
  position: relative;
  margin-bottom: 10px;
`

const UserWrap = styled.div`
  display: flex;
  flex-direction: column;
  justify-content: space-between;
  flex: 1;
`

const InfoWrap = styled.div`
  display: flex;
  flex-direction: row;
  align-items: center;
  gap: 4px;
`

const UserName = styled.span<{ isBubbleStyle?: boolean; theme?: string }>`
  font-size: 14px;
  font-weight: 600;
  color: ${(props) => (props.isBubbleStyle && props.theme === 'dark' ? 'white' : 'var(--color-text)')};
`

const MessageTime = styled.div`
  font-size: 10px;
  color: var(--color-text-3);
`

export default MessageHeader<|MERGE_RESOLUTION|>--- conflicted
+++ resolved
@@ -9,13 +9,9 @@
 import useAvatar from '@renderer/hooks/useAvatar'
 import { useChatContext } from '@renderer/hooks/useChatContext'
 import { useMinappPopup } from '@renderer/hooks/useMinappPopup'
-<<<<<<< HEAD
+import { useRuntime } from '@renderer/hooks/useRuntime'
 import { useMessageStyle } from '@renderer/hooks/useSettings'
 import { useSidebarIconShow } from '@renderer/hooks/useSidebarIcon'
-=======
-import { useRuntime } from '@renderer/hooks/useRuntime'
-import { useMessageStyle, useSettings } from '@renderer/hooks/useSettings'
->>>>>>> d7bcd5a2
 import { getMessageModelId } from '@renderer/services/MessagesService'
 import { getModelName } from '@renderer/services/ModelService'
 import type { Assistant, Model, Topic } from '@renderer/types'
@@ -45,16 +41,12 @@
 const MessageHeader: FC<Props> = memo(({ assistant, model, message, topic, isGroupContextMessage }) => {
   const avatar = useAvatar()
   const { theme } = useTheme()
-<<<<<<< HEAD
   const [userName] = usePreference('app.user.name')
   const showMinappIcon = useSidebarIconShow('minapp')
-=======
-  const { userName, sidebarIcons } = useSettings()
   const { chat } = useRuntime()
   const { activeTopicOrSession, activeAgentId } = chat
   const { agent } = useAgent(activeAgentId)
   const isAgentView = activeTopicOrSession === 'session'
->>>>>>> d7bcd5a2
   const { t } = useTranslation()
   const { isBubbleStyle } = useMessageStyle()
   const { openMinappById } = useMinappPopup()

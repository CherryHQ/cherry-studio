import { CheckOutlined } from '@ant-design/icons'
import Favicon from '@renderer/components/Icons/FallbackFavicon'
import { HStack } from '@renderer/components/Layout'
<<<<<<< HEAD
import { useSettings } from '@renderer/hooks/useSettings'
import { Collapse, message as antdMessage, Tooltip } from 'antd'
import { FileSearch } from 'lucide-react'
import React, { useMemo, useState } from 'react'
=======
import { Collapse, theme } from 'antd'
import { FileSearch, Info } from 'lucide-react'
import React, { useMemo } from 'react'
>>>>>>> 0782b247
import { useTranslation } from 'react-i18next'
import styled from 'styled-components'

export interface Citation {
  number: number
  url: string
  title?: string
  hostname?: string
  content?: string
  showFavicon?: boolean
  type?: string
}

interface CitationsListProps {
  citations: Citation[]
  citationCount?: number
}

const CitationsList: React.FC<CitationsListProps> = ({ citations, citationCount }) => {
  const [activeKey, setActiveKey] = useState<'citations' | ''>('')
  const [copied, setCopied] = useState(false)
  const { t } = useTranslation()
  const { messageFont } = useSettings()
  useMemo(() => {
    return messageFont === 'serif'
      ? 'serif'
      : '-apple-system, BlinkMacSystemFont, "Segoe UI", Roboto, Oxygen, Ubuntu, Cantarell, "Open Sans","Helvetica Neue", sans-serif'
  }, [messageFont])

  const { token } = theme.useToken()
  const items = useMemo(() => {
    return !citations || citations.length === 0
      ? []
      : [
          {
            key: '1',
            label: (
              <CitationsTitle>
                <span>{t('message.citations')}</span>
                <Info size={14} style={{ opacity: 0.6 }} />
              </CitationsTitle>
            ),
            style: {
              backgroundColor: token.colorFillAlter
            },
            children: (
              <>
                {citations.map((citation) => (
                  <HStack key={citation.url || citation.number} style={{ alignItems: 'center', gap: 8 }}>
                    <span style={{ fontSize: 13, color: 'var(--color-text-2)' }}>{citation.number}.</span>
                    {citation.type === 'websearch' ? (
                      <WebSearchCitation citation={citation} />
                    ) : (
                      <KnowledgeCitation citation={citation} />
                    )}
                  </HStack>
                ))}
              </>
            )
          }
        ]
  }, [citations, t])

  if (!citations || citations.length === 0) return null

  const count = citationCount || citations.length

  const copyAllCitations = () => {
    // 获取所有引用URL并复制到剪贴板
    const urls = citations
      .map((citation) => citation.url)
      .filter(Boolean)
      .join('\n')

    if (urls) {
      navigator.clipboard.writeText(urls)
      antdMessage.success({ content: t('message.copied'), key: 'copy-citations' })
      setCopied(true)
      setTimeout(() => setCopied(false), 2000)
    }
  }

  return (
<<<<<<< HEAD
    <CollapseContainer
      activeKey={activeKey}
      size="small"
      onChange={() => setActiveKey((key) => (key ? '' : 'citations'))}
      className="message-thought-container"
      items={[
        {
          key: 'citations',
          label: (
            <MessageTitleLabel>
              <TitleText>
                {t('message.citations')} ({count})
              </TitleText>
              <Tooltip title={t('common.copy')} mouseEnterDelay={0.8}>
                <ActionButton
                  className="message-action-button"
                  onClick={(e) => {
                    e.stopPropagation()
                    copyAllCitations()
                  }}
                  aria-label={t('common.copy')}>
                  {!copied && <i className="iconfont icon-copy"></i>}
                  {copied && <CheckOutlined style={{ color: 'var(--color-primary)' }} />}
                </ActionButton>
              </Tooltip>
            </MessageTitleLabel>
          ),
          children: citations.map((citation) => (
            <HStack key={citation.url || citation.number} style={{ alignItems: 'center', gap: 8 }}>
              <span style={{ fontSize: 13, color: 'var(--color-text-2)' }}>{citation.number}.</span>
              {citation.type === 'websearch' ? (
                <WebSearchCitation citation={citation} />
              ) : (
                <KnowledgeCitation citation={citation} />
              )}
            </HStack>
          ))
        }
      ]}
    />
=======
    <CitationsContainer>
      <Collapse items={items} size="small" bordered={false} style={{ background: token.colorBgContainer }} />
    </CitationsContainer>
>>>>>>> 0782b247
  )
}

const handleLinkClick = (url: string, event: React.MouseEvent) => {
  if (!url) return

  event.preventDefault()

  // 检查是否是网络URL
  if (url.startsWith('http://') || url.startsWith('https://')) {
    window.open(url, '_blank', 'noopener,noreferrer')
  } else {
    try {
      window.api.file.openPath(url)
    } catch (error) {
      console.error('打开本地文件失败:', error)
    }
  }
}

// 网络搜索引用组件
const WebSearchCitation: React.FC<{ citation: Citation }> = ({ citation }) => {
  return (
    <>
      {citation.showFavicon && citation.url && (
        <Favicon hostname={new URL(citation.url).hostname} alt={citation.title || citation.hostname || ''} />
      )}
      <CitationLink href={citation.url} className="text-nowrap" onClick={(e) => handleLinkClick(citation.url, e)}>
        {citation.title ? citation.title : <span className="hostname">{citation.hostname}</span>}
      </CitationLink>
    </>
  )
}

// 知识库引用组件
const KnowledgeCitation: React.FC<{ citation: Citation }> = ({ citation }) => {
  return (
    <>
      {citation.showFavicon && citation.url && <FileSearch width={16} />}
      <CitationLink href={citation.url} className="text-nowrap" onClick={(e) => handleLinkClick(citation.url, e)}>
        {citation.title}
      </CitationLink>
    </>
  )
}

<<<<<<< HEAD
const CollapseContainer = styled(Collapse)`
  margin-bottom: 15px;
`

const MessageTitleLabel = styled.div`
  display: flex;
  flex-direction: row;
  align-items: center;
  height: 22px;
  gap: 15px;
`
=======
const CitationsContainer = styled.div`
  background-color: rgb(242, 247, 253);
  border-radius: 10px;
  padding: 8px 12px;
  margin: 12px 0;
  display: inline-block;
  /* display: flex; */
  /* flex-direction: column; */
  gap: 4px;
>>>>>>> 0782b247

const TitleText = styled.span`
  color: var(--color-text-2);
  display: flex;
  align-items: center;
  gap: 5px;
`

const ActionButton = styled.button`
  background: none;
  border: none;
  color: var(--color-text-2);
  cursor: pointer;
  padding: 4px;
  display: flex;
  align-items: center;
  justify-content: center;
  margin-left: auto;
  opacity: 0.6;
  transition: all 0.3s;

  &:hover {
    opacity: 1;
    color: var(--color-text);
  }

  &:focus-visible {
    outline: 2px solid var(--color-primary);
    outline-offset: 2px;
  }

  .iconfont {
    font-size: 14px;
  }
`

const CitationLink = styled.a`
  font-size: 14px;
  line-height: 1.6;
  text-decoration: none;
  color: var(--color-text-1);

  .hostname {
    color: var(--color-link);
  }

  &:hover {
    text-decoration: underline;
  }
`

export default CitationsList<|MERGE_RESOLUTION|>--- conflicted
+++ resolved
@@ -1,16 +1,10 @@
 import { CheckOutlined } from '@ant-design/icons'
 import Favicon from '@renderer/components/Icons/FallbackFavicon'
 import { HStack } from '@renderer/components/Layout'
-<<<<<<< HEAD
 import { useSettings } from '@renderer/hooks/useSettings'
-import { Collapse, message as antdMessage, Tooltip } from 'antd'
-import { FileSearch } from 'lucide-react'
+import { Collapse, theme, message as antdMessage, Tooltip } from 'antd'
+import { FileSearch, Info } from 'lucide-react'
 import React, { useMemo, useState } from 'react'
-=======
-import { Collapse, theme } from 'antd'
-import { FileSearch, Info } from 'lucide-react'
-import React, { useMemo } from 'react'
->>>>>>> 0782b247
 import { useTranslation } from 'react-i18next'
 import styled from 'styled-components'
 
@@ -94,7 +88,6 @@
   }
 
   return (
-<<<<<<< HEAD
     <CollapseContainer
       activeKey={activeKey}
       size="small"
@@ -135,11 +128,6 @@
         }
       ]}
     />
-=======
-    <CitationsContainer>
-      <Collapse items={items} size="small" bordered={false} style={{ background: token.colorBgContainer }} />
-    </CitationsContainer>
->>>>>>> 0782b247
   )
 }
 
@@ -186,7 +174,6 @@
   )
 }
 
-<<<<<<< HEAD
 const CollapseContainer = styled(Collapse)`
   margin-bottom: 15px;
 `
@@ -198,17 +185,6 @@
   height: 22px;
   gap: 15px;
 `
-=======
-const CitationsContainer = styled.div`
-  background-color: rgb(242, 247, 253);
-  border-radius: 10px;
-  padding: 8px 12px;
-  margin: 12px 0;
-  display: inline-block;
-  /* display: flex; */
-  /* flex-direction: column; */
-  gap: 4px;
->>>>>>> 0782b247
 
 const TitleText = styled.span`
   color: var(--color-text-2);

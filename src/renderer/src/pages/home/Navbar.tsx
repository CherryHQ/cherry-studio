import { Navbar, NavbarLeft, NavbarRight } from '@renderer/components/app/Navbar'
import { HStack } from '@renderer/components/Layout'
import SearchPopup from '@renderer/components/Popups/SearchPopup'
import { isLinux, isWin } from '@renderer/config/constant'
import { useAssistant } from '@renderer/hooks/useAssistant'
import { modelGenerating } from '@renderer/hooks/useRuntime'
import { useSettings } from '@renderer/hooks/useSettings'
import { useShortcut } from '@renderer/hooks/useShortcuts'
import { useShowAssistants, useShowTopics } from '@renderer/hooks/useStore'
import { EVENT_NAMES, EventEmitter } from '@renderer/services/EventService'
import { useAppDispatch } from '@renderer/store'
import { setNarrowMode } from '@renderer/store/settings'
import { Assistant, Topic } from '@renderer/types'
import { Tooltip } from 'antd'
import { t } from 'i18next'
import { Menu, PanelLeftClose, PanelRightClose, Search } from 'lucide-react'
import { AnimatePresence, motion } from 'motion/react'
import { FC } from 'react'
import styled from 'styled-components'

import AssistantsDrawer from './components/AssistantsDrawer'
import SelectModelButton from './components/SelectModelButton'
import UpdateAppButton from './components/UpdateAppButton'

interface Props {
  activeAssistant: Assistant
  activeTopic: Topic
  setActiveTopic: (topic: Topic) => void
  setActiveAssistant: (assistant: Assistant) => void
  position: 'left' | 'right'
}

const HeaderNavbar: FC<Props> = ({ activeAssistant, setActiveAssistant, activeTopic, setActiveTopic }) => {
  const { assistant } = useAssistant(activeAssistant.id)
  const { showAssistants, toggleShowAssistants } = useShowAssistants()
  const { topicPosition, narrowMode } = useSettings()
  const { showTopics, toggleShowTopics } = useShowTopics()
  const dispatch = useAppDispatch()

  useShortcut('toggle_show_assistants', toggleShowAssistants)

  useShortcut('toggle_show_topics', () => {
    if (topicPosition === 'right') {
      toggleShowTopics()
    } else {
      EventEmitter.emit(EVENT_NAMES.SHOW_TOPIC_SIDEBAR)
    }
  })

  useShortcut('search_message', () => {
    SearchPopup.show()
  })

  const handleNarrowModeToggle = async () => {
    await modelGenerating()
    dispatch(setNarrowMode(!narrowMode))
  }

  const onShowAssistantsDrawer = () => {
    AssistantsDrawer.show({
      activeAssistant,
      setActiveAssistant,
      activeTopic,
      setActiveTopic
    })
  }

<<<<<<< HEAD
  const ControlButtons: FC = () => (
    <>
      <Tooltip title={t('chat.assistant.search.placeholder')} mouseEnterDelay={0.8}>
        <NavbarIcon onClick={() => SearchPopup.show()}>
          <Search size={18} />
        </NavbarIcon>
      </Tooltip>
      <Tooltip title={t('navbar.expand')} mouseEnterDelay={0.8}>
        <NarrowIcon onClick={handleNarrowModeToggle}>
          <i className="iconfont icon-icon-adaptive-width"></i>
        </NarrowIcon>
      </Tooltip>
      <UpdateAppButton />
      {topicPosition === 'right' && !showTopics && (
        <Tooltip title={t('navbar.show_sidebar')} mouseEnterDelay={2}>
          <NavbarIcon onClick={toggleShowTopics}>
            <PanelLeftClose size={18} />
          </NavbarIcon>
        </Tooltip>
      )}
      {topicPosition === 'right' && showTopics && (
        <Tooltip title={t('navbar.hide_sidebar')} mouseEnterDelay={2}>
          <NavbarIcon onClick={toggleShowTopics}>
            <PanelRightClose size={18} />
          </NavbarIcon>
        </Tooltip>
      )}
    </>
  )

=======
>>>>>>> 2962ef79
  return (
    <Navbar className="home-navbar">
      <AnimatePresence initial={false}>
        {showAssistants && (
          <motion.div
            initial={{ width: 0, opacity: 0 }}
            animate={{ width: 'auto', opacity: 1 }}
            exit={{ width: 0, opacity: 0 }}
            transition={{ duration: 0.3, ease: 'easeInOut' }}
            style={{ overflow: 'hidden', display: 'flex', flexDirection: 'row' }}>
            <NavbarLeft style={{ justifyContent: 'space-between', borderRight: 'none', padding: 0 }}>
              <Tooltip title={t('navbar.hide_sidebar')} mouseEnterDelay={0.8}>
                <NavbarIcon onClick={toggleShowAssistants}>
                  <PanelLeftClose size={18} />
                </NavbarIcon>
              </Tooltip>
            </NavbarLeft>
          </motion.div>
        )}
      </AnimatePresence>
      {!showAssistants && (
        <Tooltip title={t('navbar.show_sidebar')} mouseEnterDelay={0.8}>
          <NavbarIcon onClick={() => toggleShowAssistants()} style={{ marginRight: 8, marginLeft: -12 }}>
            <PanelRightClose size={18} />
          </NavbarIcon>
        </Tooltip>
      )}
      <AnimatePresence initial={false}>
        {!showAssistants && (
          <motion.div
            initial={{ width: 0, opacity: 0 }}
            animate={{ width: 'auto', opacity: 1 }}
            exit={{ width: 0, opacity: 0 }}
            transition={{ duration: 0.3, ease: 'easeInOut' }}
            style={{ overflow: 'hidden' }}>
            <NavbarIcon onClick={onShowAssistantsDrawer} style={{ marginRight: 8 }}>
              <Menu size={18} />
            </NavbarIcon>
          </motion.div>
        )}
      </AnimatePresence>
      <HStack alignItems="center" gap={6}>
        <SelectModelButton assistant={assistant} />
      </HStack>
      <NavbarRight
        style={{
          justifyContent: 'flex-end',
          flex: 1,
          position: 'relative',
          paddingRight: isWin || isLinux ? '144px' : '6px'
        }}
        className="home-navbar-right">
        <HStack alignItems="center" gap={6}>
          <Tooltip title={t('chat.assistant.search.placeholder')} mouseEnterDelay={0.8}>
            <NarrowIcon onClick={() => SearchPopup.show()}>
              <Search size={18} />
            </NarrowIcon>
          </Tooltip>
          <Tooltip title={t('navbar.expand')} mouseEnterDelay={0.8}>
            <NarrowIcon onClick={handleNarrowModeToggle}>
              <i className="iconfont icon-icon-adaptive-width"></i>
            </NarrowIcon>
          </Tooltip>
          <UpdateAppButton />
          {topicPosition === 'right' && !showTopics && (
            <Tooltip title={t('navbar.show_sidebar')} mouseEnterDelay={2}>
              <NavbarIcon onClick={toggleShowTopics}>
                <PanelLeftClose size={18} />
              </NavbarIcon>
            </Tooltip>
          )}
          {topicPosition === 'right' && showTopics && (
            <Tooltip title={t('navbar.hide_sidebar')} mouseEnterDelay={2}>
              <NavbarIcon onClick={toggleShowTopics}>
                <PanelRightClose size={18} />
              </NavbarIcon>
            </Tooltip>
          )}
        </HStack>
<<<<<<< HEAD
        <HStack alignItems="center" gap={6}>
          {/* For Mac, show search and expand without WindowControls */}
          {!isWin && !isLinux && <ControlButtons />}
        </HStack>
        {/* Search, Expand and WindowControls positioned at the right edge */}
        {(isWin || isLinux) && (
          <div
            style={{
              position: 'absolute',
              right: 0,
              top: 0,
              height: '100%',
              display: 'flex',
              alignItems: 'center',
              gap: 6
            }}>
            <ControlButtons />
            <WindowControls />
          </div>
        )}
=======
>>>>>>> 2962ef79
      </NavbarRight>
    </Navbar>
  )
}

export const NavbarIcon = styled.div`
  -webkit-app-region: none;
  border-radius: 8px;
  height: 30px;
  padding: 0 7px;
  display: flex;
  flex-direction: row;
  justify-content: center;
  align-items: center;
  transition: all 0.2s ease-in-out;
  cursor: pointer;
  .iconfont {
    font-size: 18px;
    color: var(--color-icon);
    &.icon-a-addchat {
      font-size: 20px;
    }
    &.icon-a-darkmode {
      font-size: 20px;
    }
    &.icon-appstore {
      font-size: 20px;
    }
  }
  .anticon {
    color: var(--color-icon);
    font-size: 16px;
  }
  &:hover {
    background-color: var(--color-background-mute);
    color: var(--color-icon-white);
  }
`

const NarrowIcon = styled(NavbarIcon)`
  @media (max-width: 1000px) {
    display: none;
  }
`

export default HeaderNavbar<|MERGE_RESOLUTION|>--- conflicted
+++ resolved
@@ -65,39 +65,6 @@
     })
   }
 
-<<<<<<< HEAD
-  const ControlButtons: FC = () => (
-    <>
-      <Tooltip title={t('chat.assistant.search.placeholder')} mouseEnterDelay={0.8}>
-        <NavbarIcon onClick={() => SearchPopup.show()}>
-          <Search size={18} />
-        </NavbarIcon>
-      </Tooltip>
-      <Tooltip title={t('navbar.expand')} mouseEnterDelay={0.8}>
-        <NarrowIcon onClick={handleNarrowModeToggle}>
-          <i className="iconfont icon-icon-adaptive-width"></i>
-        </NarrowIcon>
-      </Tooltip>
-      <UpdateAppButton />
-      {topicPosition === 'right' && !showTopics && (
-        <Tooltip title={t('navbar.show_sidebar')} mouseEnterDelay={2}>
-          <NavbarIcon onClick={toggleShowTopics}>
-            <PanelLeftClose size={18} />
-          </NavbarIcon>
-        </Tooltip>
-      )}
-      {topicPosition === 'right' && showTopics && (
-        <Tooltip title={t('navbar.hide_sidebar')} mouseEnterDelay={2}>
-          <NavbarIcon onClick={toggleShowTopics}>
-            <PanelRightClose size={18} />
-          </NavbarIcon>
-        </Tooltip>
-      )}
-    </>
-  )
-
-=======
->>>>>>> 2962ef79
   return (
     <Navbar className="home-navbar">
       <AnimatePresence initial={false}>
@@ -119,26 +86,26 @@
         )}
       </AnimatePresence>
       {!showAssistants && (
-        <Tooltip title={t('navbar.show_sidebar')} mouseEnterDelay={0.8}>
-          <NavbarIcon onClick={() => toggleShowAssistants()} style={{ marginRight: 8, marginLeft: -12 }}>
-            <PanelRightClose size={18} />
-          </NavbarIcon>
-        </Tooltip>
+        <NavbarLeft style={{ justifyContent: 'flex-start', borderRight: 'none', padding: '0 10px', minWidth: 'auto' }}>
+          <Tooltip title={t('navbar.show_sidebar')} mouseEnterDelay={0.8}>
+            <NavbarIcon onClick={() => toggleShowAssistants()}>
+              <PanelRightClose size={18} />
+            </NavbarIcon>
+          </Tooltip>
+          <AnimatePresence initial={false}>
+            <motion.div
+              initial={{ width: 0, opacity: 0 }}
+              animate={{ width: 'auto', opacity: 1 }}
+              exit={{ width: 0, opacity: 0 }}
+              transition={{ duration: 0.3, ease: 'easeInOut' }}
+              style={{ overflow: 'hidden' }}>
+              <NavbarIcon onClick={onShowAssistantsDrawer} style={{ marginLeft: 8 }}>
+                <Menu size={18} />
+              </NavbarIcon>
+            </motion.div>
+          </AnimatePresence>
+        </NavbarLeft>
       )}
-      <AnimatePresence initial={false}>
-        {!showAssistants && (
-          <motion.div
-            initial={{ width: 0, opacity: 0 }}
-            animate={{ width: 'auto', opacity: 1 }}
-            exit={{ width: 0, opacity: 0 }}
-            transition={{ duration: 0.3, ease: 'easeInOut' }}
-            style={{ overflow: 'hidden' }}>
-            <NavbarIcon onClick={onShowAssistantsDrawer} style={{ marginRight: 8 }}>
-              <Menu size={18} />
-            </NavbarIcon>
-          </motion.div>
-        )}
-      </AnimatePresence>
       <HStack alignItems="center" gap={6}>
         <SelectModelButton assistant={assistant} />
       </HStack>
@@ -177,29 +144,6 @@
             </Tooltip>
           )}
         </HStack>
-<<<<<<< HEAD
-        <HStack alignItems="center" gap={6}>
-          {/* For Mac, show search and expand without WindowControls */}
-          {!isWin && !isLinux && <ControlButtons />}
-        </HStack>
-        {/* Search, Expand and WindowControls positioned at the right edge */}
-        {(isWin || isLinux) && (
-          <div
-            style={{
-              position: 'absolute',
-              right: 0,
-              top: 0,
-              height: '100%',
-              display: 'flex',
-              alignItems: 'center',
-              gap: 6
-            }}>
-            <ControlButtons />
-            <WindowControls />
-          </div>
-        )}
-=======
->>>>>>> 2962ef79
       </NavbarRight>
     </Navbar>
   )

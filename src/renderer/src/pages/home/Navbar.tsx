import { RowFlex, Tooltip } from '@cherrystudio/ui'
import { usePreference } from '@data/hooks/usePreference'
import { Navbar, NavbarCenter, NavbarLeft, NavbarRight } from '@renderer/components/app/Navbar'
import SearchPopup from '@renderer/components/Popups/SearchPopup'
import { isLinux, isWin } from '@renderer/config/constant'
import { modelGenerating } from '@renderer/hooks/useModel'
import { useShortcut } from '@renderer/hooks/useShortcuts'
import { useShowAssistants, useShowTopics } from '@renderer/hooks/useStore'
import { EVENT_NAMES, EventEmitter } from '@renderer/services/EventService'
import type { Assistant, Topic } from '@renderer/types'
import { t } from 'i18next'
import { Menu, PanelLeftClose, PanelRightClose, Search } from 'lucide-react'
import { AnimatePresence, motion } from 'motion/react'
import type { FC } from 'react'
import styled from 'styled-components'

import AssistantsDrawer from './components/AssistantsDrawer'
import UpdateAppButton from './components/UpdateAppButton'
interface Props {
  activeAssistant: Assistant
  activeTopic: Topic
  setActiveTopic: (topic: Topic) => void
  setActiveAssistant: (assistant: Assistant) => void
  position: 'left' | 'right'
  activeTopicOrSession?: 'topic' | 'session'
}

const HeaderNavbar: FC<Props> = ({
  activeAssistant,
  setActiveAssistant,
  activeTopic,
  setActiveTopic,
  activeTopicOrSession
}) => {
  const [narrowMode, setNarrowMode] = usePreference('chat.narrow_mode')
  const [topicPosition] = usePreference('topic.position')

  const { showAssistants, toggleShowAssistants } = useShowAssistants()
  const { showTopics, toggleShowTopics } = useShowTopics()

  useShortcut('toggle_show_assistants', toggleShowAssistants)

  useShortcut('toggle_show_topics', () => {
    if (topicPosition === 'right') {
      toggleShowTopics()
    } else {
      EventEmitter.emit(EVENT_NAMES.SHOW_TOPIC_SIDEBAR)
    }
  })

  useShortcut('search_message', () => {
    SearchPopup.show()
  })

  const handleNarrowModeToggle = async () => {
    await modelGenerating()
    setNarrowMode(!narrowMode)
  }

  const onShowAssistantsDrawer = () => {
    AssistantsDrawer.show({
      activeAssistant,
      setActiveAssistant,
      activeTopic,
      setActiveTopic
    })
  }

  return (
    <Navbar className="home-navbar">
      <AnimatePresence initial={false}>
        {showAssistants && (
          <motion.div
            initial={{ width: 0, opacity: 0 }}
            animate={{ width: 'auto', opacity: 1 }}
            exit={{ width: 0, opacity: 0 }}
            transition={{ duration: 0.3, ease: 'easeInOut' }}
            style={{ overflow: 'hidden', display: 'flex', flexDirection: 'row' }}>
            <NavbarLeft style={{ justifyContent: 'space-between', borderRight: 'none', padding: 0 }}>
              <Tooltip placement="bottom" content={t('navbar.hide_sidebar')} delay={800}>
                <NavbarIcon onClick={toggleShowAssistants}>
                  <PanelLeftClose size={18} />
                </NavbarIcon>
              </Tooltip>
            </NavbarLeft>
          </motion.div>
        )}
      </AnimatePresence>
      {!showAssistants && (
        <NavbarLeft
          style={{
            justifyContent: 'flex-start',
            borderRight: 'none',
            paddingLeft: 0,
            paddingRight: 0,
            minWidth: 'auto'
          }}>
<<<<<<< HEAD
          <Tooltip placement="bottom" content={t('navbar.show_sidebar')} delay={800}>
=======
          <Tooltip title={t('navbar.show_sidebar')} mouseEnterDelay={0.8} placement="right">
>>>>>>> e2c8edab
            <NavbarIcon onClick={() => toggleShowAssistants()}>
              <PanelRightClose size={18} />
            </NavbarIcon>
          </Tooltip>
          <AnimatePresence initial={false}>
            <motion.div
              initial={{ width: 0, opacity: 0 }}
              animate={{ width: 'auto', opacity: 1 }}
              exit={{ width: 0, opacity: 0 }}
              transition={{ duration: 0.3, ease: 'easeInOut' }}
              style={{ overflow: 'hidden' }}>
              <NavbarIcon onClick={onShowAssistantsDrawer} style={{ marginLeft: 8 }}>
                <Menu size={18} />
              </NavbarIcon>
            </motion.div>
          </AnimatePresence>
        </NavbarLeft>
      )}
      <NavbarCenter></NavbarCenter>
      <NavbarRight
        style={{
          justifyContent: 'flex-end',
          flex: activeTopicOrSession === 'topic' ? 1 : 'none',
          position: 'relative',
          paddingRight: isWin || isLinux ? '144px' : '15px',
          minWidth: activeTopicOrSession === 'topic' ? '' : 'auto'
        }}
        className="home-navbar-right">
        <RowFlex className="items-center gap-1.5">
          <Tooltip placement="bottom" content={t('chat.assistant.search.placeholder')} delay={800}>
            <NarrowIcon onClick={() => SearchPopup.show()}>
              <Search size={18} />
            </NarrowIcon>
          </Tooltip>
          <Tooltip placement="bottom" content={t('navbar.expand')} delay={800}>
            <NarrowIcon onClick={handleNarrowModeToggle}>
              <i className="iconfont icon-icon-adaptive-width"></i>
            </NarrowIcon>
          </Tooltip>
          <UpdateAppButton />
          {topicPosition === 'right' && !showTopics && (
            <Tooltip placement="bottom" content={t('navbar.show_sidebar')} delay={2000}>
              <NavbarIcon onClick={toggleShowTopics}>
                <PanelLeftClose size={18} />
              </NavbarIcon>
            </Tooltip>
          )}
          {topicPosition === 'right' && showTopics && (
            <Tooltip placement="bottom" content={t('navbar.hide_sidebar')} delay={2000}>
              <NavbarIcon onClick={toggleShowTopics}>
                <PanelRightClose size={18} />
              </NavbarIcon>
            </Tooltip>
          )}
        </RowFlex>
      </NavbarRight>
    </Navbar>
  )
}

export const NavbarIcon = styled.div`
  -webkit-app-region: none;
  border-radius: 8px;
  height: 30px;
  padding: 0 7px;
  display: flex;
  flex-direction: row;
  justify-content: center;
  align-items: center;
  transition: all 0.2s ease-in-out;
  cursor: pointer;
  .iconfont {
    font-size: 18px;
    color: var(--color-icon);
    &.icon-a-addchat {
      font-size: 20px;
    }
    &.icon-a-darkmode {
      font-size: 20px;
    }
    &.icon-appstore {
      font-size: 20px;
    }
  }
  .anticon {
    color: var(--color-icon);
    font-size: 16px;
  }
  &:hover {
    background-color: var(--color-background-mute);
    color: var(--color-icon-white);
  }
`

const NarrowIcon = styled(NavbarIcon)`
  @media (max-width: 1000px) {
    display: none;
  }
`

export default HeaderNavbar<|MERGE_RESOLUTION|>--- conflicted
+++ resolved
@@ -95,11 +95,7 @@
             paddingRight: 0,
             minWidth: 'auto'
           }}>
-<<<<<<< HEAD
-          <Tooltip placement="bottom" content={t('navbar.show_sidebar')} delay={800}>
-=======
-          <Tooltip title={t('navbar.show_sidebar')} mouseEnterDelay={0.8} placement="right">
->>>>>>> e2c8edab
+          <Tooltip placement="bottom" content={t('navbar.show_sidebar')} delay={800} placement="right">
             <NavbarIcon onClick={() => toggleShowAssistants()}>
               <PanelRightClose size={18} />
             </NavbarIcon>

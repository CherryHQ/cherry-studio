import { FormOutlined, SearchOutlined } from '@ant-design/icons'
import { Navbar, NavbarLeft, NavbarRight } from '@renderer/components/app/Navbar'
import { HStack } from '@renderer/components/Layout'
import MinAppsPopover from '@renderer/components/Popups/MinAppsPopover'
import SearchPopup from '@renderer/components/Popups/SearchPopup'
<<<<<<< HEAD
import { isMac, isWindows } from '@renderer/config/constant'
import { useLayoutDirection } from '@renderer/context/LayoutDirection'
=======
import { isMac } from '@renderer/config/constant'
>>>>>>> 91b9a48c
import { useAssistant } from '@renderer/hooks/useAssistant'
import { modelGenerating } from '@renderer/hooks/useRuntime'
import { useSettings } from '@renderer/hooks/useSettings'
import { useShortcut } from '@renderer/hooks/useShortcuts'
import { useShowAssistants, useShowTopics } from '@renderer/hooks/useStore'
import { EVENT_NAMES, EventEmitter } from '@renderer/services/EventService'
import { useAppDispatch } from '@renderer/store'
import { setNarrowMode } from '@renderer/store/settings'
import { Assistant, Topic } from '@renderer/types'
import { Tooltip } from 'antd'
import { t } from 'i18next'
import { FC } from 'react'
import styled from 'styled-components'

import SelectModelButton from './components/SelectModelButton'
import UpdateAppButton from './components/UpdateAppButton'

interface Props {
  activeAssistant: Assistant
  activeTopic: Topic
  setActiveTopic: (topic: Topic) => void
}

const HeaderNavbar: FC<Props> = ({ activeAssistant }) => {
  const { assistant } = useAssistant(activeAssistant.id)
  const { showAssistants, toggleShowAssistants } = useShowAssistants()
  const { topicPosition, sidebarIcons, narrowMode } = useSettings()
  const { showTopics, toggleShowTopics } = useShowTopics()
  const { isRTL } = useLayoutDirection()
  const dispatch = useAppDispatch()

  useShortcut('toggle_show_assistants', () => {
    toggleShowAssistants()
  })

  useShortcut('toggle_show_topics', () => {
    if (topicPosition === 'right') {
      toggleShowTopics()
    } else {
      EventEmitter.emit(EVENT_NAMES.SHOW_TOPIC_SIDEBAR)
    }
  })

  useShortcut('search_message', () => {
    SearchPopup.show()
  })

  const handleNarrowModeToggle = async () => {
    await modelGenerating()
    dispatch(setNarrowMode(!narrowMode))
  }

  return (
    <Navbar className="home-navbar">
      {showAssistants && (
        <NavbarLeft style={{ justifyContent: 'space-between', borderRight: 'none', padding: 0 }}>
          <Tooltip title={t('navbar.hide_sidebar')} mouseEnterDelay={0.8}>
            <NavbarIcon
              onClick={() => {
                toggleShowAssistants()
              }}
              style={{ marginInlineStart: isMac ? 16 : 0 }}>
              <i className={`iconfont icon-${isRTL ? 'show' : 'hide'}-sidebar`} />
            </NavbarIcon>
          </Tooltip>
          <Tooltip title={t('settings.shortcuts.new_topic')} mouseEnterDelay={0.8}>
            <NavbarIcon onClick={() => EventEmitter.emit(EVENT_NAMES.ADD_NEW_TOPIC)}>
              <FormOutlined />
            </NavbarIcon>
          </Tooltip>
        </NavbarLeft>
      )}
<<<<<<< HEAD
      <NavbarRight
        style={{
          justifyContent: 'space-between',
          paddingInlineEnd: isRTL ? (isWindows ? 12 : 80) : isWindows ? 140 : 12,
          flex: 1
        }}
        className="home-navbar-right">
=======
      <NavbarRight style={{ justifyContent: 'space-between', flex: 1 }} className="home-navbar-right">
>>>>>>> 91b9a48c
        <HStack alignItems="center">
          {!showAssistants && (
            <Tooltip title={t('navbar.show_sidebar')} mouseEnterDelay={0.8}>
              <NavbarIcon
                onClick={() => toggleShowAssistants()}
                style={{ marginInlineEnd: 8, marginInlineStart: isMac ? 4 : -12 }}>
                <i className={`iconfont icon-${isRTL ? 'hide' : 'show'}-sidebar`} />
              </NavbarIcon>
            </Tooltip>
          )}
          <SelectModelButton assistant={assistant} />
        </HStack>
        <HStack alignItems="center" gap={8}>
          <UpdateAppButton />
          <Tooltip title={t('chat.assistant.search.placeholder')} mouseEnterDelay={0.8}>
            <NarrowIcon onClick={() => SearchPopup.show()}>
              <SearchOutlined />
            </NarrowIcon>
          </Tooltip>
          <Tooltip title={t('navbar.expand')} mouseEnterDelay={0.8}>
            <NarrowIcon onClick={handleNarrowModeToggle}>
              <i className="iconfont icon-icon-adaptive-width"></i>
            </NarrowIcon>
          </Tooltip>
          {sidebarIcons.visible.includes('minapp') && (
            <MinAppsPopover>
              <Tooltip title={t('minapp.title')} mouseEnterDelay={0.8}>
                <NarrowIcon>
                  <i className="iconfont icon-appstore" />
                </NarrowIcon>
              </Tooltip>
            </MinAppsPopover>
          )}
          {topicPosition === 'right' && (
            <NarrowIcon onClick={toggleShowTopics}>
              <i className={`iconfont icon-${showTopics ? 'show' : 'hide'}-sidebar`} />
            </NarrowIcon>
          )}
        </HStack>
      </NavbarRight>
    </Navbar>
  )
}

export const NavbarIcon = styled.div`
  -webkit-app-region: none;
  border-radius: 8px;
  height: 30px;
  padding: 0 7px;
  display: flex;
  flex-direction: row;
  justify-content: center;
  align-items: center;
  transition: all 0.2s ease-in-out;
  cursor: pointer;
  .iconfont {
    font-size: 18px;
    color: var(--color-icon);
    &.icon-a-addchat {
      font-size: 20px;
    }
    &.icon-a-darkmode {
      font-size: 20px;
    }
    &.icon-appstore {
      font-size: 20px;
    }
  }
  .anticon {
    color: var(--color-icon);
    font-size: 16px;
  }
  &:hover {
    background-color: var(--color-background-mute);
    color: var(--color-icon-white);
  }
`

const NarrowIcon = styled(NavbarIcon)`
  @media (max-width: 1000px) {
    display: none;
  }
`

export default HeaderNavbar<|MERGE_RESOLUTION|>--- conflicted
+++ resolved
@@ -3,12 +3,8 @@
 import { HStack } from '@renderer/components/Layout'
 import MinAppsPopover from '@renderer/components/Popups/MinAppsPopover'
 import SearchPopup from '@renderer/components/Popups/SearchPopup'
-<<<<<<< HEAD
-import { isMac, isWindows } from '@renderer/config/constant'
+import { isMac } from '@renderer/config/constant'
 import { useLayoutDirection } from '@renderer/context/LayoutDirection'
-=======
-import { isMac } from '@renderer/config/constant'
->>>>>>> 91b9a48c
 import { useAssistant } from '@renderer/hooks/useAssistant'
 import { modelGenerating } from '@renderer/hooks/useRuntime'
 import { useSettings } from '@renderer/hooks/useSettings'
@@ -81,17 +77,7 @@
           </Tooltip>
         </NavbarLeft>
       )}
-<<<<<<< HEAD
-      <NavbarRight
-        style={{
-          justifyContent: 'space-between',
-          paddingInlineEnd: isRTL ? (isWindows ? 12 : 80) : isWindows ? 140 : 12,
-          flex: 1
-        }}
-        className="home-navbar-right">
-=======
       <NavbarRight style={{ justifyContent: 'space-between', flex: 1 }} className="home-navbar-right">
->>>>>>> 91b9a48c
         <HStack alignItems="center">
           {!showAssistants && (
             <Tooltip title={t('navbar.show_sidebar')} mouseEnterDelay={0.8}>

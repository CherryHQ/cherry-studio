--- conflicted
+++ resolved
@@ -111,11 +111,7 @@
           </AnimatePresence>
         </NavbarLeft>
       )}
-<<<<<<< HEAD
-      <RowFlex className="items-center gap-1.5">
-=======
-      <HStack alignItems="center" gap={6} ml={!isMac ? 16 : 0}>
->>>>>>> 09e9b95e
+      <RowFlex className="items-center gap-1.5" style={{ marginLeft: !isMac ? 16 : 0 }}>
         <SelectModelButton assistant={assistant} />
       </RowFlex>
       <NavbarRight

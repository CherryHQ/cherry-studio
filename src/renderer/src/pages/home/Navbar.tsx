import { RowFlex } from '@cherrystudio/ui'
import { Tooltip } from '@cherrystudio/ui'
import { usePreference } from '@data/hooks/usePreference'
import { Navbar, NavbarLeft, NavbarRight } from '@renderer/components/app/Navbar'
import SearchPopup from '@renderer/components/Popups/SearchPopup'
import { isLinux, isMac, isWin } from '@renderer/config/constant'
import { useAssistant } from '@renderer/hooks/useAssistant'
import { modelGenerating } from '@renderer/hooks/useModel'
import { useShortcut } from '@renderer/hooks/useShortcuts'
import { useShowAssistants, useShowTopics } from '@renderer/hooks/useStore'
import { EVENT_NAMES, EventEmitter } from '@renderer/services/EventService'
import type { Assistant, Topic } from '@renderer/types'
import { t } from 'i18next'
import { Menu, PanelLeftClose, PanelRightClose, Search } from 'lucide-react'
import { AnimatePresence, motion } from 'motion/react'
import type { FC } from 'react'
import styled from 'styled-components'

import AssistantsDrawer from './components/AssistantsDrawer'
import SelectModelButton from './components/SelectModelButton'
import UpdateAppButton from './components/UpdateAppButton'
interface Props {
  activeAssistant: Assistant
  activeTopic: Topic
  setActiveTopic: (topic: Topic) => void
  setActiveAssistant: (assistant: Assistant) => void
  position: 'left' | 'right'
}

const HeaderNavbar: FC<Props> = ({ activeAssistant, setActiveAssistant, activeTopic, setActiveTopic }) => {
  const [narrowMode, setNarrowMode] = usePreference('chat.narrow_mode')
  const [topicPosition] = usePreference('topic.position')

  const { assistant } = useAssistant(activeAssistant.id)
  const { showAssistants, toggleShowAssistants } = useShowAssistants()
  const { showTopics, toggleShowTopics } = useShowTopics()

  useShortcut('toggle_show_assistants', toggleShowAssistants)

  useShortcut('toggle_show_topics', () => {
    if (topicPosition === 'right') {
      toggleShowTopics()
    } else {
      EventEmitter.emit(EVENT_NAMES.SHOW_TOPIC_SIDEBAR)
    }
  })

  useShortcut('search_message', () => {
    SearchPopup.show()
  })

  const handleNarrowModeToggle = async () => {
    await modelGenerating()
    setNarrowMode(!narrowMode)
  }

  const onShowAssistantsDrawer = () => {
    AssistantsDrawer.show({
      activeAssistant,
      setActiveAssistant,
      activeTopic,
      setActiveTopic
    })
  }

  return (
    <Navbar className="home-navbar">
      <AnimatePresence initial={false}>
        {showAssistants && (
          <motion.div
            initial={{ width: 0, opacity: 0 }}
            animate={{ width: 'auto', opacity: 1 }}
            exit={{ width: 0, opacity: 0 }}
            transition={{ duration: 0.3, ease: 'easeInOut' }}
            style={{ overflow: 'hidden', display: 'flex', flexDirection: 'row' }}>
            <NavbarLeft style={{ justifyContent: 'space-between', borderRight: 'none', padding: 0 }}>
              <Tooltip placement="bottom" title={t('navbar.hide_sidebar')}>
                <NavbarIcon onClick={toggleShowAssistants}>
                  <PanelLeftClose size={18} />
                </NavbarIcon>
              </Tooltip>
            </NavbarLeft>
          </motion.div>
        )}
      </AnimatePresence>
      {!showAssistants && (
<<<<<<< HEAD
        <NavbarLeft style={{ justifyContent: 'flex-start', borderRight: 'none', padding: '0 10px', minWidth: 'auto' }}>
          <Tooltip placement="bottom" title={t('navbar.show_sidebar')}>
=======
        <NavbarLeft
          style={{
            justifyContent: 'flex-start',
            borderRight: 'none',
            paddingLeft: 0,
            paddingRight: 10,
            minWidth: 'auto'
          }}>
          <Tooltip title={t('navbar.show_sidebar')} mouseEnterDelay={0.8}>
>>>>>>> f6ff4362
            <NavbarIcon onClick={() => toggleShowAssistants()}>
              <PanelRightClose size={18} />
            </NavbarIcon>
          </Tooltip>
          <AnimatePresence initial={false}>
            <motion.div
              initial={{ width: 0, opacity: 0 }}
              animate={{ width: 'auto', opacity: 1 }}
              exit={{ width: 0, opacity: 0 }}
              transition={{ duration: 0.3, ease: 'easeInOut' }}
              style={{ overflow: 'hidden' }}>
              <NavbarIcon onClick={onShowAssistantsDrawer} style={{ marginLeft: 8 }}>
                <Menu size={18} />
              </NavbarIcon>
            </motion.div>
          </AnimatePresence>
        </NavbarLeft>
      )}
      <RowFlex className="items-center gap-1.5" style={{ marginLeft: !isMac ? 16 : 0 }}>
        <SelectModelButton assistant={assistant} />
      </RowFlex>
      <NavbarRight
        style={{
          justifyContent: 'flex-end',
          flex: 1,
          position: 'relative',
          paddingRight: isWin || isLinux ? '144px' : '15px'
        }}
        className="home-navbar-right">
        <RowFlex className="items-center gap-1.5">
          <Tooltip placement="bottom" title={t('chat.assistant.search.placeholder')}>
            <NarrowIcon onClick={() => SearchPopup.show()}>
              <Search size={18} />
            </NarrowIcon>
          </Tooltip>
          <Tooltip placement="bottom" title={t('navbar.expand')}>
            <NarrowIcon onClick={handleNarrowModeToggle}>
              <i className="iconfont icon-icon-adaptive-width"></i>
            </NarrowIcon>
          </Tooltip>
          <UpdateAppButton />
          {topicPosition === 'right' && !showTopics && (
            <Tooltip placement="bottom" title={t('navbar.show_sidebar')}>
              <NavbarIcon onClick={toggleShowTopics}>
                <PanelLeftClose size={18} />
              </NavbarIcon>
            </Tooltip>
          )}
          {topicPosition === 'right' && showTopics && (
            <Tooltip placement="bottom" title={t('navbar.hide_sidebar')}>
              <NavbarIcon onClick={toggleShowTopics}>
                <PanelRightClose size={18} />
              </NavbarIcon>
            </Tooltip>
          )}
        </RowFlex>
      </NavbarRight>
    </Navbar>
  )
}

export const NavbarIcon = styled.div`
  -webkit-app-region: none;
  border-radius: 8px;
  height: 30px;
  padding: 0 7px;
  display: flex;
  flex-direction: row;
  justify-content: center;
  align-items: center;
  transition: all 0.2s ease-in-out;
  cursor: pointer;
  .iconfont {
    font-size: 18px;
    color: var(--color-icon);
    &.icon-a-addchat {
      font-size: 20px;
    }
    &.icon-a-darkmode {
      font-size: 20px;
    }
    &.icon-appstore {
      font-size: 20px;
    }
  }
  .anticon {
    color: var(--color-icon);
    font-size: 16px;
  }
  &:hover {
    background-color: var(--color-background-mute);
    color: var(--color-icon-white);
  }
`

const NarrowIcon = styled(NavbarIcon)`
  @media (max-width: 1000px) {
    display: none;
  }
`

export default HeaderNavbar<|MERGE_RESOLUTION|>--- conflicted
+++ resolved
@@ -84,10 +84,6 @@
         )}
       </AnimatePresence>
       {!showAssistants && (
-<<<<<<< HEAD
-        <NavbarLeft style={{ justifyContent: 'flex-start', borderRight: 'none', padding: '0 10px', minWidth: 'auto' }}>
-          <Tooltip placement="bottom" title={t('navbar.show_sidebar')}>
-=======
         <NavbarLeft
           style={{
             justifyContent: 'flex-start',
@@ -96,8 +92,7 @@
             paddingRight: 10,
             minWidth: 'auto'
           }}>
-          <Tooltip title={t('navbar.show_sidebar')} mouseEnterDelay={0.8}>
->>>>>>> f6ff4362
+          <Tooltip placement="bottom" title={t('navbar.show_sidebar')}>
             <NavbarIcon onClick={() => toggleShowAssistants()}>
               <PanelRightClose size={18} />
             </NavbarIcon>

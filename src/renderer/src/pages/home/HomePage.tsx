import { useAssistants } from '@renderer/hooks/useAssistant'
import { useChat } from '@renderer/hooks/useChat'
import { useSettings } from '@renderer/hooks/useSettings'
import { EVENT_NAMES, EventEmitter } from '@renderer/services/EventService'
import NavigationService from '@renderer/services/NavigationService'
import { FC, useEffect } from 'react'
import { useLocation, useNavigate } from 'react-router-dom'
import styled from 'styled-components'

import Chat from './Chat'
<<<<<<< HEAD
import Navbar from './Navbar'
=======
import ChatNavbar from './ChatNavbar'
>>>>>>> 4a0924ce

const HomePage: FC = () => {
  const { assistants } = useAssistants()
  const navigate = useNavigate()

  const location = useLocation()
  const state = location.state

  const { activeAssistant, activeTopic, setActiveAssistant, setActiveTopic } = useChat()
  const { showAssistants, showTopics, topicPosition } = useSettings()

  useEffect(() => {
    NavigationService.setNavigate(navigate)
  }, [navigate])

  useEffect(() => {
    state?.assistant && setActiveAssistant(state?.assistant)
    state?.topic && setActiveTopic(state?.topic)
    // eslint-disable-next-line react-hooks/exhaustive-deps
  }, [state])

  useEffect(() => {
    const unsubscribe = EventEmitter.on(EVENT_NAMES.SWITCH_ASSISTANT, (assistantId: string) => {
      const newAssistant = assistants.find((a) => a.id === assistantId)
      if (newAssistant) {
        setActiveAssistant(newAssistant)
      }
    })

    return () => {
      unsubscribe()
    }
  }, [assistants, setActiveAssistant])

  useEffect(() => {
    const canMinimize = topicPosition == 'left' ? !showAssistants : !showAssistants && !showTopics
    window.api.window.setMinimumSize(canMinimize ? 520 : 1080, 600)

    return () => {
      window.api.window.resetMinimumSize()
    }
  }, [showAssistants, showTopics, topicPosition])

  return (
    <Container id="home-page">
      <ChatNavbar activeAssistant={activeAssistant} position="left" />
      <ContentContainer id="content-container">
        <Chat
          assistant={activeAssistant}
          activeTopic={activeTopic}
          setActiveTopic={setActiveTopic}
          setActiveAssistant={setActiveAssistant}
        />
      </ContentContainer>
    </Container>
  )
}

const Container = styled.div`
  display: flex;
  flex: 1;
  flex-direction: column;
`

const ContentContainer = styled.div`
  display: flex;
  flex: 1;
  flex-direction: row;
  overflow: hidden;
`

export default HomePage<|MERGE_RESOLUTION|>--- conflicted
+++ resolved
@@ -8,11 +8,7 @@
 import styled from 'styled-components'
 
 import Chat from './Chat'
-<<<<<<< HEAD
-import Navbar from './Navbar'
-=======
 import ChatNavbar from './ChatNavbar'
->>>>>>> 4a0924ce
 
 const HomePage: FC = () => {
   const { assistants } = useAssistants()

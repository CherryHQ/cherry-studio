import { ContentSearch, ContentSearchRef } from '@renderer/components/ContentSearch'
import MultiSelectActionPopup from '@renderer/components/Popups/MultiSelectionPopup'
import { QuickPanelProvider } from '@renderer/components/QuickPanel'
import { useAssistant } from '@renderer/hooks/useAssistant'
import { useChatContext } from '@renderer/hooks/useChatContext'
import { useSettings } from '@renderer/hooks/useSettings'
import { useShortcut } from '@renderer/hooks/useShortcuts'
import { useShowTopics } from '@renderer/hooks/useStore'
import { Assistant, Topic } from '@renderer/types'
import { Flex } from 'antd'
<<<<<<< HEAD
import { FC, useEffect, useMemo, useRef, useState } from 'react'
=======
import { debounce } from 'lodash'
import React, { FC, useMemo, useState } from 'react'
import { useHotkeys } from 'react-hotkeys-hook'
>>>>>>> 4f28086a
import styled from 'styled-components'

import Inputbar from './Inputbar/Inputbar'
import Messages from './Messages/Messages'
import PdfReader from './PdfReader'
import Tabs from './Tabs'

interface Props {
  assistant: Assistant
  activeTopic: Topic
  setActiveTopic: (topic: Topic) => void
  setActiveAssistant: (assistant: Assistant) => void
}

const Chat: FC<Props> = (props) => {
<<<<<<< HEAD
  const { activeTopic, assistant } = props
  const wrapperRef = useRef<HTMLDivElement>(null)
  const { topicPosition, messageStyle, showAssistants } = useSettings()
  const { showTopics } = useShowTopics()
  const { assistant: currentAssistant } = useAssistant(assistant.id)

  const [wrapperWidth, setWrapperWidth] = useState<number>(0)
  const [readerLayout, setReaderLayout] = useState<'left' | 'right'>('left')

  useEffect(() => {
    const handleResize = () => {
      if (wrapperRef.current) {
        setWrapperWidth(wrapperRef.current.offsetWidth)
      }
    }

    handleResize()
    window.addEventListener('resize', handleResize)
    return () => {
      window.removeEventListener('resize', handleResize)
    }
  }, [])

  useEffect(() => {
    const handleResize = (entries: ResizeObserverEntry[]) => {
      for (const entry of entries) {
        if (entry.contentBoxSize) {
          // Firefox implements `contentBoxSize` as a single content rect, rather than an array
          const contentBoxSize = Array.isArray(entry.contentBoxSize) ? entry.contentBoxSize[0] : entry.contentBoxSize
          setWrapperWidth(contentBoxSize.inlineSize)
        } else {
          setWrapperWidth(entry.contentRect.width)
        }
      }
    }

    if (wrapperRef.current) {
      const resizeObserver = new ResizeObserver(handleResize)
      resizeObserver.observe(wrapperRef.current)

      return () => {
        if (wrapperRef.current) {
          resizeObserver.unobserve(wrapperRef.current)
        }
      }
    }
  }, [wrapperRef.current])

  const pageWidth = useMemo(() => (wrapperWidth ? wrapperWidth * 0.5 - 56 : 0), [wrapperWidth])

  const maxWidth = useMemo(() => {
    const showRightTopics = showTopics && topicPosition === 'right'
    const minusAssistantsWidth = showAssistants ? '- var(--assistants-width)' : ''
    const minusRightTopicsWidth = showRightTopics ? '- var(--assistants-width)' : ''
    const sidePageWidth = currentAssistant.attachedDocument ? pageWidth : 0
    return `calc(100vw - var(--sidebar-width) ${minusAssistantsWidth} ${minusRightTopicsWidth} - 5px - ${sidePageWidth}px)`
  }, [showAssistants, showTopics, topicPosition, currentAssistant, pageWidth])

  return (
    <Container id="chat" className={messageStyle}>
      <Wrapper ref={wrapperRef} data-layout={readerLayout}>
        {currentAssistant.attachedDocument && (
          <ReaderContainer
            data-layout={readerLayout}
            style={{
              width: pageWidth + 24
            }}>
            <PdfReader
              assistant={currentAssistant}
              topic={activeTopic}
              pageWidth={pageWidth}
              readerLayout={readerLayout}
              setReaderLayout={setReaderLayout}
              setActiveTopic={props.setActiveTopic}
            />
          </ReaderContainer>
        )}
        <Main
          id="chat-main"
          vertical
          flex={1}
          justify="space-between"
          style={{
            maxWidth
          }}>
          <Messages
            key={activeTopic.id}
            assistant={assistant}
            topic={activeTopic}
            setActiveTopic={props.setActiveTopic}
          />
          <QuickPanelProvider>
            <Inputbar assistant={assistant} setActiveTopic={props.setActiveTopic} topic={activeTopic} />
          </QuickPanelProvider>
        </Main>
      </Wrapper>
=======
  const { assistant } = useAssistant(props.assistant.id)
  const { topicPosition, messageStyle, showAssistants } = useSettings()
  const { showTopics } = useShowTopics()
  const { isMultiSelectMode } = useChatContext(props.activeTopic)

  const mainRef = React.useRef<HTMLDivElement>(null)
  const contentSearchRef = React.useRef<ContentSearchRef>(null)
  const [filterIncludeUser, setFilterIncludeUser] = useState(false)

  const maxWidth = useMemo(() => {
    const showRightTopics = showTopics && topicPosition === 'right'
    const minusAssistantsWidth = showAssistants ? '- var(--assistants-width)' : ''
    const minusRightTopicsWidth = showRightTopics ? '- var(--assistants-width)' : ''
    return `calc(100vw - var(--sidebar-width) ${minusAssistantsWidth} ${minusRightTopicsWidth})`
  }, [showAssistants, showTopics, topicPosition])

  useHotkeys('esc', () => {
    contentSearchRef.current?.disable()
  })

  useShortcut('search_message_in_chat', () => {
    try {
      const selectedText = window.getSelection()?.toString().trim()
      contentSearchRef.current?.enable(selectedText)
    } catch (error) {
      console.error('Error enabling content search:', error)
    }
  })

  const contentSearchFilter = (node: Node): boolean => {
    if (node.parentNode) {
      let parentNode: HTMLElement | null = node.parentNode as HTMLElement
      while (parentNode?.parentNode) {
        if (parentNode.classList.contains('MessageFooter')) {
          return false
        }

        if (filterIncludeUser) {
          if (parentNode?.classList.contains('message-content-container')) {
            return true
          }
        } else {
          if (parentNode?.classList.contains('message-content-container-assistant')) {
            return true
          }
        }
        parentNode = parentNode.parentNode as HTMLElement
      }
      return false
    } else {
      return false
    }
  }

  const userOutlinedItemClickHandler = () => {
    setFilterIncludeUser(!filterIncludeUser)
    requestAnimationFrame(() => {
      requestAnimationFrame(() => {
        setTimeout(() => {
          contentSearchRef.current?.search()
          contentSearchRef.current?.focus()
        }, 0)
      })
    })
  }

  let firstUpdateCompleted = false
  const firstUpdateOrNoFirstUpdateHandler = debounce(() => {
    contentSearchRef.current?.silentSearch()
  }, 10)
  const messagesComponentUpdateHandler = () => {
    if (firstUpdateCompleted) {
      firstUpdateOrNoFirstUpdateHandler()
    }
  }
  const messagesComponentFirstUpdateHandler = () => {
    setTimeout(() => (firstUpdateCompleted = true), 300)
    firstUpdateOrNoFirstUpdateHandler()
  }

  return (
    <Container id="chat" className={messageStyle}>
      <Main ref={mainRef} id="chat-main" vertical flex={1} justify="space-between" style={{ maxWidth }}>
        <ContentSearch
          ref={contentSearchRef}
          searchTarget={mainRef as React.RefObject<HTMLElement>}
          filter={contentSearchFilter}
          includeUser={filterIncludeUser}
          onIncludeUserChange={userOutlinedItemClickHandler}
        />
        <Messages
          key={props.activeTopic.id}
          assistant={assistant}
          topic={props.activeTopic}
          setActiveTopic={props.setActiveTopic}
          onComponentUpdate={messagesComponentUpdateHandler}
          onFirstUpdate={messagesComponentFirstUpdateHandler}
        />
        <QuickPanelProvider>
          <Inputbar assistant={assistant} setActiveTopic={props.setActiveTopic} topic={props.activeTopic} />
          {isMultiSelectMode && <MultiSelectActionPopup topic={props.activeTopic} />}
        </QuickPanelProvider>
      </Main>
>>>>>>> 4f28086a
      {topicPosition === 'right' && showTopics && (
        <Tabs
          activeAssistant={assistant}
          activeTopic={activeTopic}
          setActiveAssistant={props.setActiveAssistant}
          setActiveTopic={props.setActiveTopic}
          position="right"
        />
      )}
    </Container>
  )
}

const Container = styled.div`
  height: 100%;
  display: flex;
  flex-direction: row;
  flex: 1;
`

const Wrapper = styled(Flex)`
  width: 100%;
  &[data-layout='right'] {
    flex-direction: row-reverse;
  }
`

const ReaderContainer = styled.div`
  width: 50%;

  &[data-layout='right'] {
    border-left: 1px solid var(--color-border);
  }
`

const Main = styled(Flex)`
  height: calc(100vh - var(--navbar-height));
  transform: translateZ(0);
  position: relative;
`

export default Chat<|MERGE_RESOLUTION|>--- conflicted
+++ resolved
@@ -8,13 +8,9 @@
 import { useShowTopics } from '@renderer/hooks/useStore'
 import { Assistant, Topic } from '@renderer/types'
 import { Flex } from 'antd'
-<<<<<<< HEAD
-import { FC, useEffect, useMemo, useRef, useState } from 'react'
-=======
 import { debounce } from 'lodash'
-import React, { FC, useMemo, useState } from 'react'
+import React, { FC, useEffect, useMemo, useRef, useState } from 'react'
 import { useHotkeys } from 'react-hotkeys-hook'
->>>>>>> 4f28086a
 import styled from 'styled-components'
 
 import Inputbar from './Inputbar/Inputbar'
@@ -30,11 +26,79 @@
 }
 
 const Chat: FC<Props> = (props) => {
-<<<<<<< HEAD
   const { activeTopic, assistant } = props
   const wrapperRef = useRef<HTMLDivElement>(null)
   const { topicPosition, messageStyle, showAssistants } = useSettings()
   const { showTopics } = useShowTopics()
+  const { isMultiSelectMode } = useChatContext(props.activeTopic)
+
+  const mainRef = React.useRef<HTMLDivElement>(null)
+  const contentSearchRef = React.useRef<ContentSearchRef>(null)
+  const [filterIncludeUser, setFilterIncludeUser] = useState(false)
+
+  useHotkeys('esc', () => {
+    contentSearchRef.current?.disable()
+  })
+
+  useShortcut('search_message_in_chat', () => {
+    try {
+      const selectedText = window.getSelection()?.toString().trim()
+      contentSearchRef.current?.enable(selectedText)
+    } catch (error) {
+      console.error('Error enabling content search:', error)
+    }
+  })
+
+  const contentSearchFilter = (node: Node): boolean => {
+    if (node.parentNode) {
+      let parentNode: HTMLElement | null = node.parentNode as HTMLElement
+      while (parentNode?.parentNode) {
+        if (parentNode.classList.contains('MessageFooter')) {
+          return false
+        }
+
+        if (filterIncludeUser) {
+          if (parentNode?.classList.contains('message-content-container')) {
+            return true
+          }
+        } else {
+          if (parentNode?.classList.contains('message-content-container-assistant')) {
+            return true
+          }
+        }
+        parentNode = parentNode.parentNode as HTMLElement
+      }
+      return false
+    } else {
+      return false
+    }
+  }
+
+  const userOutlinedItemClickHandler = () => {
+    setFilterIncludeUser(!filterIncludeUser)
+    requestAnimationFrame(() => {
+      requestAnimationFrame(() => {
+        setTimeout(() => {
+          contentSearchRef.current?.search()
+          contentSearchRef.current?.focus()
+        }, 0)
+      })
+    })
+  }
+
+  let firstUpdateCompleted = false
+  const firstUpdateOrNoFirstUpdateHandler = debounce(() => {
+    contentSearchRef.current?.silentSearch()
+  }, 10)
+  const messagesComponentUpdateHandler = () => {
+    if (firstUpdateCompleted) {
+      firstUpdateOrNoFirstUpdateHandler()
+    }
+  }
+  const messagesComponentFirstUpdateHandler = () => {
+    setTimeout(() => (firstUpdateCompleted = true), 300)
+    firstUpdateOrNoFirstUpdateHandler()
+  }
   const { assistant: currentAssistant } = useAssistant(assistant.id)
 
   const [wrapperWidth, setWrapperWidth] = useState<number>(0)
@@ -108,130 +172,28 @@
             />
           </ReaderContainer>
         )}
-        <Main
-          id="chat-main"
-          vertical
-          flex={1}
-          justify="space-between"
-          style={{
-            maxWidth
-          }}>
+        <Main ref={mainRef} id="chat-main" vertical flex={1} justify="space-between" style={{ maxWidth }}>
+          <ContentSearch
+            ref={contentSearchRef}
+            searchTarget={mainRef as React.RefObject<HTMLElement>}
+            filter={contentSearchFilter}
+            includeUser={filterIncludeUser}
+            onIncludeUserChange={userOutlinedItemClickHandler}
+          />
           <Messages
             key={activeTopic.id}
             assistant={assistant}
             topic={activeTopic}
             setActiveTopic={props.setActiveTopic}
+            onComponentUpdate={messagesComponentUpdateHandler}
+            onFirstUpdate={messagesComponentFirstUpdateHandler}
           />
           <QuickPanelProvider>
             <Inputbar assistant={assistant} setActiveTopic={props.setActiveTopic} topic={activeTopic} />
+            {isMultiSelectMode && <MultiSelectActionPopup topic={props.activeTopic} />}
           </QuickPanelProvider>
         </Main>
       </Wrapper>
-=======
-  const { assistant } = useAssistant(props.assistant.id)
-  const { topicPosition, messageStyle, showAssistants } = useSettings()
-  const { showTopics } = useShowTopics()
-  const { isMultiSelectMode } = useChatContext(props.activeTopic)
-
-  const mainRef = React.useRef<HTMLDivElement>(null)
-  const contentSearchRef = React.useRef<ContentSearchRef>(null)
-  const [filterIncludeUser, setFilterIncludeUser] = useState(false)
-
-  const maxWidth = useMemo(() => {
-    const showRightTopics = showTopics && topicPosition === 'right'
-    const minusAssistantsWidth = showAssistants ? '- var(--assistants-width)' : ''
-    const minusRightTopicsWidth = showRightTopics ? '- var(--assistants-width)' : ''
-    return `calc(100vw - var(--sidebar-width) ${minusAssistantsWidth} ${minusRightTopicsWidth})`
-  }, [showAssistants, showTopics, topicPosition])
-
-  useHotkeys('esc', () => {
-    contentSearchRef.current?.disable()
-  })
-
-  useShortcut('search_message_in_chat', () => {
-    try {
-      const selectedText = window.getSelection()?.toString().trim()
-      contentSearchRef.current?.enable(selectedText)
-    } catch (error) {
-      console.error('Error enabling content search:', error)
-    }
-  })
-
-  const contentSearchFilter = (node: Node): boolean => {
-    if (node.parentNode) {
-      let parentNode: HTMLElement | null = node.parentNode as HTMLElement
-      while (parentNode?.parentNode) {
-        if (parentNode.classList.contains('MessageFooter')) {
-          return false
-        }
-
-        if (filterIncludeUser) {
-          if (parentNode?.classList.contains('message-content-container')) {
-            return true
-          }
-        } else {
-          if (parentNode?.classList.contains('message-content-container-assistant')) {
-            return true
-          }
-        }
-        parentNode = parentNode.parentNode as HTMLElement
-      }
-      return false
-    } else {
-      return false
-    }
-  }
-
-  const userOutlinedItemClickHandler = () => {
-    setFilterIncludeUser(!filterIncludeUser)
-    requestAnimationFrame(() => {
-      requestAnimationFrame(() => {
-        setTimeout(() => {
-          contentSearchRef.current?.search()
-          contentSearchRef.current?.focus()
-        }, 0)
-      })
-    })
-  }
-
-  let firstUpdateCompleted = false
-  const firstUpdateOrNoFirstUpdateHandler = debounce(() => {
-    contentSearchRef.current?.silentSearch()
-  }, 10)
-  const messagesComponentUpdateHandler = () => {
-    if (firstUpdateCompleted) {
-      firstUpdateOrNoFirstUpdateHandler()
-    }
-  }
-  const messagesComponentFirstUpdateHandler = () => {
-    setTimeout(() => (firstUpdateCompleted = true), 300)
-    firstUpdateOrNoFirstUpdateHandler()
-  }
-
-  return (
-    <Container id="chat" className={messageStyle}>
-      <Main ref={mainRef} id="chat-main" vertical flex={1} justify="space-between" style={{ maxWidth }}>
-        <ContentSearch
-          ref={contentSearchRef}
-          searchTarget={mainRef as React.RefObject<HTMLElement>}
-          filter={contentSearchFilter}
-          includeUser={filterIncludeUser}
-          onIncludeUserChange={userOutlinedItemClickHandler}
-        />
-        <Messages
-          key={props.activeTopic.id}
-          assistant={assistant}
-          topic={props.activeTopic}
-          setActiveTopic={props.setActiveTopic}
-          onComponentUpdate={messagesComponentUpdateHandler}
-          onFirstUpdate={messagesComponentFirstUpdateHandler}
-        />
-        <QuickPanelProvider>
-          <Inputbar assistant={assistant} setActiveTopic={props.setActiveTopic} topic={props.activeTopic} />
-          {isMultiSelectMode && <MultiSelectActionPopup topic={props.activeTopic} />}
-        </QuickPanelProvider>
-      </Main>
->>>>>>> 4f28086a
       {topicPosition === 'right' && showTopics && (
         <Tabs
           activeAssistant={assistant}
@@ -250,6 +212,7 @@
   display: flex;
   flex-direction: row;
   flex: 1;
+  justify-content: space-between;
 `
 
 const Wrapper = styled(Flex)`

import { UserOutlined } from '@ant-design/icons'
import { useAssistant } from '@renderer/hooks/useAssistant'
import { useSettings } from '@renderer/hooks/useSettings'
import { useShowTopics } from '@renderer/hooks/useStore'
import { Assistant, Topic } from '@renderer/types'
import { ContentSearch, ContentSearchRef } from '@renderer/utils/ContentSearch'
import { Flex, Tooltip } from 'antd'
import { t } from 'i18next'
import React, { FC, useState } from 'react'
import { useHotkeys } from 'react-hotkeys-hook'
import styled from 'styled-components'

import Inputbar from './Inputbar/Inputbar'
import Messages from './Messages/Messages'
import Tabs from './Tabs'

interface Props {
  assistant: Assistant
  activeTopic: Topic
  setActiveTopic: (topic: Topic) => void
  setActiveAssistant: (assistant: Assistant) => void
}

const Chat: FC<Props> = (props) => {
  const { assistant } = useAssistant(props.assistant.id)
  const { topicPosition, messageStyle } = useSettings()
  const { showTopics } = useShowTopics()
  const mainRef = React.useRef<HTMLDivElement>(null)
  const contentSearchRef = React.useRef<ContentSearchRef>(null)
  const [filterIncludeUser, setFilterIncludeUser] = useState(false)

  useHotkeys('esc', () => {
    contentSearchRef.current?.disable()
  })

  const contentSearchFilter = (node: Node): boolean => {
    if (node.parentNode) {
      let parentNode: HTMLElement | null = node.parentNode as HTMLElement
      while (parentNode?.parentNode) {
        if (parentNode.classList.contains('MessageFooter')) {
          return false
        }

        if (filterIncludeUser) {
          if (parentNode?.classList.contains('message-content-container')) {
            return true
          }
        } else {
          if (parentNode?.classList.contains('message-content-container-assistant')) {
            return true
          }
        }
        parentNode = parentNode.parentNode as HTMLElement
      }
      return false
    } else {
      return false
    }
  }

  const userOutlinedItemClickHandler = () => {
    setFilterIncludeUser(!filterIncludeUser)
    requestAnimationFrame(() => {
      requestAnimationFrame(() => {
        setTimeout(() => {
          contentSearchRef.current?.search()
          contentSearchRef.current?.focus()
        }, 0)
      })
    })
  }

  const messagesComponentUpdateHandler = () => {
    requestAnimationFrame(() => {
      contentSearchRef.current?.silentSearch()
    })
  }

  const messagesComponentFirstUpdateHandler = () => {
    requestAnimationFrame(() => {
      requestAnimationFrame(() => {
        contentSearchRef.current?.search()
      })
    })
  }

  return (
    <Container id="chat" className={messageStyle}>
      <Main ref={mainRef} id="chat-main" vertical flex={1} justify="space-between">
        <Messages
          key={props.activeTopic.id}
          assistant={assistant}
          topic={props.activeTopic}
          setActiveTopic={props.setActiveTopic}
          onComponentUpdate={messagesComponentUpdateHandler}
          onFirstUpdate={messagesComponentFirstUpdateHandler}
        />
<<<<<<< HEAD
        <Inputbar assistant={assistant} setActiveTopic={props.setActiveTopic} />
        <ContentSearch ref={contentSearchRef} searchTarget={mainRef} filter={contentSearchFilter}>
          <Tooltip title={t('button.includes_user_questions')} mouseEnterDelay={0.8} placement="bottom">
            <UserOutlinedItem className={filterIncludeUser ? 'active' : ''} onClick={userOutlinedItemClickHandler} />
          </Tooltip>
        </ContentSearch>
=======
        <Inputbar assistant={assistant} setActiveTopic={props.setActiveTopic} topic={props.activeTopic} />
>>>>>>> 6b1c27ab
      </Main>
      {topicPosition === 'right' && showTopics && (
        <Tabs
          activeAssistant={assistant}
          activeTopic={props.activeTopic}
          setActiveAssistant={props.setActiveAssistant}
          setActiveTopic={props.setActiveTopic}
          position="right"
        />
      )}
    </Container>
  )
}

const Container = styled.div`
  display: flex;
  flex-direction: row;
  height: 100%;
  flex: 1;
  justify-content: space-between;
`

const Main = styled(Flex)`
  height: calc(100vh - var(--navbar-height));
  position: relative;
`

const UserOutlinedItem = styled(UserOutlined)`
  margin-right: 4px;
  padding: 0 6px;
  border-radius: 6px;

  &.active {
    color: var(--color-primary);
  }

  &:hover {
    background-color: var(--color-hover);
  }
`

export default Chat<|MERGE_RESOLUTION|>--- conflicted
+++ resolved
@@ -95,16 +95,12 @@
           onComponentUpdate={messagesComponentUpdateHandler}
           onFirstUpdate={messagesComponentFirstUpdateHandler}
         />
-<<<<<<< HEAD
-        <Inputbar assistant={assistant} setActiveTopic={props.setActiveTopic} />
+        <Inputbar assistant={assistant} setActiveTopic={props.setActiveTopic} topic={props.activeTopic} />
         <ContentSearch ref={contentSearchRef} searchTarget={mainRef} filter={contentSearchFilter}>
           <Tooltip title={t('button.includes_user_questions')} mouseEnterDelay={0.8} placement="bottom">
             <UserOutlinedItem className={filterIncludeUser ? 'active' : ''} onClick={userOutlinedItemClickHandler} />
           </Tooltip>
         </ContentSearch>
-=======
-        <Inputbar assistant={assistant} setActiveTopic={props.setActiveTopic} topic={props.activeTopic} />
->>>>>>> 6b1c27ab
       </Main>
       {topicPosition === 'right' && showTopics && (
         <Tabs

--- conflicted
+++ resolved
@@ -38,16 +38,11 @@
 }
 
 const Chat: FC<Props> = (props) => {
-<<<<<<< HEAD
-  const { assistant } = useAssistant(props.assistant.id)
+  const { assistant, updateTopic } = useAssistant(props.assistant.id)
+  const { t } = useTranslation()
   const [topicPosition] = usePreference('topic.position')
   const [messageStyle] = usePreference('chat.message.style')
   const [messageNavigation] = usePreference('chat.message.navigation_mode')
-=======
-  const { assistant, updateTopic } = useAssistant(props.assistant.id)
-  const { t } = useTranslation()
-  const { topicPosition, messageStyle, messageNavigation } = useSettings()
->>>>>>> cb4b26c8
   const { showTopics } = useShowTopics()
   const { isMultiSelectMode } = useChatContext(props.activeTopic)
   const { isTopNavbar } = useNavbarPosition()

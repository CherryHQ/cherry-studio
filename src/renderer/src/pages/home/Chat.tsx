import { RowFlex } from '@cherrystudio/ui'
import { usePreference } from '@data/hooks/usePreference'
import { loggerService } from '@logger'
import type { ContentSearchRef } from '@renderer/components/ContentSearch'
import { ContentSearch } from '@renderer/components/ContentSearch'
import MultiSelectActionPopup from '@renderer/components/Popups/MultiSelectionPopup'
import PromptPopup from '@renderer/components/Popups/PromptPopup'
import { QuickPanelProvider } from '@renderer/components/QuickPanel'
import { useCreateDefaultSession } from '@renderer/hooks/agents/useCreateDefaultSession'
import { useAssistant } from '@renderer/hooks/useAssistant'
import { useChatContext } from '@renderer/hooks/useChatContext'
import { useRuntime } from '@renderer/hooks/useRuntime'
import { useSettings } from '@renderer/hooks/useSettings'
import { useShortcut } from '@renderer/hooks/useShortcuts'
import { useShowAssistants, useShowTopics } from '@renderer/hooks/useStore'
import { useTimer } from '@renderer/hooks/useTimer'
import { EVENT_NAMES, EventEmitter } from '@renderer/services/EventService'
import type { Assistant, Topic } from '@renderer/types'
import { classNames } from '@renderer/utils'
import { Alert, Flex } from 'antd'
import { debounce } from 'lodash'
import { AnimatePresence, motion } from 'motion/react'
import type { FC } from 'react'
import React, { useCallback, useState } from 'react'
import { useHotkeys } from 'react-hotkeys-hook'
import { useTranslation } from 'react-i18next'
import styled from 'styled-components'

import ChatNavbar from './ChatNavbar'
import AgentSessionInputbar from './Inputbar/AgentSessionInputbar'
import Inputbar from './Inputbar/Inputbar'
import AgentSessionMessages from './Messages/AgentSessionMessages'
import ChatNavigation from './Messages/ChatNavigation'
import Messages from './Messages/Messages'
import Tabs from './Tabs'

const logger = loggerService.withContext('Chat')

interface Props {
  assistant: Assistant
  activeTopic: Topic
  setActiveTopic: (topic: Topic) => void
  setActiveAssistant: (assistant: Assistant) => void
}

const Chat: FC<Props> = (props) => {
  const { assistant, updateTopic } = useAssistant(props.assistant.id)
  const { t } = useTranslation()
  const [topicPosition] = usePreference('topic.position')
  const [messageStyle] = usePreference('chat.message.style')
  const [messageNavigation] = usePreference('chat.message.navigation_mode')
  const [apiServerEnabled] = usePreference('feature.csaas.enabled')
  const { showTopics } = useShowTopics()
  const { isMultiSelectMode } = useChatContext(props.activeTopic)
  const [isTopNavbar] = usePreference('ui.navbar.position')
  const chatMaxWidth = useChatMaxWidth()
  const { chat } = useRuntime()
  const { activeTopicOrSession, activeAgentId, activeSessionIdMap } = chat
  const activeSessionId = activeAgentId ? activeSessionIdMap[activeAgentId] : null
  const sessionAgentId = activeTopicOrSession === 'session' ? activeAgentId : null
  const { createDefaultSession } = useCreateDefaultSession(sessionAgentId)

  const mainRef = React.useRef<HTMLDivElement>(null)
  const contentSearchRef = React.useRef<ContentSearchRef>(null)
  const [filterIncludeUser, setFilterIncludeUser] = useState(false)

  const { setTimeoutTimer } = useTimer()

  useHotkeys('esc', () => {
    contentSearchRef.current?.disable()
  })

  useShortcut('search_message_in_chat', () => {
    try {
      const selectedText = window.getSelection()?.toString().trim()
      contentSearchRef.current?.enable(selectedText)
    } catch (error) {
      logger.error('Error enabling content search:', error as Error)
    }
  })

  useShortcut('rename_topic', async () => {
    const topic = props.activeTopic
    if (!topic) return

    EventEmitter.emit(EVENT_NAMES.SHOW_TOPIC_SIDEBAR)

    const name = await PromptPopup.show({
      title: t('chat.topics.edit.title'),
      message: '',
      defaultValue: topic.name || '',
      extraNode: <div style={{ color: 'var(--color-text-3)', marginTop: 8 }}>{t('chat.topics.edit.title_tip')}</div>
    })
    if (name && topic.name !== name) {
      const updatedTopic = { ...topic, name, isNameManuallyEdited: true }
      updateTopic(updatedTopic as Topic)
    }
  })

  useShortcut(
    'new_topic',
    () => {
      if (activeTopicOrSession !== 'session' || !activeAgentId) {
        return
      }
      void createDefaultSession()
    },
    {
      enabled: activeTopicOrSession === 'session',
      preventDefault: true,
      enableOnFormTags: true
    }
  )

  const contentSearchFilter: NodeFilter = {
    acceptNode(node) {
      const container = node.parentElement?.closest('.message-content-container')
      if (!container) return NodeFilter.FILTER_REJECT

      const message = container.closest('.message')
      if (!message) return NodeFilter.FILTER_REJECT

      if (filterIncludeUser) {
        return NodeFilter.FILTER_ACCEPT
      }
      if (message.classList.contains('message-assistant')) {
        return NodeFilter.FILTER_ACCEPT
      }
      return NodeFilter.FILTER_REJECT
    }
  }

  const userOutlinedItemClickHandler = () => {
    setFilterIncludeUser(!filterIncludeUser)
    requestAnimationFrame(() => {
      requestAnimationFrame(() => {
        setTimeoutTimer(
          'userOutlinedItemClickHandler',
          () => {
            contentSearchRef.current?.search()
            contentSearchRef.current?.focus()
          },
          0
        )
      })
    })
  }

  let firstUpdateCompleted = false
  const firstUpdateOrNoFirstUpdateHandler = debounce(() => {
    contentSearchRef.current?.silentSearch()
  }, 10)

  const messagesComponentUpdateHandler = () => {
    if (firstUpdateCompleted) {
      firstUpdateOrNoFirstUpdateHandler()
    }
  }

  const messagesComponentFirstUpdateHandler = () => {
    setTimeoutTimer('messagesComponentFirstUpdateHandler', () => (firstUpdateCompleted = true), 300)
    firstUpdateOrNoFirstUpdateHandler()
  }

  const mainHeight = isTopNavbar ? 'calc(100vh - var(--navbar-height) - 6px)' : 'calc(100vh - var(--navbar-height))'

<<<<<<< HEAD
  const SessionMessages = useMemo(() => {
    if (activeAgentId === null) {
      return () => <div> Active Agent ID is invalid.</div>
    }
    if (!activeSessionId) {
      return () => <div> Active Session ID is invalid.</div>
    }
    if (!apiServerEnabled) {
      return () => <Alert type="warning" message={t('agent.warning.enable_server')} style={{ margin: '5px 16px' }} />
    }
    return () => <AgentSessionMessages agentId={activeAgentId} sessionId={activeSessionId} />
  }, [activeAgentId, activeSessionId, apiServerEnabled, t])

  const SessionInputBar = useMemo(() => {
    if (activeAgentId === null) {
      return () => <div> Active Agent ID is invalid.</div>
    }
    if (!activeSessionId) {
      return () => <div> Active Session ID is invalid.</div>
    }
    return () => <AgentSessionInputbar agentId={activeAgentId} sessionId={activeSessionId} />
  }, [activeAgentId, activeSessionId])

=======
>>>>>>> a6182eaf
  // TODO: more info
  const AgentInvalid = useCallback(() => {
    return <Alert type="warning" message="Select an agent" style={{ margin: '5px 16px' }} />
  }, [])

  // TODO: more info
  const SessionInvalid = useCallback(() => {
    return (
      <div className="flex h-full w-full items-center justify-center">
        <Alert type="warning" message="Create a session" style={{ margin: '5px 16px' }} />
      </div>
    )
  }, [])

  return (
    <Container id="chat" className={classNames([messageStyle, { 'multi-select-mode': isMultiSelectMode }])}>
      <RowFlex>
        <motion.div
          animate={{
            marginRight: topicPosition === 'right' && showTopics ? 'var(--assistants-width)' : 0
          }}
          transition={{ duration: 0.3, ease: 'easeInOut' }}
          style={{ flex: 1, display: 'flex', minWidth: 0 }}>
          <Main
            ref={mainRef}
            id="chat-main"
            vertical
            flex={1}
            justify="space-between"
            style={{ maxWidth: chatMaxWidth, height: mainHeight }}>
            <QuickPanelProvider>
              <ChatNavbar
                activeAssistant={props.assistant}
                activeTopic={props.activeTopic}
                setActiveTopic={props.setActiveTopic}
                setActiveAssistant={props.setActiveAssistant}
                position="left"
              />
              <div
                className="flex flex-1 flex-col justify-between"
                style={{ height: `calc(${mainHeight} - var(--navbar-height))` }}>
                {activeTopicOrSession === 'topic' && (
                  <>
                    <Messages
                      key={props.activeTopic.id}
                      assistant={assistant}
                      topic={props.activeTopic}
                      setActiveTopic={props.setActiveTopic}
                      onComponentUpdate={messagesComponentUpdateHandler}
                      onFirstUpdate={messagesComponentFirstUpdateHandler}
                    />
                    <ContentSearch
                      ref={contentSearchRef}
                      searchTarget={mainRef as React.RefObject<HTMLElement>}
                      filter={contentSearchFilter}
                      includeUser={filterIncludeUser}
                      onIncludeUserChange={userOutlinedItemClickHandler}
                    />
                    {messageNavigation === 'buttons' && <ChatNavigation containerId="messages" />}
                    <Inputbar assistant={assistant} setActiveTopic={props.setActiveTopic} topic={props.activeTopic} />
                  </>
                )}
                {activeTopicOrSession === 'session' && !activeAgentId && <AgentInvalid />}
                {activeTopicOrSession === 'session' && activeAgentId && !activeSessionId && <SessionInvalid />}
                {activeTopicOrSession === 'session' && activeAgentId && activeSessionId && (
                  <>
                    {!apiServer.enabled ? (
                      <Alert type="warning" message={t('agent.warning.enable_server')} style={{ margin: '5px 16px' }} />
                    ) : (
                      <AgentSessionMessages agentId={activeAgentId} sessionId={activeSessionId} />
                    )}
                    <AgentSessionInputbar agentId={activeAgentId} sessionId={activeSessionId} />
                  </>
                )}
                {isMultiSelectMode && <MultiSelectActionPopup topic={props.activeTopic} />}
              </div>
            </QuickPanelProvider>
          </Main>
        </motion.div>
        <AnimatePresence initial={false}>
          {topicPosition === 'right' && showTopics && (
            <motion.div
              key="right-tabs"
              initial={{ x: 'var(--assistants-width)' }}
              animate={{ x: 0 }}
              exit={{ x: 'var(--assistants-width)' }}
              transition={{ duration: 0.3, ease: 'easeInOut' }}
              style={{
                position: 'absolute',
                right: 0,
                top: isTopNavbar ? 0 : 'calc(var(--navbar-height) + 1px)',
                width: 'var(--assistants-width)',
                height: '100%',
                zIndex: 10
              }}>
              <Tabs
                activeAssistant={assistant}
                activeTopic={props.activeTopic}
                setActiveAssistant={props.setActiveAssistant}
                setActiveTopic={props.setActiveTopic}
                position="right"
              />
            </motion.div>
          )}
        </AnimatePresence>
      </RowFlex>
    </Container>
  )
}

export const useChatMaxWidth = () => {
  const { showTopics, topicPosition } = useSettings()
  const [isLeftNavbar] = usePreference('ui.navbar.position')
  const [isTopNavbar] = usePreference('ui.navbar.position')
  const { showAssistants } = useShowAssistants()
  const showRightTopics = showTopics && topicPosition === 'right'
  const minusAssistantsWidth = showAssistants ? '- var(--assistants-width)' : ''
  const minusRightTopicsWidth = showRightTopics ? '- var(--assistants-width)' : ''
  const minusBorderWidth = isTopNavbar ? (showTopics ? '- 12px' : '- 6px') : ''
  const sidebarWidth = isLeftNavbar ? '- var(--sidebar-width)' : ''
  return `calc(100vw ${sidebarWidth} ${minusAssistantsWidth} ${minusRightTopicsWidth} ${minusBorderWidth})`
}

const Container = styled.div`
  display: flex;
  flex-direction: column;
  height: calc(100vh - var(--navbar-height));
  flex: 1;
  [navbar-position='top'] & {
    height: calc(100vh - var(--navbar-height) - 6px);
    background-color: var(--color-background);
    border-top-left-radius: 10px;
    border-bottom-left-radius: 10px;
    overflow: hidden;
  }
`

const Main = styled(Flex)`
  [navbar-position='left'] & {
    height: calc(100vh - var(--navbar-height));
  }
  transform: translateZ(0);
  position: relative;
`

export default Chat<|MERGE_RESOLUTION|>--- conflicted
+++ resolved
@@ -164,32 +164,6 @@
 
   const mainHeight = isTopNavbar ? 'calc(100vh - var(--navbar-height) - 6px)' : 'calc(100vh - var(--navbar-height))'
 
-<<<<<<< HEAD
-  const SessionMessages = useMemo(() => {
-    if (activeAgentId === null) {
-      return () => <div> Active Agent ID is invalid.</div>
-    }
-    if (!activeSessionId) {
-      return () => <div> Active Session ID is invalid.</div>
-    }
-    if (!apiServerEnabled) {
-      return () => <Alert type="warning" message={t('agent.warning.enable_server')} style={{ margin: '5px 16px' }} />
-    }
-    return () => <AgentSessionMessages agentId={activeAgentId} sessionId={activeSessionId} />
-  }, [activeAgentId, activeSessionId, apiServerEnabled, t])
-
-  const SessionInputBar = useMemo(() => {
-    if (activeAgentId === null) {
-      return () => <div> Active Agent ID is invalid.</div>
-    }
-    if (!activeSessionId) {
-      return () => <div> Active Session ID is invalid.</div>
-    }
-    return () => <AgentSessionInputbar agentId={activeAgentId} sessionId={activeSessionId} />
-  }, [activeAgentId, activeSessionId])
-
-=======
->>>>>>> a6182eaf
   // TODO: more info
   const AgentInvalid = useCallback(() => {
     return <Alert type="warning" message="Select an agent" style={{ margin: '5px 16px' }} />
@@ -256,7 +230,7 @@
                 {activeTopicOrSession === 'session' && activeAgentId && !activeSessionId && <SessionInvalid />}
                 {activeTopicOrSession === 'session' && activeAgentId && activeSessionId && (
                   <>
-                    {!apiServer.enabled ? (
+                    {!apiServerEnabled ? (
                       <Alert type="warning" message={t('agent.warning.enable_server')} style={{ margin: '5px 16px' }} />
                     ) : (
                       <AgentSessionMessages agentId={activeAgentId} sessionId={activeSessionId} />

--- conflicted
+++ resolved
@@ -1,8 +1,5 @@
-<<<<<<< HEAD
-import { UserOutlined } from '@ant-design/icons'
-=======
 import { QuickPanelProvider } from '@renderer/components/QuickPanel'
->>>>>>> f2929d44
+import { User } from 'lucide-react'
 import { useAssistant } from '@renderer/hooks/useAssistant'
 import { useSettings } from '@renderer/hooks/useSettings'
 import { useShowTopics } from '@renderer/hooks/useStore'
@@ -108,18 +105,14 @@
           onComponentUpdate={messagesComponentUpdateHandler}
           onFirstUpdate={messagesComponentFirstUpdateHandler}
         />
-<<<<<<< HEAD
-        <Inputbar assistant={assistant} setActiveTopic={props.setActiveTopic} topic={props.activeTopic} />
+        <QuickPanelProvider>
+          <Inputbar assistant={assistant} setActiveTopic={props.setActiveTopic} topic={props.activeTopic} />
+        </QuickPanelProvider>
         <ContentSearch ref={contentSearchRef} searchTarget={mainRef} filter={contentSearchFilter}>
           <Tooltip title={t('button.includes_user_questions')} mouseEnterDelay={0.8} placement="bottom">
             <UserOutlinedItem className={filterIncludeUser ? 'active' : ''} onClick={userOutlinedItemClickHandler} />
           </Tooltip>
         </ContentSearch>
-=======
-        <QuickPanelProvider>
-          <Inputbar assistant={assistant} setActiveTopic={props.setActiveTopic} topic={props.activeTopic} />
-        </QuickPanelProvider>
->>>>>>> f2929d44
       </Main>
       {topicPosition === 'right' && showTopics && (
         <Tabs
@@ -144,11 +137,12 @@
 
 const Main = styled(Flex)`
   height: calc(100vh - var(--navbar-height));
-<<<<<<< HEAD
+  // 设置为containing block，方便子元素fixed定位
+  transform: translateZ(0);
   position: relative;
 `
 
-const UserOutlinedItem = styled(UserOutlined)`
+const UserOutlinedItem = styled(User)`
   margin-right: 4px;
   padding: 0 6px;
   border-radius: 6px;
@@ -160,10 +154,6 @@
   &:hover {
     background-color: var(--color-hover);
   }
-=======
-  // 设置为containing block，方便子元素fixed定位
-  transform: translateZ(0);
->>>>>>> f2929d44
 `
 
 export default Chat
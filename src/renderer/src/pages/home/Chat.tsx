<<<<<<< HEAD
import { ColFlex, RowFlex } from '@cherrystudio/ui'
import { usePreference } from '@data/hooks/usePreference'
=======
import { Alert } from '@heroui/react'
>>>>>>> d7bcd5a2
import { loggerService } from '@logger'
import type { ContentSearchRef } from '@renderer/components/ContentSearch'
import { ContentSearch } from '@renderer/components/ContentSearch'
import MultiSelectActionPopup from '@renderer/components/Popups/MultiSelectionPopup'
import PromptPopup from '@renderer/components/Popups/PromptPopup'
import { QuickPanelProvider } from '@renderer/components/QuickPanel'
import { useAssistant } from '@renderer/hooks/useAssistant'
import { useChatContext } from '@renderer/hooks/useChatContext'
<<<<<<< HEAD
import { useNavbarPosition } from '@renderer/hooks/useNavbar'
=======
import { useRuntime } from '@renderer/hooks/useRuntime'
import { useNavbarPosition, useSettings } from '@renderer/hooks/useSettings'
>>>>>>> d7bcd5a2
import { useShortcut } from '@renderer/hooks/useShortcuts'
import { useShowAssistants, useShowTopics } from '@renderer/hooks/useStore'
import { useTimer } from '@renderer/hooks/useTimer'
import { EVENT_NAMES, EventEmitter } from '@renderer/services/EventService'
import type { Assistant, Topic } from '@renderer/types'
import { classNames } from '@renderer/utils'
import { debounce } from 'lodash'
import { AnimatePresence, motion } from 'motion/react'
<<<<<<< HEAD
import type { FC } from 'react'
import React, { useState } from 'react'
=======
import React, { FC, useCallback, useMemo, useState } from 'react'
>>>>>>> d7bcd5a2
import { useHotkeys } from 'react-hotkeys-hook'
import { useTranslation } from 'react-i18next'
import styled from 'styled-components'

import ChatNavbar from './ChatNavbar'
import AgentSessionInputbar from './Inputbar/AgentSessionInputbar'
import Inputbar from './Inputbar/Inputbar'
import AgentSessionMessages from './Messages/AgentSessionMessages'
import ChatNavigation from './Messages/ChatNavigation'
import Messages from './Messages/Messages'
import Tabs from './Tabs'

const logger = loggerService.withContext('Chat')

interface Props {
  assistant: Assistant
  activeTopic: Topic
  setActiveTopic: (topic: Topic) => void
  setActiveAssistant: (assistant: Assistant) => void
}

const Chat: FC<Props> = (props) => {
  const { assistant, updateTopic } = useAssistant(props.assistant.id)
  const { t } = useTranslation()
  const [topicPosition] = usePreference('topic.position')
  const [messageStyle] = usePreference('chat.message.style')
  const [messageNavigation] = usePreference('chat.message.navigation_mode')
  const { showTopics } = useShowTopics()
  const { isMultiSelectMode } = useChatContext(props.activeTopic)
  const { isTopNavbar } = useNavbarPosition()
  const chatMaxWidth = useChatMaxWidth()
  const { chat } = useRuntime()
  const { activeTopicOrSession, activeAgentId, activeSessionId } = chat
  const { apiServer } = useSettings()

  const mainRef = React.useRef<HTMLDivElement>(null)
  const contentSearchRef = React.useRef<ContentSearchRef>(null)
  const [filterIncludeUser, setFilterIncludeUser] = useState(false)

  const { setTimeoutTimer } = useTimer()

  useHotkeys('esc', () => {
    contentSearchRef.current?.disable()
  })

  useShortcut('search_message_in_chat', () => {
    try {
      const selectedText = window.getSelection()?.toString().trim()
      contentSearchRef.current?.enable(selectedText)
    } catch (error) {
      logger.error('Error enabling content search:', error as Error)
    }
  })

  useShortcut('rename_topic', async () => {
    const topic = props.activeTopic
    if (!topic) return

    EventEmitter.emit(EVENT_NAMES.SHOW_TOPIC_SIDEBAR)

    const name = await PromptPopup.show({
      title: t('chat.topics.edit.title'),
      message: '',
      defaultValue: topic.name || '',
      extraNode: <div style={{ color: 'var(--color-text-3)', marginTop: 8 }}>{t('chat.topics.edit.title_tip')}</div>
    })
    if (name && topic.name !== name) {
      const updatedTopic = { ...topic, name, isNameManuallyEdited: true }
      updateTopic(updatedTopic as Topic)
    }
  })

  const contentSearchFilter: NodeFilter = {
    acceptNode(node) {
      const container = node.parentElement?.closest('.message-content-container')
      if (!container) return NodeFilter.FILTER_REJECT

      const message = container.closest('.message')
      if (!message) return NodeFilter.FILTER_REJECT

      if (filterIncludeUser) {
        return NodeFilter.FILTER_ACCEPT
      }
      if (message.classList.contains('message-assistant')) {
        return NodeFilter.FILTER_ACCEPT
      }
      return NodeFilter.FILTER_REJECT
    }
  }

  const userOutlinedItemClickHandler = () => {
    setFilterIncludeUser(!filterIncludeUser)
    requestAnimationFrame(() => {
      requestAnimationFrame(() => {
        setTimeoutTimer(
          'userOutlinedItemClickHandler',
          () => {
            contentSearchRef.current?.search()
            contentSearchRef.current?.focus()
          },
          0
        )
      })
    })
  }

  let firstUpdateCompleted = false
  const firstUpdateOrNoFirstUpdateHandler = debounce(() => {
    contentSearchRef.current?.silentSearch()
  }, 10)

  const messagesComponentUpdateHandler = () => {
    if (firstUpdateCompleted) {
      firstUpdateOrNoFirstUpdateHandler()
    }
  }

  const messagesComponentFirstUpdateHandler = () => {
    setTimeoutTimer('messagesComponentFirstUpdateHandler', () => (firstUpdateCompleted = true), 300)
    firstUpdateOrNoFirstUpdateHandler()
  }

  const mainHeight = isTopNavbar
    ? 'calc(100vh - var(--navbar-height) - var(--navbar-height) - 12px)'
    : 'calc(100vh - var(--navbar-height))'

  const SessionMessages = useMemo(() => {
    if (activeAgentId === null) {
      return () => <div> Active Agent ID is invalid.</div>
    }
    const sessionId = activeSessionId[activeAgentId]
    if (!sessionId) {
      return () => <div> Active Session ID is invalid.</div>
    }
    if (!apiServer.enabled) {
      return () => (
        <div>
          <Alert color="warning" title={t('agent.warning.enable_server')} />
        </div>
      )
    }
    return () => <AgentSessionMessages agentId={activeAgentId} sessionId={sessionId} />
  }, [activeAgentId, activeSessionId, apiServer.enabled, t])

  const SessionInputBar = useMemo(() => {
    if (activeAgentId === null) {
      return () => <div> Active Agent ID is invalid.</div>
    }
    const sessionId = activeSessionId[activeAgentId]
    if (!sessionId) {
      return () => <div> Active Session ID is invalid.</div>
    }
    return () => <AgentSessionInputbar agentId={activeAgentId} sessionId={sessionId} />
  }, [activeAgentId, activeSessionId])

  // TODO: more info
  const AgentInvalid = useCallback(() => {
    return (
      <div className="flex h-full w-full items-center justify-center">
        <div>
          <Alert color="warning" title="Select an agent" />
        </div>
      </div>
    )
  }, [])

  // TODO: more info
  const SessionInvalid = useCallback(() => {
    return (
      <div className="flex h-full w-full items-center justify-center">
        <div>
          <Alert color="warning" title="Create a session" />
        </div>
      </div>
    )
  }, [])
  return (
    <Container id="chat" className={classNames([messageStyle, { 'multi-select-mode': isMultiSelectMode }])}>
      {isTopNavbar && (
        <ChatNavbar
          activeAssistant={props.assistant}
          activeTopic={props.activeTopic}
          setActiveTopic={props.setActiveTopic}
          setActiveAssistant={props.setActiveAssistant}
          position="left"
        />
      )}
      <RowFlex>
        <Main
          ref={mainRef}
          id="chat-main"
          className="flex-1 justify-between"
          style={{ maxWidth: chatMaxWidth, height: mainHeight }}>
          <QuickPanelProvider>
            {activeTopicOrSession === 'topic' && (
              <>
                <Messages
                  key={props.activeTopic.id}
                  assistant={assistant}
                  topic={props.activeTopic}
                  setActiveTopic={props.setActiveTopic}
                  onComponentUpdate={messagesComponentUpdateHandler}
                  onFirstUpdate={messagesComponentFirstUpdateHandler}
                />
                <ContentSearch
                  ref={contentSearchRef}
                  searchTarget={mainRef as React.RefObject<HTMLElement>}
                  filter={contentSearchFilter}
                  includeUser={filterIncludeUser}
                  onIncludeUserChange={userOutlinedItemClickHandler}
                />
                {messageNavigation === 'buttons' && <ChatNavigation containerId="messages" />}
                <Inputbar assistant={assistant} setActiveTopic={props.setActiveTopic} topic={props.activeTopic} />
              </>
            )}
            {activeTopicOrSession === 'session' && !activeAgentId && <AgentInvalid />}
            {activeTopicOrSession === 'session' && activeAgentId && !activeSessionId[activeAgentId] && (
              <SessionInvalid />
            )}
            {activeTopicOrSession === 'session' && activeAgentId && activeSessionId[activeAgentId] && (
              <>
                <SessionMessages />
                <SessionInputBar />
              </>
            )}
            {isMultiSelectMode && <MultiSelectActionPopup topic={props.activeTopic} />}
          </QuickPanelProvider>
        </Main>
        <AnimatePresence initial={false}>
          {topicPosition === 'right' && showTopics && (
            <motion.div
              initial={{ width: 0, opacity: 0 }}
              animate={{ width: 'auto', opacity: 1 }}
              exit={{ width: 0, opacity: 0 }}
              transition={{ duration: 0.3, ease: 'easeInOut' }}
              style={{ overflow: 'hidden' }}>
              <Tabs
                activeAssistant={assistant}
                activeTopic={props.activeTopic}
                setActiveAssistant={props.setActiveAssistant}
                setActiveTopic={props.setActiveTopic}
                position="right"
              />
            </motion.div>
          )}
        </AnimatePresence>
      </RowFlex>
    </Container>
  )
}

export const useChatMaxWidth = () => {
  const [showTopics] = usePreference('topic.tab.show')
  const [topicPosition] = usePreference('topic.position')
  const { isLeftNavbar } = useNavbarPosition()
  const { showAssistants } = useShowAssistants()
  const showRightTopics = showTopics && topicPosition === 'right'
  const minusAssistantsWidth = showAssistants ? '- var(--assistants-width)' : ''
  const minusRightTopicsWidth = showRightTopics ? '- var(--assistants-width)' : ''
  const sidebarWidth = isLeftNavbar ? '- var(--sidebar-width)' : ''
  return `calc(100vw ${sidebarWidth} ${minusAssistantsWidth} ${minusRightTopicsWidth})`
}

const Container = styled.div`
  display: flex;
  flex-direction: column;
  height: calc(100vh - var(--navbar-height));
  flex: 1;
  [navbar-position='top'] & {
    height: calc(100vh - var(--navbar-height) - 6px);
    background-color: var(--color-background);
    border-top-left-radius: 10px;
    border-bottom-left-radius: 10px;
    overflow: hidden;
  }
`

const Main = styled(ColFlex)`
  [navbar-position='left'] & {
    height: calc(100vh - var(--navbar-height));
  }
  transform: translateZ(0);
  position: relative;
`

export default Chat<|MERGE_RESOLUTION|>--- conflicted
+++ resolved
@@ -1,9 +1,6 @@
-<<<<<<< HEAD
 import { ColFlex, RowFlex } from '@cherrystudio/ui'
 import { usePreference } from '@data/hooks/usePreference'
-=======
 import { Alert } from '@heroui/react'
->>>>>>> d7bcd5a2
 import { loggerService } from '@logger'
 import type { ContentSearchRef } from '@renderer/components/ContentSearch'
 import { ContentSearch } from '@renderer/components/ContentSearch'
@@ -12,12 +9,8 @@
 import { QuickPanelProvider } from '@renderer/components/QuickPanel'
 import { useAssistant } from '@renderer/hooks/useAssistant'
 import { useChatContext } from '@renderer/hooks/useChatContext'
-<<<<<<< HEAD
+import { useRuntime } from '@renderer/hooks/useRuntime'
 import { useNavbarPosition } from '@renderer/hooks/useNavbar'
-=======
-import { useRuntime } from '@renderer/hooks/useRuntime'
-import { useNavbarPosition, useSettings } from '@renderer/hooks/useSettings'
->>>>>>> d7bcd5a2
 import { useShortcut } from '@renderer/hooks/useShortcuts'
 import { useShowAssistants, useShowTopics } from '@renderer/hooks/useStore'
 import { useTimer } from '@renderer/hooks/useTimer'
@@ -26,12 +19,8 @@
 import { classNames } from '@renderer/utils'
 import { debounce } from 'lodash'
 import { AnimatePresence, motion } from 'motion/react'
-<<<<<<< HEAD
 import type { FC } from 'react'
-import React, { useState } from 'react'
-=======
-import React, { FC, useCallback, useMemo, useState } from 'react'
->>>>>>> d7bcd5a2
+import React, { useCallback, useMemo, useState } from 'react'
 import { useHotkeys } from 'react-hotkeys-hook'
 import { useTranslation } from 'react-i18next'
 import styled from 'styled-components'
@@ -59,13 +48,13 @@
   const [topicPosition] = usePreference('topic.position')
   const [messageStyle] = usePreference('chat.message.style')
   const [messageNavigation] = usePreference('chat.message.navigation_mode')
+  const [apiServerEnabled] = usePreference('feature.csaas.enabled')
   const { showTopics } = useShowTopics()
   const { isMultiSelectMode } = useChatContext(props.activeTopic)
   const { isTopNavbar } = useNavbarPosition()
   const chatMaxWidth = useChatMaxWidth()
   const { chat } = useRuntime()
   const { activeTopicOrSession, activeAgentId, activeSessionId } = chat
-  const { apiServer } = useSettings()
 
   const mainRef = React.useRef<HTMLDivElement>(null)
   const contentSearchRef = React.useRef<ContentSearchRef>(null)
@@ -166,7 +155,7 @@
     if (!sessionId) {
       return () => <div> Active Session ID is invalid.</div>
     }
-    if (!apiServer.enabled) {
+    if (!apiServerEnabled) {
       return () => (
         <div>
           <Alert color="warning" title={t('agent.warning.enable_server')} />
@@ -174,7 +163,7 @@
       )
     }
     return () => <AgentSessionMessages agentId={activeAgentId} sessionId={sessionId} />
-  }, [activeAgentId, activeSessionId, apiServer.enabled, t])
+  }, [activeAgentId, activeSessionId, apiServerEnabled, t])
 
   const SessionInputBar = useMemo(() => {
     if (activeAgentId === null) {

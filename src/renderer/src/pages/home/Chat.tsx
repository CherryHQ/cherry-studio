<<<<<<< HEAD
import { ColFlex, RowFlex } from '@cherrystudio/ui'
import { usePreference } from '@data/hooks/usePreference'
import { Alert } from '@heroui/react'
=======
>>>>>>> 78278ce9
import { loggerService } from '@logger'
import type { ContentSearchRef } from '@renderer/components/ContentSearch'
import { ContentSearch } from '@renderer/components/ContentSearch'
import MultiSelectActionPopup from '@renderer/components/Popups/MultiSelectionPopup'
import PromptPopup from '@renderer/components/Popups/PromptPopup'
import { QuickPanelProvider } from '@renderer/components/QuickPanel'
import { useCreateDefaultSession } from '@renderer/hooks/agents/useCreateDefaultSession'
import { useAssistant } from '@renderer/hooks/useAssistant'
import { useChatContext } from '@renderer/hooks/useChatContext'
import { useNavbarPosition } from '@renderer/hooks/useNavbar'
import { useRuntime } from '@renderer/hooks/useRuntime'
import { useShortcut } from '@renderer/hooks/useShortcuts'
import { useShowAssistants, useShowTopics } from '@renderer/hooks/useStore'
import { useTimer } from '@renderer/hooks/useTimer'
import { EVENT_NAMES, EventEmitter } from '@renderer/services/EventService'
import type { Assistant, Topic } from '@renderer/types'
import { classNames } from '@renderer/utils'
<<<<<<< HEAD
=======
import { Alert, Flex } from 'antd'
>>>>>>> 78278ce9
import { debounce } from 'lodash'
import { AnimatePresence, motion } from 'motion/react'
import type { FC } from 'react'
import React, { useCallback, useMemo, useState } from 'react'
import { useHotkeys } from 'react-hotkeys-hook'
import { useTranslation } from 'react-i18next'
import styled from 'styled-components'

import ChatNavbar from './ChatNavbar'
import AgentSessionInputbar from './Inputbar/AgentSessionInputbar'
import Inputbar from './Inputbar/Inputbar'
import AgentSessionMessages from './Messages/AgentSessionMessages'
import ChatNavigation from './Messages/ChatNavigation'
import Messages from './Messages/Messages'
import Tabs from './Tabs'

const logger = loggerService.withContext('Chat')

interface Props {
  assistant: Assistant
  activeTopic: Topic
  setActiveTopic: (topic: Topic) => void
  setActiveAssistant: (assistant: Assistant) => void
}

const Chat: FC<Props> = (props) => {
  const { assistant, updateTopic } = useAssistant(props.assistant.id)
  const { t } = useTranslation()
  const [topicPosition] = usePreference('topic.position')
  const [messageStyle] = usePreference('chat.message.style')
  const [messageNavigation] = usePreference('chat.message.navigation_mode')
  const [apiServerEnabled] = usePreference('feature.csaas.enabled')
  const { showTopics } = useShowTopics()
  const { isMultiSelectMode } = useChatContext(props.activeTopic)
  const { isTopNavbar } = useNavbarPosition()
  const chatMaxWidth = useChatMaxWidth()
  const { chat } = useRuntime()
  const { activeTopicOrSession, activeAgentId, activeSessionIdMap } = chat
  const activeSessionId = activeAgentId ? activeSessionIdMap[activeAgentId] : null
  const sessionAgentId = activeTopicOrSession === 'session' ? activeAgentId : null
  const { createDefaultSession } = useCreateDefaultSession(sessionAgentId)

  const mainRef = React.useRef<HTMLDivElement>(null)
  const contentSearchRef = React.useRef<ContentSearchRef>(null)
  const [filterIncludeUser, setFilterIncludeUser] = useState(false)

  const { setTimeoutTimer } = useTimer()

  useHotkeys('esc', () => {
    contentSearchRef.current?.disable()
  })

  useShortcut('search_message_in_chat', () => {
    try {
      const selectedText = window.getSelection()?.toString().trim()
      contentSearchRef.current?.enable(selectedText)
    } catch (error) {
      logger.error('Error enabling content search:', error as Error)
    }
  })

  useShortcut('rename_topic', async () => {
    const topic = props.activeTopic
    if (!topic) return

    EventEmitter.emit(EVENT_NAMES.SHOW_TOPIC_SIDEBAR)

    const name = await PromptPopup.show({
      title: t('chat.topics.edit.title'),
      message: '',
      defaultValue: topic.name || '',
      extraNode: <div style={{ color: 'var(--color-text-3)', marginTop: 8 }}>{t('chat.topics.edit.title_tip')}</div>
    })
    if (name && topic.name !== name) {
      const updatedTopic = { ...topic, name, isNameManuallyEdited: true }
      updateTopic(updatedTopic as Topic)
    }
  })

  useShortcut(
    'new_topic',
    () => {
      if (activeTopicOrSession !== 'session' || !activeAgentId) {
        return
      }
      void createDefaultSession()
    },
    {
      enabled: activeTopicOrSession === 'session',
      preventDefault: true,
      enableOnFormTags: true
    }
  )

  const contentSearchFilter: NodeFilter = {
    acceptNode(node) {
      const container = node.parentElement?.closest('.message-content-container')
      if (!container) return NodeFilter.FILTER_REJECT

      const message = container.closest('.message')
      if (!message) return NodeFilter.FILTER_REJECT

      if (filterIncludeUser) {
        return NodeFilter.FILTER_ACCEPT
      }
      if (message.classList.contains('message-assistant')) {
        return NodeFilter.FILTER_ACCEPT
      }
      return NodeFilter.FILTER_REJECT
    }
  }

  const userOutlinedItemClickHandler = () => {
    setFilterIncludeUser(!filterIncludeUser)
    requestAnimationFrame(() => {
      requestAnimationFrame(() => {
        setTimeoutTimer(
          'userOutlinedItemClickHandler',
          () => {
            contentSearchRef.current?.search()
            contentSearchRef.current?.focus()
          },
          0
        )
      })
    })
  }

  let firstUpdateCompleted = false
  const firstUpdateOrNoFirstUpdateHandler = debounce(() => {
    contentSearchRef.current?.silentSearch()
  }, 10)

  const messagesComponentUpdateHandler = () => {
    if (firstUpdateCompleted) {
      firstUpdateOrNoFirstUpdateHandler()
    }
  }

  const messagesComponentFirstUpdateHandler = () => {
    setTimeoutTimer('messagesComponentFirstUpdateHandler', () => (firstUpdateCompleted = true), 300)
    firstUpdateOrNoFirstUpdateHandler()
  }

  const mainHeight = isTopNavbar ? 'calc(100vh - var(--navbar-height) - 6px)' : 'calc(100vh - var(--navbar-height))'

  const SessionMessages = useMemo(() => {
    if (activeAgentId === null) {
      return () => <div> Active Agent ID is invalid.</div>
    }
    if (!activeSessionId) {
      return () => <div> Active Session ID is invalid.</div>
    }
<<<<<<< HEAD
    if (!apiServerEnabled) {
      return () => (
        <div>
          <Alert color="warning" title={t('agent.warning.enable_server')} />
        </div>
      )
=======
    if (!apiServer.enabled) {
      return () => <Alert type="warning" message={t('agent.warning.enable_server')} style={{ margin: '5px 16px' }} />
>>>>>>> 78278ce9
    }
    return () => <AgentSessionMessages agentId={activeAgentId} sessionId={activeSessionId} />
  }, [activeAgentId, activeSessionId, apiServerEnabled, t])

  const SessionInputBar = useMemo(() => {
    if (activeAgentId === null) {
      return () => <div> Active Agent ID is invalid.</div>
    }
    if (!activeSessionId) {
      return () => <div> Active Session ID is invalid.</div>
    }
    return () => <AgentSessionInputbar agentId={activeAgentId} sessionId={activeSessionId} />
  }, [activeAgentId, activeSessionId])

  // TODO: more info
  const AgentInvalid = useCallback(() => {
    return <Alert type="warning" message="Select an agent" style={{ margin: '5px 16px' }} />
  }, [])

  // TODO: more info
  const SessionInvalid = useCallback(() => {
    return (
      <div className="flex h-full w-full items-center justify-center">
        <Alert type="warning" message="Create a session" style={{ margin: '5px 16px' }} />
      </div>
    )
  }, [])

  return (
    <Container id="chat" className={classNames([messageStyle, { 'multi-select-mode': isMultiSelectMode }])}>
      <RowFlex>
        <motion.div
          animate={{
            marginRight: topicPosition === 'right' && showTopics ? 'var(--assistants-width)' : 0
          }}
          transition={{ duration: 0.3, ease: 'easeInOut' }}
          style={{ flex: 1, display: 'flex', minWidth: 0 }}>
          <Main
            ref={mainRef}
            id="chat-main"
            style={{ maxWidth: chatMaxWidth, width: chatMaxWidth, height: mainHeight }}>
            <QuickPanelProvider>
              <ChatNavbar
                activeAssistant={props.assistant}
                activeTopic={props.activeTopic}
                setActiveTopic={props.setActiveTopic}
                setActiveAssistant={props.setActiveAssistant}
                position="left"
              />
              <div
                className="flex flex-1 flex-col justify-between"
                style={{ height: `calc(${mainHeight} - var(--navbar-height))` }}>
                {activeTopicOrSession === 'topic' && (
                  <>
                    <Messages
                      key={props.activeTopic.id}
                      assistant={assistant}
                      topic={props.activeTopic}
                      setActiveTopic={props.setActiveTopic}
                      onComponentUpdate={messagesComponentUpdateHandler}
                      onFirstUpdate={messagesComponentFirstUpdateHandler}
                    />
                    <ContentSearch
                      ref={contentSearchRef}
                      searchTarget={mainRef as React.RefObject<HTMLElement>}
                      filter={contentSearchFilter}
                      includeUser={filterIncludeUser}
                      onIncludeUserChange={userOutlinedItemClickHandler}
                    />
                    {messageNavigation === 'buttons' && <ChatNavigation containerId="messages" />}
                    <Inputbar assistant={assistant} setActiveTopic={props.setActiveTopic} topic={props.activeTopic} />
                  </>
                )}
                {activeTopicOrSession === 'session' && !activeAgentId && <AgentInvalid />}
                {activeTopicOrSession === 'session' && activeAgentId && !activeSessionId && <SessionInvalid />}
                {activeTopicOrSession === 'session' && activeAgentId && activeSessionId && (
                  <>
                    <SessionMessages />
                    <SessionInputBar />
                  </>
                )}
                {isMultiSelectMode && <MultiSelectActionPopup topic={props.activeTopic} />}
              </div>
            </QuickPanelProvider>
          </Main>
        </motion.div>
        <AnimatePresence initial={false}>
          {topicPosition === 'right' && showTopics && (
            <motion.div
              key="right-tabs"
              initial={{ x: 'var(--assistants-width)' }}
              animate={{ x: 0 }}
              exit={{ x: 'var(--assistants-width)' }}
              transition={{ duration: 0.3, ease: 'easeInOut' }}
              style={{
                position: 'absolute',
                right: 0,
                top: isTopNavbar ? 0 : 'calc(var(--navbar-height) + 1px)',
                width: 'var(--assistants-width)',
                height: '100%',
                zIndex: 10
              }}>
              <Tabs
                activeAssistant={assistant}
                activeTopic={props.activeTopic}
                setActiveAssistant={props.setActiveAssistant}
                setActiveTopic={props.setActiveTopic}
                position="right"
              />
            </motion.div>
          )}
        </AnimatePresence>
      </RowFlex>
    </Container>
  )
}

export const useChatMaxWidth = () => {
  const [showTopics] = usePreference('topic.tab.show')
  const [topicPosition] = usePreference('topic.position')
  const { isLeftNavbar, isTopNavbar } = useNavbarPosition()
  const { showAssistants } = useShowAssistants()
  const showRightTopics = showTopics && topicPosition === 'right'
  const minusAssistantsWidth = showAssistants ? '- var(--assistants-width)' : ''
  const minusRightTopicsWidth = showRightTopics ? '- var(--assistants-width)' : ''
  const minusBorderWidth = isTopNavbar ? (showTopics ? '- 12px' : '- 6px') : ''
  const sidebarWidth = isLeftNavbar ? '- var(--sidebar-width)' : ''
  return `calc(100vw ${sidebarWidth} ${minusAssistantsWidth} ${minusRightTopicsWidth} ${minusBorderWidth})`
}

const Container = styled.div`
  display: flex;
  flex-direction: column;
  height: calc(100vh - var(--navbar-height));
  flex: 1;
  [navbar-position='top'] & {
    height: calc(100vh - var(--navbar-height) - 6px);
    background-color: var(--color-background);
    border-top-left-radius: 10px;
    border-bottom-left-radius: 10px;
    overflow: hidden;
  }
`

const Main = styled(ColFlex)`
  [navbar-position='left'] & {
    height: calc(100vh - var(--navbar-height));
  }
  transform: translateZ(0);
  position: relative;
`

export default Chat<|MERGE_RESOLUTION|>--- conflicted
+++ resolved
@@ -1,9 +1,5 @@
-<<<<<<< HEAD
-import { ColFlex, RowFlex } from '@cherrystudio/ui'
+import { RowFlex } from '@cherrystudio/ui'
 import { usePreference } from '@data/hooks/usePreference'
-import { Alert } from '@heroui/react'
-=======
->>>>>>> 78278ce9
 import { loggerService } from '@logger'
 import type { ContentSearchRef } from '@renderer/components/ContentSearch'
 import { ContentSearch } from '@renderer/components/ContentSearch'
@@ -13,18 +9,15 @@
 import { useCreateDefaultSession } from '@renderer/hooks/agents/useCreateDefaultSession'
 import { useAssistant } from '@renderer/hooks/useAssistant'
 import { useChatContext } from '@renderer/hooks/useChatContext'
-import { useNavbarPosition } from '@renderer/hooks/useNavbar'
 import { useRuntime } from '@renderer/hooks/useRuntime'
+import { useSettings } from '@renderer/hooks/useSettings'
 import { useShortcut } from '@renderer/hooks/useShortcuts'
 import { useShowAssistants, useShowTopics } from '@renderer/hooks/useStore'
 import { useTimer } from '@renderer/hooks/useTimer'
 import { EVENT_NAMES, EventEmitter } from '@renderer/services/EventService'
 import type { Assistant, Topic } from '@renderer/types'
 import { classNames } from '@renderer/utils'
-<<<<<<< HEAD
-=======
 import { Alert, Flex } from 'antd'
->>>>>>> 78278ce9
 import { debounce } from 'lodash'
 import { AnimatePresence, motion } from 'motion/react'
 import type { FC } from 'react'
@@ -59,7 +52,7 @@
   const [apiServerEnabled] = usePreference('feature.csaas.enabled')
   const { showTopics } = useShowTopics()
   const { isMultiSelectMode } = useChatContext(props.activeTopic)
-  const { isTopNavbar } = useNavbarPosition()
+  const [isTopNavbar] = usePreference('ui.navbar.position')
   const chatMaxWidth = useChatMaxWidth()
   const { chat } = useRuntime()
   const { activeTopicOrSession, activeAgentId, activeSessionIdMap } = chat
@@ -178,17 +171,8 @@
     if (!activeSessionId) {
       return () => <div> Active Session ID is invalid.</div>
     }
-<<<<<<< HEAD
     if (!apiServerEnabled) {
-      return () => (
-        <div>
-          <Alert color="warning" title={t('agent.warning.enable_server')} />
-        </div>
-      )
-=======
-    if (!apiServer.enabled) {
       return () => <Alert type="warning" message={t('agent.warning.enable_server')} style={{ margin: '5px 16px' }} />
->>>>>>> 78278ce9
     }
     return () => <AgentSessionMessages agentId={activeAgentId} sessionId={activeSessionId} />
   }, [activeAgentId, activeSessionId, apiServerEnabled, t])
@@ -229,7 +213,10 @@
           <Main
             ref={mainRef}
             id="chat-main"
-            style={{ maxWidth: chatMaxWidth, width: chatMaxWidth, height: mainHeight }}>
+            vertical
+            flex={1}
+            justify="space-between"
+            style={{ maxWidth: chatMaxWidth, height: mainHeight }}>
             <QuickPanelProvider>
               <ChatNavbar
                 activeAssistant={props.assistant}
@@ -307,9 +294,9 @@
 }
 
 export const useChatMaxWidth = () => {
-  const [showTopics] = usePreference('topic.tab.show')
-  const [topicPosition] = usePreference('topic.position')
-  const { isLeftNavbar, isTopNavbar } = useNavbarPosition()
+  const { showTopics, topicPosition } = useSettings()
+  const [isLeftNavbar] = usePreference('ui.navbar.position')
+  const [isTopNavbar] = usePreference('ui.navbar.position')
   const { showAssistants } = useShowAssistants()
   const showRightTopics = showTopics && topicPosition === 'right'
   const minusAssistantsWidth = showAssistants ? '- var(--assistants-width)' : ''
@@ -333,7 +320,7 @@
   }
 `
 
-const Main = styled(ColFlex)`
+const Main = styled(Flex)`
   [navbar-position='left'] & {
     height: calc(100vh - var(--navbar-height));
   }

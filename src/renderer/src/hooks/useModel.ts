--- conflicted
+++ resolved
@@ -1,10 +1,6 @@
-<<<<<<< HEAD
 import { cacheService } from '@data/CacheService'
 import i18n from '@renderer/i18n'
-import store from '@renderer/store'
 
-=======
->>>>>>> fe0c0fac
 import { useProviders } from './useProvider'
 import { getStoreProviders } from './useStore'
 

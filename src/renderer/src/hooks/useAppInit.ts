import { cacheService } from '@data/CacheService'
import { usePreference } from '@data/hooks/usePreference'
import { loggerService } from '@logger'
import { isMac } from '@renderer/config/constant'
import { isLocalAi } from '@renderer/config/env'
import { useTheme } from '@renderer/context/ThemeProvider'
import db from '@renderer/databases'
import { useAppUpdateHandler, useAppUpdateState } from '@renderer/hooks/useAppUpdate'
import i18n from '@renderer/i18n'
import KnowledgeQueue from '@renderer/queue/KnowledgeQueue'
import MemoryService from '@renderer/services/MemoryService'
import { useAppDispatch } from '@renderer/store'
import { useAppSelector } from '@renderer/store'
import { handleSaveData } from '@renderer/store'
import { selectMemoryConfig } from '@renderer/store/memory'
import { delay, runAsyncFunction } from '@renderer/utils'
import { checkDataLimit } from '@renderer/utils'
import { defaultLanguage } from '@shared/config/constant'
import { IpcChannel } from '@shared/IpcChannel'
import { useLiveQuery } from 'dexie-react-hooks'
import { useEffect } from 'react'

import { useDefaultModel } from './useAssistant'
import useFullScreenNotice from './useFullScreenNotice'
import { useMinapps } from './useMinapps'
import { useNavbarPosition } from './useNavbar'
const logger = loggerService.withContext('useAppInit')

export function useAppInit() {
  const dispatch = useAppDispatch()
<<<<<<< HEAD
  const [language] = usePreference('app.language')
  const [windowStyle] = usePreference('ui.window_style')
  const [customCss] = usePreference('ui.custom_css')
  const [proxyUrl] = usePreference('app.proxy.url')
  const [proxyBypassRules] = usePreference('app.proxy.bypass_rules')
  const [autoCheckUpdate] = usePreference('app.dist.auto_update.enabled')
  const [proxyMode] = usePreference('app.proxy.mode')
  const [enableDataCollection] = usePreference('app.privacy.data_collection.enabled')

  const { isTopNavbar } = useNavbarPosition()
  const { minappShow } = useMinapps()
  const { updateAppUpdateState } = useAppUpdateState()
=======
  const {
    proxyUrl,
    proxyBypassRules,
    language,
    windowStyle,
    autoCheckUpdate,
    proxyMode,
    customCss,
    enableDataCollection
  } = useSettings()
  const { isLeftNavbar } = useNavbarPosition()
  const { minappShow } = useRuntime()
>>>>>>> 1481149e
  const { setDefaultModel, setQuickModel, setTranslateModel } = useDefaultModel()
  const savedAvatar = useLiveQuery(() => db.settings.get('image://avatar'))
  const { theme } = useTheme()
  const memoryConfig = useAppSelector(selectMemoryConfig)

  useEffect(() => {
    document.getElementById('spinner')?.remove()
    // eslint-disable-next-line no-restricted-syntax
    console.timeEnd('init')

    // Initialize MemoryService after app is ready
    MemoryService.getInstance()
  }, [])

  useEffect(() => {
    window.api.getDataPathFromArgs().then((dataPath) => {
      if (dataPath) {
        window.navigate('/settings/data', { replace: true })
      }
    })
  }, [])

  useEffect(() => {
    window.electron.ipcRenderer.on(IpcChannel.App_SaveData, async () => {
      await handleSaveData()
    })
  }, [])

  useAppUpdateHandler()
  useFullScreenNotice()

  useEffect(() => {
    savedAvatar?.value && cacheService.set('avatar', savedAvatar.value)
  }, [savedAvatar, dispatch])

  useEffect(() => {
    runAsyncFunction(async () => {
      const { isPackaged } = await window.api.getAppInfo()
      if (isPackaged && autoCheckUpdate) {
        await delay(2)
        const { updateInfo } = await window.api.checkForUpdate()
        updateAppUpdateState({ info: updateInfo })
      }
    })
  }, [autoCheckUpdate, updateAppUpdateState])

  useEffect(() => {
    if (proxyMode === 'system') {
      window.api.setProxy('system', undefined)
    } else if (proxyMode === 'custom') {
      proxyUrl && window.api.setProxy(proxyUrl, proxyBypassRules)
    } else {
      // set proxy to none for direct mode
      window.api.setProxy('', undefined)
    }
  }, [proxyUrl, proxyMode, proxyBypassRules])

  useEffect(() => {
    i18n.changeLanguage(language || navigator.language || defaultLanguage)
  }, [language])

  useEffect(() => {
    const isMacTransparentWindow = windowStyle === 'transparent' && isMac

    if (minappShow && isLeftNavbar) {
      window.root.style.background = isMacTransparentWindow ? 'var(--color-background)' : 'var(--navbar-background)'
      return
    }

    window.root.style.background = isMacTransparentWindow ? 'var(--navbar-background-mac)' : 'var(--navbar-background)'
  }, [windowStyle, minappShow, theme, isLeftNavbar])

  useEffect(() => {
    if (isLocalAi) {
      const model = JSON.parse(import.meta.env.VITE_RENDERER_INTEGRATED_MODEL)
      setDefaultModel(model)
      setQuickModel(model)
      setTranslateModel(model)
    }
    // eslint-disable-next-line react-hooks/exhaustive-deps
  }, [])

  useEffect(() => {
    // set files path
    window.api.getAppInfo().then((info) => {
      cacheService.set('filesPath', info.filesPath)
      cacheService.set('resourcesPath', info.resourcesPath)
    })
  }, [dispatch])

  useEffect(() => {
    KnowledgeQueue.checkAllBases()
  }, [])

  useEffect(() => {
    let customCssElement = document.getElementById('user-defined-custom-css') as HTMLStyleElement
    if (customCssElement) {
      customCssElement.remove()
    }

    if (customCss) {
      customCssElement = document.createElement('style')
      customCssElement.id = 'user-defined-custom-css'
      customCssElement.textContent = customCss
      document.head.appendChild(customCssElement)
    }
  }, [customCss])

  useEffect(() => {
    // TODO: init data collection
  }, [enableDataCollection])

  // Update memory service configuration when it changes
  useEffect(() => {
    const memoryService = MemoryService.getInstance()
    memoryService.updateConfig().catch((error) => {
      logger.error('Failed to update memory config:', error)
    })
  }, [memoryConfig])

  useEffect(() => {
    checkDataLimit()
  }, [])
}<|MERGE_RESOLUTION|>--- conflicted
+++ resolved
@@ -28,7 +28,6 @@
 
 export function useAppInit() {
   const dispatch = useAppDispatch()
-<<<<<<< HEAD
   const [language] = usePreference('app.language')
   const [windowStyle] = usePreference('ui.window_style')
   const [customCss] = usePreference('ui.custom_css')
@@ -38,23 +37,9 @@
   const [proxyMode] = usePreference('app.proxy.mode')
   const [enableDataCollection] = usePreference('app.privacy.data_collection.enabled')
 
-  const { isTopNavbar } = useNavbarPosition()
+  const { isLeftNavbar } = useNavbarPosition()
   const { minappShow } = useMinapps()
   const { updateAppUpdateState } = useAppUpdateState()
-=======
-  const {
-    proxyUrl,
-    proxyBypassRules,
-    language,
-    windowStyle,
-    autoCheckUpdate,
-    proxyMode,
-    customCss,
-    enableDataCollection
-  } = useSettings()
-  const { isLeftNavbar } = useNavbarPosition()
-  const { minappShow } = useRuntime()
->>>>>>> 1481149e
   const { setDefaultModel, setQuickModel, setTranslateModel } = useDefaultModel()
   const savedAvatar = useLiveQuery(() => db.settings.get('image://avatar'))
   const { theme } = useTheme()

--- conflicted
+++ resolved
@@ -80,7 +80,7 @@
 
   useEffect(() => {
     savedAvatar?.value && cacheService.set('avatar', savedAvatar.value)
-  }, [savedAvatar, dispatch])
+  }, [savedAvatar])
 
   useEffect(() => {
     const checkForUpdates = async () => {
@@ -91,7 +91,7 @@
       }
 
       const { updateInfo } = await window.api.checkForUpdate()
-      dispatch(setUpdateState({ info: updateInfo }))
+      updateAppUpdateState({ info: updateInfo })
     }
 
     // Initial check with delay
@@ -99,13 +99,6 @@
       const { isPackaged } = await window.api.getAppInfo()
       if (isPackaged && autoCheckUpdate) {
         await delay(2)
-<<<<<<< HEAD
-        const { updateInfo } = await window.api.checkForUpdate()
-        updateAppUpdateState({ info: updateInfo })
-      }
-    })
-  }, [autoCheckUpdate, updateAppUpdateState])
-=======
         await checkForUpdates()
       }
     })
@@ -115,8 +108,7 @@
     const intervalId = setInterval(checkForUpdates, FOUR_HOURS)
 
     return () => clearInterval(intervalId)
-  }, [dispatch, autoCheckUpdate])
->>>>>>> 8da43ab7
+  }, [autoCheckUpdate, updateAppUpdateState])
 
   useEffect(() => {
     if (proxyMode === 'system') {
@@ -160,7 +152,7 @@
       cacheService.set('filesPath', info.filesPath)
       cacheService.set('resourcesPath', info.resourcesPath)
     })
-  }, [dispatch])
+  }, [])
 
   useEffect(() => {
     KnowledgeQueue.checkAllBases()

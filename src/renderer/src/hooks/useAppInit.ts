import { usePreference } from '@data/hooks/usePreference'
import { loggerService } from '@logger'
import { isMac } from '@renderer/config/constant'
import { isLocalAi } from '@renderer/config/env'
import { useTheme } from '@renderer/context/ThemeProvider'
import db from '@renderer/databases'
import i18n from '@renderer/i18n'
import KnowledgeQueue from '@renderer/queue/KnowledgeQueue'
import MemoryService from '@renderer/services/MemoryService'
import { useAppDispatch } from '@renderer/store'
import { useAppSelector } from '@renderer/store'
import { handleSaveData } from '@renderer/store'
import { selectMemoryConfig } from '@renderer/store/memory'
import { setAvatar, setFilesPath, setResourcesPath, setUpdateState } from '@renderer/store/runtime'
import { delay, runAsyncFunction } from '@renderer/utils'
import { checkDataLimit } from '@renderer/utils'
import { defaultLanguage } from '@shared/config/constant'
import { IpcChannel } from '@shared/IpcChannel'
import { useLiveQuery } from 'dexie-react-hooks'
import { useEffect } from 'react'

import { useDefaultModel } from './useAssistant'
import useFullScreenNotice from './useFullScreenNotice'
import { useRuntime } from './useRuntime'
<<<<<<< HEAD
=======
import { useNavbarPosition, useSettings } from './useSettings'
>>>>>>> f9171f3d
import useUpdateHandler from './useUpdateHandler'
const logger = loggerService.withContext('useAppInit')

export function useAppInit() {
  const dispatch = useAppDispatch()
<<<<<<< HEAD
  const [language] = usePreference('app.language')
  const [windowStyle] = usePreference('ui.window_style')
  const [customCss] = usePreference('ui.custom_css')
  const [proxyUrl] = usePreference('app.proxy.url')
  const [proxyBypassRules] = usePreference('app.proxy.bypass_rules')
  const [autoCheckUpdate] = usePreference('app.dist.auto_update.enabled')
  const [proxyMode] = usePreference('app.proxy.mode')
  const [enableDataCollection] = usePreference('app.privacy.data_collection.enabled')

=======
  const {
    proxyUrl,
    proxyBypassRules,
    language,
    windowStyle,
    autoCheckUpdate,
    proxyMode,
    customCss,
    enableDataCollection
  } = useSettings()
  const { isTopNavbar } = useNavbarPosition()
>>>>>>> f9171f3d
  const { minappShow } = useRuntime()
  const { setDefaultModel, setQuickModel, setTranslateModel } = useDefaultModel()
  const avatar = useLiveQuery(() => db.settings.get('image://avatar'))
  const { theme } = useTheme()
  const memoryConfig = useAppSelector(selectMemoryConfig)

  useEffect(() => {
    document.getElementById('spinner')?.remove()
    // eslint-disable-next-line no-restricted-syntax
    console.timeEnd('init')

    // Initialize MemoryService after app is ready
    MemoryService.getInstance()
  }, [])

  useEffect(() => {
    window.api.getDataPathFromArgs().then((dataPath) => {
      if (dataPath) {
        window.navigate('/settings/data', { replace: true })
      }
    })
  }, [])

  useEffect(() => {
    window.electron.ipcRenderer.on(IpcChannel.App_SaveData, async () => {
      await handleSaveData()
    })
  }, [])

  useUpdateHandler()
  useFullScreenNotice()

  useEffect(() => {
    avatar?.value && dispatch(setAvatar(avatar.value))
  }, [avatar, dispatch])

  useEffect(() => {
    runAsyncFunction(async () => {
      const { isPackaged } = await window.api.getAppInfo()
      if (isPackaged && autoCheckUpdate) {
        await delay(2)
        const { updateInfo } = await window.api.checkForUpdate()
        dispatch(setUpdateState({ info: updateInfo }))
      }
    })
  }, [dispatch, autoCheckUpdate])

  useEffect(() => {
    if (proxyMode === 'system') {
      window.api.setProxy('system', undefined)
    } else if (proxyMode === 'custom') {
      proxyUrl && window.api.setProxy(proxyUrl, proxyBypassRules)
    } else {
      // set proxy to none for direct mode
      window.api.setProxy('', undefined)
    }
  }, [proxyUrl, proxyMode, proxyBypassRules])

  useEffect(() => {
    i18n.changeLanguage(language || navigator.language || defaultLanguage)
  }, [language])

  useEffect(() => {
    const transparentWindow = windowStyle === 'transparent' && isMac && !minappShow

    if (minappShow && isTopNavbar) {
      window.root.style.background =
        windowStyle === 'transparent' && isMac ? 'var(--color-background)' : 'var(--navbar-background)'
      return
    }

    window.root.style.background = transparentWindow ? 'var(--navbar-background-mac)' : 'var(--navbar-background)'
  }, [windowStyle, minappShow, theme, isTopNavbar])

  useEffect(() => {
    if (isLocalAi) {
      const model = JSON.parse(import.meta.env.VITE_RENDERER_INTEGRATED_MODEL)
      setDefaultModel(model)
      setQuickModel(model)
      setTranslateModel(model)
    }
    // eslint-disable-next-line react-hooks/exhaustive-deps
  }, [])

  useEffect(() => {
    // set files path
    window.api.getAppInfo().then((info) => {
      dispatch(setFilesPath(info.filesPath))
      dispatch(setResourcesPath(info.resourcesPath))
    })
  }, [dispatch])

  useEffect(() => {
    KnowledgeQueue.checkAllBases()
  }, [])

  useEffect(() => {
    let customCssElement = document.getElementById('user-defined-custom-css') as HTMLStyleElement
    if (customCssElement) {
      customCssElement.remove()
    }

    if (customCss) {
      customCssElement = document.createElement('style')
      customCssElement.id = 'user-defined-custom-css'
      customCssElement.textContent = customCss
      document.head.appendChild(customCssElement)
    }
  }, [customCss])

  useEffect(() => {
    // TODO: init data collection
  }, [enableDataCollection])

  // Update memory service configuration when it changes
  useEffect(() => {
    const memoryService = MemoryService.getInstance()
    memoryService.updateConfig().catch((error) => {
      logger.error('Failed to update memory config:', error)
    })
  }, [memoryConfig])

  useEffect(() => {
    checkDataLimit()
  }, [])
}<|MERGE_RESOLUTION|>--- conflicted
+++ resolved
@@ -22,16 +22,12 @@
 import { useDefaultModel } from './useAssistant'
 import useFullScreenNotice from './useFullScreenNotice'
 import { useRuntime } from './useRuntime'
-<<<<<<< HEAD
-=======
-import { useNavbarPosition, useSettings } from './useSettings'
->>>>>>> f9171f3d
+import { useNavbarPosition } from './useNavbar'
 import useUpdateHandler from './useUpdateHandler'
 const logger = loggerService.withContext('useAppInit')
 
 export function useAppInit() {
   const dispatch = useAppDispatch()
-<<<<<<< HEAD
   const [language] = usePreference('app.language')
   const [windowStyle] = usePreference('ui.window_style')
   const [customCss] = usePreference('ui.custom_css')
@@ -41,19 +37,7 @@
   const [proxyMode] = usePreference('app.proxy.mode')
   const [enableDataCollection] = usePreference('app.privacy.data_collection.enabled')
 
-=======
-  const {
-    proxyUrl,
-    proxyBypassRules,
-    language,
-    windowStyle,
-    autoCheckUpdate,
-    proxyMode,
-    customCss,
-    enableDataCollection
-  } = useSettings()
   const { isTopNavbar } = useNavbarPosition()
->>>>>>> f9171f3d
   const { minappShow } = useRuntime()
   const { setDefaultModel, setQuickModel, setTranslateModel } = useDefaultModel()
   const avatar = useLiveQuery(() => db.settings.get('image://avatar'))

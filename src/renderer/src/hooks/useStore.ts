--- conflicted
+++ resolved
@@ -1,7 +1,3 @@
-<<<<<<< HEAD
-//FIXME @deprecated this file will be removed after data refactor
-import { usePreference } from '@data/hooks/usePreference'
-=======
 /**
  * @deprecated Scheduled for removal in v2.0.0
  * --------------------------------------------------------------------------
@@ -18,7 +14,8 @@
  * - v2 Refactor PR   : https://github.com/CherryHQ/cherry-studio/pull/10162
  * --------------------------------------------------------------------------
  */
->>>>>>> c242860a
+
+import { usePreference } from '@data/hooks/usePreference'
 import { CHERRYAI_PROVIDER } from '@renderer/config/providers'
 import store from '@renderer/store'
 

import store, { useAppDispatch, useAppSelector } from '@renderer/store'
import { addMCPServer, deleteMCPServer, setMCPServers, updateMCPServer } from '@renderer/store/mcp'
import { MCPServer } from '@renderer/types'
<<<<<<< HEAD
=======
import { useEffect } from 'react'
import { IpcChannel } from '@shared/IpcChannel'
>>>>>>> b794839b

const ipcRenderer = window.electron.ipcRenderer

// Listen for server changes from main process
ipcRenderer.on(IpcChannel.Mcp_ServersChanged, (_event, servers) => {
  store.dispatch(setMCPServers(servers))
})

export const useMCPServers = () => {
  const mcpServers = useAppSelector((state) => state.mcp.servers)
  const activedMcpServers = mcpServers.filter((server) => server.isActive)
  const dispatch = useAppDispatch()

  return {
    mcpServers,
    activedMcpServers,
    addMCPServer: (server: MCPServer) => dispatch(addMCPServer(server)),
    updateMCPServer: (server: MCPServer) => dispatch(updateMCPServer(server)),
    deleteMCPServer: (id: string) => dispatch(deleteMCPServer(id)),
    setMCPServerActive: (server: MCPServer, isActive: boolean) => dispatch(updateMCPServer({ ...server, isActive })),
    getActiveMCPServers: () => mcpServers.filter((server) => server.isActive),
    updateMcpServers: (servers: MCPServer[]) => dispatch(setMCPServers(servers))
  }
<<<<<<< HEAD
=======
}

export const useInitMCPServers = () => {
  const mcpServers = useAppSelector((state) => state.mcp.servers)
  // const dispatch = useAppDispatch()

  // Send servers to main process when they change in Redux
  useEffect(() => {
    ipcRenderer.send(IpcChannel.Mcp_ServersFromRenderer, mcpServers)
  }, [mcpServers])

  // Initial load of MCP servers from main process
  // useEffect(() => {
  //   const loadServers = async () => {
  //     try {
  //       const servers = await window.api.mcp.listServers()
  //       dispatch(setMCPServers(servers))
  //     } catch (error) {
  //       console.error('Failed to load MCP servers:', error)
  //     }
  //   }

  //   loadServers()
  // }, [dispatch])
>>>>>>> b794839b
}<|MERGE_RESOLUTION|>--- conflicted
+++ resolved
@@ -1,11 +1,7 @@
 import store, { useAppDispatch, useAppSelector } from '@renderer/store'
 import { addMCPServer, deleteMCPServer, setMCPServers, updateMCPServer } from '@renderer/store/mcp'
 import { MCPServer } from '@renderer/types'
-<<<<<<< HEAD
-=======
-import { useEffect } from 'react'
 import { IpcChannel } from '@shared/IpcChannel'
->>>>>>> b794839b
 
 const ipcRenderer = window.electron.ipcRenderer
 
@@ -29,31 +25,4 @@
     getActiveMCPServers: () => mcpServers.filter((server) => server.isActive),
     updateMcpServers: (servers: MCPServer[]) => dispatch(setMCPServers(servers))
   }
-<<<<<<< HEAD
-=======
-}
-
-export const useInitMCPServers = () => {
-  const mcpServers = useAppSelector((state) => state.mcp.servers)
-  // const dispatch = useAppDispatch()
-
-  // Send servers to main process when they change in Redux
-  useEffect(() => {
-    ipcRenderer.send(IpcChannel.Mcp_ServersFromRenderer, mcpServers)
-  }, [mcpServers])
-
-  // Initial load of MCP servers from main process
-  // useEffect(() => {
-  //   const loadServers = async () => {
-  //     try {
-  //       const servers = await window.api.mcp.listServers()
-  //       dispatch(setMCPServers(servers))
-  //     } catch (error) {
-  //       console.error('Failed to load MCP servers:', error)
-  //     }
-  //   }
-
-  //   loadServers()
-  // }, [dispatch])
->>>>>>> b794839b
 }
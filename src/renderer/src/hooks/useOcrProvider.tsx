--- conflicted
+++ resolved
@@ -77,13 +77,9 @@
         case 'system':
           return <MonitorIcon size={size} />
         case 'paddleocr':
-<<<<<<< HEAD
           return <Avatar src={PaddleocrLogo} style={{ width: size, height: size }} />
-=======
-          return <Avatar size={size} src={PaddleocrLogo} />
         case 'ovocr':
-          return <Avatar size={size} src={IntelLogo} />
->>>>>>> b4810bb4
+          return <Avatar src={IntelLogo} style={{ width: size, height: size }} />
       }
     }
     return <FileQuestionMarkIcon size={size} />

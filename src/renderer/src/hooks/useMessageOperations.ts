import { createSelector } from '@reduxjs/toolkit'
import { EVENT_NAMES, EventEmitter } from '@renderer/services/EventService'
<<<<<<< HEAD
import { estimateMessageUsage } from '@renderer/services/TokenService'
import { translateText } from '@renderer/services/TranslateService'
import store, { useAppDispatch, useAppSelector } from '@renderer/store'
=======
import store, { type RootState, useAppDispatch, useAppSelector } from '@renderer/store'
import { messageBlocksSelectors } from '@renderer/store/messageBlock'
import { updateOneBlock } from '@renderer/store/messageBlock'
import { newMessagesActions, selectMessagesForTopic } from '@renderer/store/newMessage'
>>>>>>> 4225d207
import {
  appendAssistantResponseThunk,
  clearTopicMessagesThunk,
  cloneMessagesToNewTopicThunk,
  deleteMessageGroupThunk,
  deleteSingleMessageThunk,
  initiateTranslationThunk,
  regenerateAssistantResponseThunk,
  resendMessageThunk,
  resendUserMessageWithEditThunk
} from '@renderer/store/thunk/messageThunk'
import { throttledBlockDbUpdate } from '@renderer/store/thunk/messageThunk'
import type { Assistant, Model, Topic } from '@renderer/types'
import type { Message, MessageBlock } from '@renderer/types/newMessage'
import { MessageBlockStatus, MessageBlockType } from '@renderer/types/newMessage'
import { abortCompletion } from '@renderer/utils/abortController'
import { useCallback } from 'react'
import { useTranslation } from 'react-i18next'

<<<<<<< HEAD
import { TopicManager } from './useTopic'
=======
const findMainTextBlockId = (message: Message): string | undefined => {
  if (!message || !message.blocks) return undefined
  const state = store.getState()
  for (const blockId of message.blocks) {
    const block = messageBlocksSelectors.selectById(state, String(blockId))
    if (block && block.type === MessageBlockType.MAIN_TEXT) {
      return block.id
    }
  }
  return undefined
}

const selectMessagesState = (state: RootState) => state.messages

export const selectNewTopicLoading = createSelector(
  [selectMessagesState, (_, topicId: string) => topicId],
  (messagesState, topicId) => messagesState.loadingByTopic[topicId] || false
)

export const selectNewDisplayCount = createSelector(
  [selectMessagesState],
  (messagesState) => messagesState.displayCount
)
>>>>>>> 4225d207

/**
 * Hook 提供针对特定主题的消息操作方法。 / Hook providing various operations for messages within a specific topic.
 * @param topic 当前主题对象。 / The current topic object.
 * @returns 包含消息操作函数的对象。 / An object containing message operation functions.
 */
export function useMessageOperations(topic: Topic) {
  const dispatch = useAppDispatch()
  const { t } = useTranslation()

  /**
   * 删除单个消息。 / Deletes a single message.
   * Dispatches deleteSingleMessageThunk.
   */
  const deleteMessage = useCallback(
    async (id: string) => {
      await dispatch(deleteSingleMessageThunk(topic.id, id))
    },
    [dispatch, topic.id] // Use topic.id directly
  )

  /**
   * 删除一组消息（基于 askId）。 / Deletes a group of messages (based on askId).
   * Dispatches deleteMessageGroupThunk.
   */
  const deleteGroupMessages = useCallback(
    async (askId: string) => {
      await dispatch(deleteMessageGroupThunk(topic.id, askId))
    },
    [dispatch, topic.id]
  )

  /**
   * 编辑消息。（目前仅更新 Redux state）。 / Edits a message. (Currently only updates Redux state).
   * 使用 newMessagesActions.updateMessage.
   */
  const editMessage = useCallback(
    async (messageId: string, updates: Partial<Message>) => {
<<<<<<< HEAD
      // 如果更新包含内容变更，重新计算 token
      if ('content' in updates) {
        const messages = store.getState().messages.messagesByTopic[topic.id]
        const message = messages?.find((m) => m.id === messageId)
        if (message) {
          const updatedMessage = { ...message, ...updates }
          updates.usage = await estimateMessageUsage(updatedMessage)
        }
      }
      await dispatch(updateMessageThunk(topic.id, messageId, updates))
=======
      // Basic update remains the same
      await dispatch(newMessagesActions.updateMessage({ topicId: topic.id, messageId, updates }))
      // TODO: Add token recalculation logic here if necessary
      // if ('content' in updates or other relevant fields change) {
      //   const state = store.getState(); // Need store or selector access
      //   const message = state.messages.messagesByTopic[topic.id]?.find(m => m.id === messageId);
      //   if (message) {
      //      const updatedUsage = await estimateTokenUsage(...); // Call estimation service
      //      await dispatch(newMessagesActions.updateMessage({ topicId: topic.id, messageId, updates: { usage: updatedUsage } }));
      //   }
      // }
>>>>>>> 4225d207
    },
    [dispatch, topic.id]
  )

  /**
   * 重新发送用户消息，触发其所有助手回复的重新生成。 / Resends a user message, triggering regeneration of all its assistant responses.
   * Dispatches resendMessageThunk.
   */
  const resendMessage = useCallback(
    async (message: Message, assistant: Assistant) => {
      await dispatch(resendMessageThunk(topic.id, message, assistant))
    },
    [dispatch, topic.id] // topic object needed by thunk
  )

  /**
   * 在用户消息的主文本块被编辑后重新发送该消息。 / Resends a user message after its main text block has been edited.
   * Dispatches resendUserMessageWithEditThunk.
   */
  const resendUserMessageWithEdit = useCallback(
    async (message: Message, editedContent: string, assistant: Assistant) => {
      const mainTextBlockId = findMainTextBlockId(message)
      if (!mainTextBlockId) {
        console.error('Cannot resend edited message: Main text block not found.')
        return
      }

      await dispatch(resendUserMessageWithEditThunk(topic.id, message, mainTextBlockId, editedContent, assistant))
    },
    [dispatch, topic.id] // topic object needed by thunk
  )

  /**
   * 清除当前或指定主题的所有消息。 / Clears all messages for the current or specified topic.
   * Dispatches clearTopicMessagesThunk.
   */
  const clearTopicMessages = useCallback(
    async (_topicId?: string) => {
      const topicIdToClear = _topicId || topic.id
      await dispatch(clearTopicMessagesThunk(topicIdToClear))
    },
    [dispatch, topic.id]
  )

  /**
   * 发出事件以表示创建新上下文（清空消息 UI）。 / Emits an event to signal creating a new context (clearing messages UI).
   */
  const createNewContext = useCallback(async () => {
    EventEmitter.emit(EVENT_NAMES.NEW_CONTEXT)
  }, [])

  const displayCount = useAppSelector(selectNewDisplayCount)

  /**
   * 暂停当前主题正在进行的消息生成。 / Pauses ongoing message generation for the current topic.
   */
  const pauseMessages = useCallback(async () => {
    // Use selector if preferred, but direct access is okay in callback
    const state = store.getState()
    const topicMessages = selectMessagesForTopic(state, topic.id)
    if (!topicMessages) return

    // Find messages currently in progress (adjust statuses if needed)
    const streamingMessages = topicMessages.filter((m) => m.status === 'processing' || m.status === 'pending')

    const askIds = [...new Set(streamingMessages?.map((m) => m.askId).filter((id) => !!id) as string[])]

    for (const askId of askIds) {
      abortCompletion(askId)
    }
    // Ensure loading state is set to false
    dispatch(newMessagesActions.setTopicLoading({ topicId: topic.id, loading: false }))
  }, [topic.id, dispatch])

  /**
   * 恢复/重发用户消息（目前复用 resendMessage 逻辑）。 / Resumes/Resends a user message (currently reuses resendMessage logic).
   */
  const resumeMessage = useCallback(
    async (message: Message, assistant: Assistant) => {
      // Directly call the resendMessage function from this hook
      return resendMessage(message, assistant)
    },
    [resendMessage] // Dependency is the resendMessage function itself
  )

  /**
   * 重新生成指定的助手消息回复。 / Regenerates a specific assistant message response.
   * Dispatches regenerateAssistantResponseThunk.
   */
  const regenerateAssistantMessage = useCallback(
    async (message: Message, assistant: Assistant) => {
      if (message.role !== 'assistant') {
        console.warn('regenerateAssistantMessage should only be called for assistant messages.')
        return
      }
      await dispatch(regenerateAssistantResponseThunk(topic.id, message, assistant))
    },
    [dispatch, topic.id] // topic object needed by thunk
  )

  /**
   * 使用指定模型追加一个新的助手回复，回复与现有助手消息相同的用户查询。 / Appends a new assistant response using a specified model, replying to the same user query as an existing assistant message.
   * Dispatches appendAssistantResponseThunk.
   */
  const appendAssistantResponse = useCallback(
    async (existingAssistantMessage: Message, newModel: Model, assistant: Assistant) => {
      if (existingAssistantMessage.role !== 'assistant') {
        console.error('appendAssistantResponse should only be called for an existing assistant message.')
        return
      }
      if (!existingAssistantMessage.askId) {
        console.error('Cannot append response: The existing assistant message is missing its askId.')
        return
      }
      await dispatch(appendAssistantResponseThunk(topic.id, existingAssistantMessage.id, newModel, assistant))
    },
    [dispatch, topic.id] // Dependencies
  )

  /**
   * 初始化翻译块并返回一个更新函数。 / Initiates a translation block and returns an updater function.
   * @param messageId 要翻译的消息 ID。 / The ID of the message to translate.
   * @param targetLanguage 目标语言代码。 / The target language code.
   * @param sourceBlockId (可选) 源块的 ID。 / (Optional) The ID of the source block.
   * @param sourceLanguage (可选) 源语言代码。 / (Optional) The source language code.
   * @returns 用于更新翻译块的异步函数，如果初始化失败则返回 null。 / An async function to update the translation block, or null if initiation fails.
   */
  const getTranslationUpdater = useCallback(
    async (
      messageId: string,
      targetLanguage: string,
      sourceBlockId?: string,
      sourceLanguage?: string
    ): Promise<((accumulatedText: string, isComplete?: boolean) => void) | null> => {
      if (!topic.id) return null

      // 1. Initiate the block and get its ID
      const blockId = await dispatch(
        initiateTranslationThunk(messageId, topic.id, targetLanguage, sourceBlockId, sourceLanguage)
      )

      if (!blockId) {
        console.error('[getTranslationUpdater] Failed to initiate translation block.')
        return null
      }

      // 2. Return the updater function
      // TODO:下面这个逻辑也可以放在thunk中
      return (accumulatedText: string, isComplete: boolean = false) => {
        const status = isComplete ? MessageBlockStatus.SUCCESS : MessageBlockStatus.STREAMING
        const changes: Partial<MessageBlock> = { content: accumulatedText, status: status } // Use Partial<MessageBlock>

        // Dispatch update to Redux store
        dispatch(updateOneBlock({ id: blockId, changes }))

        // Throttle update to DB
        throttledBlockDbUpdate(blockId, changes) // Use the throttled function

        // if (isComplete) {
        //   console.log(`[TranslationUpdater] Final update for block ${blockId}.`)
        //   // Ensure the throttled function flushes if needed, or call an immediate save
        //   // For simplicity, we rely on the throttle's trailing call for now.
        // }
      }
    },
    [dispatch, topic.id]
  )

  const translateMessage = useCallback(
    async (messageId: string, language: string) => {
      const messages = store.getState().messages.messagesByTopic[topic.id]
      const message = messages?.find((m) => m.id === messageId)
      if (!message) return

      translateText(message.content, language, (text) => {
        setStreamMessageAction({ ...message, translatedContent: text })
      })
        .then(() => {
          commitStreamMessageAction(messageId)
        })
        .catch((error) => {
          console.error('Translation failed:', error)
          window.message.error({ content: t('translate.error.failed'), key: 'translate-message' })
          editMessage(messageId, { translatedContent: undefined })
          clearStreamMessageAction(messageId)
        })
    },
    [topic.id, editMessage, t, clearStreamMessageAction, setStreamMessageAction, commitStreamMessageAction]
  )

  /**
   * 创建一个主题分支，克隆消息到新主题。
   * Creates a topic branch by cloning messages to a new topic.
   * @param sourceTopicId 源主题ID / Source topic ID
   * @param branchPointIndex 分支点索引，此索引之前的消息将被克隆 / Branch point index, messages before this index will be cloned
   * @param newTopic 新的主题对象，必须已经创建并添加到Redux store中 / New topic object, must be already created and added to Redux store
   * @returns 操作是否成功 / Whether the operation was successful
   */
  const createTopicBranch = useCallback(
    (sourceTopicId: string, branchPointIndex: number, newTopic: Topic) => {
      console.log(`Cloning messages from topic ${sourceTopicId} to new topic ${newTopic.id}`)
      return dispatch(cloneMessagesToNewTopicThunk(sourceTopicId, branchPointIndex, newTopic))
    },
    [dispatch]
  )

  return {
    displayCount,
    deleteMessage,
    deleteGroupMessages,
    editMessage,
    resendMessage,
    regenerateAssistantMessage,
    resendUserMessageWithEdit,
    appendAssistantResponse,
    createNewContext,
    clearTopicMessages,
    pauseMessages,
    resumeMessage,
<<<<<<< HEAD
    translateMessage
=======
    getTranslationUpdater,
    createTopicBranch
>>>>>>> 4225d207
  }
}

export const useTopicMessages = (topic: Topic) => {
<<<<<<< HEAD
  return useAppSelector((state) => selectTopicMessages(state, topic.id))
}

export const useTopicLoading = (topic: Topic) => {
  return useAppSelector((state) => selectTopicLoading(state, topic.id))
=======
  const messages = useAppSelector((state) => selectMessagesForTopic(state, topic.id))
  return messages
}

export const useTopicLoading = (topic: Topic) => {
  const loading = useAppSelector((state) => selectNewTopicLoading(state, topic.id))
  return loading
>>>>>>> 4225d207
}<|MERGE_RESOLUTION|>--- conflicted
+++ resolved
@@ -1,15 +1,11 @@
 import { createSelector } from '@reduxjs/toolkit'
 import { EVENT_NAMES, EventEmitter } from '@renderer/services/EventService'
-<<<<<<< HEAD
 import { estimateMessageUsage } from '@renderer/services/TokenService'
 import { translateText } from '@renderer/services/TranslateService'
-import store, { useAppDispatch, useAppSelector } from '@renderer/store'
-=======
 import store, { type RootState, useAppDispatch, useAppSelector } from '@renderer/store'
 import { messageBlocksSelectors } from '@renderer/store/messageBlock'
 import { updateOneBlock } from '@renderer/store/messageBlock'
 import { newMessagesActions, selectMessagesForTopic } from '@renderer/store/newMessage'
->>>>>>> 4225d207
 import {
   appendAssistantResponseThunk,
   clearTopicMessagesThunk,
@@ -29,9 +25,9 @@
 import { useCallback } from 'react'
 import { useTranslation } from 'react-i18next'
 
-<<<<<<< HEAD
+
 import { TopicManager } from './useTopic'
-=======
+
 const findMainTextBlockId = (message: Message): string | undefined => {
   if (!message || !message.blocks) return undefined
   const state = store.getState()
@@ -55,7 +51,6 @@
   [selectMessagesState],
   (messagesState) => messagesState.displayCount
 )
->>>>>>> 4225d207
 
 /**
  * Hook 提供针对特定主题的消息操作方法。 / Hook providing various operations for messages within a specific topic.
@@ -94,7 +89,6 @@
    */
   const editMessage = useCallback(
     async (messageId: string, updates: Partial<Message>) => {
-<<<<<<< HEAD
       // 如果更新包含内容变更，重新计算 token
       if ('content' in updates) {
         const messages = store.getState().messages.messagesByTopic[topic.id]
@@ -104,8 +98,6 @@
           updates.usage = await estimateMessageUsage(updatedMessage)
         }
       }
-      await dispatch(updateMessageThunk(topic.id, messageId, updates))
-=======
       // Basic update remains the same
       await dispatch(newMessagesActions.updateMessage({ topicId: topic.id, messageId, updates }))
       // TODO: Add token recalculation logic here if necessary
@@ -117,7 +109,6 @@
       //      await dispatch(newMessagesActions.updateMessage({ topicId: topic.id, messageId, updates: { usage: updatedUsage } }));
       //   }
       // }
->>>>>>> 4225d207
     },
     [dispatch, topic.id]
   )
@@ -337,23 +328,13 @@
     clearTopicMessages,
     pauseMessages,
     resumeMessage,
-<<<<<<< HEAD
     translateMessage
-=======
     getTranslationUpdater,
     createTopicBranch
->>>>>>> 4225d207
   }
 }
 
 export const useTopicMessages = (topic: Topic) => {
-<<<<<<< HEAD
-  return useAppSelector((state) => selectTopicMessages(state, topic.id))
-}
-
-export const useTopicLoading = (topic: Topic) => {
-  return useAppSelector((state) => selectTopicLoading(state, topic.id))
-=======
   const messages = useAppSelector((state) => selectMessagesForTopic(state, topic.id))
   return messages
 }
@@ -361,5 +342,4 @@
 export const useTopicLoading = (topic: Topic) => {
   const loading = useAppSelector((state) => selectNewTopicLoading(state, topic.id))
   return loading
->>>>>>> 4225d207
 }
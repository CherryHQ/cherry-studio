--- conflicted
+++ resolved
@@ -1,4 +1,3 @@
-<<<<<<< HEAD
 import { loggerService } from '@logger'
 import { builtinLanguages, UNKNOWN } from '@renderer/config/translate'
 import { useAppSelector } from '@renderer/store'
@@ -8,18 +7,6 @@
 import { useCallback, useEffect, useState } from 'react'
 
 const logger = loggerService.withContext('useTranslate')
-=======
-import db from '@renderer/databases'
-import { loggerService } from '@renderer/services/LoggerService'
-import { translateText } from '@renderer/services/TranslateService'
-import store, { useAppDispatch, useAppSelector } from '@renderer/store'
-import { setTranslating as _setTranslating } from '@renderer/store/runtime'
-import { setTranslatedContent as _setTranslatedContent } from '@renderer/store/translate'
-import { Language, LanguageCode, TranslateHistory } from '@renderer/types'
-import { uuid } from '@renderer/utils'
-import { t } from 'i18next'
-import { throttle } from 'lodash'
->>>>>>> f005afb7
 
 /**
  * 翻译相关功能的核心钩子函数
@@ -29,7 +16,6 @@
  * - getLanguageByLangcode: 通过语言代码获取语言对象
  */
 export default function useTranslate() {
-<<<<<<< HEAD
   const prompt = useAppSelector((state) => state.settings.translateModelPrompt)
   const [translateLanguages, setTranslateLanguages] = useState<TranslateLanguage[]>(builtinLanguages)
   const [isLoaded, setIsLoaded] = useState(false)
@@ -47,48 +33,8 @@
       if (!isLoaded) {
         logger.verbose('Translate languages are not loaded yet. Return UNKNOWN.')
         return UNKNOWN
-=======
-  const translatedContent = useAppSelector((state) => state.translate.translatedContent)
-  const translating = useAppSelector((state) => state.runtime.translating)
-
-  const dispatch = useAppDispatch()
-  const logger = loggerService.withContext('useTranslate')
-
-  const setTranslatedContent = (content: string) => {
-    dispatch(_setTranslatedContent(content))
-  }
-
-  const setTranslating = (translating: boolean) => {
-    dispatch(_setTranslating(translating))
-  }
-
-  /**
-   * 翻译文本并保存历史记录，包含完整的异常处理，不会抛出异常
-   * @param text - 需要翻译的文本
-   * @param actualSourceLanguage - 源语言
-   * @param actualTargetLanguage - 目标语言
-   */
-  const translate = async (
-    text: string,
-    actualSourceLanguage: Language,
-    actualTargetLanguage: Language
-  ): Promise<void> => {
-    try {
-      if (translating) {
-        return
       }
 
-      setTranslating(true)
-
-      try {
-        await translateText(text, actualTargetLanguage, throttle(setTranslatedContent, 100))
-      } catch (e) {
-        logger.error('Failed to translate text', e as Error)
-        window.message.error(t('translate.error.failed'))
-        setTranslating(false)
-        return
->>>>>>> f005afb7
-      }
       const result = translateLanguages.find((item) => item.langCode === langCode)
       if (result) {
         return result

--- conflicted
+++ resolved
@@ -1,11 +1,8 @@
 import { usePreference } from '@data/hooks/usePreference'
 import { loggerService } from '@logger'
 import { builtinLanguages, UNKNOWN } from '@renderer/config/translate'
-<<<<<<< HEAD
-=======
 import { useAppSelector } from '@renderer/store'
 import { TranslateState, updateSettings } from '@renderer/store/translate'
->>>>>>> f9171f3d
 import { TranslateLanguage } from '@renderer/types'
 import { runAsyncFunction } from '@renderer/utils'
 import { getTranslateOptions } from '@renderer/utils/translate'
@@ -22,12 +19,8 @@
  * - getLanguageByLangcode: 通过语言代码获取语言对象
  */
 export default function useTranslate() {
-<<<<<<< HEAD
   const [prompt] = usePreference('feature.translate.model_prompt')
-=======
-  const prompt = useAppSelector((state) => state.settings.translateModelPrompt)
   const settings = useAppSelector((state) => state.translate.settings)
->>>>>>> f9171f3d
   const [translateLanguages, setTranslateLanguages] = useState<TranslateLanguage[]>(builtinLanguages)
   const [isLoaded, setIsLoaded] = useState(false)
 

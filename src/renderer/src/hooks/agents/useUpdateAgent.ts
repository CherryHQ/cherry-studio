<<<<<<< HEAD
import type { ListAgentsResponse, UpdateAgentForm } from '@renderer/types'
=======
import { AgentEntity, ListAgentsResponse, UpdateAgentForm } from '@renderer/types'
import { UpdateAgentBaseOptions, UpdateAgentFunction } from '@renderer/types/agent'
>>>>>>> 8da43ab7
import { formatErrorMessageWithPrefix } from '@renderer/utils/error'
import { useCallback } from 'react'
import { useTranslation } from 'react-i18next'
import { mutate } from 'swr'

<<<<<<< HEAD
import type { UpdateAgentBaseOptions } from './types'
=======
>>>>>>> 8da43ab7
import { useAgentClient } from './useAgentClient'

export const useUpdateAgent = () => {
  const { t } = useTranslation()
  const client = useAgentClient()
  const listKey = client.agentPaths.base

  const updateAgent: UpdateAgentFunction = useCallback(
    async (form: UpdateAgentForm, options?: UpdateAgentBaseOptions): Promise<AgentEntity | undefined> => {
      try {
        const itemKey = client.agentPaths.withId(form.id)
        // may change to optimistic update
        const result = await client.updateAgent(form)
        mutate<ListAgentsResponse['data']>(listKey, (prev) => prev?.map((a) => (a.id === result.id ? result : a)) ?? [])
        mutate(itemKey, result)
        if (options?.showSuccessToast ?? true) {
          window.toast.success(t('common.update_success'))
        }
        return result
      } catch (error) {
        window.toast.error(formatErrorMessageWithPrefix(error, t('agent.update.error.failed')))
        return undefined
      }
    },
    [client, listKey, t]
  )

  const updateModel = useCallback(
    async (agentId: string, modelId: string, options?: UpdateAgentBaseOptions) => {
      updateAgent({ id: agentId, model: modelId }, options)
    },
    [updateAgent]
  )

  return { updateAgent, updateModel }
}<|MERGE_RESOLUTION|>--- conflicted
+++ resolved
@@ -1,18 +1,10 @@
-<<<<<<< HEAD
-import type { ListAgentsResponse, UpdateAgentForm } from '@renderer/types'
-=======
-import { AgentEntity, ListAgentsResponse, UpdateAgentForm } from '@renderer/types'
-import { UpdateAgentBaseOptions, UpdateAgentFunction } from '@renderer/types/agent'
->>>>>>> 8da43ab7
+import type { AgentEntity, ListAgentsResponse, UpdateAgentForm } from '@renderer/types'
+import type { UpdateAgentBaseOptions, UpdateAgentFunction } from '@renderer/types/agent'
 import { formatErrorMessageWithPrefix } from '@renderer/utils/error'
 import { useCallback } from 'react'
 import { useTranslation } from 'react-i18next'
 import { mutate } from 'swr'
 
-<<<<<<< HEAD
-import type { UpdateAgentBaseOptions } from './types'
-=======
->>>>>>> 8da43ab7
 import { useAgentClient } from './useAgentClient'
 
 export const useUpdateAgent = () => {

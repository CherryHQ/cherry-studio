--- conflicted
+++ resolved
@@ -1,18 +1,10 @@
-<<<<<<< HEAD
-import type { ListAgentSessionsResponse, UpdateSessionForm } from '@renderer/types'
-=======
-import { AgentSessionEntity, ListAgentSessionsResponse, UpdateSessionForm } from '@renderer/types'
-import { UpdateAgentBaseOptions, UpdateAgentSessionFunction } from '@renderer/types/agent'
->>>>>>> 8da43ab7
+import type { AgentSessionEntity, ListAgentSessionsResponse, UpdateSessionForm } from '@renderer/types'
+import type { UpdateAgentBaseOptions, UpdateAgentSessionFunction } from '@renderer/types/agent'
 import { getErrorMessage } from '@renderer/utils/error'
 import { useCallback } from 'react'
 import { useTranslation } from 'react-i18next'
 import { mutate } from 'swr'
 
-<<<<<<< HEAD
-import type { UpdateAgentBaseOptions } from './types'
-=======
->>>>>>> 8da43ab7
 import { useAgentClient } from './useAgentClient'
 
 export const useUpdateSession = (agentId: string | null) => {

--- conflicted
+++ resolved
@@ -1,15 +1,10 @@
-<<<<<<< HEAD
 import type { ListAgentSessionsResponse, UpdateSessionForm } from '@renderer/types'
-import { formatErrorMessageWithPrefix } from '@renderer/utils/error'
-=======
-import { ListAgentSessionsResponse, UpdateSessionForm } from '@renderer/types'
 import { getErrorMessage } from '@renderer/utils/error'
->>>>>>> b4810bb4
 import { useCallback } from 'react'
 import { useTranslation } from 'react-i18next'
 import { mutate } from 'swr'
 
-import { UpdateAgentBaseOptions } from './types'
+import type { UpdateAgentBaseOptions } from './types'
 import { useAgentClient } from './useAgentClient'
 
 export const useUpdateSession = (agentId: string | null) => {

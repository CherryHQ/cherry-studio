import { createSelector } from '@reduxjs/toolkit'
<<<<<<< HEAD
=======
import { isSystemProvider } from '@renderer/config/providers'
import { getDefaultProvider } from '@renderer/services/AssistantService'
>>>>>>> ffb23909
import { useAppDispatch, useAppSelector } from '@renderer/store'
import {
  addModel,
  addProvider,
  removeModel,
  removeProvider,
  updateModel,
  updateProvider,
  updateProviders
} from '@renderer/store/llm'
import { Assistant, isSystemProvider, Model, Provider } from '@renderer/types'

import { useDefaultModel } from './useAssistant'

const selectEnabledProviders = createSelector(
  (state) => state.llm.providers,
  (providers) => providers.filter((p) => p.enabled)
)

export function useProviders() {
  const providers: Provider[] = useAppSelector(selectEnabledProviders)
  const dispatch = useAppDispatch()

  return {
    providers: providers || {},
    addProvider: (provider: Provider) => dispatch(addProvider(provider)),
    removeProvider: (provider: Provider) => dispatch(removeProvider(provider)),
    updateProvider: (updates: Partial<Provider> & { id: string }) => dispatch(updateProvider(updates)),
    updateProviders: (providers: Provider[]) => dispatch(updateProviders(providers))
  }
}

export function useSystemProviders() {
  return useAppSelector((state) => state.llm.providers.filter((p) => isSystemProvider(p)))
}

export function useUserProviders() {
  return useAppSelector((state) => state.llm.providers.filter((p) => !isSystemProvider(p)))
}

export function useAllProviders() {
  return useAppSelector((state) => state.llm.providers)
}

export function useProvider(id: string) {
  const provider = useAppSelector((state) => state.llm.providers.find((p) => p.id === id)) || getDefaultProvider()
  const dispatch = useAppDispatch()

  return {
    provider,
    models: provider?.models ?? [],
    updateProvider: (updates: Partial<Provider>) => dispatch(updateProvider({ id, ...updates })),
    addModel: (model: Model) => dispatch(addModel({ providerId: id, model })),
    removeModel: (model: Model) => dispatch(removeModel({ providerId: id, model })),
    updateModel: (model: Model) => dispatch(updateModel({ providerId: id, model }))
  }
}

export function useProviderByAssistant(assistant: Assistant) {
  const { defaultModel } = useDefaultModel()
  const model = assistant.model || defaultModel
  const { provider } = useProvider(model.provider)
  return provider
}<|MERGE_RESOLUTION|>--- conflicted
+++ resolved
@@ -1,9 +1,5 @@
 import { createSelector } from '@reduxjs/toolkit'
-<<<<<<< HEAD
-=======
-import { isSystemProvider } from '@renderer/config/providers'
 import { getDefaultProvider } from '@renderer/services/AssistantService'
->>>>>>> ffb23909
 import { useAppDispatch, useAppSelector } from '@renderer/store'
 import {
   addModel,

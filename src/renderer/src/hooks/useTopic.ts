--- conflicted
+++ resolved
@@ -1,9 +1,8 @@
 import db from '@renderer/databases'
 import i18n from '@renderer/i18n'
 import { deleteMessageFiles } from '@renderer/services/MessagesService'
-<<<<<<< HEAD
 import store, { useAppDispatch, useAppSelector } from '@renderer/store'
-import { prepareTopicMessages } from '@renderer/store/messages'
+import { loadTopicMessagesThunk } from '@renderer/store/thunk/messageThunk'
 import {
   addTopic,
   removeAssistantTopicsThunk,
@@ -16,47 +15,21 @@
   updateTopics
 } from '@renderer/store/topics'
 import { Assistant, Topic } from '@renderer/types'
+import { findMainTextBlocks } from '@renderer/utils/messageUtils/find'
 import { isEmpty } from 'lodash'
 import { useEffect } from 'react'
-=======
-import store from '@renderer/store'
-import { updateTopic } from '@renderer/store/assistants'
-import { loadTopicMessagesThunk } from '@renderer/store/thunk/messageThunk'
-import { Assistant, Topic } from '@renderer/types'
-import { findMainTextBlocks } from '@renderer/utils/messageUtils/find'
-import { find, isEmpty } from 'lodash'
-import { useEffect, useState } from 'react'
->>>>>>> 08ee8776
 
 import { getStoreSetting } from './useSettings'
 
 const renamingTopics = new Set<string>()
 
-<<<<<<< HEAD
 export function useActiveTopic() {
   const topics = useAppSelector((state) => state.topics.topics)
   const topic = useAppSelector(selectActiveTopic) || topics[0]
   const dispatch = useAppDispatch()
-=======
-let _activeTopic: Topic
-let _setActiveTopic: (topic: Topic) => void
-
-export function useActiveTopic(_assistant: Assistant, topic?: Topic) {
-  const { assistant } = useAssistant(_assistant.id)
-  const [activeTopic, setActiveTopic] = useState(topic || _activeTopic || assistant?.topics[0])
-
-  _activeTopic = activeTopic
-  _setActiveTopic = setActiveTopic
 
   useEffect(() => {
-    if (activeTopic) {
-      store.dispatch(loadTopicMessagesThunk(activeTopic.id))
-    }
-  }, [activeTopic])
->>>>>>> 08ee8776
-
-  useEffect(() => {
-    dispatch(prepareTopicMessages(topic))
+    dispatch(loadTopicMessagesThunk(topic.id))
   }, [topic, dispatch])
 
   return {

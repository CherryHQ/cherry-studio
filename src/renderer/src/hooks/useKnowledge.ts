import { db } from '@renderer/databases'
import KnowledgeQueue from '@renderer/queue/KnowledgeQueue'
import { getKnowledgeBaseParams } from '@renderer/services/KnowledgeService'
import { RootState, useAppDispatch } from '@renderer/store'
import {
  addBase,
  clearAllProcessing,
  clearCompletedProcessing,
  deleteBase,
  removeItem as removeItemAction,
  renameBase,
  updateBase,
  updateBases,
  updateItem as updateItemAction,
  updateItemProcessingStatus,
  updateNotes
} from '@renderer/store/knowledge'
import {
  addFilesThunk,
  addImagesThunk,
  addItemThunk,
  addNoteThunk,
  addVedioThunk
} from '@renderer/store/thunk/knowledgeThunk'
import { FileMetadata, KnowledgeBase, KnowledgeItem, MigrationModeEnum, ProcessingStatus } from '@renderer/types'
import { runAsyncFunction } from '@renderer/utils'
import dayjs from 'dayjs'
import { cloneDeep } from 'lodash'
import { useCallback, useEffect, useRef, useState } from 'react'
import { useDispatch, useSelector } from 'react-redux'

import { useAgents } from './useAgents'
import { useAssistants } from './useAssistant'

export const useKnowledge = (baseId: string) => {
  const dispatch = useAppDispatch()
  const base = useSelector((state: RootState) => state.knowledge.bases.find((b) => b.id === baseId))
  const checkTimerRef = useRef<NodeJS.Timeout>(undefined)

  // 重命名知识库
  const renameKnowledgeBase = (name: string) => {
    dispatch(renameBase({ baseId, name }))
  }

  // 更新知识库
  const updateKnowledgeBase = (base: KnowledgeBase) => {
    dispatch(updateBase(base))
  }

  useEffect(() => {
    return () => {
      clearTimeout(checkTimerRef.current)
    }
  }, [])

  // 检查知识库
  const checkAllBases = () => {
    clearTimeout(checkTimerRef.current)
    checkTimerRef.current = setTimeout(() => KnowledgeQueue.checkAllBases(), 0)
  }

  // 批量添加文件
  const addFiles = (files: FileMetadata[]) => {
    dispatch(addFilesThunk(baseId, files))
    checkAllBases()
  }

  // 添加笔记
  const addNote = async (content: string) => {
    await dispatch(addNoteThunk(baseId, content))
    checkAllBases()
  }

  // 添加URL
  const addUrl = (url: string) => {
    dispatch(addItemThunk(baseId, 'url', url))
    checkAllBases()
  }

  // 添加 Sitemap
  const addSitemap = (url: string) => {
    dispatch(addItemThunk(baseId, 'sitemap', url))
    checkAllBases()
  }

  // Add directory support
  const addDirectory = (path: string) => {
    dispatch(addItemThunk(baseId, 'directory', path))
    checkAllBases()
  }

  // add video support
  const addVideo = (files: FileMetadata[]) => {
    dispatch(addVedioThunk(baseId, 'video', files))
    setTimeout(() => KnowledgeQueue.checkAllBases(), 0)
  }

  const addImages = (files: FileMetadata[]) => {
    dispatch(addImagesThunk(baseId, files))
    setTimeout(() => KnowledgeQueue.checkAllBases(), 0)
  }

  // 更新笔记内容
  const updateNoteContent = async (noteId: string, content: string) => {
    const note = await db.knowledge_notes.get(noteId)
    if (note) {
      const updatedNote = {
        ...note,
        content,
        updated_at: Date.now()
      }
      await db.knowledge_notes.put(updatedNote)
      dispatch(updateNotes({ baseId, item: updatedNote }))
    }
    const noteItem = base?.items.find((item) => item.id === noteId)
    noteItem && refreshItem(noteItem)
  }

  // 获取笔记内容
  const getNoteContent = async (noteId: string) => {
    return await db.knowledge_notes.get(noteId)
  }

  const updateItem = (item: KnowledgeItem) => {
    dispatch(updateItemAction({ baseId, item }))
  }

  // 移除项目
  const removeItem = async (item: KnowledgeItem) => {
    dispatch(removeItemAction({ baseId, item }))
    if (!base || !item?.uniqueId || !item?.uniqueIds) {
      return
    }

    const removalParams = {
      uniqueId: item.uniqueId,
      uniqueIds: item.uniqueIds,
      base: getKnowledgeBaseParams(base)
    }

    await window.api.knowledgeBase.remove(removalParams)

    if (item.type === 'file' && typeof item.content === 'object') {
      const file = item.content as FileMetadata
      // name: eg. text.pdf
      await window.api.file.delete(file.name)
    } else if (item.type === 'video') {
      // video item has srt and video files
      const files = item.content as FileMetadata[]
      const deletePromises = files.map((file) => window.api.file.delete(file.name))

      await Promise.allSettled(deletePromises)
    }
  }
  // 刷新项目
  const refreshItem = async (item: KnowledgeItem) => {
    const status = getProcessingStatus(item.id)

    if (status === 'pending' || status === 'processing') {
      return
    }

<<<<<<< HEAD
    if (!base || !item?.uniqueId || !item?.uniqueIds) {
      return
    }

    const removalParams = {
      uniqueId: item.uniqueId,
      uniqueIds: item.uniqueIds,
      base: getKnowledgeBaseParams(base)
=======
    if (base && item.uniqueId && item.uniqueIds) {
      await window.api.knowledgeBase.remove({
        uniqueId: item.uniqueId,
        uniqueIds: item.uniqueIds,
        base: getKnowledgeBaseParams(base)
      })
      updateItem({
        ...item,
        processingStatus: 'pending',
        processingProgress: 0,
        processingError: '',
        uniqueId: undefined,
        updated_at: Date.now()
      })
      checkAllBases()
>>>>>>> 76c025d5
    }

    await window.api.knowledgeBase.remove(removalParams)

    updateItem({
      ...item,
      processingStatus: 'pending',
      processingProgress: 0,
      processingError: '',
      uniqueId: undefined,
      updated_at: Date.now()
    })
    setTimeout(() => KnowledgeQueue.checkAllBases(), 0)
  }

  // 更新处理状态
  const updateItemStatus = (itemId: string, status: ProcessingStatus, progress?: number, error?: string) => {
    dispatch(
      updateItemProcessingStatus({
        baseId,
        itemId,
        status,
        progress,
        error
      })
    )
  }

  // 获取特定项目的处理状态
  const getProcessingStatus = useCallback(
    (itemId: string) => {
      return base?.items.find((item) => item.id === itemId)?.processingStatus
    },
    [base?.items]
  )

  // 获取特定类型的所有处理项
  const getProcessingItemsByType = (type: 'file' | 'url' | 'note') => {
    return base?.items.filter((item) => item.type === type && item.processingStatus !== undefined) || []
  }

  // 清除已完成的项目
  const clearCompleted = () => {
    dispatch(clearCompletedProcessing({ baseId }))
  }

  // 清除所有处理状态
  const clearAll = () => {
    dispatch(clearAllProcessing({ baseId }))
  }

  // 迁移知识库（保留原知识库）
  const migrateBase = async (newBase: KnowledgeBase, mode: MigrationModeEnum) => {
    if (!base) return

    const timestamp = dayjs().format('YYMMDDHHmmss')
    const newName = `${newBase.name || base.name}-${timestamp}`

    const migratedBase = {
      ...cloneDeep(base), // 深拷贝原始知识库
      ...newBase,
      id: newBase.id, // 确保使用新的ID
      name: newName,
      created_at: Date.now(),
      updated_at: Date.now(),
      items: [],
      framework: mode === MigrationModeEnum.MigrationToLangChain ? 'langchain' : base.framework
    } as KnowledgeBase

    if (mode === MigrationModeEnum.MigrationToLangChain) {
      await window.api.knowledgeBase.create(getKnowledgeBaseParams(migratedBase))
    }

    dispatch(addBase(migratedBase))

    const files: FileMetadata[] = []

    // 遍历原知识库的 items，重新添加到新知识库
    for (const item of base.items) {
      switch (item.type) {
        case 'file':
          if (typeof item.content === 'object' && item.content !== null && 'path' in item.content) {
            files.push(item.content as FileMetadata)
          }
          break
        case 'note':
          try {
            const note = await db.knowledge_notes.get(item.id)
            const content = (note?.content || '') as string
            await dispatch(addNoteThunk(newBase.id, content))
          } catch (error) {
            throw new Error(`Failed to migrate note item ${item.id}: ${error}`)
          }
          break
        default:
          try {
            dispatch(addItemThunk(newBase.id, item.type, item.content as string))
          } catch (error) {
            throw new Error(`Failed to migrate item ${item.id}: ${error}`)
          }
          break
      }
    }

    try {
      if (files.length > 0) {
        dispatch(addFilesThunk(newBase.id, files))
      }
    } catch (error) {
      throw new Error(`Failed to migrate files ${files}: ${error}`)
    }

    checkAllBases()
  }

  const fileItems = base?.items.filter((item) => item.type === 'file') || []
  const directoryItems = base?.items.filter((item) => item.type === 'directory') || []
  const urlItems = base?.items.filter((item) => item.type === 'url') || []
  const sitemapItems = base?.items.filter((item) => item.type === 'sitemap') || []
  const [noteItems, setNoteItems] = useState<KnowledgeItem[]>([])
  const videoItems = base?.items.filter((item) => item.type === 'video') || []
  const imageItems = base?.items.filter((item) => item.type === 'image') || []

  useEffect(() => {
    const notes = base?.items.filter((item) => item.type === 'note') || []
    runAsyncFunction(async () => {
      const newNoteItems = await Promise.all(
        notes.map(async (item) => {
          const note = await db.knowledge_notes.get(item.id)
          return { ...item, content: note?.content || '' }
        })
      )
      setNoteItems(newNoteItems.filter((note) => note !== undefined) as KnowledgeItem[])
    })
  }, [base?.items])

  return {
    base,
    fileItems,
    urlItems,
    sitemapItems,
    noteItems,
    videoItems,
    imageItems,
    renameKnowledgeBase,
    updateKnowledgeBase,
    migrateBase,
    addFiles,
    addUrl,
    addSitemap,
    addNote,
    addVideo,
    addImages,
    updateNoteContent,
    getNoteContent,
    updateItem,
    updateItemStatus,
    refreshItem,
    getProcessingStatus,
    getProcessingItemsByType,
    clearCompleted,
    clearAll,
    removeItem,
    directoryItems,
    addDirectory
  }
}

export const useKnowledgeBases = () => {
  const dispatch = useDispatch()
  const bases = useSelector((state: RootState) => state.knowledge.bases)
  const { assistants, updateAssistants } = useAssistants()
  const { agents, updateAgents } = useAgents()

  const addKnowledgeBase = (base: KnowledgeBase) => {
    dispatch(addBase(base))
  }

  const renameKnowledgeBase = (baseId: string, name: string) => {
    dispatch(renameBase({ baseId, name }))
  }

  const deleteKnowledgeBase = (baseId: string) => {
    const base = bases.find((b) => b.id === baseId)
    if (!base) return
    dispatch(deleteBase({ baseId, baseParams: getKnowledgeBaseParams(base) }))

    // remove assistant knowledge_base
    const _assistants = assistants.map((assistant) => {
      if (assistant.knowledge_bases?.find((kb) => kb.id === baseId)) {
        return {
          ...assistant,
          knowledge_bases: assistant.knowledge_bases.filter((kb) => kb.id !== baseId)
        }
      }
      return assistant
    })

    // remove agent knowledge_base
    const _agents = agents.map((agent) => {
      if (agent.knowledge_bases?.find((kb) => kb.id === baseId)) {
        return {
          ...agent,
          knowledge_bases: agent.knowledge_bases.filter((kb) => kb.id !== baseId)
        }
      }
      return agent
    })

    updateAssistants(_assistants)
    updateAgents(_agents)
  }

  const updateKnowledgeBases = (bases: KnowledgeBase[]) => {
    dispatch(updateBases(bases))
  }

  return {
    bases,
    addKnowledgeBase,
    renameKnowledgeBase,
    deleteKnowledgeBase,
    updateKnowledgeBases
  }
}<|MERGE_RESOLUTION|>--- conflicted
+++ resolved
@@ -160,16 +160,9 @@
       return
     }
 
-<<<<<<< HEAD
     if (!base || !item?.uniqueId || !item?.uniqueIds) {
       return
     }
-
-    const removalParams = {
-      uniqueId: item.uniqueId,
-      uniqueIds: item.uniqueIds,
-      base: getKnowledgeBaseParams(base)
-=======
     if (base && item.uniqueId && item.uniqueIds) {
       await window.api.knowledgeBase.remove({
         uniqueId: item.uniqueId,
@@ -185,7 +178,12 @@
         updated_at: Date.now()
       })
       checkAllBases()
->>>>>>> 76c025d5
+    }
+
+    const removalParams = {
+      uniqueId: item.uniqueId,
+      uniqueIds: item.uniqueIds,
+      base: getKnowledgeBaseParams(base)
     }
 
     await window.api.knowledgeBase.remove(removalParams)

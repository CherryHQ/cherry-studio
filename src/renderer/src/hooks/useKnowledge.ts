<<<<<<< HEAD
import { db } from '@renderer/databases/index'
=======
/* eslint-disable react-hooks/rules-of-hooks */
import { db } from '@renderer/databases'
>>>>>>> ac0651a9
import KnowledgeQueue from '@renderer/queue/KnowledgeQueue'
import FileManager from '@renderer/services/FileManager'
import { getKnowledgeBaseParams } from '@renderer/services/KnowledgeService'
import { RootState } from '@renderer/store'
import {
  addBase,
  addFiles as addFilesAction,
  addItem,
  clearAllProcessing,
  clearCompletedProcessing,
  deleteBase,
  removeItem as removeItemAction,
  renameBase,
  updateBase,
  updateBases,
  updateItem as updateItemAction,
  updateItemProcessingStatus,
  updateNotes
} from '@renderer/store/knowledge'
import { FileType, KnowledgeBase, KnowledgeItem, ProcessingStatus } from '@renderer/types'
import { runAsyncFunction } from '@renderer/utils'
<<<<<<< HEAD
import { useCallback, useEffect, useState } from 'react'
=======
import { IpcChannel } from '@shared/IpcChannel'
import { useEffect, useState } from 'react'
>>>>>>> ac0651a9
import { useDispatch, useSelector } from 'react-redux'
import { v4 as uuidv4 } from 'uuid'

import { useAgents } from './useAgents'
import { useAssistants } from './useAssistant'

export const useKnowledge = (baseId: string) => {
  const dispatch = useDispatch()
  const base = useSelector((state: RootState) => state.knowledge.bases.find((b) => b.id === baseId))

  // 重命名知识库
  const renameKnowledgeBase = (name: string) => {
    dispatch(renameBase({ baseId, name }))
  }

  // 更新知识库
  const updateKnowledgeBase = (base: KnowledgeBase) => {
    dispatch(updateBase(base))
  }

  // 批量添加文件
  const addFiles = (files: FileType[]) => {
    const filesItems: KnowledgeItem[] = files.map((file) => ({
      id: uuidv4(),
      type: 'file' as const,
      content: file,
      created_at: Date.now(),
      updated_at: Date.now(),
      processingStatus: 'pending',
      processingProgress: 0,
      processingError: '',
      retryCount: 0
    }))
    dispatch(addFilesAction({ baseId, items: filesItems }))
    setTimeout(() => KnowledgeQueue.checkAllBases(), 0)
  }

  // 添加URL
  const addUrl = (url: string) => {
    const newUrlItem: KnowledgeItem = {
      id: uuidv4(),
      type: 'url' as const,
      content: url,
      created_at: Date.now(),
      updated_at: Date.now(),
      processingStatus: 'pending',
      processingProgress: 0,
      processingError: '',
      retryCount: 0
    }
    dispatch(addItem({ baseId, item: newUrlItem }))
    setTimeout(() => KnowledgeQueue.checkAllBases(), 0)
  }

  // 添加笔记
  const addNote = async (content: string) => {
    const noteId = uuidv4()
    const note: KnowledgeItem = {
      id: noteId,
      type: 'note',
      content,
      created_at: Date.now(),
      updated_at: Date.now()
    }

    // 存储完整笔记到数据库
    await db.knowledge_notes.add(note)

    // 在 store 中只存储引用
    const noteRef: KnowledgeItem = {
      id: noteId,
      baseId,
      type: 'note',
      content: '', // store中不需要存储实际内容
      created_at: Date.now(),
      updated_at: Date.now(),
      processingStatus: 'pending',
      processingProgress: 0,
      processingError: '',
      retryCount: 0
    }

    dispatch(updateNotes({ baseId, item: noteRef }))
    setTimeout(() => KnowledgeQueue.checkAllBases(), 0)
  }

  // 更新笔记内容
  const updateNoteContent = async (noteId: string, content: string) => {
    const note = await db.knowledge_notes.get(noteId)
    if (note) {
      const updatedNote = {
        ...note,
        content,
        updated_at: Date.now()
      }
      await db.knowledge_notes.put(updatedNote)
      dispatch(updateNotes({ baseId, item: updatedNote }))
    }
    const noteItem = base?.items.find((item) => item.id === noteId)
    noteItem && refreshItem(noteItem)
  }

  // 获取笔记内容
  const getNoteContent = async (noteId: string) => {
    return await db.knowledge_notes.get(noteId)
  }

  const updateItem = (item: KnowledgeItem) => {
    dispatch(updateItemAction({ baseId, item }))
  }

  // 移除项目
  const removeItem = async (item: KnowledgeItem) => {
    dispatch(removeItemAction({ baseId, item }))
    if (base) {
      if (item?.uniqueId && item?.uniqueIds) {
        await window.api.knowledgeBase.remove({
          uniqueId: item.uniqueId,
          uniqueIds: item.uniqueIds,
          base: getKnowledgeBaseParams(base)
        })
      }
    }
    if (item.type === 'file' && typeof item.content === 'object') {
      await FileManager.deleteFile(item.content.id)
      await window.api.file.deleteDir(item.content.id)
    }
  }
  // 刷新项目
  const refreshItem = async (item: KnowledgeItem) => {
    const status = getProcessingStatus(item.id)

    if (status === 'pending' || status === 'processing') {
      return
    }

    if (base && item.uniqueId && item.uniqueIds) {
      await window.api.knowledgeBase.remove({
        uniqueId: item.uniqueId,
        uniqueIds: item.uniqueIds,
        base: getKnowledgeBaseParams(base)
      })
      updateItem({
        ...item,
        processingStatus: 'pending',
        processingProgress: 0,
        processingError: '',
        uniqueId: undefined
      })
      setTimeout(() => KnowledgeQueue.checkAllBases(), 0)
    }
  }

  // 更新处理状态
  const updateItemStatus = (itemId: string, status: ProcessingStatus, progress?: number, error?: string) => {
    dispatch(
      updateItemProcessingStatus({
        baseId,
        itemId,
        status,
        progress,
        error
      })
    )
  }

  // 获取特定项目的处理状态
  const getProcessingStatus = useCallback(
    (itemId: string) => {
      return base?.items.find((item) => item.id === itemId)?.processingStatus
    },
    [base?.items]
  )

  // 获取特定类型的所有处理项
  const getProcessingItemsByType = (type: 'file' | 'url' | 'note') => {
    return base?.items.filter((item) => item.type === type && item.processingStatus !== undefined) || []
  }

<<<<<<< HEAD
=======
  // 获取目录处理进度
  const getDirectoryProcessingPercent = (itemId?: string) => {
    const [percent, setPercent] = useState<number>(0)

    useEffect(() => {
      if (!itemId) {
        return
      }

      const cleanup = window.electron.ipcRenderer.on(
        IpcChannel.DirectoryProcessingPercent,
        (_, { itemId: id, percent }: { itemId: string; percent: number }) => {
          if (itemId === id) {
            setPercent(percent)
          }
        }
      )

      return () => {
        cleanup()
      }
    }, [itemId])

    return percent
  }

>>>>>>> ac0651a9
  // 清除已完成的项目
  const clearCompleted = () => {
    dispatch(clearCompletedProcessing({ baseId }))
  }

  // 清除所有处理状态
  const clearAll = () => {
    dispatch(clearAllProcessing({ baseId }))
  }

  // 添加 Sitemap
  const addSitemap = (url: string) => {
    const newSitemapItem: KnowledgeItem = {
      id: uuidv4(),
      type: 'sitemap' as const,
      content: url,
      created_at: Date.now(),
      updated_at: Date.now(),
      processingStatus: 'pending',
      processingProgress: 0,
      processingError: '',
      retryCount: 0
    }
    dispatch(addItem({ baseId, item: newSitemapItem }))
    setTimeout(() => KnowledgeQueue.checkAllBases(), 0)
  }

  // Add directory support
  const addDirectory = (path: string) => {
    const newDirectoryItem: KnowledgeItem = {
      id: uuidv4(),
      type: 'directory',
      content: path,
      created_at: Date.now(),
      updated_at: Date.now(),
      processingStatus: 'pending',
      processingProgress: 0,
      processingError: '',
      retryCount: 0
    }
    dispatch(addItem({ baseId, item: newDirectoryItem }))
    setTimeout(() => KnowledgeQueue.checkAllBases(), 0)
  }

  const fileItems = base?.items.filter((item) => item.type === 'file') || []
  const directoryItems = base?.items.filter((item) => item.type === 'directory') || []
  const urlItems = base?.items.filter((item) => item.type === 'url') || []
  const sitemapItems = base?.items.filter((item) => item.type === 'sitemap') || []
  const [noteItems, setNoteItems] = useState<KnowledgeItem[]>([])

  useEffect(() => {
    const notes = base?.items.filter((item) => item.type === 'note') || []
    runAsyncFunction(async () => {
      const newNoteItems = await Promise.all(
        notes.map(async (item) => {
          const note = await db.knowledge_notes.get(item.id)
          return { ...item, content: note?.content || '' }
        })
      )
      setNoteItems(newNoteItems.filter((note) => note !== undefined) as KnowledgeItem[])
    })
  }, [base?.items])

  return {
    base,
    fileItems,
    urlItems,
    sitemapItems,
    noteItems,
    renameKnowledgeBase,
    updateKnowledgeBase,
    addFiles,
    addUrl,
    addSitemap,
    addNote,
    updateNoteContent,
    getNoteContent,
    updateItem,
    updateItemStatus,
    refreshItem,
    getProcessingStatus,
    getProcessingItemsByType,
    clearCompleted,
    clearAll,
    removeItem,
    directoryItems,
    addDirectory
  }
}

export const useKnowledgeBases = () => {
  const dispatch = useDispatch()
  const bases = useSelector((state: RootState) => state.knowledge.bases)
  const { assistants, updateAssistants } = useAssistants()
  const { agents, updateAgents } = useAgents()

  const addKnowledgeBase = (base: KnowledgeBase) => {
    dispatch(addBase(base))
  }

  const renameKnowledgeBase = (baseId: string, name: string) => {
    dispatch(renameBase({ baseId, name }))
  }

  const deleteKnowledgeBase = (baseId: string) => {
    dispatch(deleteBase({ baseId }))

    // remove assistant knowledge_base
    const _assistants = assistants.map((assistant) => {
      if (assistant.knowledge_bases?.find((kb) => kb.id === baseId)) {
        return {
          ...assistant,
          knowledge_bases: assistant.knowledge_bases.filter((kb) => kb.id !== baseId)
        }
      }
      return assistant
    })

    // remove agent knowledge_base
    const _agents = agents.map((agent) => {
      if (agent.knowledge_bases?.find((kb) => kb.id === baseId)) {
        return {
          ...agent,
          knowledge_bases: agent.knowledge_bases.filter((kb) => kb.id !== baseId)
        }
      }
      return agent
    })

    updateAssistants(_assistants)
    updateAgents(_agents)
  }

  const updateKnowledgeBases = (bases: KnowledgeBase[]) => {
    dispatch(updateBases(bases))
  }

  return {
    bases,
    addKnowledgeBase,
    renameKnowledgeBase,
    deleteKnowledgeBase,
    updateKnowledgeBases
  }
}<|MERGE_RESOLUTION|>--- conflicted
+++ resolved
@@ -1,9 +1,5 @@
-<<<<<<< HEAD
-import { db } from '@renderer/databases/index'
-=======
 /* eslint-disable react-hooks/rules-of-hooks */
 import { db } from '@renderer/databases'
->>>>>>> ac0651a9
 import KnowledgeQueue from '@renderer/queue/KnowledgeQueue'
 import FileManager from '@renderer/services/FileManager'
 import { getKnowledgeBaseParams } from '@renderer/services/KnowledgeService'
@@ -25,12 +21,8 @@
 } from '@renderer/store/knowledge'
 import { FileType, KnowledgeBase, KnowledgeItem, ProcessingStatus } from '@renderer/types'
 import { runAsyncFunction } from '@renderer/utils'
-<<<<<<< HEAD
+import { IpcChannel } from '@shared/IpcChannel'
 import { useCallback, useEffect, useState } from 'react'
-=======
-import { IpcChannel } from '@shared/IpcChannel'
-import { useEffect, useState } from 'react'
->>>>>>> ac0651a9
 import { useDispatch, useSelector } from 'react-redux'
 import { v4 as uuidv4 } from 'uuid'
 
@@ -210,8 +202,6 @@
     return base?.items.filter((item) => item.type === type && item.processingStatus !== undefined) || []
   }
 
-<<<<<<< HEAD
-=======
   // 获取目录处理进度
   const getDirectoryProcessingPercent = (itemId?: string) => {
     const [percent, setPercent] = useState<number>(0)
@@ -238,7 +228,6 @@
     return percent
   }
 
->>>>>>> ac0651a9
   // 清除已完成的项目
   const clearCompleted = () => {
     dispatch(clearCompletedProcessing({ baseId }))

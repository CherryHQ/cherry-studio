import { useAppDispatch, useAppSelector } from '@renderer/store'
import {
  addAssistant,
  removeAssistant,
  setModel,
  updateAssistant,
  updateAssistants,
  updateAssistantSettings,
  updateDefaultAssistant
} from '@renderer/store/assistants'
import { setDefaultModel, setTopicNamingModel, setTranslateModel } from '@renderer/store/llm'
import { removeAssistantTopics, selectTopicsByAssistantId } from '@renderer/store/topics'
import { addTopic as addTopicToState } from '@renderer/store/topics'
import { Assistant, AssistantSettings, Model, Topic } from '@renderer/types'
import { useCallback } from 'react'

export function useAssistants() {
  const { assistants } = useAppSelector((state) => state.assistants)
  const dispatch = useAppDispatch()

  return {
    assistants,
    updateAssistants: (assistants: Assistant[]) => dispatch(updateAssistants(assistants)),
    addAssistant: (assistant: Assistant) => dispatch(addAssistant(assistant)),
    removeAssistant: (id: string) => dispatch(removeAssistant({ id }))
  }
}

export function useAssistant(id: string) {
  const assistant = useAppSelector((state) => state.assistants.assistants.find((a) => a.id === id) as Assistant)
  const topics = useAppSelector((state) => selectTopicsByAssistantId(state, assistant.id))

  const dispatch = useAppDispatch()
  const { defaultModel } = useDefaultModel()

  return {
    assistant,
    topics, // 该助手负责的话题（不一定是所有它参与的话题）
    model: assistant?.model ?? assistant?.defaultModel ?? defaultModel,
    addTopic: (topic: Topic) => {
      dispatch(addTopicToState({ topic, assistantId: assistant.id }))
    },
    removeAllTopics: () => {
      dispatch(removeAssistantTopics(assistant.id))
    },
<<<<<<< HEAD
    setModel: (model: Model) => dispatch(setModel({ assistantId: assistant.id, model })),
=======
    updateTopic: (topic: Topic) => dispatch(updateTopic({ assistantId: assistant.id, topic })),
    updateTopics: (topics: Topic[]) => dispatch(updateTopics({ assistantId: assistant.id, topics })),
    removeAllTopics: () => dispatch(removeAllTopics({ assistantId: assistant.id })),
    setModel: useCallback(
      (model: Model) => dispatch(setModel({ assistantId: assistant.id, model })),
      [dispatch, assistant.id]
    ),
>>>>>>> c76f2745
    updateAssistant: (assistant: Assistant) => dispatch(updateAssistant(assistant)),
    updateAssistantSettings: (settings: Partial<AssistantSettings>) => {
      dispatch(updateAssistantSettings({ assistantId: assistant.id, settings }))
    }
  }
}

export function useDefaultAssistant() {
  const defaultAssistant = useAppSelector((state) => state.assistants.defaultAssistant)
  const dispatch = useAppDispatch()

  return {
    defaultAssistant,
    updateDefaultAssistant: (assistant: Assistant) => dispatch(updateDefaultAssistant({ assistant }))
  }
}

export function useDefaultModel() {
  const { defaultModel, topicNamingModel, translateModel } = useAppSelector((state) => state.llm)
  const dispatch = useAppDispatch()

  return {
    defaultModel,
    topicNamingModel,
    translateModel,
    setDefaultModel: (model: Model) => dispatch(setDefaultModel({ model })),
    setTopicNamingModel: (model: Model) => dispatch(setTopicNamingModel({ model })),
    setTranslateModel: (model: Model) => dispatch(setTranslateModel({ model }))
  }
}<|MERGE_RESOLUTION|>--- conflicted
+++ resolved
@@ -43,17 +43,10 @@
     removeAllTopics: () => {
       dispatch(removeAssistantTopics(assistant.id))
     },
-<<<<<<< HEAD
-    setModel: (model: Model) => dispatch(setModel({ assistantId: assistant.id, model })),
-=======
-    updateTopic: (topic: Topic) => dispatch(updateTopic({ assistantId: assistant.id, topic })),
-    updateTopics: (topics: Topic[]) => dispatch(updateTopics({ assistantId: assistant.id, topics })),
-    removeAllTopics: () => dispatch(removeAllTopics({ assistantId: assistant.id })),
     setModel: useCallback(
       (model: Model) => dispatch(setModel({ assistantId: assistant.id, model })),
       [dispatch, assistant.id]
     ),
->>>>>>> c76f2745
     updateAssistant: (assistant: Assistant) => dispatch(updateAssistant(assistant)),
     updateAssistantSettings: (settings: Partial<AssistantSettings>) => {
       dispatch(updateAssistantSettings({ assistantId: assistant.id, settings }))

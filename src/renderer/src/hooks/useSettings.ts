--- conflicted
+++ resolved
@@ -1,12 +1,9 @@
 import store, { useAppDispatch, useAppSelector } from '@renderer/store'
 import {
   SendMessageShortcut,
-<<<<<<< HEAD
   setAdvancedMode as _setAdvancedMode,
-=======
   setLaunchOnBoot,
   setLaunchToTray,
->>>>>>> bddec814
   setSendMessageShortcut as _setSendMessageShortcut,
   setShowAssistantIcon,
   setSidebarIcons,

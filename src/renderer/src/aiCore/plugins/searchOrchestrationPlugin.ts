/**
 * 搜索编排插件
 *
 * 功能：
 * 1. onRequestStart: 智能意图识别 - 分析是否需要网络搜索、知识库搜索、记忆搜索
 * 2. transformParams: 根据意图分析结果动态添加对应的工具
 * 3. onRequestEnd: 自动记忆存储
 */
import { type AiRequestContext, definePlugin } from '@cherrystudio/ai-core'
import { preferenceService } from '@data/PreferenceService'
import { loggerService } from '@logger'
import { getDefaultModel, getProviderByModel } from '@renderer/services/AssistantService'
import store from '@renderer/store'
import { selectMemoryConfig } from '@renderer/store/memory'
import type { Assistant } from '@renderer/types'
import type { ExtractResults } from '@renderer/utils/extract'
import { extractInfoFromXML } from '@renderer/utils/extract'
// import { generateObject } from '@cherrystudio/ai-core'
import {
  SEARCH_SUMMARY_PROMPT,
  SEARCH_SUMMARY_PROMPT_KNOWLEDGE_ONLY,
  SEARCH_SUMMARY_PROMPT_WEB_ONLY
} from '@shared/config/prompts'
import type { LanguageModel, ModelMessage } from 'ai'
import { generateText } from 'ai'
import { isEmpty } from 'lodash'

import { MemoryProcessor } from '../../services/MemoryProcessor'
import { knowledgeSearchTool } from '../tools/KnowledgeSearchTool'
import { memorySearchTool } from '../tools/MemorySearchTool'
import { webSearchToolWithPreExtractedKeywords } from '../tools/WebSearchTool'

const logger = loggerService.withContext('SearchOrchestrationPlugin')

export const getMessageContent = (message: ModelMessage) => {
  if (typeof message.content === 'string') return message.content
  return message.content.reduce((acc, part) => {
    if (part.type === 'text') {
      return acc + part.text + '\n'
    }
    return acc
  }, '')
}

// === Schema Definitions ===

// const WebSearchSchema = z.object({
//   question: z
//     .array(z.string())
//     .describe('Search queries for web search. Use "not_needed" if no web search is required.'),
//   links: z.array(z.string()).optional().describe('Specific URLs to search or summarize if mentioned in the query.')
// })

// const KnowledgeSearchSchema = z.object({
//   question: z
//     .array(z.string())
//     .describe('Search queries for knowledge base. Use "not_needed" if no knowledge search is required.'),
//   rewrite: z
//     .string()
//     .describe('Rewritten query with alternative phrasing while preserving original intent and meaning.')
// })

// const SearchIntentAnalysisSchema = z.object({
//   websearch: WebSearchSchema.optional().describe('Web search intent analysis results.'),
//   knowledge: KnowledgeSearchSchema.optional().describe('Knowledge base search intent analysis results.')
// })

// type SearchIntentResult = z.infer<typeof SearchIntentAnalysisSchema>

// let isAnalyzing = false
/**
 * 🧠 意图分析函数 - 使用 XML 解析
 */
async function analyzeSearchIntent(
  lastUserMessage: ModelMessage,
  assistant: Assistant,
  options: {
    shouldWebSearch?: boolean
    shouldKnowledgeSearch?: boolean
    shouldMemorySearch?: boolean
    lastAnswer?: ModelMessage
    context: AiRequestContext
    topicId: string
  }
): Promise<ExtractResults | undefined> {
  const { shouldWebSearch = false, shouldKnowledgeSearch = false, lastAnswer, context } = options

  if (!lastUserMessage) return undefined

  // 根据配置决定是否需要提取
  const needWebExtract = shouldWebSearch
  const needKnowledgeExtract = shouldKnowledgeSearch

  if (!needWebExtract && !needKnowledgeExtract) return undefined

  // 选择合适的提示词
  let prompt: string
  // let schema: z.Schema

  if (needWebExtract && !needKnowledgeExtract) {
    prompt = SEARCH_SUMMARY_PROMPT_WEB_ONLY
    // schema = z.object({ websearch: WebSearchSchema })
  } else if (!needWebExtract && needKnowledgeExtract) {
    prompt = SEARCH_SUMMARY_PROMPT_KNOWLEDGE_ONLY
    // schema = z.object({ knowledge: KnowledgeSearchSchema })
  } else {
    prompt = SEARCH_SUMMARY_PROMPT
    // schema = SearchIntentAnalysisSchema
  }

  // 构建消息上下文 - 简化逻辑
  const chatHistory = lastAnswer ? `assistant: ${getMessageContent(lastAnswer)}` : ''
  const question = getMessageContent(lastUserMessage) || ''

  // 使用模板替换变量
  const formattedPrompt = prompt.replace('{chat_history}', chatHistory).replace('{question}', question)

  // 获取模型和provider信息
  const model = assistant.model || getDefaultModel()
  const provider = getProviderByModel(model)

  if (!provider || isEmpty(provider.apiKey)) {
    logger.error('Provider not found or missing API key')
    return getFallbackResult()
  }
  try {
    logger.info('Starting intent analysis generateText call', {
      modelId: model.id,
      topicId: options.topicId,
      requestId: context.requestId,
      hasWebSearch: needWebExtract,
      hasKnowledgeSearch: needKnowledgeExtract
    })

    const { text: result } = await generateText({
      model: context.model as LanguageModel,
      prompt: formattedPrompt
    }).finally(() => {
      logger.info('Intent analysis generateText call completed', {
        modelId: model.id,
        topicId: options.topicId,
        requestId: context.requestId
      })
    })
    const parsedResult = extractInfoFromXML(result)
    logger.debug('Intent analysis result', { parsedResult })

    // 根据需求过滤结果
    return {
      websearch: needWebExtract ? parsedResult?.websearch : undefined,
      knowledge: needKnowledgeExtract ? parsedResult?.knowledge : undefined
    }
  } catch (e: any) {
    logger.error('Intent analysis failed', e as Error)
    return getFallbackResult()
  }

  function getFallbackResult(): ExtractResults {
    const fallbackContent = getMessageContent(lastUserMessage)
    return {
      websearch: shouldWebSearch ? { question: [fallbackContent || 'search'] } : undefined,
      knowledge: shouldKnowledgeSearch
        ? {
            question: [fallbackContent || 'search'],
            rewrite: fallbackContent || 'search'
          }
        : undefined
    }
  }
}

/**
 * 🧠 记忆存储函数 - 基于注释代码中的 processConversationMemory
 */
async function storeConversationMemory(
  messages: ModelMessage[],
  assistant: Assistant,
  context: AiRequestContext
): Promise<void> {
  const globalMemoryEnabled = await preferenceService.get('feature.memory.enabled')

  if (!globalMemoryEnabled || !assistant.enableMemory) {
    return
  }

  try {
    const memoryConfig = selectMemoryConfig(store.getState())

    // 转换消息为记忆处理器期望的格式
    const conversationMessages = messages
      .filter((msg) => msg.role === 'user' || msg.role === 'assistant')
      .map((msg) => ({
        role: msg.role,
        content: getMessageContent(msg) || ''
      }))
      .filter((msg) => msg.content.trim().length > 0)
    logger.debug('conversationMessages', conversationMessages)
    if (conversationMessages.length < 2) {
      logger.info('Need at least a user message and assistant response for memory processing')
      return
    }

    const currentUserId = await preferenceService.get('feature.memory.current_user_id')
    // const lastUserMessage = messages.findLast((m) => m.role === 'user')

    const processorConfig = MemoryProcessor.getProcessorConfig(
      memoryConfig,
      assistant.id,
      currentUserId,
      context.requestId
    )

    logger.info('Processing conversation memory...', { messageCount: conversationMessages.length })

    // 后台处理对话记忆（不阻塞 UI）
    const memoryProcessor = new MemoryProcessor()
    memoryProcessor
      .processConversation(conversationMessages, processorConfig)
      .then((result) => {
        logger.info('Memory processing completed:', result)
        if (result.facts?.length > 0) {
          logger.info('Extracted facts from conversation:', result.facts)
          logger.info('Memory operations performed:', result.operations)
        } else {
          logger.info('No facts extracted from conversation')
        }
      })
      .catch((error) => {
        logger.error('Background memory processing failed:', error as Error)
      })
  } catch (error) {
    logger.error('Error in conversation memory processing:', error as Error)
    // 不抛出错误，避免影响主流程
  }
}

/**
 * 🎯 搜索编排插件
 */
export const searchOrchestrationPlugin = (assistant: Assistant, topicId: string) => {
  // 存储意图分析结果
  const intentAnalysisResults: { [requestId: string]: ExtractResults } = {}
  const userMessages: { [requestId: string]: ModelMessage } = {}

  return definePlugin({
    name: 'search-orchestration',
    enforce: 'pre', // 确保在其他插件之前执行
    /**
     * 🔍 Step 1: 意图识别阶段
     */
    onRequestStart: async (context: AiRequestContext) => {
      // 没开启任何搜索则不进行意图分析
      if (!(assistant.webSearchProviderId || assistant.knowledge_bases?.length || assistant.enableMemory)) return

      try {
        const messages = context.originalParams.messages
        if (!messages || messages.length === 0) {
          return
        }

        const lastUserMessage = messages[messages.length - 1]
        const lastAssistantMessage = messages.length >= 2 ? messages[messages.length - 2] : undefined

        // 存储用户消息用于后续记忆存储
        userMessages[context.requestId] = lastUserMessage

        // 判断是否需要各种搜索
        const knowledgeBaseIds = assistant.knowledge_bases?.map((base) => base.id)
        const hasKnowledgeBase = !isEmpty(knowledgeBaseIds)
<<<<<<< HEAD
        const knowledgeRecognition = assistant.knowledgeRecognition || 'on'
        const globalMemoryEnabled = await preferenceService.get('feature.memory.enabled')
=======
        const knowledgeRecognition = assistant.knowledgeRecognition || 'off'
        const globalMemoryEnabled = selectGlobalMemoryEnabled(store.getState())
>>>>>>> 9f948e1c
        const shouldWebSearch = !!assistant.webSearchProviderId
        const shouldKnowledgeSearch = hasKnowledgeBase && knowledgeRecognition === 'on'
        const shouldMemorySearch = globalMemoryEnabled && assistant.enableMemory

        // 执行意图分析
        if (shouldWebSearch || shouldKnowledgeSearch) {
          const analysisResult = await analyzeSearchIntent(lastUserMessage, assistant, {
            shouldWebSearch,
            shouldKnowledgeSearch,
            shouldMemorySearch,
            lastAnswer: lastAssistantMessage,
            context,
            topicId
          })

          if (analysisResult) {
            intentAnalysisResults[context.requestId] = analysisResult
            // logger.info('🧠 Intent analysis completed:', analysisResult)
          }
        }
      } catch (error) {
        logger.error('🧠 Intent analysis failed:', error as Error)
        // 不抛出错误，让流程继续
      }
    },

    /**
     * 🔧 Step 2: 工具配置阶段
     */
    transformParams: async (params: any, context: AiRequestContext) => {
      // logger.info('🔧 Configuring tools based on intent...', context.requestId)

      try {
        const analysisResult = intentAnalysisResults[context.requestId]
        // if (!analysisResult || !assistant) {
        //   logger.info('🔧 No analysis result or assistant, skipping tool configuration')
        //   return params
        // }

        // 确保 tools 对象存在
        if (!params.tools) {
          params.tools = {}
        }

        // 🌐 网络搜索工具配置
        if (analysisResult?.websearch && assistant.webSearchProviderId) {
          const needsSearch = analysisResult.websearch.question && analysisResult.websearch.question[0] !== 'not_needed'

          if (needsSearch) {
            // onChunk({ type: ChunkType.EXTERNEL_TOOL_IN_PROGRESS })
            // logger.info('🌐 Adding web search tool with pre-extracted keywords')
            params.tools['builtin_web_search'] = webSearchToolWithPreExtractedKeywords(
              assistant.webSearchProviderId,
              analysisResult.websearch,
              context.requestId
            )
          }
        }

        // 📚 知识库搜索工具配置
        const knowledgeBaseIds = assistant.knowledge_bases?.map((base) => base.id)
        const hasKnowledgeBase = !isEmpty(knowledgeBaseIds)
        const knowledgeRecognition = assistant.knowledgeRecognition || 'off'
        const shouldKnowledgeSearch = hasKnowledgeBase && knowledgeRecognition === 'on'

        if (shouldKnowledgeSearch) {
          // on 模式：根据意图识别结果决定是否添加工具
          const needsKnowledgeSearch =
            analysisResult?.knowledge &&
            analysisResult.knowledge.question &&
            analysisResult.knowledge.question[0] !== 'not_needed'

          if (needsKnowledgeSearch && analysisResult.knowledge) {
            // logger.info('📚 Adding knowledge search tool (intent-based)')
            const userMessage = userMessages[context.requestId]
            params.tools['builtin_knowledge_search'] = knowledgeSearchTool(
              assistant,
              analysisResult.knowledge,
              getMessageContent(userMessage),
              topicId
            )
          }
        }

        // 🧠 记忆搜索工具配置
        const globalMemoryEnabled = await preferenceService.get('feature.memory.enabled')
        if (globalMemoryEnabled && assistant.enableMemory) {
          // logger.info('🧠 Adding memory search tool')
          params.tools['builtin_memory_search'] = memorySearchTool()
        }

        // logger.info('🔧 Tools configured:', Object.keys(params.tools))
        return params
      } catch (error) {
        logger.error('🔧 Tool configuration failed:', error as Error)
        return params
      }
    },

    /**
     * 💾 Step 3: 记忆存储阶段
     */

    onRequestEnd: async (context: AiRequestContext) => {
      // context.isAnalyzing = false
      // logger.info('context.isAnalyzing', context, result)
      // logger.info('💾 Starting memory storage...', context.requestId)
      try {
        const messages = context.originalParams.messages

        if (messages && assistant) {
          await storeConversationMemory(messages, assistant, context)
        }

        // 清理缓存
        delete intentAnalysisResults[context.requestId]
        delete userMessages[context.requestId]
      } catch (error) {
        logger.error('💾 Memory storage failed:', error as Error)
        // 不抛出错误，避免影响主流程
      }
    }
  })
}

export default searchOrchestrationPlugin<|MERGE_RESOLUTION|>--- conflicted
+++ resolved
@@ -267,13 +267,8 @@
         // 判断是否需要各种搜索
         const knowledgeBaseIds = assistant.knowledge_bases?.map((base) => base.id)
         const hasKnowledgeBase = !isEmpty(knowledgeBaseIds)
-<<<<<<< HEAD
-        const knowledgeRecognition = assistant.knowledgeRecognition || 'on'
+        const knowledgeRecognition = assistant.knowledgeRecognition || 'off'
         const globalMemoryEnabled = await preferenceService.get('feature.memory.enabled')
-=======
-        const knowledgeRecognition = assistant.knowledgeRecognition || 'off'
-        const globalMemoryEnabled = selectGlobalMemoryEnabled(store.getState())
->>>>>>> 9f948e1c
         const shouldWebSearch = !!assistant.webSearchProviderId
         const shouldKnowledgeSearch = hasKnowledgeBase && knowledgeRecognition === 'on'
         const shouldMemorySearch = globalMemoryEnabled && assistant.enableMemory

--- conflicted
+++ resolved
@@ -4,12 +4,7 @@
 import { loggerService } from '@logger'
 import type { Assistant } from '@renderer/types'
 
-<<<<<<< HEAD
 import type { AiSdkMiddlewareConfig } from '../middleware/AiSdkMiddlewareBuilder'
-import reasoningTimePlugin from './reasoningTimePlugin'
-=======
-import { AiSdkMiddlewareConfig } from '../middleware/AiSdkMiddlewareBuilder'
->>>>>>> c7d2588f
 import { searchOrchestrationPlugin } from './searchOrchestrationPlugin'
 import { createTelemetryPlugin } from './telemetryPlugin'
 

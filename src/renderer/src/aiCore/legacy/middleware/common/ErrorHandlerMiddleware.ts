import { loggerService } from '@logger'
import { isZhipuModel } from '@renderer/config/models'
<<<<<<< HEAD
import store from '@renderer/store'
import type { Chunk } from '@renderer/types/chunk'
=======
import { getStoreProviders } from '@renderer/hooks/useStore'
import { Chunk } from '@renderer/types/chunk'
>>>>>>> fe0c0fac

import type { CompletionsParams, CompletionsResult } from '../schemas'
import type { CompletionsContext } from '../types'
import { createErrorChunk } from '../utils'

const logger = loggerService.withContext('ErrorHandlerMiddleware')

export const MIDDLEWARE_NAME = 'ErrorHandlerMiddleware'

/**
 * 创建一个错误处理中间件。
 *
 * 这是一个高阶函数，它接收配置并返回一个标准的中间件。
 * 它的主要职责是捕获下游中间件或API调用中发生的任何错误。
 *
 * @param config - 中间件的配置。
 * @returns 一个配置好的CompletionsMiddleware。
 */
export const ErrorHandlerMiddleware =
  () =>
  (next) =>
  async (ctx: CompletionsContext, params): Promise<CompletionsResult> => {
    const { shouldThrow } = params

    try {
      // 尝试执行下一个中间件
      return await next(ctx, params)
    } catch (error: any) {
      logger.error(error)

      let processedError = error
      processedError = handleError(error, params)

      // 1. 使用通用的工具函数将错误解析为标准格式
      const errorChunk = createErrorChunk(processedError)

      // 2. 调用从外部传入的 onError 回调
      if (params.onError) {
        params.onError(processedError)
      }

      // 3. 根据配置决定是重新抛出错误，还是将其作为流的一部分向下传递
      if (shouldThrow) {
        throw processedError
      }

      // 如果不抛出，则创建一个只包含该错误块的流并向下传递
      const errorStream = new ReadableStream<Chunk>({
        start(controller) {
          controller.enqueue(errorChunk)
          controller.close()
        }
      })

      return {
        rawOutput: undefined,
        stream: errorStream, // 将包含错误的流传递下去
        controller: undefined,
        getText: () => '' // 错误情况下没有文本结果
      }
    }
  }

function handleError(error: any, params: CompletionsParams): any {
  if (isZhipuModel(params.assistant.model) && error.status && !params.enableGenerateImage) {
    return handleZhipuError(error)
  }

  if (error.status === 401 || error.message.includes('401')) {
    return {
      ...error,
      i18nKey: 'chat.no_api_key',
      providerId: params.assistant?.model?.provider
    }
  }

  return error
}

/**
 * 处理智谱特定错误
 * 1. 只有对话功能（enableGenerateImage为false）才使用自定义错误处理
 * 2. 绘画功能（enableGenerateImage为true）使用通用错误处理
 */
function handleZhipuError(error: any): any {
  const provider = getStoreProviders().find((p) => p.id === 'zhipu')
  const logger = loggerService.withContext('handleZhipuError')

  // 定义错误模式映射
  const errorPatterns = [
    {
      condition: () => error.status === 401 || /令牌已过期|AuthenticationError|Unauthorized/i.test(error.message),
      i18nKey: 'chat.no_api_key',
      providerId: provider?.id
    },
    {
      condition: () => error.error?.code === '1304' || /限额|免费配额|free quota|rate limit/i.test(error.message),
      i18nKey: 'chat.quota_exceeded',
      providerId: provider?.id
    },
    {
      condition: () =>
        (error.status === 429 && error.error?.code === '1113') || /余额不足|insufficient balance/i.test(error.message),
      i18nKey: 'chat.insufficient_balance',
      providerId: provider?.id
    },
    {
      condition: () => !provider?.apiKey?.trim(),
      i18nKey: 'chat.no_api_key',
      providerId: provider?.id
    }
  ]

  // 遍历错误模式，返回第一个匹配的错误
  for (const pattern of errorPatterns) {
    if (pattern.condition()) {
      return {
        ...error,
        providerId: pattern.providerId,
        i18nKey: pattern.i18nKey
      }
    }
  }

  // 如果不是智谱特定错误，返回原始错误
  logger.debug('🔧 不是智谱特定错误，返回原始错误')

  return error
}<|MERGE_RESOLUTION|>--- conflicted
+++ resolved
@@ -1,12 +1,7 @@
 import { loggerService } from '@logger'
 import { isZhipuModel } from '@renderer/config/models'
-<<<<<<< HEAD
-import store from '@renderer/store'
+import { getStoreProviders } from '@renderer/hooks/useStore'
 import type { Chunk } from '@renderer/types/chunk'
-=======
-import { getStoreProviders } from '@renderer/hooks/useStore'
-import { Chunk } from '@renderer/types/chunk'
->>>>>>> fe0c0fac
 
 import type { CompletionsParams, CompletionsResult } from '../schemas'
 import type { CompletionsContext } from '../types'

--- conflicted
+++ resolved
@@ -1,13 +1,8 @@
 import type OpenAI from '@cherrystudio/openai'
 import { loggerService } from '@logger'
 import { isSupportedModel } from '@renderer/config/models'
-<<<<<<< HEAD
 import { objectKeys, type Provider } from '@renderer/types'
-=======
-import type { Provider } from '@renderer/types'
-import { objectKeys } from '@renderer/types'
 import { formatApiHost, withoutTrailingApiVersion } from '@renderer/utils'
->>>>>>> bc00c11a
 
 import { OpenAIAPIClient } from '../openai/OpenAIApiClient'
 

--- conflicted
+++ resolved
@@ -1,15 +1,9 @@
 import type OpenAI from '@cherrystudio/openai'
 import { loggerService } from '@logger'
 import { isSupportedModel } from '@renderer/config/models'
-<<<<<<< HEAD
 import { objectKeys, type Provider } from '@renderer/types'
-import { formatApiHost, withoutTrailingApiVersion } from '@renderer/utils'
-=======
-import type { Provider } from '@renderer/types'
-import { objectKeys } from '@renderer/types'
 import { formatApiHost } from '@renderer/utils'
 import { withoutTrailingApiVersion } from '@shared/utils'
->>>>>>> c242860a
 
 import { OpenAIAPIClient } from '../openai/OpenAIApiClient'
 

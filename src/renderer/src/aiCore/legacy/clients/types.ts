--- conflicted
+++ resolved
@@ -1,15 +1,7 @@
-<<<<<<< HEAD
 import type Anthropic from '@anthropic-ai/sdk'
-import type { Assistant, MCPTool, MCPToolResponse, Model, ToolCallResponse } from '@renderer/types'
-import type { Provider } from '@renderer/types'
+import type OpenAI from '@cherrystudio/openai'
+import type { Assistant, MCPTool, MCPToolResponse, Model, Provider, ToolCallResponse } from '@renderer/types'
 import type {
-=======
-import Anthropic from '@anthropic-ai/sdk'
-import OpenAI from '@cherrystudio/openai'
-import { Assistant, MCPTool, MCPToolResponse, Model, ToolCallResponse } from '@renderer/types'
-import { Provider } from '@renderer/types'
-import {
->>>>>>> b5f2c633
   AnthropicSdkRawChunk,
   OpenAIResponseSdkRawChunk,
   OpenAIResponseSdkRawOutput,
@@ -21,10 +13,6 @@
   SdkTool,
   SdkToolCall
 } from '@renderer/types/sdk'
-<<<<<<< HEAD
-import type OpenAI from 'openai'
-=======
->>>>>>> b5f2c633
 
 import type { CompletionsParams, GenericChunk } from '../middleware/schemas'
 import type { CompletionsContext } from '../middleware/types'

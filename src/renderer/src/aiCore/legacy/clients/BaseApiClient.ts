import { loggerService } from '@logger'
import {
  isFunctionCallingModel,
  isNotSupportTemperatureAndTopP,
  isOpenAIModel,
  isSupportFlexServiceTierModel
} from '@renderer/config/models'
import { REFERENCE_PROMPT } from '@renderer/config/prompts'
import { isSupportServiceTierProvider } from '@renderer/config/providers'
import { getLMStudioKeepAliveTime } from '@renderer/hooks/useLMStudio'
import { getAssistantSettings } from '@renderer/services/AssistantService'
import type {
  Assistant,
  GenerateImageParams,
  KnowledgeReference,
  MCPCallToolResponse,
  MCPTool,
  MCPToolResponse,
  MemoryItem,
  Model,
<<<<<<< HEAD
  OpenAIServiceTiers,
=======
  OpenAIVerbosity,
>>>>>>> 49bd298d
  Provider,
  ToolCallResponse,
  WebSearchProviderResponse,
  WebSearchResponse
} from '@renderer/types'
<<<<<<< HEAD
import { OpenAIVerbosity } from '@renderer/types/aiCoreTypes'
import { Message } from '@renderer/types/newMessage'
=======
>>>>>>> 49bd298d
import {
  FileTypes,
  GroqServiceTiers,
  isGroqServiceTier,
  isOpenAIServiceTier,
  OpenAIServiceTiers,
  SystemProviderIds
} from '@renderer/types'
import type { Message } from '@renderer/types/newMessage'
import type {
  RequestOptions,
  SdkInstance,
  SdkMessageParam,
  SdkModel,
  SdkParams,
  SdkRawChunk,
  SdkRawOutput,
  SdkTool,
  SdkToolCall
} from '@renderer/types/sdk'
import { isJSON, parseJSON } from '@renderer/utils'
import { addAbortController, removeAbortController } from '@renderer/utils/abortController'
import { findFileBlocks, getMainTextContent } from '@renderer/utils/messageUtils/find'
import { defaultTimeout } from '@shared/config/constant'
import { defaultAppHeaders } from '@shared/utils'
import { isEmpty } from 'lodash'

import type { CompletionsContext } from '../middleware/types'
import type { ApiClient, RequestTransformer, ResponseChunkTransformer } from './types'

const logger = loggerService.withContext('BaseApiClient')

/**
 * Abstract base class for API clients.
 * Provides common functionality and structure for specific client implementations.
 */
export abstract class BaseApiClient<
  TSdkInstance extends SdkInstance = SdkInstance,
  TSdkParams extends SdkParams = SdkParams,
  TRawOutput extends SdkRawOutput = SdkRawOutput,
  TRawChunk extends SdkRawChunk = SdkRawChunk,
  TMessageParam extends SdkMessageParam = SdkMessageParam,
  TToolCall extends SdkToolCall = SdkToolCall,
  TSdkSpecificTool extends SdkTool = SdkTool
> implements ApiClient<TSdkInstance, TSdkParams, TRawOutput, TRawChunk, TMessageParam, TToolCall, TSdkSpecificTool>
{
  public provider: Provider
  protected host: string
  protected sdkInstance?: TSdkInstance

  constructor(provider: Provider) {
    this.provider = provider
    this.host = this.getBaseURL()
  }

  /**
   * Get the current API key with rotation support
   * This getter ensures API keys rotate on each access when multiple keys are configured
   */
  protected get apiKey(): string {
    return this.getApiKey()
  }

  /**
   * 获取客户端的兼容性类型
   * 用于判断客户端是否支持特定功能，避免instanceof检查的类型收窄问题
   * 对于装饰器模式的客户端（如AihubmixAPIClient），应该返回其内部实际使用的客户端类型
   */
  // oxlint-disable-next-line @typescript-eslint/no-unused-vars
  public getClientCompatibilityType(_model?: Model): string[] {
    // 默认返回类的名称
    return [this.constructor.name]
  }

  // // 核心的completions方法 - 在中间件架构中，这通常只是一个占位符
  // abstract completions(params: CompletionsParams, internal?: ProcessingState): Promise<CompletionsResult>

  /**
   * 核心API Endpoint
   **/

  abstract createCompletions(payload: TSdkParams, options?: RequestOptions): Promise<TRawOutput>

  abstract generateImage(generateImageParams: GenerateImageParams): Promise<string[]>

  abstract getEmbeddingDimensions(model?: Model): Promise<number>

  abstract listModels(): Promise<SdkModel[]>

  abstract getSdkInstance(): Promise<TSdkInstance> | TSdkInstance

  /**
   * 中间件
   **/

  // 在 CoreRequestToSdkParamsMiddleware中使用
  abstract getRequestTransformer(): RequestTransformer<TSdkParams, TMessageParam>
  // 在RawSdkChunkToGenericChunkMiddleware中使用
  abstract getResponseChunkTransformer(ctx: CompletionsContext): ResponseChunkTransformer<TRawChunk>

  /**
   * 工具转换
   **/

  // Optional tool conversion methods - implement if needed by the specific provider
  abstract convertMcpToolsToSdkTools(mcpTools: MCPTool[]): TSdkSpecificTool[]

  abstract convertSdkToolCallToMcp(toolCall: TToolCall, mcpTools: MCPTool[]): MCPTool | undefined

  abstract convertSdkToolCallToMcpToolResponse(toolCall: TToolCall, mcpTool: MCPTool): ToolCallResponse

  abstract buildSdkMessages(
    currentReqMessages: TMessageParam[],
    output: TRawOutput | string | undefined,
    toolResults: TMessageParam[],
    toolCalls?: TToolCall[]
  ): TMessageParam[]

  abstract estimateMessageTokens(message: TMessageParam): number

  abstract convertMcpToolResponseToSdkMessageParam(
    mcpToolResponse: MCPToolResponse,
    resp: MCPCallToolResponse,
    model: Model
  ): TMessageParam | undefined

  /**
   * 从SDK载荷中提取消息数组（用于中间件中的类型安全访问）
   * 不同的提供商可能使用不同的字段名（如messages、history等）
   */
  abstract extractMessagesFromSdkPayload(sdkPayload: TSdkParams): TMessageParam[]

  /**
   * 通用函数
   **/

  public getBaseURL(): string {
    return this.provider.apiHost
  }

  public getApiKey() {
    const keys = this.provider.apiKey.split(',').map((key) => key.trim())
    const keyName = `provider:${this.provider.id}:last_used_key`

    if (keys.length === 1) {
      return keys[0]
    }

    const lastUsedKey = window.keyv.get(keyName)
    if (!lastUsedKey) {
      window.keyv.set(keyName, keys[0])
      return keys[0]
    }

    const currentIndex = keys.indexOf(lastUsedKey)
    const nextIndex = (currentIndex + 1) % keys.length
    const nextKey = keys[nextIndex]
    window.keyv.set(keyName, nextKey)

    return nextKey
  }

  public defaultHeaders() {
    return {
      ...defaultAppHeaders(),
      'X-Api-Key': this.apiKey
    }
  }

  public get keepAliveTime() {
    return this.provider.id === 'lmstudio' ? getLMStudioKeepAliveTime() : undefined
  }

  public getTemperature(assistant: Assistant, model: Model): number | undefined {
    if (isNotSupportTemperatureAndTopP(model)) {
      return undefined
    }
    const assistantSettings = getAssistantSettings(assistant)
    return assistantSettings?.enableTemperature ? assistantSettings?.temperature : undefined
  }

  public getTopP(assistant: Assistant, model: Model): number | undefined {
    if (isNotSupportTemperatureAndTopP(model)) {
      return undefined
    }
    const assistantSettings = getAssistantSettings(assistant)
    return assistantSettings?.enableTopP ? assistantSettings?.topP : undefined
  }

  // NOTE: 这个也许可以迁移到OpenAIBaseClient
  protected getServiceTier(model: Model) {
    const serviceTierSetting = this.provider.serviceTier

    if (!isSupportServiceTierProvider(this.provider) || !isOpenAIModel(model) || !serviceTierSetting) {
      return undefined
    }

    // 处理不同供应商需要 fallback 到默认值的情况
    if (this.provider.id === SystemProviderIds.groq) {
      if (
        !isGroqServiceTier(serviceTierSetting) ||
        (serviceTierSetting === GroqServiceTiers.flex && !isSupportFlexServiceTierModel(model))
      ) {
        return undefined
      }
    } else {
      // 其他 OpenAI 供应商，假设他们的服务层级设置和 OpenAI 完全相同
      if (
        !isOpenAIServiceTier(serviceTierSetting) ||
        (serviceTierSetting === OpenAIServiceTiers.flex && !isSupportFlexServiceTierModel(model))
      ) {
        return undefined
      }
    }

    return serviceTierSetting
  }

  protected getVerbosity(): OpenAIVerbosity {
    try {
      const state = window.store?.getState()
      const verbosity = state?.settings?.openAI?.verbosity

      if (verbosity && ['low', 'medium', 'high'].includes(verbosity)) {
        return verbosity
      }
    } catch (error) {
      logger.warn('Failed to get verbosity from state:', error as Error)
    }

    return 'medium'
  }

  protected getTimeout(model: Model) {
    if (isSupportFlexServiceTierModel(model)) {
      return 15 * 1000 * 60
    }
    return defaultTimeout
  }

  public async getMessageContent(
    message: Message
  ): Promise<{ textContent: string; imageContents: { fileId: string; fileExt: string }[] }> {
    const content = getMainTextContent(message)

    if (isEmpty(content)) {
      return {
        textContent: '',
        imageContents: []
      }
    }

    const webSearchReferences = await this.getWebSearchReferencesFromCache(message)
    const knowledgeReferences = await this.getKnowledgeBaseReferencesFromCache(message)
    const memoryReferences = this.getMemoryReferencesFromCache(message)

    const knowledgeTextReferences = knowledgeReferences.filter((k) => k.metadata?.type !== 'image')
    const knowledgeImageReferences = knowledgeReferences.filter((k) => k.metadata?.type === 'image')

    // 添加偏移量以避免ID冲突
    const reindexedKnowledgeReferences = knowledgeTextReferences.map((ref) => ({
      ...ref,
      id: ref.id + webSearchReferences.length // 为知识库引用的ID添加网络搜索引用的数量作为偏移量
    }))

    const allReferences = [...webSearchReferences, ...reindexedKnowledgeReferences, ...memoryReferences]

    logger.debug(`Found ${allReferences.length} references for ID: ${message.id}`, allReferences)

    const referenceContent = `\`\`\`json\n${JSON.stringify(allReferences, null, 2)}\n\`\`\``
    const imageReferences = knowledgeImageReferences.map((r) => {
      return { fileId: r.metadata?.id, fileExt: r.metadata?.ext }
    })

    return {
      textContent: isEmpty(allReferences)
        ? content
        : REFERENCE_PROMPT.replace('{question}', content).replace('{references}', referenceContent),
      imageContents: isEmpty(knowledgeImageReferences) ? [] : imageReferences
    }
  }

  /**
   * Extract the file content from the message
   * @param message - The message
   * @returns The file content
   */
  protected async extractFileContent(message: Message) {
    const fileBlocks = findFileBlocks(message)
    if (fileBlocks.length > 0) {
      const textFileBlocks = fileBlocks.filter(
        (fb) => fb.file && [FileTypes.TEXT, FileTypes.DOCUMENT].includes(fb.file.type)
      )

      if (textFileBlocks.length > 0) {
        let text = ''
        const divider = '\n\n---\n\n'

        for (const fileBlock of textFileBlocks) {
          const file = fileBlock.file
          const fileContent = (await window.api.file.read(file.id + file.ext, true)).trim()
          const fileNameRow = 'file: ' + file.origin_name + '\n\n'
          text = text + fileNameRow + fileContent + divider
        }

        return text
      }
    }

    return ''
  }

  private getMemoryReferencesFromCache(message: Message) {
    const memories = window.keyv.get(`memory-search-${message.id}`) as MemoryItem[] | undefined
    if (memories) {
      const memoryReferences: KnowledgeReference[] = memories.map((mem, index) => ({
        id: index + 1,
        content: `${mem.memory} -- Created at: ${mem.createdAt}`,
        sourceUrl: '',
        type: 'memory'
      }))
      return memoryReferences
    }
    return []
  }

  private async getWebSearchReferencesFromCache(message: Message) {
    const content = getMainTextContent(message)
    if (isEmpty(content)) {
      return []
    }
    const webSearch: WebSearchResponse = window.keyv.get(`web-search-${message.id}`)

    if (webSearch) {
      window.keyv.remove(`web-search-${message.id}`)
      return (webSearch.results as WebSearchProviderResponse).results.map(
        (result, index) =>
          ({
            id: index + 1,
            content: result.content,
            sourceUrl: result.url,
            type: 'url'
          }) as KnowledgeReference
      )
    }

    return []
  }

  /**
   * 从缓存中获取知识库引用
   */
  private async getKnowledgeBaseReferencesFromCache(message: Message): Promise<KnowledgeReference[]> {
    const content = getMainTextContent(message)
    if (isEmpty(content)) {
      return []
    }
    const knowledgeReferences: KnowledgeReference[] = window.keyv.get(`knowledge-search-${message.id}`)

    if (!isEmpty(knowledgeReferences)) {
      window.keyv.remove(`knowledge-search-${message.id}`)
      logger.debug(`Found ${knowledgeReferences.length} knowledge base references in cache for ID: ${message.id}`)
      return knowledgeReferences
    }
    logger.debug(`No knowledge base references found in cache for ID: ${message.id}`)
    return []
  }

  protected getCustomParameters(assistant: Assistant) {
    return (
      assistant?.settings?.customParameters?.reduce((acc, param) => {
        if (!param.name?.trim()) {
          return acc
        }
        if (param.type === 'json') {
          const value = param.value as string
          if (value === 'undefined') {
            return { ...acc, [param.name]: undefined }
          }
          return { ...acc, [param.name]: isJSON(value) ? parseJSON(value) : value }
        }
        return {
          ...acc,
          [param.name]: param.value
        }
      }, {}) || {}
    )
  }

  public createAbortController(messageId?: string, isAddEventListener?: boolean) {
    const abortController = new AbortController()
    const abortFn = () => abortController.abort()

    if (messageId) {
      addAbortController(messageId, abortFn)
    }

    const cleanup = () => {
      if (messageId) {
        signalPromise.resolve?.(undefined)
        removeAbortController(messageId, abortFn)
      }
    }
    const signalPromise: {
      resolve: (value: unknown) => void
      promise: Promise<unknown>
    } = {
      resolve: () => {},
      promise: Promise.resolve()
    }

    if (isAddEventListener) {
      signalPromise.promise = new Promise((resolve, reject) => {
        signalPromise.resolve = resolve
        if (abortController.signal.aborted) {
          reject(new Error('Request was aborted.'))
        }
        // 捕获abort事件,有些abort事件必须
        abortController.signal.addEventListener('abort', () => {
          reject(new Error('Request was aborted.'))
        })
      })
      return {
        abortController,
        cleanup,
        signalPromise
      }
    }
    return {
      abortController,
      cleanup
    }
  }

  // Setup tools configuration based on provided parameters
  public setupToolsConfig(params: { mcpTools?: MCPTool[]; model: Model; enableToolUse?: boolean }): {
    tools: TSdkSpecificTool[]
  } {
    const { mcpTools, model, enableToolUse } = params
    let tools: TSdkSpecificTool[] = []

    // If there are no tools, return an empty array
    if (!mcpTools?.length) {
      return { tools }
    }

    // If the model supports function calling and tool usage is enabled
    if (isFunctionCallingModel(model) && enableToolUse) {
      tools = this.convertMcpToolsToSdkTools(mcpTools)
    }

    return { tools }
  }
}<|MERGE_RESOLUTION|>--- conflicted
+++ resolved
@@ -18,21 +18,11 @@
   MCPToolResponse,
   MemoryItem,
   Model,
-<<<<<<< HEAD
-  OpenAIServiceTiers,
-=======
-  OpenAIVerbosity,
->>>>>>> 49bd298d
   Provider,
   ToolCallResponse,
   WebSearchProviderResponse,
   WebSearchResponse
 } from '@renderer/types'
-<<<<<<< HEAD
-import { OpenAIVerbosity } from '@renderer/types/aiCoreTypes'
-import { Message } from '@renderer/types/newMessage'
-=======
->>>>>>> 49bd298d
 import {
   FileTypes,
   GroqServiceTiers,
@@ -41,6 +31,7 @@
   OpenAIServiceTiers,
   SystemProviderIds
 } from '@renderer/types'
+import type { OpenAIVerbosity } from '@renderer/types/aiCoreTypes'
 import type { Message } from '@renderer/types/newMessage'
 import type {
   RequestOptions,

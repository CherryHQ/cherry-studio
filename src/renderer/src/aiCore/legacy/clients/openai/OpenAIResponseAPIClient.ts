--- conflicted
+++ resolved
@@ -342,7 +342,6 @@
       }
     }
     switch (message.type) {
-<<<<<<< HEAD
       case 'function_call_output': {
         let str = ''
         if (typeof message.output === 'string') {
@@ -363,30 +362,6 @@
           }
         }
         sum += estimateTextTokens(str)
-=======
-      case 'function_call_output':
-        {
-          let str = ''
-          if (typeof message.output === 'string') {
-            str = message.output
-          } else {
-            for (const part of message.output) {
-              switch (part.type) {
-                case 'input_text':
-                  str += part.text
-                  break
-                case 'input_image':
-                  str += part.image_url || ''
-                  break
-                case 'input_file':
-                  str += part.file_data || ''
-                  break
-              }
-            }
-          }
-          sum += estimateTextTokens(str)
-        }
->>>>>>> 6f63eefa
         break
       }
       case 'function_call':

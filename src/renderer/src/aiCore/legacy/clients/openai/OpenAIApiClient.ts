import OpenAI, { AzureOpenAI } from '@cherrystudio/openai'
import {
  ChatCompletionContentPart,
  ChatCompletionContentPartRefusal,
  ChatCompletionTool
} from '@cherrystudio/openai/resources'
import { loggerService } from '@logger'
import { DEFAULT_MAX_TOKENS } from '@renderer/config/constant'
import {
  findTokenLimit,
  GEMINI_FLASH_MODEL_REGEX,
  getOpenAIWebSearchParams,
  getThinkModelType,
  isClaudeReasoningModel,
  isDeepSeekHybridInferenceModel,
  isDoubaoThinkingAutoModel,
  isGeminiReasoningModel,
  isGPT5SeriesModel,
  isGrokReasoningModel,
  isNotSupportSystemMessageModel,
  isOpenAIOpenWeightModel,
  isOpenAIReasoningModel,
  isQwenAlwaysThinkModel,
  isQwenMTModel,
  isQwenReasoningModel,
  isReasoningModel,
  isSupportedReasoningEffortModel,
  isSupportedReasoningEffortOpenAIModel,
  isSupportedThinkingTokenClaudeModel,
  isSupportedThinkingTokenDoubaoModel,
  isSupportedThinkingTokenGeminiModel,
  isSupportedThinkingTokenHunyuanModel,
  isSupportedThinkingTokenModel,
  isSupportedThinkingTokenQwenModel,
  isSupportedThinkingTokenZhipuModel,
  isVisionModel,
  MODEL_SUPPORTED_REASONING_EFFORT,
  ZHIPU_RESULT_TOKENS
} from '@renderer/config/models'
import {
  isSupportArrayContentProvider,
  isSupportDeveloperRoleProvider,
  isSupportEnableThinkingProvider,
  isSupportStreamOptionsProvider
} from '@renderer/config/providers'
import { mapLanguageToQwenMTModel } from '@renderer/config/translate'
import { processPostsuffixQwen3Model, processReqMessages } from '@renderer/services/ModelMessageService'
import { estimateTextTokens } from '@renderer/services/TokenService'
// For Copilot token
import type {
  Assistant,
  MCPCallToolResponse,
  MCPTool,
  MCPToolResponse,
  Model,
  OpenAIServiceTier,
  Provider,
  ToolCallResponse
} from '@renderer/types'
import {
  EFFORT_RATIO,
  FileTypes,
  isSystemProvider,
  isTranslateAssistant,
  SystemProviderIds,
  WebSearchSource
} from '@renderer/types'
import type { TextStartChunk, ThinkingStartChunk } from '@renderer/types/chunk'
import { ChunkType } from '@renderer/types/chunk'
import type { Message } from '@renderer/types/newMessage'
import type {
  OpenAIExtraBody,
  OpenAIModality,
  OpenAISdkMessageParam,
  OpenAISdkParams,
  OpenAISdkRawChunk,
  OpenAISdkRawContentSource,
  OpenAISdkRawOutput,
  ReasoningEffortOptionalParams
} from '@renderer/types/sdk'
import { addImageFileToContents } from '@renderer/utils/formats'
import {
  isSupportedToolUse,
  mcpToolCallResponseToOpenAICompatibleMessage,
  mcpToolsToOpenAIChatTools,
  openAIToolsToMcpTool
} from '@renderer/utils/mcp-tools'
import { findFileBlocks, findImageBlocks } from '@renderer/utils/messageUtils/find'
import { t } from 'i18next'
<<<<<<< HEAD
import type { AzureOpenAI } from 'openai'
import type OpenAI from 'openai'
import type { ChatCompletionContentPart, ChatCompletionContentPartRefusal, ChatCompletionTool } from 'openai/resources'
=======
>>>>>>> b5f2c633

import type { GenericChunk } from '../../middleware/schemas'
import type { RequestTransformer, ResponseChunkTransformer, ResponseChunkTransformerContext } from '../types'
import { OpenAIBaseClient } from './OpenAIBaseClient'

const logger = loggerService.withContext('OpenAIApiClient')

export class OpenAIAPIClient extends OpenAIBaseClient<
  OpenAI | AzureOpenAI,
  OpenAISdkParams,
  OpenAISdkRawOutput,
  OpenAISdkRawChunk,
  OpenAISdkMessageParam,
  OpenAI.Chat.Completions.ChatCompletionMessageToolCall,
  ChatCompletionTool
> {
  constructor(provider: Provider) {
    super(provider)
  }

  override async createCompletions(
    payload: OpenAISdkParams,
    options?: OpenAI.RequestOptions
  ): Promise<OpenAISdkRawOutput> {
    const sdk = await this.getSdkInstance()
    // @ts-ignore - SDK参数可能有额外的字段
    return await sdk.chat.completions.create(payload, options)
  }

  /**
   * Get the reasoning effort for the assistant
   * @param assistant - The assistant
   * @param model - The model
   * @returns The reasoning effort
   */
  // Method for reasoning effort, moved from OpenAIProvider
  override getReasoningEffort(assistant: Assistant, model: Model): ReasoningEffortOptionalParams {
    if (this.provider.id === SystemProviderIds.groq) {
      return {}
    }

    if (!isReasoningModel(model)) {
      return {}
    }

    const reasoningEffort = assistant?.settings?.reasoning_effort

    if (isSupportedThinkingTokenZhipuModel(model)) {
      return { thinking: { type: reasoningEffort ? 'enabled' : 'disabled' } }
    }

    if (!reasoningEffort) {
      // DeepSeek hybrid inference models, v3.1 and maybe more in the future
      // 不同的 provider 有不同的思考控制方式，在这里统一解决
      // if (isDeepSeekHybridInferenceModel(model)) {
      //   // do nothing for now. default to non-think.
      // }

      // openrouter: use reasoning
      // openrouter 如果关闭思考，会隐藏思考内容，所以对于总是思考的模型需要特别处理
      if (model.provider === SystemProviderIds.openrouter) {
        // Don't disable reasoning for Gemini models that support thinking tokens
        if (isSupportedThinkingTokenGeminiModel(model) && !GEMINI_FLASH_MODEL_REGEX.test(model.id)) {
          return {}
        }
        // Don't disable reasoning for models that require it
        if (isGrokReasoningModel(model) || isOpenAIReasoningModel(model)) {
          return {}
        }
        if (isReasoningModel(model) && !isSupportedThinkingTokenModel(model)) {
          return {}
        }
        return { reasoning: { enabled: false, exclude: true } }
      }

      // providers that use enable_thinking
      if (
        isSupportEnableThinkingProvider(this.provider) &&
        (isSupportedThinkingTokenQwenModel(model) ||
          isSupportedThinkingTokenHunyuanModel(model) ||
          (this.provider.id === SystemProviderIds.dashscope && isDeepSeekHybridInferenceModel(model)))
      ) {
        return { enable_thinking: false }
      }

      // claude
      if (isSupportedThinkingTokenClaudeModel(model)) {
        return {}
      }

      // gemini
      if (isSupportedThinkingTokenGeminiModel(model)) {
        if (GEMINI_FLASH_MODEL_REGEX.test(model.id)) {
          return {
            extra_body: {
              google: {
                thinking_config: {
                  thinking_budget: 0
                }
              }
            }
          }
        }
        return {}
      }

      if (isSupportedThinkingTokenDoubaoModel(model)) {
        return { thinking: { type: 'disabled' } }
      }

      return {}
    }

    // reasoningEffort有效的情况
    const effortRatio = EFFORT_RATIO[reasoningEffort]
    const budgetTokens = Math.floor(
      (findTokenLimit(model.id)?.max! - findTokenLimit(model.id)?.min!) * effortRatio + findTokenLimit(model.id)?.min!
    )

    // DeepSeek hybrid inference models, v3.1 and maybe more in the future
    // 不同的 provider 有不同的思考控制方式，在这里统一解决
    if (isDeepSeekHybridInferenceModel(model)) {
      if (isSystemProvider(this.provider)) {
        switch (this.provider.id) {
          case SystemProviderIds.dashscope:
            return {
              enable_thinking: true,
              incremental_output: true
            }
          case SystemProviderIds.doubao:
            return {
              thinking: {
                type: 'enabled' // auto is invalid
              }
            }
          case SystemProviderIds.openrouter:
            return {
              reasoning: {
                enabled: true
              }
            }
          case 'nvidia':
            return {
              chat_template_kwargs: {
                thinking: true
              }
            }
          case SystemProviderIds.silicon:
          case SystemProviderIds.ppio:
            return {
              enable_thinking: true
            }
          default:
            logger.warn(
              `Use enable_thinking option as fallback for provider ${this.provider.name} since DeepSeek v3.1 thinking control method is unknown`
            )
            return {
              enable_thinking: true
            }
        }
      }
    }

    // OpenRouter models
    if (model.provider === SystemProviderIds.openrouter) {
      if (isSupportedReasoningEffortModel(model) || isSupportedThinkingTokenModel(model)) {
        return {
          reasoning: {
            effort: reasoningEffort === 'auto' ? 'medium' : reasoningEffort
          }
        }
      }
    }

    // Doubao 思考模式支持
    if (isSupportedThinkingTokenDoubaoModel(model)) {
      if (reasoningEffort === 'high') {
        return { thinking: { type: 'enabled' } }
      }
      if (reasoningEffort === 'auto' && isDoubaoThinkingAutoModel(model)) {
        return { thinking: { type: 'auto' } }
      }
      // 其他情况不带 thinking 字段
      return {}
    }

    // Qwen models
    if (isQwenReasoningModel(model)) {
      const thinkConfig = {
        enable_thinking:
          isQwenAlwaysThinkModel(model) || !isSupportEnableThinkingProvider(this.provider) ? undefined : true,
        thinking_budget: budgetTokens
      }
      if (this.provider.id === SystemProviderIds.dashscope) {
        return {
          ...thinkConfig,
          incremental_output: true
        }
      }
      return thinkConfig
    }

    // Hunyuan models
    if (isSupportedThinkingTokenHunyuanModel(model) && isSupportEnableThinkingProvider(this.provider)) {
      return {
        enable_thinking: true
      }
    }

    // Grok models/Perplexity models/OpenAI models
    if (isSupportedReasoningEffortModel(model)) {
      // 检查模型是否支持所选选项
      const modelType = getThinkModelType(model)
      const supportedOptions = MODEL_SUPPORTED_REASONING_EFFORT[modelType]
      if (supportedOptions.includes(reasoningEffort)) {
        return {
          reasoning_effort: reasoningEffort
        }
      } else {
        // 如果不支持，fallback到第一个支持的值
        return {
          reasoning_effort: supportedOptions[0]
        }
      }
    }

    if (isSupportedThinkingTokenGeminiModel(model)) {
      if (reasoningEffort === 'auto') {
        return {
          extra_body: {
            google: {
              thinking_config: {
                thinking_budget: -1,
                include_thoughts: true
              }
            }
          }
        }
      }
      return {
        extra_body: {
          google: {
            thinking_config: {
              thinking_budget: budgetTokens,
              include_thoughts: true
            }
          }
        }
      }
    }

    // Claude models
    if (isSupportedThinkingTokenClaudeModel(model)) {
      const maxTokens = assistant.settings?.maxTokens
      return {
        thinking: {
          type: 'enabled',
          budget_tokens: Math.floor(
            Math.max(1024, Math.min(budgetTokens, (maxTokens || DEFAULT_MAX_TOKENS) * effortRatio))
          )
        }
      }
    }

    // Doubao models
    if (isSupportedThinkingTokenDoubaoModel(model)) {
      if (assistant.settings?.reasoning_effort === 'high') {
        return {
          thinking: {
            type: 'enabled'
          }
        }
      }
    }

    // Default case: no special thinking settings
    return {}
  }

  /**
   * Check if the provider does not support files
   * @returns True if the provider does not support files, false otherwise
   */
  private get isNotSupportFiles() {
    if (this.provider?.isNotSupportArrayContent) {
      return true
    }

    return !isSupportArrayContentProvider(this.provider)
  }

  /**
   * Get the message parameter
   * @param message - The message
   * @param model - The model
   * @returns The message parameter
   */
  public async convertMessageToSdkParam(message: Message, model: Model): Promise<OpenAISdkMessageParam> {
    const isVision = isVisionModel(model)
    const { textContent, imageContents } = await this.getMessageContent(message)
    const fileBlocks = findFileBlocks(message)
    const imageBlocks = findImageBlocks(message)

    // If the model does not support files, extract the file content
    if (this.isNotSupportFiles) {
      const fileContent = await this.extractFileContent(message)

      return {
        role: message.role === 'system' ? 'user' : message.role,
        content: textContent + '\n\n---\n\n' + fileContent
      } as OpenAISdkMessageParam
    }

    // Check if we only have text content and no other media
    if (fileBlocks.length === 0 && imageBlocks.length === 0 && imageContents.length === 0) {
      return {
        role: message.role === 'system' ? 'user' : message.role,
        content: textContent
      } as OpenAISdkMessageParam
    }

    // If the model supports files, add the file content to the message
    const parts: ChatCompletionContentPart[] = []

    if (textContent) {
      parts.push({ type: 'text', text: textContent })
    }

    if (imageContents.length > 0) {
      for (const imageContent of imageContents) {
        const image = await window.api.file.base64Image(imageContent.fileId + imageContent.fileExt)
        parts.push({ type: 'image_url', image_url: { url: image.data } })
      }
    }

    for (const imageBlock of imageBlocks) {
      if (isVision) {
        if (imageBlock.file) {
          const image = await window.api.file.base64Image(imageBlock.file.id + imageBlock.file.ext)
          parts.push({ type: 'image_url', image_url: { url: image.data } })
        } else if (imageBlock.url && imageBlock.url.startsWith('data:')) {
          parts.push({ type: 'image_url', image_url: { url: imageBlock.url } })
        }
      }
    }

    for (const fileBlock of fileBlocks) {
      const file = fileBlock.file
      if (!file) {
        continue
      }

      if ([FileTypes.TEXT, FileTypes.DOCUMENT].includes(file.type)) {
        const fileContent = await (await window.api.file.read(file.id + file.ext, true)).trim()
        parts.push({
          type: 'text',
          text: file.origin_name + '\n' + fileContent
        })
      }
    }

    return {
      role: message.role === 'system' ? 'user' : message.role,
      content: parts
    } as OpenAISdkMessageParam
  }

  public convertMcpToolsToSdkTools(mcpTools: MCPTool[]): ChatCompletionTool[] {
    return mcpToolsToOpenAIChatTools(mcpTools)
  }

  public convertSdkToolCallToMcp(
    toolCall: OpenAI.Chat.Completions.ChatCompletionMessageToolCall,
    mcpTools: MCPTool[]
  ): MCPTool | undefined {
    return openAIToolsToMcpTool(mcpTools, toolCall)
  }

  public convertSdkToolCallToMcpToolResponse(
    toolCall: OpenAI.Chat.Completions.ChatCompletionMessageToolCall,
    mcpTool: MCPTool
  ): ToolCallResponse {
    let parsedArgs: any
    try {
      if ('function' in toolCall) {
        parsedArgs = JSON.parse(toolCall.function.arguments)
      }
    } catch {
      if ('function' in toolCall) {
        parsedArgs = toolCall.function.arguments
      }
    }
    return {
      id: toolCall.id,
      toolCallId: toolCall.id,
      tool: mcpTool,
      arguments: parsedArgs,
      status: 'pending'
    } as ToolCallResponse
  }

  public convertMcpToolResponseToSdkMessageParam(
    mcpToolResponse: MCPToolResponse,
    resp: MCPCallToolResponse,
    model: Model
  ): OpenAISdkMessageParam | undefined {
    if ('toolUseId' in mcpToolResponse && mcpToolResponse.toolUseId) {
      // This case is for Anthropic/Claude like tool usage, OpenAI uses tool_call_id
      // For OpenAI, we primarily expect toolCallId. This might need adjustment if mixing provider concepts.
      return mcpToolCallResponseToOpenAICompatibleMessage(
        mcpToolResponse,
        resp,
        isVisionModel(model),
        !isSupportArrayContentProvider(this.provider)
      )
    } else if ('toolCallId' in mcpToolResponse && mcpToolResponse.toolCallId) {
      return {
        role: 'tool',
        tool_call_id: mcpToolResponse.toolCallId,
        content: JSON.stringify(resp.content)
      } as OpenAI.Chat.Completions.ChatCompletionToolMessageParam
    }
    return undefined
  }

  public buildSdkMessages(
    currentReqMessages: OpenAISdkMessageParam[],
    output: string | undefined,
    toolResults: OpenAISdkMessageParam[],
    toolCalls: OpenAI.Chat.Completions.ChatCompletionMessageToolCall[]
  ): OpenAISdkMessageParam[] {
    if (!output && toolCalls.length === 0) {
      return [...currentReqMessages, ...toolResults]
    }

    const assistantMessage: OpenAISdkMessageParam = {
      role: 'assistant',
      content: output,
      tool_calls: toolCalls.length > 0 ? toolCalls : undefined
    }
    const newReqMessages = [...currentReqMessages, assistantMessage, ...toolResults]
    return newReqMessages
  }

  override estimateMessageTokens(message: OpenAISdkMessageParam): number {
    let sum = 0
    if (typeof message.content === 'string') {
      sum += estimateTextTokens(message.content)
    } else if (Array.isArray(message.content)) {
      sum += (message.content || [])
        .map((part: ChatCompletionContentPart | ChatCompletionContentPartRefusal) => {
          switch (part.type) {
            case 'text':
              return estimateTextTokens(part.text)
            case 'image_url':
              return estimateTextTokens(part.image_url.url)
            case 'input_audio':
              return estimateTextTokens(part.input_audio.data)
            case 'file':
              return estimateTextTokens(part.file.file_data || '')
            default:
              return 0
          }
        })
        .reduce((acc, curr) => acc + curr, 0)
    }
    if ('tool_calls' in message && message.tool_calls) {
      sum += message.tool_calls.reduce((acc, toolCall) => {
        if (toolCall.type === 'function' && 'function' in toolCall) {
          return acc + estimateTextTokens(JSON.stringify(toolCall.function.arguments))
        }
        return acc
      }, 0)
    }
    return sum
  }

  public extractMessagesFromSdkPayload(sdkPayload: OpenAISdkParams): OpenAISdkMessageParam[] {
    return sdkPayload.messages || []
  }

  getRequestTransformer(): RequestTransformer<OpenAISdkParams, OpenAISdkMessageParam> {
    return {
      transform: async (
        coreRequest,
        assistant,
        model,
        isRecursiveCall,
        recursiveSdkMessages
      ): Promise<{
        payload: OpenAISdkParams
        messages: OpenAISdkMessageParam[]
        metadata: Record<string, any>
      }> => {
        const { messages, mcpTools, maxTokens, enableWebSearch, enableGenerateImage } = coreRequest
        let { streamOutput } = coreRequest

        // Qwen3商业版（思考模式）、Qwen3开源版、QwQ、QVQ只支持流式输出。
        if (isQwenReasoningModel(model)) {
          streamOutput = true
        }

        const extra_body: OpenAIExtraBody = {}

        if (isQwenMTModel(model)) {
          if (isTranslateAssistant(assistant)) {
            const targetLanguage = mapLanguageToQwenMTModel(assistant.targetLanguage)
            if (!targetLanguage) {
              throw new Error(t('translate.error.not_supported', { language: assistant.targetLanguage.value }))
            }
            const translationOptions = {
              source_lang: 'auto',
              target_lang: targetLanguage
            } as const
            extra_body.translation_options = translationOptions
          } else {
            throw new Error(t('translate.error.chat_qwen_mt'))
          }
        }

        // 1. 处理系统消息
        const systemMessage = { role: 'system', content: assistant.prompt || '' }

        if (
          isSupportedReasoningEffortOpenAIModel(model) &&
          isSupportDeveloperRoleProvider(this.provider) &&
          !isOpenAIOpenWeightModel(model)
        ) {
          systemMessage.role = 'developer'
        }

        if (model.id.includes('o1-mini') || model.id.includes('o1-preview')) {
          systemMessage.role = 'assistant'
        }

        // 2. 设置工具（必须在this.usesystemPromptForTools前面）
        const { tools } = this.setupToolsConfig({
          mcpTools: mcpTools,
          model,
          enableToolUse: isSupportedToolUse(assistant)
        })

        // 3. 处理用户消息
        const userMessages: OpenAISdkMessageParam[] = []
        if (typeof messages === 'string') {
          userMessages.push({ role: 'user', content: messages })
        } else {
          const processedMessages = addImageFileToContents(messages)
          for (const message of processedMessages) {
            userMessages.push(await this.convertMessageToSdkParam(message, model))
          }
        }
        if (userMessages.length === 0) {
          logger.warn('No user message. Some providers may not support.')
        }

        // poe 需要通过用户消息传递 reasoningEffort
        const reasoningEffort = this.getReasoningEffort(assistant, model)

        const lastUserMsg = userMessages.findLast((m) => m.role === 'user')
        if (lastUserMsg) {
          if (isSupportedThinkingTokenQwenModel(model) && !isSupportEnableThinkingProvider(this.provider)) {
            const qwenThinkModeEnabled = assistant.settings?.qwenThinkMode === true
            const currentContent = lastUserMsg.content

            lastUserMsg.content = processPostsuffixQwen3Model(currentContent, qwenThinkModeEnabled)
          }
          if (this.provider.id === SystemProviderIds.poe) {
            // 如果以后 poe 支持 reasoning_effort 参数了，可以删掉这部分
            let suffix = ''
            if (isGPT5SeriesModel(model) && reasoningEffort.reasoning_effort) {
              suffix = ` --reasoning_effort ${reasoningEffort.reasoning_effort}`
            } else if (isClaudeReasoningModel(model) && reasoningEffort.thinking?.budget_tokens) {
              suffix = ` --thinking_budget ${reasoningEffort.thinking.budget_tokens}`
            } else if (isGeminiReasoningModel(model) && reasoningEffort.extra_body?.google?.thinking_config) {
              suffix = ` --thinking_budget ${reasoningEffort.extra_body.google.thinking_config.thinking_budget}`
            }
            // FIXME: poe 不支持多个text part，上传文本文件的时候用的不是file part而是text part，因此会出问题
            // 临时解决方案是强制poe用string content，但是其实poe部分支持array
            if (typeof lastUserMsg.content === 'string') {
              lastUserMsg.content += suffix
            }
          }
        }

        // 4. 最终请求消息
        let reqMessages: OpenAISdkMessageParam[]
        if (!systemMessage.content) {
          reqMessages = [...userMessages]
        } else if (isNotSupportSystemMessageModel(model)) {
          // transform into user message
          const firstUserMsg = userMessages.shift()
          if (firstUserMsg) {
            firstUserMsg.content = `System Instruction: \n${systemMessage.content}\n\nUser Message(s):\n${firstUserMsg.content}`
            reqMessages = [firstUserMsg, ...userMessages]
          } else {
            reqMessages = []
          }
        } else {
          reqMessages = [systemMessage, ...userMessages].filter(Boolean) as OpenAISdkMessageParam[]
        }

        reqMessages = processReqMessages(model, reqMessages)

        // 5. 创建通用参数
        // Create the appropriate parameters object based on whether streaming is enabled
        // Note: Some providers like Mistral don't support stream_options
        const shouldIncludeStreamOptions = streamOutput && isSupportStreamOptionsProvider(this.provider)

        // minimal cannot be used with web_search tool
        if (isGPT5SeriesModel(model) && reasoningEffort.reasoning_effort === 'minimal' && enableWebSearch) {
          reasoningEffort.reasoning_effort = 'low'
        }

        const modalities: {
          modalities?: OpenAIModality[]
        } = {}
        // for openrouter generate image
        // https://openrouter.ai/docs/features/multimodal/image-generation
        if (enableGenerateImage && this.provider.id === SystemProviderIds.openrouter) {
          modalities.modalities = ['image', 'text']
        }

        const commonParams: OpenAISdkParams = {
          model: model.id,
          messages:
            isRecursiveCall && recursiveSdkMessages && recursiveSdkMessages.length > 0
              ? recursiveSdkMessages
              : reqMessages,
          temperature: this.getTemperature(assistant, model),
          top_p: this.getTopP(assistant, model),
          max_tokens: maxTokens,
          tools: tools.length > 0 ? tools : undefined,
          stream: streamOutput,
          ...(shouldIncludeStreamOptions ? { stream_options: { include_usage: true } } : {}),
          ...modalities,
          // groq 有不同的 service tier 配置，不符合 openai 接口类型
          service_tier: this.getServiceTier(model) as OpenAIServiceTier,
          ...this.getProviderSpecificParameters(assistant, model),
          ...reasoningEffort,
          ...getOpenAIWebSearchParams(model, enableWebSearch),
          // OpenRouter usage tracking
          ...(this.provider.id === 'openrouter' ? { usage: { include: true } } : {}),
          ...extra_body,
          // 只在对话场景下应用自定义参数，避免影响翻译、总结等其他业务逻辑
          // 注意：用户自定义参数总是应该覆盖其他参数
          ...(coreRequest.callType === 'chat' ? this.getCustomParameters(assistant) : {})
        }

        const timeout = this.getTimeout(model)

        return { payload: commonParams, messages: reqMessages, metadata: { timeout } }
      }
    }
  }

  // 在RawSdkChunkToGenericChunkMiddleware中使用
  getResponseChunkTransformer(): ResponseChunkTransformer<OpenAISdkRawChunk> {
    let hasBeenCollectedWebSearch = false
    let hasEmittedWebSearchInProgress = false
    const collectWebSearchData = (
      chunk: OpenAISdkRawChunk,
      contentSource: OpenAISdkRawContentSource,
      context: ResponseChunkTransformerContext
    ) => {
      if (hasBeenCollectedWebSearch) {
        return
      }
      // OpenAI annotations
      // @ts-ignore - annotations may not be in standard type definitions
      const annotations = contentSource.annotations || chunk.annotations
      if (annotations && annotations.length > 0 && annotations[0].type === 'url_citation') {
        hasBeenCollectedWebSearch = true
        return {
          results: annotations,
          source: WebSearchSource.OPENAI
        }
      }

      // Grok citations
      // @ts-ignore - citations may not be in standard type definitions
      if (context.provider?.id === 'grok' && chunk.citations) {
        hasBeenCollectedWebSearch = true
        return {
          // @ts-ignore - citations may not be in standard type definitions
          results: chunk.citations,
          source: WebSearchSource.GROK
        }
      }

      // Perplexity citations
      // @ts-ignore - citations may not be in standard type definitions
      if (context.provider?.id === 'perplexity' && chunk.search_results && chunk.search_results.length > 0) {
        hasBeenCollectedWebSearch = true
        return {
          // @ts-ignore - citations may not be in standard type definitions
          results: chunk.search_results,
          source: WebSearchSource.PERPLEXITY
        }
      }

      // OpenRouter citations
      // @ts-ignore - citations may not be in standard type definitions
      if (context.provider?.id === 'openrouter' && chunk.citations && chunk.citations.length > 0) {
        hasBeenCollectedWebSearch = true
        return {
          // @ts-ignore - citations may not be in standard type definitions
          results: chunk.citations,
          source: WebSearchSource.OPENROUTER
        }
      }

      // Zhipu web search
      // @ts-ignore - web_search may not be in standard type definitions
      if (context.provider?.id === 'zhipu' && chunk.web_search) {
        hasBeenCollectedWebSearch = true
        return {
          // @ts-ignore - web_search may not be in standard type definitions
          results: chunk.web_search,
          source: WebSearchSource.ZHIPU
        }
      }

      // Hunyuan web search
      // @ts-ignore - search_info may not be in standard type definitions
      if (context.provider?.id === 'hunyuan' && chunk.search_info?.search_results) {
        hasBeenCollectedWebSearch = true
        return {
          // @ts-ignore - search_info may not be in standard type definitions
          results: chunk.search_info.search_results,
          source: WebSearchSource.HUNYUAN
        }
      }

      // TODO: 放到AnthropicApiClient中
      // // Other providers...
      // // @ts-ignore - web_search may not be in standard type definitions
      // if (chunk.web_search) {
      //   const sourceMap: Record<string, string> = {
      //     openai: 'openai',
      //     anthropic: 'anthropic',
      //     qwenlm: 'qwen'
      //   }
      //   const source = sourceMap[context.provider?.id] || 'openai_response'
      //   return {
      //     results: chunk.web_search,
      //     source: source as const
      //   }
      // }

      return null
    }

    const toolCalls: OpenAI.Chat.Completions.ChatCompletionMessageToolCall[] = []
    let isFinished = false
    let lastUsageInfo: any = null
    let hasFinishReason = false // Track if we've seen a finish_reason

    /**
     * 统一的完成信号发送逻辑
     * - 有 finish_reason 时
     * - 无 finish_reason 但是流正常结束时
     */
    const emitCompletionSignals = (controller: TransformStreamDefaultController<GenericChunk>) => {
      if (isFinished) return

      if (toolCalls.length > 0) {
        controller.enqueue({
          type: ChunkType.MCP_TOOL_CREATED,
          tool_calls: toolCalls
        })
      }

      const usage = lastUsageInfo || {
        prompt_tokens: 0,
        completion_tokens: 0,
        total_tokens: 0
      }

      controller.enqueue({
        type: ChunkType.LLM_RESPONSE_COMPLETE,
        response: { usage }
      })

      // 防止重复发送
      isFinished = true
    }

    let isThinking = false
    let accumulatingText = false
    return (context: ResponseChunkTransformerContext) => ({
      async transform(chunk: OpenAISdkRawChunk, controller: TransformStreamDefaultController<GenericChunk>) {
        // 持续更新usage信息
        logger.silly('chunk', chunk)
        if (chunk.usage) {
          const usage = chunk.usage
          lastUsageInfo = {
            prompt_tokens: usage.prompt_tokens || 0,
            completion_tokens: usage.completion_tokens || 0,
            total_tokens: usage.total_tokens || (usage.prompt_tokens || 0) + (usage.completion_tokens || 0),
            // Handle OpenRouter specific cost fields
            ...(usage.cost !== undefined ? { cost: usage.cost } : {})
          }
        }

        // if we've already seen finish_reason, emit completion signals. No matter whether we get usage or not.
        if (hasFinishReason && !isFinished) {
          emitCompletionSignals(controller)
          return
        }

        if (typeof chunk === 'string') {
          try {
            chunk = JSON.parse(chunk)
          } catch (error) {
            logger.error('invalid chunk', { chunk, error })
            throw new Error(t('error.chat.chunk.non_json'))
          }
        }

        // 处理chunk
        if ('choices' in chunk && chunk.choices && chunk.choices.length > 0) {
          for (const choice of chunk.choices) {
            if (!choice) continue

            // 对于流式响应，使用 delta；对于非流式响应，使用 message。
            // 然而某些 OpenAI 兼容平台在非流式请求时会错误地返回一个空对象的 delta 字段。
            // 如果 delta 为空对象或content为空，应当忽略它并回退到 message，避免造成内容缺失。
            let contentSource: OpenAISdkRawContentSource | null = null
            if (
              'delta' in choice &&
              choice.delta &&
              Object.keys(choice.delta).length > 0 &&
              (!('content' in choice.delta) ||
                (choice.delta.tool_calls && choice.delta.tool_calls.length > 0) ||
                (typeof choice.delta.content === 'string' && choice.delta.content !== '') ||
                (typeof (choice.delta as any).reasoning_content === 'string' &&
                  (choice.delta as any).reasoning_content !== '') ||
                (typeof (choice.delta as any).reasoning === 'string' && (choice.delta as any).reasoning !== '') ||
                ((choice.delta as OpenAISdkRawContentSource).images &&
                  Array.isArray((choice.delta as OpenAISdkRawContentSource).images)))
            ) {
              contentSource = choice.delta
            } else if ('message' in choice) {
              contentSource = choice.message
            }

            // 状态管理
            if (!contentSource?.content) {
              accumulatingText = false
            }
            // @ts-ignore - reasoning_content is not in standard OpenAI types but some providers use it
            if (!contentSource?.reasoning_content && !contentSource?.reasoning) {
              isThinking = false
            }

            if (!contentSource) {
              if ('finish_reason' in choice && choice.finish_reason) {
                // OpenAI Chat Completions API 在启用 stream_options: { include_usage: true } 以后
                // 包含 usage 的 chunk 会在包含 finish_reason: stop 的 chunk 之后
                // 所以试图等到拿到 usage 之后再发出结束信号
                hasFinishReason = true
                // If we already have usage info, emit completion signals now
                if (lastUsageInfo && lastUsageInfo.total_tokens > 0) {
                  emitCompletionSignals(controller)
                }
              }
              continue
            }

            const webSearchData = collectWebSearchData(chunk, contentSource, context)
            if (webSearchData) {
              // 如果还未发送搜索进度事件，先发送进度事件
              if (!hasEmittedWebSearchInProgress) {
                controller.enqueue({
                  type: ChunkType.LLM_WEB_SEARCH_IN_PROGRESS
                })
                hasEmittedWebSearchInProgress = true
              }
              controller.enqueue({
                type: ChunkType.LLM_WEB_SEARCH_COMPLETE,
                llm_web_search: webSearchData
              })
            }

            // 处理推理内容 (e.g. from OpenRouter DeepSeek-R1)
            // @ts-ignore - reasoning_content is not in standard OpenAI types but some providers use it
            const reasoningText = contentSource.reasoning_content || contentSource.reasoning
            if (reasoningText) {
              // logger.silly('since reasoningText is trusy, try to enqueue THINKING_START AND THINKING_DELTA')
              if (!isThinking) {
                // logger.silly('since isThinking is falsy, try to enqueue THINKING_START')
                controller.enqueue({
                  type: ChunkType.THINKING_START
                } as ThinkingStartChunk)
                isThinking = true
              }

              // logger.silly('enqueue THINKING_DELTA')
              controller.enqueue({
                type: ChunkType.THINKING_DELTA,
                text: reasoningText
              })
            } else {
              isThinking = false
            }

            // 处理文本内容
            if (contentSource.content) {
              // logger.silly('since contentSource.content is trusy, try to enqueue TEXT_START and TEXT_DELTA')
              if (!accumulatingText) {
                // logger.silly('enqueue TEXT_START')
                controller.enqueue({
                  type: ChunkType.TEXT_START
                } as TextStartChunk)
                accumulatingText = true
              }
              // logger.silly('enqueue TEXT_DELTA')
              // 处理特殊token
              // 智谱api的一个chunk中只会输出一个token，因而使用 ===，避免正常内容被误判
              if (
                context.provider.id === SystemProviderIds.zhipu &&
                ZHIPU_RESULT_TOKENS.some((pattern) => contentSource.content === pattern)
              ) {
                controller.enqueue({
                  type: ChunkType.TEXT_DELTA,
                  text: '**' // strong
                })
              } else {
                controller.enqueue({
                  type: ChunkType.TEXT_DELTA,
                  text: contentSource.content
                })
              }
            } else {
              accumulatingText = false
            }

            // 处理图片内容 (e.g. from OpenRouter Gemini image generation models)
            if (contentSource.images && Array.isArray(contentSource.images)) {
              controller.enqueue({
                type: ChunkType.IMAGE_CREATED
              })
              controller.enqueue({
                type: ChunkType.IMAGE_COMPLETE,
                image: {
                  type: 'base64',
                  images: contentSource.images.map((image) => image.image_url?.url || '')
                }
              })
            }

            // 处理工具调用
            if (contentSource.tool_calls) {
              for (const toolCall of contentSource.tool_calls) {
                if ('index' in toolCall) {
                  const { id, index, function: fun } = toolCall
                  if (fun?.name) {
                    const toolCallObject = {
                      id: id || '',
                      function: {
                        name: fun.name,
                        arguments: fun.arguments || ''
                      },
                      type: 'function' as const
                    }

                    if (index === -1) {
                      toolCalls.push(toolCallObject)
                    } else {
                      toolCalls[index] = toolCallObject
                    }
                  } else if (fun?.arguments) {
                    if (toolCalls[index] && toolCalls[index].type === 'function' && 'function' in toolCalls[index]) {
                      toolCalls[index].function.arguments += fun.arguments
                    }
                  }
                } else {
                  toolCalls.push(toolCall)
                }
              }
            }

            // 处理finish_reason，发送流结束信号
            if ('finish_reason' in choice && choice.finish_reason) {
              logger.debug(`Stream finished with reason: ${choice.finish_reason}`)
              const webSearchData = collectWebSearchData(chunk, contentSource, context)
              if (webSearchData) {
                // 如果还未发送搜索进度事件，先发送进度事件
                if (!hasEmittedWebSearchInProgress) {
                  controller.enqueue({
                    type: ChunkType.LLM_WEB_SEARCH_IN_PROGRESS
                  })
                  hasEmittedWebSearchInProgress = true
                }
                controller.enqueue({
                  type: ChunkType.LLM_WEB_SEARCH_COMPLETE,
                  llm_web_search: webSearchData
                })
              }

              // Don't emit completion signals immediately after finish_reason
              // Wait for the usage chunk that comes after
              hasFinishReason = true
              // If we already have usage info, emit completion signals now
              if (lastUsageInfo && lastUsageInfo.total_tokens > 0) {
                emitCompletionSignals(controller)
              }
            }
          }
        }
      },

      // 流正常结束时，检查是否需要发送完成信号
      flush(controller) {
        if (isFinished) return

        logger.debug('Stream ended without finish_reason, emitting fallback completion signals')
        emitCompletionSignals(controller)
      }
    })
  }
}<|MERGE_RESOLUTION|>--- conflicted
+++ resolved
@@ -1,5 +1,6 @@
-import OpenAI, { AzureOpenAI } from '@cherrystudio/openai'
-import {
+import type { AzureOpenAI } from '@cherrystudio/openai'
+import type OpenAI from '@cherrystudio/openai'
+import type {
   ChatCompletionContentPart,
   ChatCompletionContentPartRefusal,
   ChatCompletionTool
@@ -87,12 +88,6 @@
 } from '@renderer/utils/mcp-tools'
 import { findFileBlocks, findImageBlocks } from '@renderer/utils/messageUtils/find'
 import { t } from 'i18next'
-<<<<<<< HEAD
-import type { AzureOpenAI } from 'openai'
-import type OpenAI from 'openai'
-import type { ChatCompletionContentPart, ChatCompletionContentPartRefusal, ChatCompletionTool } from 'openai/resources'
-=======
->>>>>>> b5f2c633
 
 import type { GenericChunk } from '../../middleware/schemas'
 import type { RequestTransformer, ResponseChunkTransformer, ResponseChunkTransformerContext } from '../types'

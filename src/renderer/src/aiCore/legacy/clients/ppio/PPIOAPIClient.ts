import OpenAI from '@cherrystudio/openai'
import { loggerService } from '@logger'
import { isSupportedModel } from '@renderer/config/models'
<<<<<<< HEAD
import type { Model, Provider } from '@renderer/types'
import type OpenAI from 'openai'
=======
import { Model, Provider } from '@renderer/types'
>>>>>>> b5f2c633

import { OpenAIAPIClient } from '../openai/OpenAIApiClient'

const logger = loggerService.withContext('PPIOAPIClient')
export class PPIOAPIClient extends OpenAIAPIClient {
  constructor(provider: Provider) {
    super(provider)
  }

  // oxlint-disable-next-line @typescript-eslint/no-unused-vars
  override getClientCompatibilityType(_model?: Model): string[] {
    return ['OpenAIAPIClient']
  }

  override async listModels(): Promise<OpenAI.Models.Model[]> {
    try {
      const sdk = await this.getSdkInstance()

      // PPIO requires three separate requests to get all model types
      const [chatModelsResponse, embeddingModelsResponse, rerankerModelsResponse] = await Promise.all([
        // Chat/completion models
        sdk.request({
          method: 'get',
          path: '/models'
        }),
        // Embedding models
        sdk.request({
          method: 'get',
          path: '/models?model_type=embedding'
        }),
        // Reranker models
        sdk.request({
          method: 'get',
          path: '/models?model_type=reranker'
        })
      ])

      // Extract models from all responses
      // @ts-ignore - PPIO response structure may not be typed
      const allModels = [
        ...((chatModelsResponse as any)?.data || []),
        ...((embeddingModelsResponse as any)?.data || []),
        ...((rerankerModelsResponse as any)?.data || [])
      ]

      // Process and standardize model data
      const processedModels = allModels.map((model: any) => ({
        id: model.id || model.name,
        description: model.description || model.display_name || model.summary,
        object: 'model' as const,
        owned_by: model.owned_by || model.publisher || model.organization || 'ppio',
        created: model.created || Date.now()
      }))

      // Clean up model IDs and filter supported models
      processedModels.forEach((model) => {
        if (model.id) {
          model.id = model.id.trim()
        }
      })

      return processedModels.filter(isSupportedModel)
    } catch (error) {
      logger.error('Error listing PPIO models:', error as Error)
      return []
    }
  }
}<|MERGE_RESOLUTION|>--- conflicted
+++ resolved
@@ -1,12 +1,7 @@
-import OpenAI from '@cherrystudio/openai'
+import type OpenAI from '@cherrystudio/openai'
 import { loggerService } from '@logger'
 import { isSupportedModel } from '@renderer/config/models'
-<<<<<<< HEAD
 import type { Model, Provider } from '@renderer/types'
-import type OpenAI from 'openai'
-=======
-import { Model, Provider } from '@renderer/types'
->>>>>>> b5f2c633
 
 import { OpenAIAPIClient } from '../openai/OpenAIApiClient'
 

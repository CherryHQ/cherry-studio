import { loggerService } from '@logger'
import type { Provider } from '@renderer/types'

import { AihubmixAPIClient } from './aihubmix/AihubmixAPIClient'
import { AnthropicAPIClient } from './anthropic/AnthropicAPIClient'
import { AwsBedrockAPIClient } from './aws/AwsBedrockAPIClient'
<<<<<<< HEAD
import type { BaseApiClient } from './BaseApiClient'
import { CherryinAPIClient } from './cherryin/CherryinAPIClient'
=======
import { BaseApiClient } from './BaseApiClient'
import { CherryAiAPIClient } from './cherryai/CherryAiAPIClient'
>>>>>>> fe0c0fac
import { GeminiAPIClient } from './gemini/GeminiAPIClient'
import { VertexAPIClient } from './gemini/VertexAPIClient'
import { NewAPIClient } from './newapi/NewAPIClient'
import { OpenAIAPIClient } from './openai/OpenAIApiClient'
import { OpenAIResponseAPIClient } from './openai/OpenAIResponseAPIClient'
import { PPIOAPIClient } from './ppio/PPIOAPIClient'
import { ZhipuAPIClient } from './zhipu/ZhipuAPIClient'

const logger = loggerService.withContext('ApiClientFactory')

/**
 * Factory for creating ApiClient instances based on provider configuration
 * 根据提供者配置创建ApiClient实例的工厂
 */
export class ApiClientFactory {
  /**
   * Create an ApiClient instance for the given provider
   * 为给定的提供者创建ApiClient实例
   */
  static create(provider: Provider): BaseApiClient {
    logger.debug(`Creating ApiClient for provider:`, {
      id: provider.id,
      type: provider.type
    })

    let instance: BaseApiClient

    // 首先检查特殊的 Provider ID
    if (provider.id === 'cherryai') {
      instance = new CherryAiAPIClient(provider) as BaseApiClient
      return instance
    }

    if (provider.id === 'aihubmix') {
      logger.debug(`Creating AihubmixAPIClient for provider: ${provider.id}`)
      instance = new AihubmixAPIClient(provider) as BaseApiClient
      return instance
    }

    if (provider.id === 'new-api') {
      logger.debug(`Creating NewAPIClient for provider: ${provider.id}`)
      instance = new NewAPIClient(provider) as BaseApiClient
      return instance
    }

    if (provider.id === 'ppio') {
      logger.debug(`Creating PPIOAPIClient for provider: ${provider.id}`)
      instance = new PPIOAPIClient(provider) as BaseApiClient
      return instance
    }

    if (provider.id === 'zhipu') {
      instance = new ZhipuAPIClient(provider) as BaseApiClient
      return instance
    }

    // 然后检查标准的 Provider Type
    switch (provider.type) {
      case 'openai':
        instance = new OpenAIAPIClient(provider) as BaseApiClient
        break
      case 'azure-openai':
      case 'openai-response':
        instance = new OpenAIResponseAPIClient(provider) as BaseApiClient
        break
      case 'gemini':
        instance = new GeminiAPIClient(provider) as BaseApiClient
        break
      case 'vertexai':
        logger.debug(`Creating VertexAPIClient for provider: ${provider.id}`)
        instance = new VertexAPIClient(provider) as BaseApiClient
        break
      case 'anthropic':
        instance = new AnthropicAPIClient(provider) as BaseApiClient
        break
      case 'aws-bedrock':
        instance = new AwsBedrockAPIClient(provider) as BaseApiClient
        break
      default:
        logger.debug(`Using default OpenAIApiClient for provider: ${provider.id}`)
        instance = new OpenAIAPIClient(provider) as BaseApiClient
        break
    }

    return instance
  }
}<|MERGE_RESOLUTION|>--- conflicted
+++ resolved
@@ -4,13 +4,8 @@
 import { AihubmixAPIClient } from './aihubmix/AihubmixAPIClient'
 import { AnthropicAPIClient } from './anthropic/AnthropicAPIClient'
 import { AwsBedrockAPIClient } from './aws/AwsBedrockAPIClient'
-<<<<<<< HEAD
 import type { BaseApiClient } from './BaseApiClient'
-import { CherryinAPIClient } from './cherryin/CherryinAPIClient'
-=======
-import { BaseApiClient } from './BaseApiClient'
 import { CherryAiAPIClient } from './cherryai/CherryAiAPIClient'
->>>>>>> fe0c0fac
 import { GeminiAPIClient } from './gemini/GeminiAPIClient'
 import { VertexAPIClient } from './gemini/VertexAPIClient'
 import { NewAPIClient } from './newapi/NewAPIClient'

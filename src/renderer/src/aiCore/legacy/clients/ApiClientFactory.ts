--- conflicted
+++ resolved
@@ -1,10 +1,6 @@
 import { loggerService } from '@logger'
-<<<<<<< HEAD
+import { isNewApiProvider } from '@renderer/config/providers'
 import type { Provider } from '@renderer/types'
-=======
-import { isNewApiProvider } from '@renderer/config/providers'
-import { Provider } from '@renderer/types'
->>>>>>> 09e9b95e
 
 import { AihubmixAPIClient } from './aihubmix/AihubmixAPIClient'
 import { AnthropicAPIClient } from './anthropic/AnthropicAPIClient'

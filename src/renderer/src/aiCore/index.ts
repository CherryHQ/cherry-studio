--- conflicted
+++ resolved
@@ -1,195 +1,3 @@
-<<<<<<< HEAD
-import { loggerService } from '@logger'
-import { ApiClientFactory } from '@renderer/aiCore/clients/ApiClientFactory'
-import { BaseApiClient } from '@renderer/aiCore/clients/BaseApiClient'
-import { isDedicatedImageGenerationModel, isFunctionCallingModel } from '@renderer/config/models'
-import { getProviderByModel } from '@renderer/services/AssistantService'
-import { withSpanResult } from '@renderer/services/SpanManagerService'
-import { StartSpanParams } from '@renderer/trace/types/ModelSpanEntity'
-import type { GenerateImageParams, Model, Provider } from '@renderer/types'
-import type { RequestOptions, SdkModel } from '@renderer/types/sdk'
-import { isEnabledToolUse } from '@renderer/utils/mcp-tools'
-
-import { AihubmixAPIClient } from './clients/AihubmixAPIClient'
-import { VertexAPIClient } from './clients/gemini/VertexAPIClient'
-import { NewAPIClient } from './clients/NewAPIClient'
-import { OpenAIResponseAPIClient } from './clients/openai/OpenAIResponseAPIClient'
-import { CompletionsMiddlewareBuilder } from './middleware/builder'
-import { MIDDLEWARE_NAME as AbortHandlerMiddlewareName } from './middleware/common/AbortHandlerMiddleware'
-import { MIDDLEWARE_NAME as ErrorHandlerMiddlewareName } from './middleware/common/ErrorHandlerMiddleware'
-import { MIDDLEWARE_NAME as FinalChunkConsumerMiddlewareName } from './middleware/common/FinalChunkConsumerMiddleware'
-import { applyCompletionsMiddlewares } from './middleware/composer'
-import { MIDDLEWARE_NAME as McpToolChunkMiddlewareName } from './middleware/core/McpToolChunkMiddleware'
-import { MIDDLEWARE_NAME as RawStreamListenerMiddlewareName } from './middleware/core/RawStreamListenerMiddleware'
-import { MIDDLEWARE_NAME as WebSearchMiddlewareName } from './middleware/core/WebSearchMiddleware'
-import { MIDDLEWARE_NAME as ImageGenerationMiddlewareName } from './middleware/feat/ImageGenerationMiddleware'
-import { MIDDLEWARE_NAME as ThinkingTagExtractionMiddlewareName } from './middleware/feat/ThinkingTagExtractionMiddleware'
-import { MIDDLEWARE_NAME as ToolUseExtractionMiddlewareName } from './middleware/feat/ToolUseExtractionMiddleware'
-import { MiddlewareRegistry } from './middleware/register'
-import type { CompletionsParams, CompletionsResult } from './middleware/schemas'
-
-const logger = loggerService.withContext('AiProvider')
-
-export default class AiProvider {
-  private apiClient: BaseApiClient
-
-  constructor(provider: Provider) {
-    // Use the new ApiClientFactory to get a BaseApiClient instance
-    this.apiClient = ApiClientFactory.create(provider)
-  }
-
-  public async completions(params: CompletionsParams, options?: RequestOptions): Promise<CompletionsResult> {
-    // 1. 根据模型识别正确的客户端
-    const model = params.assistant.model
-    if (!model) {
-      return Promise.reject(new Error('Model is required'))
-    }
-
-    // 根据client类型选择合适的处理方式
-    let client: BaseApiClient
-
-    if (this.apiClient instanceof AihubmixAPIClient) {
-      // AihubmixAPIClient: 根据模型选择合适的子client
-      client = this.apiClient.getClientForModel(model)
-      if (client instanceof OpenAIResponseAPIClient) {
-        client = client.getClient(model) as BaseApiClient
-      }
-    } else if (this.apiClient instanceof NewAPIClient) {
-      client = this.apiClient.getClientForModel(model)
-      if (client instanceof OpenAIResponseAPIClient) {
-        client = client.getClient(model) as BaseApiClient
-      }
-    } else if (this.apiClient instanceof OpenAIResponseAPIClient) {
-      // OpenAIResponseAPIClient: 根据模型特征选择API类型
-      client = this.apiClient.getClient(model) as BaseApiClient
-    } else if (this.apiClient instanceof VertexAPIClient) {
-      client = this.apiClient.getClient(model) as BaseApiClient
-    } else {
-      // 其他client直接使用
-      client = this.apiClient
-    }
-
-    // 2. 构建中间件链
-    const builder = CompletionsMiddlewareBuilder.withDefaults()
-    // images api
-    if (isDedicatedImageGenerationModel(model)) {
-      builder.clear()
-      builder
-        .add(MiddlewareRegistry[FinalChunkConsumerMiddlewareName])
-        .add(MiddlewareRegistry[ErrorHandlerMiddlewareName])
-        .add(MiddlewareRegistry[AbortHandlerMiddlewareName])
-        .add(MiddlewareRegistry[ImageGenerationMiddlewareName])
-    } else {
-      // Existing logic for other models
-      logger.silly('Builder Params', params)
-      // 使用兼容性类型检查，避免typescript类型收窄和装饰器模式的问题
-      const clientTypes = client.getClientCompatibilityType(model)
-      const isOpenAICompatible =
-        clientTypes.includes('OpenAIAPIClient') || clientTypes.includes('OpenAIResponseAPIClient')
-      if (!isOpenAICompatible) {
-        logger.silly('ThinkingTagExtractionMiddleware is removed')
-        builder.remove(ThinkingTagExtractionMiddlewareName)
-      }
-
-      const isAnthropicOrOpenAIResponseCompatible =
-        clientTypes.includes('AnthropicAPIClient') ||
-        clientTypes.includes('OpenAIResponseAPIClient') ||
-        clientTypes.includes('AnthropicVertexAPIClient')
-      if (!isAnthropicOrOpenAIResponseCompatible) {
-        logger.silly('RawStreamListenerMiddleware is removed')
-        builder.remove(RawStreamListenerMiddlewareName)
-      }
-      if (!params.enableWebSearch) {
-        logger.silly('WebSearchMiddleware is removed')
-        builder.remove(WebSearchMiddlewareName)
-      }
-      if (!params.mcpTools?.length) {
-        builder.remove(ToolUseExtractionMiddlewareName)
-        logger.silly('ToolUseExtractionMiddleware is removed')
-        builder.remove(McpToolChunkMiddlewareName)
-        logger.silly('McpToolChunkMiddleware is removed')
-      }
-      if (isEnabledToolUse(params.assistant) && isFunctionCallingModel(model)) {
-        builder.remove(ToolUseExtractionMiddlewareName)
-        logger.silly('ToolUseExtractionMiddleware is removed')
-      }
-      if (params.callType !== 'chat') {
-        logger.silly('AbortHandlerMiddleware is removed')
-        builder.remove(AbortHandlerMiddlewareName)
-      }
-      if (params.callType === 'test') {
-        builder.remove(ErrorHandlerMiddlewareName)
-        logger.silly('ErrorHandlerMiddleware is removed')
-        builder.remove(FinalChunkConsumerMiddlewareName)
-        logger.silly('FinalChunkConsumerMiddleware is removed')
-      }
-    }
-
-    const middlewares = builder.build()
-    logger.silly(
-      'middlewares',
-      middlewares.map((m) => m.name)
-    )
-
-    // 3. Create the wrapped SDK method with middlewares
-    const wrappedCompletionMethod = applyCompletionsMiddlewares(client, client.createCompletions, middlewares)
-
-    // 4. Execute the wrapped method with the original params
-    const result = wrappedCompletionMethod(params, options)
-    return result
-  }
-
-  public async completionsForTrace(params: CompletionsParams, options?: RequestOptions): Promise<CompletionsResult> {
-    const traceName = params.assistant.model?.name
-      ? `${params.assistant.model?.name}.${params.callType}`
-      : `LLM.${params.callType}`
-
-    const traceParams: StartSpanParams = {
-      name: traceName,
-      tag: 'LLM',
-      topicId: params.topicId || '',
-      modelName: params.assistant.model?.name,
-      assistantMsgId: params.assistantMsgId
-    }
-
-    return await withSpanResult(this.completions.bind(this), traceParams, params, options)
-  }
-
-  public async models(): Promise<SdkModel[]> {
-    return this.apiClient.listModels()
-  }
-
-  public async getEmbeddingDimensions(model: Model): Promise<number> {
-    try {
-      // Use the SDK instance to test embedding capabilities
-      if (this.apiClient instanceof OpenAIResponseAPIClient && getProviderByModel(model).type === 'azure-openai') {
-        this.apiClient = this.apiClient.getClient(model) as BaseApiClient
-      }
-      const dimensions = await this.apiClient.getEmbeddingDimensions(model)
-      return dimensions
-    } catch (error) {
-      logger.error('Error getting embedding dimensions:', error as Error)
-      throw error
-    }
-  }
-
-  public async generateImage(params: GenerateImageParams): Promise<string[]> {
-    if (this.apiClient instanceof AihubmixAPIClient) {
-      const client = this.apiClient.getClientForModel({ id: params.model } as Model)
-      return client.generateImage(params)
-    }
-    return this.apiClient.generateImage(params)
-  }
-
-  public getBaseURL(): string {
-    return this.apiClient.getBaseURL()
-  }
-
-  public getApiKey(): string {
-    return this.apiClient.getApiKey()
-  }
-}
-=======
 /**
  * Cherry Studio AI Core - 统一入口点
  *
@@ -205,5 +13,4 @@
 
 // 导出一些常用的类型和工具
 export * from './legacy/clients/types'
-export * from './legacy/middleware/schemas'
->>>>>>> 1a737f51
+export * from './legacy/middleware/schemas'
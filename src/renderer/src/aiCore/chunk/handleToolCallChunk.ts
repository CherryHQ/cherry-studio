/**
 * 工具调用 Chunk 处理模块
 * TODO: Tool包含了providerTool和普通的Tool还有MCPTool,后面需要重构
 * 提供工具调用相关的处理API，每个交互使用一个新的实例
 */

import { loggerService } from '@logger'
import { processKnowledgeReferences } from '@renderer/services/KnowledgeService'
<<<<<<< HEAD
import type { BaseTool, MCPTool, MCPToolResponse, NormalToolResponse } from '@renderer/types'
import type { Chunk } from '@renderer/types/chunk'
import { ChunkType } from '@renderer/types/chunk'
=======
import {
  BaseTool,
  MCPCallToolResponse,
  MCPTool,
  MCPToolResponse,
  MCPToolResultContent,
  NormalToolResponse
} from '@renderer/types'
import { Chunk, ChunkType } from '@renderer/types/chunk'
>>>>>>> e0a2ed04
import type { ToolSet, TypedToolCall, TypedToolError, TypedToolResult } from 'ai'

const logger = loggerService.withContext('ToolCallChunkHandler')

export type ToolcallsMap = {
  toolCallId: string
  toolName: string
  args: any
  // mcpTool 现在可以是 MCPTool 或我们为 Provider 工具创建的通用类型
  tool: BaseTool
}
/**
 * 工具调用处理器类
 */
export class ToolCallChunkHandler {
  private static globalActiveToolCalls = new Map<string, ToolcallsMap>()

  private activeToolCalls = ToolCallChunkHandler.globalActiveToolCalls
  constructor(
    private onChunk: (chunk: Chunk) => void,
    private mcpTools: MCPTool[]
  ) {}

  /**
   * 内部静态方法：添加活跃工具调用的核心逻辑
   */
  private static addActiveToolCallImpl(toolCallId: string, map: ToolcallsMap): boolean {
    if (!ToolCallChunkHandler.globalActiveToolCalls.has(toolCallId)) {
      ToolCallChunkHandler.globalActiveToolCalls.set(toolCallId, map)
      return true
    }
    return false
  }

  /**
   * 实例方法：添加活跃工具调用
   */
  private addActiveToolCall(toolCallId: string, map: ToolcallsMap): boolean {
    return ToolCallChunkHandler.addActiveToolCallImpl(toolCallId, map)
  }

  /**
   * 获取全局活跃的工具调用
   */
  public static getActiveToolCalls() {
    return ToolCallChunkHandler.globalActiveToolCalls
  }

  /**
   * 静态方法：添加活跃工具调用（外部访问）
   */
  public static addActiveToolCall(toolCallId: string, map: ToolcallsMap): boolean {
    return ToolCallChunkHandler.addActiveToolCallImpl(toolCallId, map)
  }

  //   /**
  //    * 设置 onChunk 回调
  //    */
  //   public setOnChunk(callback: (chunk: Chunk) => void): void {
  //     this.onChunk = callback
  //   }

  // handleToolCallCreated(
  //   chunk:
  //     | {
  //         type: 'tool-input-start'
  //         id: string
  //         toolName: string
  //         providerMetadata?: ProviderMetadata
  //         providerExecuted?: boolean
  //       }
  //     | {
  //         type: 'tool-input-end'
  //         id: string
  //         providerMetadata?: ProviderMetadata
  //       }
  //     | {
  //         type: 'tool-input-delta'
  //         id: string
  //         delta: string
  //         providerMetadata?: ProviderMetadata
  //       }
  // ): void {
  //   switch (chunk.type) {
  //     case 'tool-input-start': {
  //       // 能拿到说明是mcpTool
  //       // if (this.activeToolCalls.get(chunk.id)) return

  //       const tool: BaseTool | MCPTool = {
  //         id: chunk.id,
  //         name: chunk.toolName,
  //         description: chunk.toolName,
  //         type: chunk.toolName.startsWith('builtin_') ? 'builtin' : 'provider'
  //       }
  //       this.activeToolCalls.set(chunk.id, {
  //         toolCallId: chunk.id,
  //         toolName: chunk.toolName,
  //         args: '',
  //         tool
  //       })
  //       const toolResponse: MCPToolResponse | NormalToolResponse = {
  //         id: chunk.id,
  //         tool: tool,
  //         arguments: {},
  //         status: 'pending',
  //         toolCallId: chunk.id
  //       }
  //       this.onChunk({
  //         type: ChunkType.MCP_TOOL_PENDING,
  //         responses: [toolResponse]
  //       })
  //       break
  //     }
  //     case 'tool-input-delta': {
  //       const toolCall = this.activeToolCalls.get(chunk.id)
  //       if (!toolCall) {
  //         logger.warn(`🔧 [ToolCallChunkHandler] Tool call not found: ${chunk.id}`)
  //         return
  //       }
  //       toolCall.args += chunk.delta
  //       break
  //     }
  //     case 'tool-input-end': {
  //       const toolCall = this.activeToolCalls.get(chunk.id)
  //       this.activeToolCalls.delete(chunk.id)
  //       if (!toolCall) {
  //         logger.warn(`🔧 [ToolCallChunkHandler] Tool call not found: ${chunk.id}`)
  //         return
  //       }
  //       // const toolResponse: ToolCallResponse = {
  //       //   id: toolCall.toolCallId,
  //       //   tool: toolCall.tool,
  //       //   arguments: toolCall.args,
  //       //   status: 'pending',
  //       //   toolCallId: toolCall.toolCallId
  //       // }
  //       // logger.debug('toolResponse', toolResponse)
  //       // this.onChunk({
  //       //   type: ChunkType.MCP_TOOL_PENDING,
  //       //   responses: [toolResponse]
  //       // })
  //       break
  //     }
  //   }
  //   // if (!toolCall) {
  //   //   Logger.warn(`🔧 [ToolCallChunkHandler] Tool call not found: ${chunk.id}`)
  //   //   return
  //   // }
  //   // this.onChunk({
  //   //   type: ChunkType.MCP_TOOL_CREATED,
  //   //   tool_calls: [
  //   //     {
  //   //       id: chunk.id,
  //   //       name: chunk.toolName,
  //   //       status: 'pending'
  //   //     }
  //   //   ]
  //   // })
  // }

  /**
   * 处理工具调用事件
   */
  public handleToolCall(
    chunk: {
      type: 'tool-call'
    } & TypedToolCall<ToolSet>
  ): void {
    const { toolCallId, toolName, input: args, providerExecuted } = chunk

    if (!toolCallId || !toolName) {
      logger.warn(`🔧 [ToolCallChunkHandler] Invalid tool call chunk: missing toolCallId or toolName`)
      return
    }

    let tool: BaseTool
    let mcpTool: MCPTool | undefined
    // 根据 providerExecuted 标志区分处理逻辑
    if (providerExecuted) {
      // 如果是 Provider 执行的工具（如 web_search）
      logger.info(`[ToolCallChunkHandler] Handling provider-executed tool: ${toolName}`)
      tool = {
        id: toolCallId,
        name: toolName,
        description: toolName,
        type: 'provider'
      } as BaseTool
    } else if (toolName.startsWith('builtin_')) {
      // 如果是内置工具，沿用现有逻辑
      logger.info(`[ToolCallChunkHandler] Handling builtin tool: ${toolName}`)
      tool = {
        id: toolCallId,
        name: toolName,
        description: toolName,
        type: 'builtin'
      } as BaseTool
    } else if ((mcpTool = this.mcpTools.find((t) => t.name === toolName) as MCPTool)) {
      // 如果是客户端执行的 MCP 工具，沿用现有逻辑
      logger.info(`[ToolCallChunkHandler] Handling client-side MCP tool: ${toolName}`)
      // mcpTool = this.mcpTools.find((t) => t.name === toolName) as MCPTool
      // if (!mcpTool) {
      //   logger.warn(`[ToolCallChunkHandler] MCP tool not found: ${toolName}`)
      //   return
      // }
      tool = mcpTool
    } else {
      tool = {
        id: toolCallId,
        name: toolName,
        description: toolName,
        type: 'provider'
      }
    }

    this.addActiveToolCall(toolCallId, {
      toolCallId,
      toolName,
      args,
      tool
    })
    // 创建 MCPToolResponse 格式
    const toolResponse: MCPToolResponse | NormalToolResponse = {
      id: toolCallId,
      tool: tool,
      arguments: args,
      status: 'pending', // 统一使用 pending 状态
      toolCallId: toolCallId
    }

    // 调用 onChunk
    if (this.onChunk) {
      this.onChunk({
        type: ChunkType.MCP_TOOL_PENDING, // 统一发送 pending 状态
        responses: [toolResponse]
      })
    }
  }

  /**
   * 处理工具调用结果事件
   */
  public handleToolResult(
    chunk: {
      type: 'tool-result'
    } & TypedToolResult<ToolSet>
  ): void {
    // TODO: 基于AI SDK为供应商内置工具做更好的展示和类型安全处理
    const { toolCallId, output, input } = chunk

    if (!toolCallId) {
      logger.warn(`🔧 [ToolCallChunkHandler] Invalid tool result chunk: missing toolCallId`)
      return
    }

    // 查找对应的工具调用信息
    const toolCallInfo = this.activeToolCalls.get(toolCallId)
    if (!toolCallInfo) {
      logger.warn(`🔧 [ToolCallChunkHandler] Tool call info not found for ID: ${toolCallId}`)
      return
    }

    // 创建工具调用结果的 MCPToolResponse 格式
    const toolResponse: MCPToolResponse | NormalToolResponse = {
      id: toolCallInfo.toolCallId,
      tool: toolCallInfo.tool,
      arguments: input,
      status: 'done',
      response: output,
      toolCallId: toolCallId
    }

    // 工具特定的后处理
    switch (toolResponse.tool.name) {
      case 'builtin_knowledge_search': {
        processKnowledgeReferences(toolResponse.response, this.onChunk)
        break
      }
      // 未来可以在这里添加其他工具的后处理逻辑
      default:
        break
    }

    // 从活跃调用中移除（交互结束后整个实例会被丢弃）
    this.activeToolCalls.delete(toolCallId)

    // 调用 onChunk
    if (this.onChunk) {
      this.onChunk({
        type: ChunkType.MCP_TOOL_COMPLETE,
        responses: [toolResponse]
      })

      const images = extractImagesFromToolOutput(toolResponse.response)

      if (images.length) {
        this.onChunk({
          type: ChunkType.IMAGE_CREATED
        })
        this.onChunk({
          type: ChunkType.IMAGE_COMPLETE,
          image: {
            type: 'base64',
            images: images
          }
        })
      }
    }
  }

  handleToolError(
    chunk: {
      type: 'tool-error'
    } & TypedToolError<ToolSet>
  ): void {
    const { toolCallId, error, input } = chunk
    const toolCallInfo = this.activeToolCalls.get(toolCallId)
    if (!toolCallInfo) {
      logger.warn(`🔧 [ToolCallChunkHandler] Tool call info not found for ID: ${toolCallId}`)
      return
    }
    const toolResponse: MCPToolResponse | NormalToolResponse = {
      id: toolCallId,
      tool: toolCallInfo.tool,
      arguments: input,
      status: 'error',
      response: error,
      toolCallId: toolCallId
    }
    this.activeToolCalls.delete(toolCallId)
    if (this.onChunk) {
      this.onChunk({
        type: ChunkType.MCP_TOOL_COMPLETE,
        responses: [toolResponse]
      })
    }
  }
}

export const addActiveToolCall = ToolCallChunkHandler.addActiveToolCall.bind(ToolCallChunkHandler)

function extractImagesFromToolOutput(output: unknown): string[] {
  if (!output) {
    return []
  }

  const contents: unknown[] = []

  if (isMcpCallToolResponse(output)) {
    contents.push(...output.content)
  } else if (Array.isArray(output)) {
    contents.push(...output)
  } else if (hasContentArray(output)) {
    contents.push(...output.content)
  }

  return contents
    .filter(isMcpImageContent)
    .map((content) => `data:${content.mimeType ?? 'image/png'};base64,${content.data}`)
}

function isMcpCallToolResponse(value: unknown): value is MCPCallToolResponse {
  return typeof value === 'object' && value !== null && Array.isArray((value as MCPCallToolResponse).content)
}

function hasContentArray(value: unknown): value is { content: unknown[] } {
  return typeof value === 'object' && value !== null && Array.isArray((value as { content?: unknown }).content)
}

function isMcpImageContent(content: unknown): content is MCPToolResultContent & { data: string } {
  if (typeof content !== 'object' || content === null) {
    return false
  }

  const resultContent = content as MCPToolResultContent

  return resultContent.type === 'image' && typeof resultContent.data === 'string'
}<|MERGE_RESOLUTION|>--- conflicted
+++ resolved
@@ -6,12 +6,7 @@
 
 import { loggerService } from '@logger'
 import { processKnowledgeReferences } from '@renderer/services/KnowledgeService'
-<<<<<<< HEAD
-import type { BaseTool, MCPTool, MCPToolResponse, NormalToolResponse } from '@renderer/types'
-import type { Chunk } from '@renderer/types/chunk'
-import { ChunkType } from '@renderer/types/chunk'
-=======
-import {
+import type {
   BaseTool,
   MCPCallToolResponse,
   MCPTool,
@@ -19,8 +14,8 @@
   MCPToolResultContent,
   NormalToolResponse
 } from '@renderer/types'
-import { Chunk, ChunkType } from '@renderer/types/chunk'
->>>>>>> e0a2ed04
+import type { Chunk } from '@renderer/types/chunk'
+import { ChunkType } from '@renderer/types/chunk'
 import type { ToolSet, TypedToolCall, TypedToolError, TypedToolResult } from 'ai'
 
 const logger = loggerService.withContext('ToolCallChunkHandler')

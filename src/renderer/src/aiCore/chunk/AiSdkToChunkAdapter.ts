/**
 * AI SDK 到 Cherry Studio Chunk 适配器
 * 用于将 AI SDK 的 fullStream 转换为 Cherry Studio 的 chunk 格式
 */

import { loggerService } from '@logger'
<<<<<<< HEAD
import type { AISDKWebSearchResult, MCPTool, WebSearchResults } from '@renderer/types'
import { WebSearchSource } from '@renderer/types'
import type { Chunk } from '@renderer/types/chunk'
import { ChunkType } from '@renderer/types/chunk'
=======
import { AISDKWebSearchResult, MCPTool, WebSearchResults, WebSearchSource } from '@renderer/types'
import { Chunk, ChunkType } from '@renderer/types/chunk'
import { ProviderSpecificError } from '@renderer/types/provider-specific-error'
import { formatErrorMessage } from '@renderer/utils/error'
>>>>>>> 96ce6450
import { convertLinks, flushLinkConverterBuffer } from '@renderer/utils/linkConverter'
import type { ClaudeCodeRawValue } from '@shared/agents/claudecode/types'
import type { TextStreamPart, ToolSet } from 'ai'

import { ToolCallChunkHandler } from './handleToolCallChunk'

const logger = loggerService.withContext('AiSdkToChunkAdapter')

/**
 * AI SDK 到 Cherry Studio Chunk 适配器类
 * 处理 fullStream 到 Cherry Studio chunk 的转换
 */
export class AiSdkToChunkAdapter {
  toolCallHandler: ToolCallChunkHandler
  private accumulate: boolean | undefined
  private isFirstChunk = true
  private enableWebSearch: boolean = false
  private onSessionUpdate?: (sessionId: string) => void
  private responseStartTimestamp: number | null = null
  private firstTokenTimestamp: number | null = null

  constructor(
    private onChunk: (chunk: Chunk) => void,
    mcpTools: MCPTool[] = [],
    accumulate?: boolean,
    enableWebSearch?: boolean,
    onSessionUpdate?: (sessionId: string) => void
  ) {
    this.toolCallHandler = new ToolCallChunkHandler(onChunk, mcpTools)
    this.accumulate = accumulate
    this.enableWebSearch = enableWebSearch || false
    this.onSessionUpdate = onSessionUpdate
  }

  private markFirstTokenIfNeeded() {
    if (this.firstTokenTimestamp === null && this.responseStartTimestamp !== null) {
      this.firstTokenTimestamp = Date.now()
    }
  }

  private resetTimingState() {
    this.responseStartTimestamp = null
    this.firstTokenTimestamp = null
  }

  /**
   * 处理 AI SDK 流结果
   * @param aiSdkResult AI SDK 的流结果对象
   * @returns 最终的文本内容
   */
  async processStream(aiSdkResult: any): Promise<string> {
    // 如果是流式且有 fullStream
    if (aiSdkResult.fullStream) {
      await this.readFullStream(aiSdkResult.fullStream)
    }

    // 使用 streamResult.text 获取最终结果
    return await aiSdkResult.text
  }

  /**
   * 读取 fullStream 并转换为 Cherry Studio chunks
   * @param fullStream AI SDK 的 fullStream (ReadableStream)
   */
  private async readFullStream(fullStream: ReadableStream<TextStreamPart<ToolSet>>) {
    const reader = fullStream.getReader()
    const final = {
      text: '',
      reasoningContent: '',
      webSearchResults: [],
      reasoningId: ''
    }
    this.resetTimingState()
    this.responseStartTimestamp = Date.now()
    // Reset link converter state at the start of stream
    this.isFirstChunk = true

    try {
      while (true) {
        const { done, value } = await reader.read()

        if (done) {
          // Flush any remaining content from link converter buffer if web search is enabled
          if (this.enableWebSearch) {
            const remainingText = flushLinkConverterBuffer()
            if (remainingText) {
              this.markFirstTokenIfNeeded()
              this.onChunk({
                type: ChunkType.TEXT_DELTA,
                text: remainingText
              })
            }
          }
          break
        }

        // 转换并发送 chunk
        this.convertAndEmitChunk(value, final)
      }
    } finally {
      reader.releaseLock()
      this.resetTimingState()
    }
  }

  /**
   * 转换 AI SDK chunk 为 Cherry Studio chunk 并调用回调
   * @param chunk AI SDK 的 chunk 数据
   */
  private convertAndEmitChunk(
    chunk: TextStreamPart<any>,
    final: { text: string; reasoningContent: string; webSearchResults: AISDKWebSearchResult[]; reasoningId: string }
  ) {
    logger.silly(`AI SDK chunk type: ${chunk.type}`, chunk)
    switch (chunk.type) {
      case 'raw': {
        const agentRawMessage = chunk.rawValue as ClaudeCodeRawValue
        if (agentRawMessage.type === 'init' && agentRawMessage.session_id) {
          this.onSessionUpdate?.(agentRawMessage.session_id)
        }
        this.onChunk({
          type: ChunkType.RAW,
          content: agentRawMessage
        })
        break
      }
      // === 文本相关事件 ===
      case 'text-start':
        this.onChunk({
          type: ChunkType.TEXT_START
        })
        break
      case 'text-delta': {
        const processedText = chunk.text || ''
        let finalText: string

        // Only apply link conversion if web search is enabled
        if (this.enableWebSearch) {
          const result = convertLinks(processedText, this.isFirstChunk)

          if (this.isFirstChunk) {
            this.isFirstChunk = false
          }

          // Handle buffered content
          if (result.hasBufferedContent) {
            finalText = result.text
          } else {
            finalText = result.text || processedText
          }
        } else {
          // Without web search, just use the original text
          finalText = processedText
        }

        if (this.accumulate) {
          final.text += finalText
        } else {
          final.text = finalText
        }

        // Only emit chunk if there's text to send
        if (finalText) {
          this.markFirstTokenIfNeeded()
          this.onChunk({
            type: ChunkType.TEXT_DELTA,
            text: this.accumulate ? final.text : finalText
          })
        }
        break
      }
      case 'text-end':
        this.onChunk({
          type: ChunkType.TEXT_COMPLETE,
          text: (chunk.providerMetadata?.text?.value as string) ?? final.text ?? ''
        })
        final.text = ''
        break
      case 'reasoning-start':
        // if (final.reasoningId !== chunk.id) {
        final.reasoningId = chunk.id
        this.onChunk({
          type: ChunkType.THINKING_START
        })
        // }
        break
      case 'reasoning-delta':
        final.reasoningContent += chunk.text || ''
        if (chunk.text) {
          this.markFirstTokenIfNeeded()
        }
        this.onChunk({
          type: ChunkType.THINKING_DELTA,
          text: final.reasoningContent || ''
        })
        break
      case 'reasoning-end':
        this.onChunk({
          type: ChunkType.THINKING_COMPLETE,
          text: final.reasoningContent || ''
        })
        final.reasoningContent = ''
        break

      // === 工具调用相关事件（原始 AI SDK 事件，如果没有被中间件处理） ===

      // case 'tool-input-start':
      // case 'tool-input-delta':
      // case 'tool-input-end':
      //   this.toolCallHandler.handleToolCallCreated(chunk)
      //   break

      // case 'tool-input-delta':
      //   this.toolCallHandler.handleToolCallCreated(chunk)
      //   break
      case 'tool-call':
        this.toolCallHandler.handleToolCall(chunk)
        break

      case 'tool-error':
        this.toolCallHandler.handleToolError(chunk)
        break

      case 'tool-result':
        this.toolCallHandler.handleToolResult(chunk)
        break

      // === 步骤相关事件 ===
      // case 'start':
      //   this.onChunk({
      //     type: ChunkType.LLM_RESPONSE_CREATED
      //   })
      //   break
      // case 'start-step':
      //   this.onChunk({
      //     type: ChunkType.BLOCK_CREATED
      //   })
      //   break
      // case 'step-finish':
      //   this.onChunk({
      //     type: ChunkType.TEXT_COMPLETE,
      //     text: final.text || '' // TEXT_COMPLETE 需要 text 字段
      //   })
      //   final.text = ''
      //   break

      case 'finish-step': {
        const { providerMetadata, finishReason } = chunk
        // googel web search
        if (providerMetadata?.google?.groundingMetadata) {
          this.onChunk({
            type: ChunkType.LLM_WEB_SEARCH_COMPLETE,
            llm_web_search: {
              results: providerMetadata.google?.groundingMetadata as WebSearchResults,
              source: WebSearchSource.GEMINI
            }
          })
        } else if (final.webSearchResults.length) {
          const providerName = Object.keys(providerMetadata || {})[0]
          const sourceMap: Record<string, WebSearchSource> = {
            [WebSearchSource.OPENAI]: WebSearchSource.OPENAI_RESPONSE,
            [WebSearchSource.ANTHROPIC]: WebSearchSource.ANTHROPIC,
            [WebSearchSource.OPENROUTER]: WebSearchSource.OPENROUTER,
            [WebSearchSource.GEMINI]: WebSearchSource.GEMINI,
            // [WebSearchSource.PERPLEXITY]: WebSearchSource.PERPLEXITY,
            [WebSearchSource.QWEN]: WebSearchSource.QWEN,
            [WebSearchSource.HUNYUAN]: WebSearchSource.HUNYUAN,
            [WebSearchSource.ZHIPU]: WebSearchSource.ZHIPU,
            [WebSearchSource.GROK]: WebSearchSource.GROK,
            [WebSearchSource.WEBSEARCH]: WebSearchSource.WEBSEARCH
          }
          const source = sourceMap[providerName] || WebSearchSource.AISDK

          this.onChunk({
            type: ChunkType.LLM_WEB_SEARCH_COMPLETE,
            llm_web_search: {
              results: final.webSearchResults,
              source
            }
          })
        }
        if (finishReason === 'tool-calls') {
          this.onChunk({ type: ChunkType.LLM_RESPONSE_CREATED })
        }

        final.webSearchResults = []
        // final.reasoningId = ''
        break
      }

      case 'finish': {
        const usage = {
          completion_tokens: chunk.totalUsage?.outputTokens || 0,
          prompt_tokens: chunk.totalUsage?.inputTokens || 0,
          total_tokens: chunk.totalUsage?.totalTokens || 0
        }
        const metrics = this.buildMetrics(chunk.totalUsage)
        const baseResponse = {
          text: final.text || '',
          reasoning_content: final.reasoningContent || ''
        }

        this.onChunk({
          type: ChunkType.BLOCK_COMPLETE,
          response: {
            ...baseResponse,
            usage: { ...usage },
            metrics: metrics ? { ...metrics } : undefined
          }
        })
        this.onChunk({
          type: ChunkType.LLM_RESPONSE_COMPLETE,
          response: {
            ...baseResponse,
            usage: { ...usage },
            metrics: metrics ? { ...metrics } : undefined
          }
        })
        this.resetTimingState()
        break
      }

      // === 源和文件相关事件 ===
      case 'source':
        if (chunk.sourceType === 'url') {
          // oxlint-disable-next-line @typescript-eslint/no-unused-vars
          const { sourceType: _, ...rest } = chunk
          final.webSearchResults.push(rest)
        }
        break
      case 'file':
        // 文件相关事件，可能是图片生成
        this.onChunk({
          type: ChunkType.IMAGE_COMPLETE,
          image: {
            type: 'base64',
            images: [`data:${chunk.file.mediaType};base64,${chunk.file.base64}`]
          }
        })
        break
      case 'abort':
        this.onChunk({
          type: ChunkType.ERROR,
          error: new DOMException('Request was aborted', 'AbortError')
        })
        break
      case 'error':
        this.onChunk({
          type: ChunkType.ERROR,
          error: new ProviderSpecificError({
            message: formatErrorMessage(chunk.error),
            provider: 'unknown',
            cause: chunk.error
          })
        })
        break

      default:
    }
  }

  private buildMetrics(totalUsage?: {
    inputTokens?: number | null
    outputTokens?: number | null
    totalTokens?: number | null
  }) {
    if (!totalUsage) {
      return undefined
    }

    const completionTokens = totalUsage.outputTokens ?? 0
    const now = Date.now()
    const start = this.responseStartTimestamp ?? now
    const firstToken = this.firstTokenTimestamp
    const timeFirstToken = Math.max(firstToken != null ? firstToken - start : 0, 0)
    const baseForCompletion = firstToken ?? start
    let timeCompletion = Math.max(now - baseForCompletion, 0)

    if (timeCompletion === 0 && completionTokens > 0) {
      timeCompletion = 1
    }

    return {
      completion_tokens: completionTokens,
      time_first_token_millsec: timeFirstToken,
      time_completion_millsec: timeCompletion
    }
  }
}

export default AiSdkToChunkAdapter<|MERGE_RESOLUTION|>--- conflicted
+++ resolved
@@ -4,17 +4,11 @@
  */
 
 import { loggerService } from '@logger'
-<<<<<<< HEAD
-import type { AISDKWebSearchResult, MCPTool, WebSearchResults } from '@renderer/types'
-import { WebSearchSource } from '@renderer/types'
-import type { Chunk } from '@renderer/types/chunk'
-import { ChunkType } from '@renderer/types/chunk'
-=======
-import { AISDKWebSearchResult, MCPTool, WebSearchResults, WebSearchSource } from '@renderer/types'
-import { Chunk, ChunkType } from '@renderer/types/chunk'
+import type { AISDKWebSearchResult, MCPTool, WebSearchResults } from '@types'
+import { WebSearchSource } from '@types'
+import { type Chunk, ChunkType } from '@renderer/types/chunk'
 import { ProviderSpecificError } from '@renderer/types/provider-specific-error'
 import { formatErrorMessage } from '@renderer/utils/error'
->>>>>>> 96ce6450
 import { convertLinks, flushLinkConverterBuffer } from '@renderer/utils/linkConverter'
 import type { ClaudeCodeRawValue } from '@shared/agents/claudecode/types'
 import type { TextStreamPart, ToolSet } from 'ai'

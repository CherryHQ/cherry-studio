/**
 * AI SDK 到 Cherry Studio Chunk 适配器
 * 用于将 AI SDK 的 fullStream 转换为 Cherry Studio 的 chunk 格式
 */

import { loggerService } from '@logger'
import { type Chunk, ChunkType } from '@renderer/types/chunk'
import { ProviderSpecificError } from '@renderer/types/provider-specific-error'
import { formatErrorMessage } from '@renderer/utils/error'
import { convertLinks, flushLinkConverterBuffer } from '@renderer/utils/linkConverter'
import type { ClaudeCodeRawValue } from '@shared/agents/claudecode/types'
<<<<<<< HEAD
import type { AISDKWebSearchResult, MCPTool, WebSearchResults } from '@types'
import { WebSearchSource } from '@types'
import type { TextStreamPart, ToolSet } from 'ai'
=======
import { AISDKError, type TextStreamPart, type ToolSet } from 'ai'
>>>>>>> b4810bb4

import { ToolCallChunkHandler } from './handleToolCallChunk'

const logger = loggerService.withContext('AiSdkToChunkAdapter')

/**
 * AI SDK 到 Cherry Studio Chunk 适配器类
 * 处理 fullStream 到 Cherry Studio chunk 的转换
 */
export class AiSdkToChunkAdapter {
  toolCallHandler: ToolCallChunkHandler
  private accumulate: boolean | undefined
  private isFirstChunk = true
  private enableWebSearch: boolean = false
  private onSessionUpdate?: (sessionId: string) => void
  private responseStartTimestamp: number | null = null
  private firstTokenTimestamp: number | null = null

  constructor(
    private onChunk: (chunk: Chunk) => void,
    mcpTools: MCPTool[] = [],
    accumulate?: boolean,
    enableWebSearch?: boolean,
    onSessionUpdate?: (sessionId: string) => void
  ) {
    this.toolCallHandler = new ToolCallChunkHandler(onChunk, mcpTools)
    this.accumulate = accumulate
    this.enableWebSearch = enableWebSearch || false
    this.onSessionUpdate = onSessionUpdate
  }

  private markFirstTokenIfNeeded() {
    if (this.firstTokenTimestamp === null && this.responseStartTimestamp !== null) {
      this.firstTokenTimestamp = Date.now()
    }
  }

  private resetTimingState() {
    this.responseStartTimestamp = null
    this.firstTokenTimestamp = null
  }

  /**
   * 处理 AI SDK 流结果
   * @param aiSdkResult AI SDK 的流结果对象
   * @returns 最终的文本内容
   */
  async processStream(aiSdkResult: any): Promise<string> {
    // 如果是流式且有 fullStream
    if (aiSdkResult.fullStream) {
      await this.readFullStream(aiSdkResult.fullStream)
    }

    // 使用 streamResult.text 获取最终结果
    return await aiSdkResult.text
  }

  /**
   * 读取 fullStream 并转换为 Cherry Studio chunks
   * @param fullStream AI SDK 的 fullStream (ReadableStream)
   */
  private async readFullStream(fullStream: ReadableStream<TextStreamPart<ToolSet>>) {
    const reader = fullStream.getReader()
    const final = {
      text: '',
      reasoningContent: '',
      webSearchResults: [],
      reasoningId: ''
    }
    this.resetTimingState()
    this.responseStartTimestamp = Date.now()
    // Reset link converter state at the start of stream
    this.isFirstChunk = true

    try {
      while (true) {
        const { done, value } = await reader.read()

        if (done) {
          // Flush any remaining content from link converter buffer if web search is enabled
          if (this.enableWebSearch) {
            const remainingText = flushLinkConverterBuffer()
            if (remainingText) {
              this.markFirstTokenIfNeeded()
              this.onChunk({
                type: ChunkType.TEXT_DELTA,
                text: remainingText
              })
            }
          }
          break
        }

        // 转换并发送 chunk
        this.convertAndEmitChunk(value, final)
      }
    } finally {
      reader.releaseLock()
      this.resetTimingState()
    }
  }

  /**
   * 转换 AI SDK chunk 为 Cherry Studio chunk 并调用回调
   * @param chunk AI SDK 的 chunk 数据
   */
  private convertAndEmitChunk(
    chunk: TextStreamPart<any>,
    final: { text: string; reasoningContent: string; webSearchResults: AISDKWebSearchResult[]; reasoningId: string }
  ) {
    logger.silly(`AI SDK chunk type: ${chunk.type}`, chunk)
    switch (chunk.type) {
      case 'raw': {
        const agentRawMessage = chunk.rawValue as ClaudeCodeRawValue
        if (agentRawMessage.type === 'init' && agentRawMessage.session_id) {
          this.onSessionUpdate?.(agentRawMessage.session_id)
        }
        this.onChunk({
          type: ChunkType.RAW,
          content: agentRawMessage
        })
        break
      }
      // === 文本相关事件 ===
      case 'text-start':
        this.onChunk({
          type: ChunkType.TEXT_START
        })
        break
      case 'text-delta': {
        const processedText = chunk.text || ''
        let finalText: string

        // Only apply link conversion if web search is enabled
        if (this.enableWebSearch) {
          const result = convertLinks(processedText, this.isFirstChunk)

          if (this.isFirstChunk) {
            this.isFirstChunk = false
          }

          // Handle buffered content
          if (result.hasBufferedContent) {
            finalText = result.text
          } else {
            finalText = result.text || processedText
          }
        } else {
          // Without web search, just use the original text
          finalText = processedText
        }

        if (this.accumulate) {
          final.text += finalText
        } else {
          final.text = finalText
        }

        // Only emit chunk if there's text to send
        if (finalText) {
          this.markFirstTokenIfNeeded()
          this.onChunk({
            type: ChunkType.TEXT_DELTA,
            text: this.accumulate ? final.text : finalText
          })
        }
        break
      }
      case 'text-end':
        this.onChunk({
          type: ChunkType.TEXT_COMPLETE,
          text: (chunk.providerMetadata?.text?.value as string) ?? final.text ?? ''
        })
        final.text = ''
        break
      case 'reasoning-start':
        // if (final.reasoningId !== chunk.id) {
        final.reasoningId = chunk.id
        this.onChunk({
          type: ChunkType.THINKING_START
        })
        // }
        break
      case 'reasoning-delta':
        final.reasoningContent += chunk.text || ''
        if (chunk.text) {
          this.markFirstTokenIfNeeded()
        }
        this.onChunk({
          type: ChunkType.THINKING_DELTA,
          text: final.reasoningContent || ''
        })
        break
      case 'reasoning-end':
        this.onChunk({
          type: ChunkType.THINKING_COMPLETE,
          text: final.reasoningContent || ''
        })
        final.reasoningContent = ''
        break

      // === 工具调用相关事件（原始 AI SDK 事件，如果没有被中间件处理） ===

      // case 'tool-input-start':
      // case 'tool-input-delta':
      // case 'tool-input-end':
      //   this.toolCallHandler.handleToolCallCreated(chunk)
      //   break

      // case 'tool-input-delta':
      //   this.toolCallHandler.handleToolCallCreated(chunk)
      //   break
      case 'tool-call':
        this.toolCallHandler.handleToolCall(chunk)
        break

      case 'tool-error':
        this.toolCallHandler.handleToolError(chunk)
        break

      case 'tool-result':
        this.toolCallHandler.handleToolResult(chunk)
        break

      // === 步骤相关事件 ===
      // case 'start':
      //   this.onChunk({
      //     type: ChunkType.LLM_RESPONSE_CREATED
      //   })
      //   break
      // case 'start-step':
      //   this.onChunk({
      //     type: ChunkType.BLOCK_CREATED
      //   })
      //   break
      // case 'step-finish':
      //   this.onChunk({
      //     type: ChunkType.TEXT_COMPLETE,
      //     text: final.text || '' // TEXT_COMPLETE 需要 text 字段
      //   })
      //   final.text = ''
      //   break

      case 'finish-step': {
        const { providerMetadata, finishReason } = chunk
        // googel web search
        if (providerMetadata?.google?.groundingMetadata) {
          this.onChunk({
            type: ChunkType.LLM_WEB_SEARCH_COMPLETE,
            llm_web_search: {
              results: providerMetadata.google?.groundingMetadata as WebSearchResults,
              source: WebSearchSource.GEMINI
            }
          })
        } else if (final.webSearchResults.length) {
          const providerName = Object.keys(providerMetadata || {})[0]
          const sourceMap: Record<string, WebSearchSource> = {
            [WebSearchSource.OPENAI]: WebSearchSource.OPENAI_RESPONSE,
            [WebSearchSource.ANTHROPIC]: WebSearchSource.ANTHROPIC,
            [WebSearchSource.OPENROUTER]: WebSearchSource.OPENROUTER,
            [WebSearchSource.GEMINI]: WebSearchSource.GEMINI,
            // [WebSearchSource.PERPLEXITY]: WebSearchSource.PERPLEXITY,
            [WebSearchSource.QWEN]: WebSearchSource.QWEN,
            [WebSearchSource.HUNYUAN]: WebSearchSource.HUNYUAN,
            [WebSearchSource.ZHIPU]: WebSearchSource.ZHIPU,
            [WebSearchSource.GROK]: WebSearchSource.GROK,
            [WebSearchSource.WEBSEARCH]: WebSearchSource.WEBSEARCH
          }
          const source = sourceMap[providerName] || WebSearchSource.AISDK

          this.onChunk({
            type: ChunkType.LLM_WEB_SEARCH_COMPLETE,
            llm_web_search: {
              results: final.webSearchResults,
              source
            }
          })
        }
        if (finishReason === 'tool-calls') {
          this.onChunk({ type: ChunkType.LLM_RESPONSE_CREATED })
        }

        final.webSearchResults = []
        // final.reasoningId = ''
        break
      }

      case 'finish': {
        const usage = {
          completion_tokens: chunk.totalUsage?.outputTokens || 0,
          prompt_tokens: chunk.totalUsage?.inputTokens || 0,
          total_tokens: chunk.totalUsage?.totalTokens || 0
        }
        const metrics = this.buildMetrics(chunk.totalUsage)
        const baseResponse = {
          text: final.text || '',
          reasoning_content: final.reasoningContent || ''
        }

        this.onChunk({
          type: ChunkType.BLOCK_COMPLETE,
          response: {
            ...baseResponse,
            usage: { ...usage },
            metrics: metrics ? { ...metrics } : undefined
          }
        })
        this.onChunk({
          type: ChunkType.LLM_RESPONSE_COMPLETE,
          response: {
            ...baseResponse,
            usage: { ...usage },
            metrics: metrics ? { ...metrics } : undefined
          }
        })
        this.resetTimingState()
        break
      }

      // === 源和文件相关事件 ===
      case 'source':
        if (chunk.sourceType === 'url') {
          // oxlint-disable-next-line @typescript-eslint/no-unused-vars
          const { sourceType: _, ...rest } = chunk
          final.webSearchResults.push(rest)
        }
        break
      case 'file':
        // 文件相关事件，可能是图片生成
        this.onChunk({
          type: ChunkType.IMAGE_COMPLETE,
          image: {
            type: 'base64',
            images: [`data:${chunk.file.mediaType};base64,${chunk.file.base64}`]
          }
        })
        break
      case 'abort':
        this.onChunk({
          type: ChunkType.ERROR,
          error: new DOMException('Request was aborted', 'AbortError')
        })
        break
      case 'error':
        this.onChunk({
          type: ChunkType.ERROR,
          error:
            chunk.error instanceof AISDKError
              ? chunk.error
              : new ProviderSpecificError({
                  message: formatErrorMessage(chunk.error),
                  provider: 'unknown',
                  cause: chunk.error
                })
        })
        break

      default:
    }
  }

  private buildMetrics(totalUsage?: {
    inputTokens?: number | null
    outputTokens?: number | null
    totalTokens?: number | null
  }) {
    if (!totalUsage) {
      return undefined
    }

    const completionTokens = totalUsage.outputTokens ?? 0
    const now = Date.now()
    const start = this.responseStartTimestamp ?? now
    const firstToken = this.firstTokenTimestamp
    const timeFirstToken = Math.max(firstToken != null ? firstToken - start : 0, 0)
    const baseForCompletion = firstToken ?? start
    let timeCompletion = Math.max(now - baseForCompletion, 0)

    if (timeCompletion === 0 && completionTokens > 0) {
      timeCompletion = 1
    }

    return {
      completion_tokens: completionTokens,
      time_first_token_millsec: timeFirstToken,
      time_completion_millsec: timeCompletion
    }
  }
}

export default AiSdkToChunkAdapter<|MERGE_RESOLUTION|>--- conflicted
+++ resolved
@@ -9,13 +9,9 @@
 import { formatErrorMessage } from '@renderer/utils/error'
 import { convertLinks, flushLinkConverterBuffer } from '@renderer/utils/linkConverter'
 import type { ClaudeCodeRawValue } from '@shared/agents/claudecode/types'
-<<<<<<< HEAD
 import type { AISDKWebSearchResult, MCPTool, WebSearchResults } from '@types'
 import { WebSearchSource } from '@types'
-import type { TextStreamPart, ToolSet } from 'ai'
-=======
 import { AISDKError, type TextStreamPart, type ToolSet } from 'ai'
->>>>>>> b4810bb4
 
 import { ToolCallChunkHandler } from './handleToolCallChunk'
 

import {
  Content,
  createPartFromUri,
  File,
  FunctionCall,
  GenerateContentConfig,
  GenerateImagesConfig,
  GoogleGenAI,
  HarmBlockThreshold,
  HarmCategory,
  Modality,
  Model as GeminiModel,
  Part,
  SafetySetting,
  SendMessageParameters,
  ThinkingConfig,
  Tool
} from '@google/genai'
import { loggerService } from '@logger'
import { nanoid } from '@reduxjs/toolkit'
import { GenericChunk } from '@renderer/aiCore/middleware/schemas'
import {
  findTokenLimit,
  GEMINI_FLASH_MODEL_REGEX,
  isGemmaModel,
  isSupportedThinkingTokenGeminiModel,
  isVisionModel
} from '@renderer/config/models'
import { estimateTextTokens } from '@renderer/services/TokenService'
import {
  Assistant,
  EFFORT_RATIO,
  FileMetadata,
  FileTypes,
  FileUploadResponse,
  GenerateImageParams,
  MCPCallToolResponse,
  MCPTool,
  MCPToolResponse,
  Model,
  Provider,
  ToolCallResponse,
  WebSearchSource
} from '@renderer/types'
import { ChunkType, LLMWebSearchCompleteChunk, TextStartChunk, ThinkingStartChunk } from '@renderer/types/chunk'
import { Message } from '@renderer/types/newMessage'
import {
  GeminiOptions,
  GeminiSdkMessageParam,
  GeminiSdkParams,
  GeminiSdkRawChunk,
  GeminiSdkRawOutput,
  GeminiSdkToolCall
} from '@renderer/types/sdk'
import {
  geminiFunctionCallToMcpTool,
  isEnabledToolUse,
  mcpToolCallResponseToGeminiMessage,
  mcpToolsToGeminiTools
} from '@renderer/utils/mcp-tools'
import { findFileBlocks, findImageBlocks, getMainTextContent } from '@renderer/utils/messageUtils/find'
import { defaultTimeout, MB } from '@shared/config/constant'

import { BaseApiClient } from '../BaseApiClient'
import { RequestTransformer, ResponseChunkTransformer } from '../types'

const logger = loggerService.withContext('GeminiAPIClient')

export class GeminiAPIClient extends BaseApiClient<
  GoogleGenAI,
  GeminiSdkParams,
  GeminiSdkRawOutput,
  GeminiSdkRawChunk,
  GeminiSdkMessageParam,
  GeminiSdkToolCall,
  Tool
> {
  constructor(provider: Provider) {
    super(provider)
  }

  override async createCompletions(payload: GeminiSdkParams, options?: GeminiOptions): Promise<GeminiSdkRawOutput> {
    const sdk = await this.getSdkInstance()
    const { model, history, ...rest } = payload
    const realPayload: Omit<GeminiSdkParams, 'model'> = {
      ...rest,
      config: {
        ...rest.config,
        abortSignal: options?.signal,
        httpOptions: {
          ...rest.config?.httpOptions,
          timeout: options?.timeout
        }
      }
    } satisfies SendMessageParameters

    const streamOutput = options?.streamOutput

    const chat = sdk.chats.create({
      model: model,
      history: history
    })

    if (streamOutput) {
      const stream = chat.sendMessageStream(realPayload)
      return stream
    } else {
      const response = await chat.sendMessage(realPayload)
      return response
    }
  }

  override async generateImage(generateImageParams: GenerateImageParams): Promise<string[]> {
    const sdk = await this.getSdkInstance()
    try {
      const { model, prompt, imageSize, batchSize, signal } = generateImageParams
      const config: GenerateImagesConfig = {
        numberOfImages: batchSize,
        aspectRatio: imageSize,
        abortSignal: signal,
        httpOptions: {
          timeout: defaultTimeout
        }
      }
      const response = await sdk.models.generateImages({
        model: model,
        prompt,
        config
      })

      if (!response.generatedImages || response.generatedImages.length === 0) {
        return []
      }

      const images = response.generatedImages
        .filter((image) => image.image?.imageBytes)
        .map((image) => {
          const dataPrefix = `data:${image.image?.mimeType || 'image/png'};base64,`
          return dataPrefix + image.image?.imageBytes
        })
      //  console.log(response?.generatedImages?.[0]?.image?.imageBytes);
      return images
    } catch (error) {
      logger.error('[generateImage] error:', error as Error)
      throw error
    }
  }

  override async getEmbeddingDimensions(model: Model): Promise<number> {
    const sdk = await this.getSdkInstance()

    const data = await sdk.models.embedContent({
      model: model.id,
      contents: [{ role: 'user', parts: [{ text: 'hi' }] }]
    })
    return data.embeddings?.[0]?.values?.length || 0
  }

  override async listModels(): Promise<GeminiModel[]> {
    const sdk = await this.getSdkInstance()
    const response = await sdk.models.list()
    const models: GeminiModel[] = []
    for await (const model of response) {
      models.push(model)
    }
    return models
  }

  override async getSdkInstance() {
    if (this.sdkInstance) {
      return this.sdkInstance
    }

    this.sdkInstance = new GoogleGenAI({
      vertexai: false,
      apiKey: this.apiKey,
      apiVersion: this.getApiVersion(),
      httpOptions: {
        baseUrl: this.getBaseURL(),
        apiVersion: this.getApiVersion(),
        headers: {
          ...this.provider.extra_headers
        }
      }
    })

    return this.sdkInstance
  }

  protected getApiVersion(): string {
    if (this.provider.isVertex) {
      return 'v1'
    }
    return 'v1beta'
  }

  /**
   * Handle a PDF file
   * @param file - The file
   * @returns The part
   */
  private async handlePdfFile(file: FileMetadata): Promise<Part> {
    const smallFileSize = 20 * MB
    const isSmallFile = file.size < smallFileSize

    if (isSmallFile) {
      const { data, mimeType } = await this.base64File(file)
      return {
        inlineData: {
          data,
          mimeType
        } as Part['inlineData']
      }
    }

    // Retrieve file from Gemini uploaded files
    const fileMetadata: FileUploadResponse = await window.api.fileService.retrieve(this.provider, file.id)

    if (fileMetadata.status === 'success') {
      const remoteFile = fileMetadata.originalFile?.file as File
      return createPartFromUri(remoteFile.uri!, remoteFile.mimeType!)
    }

    // If file is not found, upload it to Gemini
    const result = await window.api.fileService.upload(this.provider, file)
    const remoteFile = result.originalFile?.file as File
    return createPartFromUri(remoteFile.uri!, remoteFile.mimeType!)
  }

  /**
   * Get the message contents
   * @param message - The message
   * @returns The message contents
   */
  private async convertMessageToSdkParam(message: Message): Promise<Content> {
    const role = message.role === 'user' ? 'user' : 'model'
    const parts: Part[] = [{ text: await this.getMessageContent(message) }]

    // Add any generated images from previous responses
    const imageBlocks = findImageBlocks(message)
    for (const imageBlock of imageBlocks) {
      if (
        imageBlock.metadata?.generateImageResponse?.images &&
        imageBlock.metadata.generateImageResponse.images.length > 0
      ) {
        for (const imageUrl of imageBlock.metadata.generateImageResponse.images) {
          if (imageUrl && imageUrl.startsWith('data:')) {
            // Extract base64 data and mime type from the data URL
            const matches = imageUrl.match(/^data:(.+);base64,(.*)$/)
            if (matches && matches.length === 3) {
              const mimeType = matches[1]
              const base64Data = matches[2]
              parts.push({
                inlineData: {
                  data: base64Data,
                  mimeType: mimeType
                } as Part['inlineData']
              })
            }
          }
        }
      }
      const file = imageBlock.file
      if (file) {
        const base64Data = await window.api.file.base64Image(file.id + file.ext)
        parts.push({
          inlineData: {
            data: base64Data.base64,
            mimeType: base64Data.mime
          } as Part['inlineData']
        })
      }
    }

    const fileBlocks = findFileBlocks(message)
    for (const fileBlock of fileBlocks) {
      const file = fileBlock.file
      if (file.type === FileTypes.IMAGE) {
        const base64Data = await window.api.file.base64Image(file.id + file.ext)
        parts.push({
          inlineData: {
            data: base64Data.base64,
            mimeType: base64Data.mime
          } as Part['inlineData']
        })
      }

      if (file.ext === '.pdf') {
        parts.push(await this.handlePdfFile(file))
        continue
      }
      if ([FileTypes.TEXT, FileTypes.DOCUMENT].includes(file.type)) {
        const fileContent = await (await window.api.file.read(file.id + file.ext, true)).trim()
        parts.push({
          text: file.origin_name + '\n' + fileContent
        })
      }
    }

    return {
      role,
      parts: parts
    }
  }

  // @ts-ignore unused
  private async getImageFileContents(message: Message): Promise<Content> {
    const role = message.role === 'user' ? 'user' : 'model'
    const content = getMainTextContent(message)
    const parts: Part[] = [{ text: content }]
    const imageBlocks = findImageBlocks(message)
    for (const imageBlock of imageBlocks) {
      if (
        imageBlock.metadata?.generateImageResponse?.images &&
        imageBlock.metadata.generateImageResponse.images.length > 0
      ) {
        for (const imageUrl of imageBlock.metadata.generateImageResponse.images) {
          if (imageUrl && imageUrl.startsWith('data:')) {
            // Extract base64 data and mime type from the data URL
            const matches = imageUrl.match(/^data:(.+);base64,(.*)$/)
            if (matches && matches.length === 3) {
              const mimeType = matches[1]
              const base64Data = matches[2]
              parts.push({
                inlineData: {
                  data: base64Data,
                  mimeType: mimeType
                } as Part['inlineData']
              })
            }
          }
        }
      }
      const file = imageBlock.file
      if (file) {
        const base64Data = await window.api.file.base64Image(file.id + file.ext)
        parts.push({
          inlineData: {
            data: base64Data.base64,
            mimeType: base64Data.mime
          } as Part['inlineData']
        })
      }
    }
    return {
      role,
      parts: parts
    }
  }

  /**
   * Get the safety settings
   * @returns The safety settings
   */
  private getSafetySettings(): SafetySetting[] {
    const safetyThreshold = 'OFF' as HarmBlockThreshold

    return [
      {
        category: HarmCategory.HARM_CATEGORY_HATE_SPEECH,
        threshold: safetyThreshold
      },
      {
        category: HarmCategory.HARM_CATEGORY_SEXUALLY_EXPLICIT,
        threshold: safetyThreshold
      },
      {
        category: HarmCategory.HARM_CATEGORY_HARASSMENT,
        threshold: safetyThreshold
      },
      {
        category: HarmCategory.HARM_CATEGORY_DANGEROUS_CONTENT,
        threshold: safetyThreshold
      },
      {
        category: HarmCategory.HARM_CATEGORY_CIVIC_INTEGRITY,
        threshold: HarmBlockThreshold.BLOCK_NONE
      }
    ]
  }

  /**
   * Get the reasoning effort for the assistant
   * @param assistant - The assistant
   * @param model - The model
   * @returns The reasoning effort
   */
  private getBudgetToken(assistant: Assistant, model: Model) {
    if (isSupportedThinkingTokenGeminiModel(model)) {
      const reasoningEffort = assistant?.settings?.reasoning_effort

      // 如果thinking_budget是undefined，不思考
      if (reasoningEffort === undefined) {
        return GEMINI_FLASH_MODEL_REGEX.test(model.id)
          ? {
              thinkingConfig: {
                thinkingBudget: 0
              }
            }
          : {}
      }

      if (reasoningEffort === 'auto') {
        return {
          thinkingConfig: {
            includeThoughts: true,
            thinkingBudget: -1
          }
        }
      }
      const effortRatio = EFFORT_RATIO[reasoningEffort]
      const { min, max } = findTokenLimit(model.id) || { min: 0, max: 0 }
      // 计算 budgetTokens，确保不低于 min
      const budget = Math.floor((max - min) * effortRatio + min)

      return {
        thinkingConfig: {
          ...(budget > 0 ? { thinkingBudget: budget } : {}),
          includeThoughts: true
        } as ThinkingConfig
      }
    }

    return {}
  }

  private getGenerateImageParameter(): Partial<GenerateContentConfig> {
    return {
      systemInstruction: undefined,
      responseModalities: [Modality.TEXT, Modality.IMAGE],
      responseMimeType: 'text/plain'
    }
  }

  getRequestTransformer(): RequestTransformer<GeminiSdkParams, GeminiSdkMessageParam> {
    return {
      transform: async (
        coreRequest,
        assistant,
        model,
        isRecursiveCall,
        recursiveSdkMessages
      ): Promise<{
        payload: GeminiSdkParams
        messages: GeminiSdkMessageParam[]
        metadata: Record<string, any>
      }> => {
        const { messages, mcpTools, maxTokens, enableWebSearch, enableUrlContext, enableGenerateImage } = coreRequest
        // 1. 处理系统消息
        const systemInstruction = assistant.prompt

        // 2. 设置工具
        const { tools } = this.setupToolsConfig({
          mcpTools,
          model,
          enableToolUse: isEnabledToolUse(assistant)
        })

<<<<<<< HEAD
        if (this.useSystemPromptForTools) {
          systemInstruction = await buildSystemPrompt(assistant.prompt || '', mcpTools)
        }

=======
>>>>>>> 072b5270
        let messageContents: Content = { role: 'user', parts: [] } // Initialize messageContents
        const history: Content[] = []
        // 3. 处理用户消息
        if (typeof messages === 'string') {
          messageContents = {
            role: 'user',
            parts: [{ text: messages }]
          }
        } else {
          const userLastMessage = messages.pop()
          if (userLastMessage) {
            messageContents = await this.convertMessageToSdkParam(userLastMessage)
            for (const message of messages) {
              history.push(await this.convertMessageToSdkParam(message))
            }
            messages.push(userLastMessage)
          }
        }

        if (enableWebSearch) {
          tools.push({
            googleSearch: {}
          })
        }

        if (enableUrlContext) {
          tools.push({
            urlContext: {}
          })
        }

        if (isGemmaModel(model) && assistant.prompt) {
          const isFirstMessage = history.length === 0
          if (isFirstMessage && messageContents) {
            const userMessageText =
              messageContents.parts && messageContents.parts.length > 0
                ? (messageContents.parts[0] as Part).text || ''
                : ''
            const systemMessage = [
              {
                text:
                  '<start_of_turn>user\n' +
                  systemInstruction +
                  '<end_of_turn>\n' +
                  '<start_of_turn>user\n' +
                  userMessageText +
                  '<end_of_turn>'
              }
            ] as Part[]
            if (messageContents && messageContents.parts) {
              messageContents.parts[0] = systemMessage[0]
            }
          }
        }

        const newHistory =
          isRecursiveCall && recursiveSdkMessages && recursiveSdkMessages.length > 0
            ? recursiveSdkMessages.slice(0, recursiveSdkMessages.length - 1)
            : history

        const newMessageContents =
          isRecursiveCall && recursiveSdkMessages && recursiveSdkMessages.length > 0
            ? recursiveSdkMessages[recursiveSdkMessages.length - 1]
            : messageContents

        const generateContentConfig: GenerateContentConfig = {
          safetySettings: this.getSafetySettings(),
          systemInstruction: isGemmaModel(model) ? undefined : systemInstruction,
          temperature: this.getTemperature(assistant, model),
          topP: this.getTopP(assistant, model),
          maxOutputTokens: maxTokens,
          tools: tools,
          ...(enableGenerateImage ? this.getGenerateImageParameter() : {}),
          ...this.getBudgetToken(assistant, model),
          // 只在对话场景下应用自定义参数，避免影响翻译、总结等其他业务逻辑
          ...(coreRequest.callType === 'chat' ? this.getCustomParameters(assistant) : {})
        }

        const param: GeminiSdkParams = {
          model: model.id,
          config: generateContentConfig,
          history: newHistory,
          message: newMessageContents.parts!
        }

        return {
          payload: param,
          messages: [messageContents],
          metadata: {}
        }
      }
    }
  }

  getResponseChunkTransformer(): ResponseChunkTransformer<GeminiSdkRawChunk> {
    const toolCalls: FunctionCall[] = []
    let isFirstTextChunk = true
    let isFirstThinkingChunk = true
    return () => ({
      async transform(chunk: GeminiSdkRawChunk, controller: TransformStreamDefaultController<GenericChunk>) {
        logger.silly('chunk', chunk)
        if (chunk.candidates && chunk.candidates.length > 0) {
          for (const candidate of chunk.candidates) {
            if (candidate.content) {
              candidate.content.parts?.forEach((part) => {
                const text = part.text || ''
                if (part.thought) {
                  if (isFirstThinkingChunk) {
                    controller.enqueue({
                      type: ChunkType.THINKING_START
                    } as ThinkingStartChunk)
                    isFirstThinkingChunk = false
                  }
                  controller.enqueue({
                    type: ChunkType.THINKING_DELTA,
                    text: text
                  })
                } else if (part.text) {
                  if (isFirstTextChunk) {
                    controller.enqueue({
                      type: ChunkType.TEXT_START
                    } as TextStartChunk)
                    isFirstTextChunk = false
                  }
                  controller.enqueue({
                    type: ChunkType.TEXT_DELTA,
                    text: text
                  })
                } else if (part.inlineData) {
                  controller.enqueue({
                    type: ChunkType.IMAGE_COMPLETE,
                    image: {
                      type: 'base64',
                      images: [
                        part.inlineData?.data?.startsWith('data:')
                          ? part.inlineData?.data
                          : `data:${part.inlineData?.mimeType || 'image/png'};base64,${part.inlineData?.data}`
                      ]
                    }
                  })
                } else if (part.functionCall) {
                  toolCalls.push(part.functionCall)
                }
              })
            }

            if (candidate.finishReason) {
              if (candidate.groundingMetadata) {
                controller.enqueue({
                  type: ChunkType.LLM_WEB_SEARCH_COMPLETE,
                  llm_web_search: {
                    results: candidate.groundingMetadata,
                    source: WebSearchSource.GEMINI
                  }
                } as LLMWebSearchCompleteChunk)
              }
              if (toolCalls.length > 0) {
                controller.enqueue({
                  type: ChunkType.MCP_TOOL_CREATED,
                  tool_calls: [...toolCalls]
                })
                toolCalls.length = 0
              }
              controller.enqueue({
                type: ChunkType.LLM_RESPONSE_COMPLETE,
                response: {
                  usage: {
                    prompt_tokens: chunk.usageMetadata?.promptTokenCount || 0,
                    completion_tokens:
                      (chunk.usageMetadata?.totalTokenCount || 0) - (chunk.usageMetadata?.promptTokenCount || 0),
                    total_tokens: chunk.usageMetadata?.totalTokenCount || 0
                  }
                }
              })
            }
          }
        }

        if (toolCalls.length > 0) {
          controller.enqueue({
            type: ChunkType.MCP_TOOL_CREATED,
            tool_calls: toolCalls
          })
        }
      }
    })
  }

  public convertMcpToolsToSdkTools(mcpTools: MCPTool[]): Tool[] {
    return mcpToolsToGeminiTools(mcpTools)
  }

  public convertSdkToolCallToMcp(toolCall: GeminiSdkToolCall, mcpTools: MCPTool[]): MCPTool | undefined {
    return geminiFunctionCallToMcpTool(mcpTools, toolCall)
  }

  public convertSdkToolCallToMcpToolResponse(toolCall: GeminiSdkToolCall, mcpTool: MCPTool): ToolCallResponse {
    const parsedArgs = (() => {
      try {
        return typeof toolCall.args === 'string' ? JSON.parse(toolCall.args) : toolCall.args
      } catch {
        return toolCall.args
      }
    })()

    return {
      id: toolCall.id || nanoid(),
      toolCallId: toolCall.id,
      tool: mcpTool,
      arguments: parsedArgs,
      status: 'pending'
    } as ToolCallResponse
  }

  public convertMcpToolResponseToSdkMessageParam(
    mcpToolResponse: MCPToolResponse,
    resp: MCPCallToolResponse,
    model: Model
  ): GeminiSdkMessageParam | undefined {
    if ('toolUseId' in mcpToolResponse && mcpToolResponse.toolUseId) {
      return mcpToolCallResponseToGeminiMessage(mcpToolResponse, resp, isVisionModel(model))
    } else if ('toolCallId' in mcpToolResponse) {
      return {
        role: 'user',
        parts: [
          {
            functionResponse: {
              id: mcpToolResponse.toolCallId,
              name: mcpToolResponse.tool.id,
              response: {
                output: !resp.isError ? resp.content : undefined,
                error: resp.isError ? resp.content : undefined
              }
            }
          }
        ]
      } satisfies Content
    }
    return
  }

  public buildSdkMessages(
    currentReqMessages: Content[],
    output: string,
    toolResults: Content[],
    toolCalls: FunctionCall[]
  ): Content[] {
    const parts: Part[] = []
    const modelParts: Part[] = []
    if (output) {
      modelParts.push({
        text: output
      })
    }

    toolCalls.forEach((toolCall) => {
      modelParts.push({
        functionCall: toolCall
      })
    })

    parts.push(
      ...toolResults
        .map((ts) => ts.parts)
        .flat()
        .filter((p) => p !== undefined)
    )

    const userMessage: Content = {
      role: 'user',
      parts: []
    }

    if (modelParts.length > 0) {
      currentReqMessages.push({
        role: 'model',
        parts: modelParts
      })
    }
    if (parts.length > 0) {
      userMessage.parts?.push(...parts)
      currentReqMessages.push(userMessage)
    }

    return currentReqMessages
  }

  override estimateMessageTokens(message: GeminiSdkMessageParam): number {
    return (
      message.parts?.reduce((acc, part) => {
        if (part.text) {
          return acc + estimateTextTokens(part.text)
        }
        if (part.functionCall) {
          return acc + estimateTextTokens(JSON.stringify(part.functionCall))
        }
        if (part.functionResponse) {
          return acc + estimateTextTokens(JSON.stringify(part.functionResponse.response))
        }
        if (part.inlineData) {
          return acc + estimateTextTokens(part.inlineData.data || '')
        }
        if (part.fileData) {
          return acc + estimateTextTokens(part.fileData.fileUri || '')
        }
        return acc
      }, 0) || 0
    )
  }

  public extractMessagesFromSdkPayload(sdkPayload: GeminiSdkParams): GeminiSdkMessageParam[] {
    const messageParam: GeminiSdkMessageParam = {
      role: 'user',
      parts: []
    }
    if (Array.isArray(sdkPayload.message)) {
      sdkPayload.message.forEach((part) => {
        if (typeof part === 'string') {
          messageParam.parts?.push({ text: part })
        } else if (typeof part === 'object') {
          messageParam.parts?.push(part)
        }
      })
    }
    return [...(sdkPayload.history || []), messageParam]
  }

  private async base64File(file: FileMetadata) {
    const { data } = await window.api.file.base64File(file.id + file.ext)
    return {
      data,
      mimeType: 'application/pdf'
    }
  }
}<|MERGE_RESOLUTION|>--- conflicted
+++ resolved
@@ -456,13 +456,6 @@
           enableToolUse: isEnabledToolUse(assistant)
         })
 
-<<<<<<< HEAD
-        if (this.useSystemPromptForTools) {
-          systemInstruction = await buildSystemPrompt(assistant.prompt || '', mcpTools)
-        }
-
-=======
->>>>>>> 072b5270
         let messageContents: Content = { role: 'user', parts: [] } // Initialize messageContents
         const history: Content[] = []
         // 3. 处理用户消息

--- conflicted
+++ resolved
@@ -23,10 +23,7 @@
   MemoryItem,
   Model,
   OpenAIServiceTiers,
-<<<<<<< HEAD
-=======
   OpenAIVerbosity,
->>>>>>> 6b8ba9d2
   Provider,
   SystemProviderIds,
   ToolCallResponse,
@@ -232,11 +229,6 @@
       ) {
         return undefined
       }
-<<<<<<< HEAD
-    }
-
-    return serviceTierSetting
-=======
     }
 
     return serviceTierSetting
@@ -255,7 +247,6 @@
     }
 
     return 'medium'
->>>>>>> 6b8ba9d2
   }
 
   protected getTimeout(model: Model) {

--- conflicted
+++ resolved
@@ -460,13 +460,6 @@
           enableToolUse: isEnabledToolUse(assistant)
         })
 
-<<<<<<< HEAD
-        if (this.useSystemPromptForTools) {
-          systemPrompt = await buildSystemPrompt(systemPrompt, mcpTools)
-        }
-
-=======
->>>>>>> 072b5270
         const systemMessage: TextBlockParam | undefined = systemPrompt
           ? { type: 'text', text: systemPrompt }
           : undefined

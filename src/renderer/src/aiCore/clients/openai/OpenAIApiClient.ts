import { loggerService } from '@logger'
import type { GenericChunk } from '@renderer/aiCore/middleware/types'
import { DEFAULT_MAX_TOKENS } from '@renderer/config/constant'
import {
  findTokenLimit,
  GEMINI_FLASH_MODEL_REGEX,
  getOpenAIWebSearchParams,
  getThinkModelType,
  isClaudeReasoningModel,
  isDeepSeekHybridInferenceModel,
  isDoubaoThinkingAutoModel,
  isGeminiReasoningModel,
  isGPT5SeriesModel,
  isGrokReasoningModel,
  isNotSupportSystemMessageModel,
  isOpenAIOpenWeightModel,
  isOpenAIReasoningModel,
  isQwenAlwaysThinkModel,
  isQwenMTModel,
  isQwenReasoningModel,
  isReasoningModel,
  isSupportedReasoningEffortModel,
  isSupportedReasoningEffortOpenAIModel,
  isSupportedThinkingTokenClaudeModel,
  isSupportedThinkingTokenDoubaoModel,
  isSupportedThinkingTokenGeminiModel,
  isSupportedThinkingTokenHunyuanModel,
  isSupportedThinkingTokenModel,
  isSupportedThinkingTokenQwenModel,
  isSupportedThinkingTokenZhipuModel,
  isVisionModel,
  MODEL_SUPPORTED_REASONING_EFFORT,
  ZHIPU_RESULT_TOKENS
} from '@renderer/config/models'
import {
  isSupportArrayContentProvider,
  isSupportDeveloperRoleProvider,
  isSupportEnableThinkingProvider,
  isSupportStreamOptionsProvider
} from '@renderer/config/providers'
import { mapLanguageToQwenMTModel } from '@renderer/config/translate'
import { processPostsuffixQwen3Model, processReqMessages } from '@renderer/services/ModelMessageService'
import { estimateTextTokens } from '@renderer/services/TokenService'
// For Copilot token
import type {
  Assistant,
  MCPCallToolResponse,
  MCPTool,
  MCPToolResponse,
  Model,
  OpenAIServiceTier,
  Provider,
  ToolCallResponse
} from '@renderer/types'
import {
  EFFORT_RATIO,
  FileTypes,
  isSystemProvider,
  isTranslateAssistant,
  SystemProviderIds,
  WebSearchSource
} from '@renderer/types'
<<<<<<< HEAD
import type { TextStartChunk, ThinkingStartChunk } from '@renderer/types/chunk'
import { ChunkType } from '@renderer/types/chunk'
import type { Message } from '@renderer/types/newMessage'
import type {
=======
import { ChunkType, TextStartChunk, ThinkingStartChunk } from '@renderer/types/chunk'
import { Message } from '@renderer/types/newMessage'
import {
  OpenAIExtraBody,
  OpenAIModality,
>>>>>>> 86d8e10d
  OpenAISdkMessageParam,
  OpenAISdkParams,
  OpenAISdkRawChunk,
  OpenAISdkRawContentSource,
  OpenAISdkRawOutput,
  ReasoningEffortOptionalParams
} from '@renderer/types/sdk'
import { addImageFileToContents } from '@renderer/utils/formats'
import {
  isEnabledToolUse,
  mcpToolCallResponseToOpenAICompatibleMessage,
  mcpToolsToOpenAIChatTools,
  openAIToolsToMcpTool
} from '@renderer/utils/mcp-tools'
import { findFileBlocks, findImageBlocks } from '@renderer/utils/messageUtils/find'
import { t } from 'i18next'
import type { AzureOpenAI } from 'openai'
import type OpenAI from 'openai'
import type { ChatCompletionContentPart, ChatCompletionContentPartRefusal, ChatCompletionTool } from 'openai/resources'

import type { RequestTransformer, ResponseChunkTransformer, ResponseChunkTransformerContext } from '../types'
import { OpenAIBaseClient } from './OpenAIBaseClient'

const logger = loggerService.withContext('OpenAIApiClient')

export class OpenAIAPIClient extends OpenAIBaseClient<
  OpenAI | AzureOpenAI,
  OpenAISdkParams,
  OpenAISdkRawOutput,
  OpenAISdkRawChunk,
  OpenAISdkMessageParam,
  OpenAI.Chat.Completions.ChatCompletionMessageToolCall,
  ChatCompletionTool
> {
  constructor(provider: Provider) {
    super(provider)
  }

  override async createCompletions(
    payload: OpenAISdkParams,
    options?: OpenAI.RequestOptions
  ): Promise<OpenAISdkRawOutput> {
    const sdk = await this.getSdkInstance()
    // @ts-ignore - SDK参数可能有额外的字段
    return await sdk.chat.completions.create(payload, options)
  }

  /**
   * Get the reasoning effort for the assistant
   * @param assistant - The assistant
   * @param model - The model
   * @returns The reasoning effort
   */
  // Method for reasoning effort, moved from OpenAIProvider
  override getReasoningEffort(assistant: Assistant, model: Model): ReasoningEffortOptionalParams {
    if (this.provider.id === SystemProviderIds.groq) {
      return {}
    }

    if (!isReasoningModel(model)) {
      return {}
    }

    const reasoningEffort = assistant?.settings?.reasoning_effort

    if (isSupportedThinkingTokenZhipuModel(model)) {
      return { thinking: { type: reasoningEffort ? 'enabled' : 'disabled' } }
    }

    if (!reasoningEffort) {
      // DeepSeek hybrid inference models, v3.1 and maybe more in the future
      // 不同的 provider 有不同的思考控制方式，在这里统一解决
      // if (isDeepSeekHybridInferenceModel(model)) {
      //   // do nothing for now. default to non-think.
      // }

      // openrouter: use reasoning
      // openrouter 如果关闭思考，会隐藏思考内容，所以对于总是思考的模型需要特别处理
      if (model.provider === SystemProviderIds.openrouter) {
        // Don't disable reasoning for Gemini models that support thinking tokens
        if (isSupportedThinkingTokenGeminiModel(model) && !GEMINI_FLASH_MODEL_REGEX.test(model.id)) {
          return {}
        }
        // Don't disable reasoning for models that require it
        if (isGrokReasoningModel(model) || isOpenAIReasoningModel(model)) {
          return {}
        }
        if (isReasoningModel(model) && !isSupportedThinkingTokenModel(model)) {
          return {}
        }
        return { reasoning: { enabled: false, exclude: true } }
      }

      // providers that use enable_thinking
      if (
        isSupportEnableThinkingProvider(this.provider) &&
        (isSupportedThinkingTokenQwenModel(model) ||
          isSupportedThinkingTokenHunyuanModel(model) ||
          (this.provider.id === SystemProviderIds.dashscope && isDeepSeekHybridInferenceModel(model)))
      ) {
        return { enable_thinking: false }
      }

      // claude
      if (isSupportedThinkingTokenClaudeModel(model)) {
        return {}
      }

      // gemini
      if (isSupportedThinkingTokenGeminiModel(model)) {
        if (GEMINI_FLASH_MODEL_REGEX.test(model.id)) {
          return {
            extra_body: {
              google: {
                thinking_config: {
                  thinking_budget: 0
                }
              }
            }
          }
        }
        return {}
      }

      if (isSupportedThinkingTokenDoubaoModel(model)) {
        return { thinking: { type: 'disabled' } }
      }

      return {}
    }

    // reasoningEffort有效的情况
    const effortRatio = EFFORT_RATIO[reasoningEffort]
    const budgetTokens = Math.floor(
      (findTokenLimit(model.id)?.max! - findTokenLimit(model.id)?.min!) * effortRatio + findTokenLimit(model.id)?.min!
    )

    // DeepSeek hybrid inference models, v3.1 and maybe more in the future
    // 不同的 provider 有不同的思考控制方式，在这里统一解决
    if (isDeepSeekHybridInferenceModel(model)) {
      if (isSystemProvider(this.provider)) {
        switch (this.provider.id) {
          case SystemProviderIds.dashscope:
            return {
              enable_thinking: true,
              incremental_output: true
            }
          case SystemProviderIds.doubao:
            return {
              thinking: {
                type: 'enabled' // auto is invalid
              }
            }
          case SystemProviderIds.openrouter:
            return {
              reasoning: {
                enabled: true
              }
            }
          case 'nvidia':
            return {
              chat_template_kwargs: {
                thinking: true
              }
            }
          case SystemProviderIds.silicon:
          case SystemProviderIds.ppio:
            return {
              enable_thinking: true
            }
          default:
            logger.warn(
              `Use enable_thinking option as fallback for provider ${this.provider.name} since DeepSeek v3.1 thinking control method is unknown`
            )
            return {
              enable_thinking: true
            }
        }
      }
    }

    // OpenRouter models
    if (model.provider === SystemProviderIds.openrouter) {
      if (isSupportedReasoningEffortModel(model) || isSupportedThinkingTokenModel(model)) {
        return {
          reasoning: {
            effort: reasoningEffort === 'auto' ? 'medium' : reasoningEffort
          }
        }
      }
    }

    // Doubao 思考模式支持
    if (isSupportedThinkingTokenDoubaoModel(model)) {
      if (reasoningEffort === 'high') {
        return { thinking: { type: 'enabled' } }
      }
      if (reasoningEffort === 'auto' && isDoubaoThinkingAutoModel(model)) {
        return { thinking: { type: 'auto' } }
      }
      // 其他情况不带 thinking 字段
      return {}
    }

    // Qwen models
    if (isQwenReasoningModel(model)) {
      const thinkConfig = {
        enable_thinking:
          isQwenAlwaysThinkModel(model) || !isSupportEnableThinkingProvider(this.provider) ? undefined : true,
        thinking_budget: budgetTokens
      }
      if (this.provider.id === SystemProviderIds.dashscope) {
        return {
          ...thinkConfig,
          incremental_output: true
        }
      }
      return thinkConfig
    }

    // Hunyuan models
    if (isSupportedThinkingTokenHunyuanModel(model) && isSupportEnableThinkingProvider(this.provider)) {
      return {
        enable_thinking: true
      }
    }

    // Grok models/Perplexity models/OpenAI models
    if (isSupportedReasoningEffortModel(model)) {
      // 检查模型是否支持所选选项
      const modelType = getThinkModelType(model)
      const supportedOptions = MODEL_SUPPORTED_REASONING_EFFORT[modelType]
      if (supportedOptions.includes(reasoningEffort)) {
        return {
          reasoning_effort: reasoningEffort
        }
      } else {
        // 如果不支持，fallback到第一个支持的值
        return {
          reasoning_effort: supportedOptions[0]
        }
      }
    }

    if (isSupportedThinkingTokenGeminiModel(model)) {
      if (reasoningEffort === 'auto') {
        return {
          extra_body: {
            google: {
              thinking_config: {
                thinking_budget: -1,
                include_thoughts: true
              }
            }
          }
        }
      }
      return {
        extra_body: {
          google: {
            thinking_config: {
              thinking_budget: budgetTokens,
              include_thoughts: true
            }
          }
        }
      }
    }

    // Claude models
    if (isSupportedThinkingTokenClaudeModel(model)) {
      const maxTokens = assistant.settings?.maxTokens
      return {
        thinking: {
          type: 'enabled',
          budget_tokens: Math.floor(
            Math.max(1024, Math.min(budgetTokens, (maxTokens || DEFAULT_MAX_TOKENS) * effortRatio))
          )
        }
      }
    }

    // Doubao models
    if (isSupportedThinkingTokenDoubaoModel(model)) {
      if (assistant.settings?.reasoning_effort === 'high') {
        return {
          thinking: {
            type: 'enabled'
          }
        }
      }
    }

    // Default case: no special thinking settings
    return {}
  }

  /**
   * Check if the provider does not support files
   * @returns True if the provider does not support files, false otherwise
   */
  private get isNotSupportFiles() {
    if (this.provider?.isNotSupportArrayContent) {
      return true
    }

    return !isSupportArrayContentProvider(this.provider)
  }

  /**
   * Get the message parameter
   * @param message - The message
   * @param model - The model
   * @returns The message parameter
   */
  public async convertMessageToSdkParam(message: Message, model: Model): Promise<OpenAISdkMessageParam> {
    const isVision = isVisionModel(model)
    const content = await this.getMessageContent(message)
    const fileBlocks = findFileBlocks(message)
    const imageBlocks = findImageBlocks(message)

    if (fileBlocks.length === 0 && imageBlocks.length === 0) {
      return {
        role: message.role === 'system' ? 'user' : message.role,
        content
      } as OpenAISdkMessageParam
    }

    // If the model does not support files, extract the file content
    if (this.isNotSupportFiles) {
      const fileContent = await this.extractFileContent(message)

      return {
        role: message.role === 'system' ? 'user' : message.role,
        content: content + '\n\n---\n\n' + fileContent
      } as OpenAISdkMessageParam
    }

    // If the model supports files, add the file content to the message
    const parts: ChatCompletionContentPart[] = []

    if (content) {
      parts.push({ type: 'text', text: content })
    }

    for (const imageBlock of imageBlocks) {
      if (isVision) {
        if (imageBlock.file) {
          const image = await window.api.file.base64Image(imageBlock.file.id + imageBlock.file.ext)
          parts.push({ type: 'image_url', image_url: { url: image.data } })
        } else if (imageBlock.url && imageBlock.url.startsWith('data:')) {
          parts.push({ type: 'image_url', image_url: { url: imageBlock.url } })
        }
      }
    }

    for (const fileBlock of fileBlocks) {
      const file = fileBlock.file
      if (!file) {
        continue
      }

      if ([FileTypes.TEXT, FileTypes.DOCUMENT].includes(file.type)) {
        const fileContent = await (await window.api.file.read(file.id + file.ext, true)).trim()
        parts.push({
          type: 'text',
          text: file.origin_name + '\n' + fileContent
        })
      }
    }

    return {
      role: message.role === 'system' ? 'user' : message.role,
      content: parts
    } as OpenAISdkMessageParam
  }

  public convertMcpToolsToSdkTools(mcpTools: MCPTool[]): ChatCompletionTool[] {
    return mcpToolsToOpenAIChatTools(mcpTools)
  }

  public convertSdkToolCallToMcp(
    toolCall: OpenAI.Chat.Completions.ChatCompletionMessageToolCall,
    mcpTools: MCPTool[]
  ): MCPTool | undefined {
    return openAIToolsToMcpTool(mcpTools, toolCall)
  }

  public convertSdkToolCallToMcpToolResponse(
    toolCall: OpenAI.Chat.Completions.ChatCompletionMessageToolCall,
    mcpTool: MCPTool
  ): ToolCallResponse {
    let parsedArgs: any
    try {
      if ('function' in toolCall) {
        parsedArgs = JSON.parse(toolCall.function.arguments)
      }
    } catch {
      if ('function' in toolCall) {
        parsedArgs = toolCall.function.arguments
      }
    }
    return {
      id: toolCall.id,
      toolCallId: toolCall.id,
      tool: mcpTool,
      arguments: parsedArgs,
      status: 'pending'
    } as ToolCallResponse
  }

  public convertMcpToolResponseToSdkMessageParam(
    mcpToolResponse: MCPToolResponse,
    resp: MCPCallToolResponse,
    model: Model
  ): OpenAISdkMessageParam | undefined {
    if ('toolUseId' in mcpToolResponse && mcpToolResponse.toolUseId) {
      // This case is for Anthropic/Claude like tool usage, OpenAI uses tool_call_id
      // For OpenAI, we primarily expect toolCallId. This might need adjustment if mixing provider concepts.
      return mcpToolCallResponseToOpenAICompatibleMessage(
        mcpToolResponse,
        resp,
        isVisionModel(model),
        !isSupportArrayContentProvider(this.provider)
      )
    } else if ('toolCallId' in mcpToolResponse && mcpToolResponse.toolCallId) {
      return {
        role: 'tool',
        tool_call_id: mcpToolResponse.toolCallId,
        content: JSON.stringify(resp.content)
      } as OpenAI.Chat.Completions.ChatCompletionToolMessageParam
    }
    return undefined
  }

  public buildSdkMessages(
    currentReqMessages: OpenAISdkMessageParam[],
    output: string | undefined,
    toolResults: OpenAISdkMessageParam[],
    toolCalls: OpenAI.Chat.Completions.ChatCompletionMessageToolCall[]
  ): OpenAISdkMessageParam[] {
    if (!output && toolCalls.length === 0) {
      return [...currentReqMessages, ...toolResults]
    }

    const assistantMessage: OpenAISdkMessageParam = {
      role: 'assistant',
      content: output,
      tool_calls: toolCalls.length > 0 ? toolCalls : undefined
    }
    const newReqMessages = [...currentReqMessages, assistantMessage, ...toolResults]
    return newReqMessages
  }

  override estimateMessageTokens(message: OpenAISdkMessageParam): number {
    let sum = 0
    if (typeof message.content === 'string') {
      sum += estimateTextTokens(message.content)
    } else if (Array.isArray(message.content)) {
      sum += (message.content || [])
        .map((part: ChatCompletionContentPart | ChatCompletionContentPartRefusal) => {
          switch (part.type) {
            case 'text':
              return estimateTextTokens(part.text)
            case 'image_url':
              return estimateTextTokens(part.image_url.url)
            case 'input_audio':
              return estimateTextTokens(part.input_audio.data)
            case 'file':
              return estimateTextTokens(part.file.file_data || '')
            default:
              return 0
          }
        })
        .reduce((acc, curr) => acc + curr, 0)
    }
    if ('tool_calls' in message && message.tool_calls) {
      sum += message.tool_calls.reduce((acc, toolCall) => {
        if (toolCall.type === 'function' && 'function' in toolCall) {
          return acc + estimateTextTokens(JSON.stringify(toolCall.function.arguments))
        }
        return acc
      }, 0)
    }
    return sum
  }

  public extractMessagesFromSdkPayload(sdkPayload: OpenAISdkParams): OpenAISdkMessageParam[] {
    return sdkPayload.messages || []
  }

  getRequestTransformer(): RequestTransformer<OpenAISdkParams, OpenAISdkMessageParam> {
    return {
      transform: async (
        coreRequest,
        assistant,
        model,
        isRecursiveCall,
        recursiveSdkMessages
      ): Promise<{
        payload: OpenAISdkParams
        messages: OpenAISdkMessageParam[]
        metadata: Record<string, any>
      }> => {
        const { messages, mcpTools, maxTokens, enableWebSearch, enableGenerateImage } = coreRequest
        let { streamOutput } = coreRequest

        // Qwen3商业版（思考模式）、Qwen3开源版、QwQ、QVQ只支持流式输出。
        if (isQwenReasoningModel(model)) {
          streamOutput = true
        }

        const extra_body: OpenAIExtraBody = {}

        if (isQwenMTModel(model)) {
          if (isTranslateAssistant(assistant)) {
            const targetLanguage = mapLanguageToQwenMTModel(assistant.targetLanguage)
            if (!targetLanguage) {
              throw new Error(t('translate.error.not_supported', { language: assistant.targetLanguage.value }))
            }
            const translationOptions = {
              source_lang: 'auto',
              target_lang: targetLanguage
            } as const
            extra_body.translation_options = translationOptions
          } else {
            throw new Error(t('translate.error.chat_qwen_mt'))
          }
        }

        // 1. 处理系统消息
        const systemMessage = { role: 'system', content: assistant.prompt || '' }

        if (
          isSupportedReasoningEffortOpenAIModel(model) &&
          isSupportDeveloperRoleProvider(this.provider) &&
          !isOpenAIOpenWeightModel(model)
        ) {
          systemMessage.role = 'developer'
        }

        if (model.id.includes('o1-mini') || model.id.includes('o1-preview')) {
          systemMessage.role = 'assistant'
        }

        // 2. 设置工具（必须在this.usesystemPromptForTools前面）
        const { tools } = this.setupToolsConfig({
          mcpTools: mcpTools,
          model,
          enableToolUse: isEnabledToolUse(assistant)
        })

        // 3. 处理用户消息
        const userMessages: OpenAISdkMessageParam[] = []
        if (typeof messages === 'string') {
          userMessages.push({ role: 'user', content: messages })
        } else {
          const processedMessages = addImageFileToContents(messages)
          for (const message of processedMessages) {
            userMessages.push(await this.convertMessageToSdkParam(message, model))
          }
        }
        if (userMessages.length === 0) {
          logger.warn('No user message. Some providers may not support.')
        }

        // poe 需要通过用户消息传递 reasoningEffort
        const reasoningEffort = this.getReasoningEffort(assistant, model)

        const lastUserMsg = userMessages.findLast((m) => m.role === 'user')
        if (lastUserMsg) {
          if (isSupportedThinkingTokenQwenModel(model) && !isSupportEnableThinkingProvider(this.provider)) {
            const qwenThinkModeEnabled = assistant.settings?.qwenThinkMode === true
            const currentContent = lastUserMsg.content

            lastUserMsg.content = processPostsuffixQwen3Model(currentContent, qwenThinkModeEnabled)
          }
          if (this.provider.id === SystemProviderIds.poe) {
            // 如果以后 poe 支持 reasoning_effort 参数了，可以删掉这部分
            let suffix = ''
            if (isGPT5SeriesModel(model) && reasoningEffort.reasoning_effort) {
              suffix = ` --reasoning_effort ${reasoningEffort.reasoning_effort}`
            } else if (isClaudeReasoningModel(model) && reasoningEffort.thinking?.budget_tokens) {
              suffix = ` --thinking_budget ${reasoningEffort.thinking.budget_tokens}`
            } else if (isGeminiReasoningModel(model) && reasoningEffort.extra_body?.google?.thinking_config) {
              suffix = ` --thinking_budget ${reasoningEffort.extra_body.google.thinking_config.thinking_budget}`
            }
            // FIXME: poe 不支持多个text part，上传文本文件的时候用的不是file part而是text part，因此会出问题
            // 临时解决方案是强制poe用string content，但是其实poe部分支持array
            if (typeof lastUserMsg.content === 'string') {
              lastUserMsg.content += suffix
            }
          }
        }

        // 4. 最终请求消息
        let reqMessages: OpenAISdkMessageParam[]
        if (!systemMessage.content) {
          reqMessages = [...userMessages]
        } else if (isNotSupportSystemMessageModel(model)) {
          // transform into user message
          const firstUserMsg = userMessages.shift()
          if (firstUserMsg) {
            firstUserMsg.content = `System Instruction: \n${systemMessage.content}\n\nUser Message(s):\n${firstUserMsg.content}`
            reqMessages = [firstUserMsg, ...userMessages]
          } else {
            reqMessages = []
          }
        } else {
          reqMessages = [systemMessage, ...userMessages].filter(Boolean) as OpenAISdkMessageParam[]
        }

        reqMessages = processReqMessages(model, reqMessages)

        // 5. 创建通用参数
        // Create the appropriate parameters object based on whether streaming is enabled
        // Note: Some providers like Mistral don't support stream_options
        const shouldIncludeStreamOptions = streamOutput && isSupportStreamOptionsProvider(this.provider)

        // minimal cannot be used with web_search tool
        if (isGPT5SeriesModel(model) && reasoningEffort.reasoning_effort === 'minimal' && enableWebSearch) {
          reasoningEffort.reasoning_effort = 'low'
        }

        const modalities: {
          modalities?: OpenAIModality[]
        } = {}
        // for openrouter generate image
        // https://openrouter.ai/docs/features/multimodal/image-generation
        if (enableGenerateImage && this.provider.id === SystemProviderIds.openrouter) {
          modalities.modalities = ['image', 'text']
        }

        const commonParams: OpenAISdkParams = {
          model: model.id,
          messages:
            isRecursiveCall && recursiveSdkMessages && recursiveSdkMessages.length > 0
              ? recursiveSdkMessages
              : reqMessages,
          temperature: this.getTemperature(assistant, model),
          top_p: this.getTopP(assistant, model),
          max_tokens: maxTokens,
          tools: tools.length > 0 ? tools : undefined,
          stream: streamOutput,
          ...(shouldIncludeStreamOptions ? { stream_options: { include_usage: true } } : {}),
          ...modalities,
          // groq 有不同的 service tier 配置，不符合 openai 接口类型
          service_tier: this.getServiceTier(model) as OpenAIServiceTier,
          ...this.getProviderSpecificParameters(assistant, model),
          ...reasoningEffort,
          ...getOpenAIWebSearchParams(model, enableWebSearch),
          // OpenRouter usage tracking
          ...(this.provider.id === 'openrouter' ? { usage: { include: true } } : {}),
          ...extra_body,
          // 只在对话场景下应用自定义参数，避免影响翻译、总结等其他业务逻辑
          // 注意：用户自定义参数总是应该覆盖其他参数
          ...(coreRequest.callType === 'chat' ? this.getCustomParameters(assistant) : {})
        }

        const timeout = this.getTimeout(model)

        return { payload: commonParams, messages: reqMessages, metadata: { timeout } }
      }
    }
  }

  // 在RawSdkChunkToGenericChunkMiddleware中使用
  getResponseChunkTransformer(): ResponseChunkTransformer<OpenAISdkRawChunk> {
    let hasBeenCollectedWebSearch = false
    let hasEmittedWebSearchInProgress = false
    const collectWebSearchData = (
      chunk: OpenAISdkRawChunk,
      contentSource: OpenAISdkRawContentSource,
      context: ResponseChunkTransformerContext
    ) => {
      if (hasBeenCollectedWebSearch) {
        return
      }
      // OpenAI annotations
      // @ts-ignore - annotations may not be in standard type definitions
      const annotations = contentSource.annotations || chunk.annotations
      if (annotations && annotations.length > 0 && annotations[0].type === 'url_citation') {
        hasBeenCollectedWebSearch = true
        return {
          results: annotations,
          source: WebSearchSource.OPENAI
        }
      }

      // Grok citations
      // @ts-ignore - citations may not be in standard type definitions
      if (context.provider?.id === 'grok' && chunk.citations) {
        hasBeenCollectedWebSearch = true
        return {
          // @ts-ignore - citations may not be in standard type definitions
          results: chunk.citations,
          source: WebSearchSource.GROK
        }
      }

      // Perplexity citations
      // @ts-ignore - citations may not be in standard type definitions
      if (context.provider?.id === 'perplexity' && chunk.search_results && chunk.search_results.length > 0) {
        hasBeenCollectedWebSearch = true
        return {
          // @ts-ignore - citations may not be in standard type definitions
          results: chunk.search_results,
          source: WebSearchSource.PERPLEXITY
        }
      }

      // OpenRouter citations
      // @ts-ignore - citations may not be in standard type definitions
      if (context.provider?.id === 'openrouter' && chunk.citations && chunk.citations.length > 0) {
        hasBeenCollectedWebSearch = true
        return {
          // @ts-ignore - citations may not be in standard type definitions
          results: chunk.citations,
          source: WebSearchSource.OPENROUTER
        }
      }

      // Zhipu web search
      // @ts-ignore - web_search may not be in standard type definitions
      if (context.provider?.id === 'zhipu' && chunk.web_search) {
        hasBeenCollectedWebSearch = true
        return {
          // @ts-ignore - web_search may not be in standard type definitions
          results: chunk.web_search,
          source: WebSearchSource.ZHIPU
        }
      }

      // Hunyuan web search
      // @ts-ignore - search_info may not be in standard type definitions
      if (context.provider?.id === 'hunyuan' && chunk.search_info?.search_results) {
        hasBeenCollectedWebSearch = true
        return {
          // @ts-ignore - search_info may not be in standard type definitions
          results: chunk.search_info.search_results,
          source: WebSearchSource.HUNYUAN
        }
      }

      // TODO: 放到AnthropicApiClient中
      // // Other providers...
      // // @ts-ignore - web_search may not be in standard type definitions
      // if (chunk.web_search) {
      //   const sourceMap: Record<string, string> = {
      //     openai: 'openai',
      //     anthropic: 'anthropic',
      //     qwenlm: 'qwen'
      //   }
      //   const source = sourceMap[context.provider?.id] || 'openai_response'
      //   return {
      //     results: chunk.web_search,
      //     source: source as const
      //   }
      // }

      return null
    }

    const toolCalls: OpenAI.Chat.Completions.ChatCompletionMessageToolCall[] = []
    let isFinished = false
    let lastUsageInfo: any = null
    let hasFinishReason = false // Track if we've seen a finish_reason

    /**
     * 统一的完成信号发送逻辑
     * - 有 finish_reason 时
     * - 无 finish_reason 但是流正常结束时
     */
    const emitCompletionSignals = (controller: TransformStreamDefaultController<GenericChunk>) => {
      if (isFinished) return

      if (toolCalls.length > 0) {
        controller.enqueue({
          type: ChunkType.MCP_TOOL_CREATED,
          tool_calls: toolCalls
        })
      }

      const usage = lastUsageInfo || {
        prompt_tokens: 0,
        completion_tokens: 0,
        total_tokens: 0
      }

      controller.enqueue({
        type: ChunkType.LLM_RESPONSE_COMPLETE,
        response: { usage }
      })

      // 防止重复发送
      isFinished = true
    }

    let isThinking = false
    let accumulatingText = false
    return (context: ResponseChunkTransformerContext) => ({
      async transform(chunk: OpenAISdkRawChunk, controller: TransformStreamDefaultController<GenericChunk>) {
        // 持续更新usage信息
        logger.silly('chunk', chunk)
        if (chunk.usage) {
          const usage = chunk.usage
          lastUsageInfo = {
            prompt_tokens: usage.prompt_tokens || 0,
            completion_tokens: usage.completion_tokens || 0,
            total_tokens: usage.total_tokens || (usage.prompt_tokens || 0) + (usage.completion_tokens || 0),
            // Handle OpenRouter specific cost fields
            ...(usage.cost !== undefined ? { cost: usage.cost } : {})
          }
        }

        // if we've already seen finish_reason, emit completion signals. No matter whether we get usage or not.
        if (hasFinishReason && !isFinished) {
          emitCompletionSignals(controller)
          return
        }

        if (typeof chunk === 'string') {
          try {
            chunk = JSON.parse(chunk)
          } catch (error) {
            logger.error('invalid chunk', { chunk, error })
            throw new Error(t('error.chat.chunk.non_json'))
          }
        }

        // 处理chunk
        if ('choices' in chunk && chunk.choices && chunk.choices.length > 0) {
          for (const choice of chunk.choices) {
            if (!choice) continue

            // 对于流式响应，使用 delta；对于非流式响应，使用 message。
            // 然而某些 OpenAI 兼容平台在非流式请求时会错误地返回一个空对象的 delta 字段。
            // 如果 delta 为空对象或content为空，应当忽略它并回退到 message，避免造成内容缺失。
            let contentSource: OpenAISdkRawContentSource | null = null
            if (
              'delta' in choice &&
              choice.delta &&
              Object.keys(choice.delta).length > 0 &&
              (!('content' in choice.delta) ||
                (choice.delta.tool_calls && choice.delta.tool_calls.length > 0) ||
                (typeof choice.delta.content === 'string' && choice.delta.content !== '') ||
                (typeof (choice.delta as any).reasoning_content === 'string' &&
                  (choice.delta as any).reasoning_content !== '') ||
                (typeof (choice.delta as any).reasoning === 'string' && (choice.delta as any).reasoning !== '') ||
                ((choice.delta as OpenAISdkRawContentSource).images &&
                  Array.isArray((choice.delta as OpenAISdkRawContentSource).images)))
            ) {
              contentSource = choice.delta
            } else if ('message' in choice) {
              contentSource = choice.message
            }

            // 状态管理
            if (!contentSource?.content) {
              accumulatingText = false
            }
            // @ts-ignore - reasoning_content is not in standard OpenAI types but some providers use it
            if (!contentSource?.reasoning_content && !contentSource?.reasoning) {
              isThinking = false
            }

            if (!contentSource) {
              if ('finish_reason' in choice && choice.finish_reason) {
                // OpenAI Chat Completions API 在启用 stream_options: { include_usage: true } 以后
                // 包含 usage 的 chunk 会在包含 finish_reason: stop 的 chunk 之后
                // 所以试图等到拿到 usage 之后再发出结束信号
                hasFinishReason = true
                // If we already have usage info, emit completion signals now
                if (lastUsageInfo && lastUsageInfo.total_tokens > 0) {
                  emitCompletionSignals(controller)
                }
              }
              continue
            }

            const webSearchData = collectWebSearchData(chunk, contentSource, context)
            if (webSearchData) {
              // 如果还未发送搜索进度事件，先发送进度事件
              if (!hasEmittedWebSearchInProgress) {
                controller.enqueue({
                  type: ChunkType.LLM_WEB_SEARCH_IN_PROGRESS
                })
                hasEmittedWebSearchInProgress = true
              }
              controller.enqueue({
                type: ChunkType.LLM_WEB_SEARCH_COMPLETE,
                llm_web_search: webSearchData
              })
            }

            // 处理推理内容 (e.g. from OpenRouter DeepSeek-R1)
            // @ts-ignore - reasoning_content is not in standard OpenAI types but some providers use it
            const reasoningText = contentSource.reasoning_content || contentSource.reasoning
            if (reasoningText) {
              // logger.silly('since reasoningText is trusy, try to enqueue THINKING_START AND THINKING_DELTA')
              if (!isThinking) {
                // logger.silly('since isThinking is falsy, try to enqueue THINKING_START')
                controller.enqueue({
                  type: ChunkType.THINKING_START
                } as ThinkingStartChunk)
                isThinking = true
              }

              // logger.silly('enqueue THINKING_DELTA')
              controller.enqueue({
                type: ChunkType.THINKING_DELTA,
                text: reasoningText
              })
            } else {
              isThinking = false
            }

            // 处理文本内容
            if (contentSource.content) {
              // logger.silly('since contentSource.content is trusy, try to enqueue TEXT_START and TEXT_DELTA')
              if (!accumulatingText) {
                // logger.silly('enqueue TEXT_START')
                controller.enqueue({
                  type: ChunkType.TEXT_START
                } as TextStartChunk)
                accumulatingText = true
              }
              // logger.silly('enqueue TEXT_DELTA')
              // 处理特殊token
              // 智谱api的一个chunk中只会输出一个token，因而使用 ===，避免正常内容被误判
              if (
                context.provider.id === SystemProviderIds.zhipu &&
                ZHIPU_RESULT_TOKENS.some((pattern) => contentSource.content === pattern)
              ) {
                controller.enqueue({
                  type: ChunkType.TEXT_DELTA,
                  text: '**' // strong
                })
              } else {
                controller.enqueue({
                  type: ChunkType.TEXT_DELTA,
                  text: contentSource.content
                })
              }
            } else {
              accumulatingText = false
            }

            // 处理图片内容 (e.g. from OpenRouter Gemini image generation models)
            if (contentSource.images && Array.isArray(contentSource.images)) {
              controller.enqueue({
                type: ChunkType.IMAGE_CREATED
              })
              controller.enqueue({
                type: ChunkType.IMAGE_COMPLETE,
                image: {
                  type: 'base64',
                  images: contentSource.images.map((image) => image.image_url?.url || '')
                }
              })
            }

            // 处理工具调用
            if (contentSource.tool_calls) {
              for (const toolCall of contentSource.tool_calls) {
                if ('index' in toolCall) {
                  const { id, index, function: fun } = toolCall
                  if (fun?.name) {
                    const toolCallObject = {
                      id: id || '',
                      function: {
                        name: fun.name,
                        arguments: fun.arguments || ''
                      },
                      type: 'function' as const
                    }

                    if (index === -1) {
                      toolCalls.push(toolCallObject)
                    } else {
                      toolCalls[index] = toolCallObject
                    }
                  } else if (fun?.arguments) {
                    if (toolCalls[index] && toolCalls[index].type === 'function' && 'function' in toolCalls[index]) {
                      toolCalls[index].function.arguments += fun.arguments
                    }
                  }
                } else {
                  toolCalls.push(toolCall)
                }
              }
            }

            // 处理finish_reason，发送流结束信号
            if ('finish_reason' in choice && choice.finish_reason) {
              logger.debug(`Stream finished with reason: ${choice.finish_reason}`)
              const webSearchData = collectWebSearchData(chunk, contentSource, context)
              if (webSearchData) {
                // 如果还未发送搜索进度事件，先发送进度事件
                if (!hasEmittedWebSearchInProgress) {
                  controller.enqueue({
                    type: ChunkType.LLM_WEB_SEARCH_IN_PROGRESS
                  })
                  hasEmittedWebSearchInProgress = true
                }
                controller.enqueue({
                  type: ChunkType.LLM_WEB_SEARCH_COMPLETE,
                  llm_web_search: webSearchData
                })
              }

              // Don't emit completion signals immediately after finish_reason
              // Wait for the usage chunk that comes after
              hasFinishReason = true
              // If we already have usage info, emit completion signals now
              if (lastUsageInfo && lastUsageInfo.total_tokens > 0) {
                emitCompletionSignals(controller)
              }
            }
          }
        }
      },

      // 流正常结束时，检查是否需要发送完成信号
      flush(controller) {
        if (isFinished) return

        logger.debug('Stream ended without finish_reason, emitting fallback completion signals')
        emitCompletionSignals(controller)
      }
    })
  }
}<|MERGE_RESOLUTION|>--- conflicted
+++ resolved
@@ -60,18 +60,11 @@
   SystemProviderIds,
   WebSearchSource
 } from '@renderer/types'
-<<<<<<< HEAD
-import type { TextStartChunk, ThinkingStartChunk } from '@renderer/types/chunk'
-import { ChunkType } from '@renderer/types/chunk'
-import type { Message } from '@renderer/types/newMessage'
-import type {
-=======
 import { ChunkType, TextStartChunk, ThinkingStartChunk } from '@renderer/types/chunk'
 import { Message } from '@renderer/types/newMessage'
 import {
   OpenAIExtraBody,
   OpenAIModality,
->>>>>>> 86d8e10d
   OpenAISdkMessageParam,
   OpenAISdkParams,
   OpenAISdkRawChunk,

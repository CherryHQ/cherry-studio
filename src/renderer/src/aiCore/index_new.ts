--- conflicted
+++ resolved
@@ -100,14 +100,9 @@
 
     // 提前构建中间件
     const middlewares = buildAiSdkMiddlewares({
-<<<<<<< HEAD
       ...providerConfig,
-      provider: this.actualProvider
-=======
-      ...config,
       provider: this.actualProvider,
-      assistant: config.assistant
->>>>>>> 5790c120
+      assistant: providerConfig.assistant
     })
     logger.debug('Built middlewares in completions', {
       middlewareCount: middlewares.length,

--- conflicted
+++ resolved
@@ -7,18 +7,13 @@
  * 2. 暂时保持接口兼容性
  */
 
-import { GatewayLanguageModelEntry } from '@ai-sdk/gateway'
+import type { GatewayLanguageModelEntry } from '@ai-sdk/gateway'
 import { createExecutor } from '@cherrystudio/ai-core'
 import { loggerService } from '@logger'
 import { getEnableDeveloperMode } from '@renderer/hooks/useSettings'
 import { addSpan, endSpan } from '@renderer/services/SpanManagerService'
-<<<<<<< HEAD
-import { StartSpanParams } from '@renderer/trace/types/ModelSpanEntity'
+import type { StartSpanParams } from '@renderer/trace/types/ModelSpanEntity'
 import { type Assistant, type GenerateImageParams, type Model, type Provider, SystemProviderIds } from '@renderer/types'
-=======
-import type { StartSpanParams } from '@renderer/trace/types/ModelSpanEntity'
-import type { Assistant, GenerateImageParams, Model, Provider } from '@renderer/types'
->>>>>>> 2546dfbe
 import type { AiSdkModel, StreamTextParams } from '@renderer/types/aiCoreTypes'
 import { SUPPORTED_IMAGE_ENDPOINT_LIST } from '@renderer/utils'
 import { buildClaudeCodeSystemModelMessage } from '@shared/anthropic'

--- conflicted
+++ resolved
@@ -1,5 +1,4 @@
 import { formatPrivateKey, hasProviderConfig, ProviderConfigFactory } from '@cherrystudio/ai-core/provider'
-import { cacheService } from '@data/CacheService'
 import { isOpenAIChatCompletionOnlyModel } from '@renderer/config/models'
 import {
   getAwsBedrockAccessKeyId,
@@ -40,35 +39,6 @@
 import { getAiSdkProviderId } from './factory'
 
 /**
-<<<<<<< HEAD
- * 获取轮询的API key
- * 复用legacy架构的多key轮询逻辑
- */
-function getRotatedApiKey(provider: Provider): string {
-  const keys = provider.apiKey.split(',').map((key) => key.trim())
-  const keyName = `provider:${provider.id}:last_used_key`
-
-  if (keys.length === 1) {
-    return keys[0]
-  }
-
-  const lastUsedKey = cacheService.getShared(keyName) as string | undefined
-  if (lastUsedKey === undefined) {
-    cacheService.setShared(keyName, keys[0])
-    return keys[0]
-  }
-
-  const currentIndex = keys.indexOf(lastUsedKey)
-  const nextIndex = (currentIndex + 1) % keys.length
-  const nextKey = keys[nextIndex]
-  cacheService.setShared(keyName, nextKey)
-
-  return nextKey
-}
-
-/**
-=======
->>>>>>> bc00c11a
  * 处理特殊provider的转换逻辑
  */
 function handleSpecialProviders(model: Model, provider: Provider): Provider {

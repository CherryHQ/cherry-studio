--- conflicted
+++ resolved
@@ -28,10 +28,6 @@
 import { aihubmixProviderCreator, newApiResolverCreator, vertexAnthropicProviderCreator } from './config'
 import { COPILOT_DEFAULT_HEADERS } from './constants'
 import { getAiSdkProviderId } from './factory'
-<<<<<<< HEAD
-const logger = loggerService.withContext('ProviderConfigProcessor')
-=======
->>>>>>> e0a2ed04
 
 /**
  * 获取轮询的API key

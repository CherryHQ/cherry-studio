--- conflicted
+++ resolved
@@ -190,18 +190,13 @@
   extraOptions.endpoint = endpoint
   if (actualProvider.type === 'openai-response' && !isOpenAIChatCompletionOnlyModel(model)) {
     extraOptions.mode = 'responses'
-<<<<<<< HEAD
-  } else if (aiSdkProviderId === 'openai') {
+  } else if (aiSdkProviderId === 'openai' || (aiSdkProviderId === 'cherryin' && actualProvider.type === 'openai')) {
     // OAuth authentication requires using the responses API mode instead of chat mode
     if (actualProvider.authType == 'oauth') {
       extraOptions.mode = 'responses'
     } else {
       extraOptions.mode = 'chat'
     }
-=======
-  } else if (aiSdkProviderId === 'openai' || (aiSdkProviderId === 'cherryin' && actualProvider.type === 'openai')) {
-    extraOptions.mode = 'chat'
->>>>>>> 3cedb95d
   }
 
   // 添加额外headers

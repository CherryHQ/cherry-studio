--- conflicted
+++ resolved
@@ -25,42 +25,11 @@
 import { getAiSdkProviderId } from './factory'
 
 /**
-<<<<<<< HEAD
- * 获取轮询的API key
- * 复用legacy架构的多key轮询逻辑
- */
-function getRotatedApiKey(provider: Provider): string {
-  const keys = provider.apiKey.split(',').map((key) => key.trim())
-  const keyName = `provider:${provider.id}:last_used_key`
-
-  if (keys.length === 1) {
-    return keys[0]
-  }
-
-  const lastUsedKey = window.keyv.get(keyName)
-  if (!lastUsedKey) {
-    window.keyv.set(keyName, keys[0])
-    return keys[0]
-  }
-
-  const currentIndex = keys.indexOf(lastUsedKey)
-  const nextIndex = (currentIndex + 1) % keys.length
-  const nextKey = keys[nextIndex]
-  window.keyv.set(keyName, nextKey)
-
-  return nextKey
-}
-
-/**
  * Renderer-specific context for providerToAiSdkConfig
  * Provides implementations using browser APIs, store, and hooks
-=======
- * 处理特殊provider的转换逻辑
->>>>>>> 92bb0595
  */
 function createRendererSdkContext(model: Model): AiSdkConfigContext {
   return {
-    getRotatedApiKey: (provider) => getRotatedApiKey(provider as Provider),
     isOpenAIChatCompletionOnlyModel: () => isOpenAIChatCompletionOnlyModel(model),
     getCopilotDefaultHeaders: () => COPILOT_DEFAULT_HEADERS,
     getCopilotStoredHeaders: () => store.getState().copilot.defaultHeaders ?? {},
@@ -151,136 +120,8 @@
  * Uses shared implementation with renderer-specific context
  */
 export function providerToAiSdkConfig(actualProvider: Provider, model: Model): AiSdkConfig {
-<<<<<<< HEAD
   const context = createRendererSdkContext(model)
   return sharedProviderToAiSdkConfig(actualProvider, model.id, context) as AiSdkConfig
-=======
-  const aiSdkProviderId = getAiSdkProviderId(actualProvider)
-
-  // 构建基础配置
-  const { baseURL, endpoint } = routeToEndpoint(actualProvider.apiHost)
-  const baseConfig = {
-    baseURL: baseURL,
-    apiKey: actualProvider.apiKey
-  }
-
-  const isCopilotProvider = actualProvider.id === SystemProviderIds.copilot
-  if (isCopilotProvider) {
-    const storedHeaders = store.getState().copilot.defaultHeaders ?? {}
-    const options = ProviderConfigFactory.fromProvider('github-copilot-openai-compatible', baseConfig, {
-      headers: {
-        ...COPILOT_DEFAULT_HEADERS,
-        ...storedHeaders,
-        ...actualProvider.extra_headers
-      },
-      name: actualProvider.id,
-      includeUsage: true
-    })
-
-    return {
-      providerId: 'github-copilot-openai-compatible',
-      options
-    }
-  }
-
-  if (isOllamaProvider(actualProvider)) {
-    return {
-      providerId: 'ollama',
-      options: {
-        ...baseConfig,
-        headers: {
-          ...actualProvider.extra_headers,
-          Authorization: !isEmpty(baseConfig.apiKey) ? `Bearer ${baseConfig.apiKey}` : undefined
-        }
-      }
-    }
-  }
-
-  // 处理OpenAI模式
-  const extraOptions: any = {}
-  extraOptions.endpoint = endpoint
-  if (actualProvider.type === 'openai-response' && !isOpenAIChatCompletionOnlyModel(model)) {
-    extraOptions.mode = 'responses'
-  } else if (aiSdkProviderId === 'openai' || (aiSdkProviderId === 'cherryin' && actualProvider.type === 'openai')) {
-    extraOptions.mode = 'chat'
-  }
-
-  // 添加额外headers
-  if (actualProvider.extra_headers) {
-    extraOptions.headers = actualProvider.extra_headers
-    // copy from openaiBaseClient/openaiResponseApiClient
-    if (aiSdkProviderId === 'openai') {
-      extraOptions.headers = {
-        ...extraOptions.headers,
-        'HTTP-Referer': 'https://cherry-ai.com',
-        'X-Title': 'Cherry Studio',
-        'X-Api-Key': baseConfig.apiKey
-      }
-    }
-  }
-  // azure
-  // https://learn.microsoft.com/en-us/azure/ai-foundry/openai/latest
-  // https://learn.microsoft.com/en-us/azure/ai-foundry/openai/how-to/responses?tabs=python-key#responses-api
-  if (aiSdkProviderId === 'azure-responses') {
-    extraOptions.mode = 'responses'
-  } else if (aiSdkProviderId === 'azure') {
-    extraOptions.mode = 'chat'
-  }
-
-  // bedrock
-  if (aiSdkProviderId === 'bedrock') {
-    const authType = getAwsBedrockAuthType()
-    extraOptions.region = getAwsBedrockRegion()
-
-    if (authType === 'apiKey') {
-      extraOptions.apiKey = getAwsBedrockApiKey()
-    } else {
-      extraOptions.accessKeyId = getAwsBedrockAccessKeyId()
-      extraOptions.secretAccessKey = getAwsBedrockSecretAccessKey()
-    }
-  }
-  // google-vertex
-  if (aiSdkProviderId === 'google-vertex' || aiSdkProviderId === 'google-vertex-anthropic') {
-    if (!isVertexAIConfigured()) {
-      throw new Error('VertexAI is not configured. Please configure project, location and service account credentials.')
-    }
-    const { project, location, googleCredentials } = createVertexProvider(actualProvider)
-    extraOptions.project = project
-    extraOptions.location = location
-    extraOptions.googleCredentials = {
-      ...googleCredentials,
-      privateKey: formatPrivateKey(googleCredentials.privateKey)
-    }
-    baseConfig.baseURL += aiSdkProviderId === 'google-vertex' ? '/publishers/google' : '/publishers/anthropic/models'
-  }
-
-  // cherryin
-  if (aiSdkProviderId === 'cherryin') {
-    if (model.endpoint_type) {
-      extraOptions.endpointType = model.endpoint_type
-    }
-  }
-
-  if (hasProviderConfig(aiSdkProviderId) && aiSdkProviderId !== 'openai-compatible') {
-    const options = ProviderConfigFactory.fromProvider(aiSdkProviderId, baseConfig, extraOptions)
-    return {
-      providerId: aiSdkProviderId,
-      options
-    }
-  }
-
-  // 否则fallback到openai-compatible
-  const options = ProviderConfigFactory.createOpenAICompatible(baseConfig.baseURL, baseConfig.apiKey)
-  return {
-    providerId: 'openai-compatible',
-    options: {
-      ...options,
-      name: actualProvider.id,
-      ...extraOptions,
-      includeUsage: isSupportStreamOptionsProvider(actualProvider)
-    }
-  }
->>>>>>> 92bb0595
 }
 
 /**

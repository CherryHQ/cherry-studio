import { hasProviderConfig } from '@cherrystudio/ai-core/provider'
import { isOpenAIChatCompletionOnlyModel } from '@renderer/config/models'
import {
  getAwsBedrockAccessKeyId,
  getAwsBedrockApiKey,
  getAwsBedrockAuthType,
  getAwsBedrockRegion,
  getAwsBedrockSecretAccessKey
} from '@renderer/hooks/useAwsBedrock'
import { createVertexProvider, isVertexAIConfigured } from '@renderer/hooks/useVertexAI'
import { getProviderByModel } from '@renderer/services/AssistantService'
import store from '@renderer/store'
import { isSystemProvider, type Model, type Provider } from '@renderer/types'
import {
  type AiSdkConfigContext,
  formatProviderApiHost as sharedFormatProviderApiHost,
  type ProviderFormatContext,
  providerToAiSdkConfig as sharedProviderToAiSdkConfig,
  resolveActualProvider
} from '@shared/provider'
import { cloneDeep } from 'lodash'

import type { AiSdkConfig } from '../types'
import { COPILOT_DEFAULT_HEADERS } from './constants'
import { getAiSdkProviderId } from './factory'

/**
 * 获取轮询的API key
 * 复用legacy架构的多key轮询逻辑
 */
function getRotatedApiKey(provider: Provider): string {
  const keys = provider.apiKey.split(',').map((key) => key.trim())
  const keyName = `provider:${provider.id}:last_used_key`

  if (keys.length === 1) {
    return keys[0]
  }

  const lastUsedKey = window.keyv.get(keyName)
  if (!lastUsedKey) {
    window.keyv.set(keyName, keys[0])
    return keys[0]
  }

  const currentIndex = keys.indexOf(lastUsedKey)
  const nextIndex = (currentIndex + 1) % keys.length
  const nextKey = keys[nextIndex]
  window.keyv.set(keyName, nextKey)

  return nextKey
}

/**
 * Renderer-specific context for providerToAiSdkConfig
 * Provides implementations using browser APIs, store, and hooks
 */
function createRendererSdkContext(model: Model): AiSdkConfigContext {
  return {
    getRotatedApiKey: (provider) => getRotatedApiKey(provider as Provider),
    isOpenAIChatCompletionOnlyModel: () => isOpenAIChatCompletionOnlyModel(model),
    getCopilotDefaultHeaders: () => COPILOT_DEFAULT_HEADERS,
    getCopilotStoredHeaders: () => store.getState().copilot.defaultHeaders ?? {},
    getAwsBedrockConfig: () => {
      const authType = getAwsBedrockAuthType()
      return {
        authType,
        region: getAwsBedrockRegion(),
        apiKey: authType === 'apiKey' ? getAwsBedrockApiKey() : undefined,
        accessKeyId: authType === 'iam' ? getAwsBedrockAccessKeyId() : undefined,
        secretAccessKey: authType === 'iam' ? getAwsBedrockSecretAccessKey() : undefined
      }
    },
    getVertexConfig: (provider) => {
      if (!isVertexAIConfigured()) {
        return undefined
      }
      return createVertexProvider(provider as Provider)
    },
    getEndpointType: () => model.endpoint_type
  }
}

/**
<<<<<<< HEAD
 * 主要用来对齐AISdk的BaseURL格式
 * Uses shared implementation with renderer-specific context
 */
function getRendererFormatContext(): ProviderFormatContext {
  const vertexSettings = store.getState().llm.settings.vertexai
  return {
    vertex: {
      project: vertexSettings.projectId || 'default-project',
      location: vertexSettings.location || 'us-central1'
=======
 * Format and normalize the API host URL for a provider.
 * Handles provider-specific URL formatting rules (e.g., appending version paths, Azure formatting).
 *
 * @param provider - The provider whose API host is to be formatted.
 * @returns A new provider instance with the formatted API host.
 */
export function formatProviderApiHost(provider: Provider): Provider {
  const formatted = { ...provider }
  if (formatted.anthropicApiHost) {
    formatted.anthropicApiHost = formatApiHost(formatted.anthropicApiHost)
  }

  if (isAnthropicProvider(provider)) {
    const baseHost = formatted.anthropicApiHost || formatted.apiHost
    // AI SDK needs /v1 in baseURL, Anthropic SDK will strip it in getSdkClient
    formatted.apiHost = formatApiHost(baseHost)
    if (!formatted.anthropicApiHost) {
      formatted.anthropicApiHost = formatted.apiHost
>>>>>>> fb45d94e
    }
  }
}

function formatProviderApiHost(provider: Provider): Provider {
  return sharedFormatProviderApiHost(provider, getRendererFormatContext())
}

/**
 * Retrieve the effective Provider configuration for the given model.
 * Applies all necessary transformations (special-provider handling, URL formatting, etc.).
 *
 * @param model - The model whose provider is to be resolved.
 * @returns A new Provider instance with all adaptations applied.
 */
export function getActualProvider(model: Model): Provider {
  const baseProvider = getProviderByModel(model)

<<<<<<< HEAD
  // 按顺序处理各种转换
  let actualProvider = cloneDeep(baseProvider)
  actualProvider = resolveActualProvider(actualProvider, model, {
    isSystemProvider
  }) as Provider
  actualProvider = formatProviderApiHost(actualProvider)
=======
  return adaptProvider({ provider: baseProvider, model })
}

/**
 * Transforms a provider configuration by applying model-specific adaptations and normalizing its API host.
 * The transformations are applied in the following order:
 * 1. Model-specific provider handling (e.g., New-API, system providers, Azure OpenAI)
 * 2. API host formatting (provider-specific URL normalization)
 *
 * @param provider - The base provider configuration to transform.
 * @param model - The model associated with the provider; optional but required for special-provider handling.
 * @returns A new Provider instance with all transformations applied.
 */
export function adaptProvider({ provider, model }: { provider: Provider; model?: Model }): Provider {
  let adaptedProvider = cloneDeep(provider)

  // Apply transformations in order
  if (model) {
    adaptedProvider = handleSpecialProviders(model, adaptedProvider)
  }
  adaptedProvider = formatProviderApiHost(adaptedProvider)
>>>>>>> fb45d94e

  return adaptedProvider
}

/**
 * 将 Provider 配置转换为新 AI SDK 格式
 * Uses shared implementation with renderer-specific context
 */
export function providerToAiSdkConfig(actualProvider: Provider, model: Model): AiSdkConfig {
  const context = createRendererSdkContext(model)
  return sharedProviderToAiSdkConfig(actualProvider, model.id, context) as AiSdkConfig
}

/**
 * 检查是否支持使用新的AI SDK
 * 简化版：利用新的别名映射和动态provider系统
 */
export function isModernSdkSupported(provider: Provider): boolean {
  // 特殊检查：vertexai需要配置完整
  if (provider.type === 'vertexai' && !isVertexAIConfigured()) {
    return false
  }

  // 使用getAiSdkProviderId获取映射后的providerId，然后检查AI SDK是否支持
  const aiSdkProviderId = getAiSdkProviderId(provider)

  // 如果映射到了支持的provider，则支持现代SDK
  return hasProviderConfig(aiSdkProviderId)
}

/**
 * 准备特殊provider的配置,主要用于异步处理的配置
 */
export async function prepareSpecialProviderConfig(
  provider: Provider,
  config: ReturnType<typeof providerToAiSdkConfig>
) {
  switch (provider.id) {
    case 'copilot': {
      const defaultHeaders = store.getState().copilot.defaultHeaders ?? {}
      const headers = {
        ...COPILOT_DEFAULT_HEADERS,
        ...defaultHeaders
      }
      const { token } = await window.api.copilot.getToken(headers)
      config.options.apiKey = token
      config.options.headers = {
        ...headers,
        ...config.options.headers
      }
      break
    }
    case 'cherryai': {
      config.options.fetch = async (url: RequestInfo | URL, options: RequestInit) => {
        // 在这里对最终参数进行签名
        const signature = await window.api.cherryai.generateSignature({
          method: 'POST',
          path: '/chat/completions',
          query: '',
          body: JSON.parse(options.body as string)
        })
        return fetch(url, {
          ...options,
          headers: {
            ...options.headers,
            ...signature
          }
        })
      }
      break
    }
    case 'anthropic': {
      if (provider.authType === 'oauth') {
        const oauthToken = await window.api.anthropic_oauth.getAccessToken()
        config.options = {
          ...config.options,
          headers: {
            ...(config.options.headers ? config.options.headers : {}),
            'Content-Type': 'application/json',
            'anthropic-version': '2023-06-01',
            'anthropic-beta': 'oauth-2025-04-20',
            Authorization: `Bearer ${oauthToken}`
          },
          baseURL: 'https://api.anthropic.com/v1',
          apiKey: ''
        }
      }
    }
  }
  return config
}<|MERGE_RESOLUTION|>--- conflicted
+++ resolved
@@ -81,7 +81,6 @@
 }
 
 /**
-<<<<<<< HEAD
  * 主要用来对齐AISdk的BaseURL格式
  * Uses shared implementation with renderer-specific context
  */
@@ -91,30 +90,17 @@
     vertex: {
       project: vertexSettings.projectId || 'default-project',
       location: vertexSettings.location || 'us-central1'
-=======
+    }
+  }
+}
+
+/**
  * Format and normalize the API host URL for a provider.
  * Handles provider-specific URL formatting rules (e.g., appending version paths, Azure formatting).
  *
  * @param provider - The provider whose API host is to be formatted.
  * @returns A new provider instance with the formatted API host.
  */
-export function formatProviderApiHost(provider: Provider): Provider {
-  const formatted = { ...provider }
-  if (formatted.anthropicApiHost) {
-    formatted.anthropicApiHost = formatApiHost(formatted.anthropicApiHost)
-  }
-
-  if (isAnthropicProvider(provider)) {
-    const baseHost = formatted.anthropicApiHost || formatted.apiHost
-    // AI SDK needs /v1 in baseURL, Anthropic SDK will strip it in getSdkClient
-    formatted.apiHost = formatApiHost(baseHost)
-    if (!formatted.anthropicApiHost) {
-      formatted.anthropicApiHost = formatted.apiHost
->>>>>>> fb45d94e
-    }
-  }
-}
-
 function formatProviderApiHost(provider: Provider): Provider {
   return sharedFormatProviderApiHost(provider, getRendererFormatContext())
 }
@@ -129,14 +115,6 @@
 export function getActualProvider(model: Model): Provider {
   const baseProvider = getProviderByModel(model)
 
-<<<<<<< HEAD
-  // 按顺序处理各种转换
-  let actualProvider = cloneDeep(baseProvider)
-  actualProvider = resolveActualProvider(actualProvider, model, {
-    isSystemProvider
-  }) as Provider
-  actualProvider = formatProviderApiHost(actualProvider)
-=======
   return adaptProvider({ provider: baseProvider, model })
 }
 
@@ -155,10 +133,11 @@
 
   // Apply transformations in order
   if (model) {
-    adaptedProvider = handleSpecialProviders(model, adaptedProvider)
+    adaptedProvider = resolveActualProvider(adaptedProvider, model, {
+      isSystemProvider
+    })
   }
   adaptedProvider = formatProviderApiHost(adaptedProvider)
->>>>>>> fb45d94e
 
   return adaptedProvider
 }

--- conflicted
+++ resolved
@@ -1,16 +1,9 @@
 import { loggerService } from '@logger'
-<<<<<<< HEAD
+import { isZhipuModel } from '@renderer/config/models'
+import store from '@renderer/store'
 import type { Chunk } from '@renderer/types/chunk'
 
-import type { CompletionsContext, CompletionsResult } from '../types'
-=======
-import { isZhipuModel } from '@renderer/config/models'
-import store from '@renderer/store'
-import { Chunk } from '@renderer/types/chunk'
-
-import { CompletionsParams, CompletionsResult } from '../schemas'
-import { CompletionsContext } from '../types'
->>>>>>> ebe28064
+import type { CompletionsContext, CompletionsParams, CompletionsResult } from '../types'
 import { createErrorChunk } from '../utils'
 
 const logger = loggerService.withContext('ErrorHandlerMiddleware')

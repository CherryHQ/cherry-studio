import type { WebSearchPluginConfig } from '@cherrystudio/ai-core/built-in/plugins'
import { loggerService } from '@logger'
import { isGemini3Model, isSupportedThinkingTokenQwenModel } from '@renderer/config/models'
import type { MCPTool } from '@renderer/types'
import { type Assistant, type Message, type Model, type Provider, SystemProviderIds } from '@renderer/types'
import type { Chunk } from '@renderer/types/chunk'
<<<<<<< HEAD
import { isSupportEnableThinkingProvider } from '@renderer/utils/provider'
import { openrouterReasoningMiddleware, skipGeminiThoughtSignatureMiddleware } from '@shared/middleware'
=======
import { isOllamaProvider, isSupportEnableThinkingProvider } from '@renderer/utils/provider'
>>>>>>> a2a6c62f
import type { LanguageModelMiddleware } from 'ai'
import { extractReasoningMiddleware, simulateStreamingMiddleware } from 'ai'
import { isEmpty } from 'lodash'

import { getAiSdkProviderId } from '../provider/factory'
import { isOpenRouterGeminiGenerateImageModel } from '../utils/image'
import { noThinkMiddleware } from './noThinkMiddleware'
import { openrouterGenerateImageMiddleware } from './openrouterGenerateImageMiddleware'
import { qwenThinkingMiddleware } from './qwenThinkingMiddleware'
import { toolChoiceMiddleware } from './toolChoiceMiddleware'

const logger = loggerService.withContext('AiSdkMiddlewareBuilder')

/**
 * AI SDK 中间件配置项
 */
export interface AiSdkMiddlewareConfig {
  streamOutput: boolean
  onChunk?: (chunk: Chunk) => void
  model?: Model
  provider?: Provider
  assistant?: Assistant
  enableReasoning: boolean
  // 是否开启提示词工具调用
  isPromptToolUse: boolean
  // 是否支持工具调用
  isSupportedToolUse: boolean
  // image generation endpoint
  isImageGenerationEndpoint: boolean
  // 是否开启内置搜索
  enableWebSearch: boolean
  enableGenerateImage: boolean
  enableUrlContext: boolean
  mcpTools?: MCPTool[]
  uiMessages?: Message[]
  // 内置搜索配置
  webSearchPluginConfig?: WebSearchPluginConfig
  // 知识库识别开关，默认开启
  knowledgeRecognition?: 'off' | 'on'
}

/**
 * 具名的 AI SDK 中间件
 */
export interface NamedAiSdkMiddleware {
  name: string
  middleware: LanguageModelMiddleware
}

/**
 * AI SDK 中间件建造者
 * 用于根据不同条件动态构建中间件数组
 */
export class AiSdkMiddlewareBuilder {
  private middlewares: NamedAiSdkMiddleware[] = []

  /**
   * 添加具名中间件
   */
  public add(namedMiddleware: NamedAiSdkMiddleware): this {
    this.middlewares.push(namedMiddleware)
    return this
  }

  /**
   * 在指定位置插入中间件
   */
  public insertAfter(targetName: string, middleware: NamedAiSdkMiddleware): this {
    const index = this.middlewares.findIndex((m) => m.name === targetName)
    if (index !== -1) {
      this.middlewares.splice(index + 1, 0, middleware)
    } else {
      logger.warn(`AiSdkMiddlewareBuilder: Middleware named '${targetName}' not found, cannot insert`)
    }
    return this
  }

  /**
   * 检查是否包含指定名称的中间件
   */
  public has(name: string): boolean {
    return this.middlewares.some((m) => m.name === name)
  }

  /**
   * 移除指定名称的中间件
   */
  public remove(name: string): this {
    this.middlewares = this.middlewares.filter((m) => m.name !== name)
    return this
  }

  /**
   * 构建最终的中间件数组
   */
  public build(): LanguageModelMiddleware[] {
    return this.middlewares.map((m) => m.middleware)
  }

  /**
   * 获取具名中间件数组（用于调试）
   */
  public buildNamed(): NamedAiSdkMiddleware[] {
    return [...this.middlewares]
  }

  /**
   * 清空所有中间件
   */
  public clear(): this {
    this.middlewares = []
    return this
  }

  /**
   * 获取中间件总数
   */
  public get length(): number {
    return this.middlewares.length
  }
}

/**
 * 根据配置构建AI SDK中间件的工厂函数
 * 这里要注意构建顺序，因为有些中间件需要依赖其他中间件的结果
 */
export function buildAiSdkMiddlewares(config: AiSdkMiddlewareConfig): LanguageModelMiddleware[] {
  const builder = new AiSdkMiddlewareBuilder()

  // 0. 知识库强制调用中间件（必须在最前面，确保第一轮强制调用知识库）
  if (!isEmpty(config.assistant?.knowledge_bases?.map((base) => base.id)) && config.knowledgeRecognition !== 'on') {
    builder.add({
      name: 'force-knowledge-first',
      middleware: toolChoiceMiddleware('builtin_knowledge_search')
    })
    logger.debug('Added toolChoice middleware to force knowledge base search on first round')
  }

  // 1. 根据provider添加特定中间件
  if (config.provider) {
    addProviderSpecificMiddlewares(builder, config)
  }

  // 2. 根据模型类型添加特定中间件
  if (config.model) {
    addModelSpecificMiddlewares(builder, config)
  }

  // 3. 非流式输出时添加模拟流中间件
  if (config.streamOutput === false) {
    builder.add({
      name: 'simulate-streaming',
      middleware: simulateStreamingMiddleware()
    })
  }

  return builder.build()
}

const tagName = {
  reasoning: 'reasoning',
  think: 'think',
  thought: 'thought',
  seedThink: 'seed:think'
}

function getReasoningTagName(modelId: string | undefined): string {
  if (modelId?.includes('gpt-oss')) return tagName.reasoning
  if (modelId?.includes('gemini')) return tagName.thought
  if (modelId?.includes('seed-oss-36b')) return tagName.seedThink
  return tagName.think
}

/**
 * 添加provider特定的中间件
 */
function addProviderSpecificMiddlewares(builder: AiSdkMiddlewareBuilder, config: AiSdkMiddlewareConfig): void {
  if (!config.provider) return

  // 根据不同provider添加特定中间件
  switch (config.provider.type) {
    case 'anthropic':
      // Anthropic特定中间件
      break
    case 'openai':
    case 'azure-openai': {
      if (config.enableReasoning) {
        const tagName = getReasoningTagName(config.model?.id.toLowerCase())
        builder.add({
          name: 'thinking-tag-extraction',
          middleware: extractReasoningMiddleware({ tagName })
        })
      }
      break
    }
    case 'gemini':
      // Gemini特定中间件
      break
    case 'aws-bedrock': {
      break
    }
    default:
      // 其他provider的通用处理
      break
  }

  // OVMS+MCP's specific middleware
  if (config.provider.id === 'ovms' && config.mcpTools && config.mcpTools.length > 0) {
    builder.add({
      name: 'no-think',
      middleware: noThinkMiddleware()
    })
  }

  if (config.provider.id === SystemProviderIds.openrouter && config.enableReasoning) {
    builder.add({
      name: 'openrouter-reasoning-redaction',
      middleware: openrouterReasoningMiddleware()
    })
    logger.debug('Added OpenRouter reasoning redaction middleware')
  }
}

/**
 * 添加模型特定的中间件
 */
function addModelSpecificMiddlewares(builder: AiSdkMiddlewareBuilder, config: AiSdkMiddlewareConfig): void {
  if (!config.model || !config.provider) return

  // Qwen models on providers that don't support enable_thinking parameter (like Ollama, LM Studio, NVIDIA)
  // Use /think or /no_think suffix to control thinking mode
  if (
    config.provider &&
    !isOllamaProvider(config.provider) &&
    isSupportedThinkingTokenQwenModel(config.model) &&
    !isSupportEnableThinkingProvider(config.provider)
  ) {
    const enableThinking = config.assistant?.settings?.reasoning_effort !== undefined
    builder.add({
      name: 'qwen-thinking-control',
      middleware: qwenThinkingMiddleware(enableThinking)
    })
    logger.debug(`Added Qwen thinking middleware with thinking ${enableThinking ? 'enabled' : 'disabled'}`)
  }

  // 可以根据模型ID或特性添加特定中间件
  // 例如：图像生成模型、多模态模型等
  if (isOpenRouterGeminiGenerateImageModel(config.model, config.provider)) {
    builder.add({
      name: 'openrouter-gemini-image-generation',
      middleware: openrouterGenerateImageMiddleware()
    })
  }

  if (isGemini3Model(config.model)) {
    const aiSdkId = getAiSdkProviderId(config.provider)
    builder.add({
      name: 'skip-gemini3-thought-signature',
      middleware: skipGeminiThoughtSignatureMiddleware(aiSdkId)
    })
    logger.debug('Added skip Gemini3 thought signature middleware')
  }
}

/**
 * 创建一个预配置的中间件建造者
 */
export function createAiSdkMiddlewareBuilder(): AiSdkMiddlewareBuilder {
  return new AiSdkMiddlewareBuilder()
}

/**
 * 创建一个带有默认中间件的建造者
 */
export function createDefaultAiSdkMiddlewareBuilder(config: AiSdkMiddlewareConfig): AiSdkMiddlewareBuilder {
  const builder = new AiSdkMiddlewareBuilder()
  const defaultMiddlewares = buildAiSdkMiddlewares(config)

  // 将普通中间件数组转换为具名中间件并添加
  defaultMiddlewares.forEach((middleware, index) => {
    builder.add({
      name: `default-middleware-${index}`,
      middleware
    })
  })

  return builder
}<|MERGE_RESOLUTION|>--- conflicted
+++ resolved
@@ -4,12 +4,8 @@
 import type { MCPTool } from '@renderer/types'
 import { type Assistant, type Message, type Model, type Provider, SystemProviderIds } from '@renderer/types'
 import type { Chunk } from '@renderer/types/chunk'
-<<<<<<< HEAD
-import { isSupportEnableThinkingProvider } from '@renderer/utils/provider'
+import { isOllamaProvider, isSupportEnableThinkingProvider } from '@renderer/utils/provider'
 import { openrouterReasoningMiddleware, skipGeminiThoughtSignatureMiddleware } from '@shared/middleware'
-=======
-import { isOllamaProvider, isSupportEnableThinkingProvider } from '@renderer/utils/provider'
->>>>>>> a2a6c62f
 import type { LanguageModelMiddleware } from 'ai'
 import { extractReasoningMiddleware, simulateStreamingMiddleware } from 'ai'
 import { isEmpty } from 'lodash'

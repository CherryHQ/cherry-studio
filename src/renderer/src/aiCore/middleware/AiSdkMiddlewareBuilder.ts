--- conflicted
+++ resolved
@@ -1,22 +1,15 @@
 import { WebSearchPluginConfig } from '@cherrystudio/ai-core/built-in/plugins'
 import { loggerService } from '@logger'
-<<<<<<< HEAD
 import { isSupportedThinkingTokenQwenModel } from '@renderer/config/models'
 import { isSupportEnableThinkingProvider } from '@renderer/config/providers'
-import type { Assistant, MCPTool, Message, Model, Provider } from '@renderer/types'
-=======
-import { type MCPTool, type Message, type Model, type Provider } from '@renderer/types'
->>>>>>> ac4aa33e
+import { type Assistant, MCPTool, type Message, type Model, type Provider } from '@renderer/types'
 import type { Chunk } from '@renderer/types/chunk'
 import { extractReasoningMiddleware, LanguageModelMiddleware, simulateStreamingMiddleware } from 'ai'
 
 import { isOpenRouterGeminiGenerateImageModel } from '../utils/image'
 import { noThinkMiddleware } from './noThinkMiddleware'
-<<<<<<< HEAD
+import { openrouterGenerateImageMiddleware } from './openrouterGenerateImageMiddleware'
 import { qwenThinkingMiddleware } from './qwenThinkingMiddleware'
-=======
-import { openrouterGenerateImageMiddleware } from './openrouterGenerateImageMiddleware'
->>>>>>> ac4aa33e
 import { toolChoiceMiddleware } from './toolChoiceMiddleware'
 
 const logger = loggerService.withContext('AiSdkMiddlewareBuilder')
@@ -227,11 +220,7 @@
  * 添加模型特定的中间件
  */
 function addModelSpecificMiddlewares(builder: AiSdkMiddlewareBuilder, config: AiSdkMiddlewareConfig): void {
-<<<<<<< HEAD
-  if (!config.model) return
-=======
   if (!config.model || !config.provider) return
->>>>>>> ac4aa33e
 
   // Qwen models on providers that don't support enable_thinking parameter (like Ollama, LM Studio, NVIDIA)
   // Use /think or /no_think suffix to control thinking mode

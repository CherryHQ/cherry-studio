--- conflicted
+++ resolved
@@ -23,11 +23,7 @@
    * 'generate': 生成
    * 'check': API检查
    */
-<<<<<<< HEAD
-  callType?: 'chat' | 'translate' | 'lang-detect' | 'summary' | 'search' | 'generate' | 'check'
-=======
-  callType?: 'chat' | 'translate' | 'summary' | 'search' | 'generate' | 'check' | 'test'
->>>>>>> 76de357c
+  callType?: 'chat' | 'translate' | 'summary' | 'search' | 'generate' | 'check' | 'test' | 'lang-detect'
 
   // 基础对话数据
   messages: Message[] | string // 联合类型方便判断是否为空

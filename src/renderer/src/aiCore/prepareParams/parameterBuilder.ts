/**
 * 参数构建模块
 * 构建AI SDK的流式和非流式参数
 */

import { anthropic } from '@ai-sdk/anthropic'
import { google } from '@ai-sdk/google'
import { vertexAnthropic } from '@ai-sdk/google-vertex/anthropic/edge'
import { vertex } from '@ai-sdk/google-vertex/edge'
import { combineHeaders } from '@ai-sdk/provider-utils'
import type { WebSearchPluginConfig } from '@cherrystudio/ai-core/built-in/plugins'
import { isBaseProvider } from '@cherrystudio/ai-core/core/providers/schemas'
import { loggerService } from '@logger'
import {
  isAnthropicModel,
  isGenerateImageModel,
  isOpenRouterBuiltInWebSearchModel,
  isReasoningModel,
  isSupportedReasoningEffortModel,
  isSupportedThinkingTokenModel,
  isWebSearchModel
} from '@renderer/config/models'
<<<<<<< HEAD
import { getDefaultModel } from '@renderer/services/AssistantService'
=======
import { getAssistantSettings, getDefaultModel } from '@renderer/services/AssistantService'
>>>>>>> a1ac3207
import store from '@renderer/store'
import type { CherryWebSearchConfig } from '@renderer/store/websearch'
import { type Assistant, type MCPTool, type Provider } from '@renderer/types'
import type { StreamTextParams } from '@renderer/types/aiCoreTypes'
import { mapRegexToPatterns } from '@renderer/utils/blacklistMatchPattern'
import { replacePromptVariables } from '@renderer/utils/prompt'
import { isAwsBedrockProvider, isVertexProvider } from '@renderer/utils/provider'
import type { ModelMessage, Tool } from 'ai'
import { stepCountIs } from 'ai'

import { getAiSdkProviderId } from '../provider/factory'
import { setupToolsConfig } from '../utils/mcp'
import { buildProviderOptions } from '../utils/options'
import { buildProviderBuiltinWebSearchConfig } from '../utils/websearch'
import { addAnthropicHeaders } from './header'
import { getMaxTokens, getTemperature, getTopP } from './modelParameters'

const logger = loggerService.withContext('parameterBuilder')

type ProviderDefinedTool = Extract<Tool<any, any>, { type: 'provider-defined' }>

/**
 * 构建 AI SDK 流式参数
 * 这是主要的参数构建函数，整合所有转换逻辑
 */
export async function buildStreamTextParams(
  sdkMessages: StreamTextParams['messages'] = [],
  assistant: Assistant,
  provider: Provider,
  options: {
    mcpTools?: MCPTool[]
    webSearchProviderId?: string
    webSearchConfig?: CherryWebSearchConfig
    requestOptions?: {
      signal?: AbortSignal
      timeout?: number
      headers?: Record<string, string>
    }
  } = {}
): Promise<{
  params: StreamTextParams
  modelId: string
  capabilities: {
    enableReasoning: boolean
    enableWebSearch: boolean
    enableGenerateImage: boolean
    enableUrlContext: boolean
  }
  webSearchPluginConfig?: WebSearchPluginConfig
}> {
  const { mcpTools } = options

  const model = assistant.model || getDefaultModel()
  const aiSdkProviderId = getAiSdkProviderId(provider)

  // 这三个变量透传出来，交给下面启用插件/中间件
  // 也可以在外部构建好再传入buildStreamTextParams
  // FIXME: qwen3即使关闭思考仍然会导致enableReasoning的结果为true
  const enableReasoning =
    ((isSupportedThinkingTokenModel(model) || isSupportedReasoningEffortModel(model)) &&
      assistant.settings?.reasoning_effort !== undefined) ||
    (isReasoningModel(model) && (!isSupportedThinkingTokenModel(model) || !isSupportedReasoningEffortModel(model)))

  // 判断是否使用内置搜索
  // 条件：没有外部搜索提供商 && (用户开启了内置搜索 || 模型强制使用内置搜索)
  const hasExternalSearch = !!options.webSearchProviderId
  const enableWebSearch =
    !hasExternalSearch &&
    ((assistant.enableWebSearch && isWebSearchModel(model)) ||
      isOpenRouterBuiltInWebSearchModel(model) ||
      model.id.includes('sonar'))

  const enableUrlContext = assistant.enableUrlContext || false

  const enableGenerateImage = !!(isGenerateImageModel(model) && assistant.enableGenerateImage)

  let tools = setupToolsConfig(mcpTools)

  // 构建真正的 providerOptions
  const webSearchConfig: CherryWebSearchConfig = {
    maxResults: store.getState().websearch.maxResults,
    excludeDomains: store.getState().websearch.excludeDomains,
    searchWithTime: store.getState().websearch.searchWithTime
  }

  const providerOptions = buildProviderOptions(assistant, model, provider, {
    enableReasoning,
    enableWebSearch,
    enableGenerateImage
  })

  let webSearchPluginConfig: WebSearchPluginConfig | undefined = undefined
  if (enableWebSearch) {
    if (isBaseProvider(aiSdkProviderId)) {
      webSearchPluginConfig = buildProviderBuiltinWebSearchConfig(aiSdkProviderId, webSearchConfig, model)
    }
    if (!tools) {
      tools = {}
    }
    if (aiSdkProviderId === 'google-vertex') {
      tools.google_search = vertex.tools.googleSearch({}) as ProviderDefinedTool
    } else if (aiSdkProviderId === 'google-vertex-anthropic') {
      const blockedDomains = mapRegexToPatterns(webSearchConfig.excludeDomains)
      tools.web_search = vertexAnthropic.tools.webSearch_20250305({
        maxUses: webSearchConfig.maxResults,
        blockedDomains: blockedDomains.length > 0 ? blockedDomains : undefined
      }) as ProviderDefinedTool
    }
  }

  if (enableUrlContext) {
    if (!tools) {
      tools = {}
    }
    const blockedDomains = mapRegexToPatterns(webSearchConfig.excludeDomains)

    switch (aiSdkProviderId) {
      case 'google-vertex':
        tools.url_context = vertex.tools.urlContext({}) as ProviderDefinedTool
        break
      case 'google':
        tools.url_context = google.tools.urlContext({}) as ProviderDefinedTool
        break
      case 'anthropic':
      case 'google-vertex-anthropic':
        tools.web_fetch = (
          aiSdkProviderId === 'anthropic'
            ? anthropic.tools.webFetch_20250910({
                maxUses: webSearchConfig.maxResults,
                blockedDomains: blockedDomains.length > 0 ? blockedDomains : undefined
              })
            : vertexAnthropic.tools.webFetch_20250910({
                maxUses: webSearchConfig.maxResults,
                blockedDomains: blockedDomains.length > 0 ? blockedDomains : undefined
              })
        ) as ProviderDefinedTool
        break
    }
  }

  let headers: Record<string, string | undefined> = options.requestOptions?.headers ?? {}

  if (isAnthropicModel(model)) {
    const newBetaHeaders = { 'anthropic-beta': addAnthropicHeaders(assistant, model).join(',') }
    headers = combineHeaders(headers, newBetaHeaders)
  }

  // 构建基础参数
  const params: StreamTextParams = {
    messages: sdkMessages,
    maxOutputTokens: getMaxTokens(assistant, model),
    temperature: getTemperature(assistant, model),
    topP: getTopP(assistant, model),
    abortSignal: options.requestOptions?.signal,
    headers,
    providerOptions,
    stopWhen: stepCountIs(20),
    maxRetries: 0
  }

  if (tools) {
    params.tools = tools
  }

  if (assistant.prompt) {
    params.system = await replacePromptVariables(assistant.prompt, model.name)
  }

  logger.debug('params', params)

  return {
    params,
    modelId: model.id,
    capabilities: { enableReasoning, enableWebSearch, enableGenerateImage, enableUrlContext },
    webSearchPluginConfig
  }
}

/**
 * 构建非流式的 generateText 参数
 */
export async function buildGenerateTextParams(
  messages: ModelMessage[],
  assistant: Assistant,
  provider: Provider,
  options: {
    mcpTools?: MCPTool[]
    enableTools?: boolean
  } = {}
): Promise<any> {
  // 复用流式参数的构建逻辑
  return await buildStreamTextParams(messages, assistant, provider, options)
}<|MERGE_RESOLUTION|>--- conflicted
+++ resolved
@@ -20,18 +20,13 @@
   isSupportedThinkingTokenModel,
   isWebSearchModel
 } from '@renderer/config/models'
-<<<<<<< HEAD
 import { getDefaultModel } from '@renderer/services/AssistantService'
-=======
-import { getAssistantSettings, getDefaultModel } from '@renderer/services/AssistantService'
->>>>>>> a1ac3207
 import store from '@renderer/store'
 import type { CherryWebSearchConfig } from '@renderer/store/websearch'
 import { type Assistant, type MCPTool, type Provider } from '@renderer/types'
 import type { StreamTextParams } from '@renderer/types/aiCoreTypes'
 import { mapRegexToPatterns } from '@renderer/utils/blacklistMatchPattern'
 import { replacePromptVariables } from '@renderer/utils/prompt'
-import { isAwsBedrockProvider, isVertexProvider } from '@renderer/utils/provider'
 import type { ModelMessage, Tool } from 'ai'
 import { stepCountIs } from 'ai'
 

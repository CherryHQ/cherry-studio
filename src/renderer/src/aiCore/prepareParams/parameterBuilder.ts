--- conflicted
+++ resolved
@@ -15,11 +15,8 @@
 import { loggerService } from '@logger'
 import {
   isAnthropicModel,
-<<<<<<< HEAD
+  isFixedReasoningModel,
   isGeminiModel,
-=======
-  isFixedReasoningModel,
->>>>>>> 981bb9f4
   isGenerateImageModel,
   isGrokModel,
   isOpenAIModel,

import type { BedrockProviderOptions } from '@ai-sdk/amazon-bedrock'
import type { AnthropicProviderOptions } from '@ai-sdk/anthropic'
import type { GoogleGenerativeAIProviderOptions } from '@ai-sdk/google'
import type { OpenAIResponsesProviderOptions } from '@ai-sdk/openai'
import type { XaiProviderOptions } from '@ai-sdk/xai'
import { loggerService } from '@logger'
import { DEFAULT_MAX_TOKENS } from '@renderer/config/constant'
import {
  findTokenLimit,
  GEMINI_FLASH_MODEL_REGEX,
  getThinkModelType,
  isDeepSeekHybridInferenceModel,
  isDoubaoSeedAfter251015,
  isDoubaoThinkingAutoModel,
<<<<<<< HEAD
  isGPT5SeriesModel,
=======
  isGemini3ThinkingTokenModel,
>>>>>>> 91f0c47b
  isGPT51SeriesModel,
  isGrok4FastReasoningModel,
  isGrokReasoningModel,
  isOpenAIDeepResearchModel,
  isOpenAIModel,
  isOpenAIReasoningModel,
  isQwenAlwaysThinkModel,
  isQwenReasoningModel,
  isReasoningModel,
  isSupportedReasoningEffortGrokModel,
  isSupportedReasoningEffortModel,
  isSupportedReasoningEffortOpenAIModel,
  isSupportedThinkingTokenClaudeModel,
  isSupportedThinkingTokenDoubaoModel,
  isSupportedThinkingTokenGeminiModel,
  isSupportedThinkingTokenHunyuanModel,
  isSupportedThinkingTokenModel,
  isSupportedThinkingTokenQwenModel,
  isSupportedThinkingTokenZhipuModel,
  MODEL_SUPPORTED_REASONING_EFFORT
} from '@renderer/config/models'
import { getStoreSetting } from '@renderer/hooks/useSettings'
import { getAssistantSettings, getProviderByModel } from '@renderer/services/AssistantService'
import type { Assistant, Model } from '@renderer/types'
import { EFFORT_RATIO, isSystemProvider, SystemProviderIds } from '@renderer/types'
import type { OpenAISummaryText } from '@renderer/types/aiCoreTypes'
import type { ReasoningEffortOptionalParams } from '@renderer/types/sdk'
import { isSupportEnableThinkingProvider } from '@renderer/utils/provider'
import { toInteger } from 'lodash'

const logger = loggerService.withContext('reasoning')

// The function is only for generic provider. May extract some logics to independent provider
export function getReasoningEffort(assistant: Assistant, model: Model): ReasoningEffortOptionalParams {
  const provider = getProviderByModel(model)
  if (provider.id === 'groq') {
    return {}
  }

  if (!isReasoningModel(model)) {
    return {}
  }

  if (isOpenAIDeepResearchModel(model)) {
    return {
      reasoning_effort: 'medium'
    }
  }
  const reasoningEffort = assistant?.settings?.reasoning_effort

  // Handle undefined and 'none' reasoningEffort.
  // TODO: They should be separated.
  if (!reasoningEffort || reasoningEffort === 'none') {
    // openrouter: use reasoning
    if (model.provider === SystemProviderIds.openrouter) {
      // Don't disable reasoning for Gemini models that support thinking tokens
      if (isSupportedThinkingTokenGeminiModel(model) && !GEMINI_FLASH_MODEL_REGEX.test(model.id)) {
        return {}
      }
      // 'none' is not an available value for effort for now.
      // I think they should resolve this issue soon, so I'll just go ahead and use this value.
      if (isGPT51SeriesModel(model) && reasoningEffort === 'none') {
        return { reasoning: { effort: 'none' } }
      }
      // Don't disable reasoning for models that require it
      if (
        isGrokReasoningModel(model) ||
        isOpenAIReasoningModel(model) ||
        isQwenAlwaysThinkModel(model) ||
        model.id.includes('seed-oss') ||
        model.id.includes('minimax-m2')
      ) {
        return {}
      }
      return { reasoning: { enabled: false, exclude: true } }
    }

    // providers that use enable_thinking
    if (
      isSupportEnableThinkingProvider(provider) &&
      (isSupportedThinkingTokenQwenModel(model) ||
        isSupportedThinkingTokenHunyuanModel(model) ||
        (provider.id === SystemProviderIds.dashscope && isDeepSeekHybridInferenceModel(model)))
    ) {
      return { enable_thinking: false }
    }

    // claude
    if (isSupportedThinkingTokenClaudeModel(model)) {
      return {}
    }

    // gemini
    if (isSupportedThinkingTokenGeminiModel(model)) {
      if (GEMINI_FLASH_MODEL_REGEX.test(model.id)) {
        return {
          extra_body: {
            google: {
              thinking_config: {
                thinking_budget: 0
              }
            }
          }
        }
      }
      return {}
    }

    // use thinking, doubao, zhipu, etc.
    if (isSupportedThinkingTokenDoubaoModel(model) || isSupportedThinkingTokenZhipuModel(model)) {
      if (provider.id === SystemProviderIds.cerebras) {
        return {
          disable_reasoning: true
        }
      }
      return { thinking: { type: 'disabled' } }
    }

    // Specially for GPT-5.1. Suppose this is a OpenAI Compatible provider
    if (isGPT51SeriesModel(model)) {
      return {
        reasoningEffort: 'none'
      }
    }

    return {}
  }

  // reasoningEffort有效的情况
  // https://creator.poe.com/docs/external-applications/openai-compatible-api#additional-considerations
  // Poe provider - supports custom bot parameters via extra_body
  if (provider.id === SystemProviderIds.poe) {
    // GPT-5 series models use reasoning_effort parameter in extra_body
    if (isGPT5SeriesModel(model) || isGPT51SeriesModel(model)) {
      return {
        extra_body: {
          reasoning_effort: reasoningEffort === 'auto' ? 'medium' : reasoningEffort
        }
      }
    }

    // Claude models use thinking_budget parameter in extra_body
    if (isSupportedThinkingTokenClaudeModel(model)) {
      const effortRatio = EFFORT_RATIO[reasoningEffort]
      const tokenLimit = findTokenLimit(model.id)
      const maxTokens = assistant.settings?.maxTokens
      let budgetTokens: number | undefined
      if (tokenLimit) {
        budgetTokens = Math.floor((tokenLimit.max - tokenLimit.min) * effortRatio + tokenLimit.min)
        budgetTokens = Math.floor(
          Math.max(1024, Math.min(budgetTokens, (maxTokens || DEFAULT_MAX_TOKENS) * effortRatio))
        )
      }
      return {
        extra_body: {
          thinking_budget: budgetTokens
        }
      }
    }

    // Gemini models use thinking_budget parameter in extra_body
    if (isSupportedThinkingTokenGeminiModel(model)) {
      const effortRatio = EFFORT_RATIO[reasoningEffort]
      const tokenLimit = findTokenLimit(model.id)
      let budgetTokens: number | undefined
      if (tokenLimit && reasoningEffort !== 'auto') {
        budgetTokens = Math.floor((tokenLimit.max - tokenLimit.min) * effortRatio + tokenLimit.min)
      }
      return {
        extra_body: {
          thinking_budget: budgetTokens ?? -1
        }
      }
    }
  }

  // OpenRouter models
  if (model.provider === SystemProviderIds.openrouter) {
    // Grok 4 Fast doesn't support effort levels, always use enabled: true
    if (isGrok4FastReasoningModel(model)) {
      return {
        reasoning: {
          enabled: true // Ignore effort level, just enable reasoning
        }
      }
    }

    // Other OpenRouter models that support effort levels
    if (isSupportedReasoningEffortModel(model) || isSupportedThinkingTokenModel(model)) {
      return {
        reasoning: {
          effort: reasoningEffort === 'auto' ? 'medium' : reasoningEffort
        }
      }
    }
  }

  const effortRatio = EFFORT_RATIO[reasoningEffort]
  const tokenLimit = findTokenLimit(model.id)
  let budgetTokens: number | undefined
  if (tokenLimit) {
    budgetTokens = Math.floor((tokenLimit.max - tokenLimit.min) * effortRatio + tokenLimit.min)
  }

  // See https://docs.siliconflow.cn/cn/api-reference/chat-completions/chat-completions
  if (model.provider === SystemProviderIds.silicon) {
    if (
      isDeepSeekHybridInferenceModel(model) ||
      isSupportedThinkingTokenZhipuModel(model) ||
      isSupportedThinkingTokenQwenModel(model) ||
      isSupportedThinkingTokenHunyuanModel(model)
    ) {
      return {
        enable_thinking: true,
        // Hard-encoded maximum, only for silicon
        thinking_budget: budgetTokens ? toInteger(Math.max(budgetTokens, 32768)) : undefined
      }
    }
    return {}
  }

  // DeepSeek hybrid inference models, v3.1 and maybe more in the future
  // 不同的 provider 有不同的思考控制方式，在这里统一解决
  if (isDeepSeekHybridInferenceModel(model)) {
    if (isSystemProvider(provider)) {
      switch (provider.id) {
        case SystemProviderIds.dashscope:
          return {
            enable_thinking: true,
            incremental_output: true
          }
        case SystemProviderIds.hunyuan:
        case SystemProviderIds['tencent-cloud-ti']:
        case SystemProviderIds.doubao:
          return {
            thinking: {
              type: 'enabled' // auto is invalid
            }
          }
        case SystemProviderIds.openrouter:
          return {
            reasoning: {
              enabled: true
            }
          }
        case 'nvidia':
          return {
            chat_template_kwargs: {
              thinking: true
            }
          }
        default:
          logger.warn(
            `Skipping thinking options for provider ${provider.name} as DeepSeek v3.1 thinking control method is unknown`
          )
        case SystemProviderIds.silicon:
        // specially handled before
      }
    }
  }

  // OpenRouter models, use reasoning
  if (model.provider === SystemProviderIds.openrouter) {
    if (isSupportedReasoningEffortModel(model) || isSupportedThinkingTokenModel(model)) {
      return {
        reasoning: {
          effort: reasoningEffort === 'auto' ? 'medium' : reasoningEffort
        }
      }
    }
  }

  // Qwen models, use enable_thinking
  if (isQwenReasoningModel(model)) {
    const thinkConfig = {
      enable_thinking: isQwenAlwaysThinkModel(model) || !isSupportEnableThinkingProvider(provider) ? undefined : true,
      thinking_budget: budgetTokens
    }
    if (provider.id === SystemProviderIds.dashscope) {
      return {
        ...thinkConfig,
        incremental_output: true
      }
    }
    return thinkConfig
  }

  // Hunyuan models, use enable_thinking
  if (isSupportedThinkingTokenHunyuanModel(model) && isSupportEnableThinkingProvider(provider)) {
    return {
      enable_thinking: true
    }
  }

  // Grok models/Perplexity models/OpenAI models, use reasoning_effort
  if (isSupportedReasoningEffortModel(model)) {
    // 检查模型是否支持所选选项
    const modelType = getThinkModelType(model)
    const supportedOptions = MODEL_SUPPORTED_REASONING_EFFORT[modelType]
    if (supportedOptions.includes(reasoningEffort)) {
      return {
        reasoningEffort
      }
    } else {
      // 如果不支持，fallback到第一个支持的值
      return {
        reasoningEffort: supportedOptions[0]
      }
    }
  }

  // gemini series, openai compatible api
  if (isSupportedThinkingTokenGeminiModel(model)) {
    // https://ai.google.dev/gemini-api/docs/gemini-3?thinking=high#openai_compatibility
    if (isGemini3ThinkingTokenModel(model)) {
      return {
        reasoning_effort: reasoningEffort
      }
    }
    if (reasoningEffort === 'auto') {
      return {
        extra_body: {
          google: {
            thinking_config: {
              thinking_budget: -1,
              include_thoughts: true
            }
          }
        }
      }
    }
    return {
      extra_body: {
        google: {
          thinking_config: {
            thinking_budget: budgetTokens ?? -1,
            include_thoughts: true
          }
        }
      }
    }
  }

  // Claude models, openai compatible api
  if (isSupportedThinkingTokenClaudeModel(model)) {
    const maxTokens = assistant.settings?.maxTokens
    return {
      thinking: {
        type: 'enabled',
        budget_tokens: budgetTokens
          ? Math.floor(Math.max(1024, Math.min(budgetTokens, (maxTokens || DEFAULT_MAX_TOKENS) * effortRatio)))
          : undefined
      }
    }
  }

  // Use thinking, doubao, zhipu, etc.
  if (isSupportedThinkingTokenDoubaoModel(model)) {
    if (isDoubaoSeedAfter251015(model)) {
      return { reasoningEffort }
    }
    if (reasoningEffort === 'high') {
      return { thinking: { type: 'enabled' } }
    }
    if (reasoningEffort === 'auto' && isDoubaoThinkingAutoModel(model)) {
      return { thinking: { type: 'auto' } }
    }
    // 其他情况不带 thinking 字段
    return {}
  }
  if (isSupportedThinkingTokenZhipuModel(model)) {
    if (provider.id === SystemProviderIds.cerebras) {
      return {}
    }
    return { thinking: { type: 'enabled' } }
  }

  // Default case: no special thinking settings
  return {}
}

/**
 * Get OpenAI reasoning parameters
 * Extracted from OpenAIResponseAPIClient and OpenAIAPIClient logic
 * For official OpenAI provider only
 */
export function getOpenAIReasoningParams(
  assistant: Assistant,
  model: Model
): Pick<OpenAIResponsesProviderOptions, 'reasoningEffort' | 'reasoningSummary'> {
  if (!isReasoningModel(model)) {
    return {}
  }

  let reasoningEffort = assistant?.settings?.reasoning_effort

  if (!reasoningEffort) {
    return {}
  }

  if (isOpenAIDeepResearchModel(model) || reasoningEffort === 'auto') {
    reasoningEffort = 'medium'
  }

  // 非OpenAI模型，但是Provider类型是responses/azure openai的情况
  if (!isOpenAIModel(model)) {
    return {
      reasoningEffort
    }
  }

  const openAI = getStoreSetting('openAI')
  const summaryText = openAI.summaryText

  let reasoningSummary: OpenAISummaryText = undefined

  if (model.id.includes('o1-pro')) {
    reasoningSummary = undefined
  } else {
    reasoningSummary = summaryText
  }

  // OpenAI 推理参数
  if (isSupportedReasoningEffortOpenAIModel(model)) {
    return {
      reasoningEffort,
      reasoningSummary
    }
  }

  return {}
}

export function getAnthropicThinkingBudget(
  maxTokens: number | undefined,
  reasoningEffort: string | undefined,
  modelId: string
): number | undefined {
  if (reasoningEffort === undefined || reasoningEffort === 'none') {
    return undefined
  }
  const effortRatio = EFFORT_RATIO[reasoningEffort]

  const tokenLimit = findTokenLimit(modelId)
  if (!tokenLimit) {
    return undefined
  }

  const budgetTokens = Math.max(
    1024,
    Math.floor(
      Math.min(
        (tokenLimit.max - tokenLimit.min) * effortRatio + tokenLimit.min,
        (maxTokens || DEFAULT_MAX_TOKENS) * effortRatio
      )
    )
  )
  return budgetTokens
}

/**
 * 获取 Anthropic 推理参数
 * 从 AnthropicAPIClient 中提取的逻辑
 */
export function getAnthropicReasoningParams(
  assistant: Assistant,
  model: Model
): Pick<AnthropicProviderOptions, 'thinking'> {
  if (!isReasoningModel(model)) {
    return {}
  }

  const reasoningEffort = assistant?.settings?.reasoning_effort

  if (reasoningEffort === undefined || reasoningEffort === 'none') {
    return {
      thinking: {
        type: 'disabled'
      }
    }
  }

  // Claude 推理参数
  if (isSupportedThinkingTokenClaudeModel(model)) {
    const { maxTokens } = getAssistantSettings(assistant)
    const budgetTokens = getAnthropicThinkingBudget(maxTokens, reasoningEffort, model.id)

    return {
      thinking: {
        type: 'enabled',
        budgetTokens: budgetTokens
      }
    }
  }

  return {}
}

// type GoogleThinkingLevel = NonNullable<GoogleGenerativeAIProviderOptions['thinkingConfig']>['thinkingLevel']

// function mapToGeminiThinkingLevel(reasoningEffort: ReasoningEffortOption): GoogelThinkingLevel {
//   switch (reasoningEffort) {
//     case 'low':
//       return 'low'
//     case 'medium':
//       return 'medium'
//     case 'high':
//       return 'high'
//     default:
//       return 'medium'
//   }
// }

/**
 * 获取 Gemini 推理参数
 * 从 GeminiAPIClient 中提取的逻辑
 * 注意：Gemini/GCP 端点所使用的 thinkingBudget 等参数应该按照驼峰命名法传递
 * 而在 Google 官方提供的 OpenAI 兼容端点中则使用蛇形命名法 thinking_budget
 */
export function getGeminiReasoningParams(
  assistant: Assistant,
  model: Model
): Pick<GoogleGenerativeAIProviderOptions, 'thinkingConfig'> {
  if (!isReasoningModel(model)) {
    return {}
  }

  const reasoningEffort = assistant?.settings?.reasoning_effort

  // Gemini 推理参数
  if (isSupportedThinkingTokenGeminiModel(model)) {
    if (reasoningEffort === undefined || reasoningEffort === 'none') {
      return {
        thinkingConfig: {
          includeThoughts: false,
          ...(GEMINI_FLASH_MODEL_REGEX.test(model.id) ? { thinkingBudget: 0 } : {})
        }
      }
    }

    // TODO: 很多中转还不支持
    // https://ai.google.dev/gemini-api/docs/gemini-3?thinking=high#new_api_features_in_gemini_3
    // if (isGemini3ThinkingTokenModel(model)) {
    //   return {
    //     thinkingConfig: {
    //       thinkingLevel: mapToGeminiThinkingLevel(reasoningEffort)
    //     }
    //   }
    // }

    const effortRatio = EFFORT_RATIO[reasoningEffort]

    if (effortRatio > 1) {
      return {
        thinkingConfig: {
          includeThoughts: true
        }
      }
    }

    const { min, max } = findTokenLimit(model.id) || { min: 0, max: 0 }
    const budget = Math.floor((max - min) * effortRatio + min)

    return {
      thinkingConfig: {
        ...(budget > 0 ? { thinkingBudget: budget } : {}),
        includeThoughts: true
      }
    }
  }

  return {}
}

/**
 * Get XAI-specific reasoning parameters
 * This function should only be called for XAI provider models
 * @param assistant - The assistant configuration
 * @param model - The model being used
 * @returns XAI-specific reasoning parameters
 */
export function getXAIReasoningParams(assistant: Assistant, model: Model): Pick<XaiProviderOptions, 'reasoningEffort'> {
  if (!isSupportedReasoningEffortGrokModel(model)) {
    return {}
  }

  const { reasoning_effort: reasoningEffort } = getAssistantSettings(assistant)

  if (!reasoningEffort || reasoningEffort === 'none') {
    return {}
  }

  switch (reasoningEffort) {
    case 'auto':
    case 'minimal':
    case 'medium':
      return { reasoningEffort: 'low' }
    case 'low':
    case 'high':
      return { reasoningEffort }
  }
}

/**
 * Get Bedrock reasoning parameters
 */
export function getBedrockReasoningParams(
  assistant: Assistant,
  model: Model
): Pick<BedrockProviderOptions, 'reasoningConfig'> {
  if (!isReasoningModel(model)) {
    return {}
  }

  const reasoningEffort = assistant?.settings?.reasoning_effort

  if (reasoningEffort === undefined) {
    return {}
  }

  if (reasoningEffort === 'none') {
    return {
      reasoningConfig: {
        type: 'disabled'
      }
    }
  }

  // Only apply thinking budget for Claude reasoning models
  if (!isSupportedThinkingTokenClaudeModel(model)) {
    return {}
  }

  const { maxTokens } = getAssistantSettings(assistant)
  const budgetTokens = getAnthropicThinkingBudget(maxTokens, reasoningEffort, model.id)
  return {
    reasoningConfig: {
      type: 'enabled',
      budgetTokens: budgetTokens
    }
  }
}

/**
 * 获取自定义参数
 * 从 assistant 设置中提取自定义参数
 */
export function getCustomParameters(assistant: Assistant): Record<string, any> {
  return (
    assistant?.settings?.customParameters?.reduce((acc, param) => {
      if (!param.name?.trim()) {
        return acc
      }
      if (param.type === 'json') {
        const value = param.value as string
        if (value === 'undefined') {
          return { ...acc, [param.name]: undefined }
        }
        try {
          return { ...acc, [param.name]: JSON.parse(value) }
        } catch {
          return { ...acc, [param.name]: value }
        }
      }
      return {
        ...acc,
        [param.name]: param.value
      }
    }, {}) || {}
  )
}<|MERGE_RESOLUTION|>--- conflicted
+++ resolved
@@ -12,11 +12,8 @@
   isDeepSeekHybridInferenceModel,
   isDoubaoSeedAfter251015,
   isDoubaoThinkingAutoModel,
-<<<<<<< HEAD
+  isGemini3ThinkingTokenModel,
   isGPT5SeriesModel,
-=======
-  isGemini3ThinkingTokenModel,
->>>>>>> 91f0c47b
   isGPT51SeriesModel,
   isGrok4FastReasoningModel,
   isGrokReasoningModel,

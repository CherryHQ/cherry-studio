--- conflicted
+++ resolved
@@ -36,12 +36,7 @@
 } from '@renderer/config/models'
 import { getStoreSetting } from '@renderer/hooks/useSettings'
 import { getAssistantSettings, getProviderByModel } from '@renderer/services/AssistantService'
-<<<<<<< HEAD
-import type { SettingsState } from '@renderer/store/settings'
 import type { Assistant, Model, ReasoningEffortOption } from '@renderer/types'
-=======
-import type { Assistant, Model } from '@renderer/types'
->>>>>>> 49903a15
 import { EFFORT_RATIO, isSystemProvider, SystemProviderIds } from '@renderer/types'
 import type { OpenAISummaryText } from '@renderer/types/aiCoreTypes'
 import type { ReasoningEffortOptionalParams } from '@renderer/types/sdk'

--- conflicted
+++ resolved
@@ -324,27 +324,26 @@
   if (!isReasoningModel(model)) {
     return {}
   }
-<<<<<<< HEAD
+
+  let reasoningEffort = assistant?.settings?.reasoning_effort
+
+  if (!reasoningEffort) {
+    return {}
+  }
+
+  if (isOpenAIDeepResearchModel(model) || reasoningEffort === 'auto') {
+    reasoningEffort = 'medium'
+  }
+
+  // 非OpenAI模型，但是Provider类型是responses/azure openai的情况
+  if (!isOpenAIModel(model)) {
+    return {
+      reasoningEffort
+    }
+  }
+
   const openAI = getStoreSetting('openAI')
   const summaryText = openAI.summaryText
-=======
-
-  let reasoningEffort = assistant?.settings?.reasoning_effort
-
-  if (!reasoningEffort) {
-    return {}
-  }
-
-  // 非OpenAI模型，但是Provider类型是responses/azure openai的情况
-  if (!isOpenAIModel(model)) {
-    return {
-      reasoningEffort
-    }
-  }
-
-  const openAI = getStoreSetting('openAI') as SettingsState['openAI']
-  const summaryText = openAI?.summaryText || 'off'
->>>>>>> 56d68276
 
   let reasoningSummary: OpenAISummaryText = undefined
 
@@ -352,16 +351,6 @@
     reasoningSummary = undefined
   } else {
     reasoningSummary = summaryText
-  }
-
-<<<<<<< HEAD
-  let reasoningEffort = assistant?.settings?.reasoning_effort
-
-  if (isOpenAIDeepResearchModel(model) || reasoningEffort === 'auto') {
-=======
-  if (isOpenAIDeepResearchModel(model)) {
->>>>>>> 56d68276
-    reasoningEffort = 'medium'
   }
 
   // OpenAI 推理参数

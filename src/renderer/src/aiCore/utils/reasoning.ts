--- conflicted
+++ resolved
@@ -371,13 +371,8 @@
     }
   }
 
-<<<<<<< HEAD
-  const openAI = getStoreSetting<'openAI'>('openAI')
-  const summaryText = openAI?.summaryText || 'off'
-=======
   const openAI = getStoreSetting('openAI')
   const summaryText = openAI.summaryText
->>>>>>> ebfb1c5a
 
   let reasoningSummary: OpenAISummaryText = undefined
 

--- conflicted
+++ resolved
@@ -1,18 +1,13 @@
-import {
+import type {
   AnthropicSearchConfig,
   OpenAISearchConfig,
   WebSearchPluginConfig
 } from '@cherrystudio/ai-core/core/plugins/built-in/webSearchPlugin/helper'
-import { BaseProviderId } from '@cherrystudio/ai-core/provider'
+import type { BaseProviderId } from '@cherrystudio/ai-core/provider'
 import { isOpenAIWebSearchChatCompletionOnlyModel } from '@renderer/config/models'
-<<<<<<< HEAD
+import type { CherryWebSearchConfig } from '@renderer/store/websearch'
 import type { Model } from '@renderer/types'
-import { WEB_SEARCH_PROMPT_FOR_OPENROUTER } from '@shared/config/prompts'
-=======
-import { CherryWebSearchConfig } from '@renderer/store/websearch'
-import { Model } from '@renderer/types'
 import { mapRegexToPatterns } from '@renderer/utils/blacklistMatchPattern'
->>>>>>> 6afaf624
 
 export function getWebSearchParams(model: Model): Record<string, any> {
   if (model.provider === 'hunyuan') {

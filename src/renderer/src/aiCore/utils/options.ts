--- conflicted
+++ resolved
@@ -45,16 +45,11 @@
 } from './reasoning'
 import { getWebSearchParams } from './websearch'
 
-<<<<<<< HEAD
+const logger = loggerService.withContext('aiCore.utils.options')
+
 function getServiceTier<T extends GroqSystemProvider>(model: Model, provider: T): GroqServiceTier
 function getServiceTier<T extends NotGroqProvider>(model: Model, provider: T): OpenAIServiceTier
 function getServiceTier<T extends Provider>(model: Model, provider: T): OpenAIServiceTier | GroqServiceTier {
-=======
-const logger = loggerService.withContext('aiCore.utils.options')
-
-// copy from BaseApiClient.ts
-const getServiceTier = (model: Model, provider: Provider) => {
->>>>>>> 62309ae1
   const serviceTierSetting = provider.serviceTier
 
   if (!isSupportServiceTierProvider(provider) || !isOpenAIModel(model) || !serviceTierSetting) {
@@ -103,12 +98,8 @@
     enableWebSearch: boolean
     enableGenerateImage: boolean
   }
-<<<<<<< HEAD
 ): Record<string, Record<string, JSONValue>> {
-=======
-): Record<string, any> {
   logger.debug('buildProviderOptions', { assistant, model, actualProvider, capabilities })
->>>>>>> 62309ae1
   const rawProviderId = getAiSdkProviderId(actualProvider)
   // 构建 provider 特定的选项
   let providerSpecificOptions: Record<string, any> = {}

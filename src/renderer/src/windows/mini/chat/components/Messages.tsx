import Scrollbar from '@renderer/components/Scrollbar'
import { useTopicMessages } from '@renderer/hooks/useMessageOperations'
import { Assistant } from '@renderer/types'
import { getMainTextContent } from '@renderer/utils/messageUtils/find'
import { last } from 'lodash'
import { FC, useRef } from 'react'
import { useHotkeys } from 'react-hotkeys-hook'
import { useTranslation } from 'react-i18next'
import styled from 'styled-components'

import MessageItem from './Message'

interface Props {
  assistant: Assistant
  route: string
}

interface ContainerProps {
  right?: boolean
}

const Messages: FC<Props> = ({ assistant, route }) => {
  // const [messages, setMessages] = useState<Message[]>([])
  const messages = useTopicMessages(assistant.topics[0])
  const containerRef = useRef<HTMLDivElement>(null)
  const messagesRef = useRef(messages)

  const { t } = useTranslation()

  messagesRef.current = messages

<<<<<<< HEAD
  const onSendMessage = useCallback(
    async (message: Message) => {
      setMessages((prev) => {
        const assistantMessage = getAssistantMessage({ assistant, topic: assistant.topics[0] })
        return prev.concat([message, assistantMessage])
      })
    },
    [assistant]
  )
=======
  // const onSendMessage = useCallback(
  //   async (message: Message) => {
  //     setMessages((prev) => {
  // const assistantMessage = getAssistantMessage({ assistant, topic: assistant.topics[0] })
  // store.dispatch(newMessagesActions.addMessage({ topicId: assistant.topics[0].id, message: assistantMessage }))
>>>>>>> 68e98f9a

  //       const messages = prev.concat([message, assistantMessage])
  //       return messages
  //     })
  //   },
  //   [assistant]
  // )

  // useEffect(() => {
  //   const unsubscribes = [EventEmitter.on(EVENT_NAMES.SEND_MESSAGE, onSendMessage)]
  //   return () => unsubscribes.forEach((unsub) => unsub())
  // }, [assistant.id])

  useHotkeys('c', () => {
    const lastMessage = last(messages)
    if (lastMessage) {
      const content = getMainTextContent(lastMessage)
      navigator.clipboard.writeText(content)
      window.message.success(t('message.copy.success'))
    }
  })
  return (
    <Container id="messages" key={assistant.id} ref={containerRef}>
      {[...messages].reverse().map((message, index) => (
        <MessageItem key={message.id} message={message} index={index} total={messages.length} route={route} />
      ))}
    </Container>
  )
}

const Container = styled(Scrollbar)<ContainerProps>`
  display: flex;
  flex-direction: column-reverse;
  align-items: center;
  padding-bottom: 20px;
  overflow-x: hidden;
  min-width: 100%;
  background-color: transparent !important;
`

export default Messages<|MERGE_RESOLUTION|>--- conflicted
+++ resolved
@@ -29,24 +29,11 @@
 
   messagesRef.current = messages
 
-<<<<<<< HEAD
-  const onSendMessage = useCallback(
-    async (message: Message) => {
-      setMessages((prev) => {
-        const assistantMessage = getAssistantMessage({ assistant, topic: assistant.topics[0] })
-        return prev.concat([message, assistantMessage])
-      })
-    },
-    [assistant]
-  )
-=======
   // const onSendMessage = useCallback(
   //   async (message: Message) => {
   //     setMessages((prev) => {
   // const assistantMessage = getAssistantMessage({ assistant, topic: assistant.topics[0] })
   // store.dispatch(newMessagesActions.addMessage({ topicId: assistant.topics[0].id, message: assistantMessage }))
->>>>>>> 68e98f9a
-
   //       const messages = prev.concat([message, assistantMessage])
   //       return messages
   //     })

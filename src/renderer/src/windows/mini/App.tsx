--- conflicted
+++ resolved
@@ -10,15 +10,11 @@
 import { ThemeProvider } from '../../context/ThemeProvider'
 import HomeWindow from './home/HomeWindow'
 
-<<<<<<< HEAD
-function MiniWindow(): JSX.Element {
+function MiniWindow(): React.ReactElement {
   //miniWindow should register its own message component
   const [messageApi, messageContextHolder] = message.useMessage()
   window.message = messageApi
 
-=======
-function MiniWindow(): React.ReactElement {
->>>>>>> ba640d40
   return (
     <Provider store={store}>
       <ThemeProvider>

--- conflicted
+++ resolved
@@ -1,14 +1,10 @@
 import '@renderer/databases'
 
-<<<<<<< HEAD
 import { useSettings } from '@renderer/hooks/useSettings'
 import store, { persistor, useAppDispatch } from '@renderer/store'
+import { message } from 'antd'
 import { setCustomCss } from '@renderer/store/settings'
 import { useEffect, useState } from 'react'
-=======
-import store, { persistor } from '@renderer/store'
-import { message } from 'antd'
->>>>>>> c5580f5b
 import { Provider } from 'react-redux'
 import { PersistGate } from 'redux-persist/integration/react'
 
@@ -72,12 +68,8 @@
         <AntdProvider>
           <SyntaxHighlighterProvider>
             <PersistGate loading={null} persistor={persistor}>
-<<<<<<< HEAD
+              {messageContextHolder}
               <MiniWindowContent />
-=======
-              {messageContextHolder}
-              <HomeWindow />
->>>>>>> c5580f5b
             </PersistGate>
           </SyntaxHighlighterProvider>
         </AntdProvider>

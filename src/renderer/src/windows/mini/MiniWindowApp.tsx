--- conflicted
+++ resolved
@@ -1,15 +1,8 @@
 import '@renderer/databases'
 
-import { getToastUtilities } from '@cherrystudio/ui'
 import { usePreference } from '@data/hooks/usePreference'
 import { ErrorBoundary } from '@renderer/components/ErrorBoundary'
-<<<<<<< HEAD
-import { ToastPortal } from '@renderer/components/ToastPortal'
-import { HeroUIProvider } from '@renderer/context/HeroUIProvider'
-=======
 import { getToastUtilities } from '@renderer/components/TopView/toast'
-import { useSettings } from '@renderer/hooks/useSettings'
->>>>>>> 78278ce9
 import store, { persistor } from '@renderer/store'
 import { useEffect } from 'react'
 import { Provider } from 'react-redux'

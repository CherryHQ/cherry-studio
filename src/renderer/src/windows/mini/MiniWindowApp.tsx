--- conflicted
+++ resolved
@@ -1,11 +1,7 @@
 import '@renderer/databases'
 
-<<<<<<< HEAD
+import { ErrorBoundary } from '@renderer/components/ErrorBoundary'
 import { usePreference } from '@data/hooks/usePreference'
-=======
-import { ErrorBoundary } from '@renderer/components/ErrorBoundary'
-import { useSettings } from '@renderer/hooks/useSettings'
->>>>>>> cb4b26c8
 import store, { persistor } from '@renderer/store'
 import { message } from 'antd'
 import { useEffect } from 'react'

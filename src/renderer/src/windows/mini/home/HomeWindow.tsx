--- conflicted
+++ resolved
@@ -253,13 +253,8 @@
 
   if (route === 'translate') {
     return (
-<<<<<<< HEAD
       <Container style={{ backgroundColor: backgroundColor() }}>
-        <TranslateWindow text={referenceText} />
-=======
-      <Container>
         <TranslateWindow text={content} />
->>>>>>> cc99dc8d
         <Divider style={{ margin: '10px 0' }} />
         <Footer route={route} onExit={() => setRoute('home')} />
       </Container>

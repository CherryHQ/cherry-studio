--- conflicted
+++ resolved
@@ -244,7 +244,7 @@
     }
   }, [setTimeoutTimer])
 
-  const handleSearch = useCallback((action: ActionItem) => {
+  const handleSearch = useCallback((action: SelectionActionItem) => {
     if (!action.selectedText) return
 
     const selectedText = action.selectedText.trim()
@@ -268,14 +268,14 @@
   /**
    * Quote the selected text to the inputbar of the main window
    */
-  const handleQuote = (action: ActionItem) => {
+  const handleQuote = (action: SelectionActionItem) => {
     if (action.selectedText) {
       window.api?.quoteToMainWindow(action.selectedText)
       window.api?.selection.hideToolbar()
     }
   }
 
-  const handleDefaultAction = (action: ActionItem) => {
+  const handleDefaultAction = (action: SelectionActionItem) => {
     // [macOS] only macOS has the available isFullscreen mode
     window.api?.selection.processAction(action, isFullScreen.current)
     window.api?.selection.hideToolbar()
@@ -306,36 +306,6 @@
     [demo, handleCopy, handleSearch]
   )
 
-<<<<<<< HEAD
-  const handleSearch = (action: SelectionActionItem) => {
-    if (!action.searchEngine) return
-
-    const customUrl = action.searchEngine.split('|')[1]
-    if (!customUrl) return
-
-    const searchUrl = customUrl.replace('{{queryString}}', encodeURIComponent(action.selectedText || ''))
-    window.api?.openWebsite(searchUrl)
-    window.api?.selection.hideToolbar()
-  }
-
-  /**
-   * Quote the selected text to the inputbar of the main window
-   */
-  const handleQuote = (action: SelectionActionItem) => {
-    if (action.selectedText) {
-      window.api?.quoteToMainWindow(action.selectedText)
-      window.api?.selection.hideToolbar()
-    }
-  }
-
-  const handleDefaultAction = (action: SelectionActionItem) => {
-    // [macOS] only macOS has the available isFullscreen mode
-    window.api?.selection.processAction(action, isFullScreen.current)
-    window.api?.selection.hideToolbar()
-  }
-
-=======
->>>>>>> dc0c47c6
   return (
     <Container>
       <LogoWrapper $draggable={!demo}>

--- conflicted
+++ resolved
@@ -144,14 +144,9 @@
       }
     }
 
-<<<<<<< HEAD
-    assistantRef.current = await getDefaultTranslateAssistant(translateLang, action.selectedText)
-    processMessages(assistantRef.current, topicRef.current, action.selectedText, setAskId, onStream, onFinish, onError)
-=======
-    const assistant = getDefaultTranslateAssistant(translateLang, action.selectedText)
+    const assistant = await getDefaultTranslateAssistant(translateLang, action.selectedText)
     assistantRef.current = assistant
     processMessages(assistant, topicRef.current, assistant.content, setAskId, onStream, onFinish, onError)
->>>>>>> fe0c0fac
   }, [action, targetLanguage, alterLanguage, scrollToBottom])
 
   useEffect(() => {

<<<<<<< HEAD
import { Tooltip } from '@cherrystudio/ui'
=======
import { Button } from '@cherrystudio/ui'
>>>>>>> ef4bede0
import { usePreference } from '@data/hooks/usePreference'
import { isMac } from '@renderer/config/constant'
import i18n from '@renderer/i18n'
import { defaultLanguage } from '@shared/config/constant'
import type { SelectionActionItem } from '@shared/data/preference/preferenceTypes'
import { IpcChannel } from '@shared/IpcChannel'
<<<<<<< HEAD
import { Button, Slider } from 'antd'
=======
import { Slider, Tooltip } from 'antd'
>>>>>>> ef4bede0
import { Droplet, Minus, Pin, X } from 'lucide-react'
import { DynamicIcon } from 'lucide-react/dynamic'
import type { FC } from 'react'
import { useCallback, useEffect, useRef, useState } from 'react'
import { useTranslation } from 'react-i18next'
import styled from 'styled-components'

import ActionGeneral from './components/ActionGeneral'
import ActionTranslate from './components/ActionTranslate'

const SelectionActionApp: FC = () => {
  const [language] = usePreference('app.language')
  const [customCss] = usePreference('ui.custom_css')
  const { t } = useTranslation()

  const [action, setAction] = useState<SelectionActionItem | null>(null)
  const isActionLoaded = useRef(false)

  const [isAutoClose] = usePreference('feature.selection.auto_close')
  const [isAutoPin] = usePreference('feature.selection.auto_pin')
  const [actionWindowOpacity] = usePreference('feature.selection.action_window_opacity')

  const [isPinned, setIsPinned] = useState(isAutoPin)
  const [isWindowFocus, setIsWindowFocus] = useState(true)

  const [showOpacitySlider, setShowOpacitySlider] = useState(false)
  const [opacity, setOpacity] = useState(actionWindowOpacity)

  const shouldCloseWhenBlur = useRef(false)
  const contentElementRef = useRef<HTMLDivElement>(null)
  const isAutoScrollEnabled = useRef(true)
  const lastScrollHeight = useRef(0)

  useEffect(() => {
    const actionListenRemover = window.electron?.ipcRenderer.on(
      IpcChannel.Selection_UpdateActionData,
      (_, actionItem: SelectionActionItem) => {
        setAction(actionItem)
        isActionLoaded.current = true
      }
    )

    window.addEventListener('focus', handleWindowFocus)
    window.addEventListener('blur', handleWindowBlur)

    return () => {
      actionListenRemover()
      window.removeEventListener('focus', handleWindowFocus)
      window.removeEventListener('blur', handleWindowBlur)
    }
    // don't need any dependencies
    // eslint-disable-next-line react-hooks/exhaustive-deps
  }, [])

  useEffect(() => {
    if (isAutoPin) {
      window.api.selection.pinActionWindow(true)
      setIsPinned(true)
    } else if (!isActionLoaded.current) {
      window.api.selection.pinActionWindow(false)
      setIsPinned(false)
    }
  }, [isAutoPin])

  useEffect(() => {
    shouldCloseWhenBlur.current = isAutoClose && !isPinned
  }, [isAutoClose, isPinned])

  useEffect(() => {
    i18n.changeLanguage(language || navigator.language || defaultLanguage)
  }, [language])

  useEffect(() => {
    let customCssElement = document.getElementById('user-defined-custom-css') as HTMLStyleElement
    if (customCssElement) {
      customCssElement.remove()
    }

    if (customCss) {
      customCssElement = document.createElement('style')
      customCssElement.id = 'user-defined-custom-css'
      customCssElement.textContent = customCss
      document.head.appendChild(customCssElement)
    }
  }, [customCss])

  useEffect(() => {
    const contentEl = contentElementRef.current
    if (contentEl) {
      contentEl.addEventListener('scroll', handleUserScroll)
      // Initialize the scroll height
      lastScrollHeight.current = contentEl.scrollHeight
    }
    return () => {
      if (contentEl) {
        contentEl.removeEventListener('scroll', handleUserScroll)
      }
    }
    //we should rely on action to trigger this effect,
    // because the contentRef is not available when action is initially null
  }, [action])

  useEffect(() => {
    if (action) {
      document.title = `${action.isBuiltIn ? t(action.name) : action.name} - ${t('selection.name')}`
    }
  }, [action, t])

  useEffect(() => {
    //if the action is loaded, we should not set the opacity update from settings
    if (!isActionLoaded.current) {
      setOpacity(actionWindowOpacity)
    }
  }, [actionWindowOpacity])

  const handleMinimize = () => {
    window.api.selection.minimizeActionWindow()
  }

  const handleClose = () => {
    window.api.selection.closeActionWindow()
  }

  /**
   * @param pinned - if undefined, toggle the pinned state, otherwise force set the pinned state
   */
  const togglePin = () => {
    setIsPinned(!isPinned)
    window.api.selection.pinActionWindow(!isPinned)
  }

  const handleWindowFocus = () => {
    setIsWindowFocus(true)
  }

  const handleWindowBlur = () => {
    if (shouldCloseWhenBlur.current) {
      handleClose()
      return
    }

    setIsWindowFocus(false)
  }

  const handleOpacityChange = (value: number) => {
    setOpacity(value)
  }

  //must useCallback to avoid re-rendering the component
  const handleScrollToBottom = useCallback(() => {
    if (contentElementRef.current && isAutoScrollEnabled.current) {
      contentElementRef.current.scrollTo({
        top: contentElementRef.current.scrollHeight,
        behavior: 'smooth'
      })
    }
  }, [])

  const handleUserScroll = () => {
    if (!contentElementRef.current) return

    const { scrollTop, scrollHeight, clientHeight } = contentElementRef.current

    // Check if content height has increased (new content added)
    const contentIncreased = scrollHeight > lastScrollHeight.current
    lastScrollHeight.current = scrollHeight

    // If content increased and we're in auto-scroll mode, don't change the auto-scroll state
    if (contentIncreased && isAutoScrollEnabled.current) {
      return
    }

    // Only check user position if content didn't increase
    const isAtBottom = Math.abs(scrollHeight - scrollTop - clientHeight) < 32

    if (isAtBottom) {
      isAutoScrollEnabled.current = true
    } else {
      isAutoScrollEnabled.current = false
    }
  }

  //we don't need to render the component if action is not set
  if (!action) return null

  return (
    <WindowFrame $opacity={opacity / 100}>
      <TitleBar $isWindowFocus={isWindowFocus} style={isMac ? { paddingLeft: '70px' } : {}}>
        {action.icon && (
          <TitleBarIcon>
            <DynamicIcon
              name={action.icon as any}
              size={16}
              style={{ color: 'var(--color-text-1)' }}
              fallback={() => {}}
            />
          </TitleBarIcon>
        )}
        <TitleBarCaption>{action.isBuiltIn ? t(action.name) : action.name}</TitleBarCaption>
        <TitleBarButtons>
          <Tooltip
            title={isPinned ? t('selection.action.window.pinned') : t('selection.action.window.pin')}
            placement="bottom">
            <WinButton
              variant="light"
              startContent={<Pin size={14} className={isPinned ? 'pinned' : ''} />}
              onPress={togglePin}
              className={isPinned ? 'pinned' : ''}
              isIconOnly
            />
          </Tooltip>
          <Tooltip title={t('selection.action.window.opacity')} placement="bottom">
            <WinButton
              variant="light"
              startContent={<Droplet size={14} />}
              onPress={() => setShowOpacitySlider(!showOpacitySlider)}
              className={showOpacitySlider ? 'active' : ''}
              style={{ paddingBottom: '2px' }}
              isIconOnly
            />
          </Tooltip>
          {showOpacitySlider && (
            <OpacitySlider>
              <Slider
                vertical
                min={20}
                max={100}
                value={opacity}
                onChange={handleOpacityChange}
                onChangeComplete={() => setShowOpacitySlider(false)}
                tooltip={{ formatter: (value) => `${value}%` }}
              />
            </OpacitySlider>
          )}
          {!isMac && (
            <>
              <WinButton variant="light" startContent={<Minus size={16} />} onPress={handleMinimize} isIconOnly />
              <WinButton
                variant="light"
                startContent={<X size={16} />}
                onPress={handleClose}
                className="close"
                isIconOnly
              />
            </>
          )}
        </TitleBarButtons>
      </TitleBar>
      <MainContainer>
        <Content ref={contentElementRef}>
          {action.id == 'translate' && <ActionTranslate action={action} scrollToBottom={handleScrollToBottom} />}
          {action.id != 'translate' && <ActionGeneral action={action} scrollToBottom={handleScrollToBottom} />}
        </Content>
      </MainContainer>
    </WindowFrame>
  )
}

const WindowFrame = styled.div<{ $opacity: number }>`
  position: relative;
  display: flex;
  flex-direction: column;
  width: calc(100% - 6px);
  height: calc(100% - 6px);
  margin: 2px;
  background-color: var(--color-background);
  border: 1px solid var(--color-border);
  box-shadow: 0px 0px 2px var(--color-text-3);
  border-radius: 8px;
  overflow: hidden;
  box-sizing: border-box;
  opacity: ${(props) => props.$opacity};
`

const TitleBar = styled.div<{ $isWindowFocus: boolean }>`
  display: flex;
  align-items: center;
  flex-direction: row;
  height: 32px;
  padding: 0 8px;
  background-color: ${(props) =>
    props.$isWindowFocus ? 'var(--color-background-mute)' : 'var(--color-background-soft)'};
  transition: background-color 0.3s ease;
  -webkit-app-region: drag;
`

const TitleBarIcon = styled.div`
  display: flex;
  align-items: center;
  justify-content: center;
  margin-left: 4px;
`

const TitleBarCaption = styled.div`
  margin-left: 8px;
  font-size: 14px;
  font-weight: 400;
  flex: 1;
  white-space: nowrap;
  overflow: hidden;
  text-overflow: ellipsis;
  color: var(--color-text-1);
`

const TitleBarButtons = styled.div`
  display: flex;
  gap: 8px;
  -webkit-app-region: no-drag;
  position: relative;

  .lucide {
    &.pinned {
      color: var(--color-primary);
    }
  }
`

const WinButton = styled(Button)`
  display: flex;
  align-items: center;
  justify-content: center;
  width: 24px;
  height: 24px;
  padding: 0;
  border: none;
  background: transparent;
  border-radius: 4px;
  transition: all 0.2s;
  color: var(--color-icon);

  .anticon {
    display: flex;
    align-items: center;
    justify-content: center;
  }

  svg {
    stroke-width: 2;
    transition: transform 0.2s ease;
  }

  &.pinned {
    svg {
      transform: rotate(45deg);
    }

    &:hover {
      background-color: var(--color-primary-mute) !important;
    }
  }

  &.close {
    &:hover {
      background-color: var(--color-error) !important;
      color: var(--color-white) !important;
    }
  }

  &.active {
    background-color: var(--color-primary-mute) !important;
    color: var(--color-primary) !important;
  }

  &:hover {
    background-color: var(--color-hover) !important;
    color: var(--color-icon-white) !important;
  }
`

const MainContainer = styled.div`
  display: flex;
  justify-content: center;
  width: 100%;
  height: 100%;
  overflow: auto;
`

const Content = styled.div`
  display: flex;
  flex-direction: column;
  flex: 1;
  padding: 16px;
  overflow: auto;
  font-size: 14px;
  -webkit-app-region: none;
  user-select: text;
  /* width: 100%; */
  max-width: 1280px;
`

const OpacitySlider = styled.div`
  position: absolute;
  left: 42px;
  top: 100%;
  margin-top: 8px;
  background-color: var(--color-background-mute);
  padding: 16px 8px 12px 8px;
  border-radius: 4px;
  box-shadow: 0 2px 4px rgba(0, 0, 0, 0.25);
  height: 120px;
  /* display: flex; */
  align-items: center;
  justify-content: center;
  z-index: 10000;
  opacity: 1 !important;

  .ant-slider {
    height: 100%;
    margin: 0;
  }

  .ant-slider-rail {
    background-color: var(--color-border);
  }

  .ant-slider-track {
    background-color: var(--color-primary);
  }

  .ant-slider-handle {
    border-color: var(--color-primary);

    &:hover {
      border-color: var(--color-primary);
    }

    &.ant-slider-handle-active {
      border-color: var(--color-primary);
      box-shadow: 0 0 0 2px var(--color-primary-mute);
    }
  }
`

export default SelectionActionApp<|MERGE_RESOLUTION|>--- conflicted
+++ resolved
@@ -1,19 +1,11 @@
-<<<<<<< HEAD
-import { Tooltip } from '@cherrystudio/ui'
-=======
-import { Button } from '@cherrystudio/ui'
->>>>>>> ef4bede0
+import { Button, Tooltip } from '@cherrystudio/ui'
 import { usePreference } from '@data/hooks/usePreference'
 import { isMac } from '@renderer/config/constant'
 import i18n from '@renderer/i18n'
 import { defaultLanguage } from '@shared/config/constant'
 import type { SelectionActionItem } from '@shared/data/preference/preferenceTypes'
 import { IpcChannel } from '@shared/IpcChannel'
-<<<<<<< HEAD
-import { Button, Slider } from 'antd'
-=======
-import { Slider, Tooltip } from 'antd'
->>>>>>> ef4bede0
+import { Slider } from 'antd'
 import { Droplet, Minus, Pin, X } from 'lucide-react'
 import { DynamicIcon } from 'lucide-react/dynamic'
 import type { FC } from 'react'

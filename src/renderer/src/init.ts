--- conflicted
+++ resolved
@@ -28,14 +28,10 @@
   storeSyncService.subscribe()
 }
 
-<<<<<<< HEAD
 function initWebTrace() {
   webTraceService.init()
 }
 
-initSpinner()
-=======
->>>>>>> 6356e1c0
 initKeyv()
 initAutoSync()
 initStoreSync()

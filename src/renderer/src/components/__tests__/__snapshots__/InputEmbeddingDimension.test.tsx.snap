--- conflicted
+++ resolved
@@ -5,11 +5,6 @@
   data-testid="space-compact"
   style="width: 100%;"
 >
-<<<<<<< HEAD
-  <div
-    class="ant-input-number css-dev-only-do-not-override-1261szd ant-input-number-outlined ant-input-number-compact-item ant-input-number-compact-first-item"
-    style="flex: 1 1 0%;"
-=======
   <input
     data-testid="input-number"
     placeholder="请输入维度大小"
@@ -20,7 +15,6 @@
   <div
     data-testid="tooltip"
     data-title="自动设置维度"
->>>>>>> aac4adea
   >
     <button
       aria-label="Get embedding dimension"
@@ -46,11 +40,6 @@
   data-testid="space-compact"
   style="width: 100%;"
 >
-<<<<<<< HEAD
-  <div
-    class="ant-input-number css-dev-only-do-not-override-1261szd ant-input-number-outlined ant-input-number-compact-item ant-input-number-compact-first-item"
-    style="flex: 1 1 0%;"
-=======
   <input
     data-testid="input-number"
     placeholder="请输入维度大小"
@@ -61,7 +50,6 @@
   <div
     data-testid="tooltip"
     data-title="自动设置维度"
->>>>>>> aac4adea
   >
     <button
       aria-label="Get embedding dimension"

--- conflicted
+++ resolved
@@ -413,17 +413,11 @@
             </Option>
           </Select>
         </Form.Item>
-<<<<<<< HEAD
-        <Form.Item label={i18n.t('chat.topics.export.obsidian_reasoning')}>
-          <Switch isSelected={exportReasoning} onValueChange={setExportReasoning} />
-        </Form.Item>
-=======
         {!rawContent && (
           <Form.Item label={i18n.t('chat.topics.export.obsidian_reasoning')}>
-            <Switch checked={exportReasoning} onChange={setExportReasoning} />
+            <Switch isSelected={exportReasoning} onValueChange={setExportReasoning} />
           </Form.Item>
         )}
->>>>>>> 504531d4
       </Form>
     </Modal>
   )

import {
  ArrowLeftOutlined,
  ArrowRightOutlined,
  CloseOutlined,
  CodeOutlined,
  CopyOutlined,
  ExportOutlined,
  LinkOutlined,
  MinusOutlined,
  PushpinOutlined,
  ReloadOutlined
} from '@ant-design/icons'
<<<<<<< HEAD
import { Tooltip } from '@cherrystudio/ui'
=======
import { Button } from '@cherrystudio/ui'
>>>>>>> ef4bede0
import { usePreference } from '@data/hooks/usePreference'
import { loggerService } from '@logger'
import WindowControls from '@renderer/components/WindowControls'
import { isDev, isLinux, isMac, isWin } from '@renderer/config/constant'
import { DEFAULT_MIN_APPS } from '@renderer/config/minapps'
import { useBridge } from '@renderer/hooks/useBridge'
import { useMinappPopup } from '@renderer/hooks/useMinappPopup'
import { useMinapps } from '@renderer/hooks/useMinapps'
import useNavBackgroundColor from '@renderer/hooks/useNavBackgroundColor'
import { useNavbarPosition } from '@renderer/hooks/useNavbar'
import { useTimer } from '@renderer/hooks/useTimer'
import type { MinAppType } from '@renderer/types'
import { delay } from '@renderer/utils'
import { clearWebviewState, getWebviewLoaded, setWebviewLoaded } from '@renderer/utils/webviewStateManager'
<<<<<<< HEAD
import { Alert, Avatar, Button, Drawer } from 'antd'
=======
import { Alert, Avatar, Drawer, Tooltip } from 'antd'
>>>>>>> ef4bede0
import type { WebviewTag } from 'electron'
import { useEffect, useMemo, useRef, useState } from 'react'
import { useTranslation } from 'react-i18next'
import BeatLoader from 'react-spinners/BeatLoader'
import styled from 'styled-components'

import WebviewContainer from './WebviewContainer'

const logger = loggerService.withContext('MinappPopupContainer')

interface AppExtraInfo {
  canPinned: boolean
  isPinned: boolean
  canOpenExternalLink: boolean
}

type AppInfo = MinAppType & AppExtraInfo

/** Google login tip component */
const GoogleLoginTip = ({
  isReady,
  currentUrl,
  currentAppId
}: {
  appId?: string | null
  isReady: boolean
  currentUrl: string | null
  currentAppId: string | null
}) => {
  const { t } = useTranslation()
  const [visible, setVisible] = useState(false)
  const { openMinappById } = useMinappPopup()

  // 判断当前URL是否涉及Google登录
  const needsGoogleLogin = useMemo(() => {
    // 如果当前已经在Google小程序中，不需要显示提示
    if (currentAppId === 'google') return false

    if (!currentUrl) return false

    const googleLoginPatterns = [
      'accounts.google.com',
      'signin/oauth',
      'auth/google',
      'login/google',
      'sign-in/google',
      'google.com/signin',
      'gsi/client'
    ]

    return googleLoginPatterns.some((pattern) => currentUrl.toLowerCase().includes(pattern.toLowerCase()))
  }, [currentUrl, currentAppId])

  // 在URL更新时检查是否需要显示提示
  useEffect(() => {
    let showTimer: NodeJS.Timeout | null = null
    let hideTimer: NodeJS.Timeout | null = null

    // 如果是Google登录相关URL且小程序已加载完成，则延迟显示提示
    if (needsGoogleLogin && isReady) {
      showTimer = setTimeout(() => {
        setVisible(true)
        hideTimer = setTimeout(() => {
          setVisible(false)
        }, 30000)
      }, 500)
    } else {
      setVisible(false)
    }

    return () => {
      if (showTimer) clearTimeout(showTimer)
      if (hideTimer) clearTimeout(hideTimer)
    }
  }, [needsGoogleLogin, isReady, currentUrl])

  // 处理关闭提示
  const handleClose = () => {
    setVisible(false)
  }

  // 跳转到Google小程序
  const openGoogleMinApp = () => {
    // 使用openMinappById方法打开Google小程序
    openMinappById('google', true)
    // 关闭提示
    setVisible(false)
  }

  // 只在需要Google登录时显示提示
  if (!needsGoogleLogin || !visible) return null

  // 使用直接的消息文本
  const message = t('miniwindow.alert.google_login')

  return (
    <Alert
      message={message}
      type="warning"
      showIcon
      closable
      banner
      onClose={handleClose}
      action={
        <Button color="primary" size="sm" onPress={openGoogleMinApp}>
          {t('common.open')} Google
        </Button>
      }
      style={{ zIndex: 10, animation: 'fadeIn 0.3s ease-in-out' }}
    />
  )
}

/** The main container for MinApp popup */
const MinappPopupContainer: React.FC = () => {
  const [minappsOpenLinkExternal, setMinappsOpenLinkExternal] = usePreference('feature.minapp.open_link_external')
  const { closeMinapp, hideMinappPopup } = useMinappPopup()
  const { pinned, updatePinnedMinapps, openedKeepAliveMinapps, openedOneOffMinapp, currentMinappId, minappShow } =
    useMinapps()
  const { t } = useTranslation()
  const backgroundColor = useNavBackgroundColor()
  const { isTopNavbar } = useNavbarPosition()

  /** control the drawer open or close */
  const [isPopupShow, setIsPopupShow] = useState(true)
  /** whether the current minapp is ready */
  const [isReady, setIsReady] = useState(false)
  /** the current REAL url of the minapp
   * different from the app preset url, because user may navigate in minapp */
  const [currentUrl, setCurrentUrl] = useState<string | null>(null)

  /** store the last minapp id and show status */
  const lastMinappId = useRef<string | null>(null)
  const lastMinappShow = useRef<boolean>(false)

  /** store the webview refs, one of the key to make them keepalive */
  const webviewRefs = useRef<Map<string, WebviewTag | null>>(new Map())
  /** Note: WebView loaded states now managed globally via webviewStateManager */
  /** whether the minapps open link external is enabled */

  const { isLeftNavbar } = useNavbarPosition()

  const { setTimeoutTimer } = useTimer()

  useBridge()

  /** set the popup display status */
  useEffect(() => {
    if (minappShow) {
      // init the current url
      if (currentMinappId && currentAppInfo) {
        setCurrentUrl(currentAppInfo.url)
      }

      setIsPopupShow(true)

      if (getWebviewLoaded(currentMinappId)) {
        setIsReady(true)
        /** the case that open the minapp from sidebar */
      } else if (lastMinappId.current !== currentMinappId && lastMinappShow.current === minappShow) {
        setIsReady(false)
      }
    } else {
      setIsPopupShow(false)
      setIsReady(false)
    }

    return () => {
      /** renew the last minapp id and show status */
      lastMinappId.current = currentMinappId
      lastMinappShow.current = minappShow
    }
    // eslint-disable-next-line react-hooks/exhaustive-deps
  }, [minappShow, currentMinappId])

  useEffect(() => {
    if (!webviewRefs.current) return

    /** set the webview display status
     * DO NOT use the state to set the display status,
     * to AVOID the re-render of the webview container
     */
    webviewRefs.current.forEach((webviewRef, appid) => {
      if (!webviewRef) return
      webviewRef.style.display = appid === currentMinappId ? 'inline-flex' : 'none'
    })

    // Set external link behavior for current minapp
    if (currentMinappId) {
      const webviewElement = webviewRefs.current.get(currentMinappId)
      if (webviewElement) {
        try {
          const webviewId = webviewElement.getWebContentsId()
          if (webviewId) {
            window.api.webview.setOpenLinkExternal(webviewId, minappsOpenLinkExternal)
          }
        } catch (error) {
          // WebView not ready yet, will be set when it's loaded
          logger.debug(`WebView ${currentMinappId} not ready for getWebContentsId()`)
        }
      }
    }
  }, [currentMinappId, minappsOpenLinkExternal])

  /** only the keepalive minapp can be minimized */
  const canMinimize = !(openedOneOffMinapp && openedOneOffMinapp.id == currentMinappId)

  /** combine the openedKeepAliveMinapps and openedOneOffMinapp */
  const combinedApps = useMemo(() => {
    return [...openedKeepAliveMinapps, ...(openedOneOffMinapp ? [openedOneOffMinapp] : [])]
  }, [openedKeepAliveMinapps, openedOneOffMinapp])

  /** get the extra info of the apps */
  const appsExtraInfo = useMemo(() => {
    return combinedApps.reduce(
      (acc, app) => ({
        ...acc,
        [app.id]: {
          canPinned: DEFAULT_MIN_APPS.some((item) => item.id === app.id),
          isPinned: pinned.some((item) => item.id === app.id),
          canOpenExternalLink: app.url.startsWith('http://') || app.url.startsWith('https://')
        }
      }),
      {} as Record<string, AppExtraInfo>
    )
  }, [combinedApps, pinned])

  /** get the current app info with extra info */
  let currentAppInfo: AppInfo | null = null
  if (currentMinappId) {
    const currentApp = combinedApps.find((item) => item.id === currentMinappId)
    if (currentApp) {
      currentAppInfo = { ...currentApp, ...appsExtraInfo[currentApp.id] }
    }
  }

  /** will close the popup and delete the webview */
  const handlePopupClose = async (appid: string) => {
    setIsPopupShow(false)
    await delay(0.3)
    clearWebviewState(appid)
    closeMinapp(appid)
  }

  /** will hide the popup and remain the webviews */
  const handlePopupMinimize = async () => {
    setIsPopupShow(false)
    await delay(0.3)
    hideMinappPopup()
  }

  /** the callback function to set the webviews ref */
  const handleWebviewSetRef = (appid: string, element: WebviewTag | null) => {
    if (element) {
      webviewRefs.current.set(appid, element)
    } else {
      webviewRefs.current.delete(appid)
    }
  }

  /** the callback function to set the webviews loaded indicator */
  const handleWebviewLoaded = (appid: string) => {
    setWebviewLoaded(appid, true)
    const webviewElement = webviewRefs.current.get(appid)
    if (webviewElement) {
      try {
        const webviewId = webviewElement.getWebContentsId()
        if (webviewId) {
          window.api.webview.setOpenLinkExternal(webviewId, minappsOpenLinkExternal)
        }
      } catch (error) {
        logger.debug(`WebView ${appid} not ready for getWebContentsId() in handleWebviewLoaded`)
      }
    }
    if (appid == currentMinappId) {
      setTimeoutTimer('handleWebviewLoaded', () => setIsReady(true), 200)
    }
  }

  /** the callback function to handle webview navigation */
  const handleWebviewNavigate = (appid: string, url: string) => {
    // 记录当前URL，用于GoogleLoginTip判断
    if (appid === currentMinappId) {
      logger.debug(`URL changed: ${url}`)
      setCurrentUrl(url)
    }
  }

  /** will open the devtools of the minapp */
  const handleOpenDevTools = (appid: string) => {
    const webview = webviewRefs.current.get(appid)
    if (webview) {
      webview.openDevTools()
    }
  }

  /** only reload the original url */
  const handleReload = (appid: string) => {
    const webview = webviewRefs.current.get(appid)
    if (webview) {
      const url = combinedApps.find((item) => item.id === appid)?.url
      if (url) {
        webview.src = url
      }
    }
  }

  /** open the giving url in browser */
  const handleOpenLink = (url: string) => {
    window.api.openWebsite(url)
  }

  /** toggle the pin status of the minapp */
  const handleTogglePin = (appid: string) => {
    const app = combinedApps.find((item) => item.id === appid)
    if (!app) return

    const newPinned = appsExtraInfo[appid].isPinned ? pinned.filter((item) => item.id !== appid) : [...pinned, app]
    updatePinnedMinapps(newPinned)
  }

  /** set the open external status */
  const handleToggleOpenExternal = () => {
    setMinappsOpenLinkExternal(!minappsOpenLinkExternal)
  }

  /** navigate back in webview history */
  const handleGoBack = (appid: string) => {
    const webview = webviewRefs.current.get(appid)
    if (webview) {
      try {
        if (webview.canGoBack()) {
          webview.goBack()
        }
      } catch (error) {
        logger.debug(`WebView ${appid} not ready for goBack()`)
      }
    }
  }

  /** navigate forward in webview history */
  const handleGoForward = (appid: string) => {
    const webview = webviewRefs.current.get(appid)
    if (webview) {
      try {
        if (webview.canGoForward()) {
          webview.goForward()
        }
      } catch (error) {
        logger.debug(`WebView ${appid} not ready for goForward()`)
      }
    }
  }

  /** Title bar of the popup */
  const Title = ({ appInfo, url }: { appInfo: AppInfo | null; url: string | null }) => {
    if (!appInfo) return null

    const handleCopyUrl = (event: any, url: string) => {
      //don't show app-wide context menu
      event.preventDefault()
      navigator.clipboard
        .writeText(url)
        .then(() => {
          window.toast.success('URL ' + t('message.copy.success'))
        })
        .catch(() => {
          window.toast.error('URL ' + t('message.copy.failed'))
        })
    }

    return (
      <TitleContainer style={{ backgroundColor: backgroundColor }}>
        <Tooltip
          placement="right"
          title={
            <TitleTextTooltip>
              {url ?? appInfo.url} <br />
              <CopyOutlined className="icon-copy" />
              {t('minapp.popup.rightclick_copyurl')}
            </TitleTextTooltip>
          }>
          <TitleText onContextMenu={(e) => handleCopyUrl(e, url ?? appInfo.url)}>{appInfo.name}</TitleText>
        </Tooltip>
        {appInfo.canOpenExternalLink && (
          <Tooltip placement="bottom" title={t('minapp.popup.openExternal')}>
            <TitleButton onClick={() => handleOpenLink(url ?? appInfo.url)}>
              <ExportOutlined />
            </TitleButton>
          </Tooltip>
        )}
        <Spacer />
        <ButtonsGroup
          className={isWin || isLinux ? 'windows' : ''}
          style={{ marginRight: isWin || isLinux ? '140px' : 0 }}
          isTopNavbar={isTopNavbar}>
          <Tooltip placement="bottom" title={t('minapp.popup.goBack')}>
            <TitleButton onClick={() => handleGoBack(appInfo.id)}>
              <ArrowLeftOutlined />
            </TitleButton>
          </Tooltip>
          <Tooltip placement="bottom" title={t('minapp.popup.goForward')}>
            <TitleButton onClick={() => handleGoForward(appInfo.id)}>
              <ArrowRightOutlined />
            </TitleButton>
          </Tooltip>
          <Tooltip placement="bottom" title={t('minapp.popup.refresh')}>
            <TitleButton onClick={() => handleReload(appInfo.id)}>
              <ReloadOutlined />
            </TitleButton>
          </Tooltip>
          {appInfo.canPinned && (
            <Tooltip
              title={
                appInfo.isPinned
                  ? isTopNavbar
                    ? t('minapp.remove_from_launchpad')
                    : t('minapp.remove_from_sidebar')
                  : isTopNavbar
                    ? t('minapp.add_to_launchpad')
                    : t('minapp.add_to_sidebar')
              }
              placement="bottom">
              <TitleButton onClick={() => handleTogglePin(appInfo.id)} className={appInfo.isPinned ? 'pinned' : ''}>
                <PushpinOutlined style={{ fontSize: 16 }} />
              </TitleButton>
            </Tooltip>
          )}
          <Tooltip
            title={
              minappsOpenLinkExternal
                ? t('minapp.popup.open_link_external_on')
                : t('minapp.popup.open_link_external_off')
            }
            placement="bottom">
            <TitleButton onClick={handleToggleOpenExternal} className={minappsOpenLinkExternal ? 'open-external' : ''}>
              <LinkOutlined />
            </TitleButton>
          </Tooltip>
          {isDev && (
            <Tooltip placement="bottom" title={t('minapp.popup.devtools')}>
              <TitleButton onClick={() => handleOpenDevTools(appInfo.id)}>
                <CodeOutlined />
              </TitleButton>
            </Tooltip>
          )}
          {canMinimize && (
            <Tooltip placement="bottom" title={t('minapp.popup.minimize')}>
              <TitleButton onClick={() => handlePopupMinimize()}>
                <MinusOutlined />
              </TitleButton>
            </Tooltip>
          )}
          <Tooltip placement="bottom" title={t('minapp.popup.close')}>
            <TitleButton onClick={() => handlePopupClose(appInfo.id)}>
              <CloseOutlined />
            </TitleButton>
          </Tooltip>
        </ButtonsGroup>
        {(isWin || isLinux) && (
          <div style={{ position: 'absolute', right: 0, top: 0, height: '100%' }}>
            <WindowControls />
          </div>
        )}
      </TitleContainer>
    )
  }

  /** group the webview containers with Memo, one of the key to make them keepalive */
  const WebviewContainerGroup = useMemo(() => {
    return combinedApps.map((app) => (
      <WebviewContainer
        key={app.id}
        appid={app.id}
        url={app.url}
        onSetRefCallback={handleWebviewSetRef}
        onLoadedCallback={handleWebviewLoaded}
        onNavigateCallback={handleWebviewNavigate}
      />
    ))

    // because the combinedApps is enough
    // eslint-disable-next-line react-hooks/exhaustive-deps
  }, [combinedApps])

  return (
    <Drawer
      title={isTopNavbar ? null : <Title appInfo={currentAppInfo} url={currentUrl} />}
      placement="bottom"
      onClose={handlePopupMinimize}
      open={isPopupShow}
      mask={false}
      rootClassName="minapp-drawer"
      maskClassName="minapp-mask"
      height={isTopNavbar ? 'calc(100% - var(--navbar-height))' : '100%'}
      maskClosable={false}
      closeIcon={null}
      styles={{
        wrapper: {
          position: 'fixed',
          marginLeft: isLeftNavbar ? 'var(--sidebar-width)' : 0,
          marginTop: isTopNavbar ? 'var(--navbar-height)' : 0
        },
        content: {
          backgroundColor: window.root.style.background
        },
        body: {
          borderTopLeftRadius: '10px'
        }
      }}>
      {/* 在所有小程序中显示GoogleLoginTip */}
      <GoogleLoginTip isReady={isReady} currentUrl={currentUrl} currentAppId={currentMinappId} />
      {!isReady && (
        <EmptyView>
          <Avatar
            src={currentAppInfo?.logo}
            size={80}
            style={{ border: '1px solid var(--color-border)', marginTop: -150 }}
          />
          <BeatLoader color="var(--color-text-2)" size={10} style={{ marginTop: 15 }} />
        </EmptyView>
      )}
      {WebviewContainerGroup}
    </Drawer>
  )
}

const TitleContainer = styled.div`
  display: flex;
  flex-direction: row;
  align-items: center;
  padding-right: 10px;
  position: absolute;
  top: 0;
  left: 0;
  right: 0;
  bottom: 0;
  background-color: transparent;
  [navbar-position='left'] & {
    padding-left: ${isMac ? '20px' : '10px'};
  }
  [navbar-position='top'] & {
    padding-left: ${isMac ? '80px' : '10px'};
    border-bottom: 0.5px solid var(--color-border);
  }
`

const TitleText = styled.div`
  font-weight: bold;
  font-size: 14px;
  color: var(--color-text-1);
  -webkit-app-region: no-drag;
  margin-right: 5px;
`

const TitleTextTooltip = styled.span`
  font-size: 0.8rem;

  .icon-copy {
    font-size: 0.7rem;
    padding-right: 5px;
  }
`

const ButtonsGroup = styled.div<{ isTopNavbar: boolean }>`
  display: flex;
  flex-direction: row;
  align-items: center;
  gap: 5px;
  -webkit-app-region: no-drag;
  &.windows {
    background-color: var(--color-background-mute);
    border-radius: 50px;
    padding: 0 3px;
    overflow: hidden;
  }
`

const TitleButton = styled.div`
  cursor: pointer;
  width: 30px;
  height: 30px;
  border-radius: 5px;
  display: flex;
  flex-direction: row;
  justify-content: center;
  align-items: center;
  color: var(--color-text-2);
  transition: all 0.2s ease;
  font-size: 14px;
  -webkit-app-region: no-drag;
  &:hover {
    color: var(--color-text-1);
    background-color: var(--color-background-mute);
  }
  &.pinned {
    color: var(--color-primary);
    background-color: var(--color-primary-bg);
  }
  &.open-external {
    color: var(--color-primary);
    background-color: var(--color-primary-bg);
  }
`

const EmptyView = styled.div`
  display: flex;
  flex: 1;
  flex-direction: column;
  justify-content: center;
  align-items: center;
  width: 100%;
  height: 100%;
  background-color: var(--color-background);
`

const Spacer = styled.div`
  flex: 1;
`

export default MinappPopupContainer<|MERGE_RESOLUTION|>--- conflicted
+++ resolved
@@ -10,11 +10,7 @@
   PushpinOutlined,
   ReloadOutlined
 } from '@ant-design/icons'
-<<<<<<< HEAD
-import { Tooltip } from '@cherrystudio/ui'
-=======
-import { Button } from '@cherrystudio/ui'
->>>>>>> ef4bede0
+import { Button, Tooltip } from '@cherrystudio/ui'
 import { usePreference } from '@data/hooks/usePreference'
 import { loggerService } from '@logger'
 import WindowControls from '@renderer/components/WindowControls'
@@ -29,11 +25,7 @@
 import type { MinAppType } from '@renderer/types'
 import { delay } from '@renderer/utils'
 import { clearWebviewState, getWebviewLoaded, setWebviewLoaded } from '@renderer/utils/webviewStateManager'
-<<<<<<< HEAD
-import { Alert, Avatar, Button, Drawer } from 'antd'
-=======
-import { Alert, Avatar, Drawer, Tooltip } from 'antd'
->>>>>>> ef4bede0
+import { Alert, Avatar, Drawer } from 'antd'
 import type { WebviewTag } from 'electron'
 import { useEffect, useMemo, useRef, useState } from 'react'
 import { useTranslation } from 'react-i18next'

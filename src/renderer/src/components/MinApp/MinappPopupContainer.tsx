import {
  ArrowLeftOutlined,
  ArrowRightOutlined,
  CloseOutlined,
  CodeOutlined,
  CopyOutlined,
  ExportOutlined,
  LinkOutlined,
  MinusOutlined,
  PushpinOutlined,
  ReloadOutlined
} from '@ant-design/icons'
<<<<<<< HEAD
import { Button, Tooltip } from '@cherrystudio/ui'
=======
import { Button } from '@cherrystudio/ui'
import { Avatar } from '@cherrystudio/ui'
>>>>>>> 6c71b92d
import { usePreference } from '@data/hooks/usePreference'
import { loggerService } from '@logger'
import WindowControls from '@renderer/components/WindowControls'
import { isDev, isLinux, isMac, isWin } from '@renderer/config/constant'
import { DEFAULT_MIN_APPS } from '@renderer/config/minapps'
import { useBridge } from '@renderer/hooks/useBridge'
import { useMinappPopup } from '@renderer/hooks/useMinappPopup'
import { useMinapps } from '@renderer/hooks/useMinapps'
import useNavBackgroundColor from '@renderer/hooks/useNavBackgroundColor'
import { useNavbarPosition } from '@renderer/hooks/useNavbar'
import { useTimer } from '@renderer/hooks/useTimer'
import type { MinAppType } from '@renderer/types'
import { delay } from '@renderer/utils'
import { clearWebviewState, getWebviewLoaded, setWebviewLoaded } from '@renderer/utils/webviewStateManager'
<<<<<<< HEAD
import { Alert, Avatar, Drawer } from 'antd'
=======
import { Alert, Drawer, Tooltip } from 'antd'
>>>>>>> 6c71b92d
import type { WebviewTag } from 'electron'
import { useEffect, useMemo, useRef, useState } from 'react'
import { useTranslation } from 'react-i18next'
import BeatLoader from 'react-spinners/BeatLoader'
import styled from 'styled-components'

import WebviewContainer from './WebviewContainer'

const logger = loggerService.withContext('MinappPopupContainer')

interface AppExtraInfo {
  canPinned: boolean
  isPinned: boolean
  canOpenExternalLink: boolean
}

type AppInfo = MinAppType & AppExtraInfo

/** Google login tip component */
const GoogleLoginTip = ({
  isReady,
  currentUrl,
  currentAppId
}: {
  appId?: string | null
  isReady: boolean
  currentUrl: string | null
  currentAppId: string | null
}) => {
  const { t } = useTranslation()
  const [visible, setVisible] = useState(false)
  const { openMinappById } = useMinappPopup()

  // 判断当前URL是否涉及Google登录
  const needsGoogleLogin = useMemo(() => {
    // 如果当前已经在Google小程序中，不需要显示提示
    if (currentAppId === 'google') return false

    if (!currentUrl) return false

    const googleLoginPatterns = [
      'accounts.google.com',
      'signin/oauth',
      'auth/google',
      'login/google',
      'sign-in/google',
      'google.com/signin',
      'gsi/client'
    ]

    return googleLoginPatterns.some((pattern) => currentUrl.toLowerCase().includes(pattern.toLowerCase()))
  }, [currentUrl, currentAppId])

  // 在URL更新时检查是否需要显示提示
  useEffect(() => {
    let showTimer: NodeJS.Timeout | null = null
    let hideTimer: NodeJS.Timeout | null = null

    // 如果是Google登录相关URL且小程序已加载完成，则延迟显示提示
    if (needsGoogleLogin && isReady) {
      showTimer = setTimeout(() => {
        setVisible(true)
        hideTimer = setTimeout(() => {
          setVisible(false)
        }, 30000)
      }, 500)
    } else {
      setVisible(false)
    }

    return () => {
      if (showTimer) clearTimeout(showTimer)
      if (hideTimer) clearTimeout(hideTimer)
    }
  }, [needsGoogleLogin, isReady, currentUrl])

  // 处理关闭提示
  const handleClose = () => {
    setVisible(false)
  }

  // 跳转到Google小程序
  const openGoogleMinApp = () => {
    // 使用openMinappById方法打开Google小程序
    openMinappById('google', true)
    // 关闭提示
    setVisible(false)
  }

  // 只在需要Google登录时显示提示
  if (!needsGoogleLogin || !visible) return null

  // 使用直接的消息文本
  const message = t('miniwindow.alert.google_login')

  return (
    <Alert
      message={message}
      type="warning"
      showIcon
      closable
      banner
      onClose={handleClose}
      action={
        <Button color="primary" size="sm" onPress={openGoogleMinApp}>
          {t('common.open')} Google
        </Button>
      }
      style={{ zIndex: 10, animation: 'fadeIn 0.3s ease-in-out' }}
    />
  )
}

/** The main container for MinApp popup */
const MinappPopupContainer: React.FC = () => {
  const [minappsOpenLinkExternal, setMinappsOpenLinkExternal] = usePreference('feature.minapp.open_link_external')
  const { closeMinapp, hideMinappPopup } = useMinappPopup()
  const { pinned, updatePinnedMinapps, openedKeepAliveMinapps, openedOneOffMinapp, currentMinappId, minappShow } =
    useMinapps()
  const { t } = useTranslation()
  const backgroundColor = useNavBackgroundColor()
  const { isTopNavbar } = useNavbarPosition()

  /** control the drawer open or close */
  const [isPopupShow, setIsPopupShow] = useState(true)
  /** whether the current minapp is ready */
  const [isReady, setIsReady] = useState(false)
  /** the current REAL url of the minapp
   * different from the app preset url, because user may navigate in minapp */
  const [currentUrl, setCurrentUrl] = useState<string | null>(null)

  /** store the last minapp id and show status */
  const lastMinappId = useRef<string | null>(null)
  const lastMinappShow = useRef<boolean>(false)

  /** store the webview refs, one of the key to make them keepalive */
  const webviewRefs = useRef<Map<string, WebviewTag | null>>(new Map())
  /** Note: WebView loaded states now managed globally via webviewStateManager */
  /** whether the minapps open link external is enabled */

  const { isLeftNavbar } = useNavbarPosition()

  const { setTimeoutTimer } = useTimer()

  useBridge()

  /** set the popup display status */
  useEffect(() => {
    if (minappShow) {
      // init the current url
      if (currentMinappId && currentAppInfo) {
        setCurrentUrl(currentAppInfo.url)
      }

      setIsPopupShow(true)

      if (getWebviewLoaded(currentMinappId)) {
        setIsReady(true)
        /** the case that open the minapp from sidebar */
      } else if (lastMinappId.current !== currentMinappId && lastMinappShow.current === minappShow) {
        setIsReady(false)
      }
    } else {
      setIsPopupShow(false)
      setIsReady(false)
    }

    return () => {
      /** renew the last minapp id and show status */
      lastMinappId.current = currentMinappId
      lastMinappShow.current = minappShow
    }
    // eslint-disable-next-line react-hooks/exhaustive-deps
  }, [minappShow, currentMinappId])

  useEffect(() => {
    if (!webviewRefs.current) return

    /** set the webview display status
     * DO NOT use the state to set the display status,
     * to AVOID the re-render of the webview container
     */
    webviewRefs.current.forEach((webviewRef, appid) => {
      if (!webviewRef) return
      webviewRef.style.display = appid === currentMinappId ? 'inline-flex' : 'none'
    })

    // Set external link behavior for current minapp
    if (currentMinappId) {
      const webviewElement = webviewRefs.current.get(currentMinappId)
      if (webviewElement) {
        try {
          const webviewId = webviewElement.getWebContentsId()
          if (webviewId) {
            window.api.webview.setOpenLinkExternal(webviewId, minappsOpenLinkExternal)
          }
        } catch (error) {
          // WebView not ready yet, will be set when it's loaded
          logger.debug(`WebView ${currentMinappId} not ready for getWebContentsId()`)
        }
      }
    }
  }, [currentMinappId, minappsOpenLinkExternal])

  /** only the keepalive minapp can be minimized */
  const canMinimize = !(openedOneOffMinapp && openedOneOffMinapp.id == currentMinappId)

  /** combine the openedKeepAliveMinapps and openedOneOffMinapp */
  const combinedApps = useMemo(() => {
    return [...openedKeepAliveMinapps, ...(openedOneOffMinapp ? [openedOneOffMinapp] : [])]
  }, [openedKeepAliveMinapps, openedOneOffMinapp])

  /** get the extra info of the apps */
  const appsExtraInfo = useMemo(() => {
    return combinedApps.reduce(
      (acc, app) => ({
        ...acc,
        [app.id]: {
          canPinned: DEFAULT_MIN_APPS.some((item) => item.id === app.id),
          isPinned: pinned.some((item) => item.id === app.id),
          canOpenExternalLink: app.url.startsWith('http://') || app.url.startsWith('https://')
        }
      }),
      {} as Record<string, AppExtraInfo>
    )
  }, [combinedApps, pinned])

  /** get the current app info with extra info */
  let currentAppInfo: AppInfo | null = null
  if (currentMinappId) {
    const currentApp = combinedApps.find((item) => item.id === currentMinappId)
    if (currentApp) {
      currentAppInfo = { ...currentApp, ...appsExtraInfo[currentApp.id] }
    }
  }

  /** will close the popup and delete the webview */
  const handlePopupClose = async (appid: string) => {
    setIsPopupShow(false)
    await delay(0.3)
    clearWebviewState(appid)
    closeMinapp(appid)
  }

  /** will hide the popup and remain the webviews */
  const handlePopupMinimize = async () => {
    setIsPopupShow(false)
    await delay(0.3)
    hideMinappPopup()
  }

  /** the callback function to set the webviews ref */
  const handleWebviewSetRef = (appid: string, element: WebviewTag | null) => {
    if (element) {
      webviewRefs.current.set(appid, element)
    } else {
      webviewRefs.current.delete(appid)
    }
  }

  /** the callback function to set the webviews loaded indicator */
  const handleWebviewLoaded = (appid: string) => {
    setWebviewLoaded(appid, true)
    const webviewElement = webviewRefs.current.get(appid)
    if (webviewElement) {
      try {
        const webviewId = webviewElement.getWebContentsId()
        if (webviewId) {
          window.api.webview.setOpenLinkExternal(webviewId, minappsOpenLinkExternal)
        }
      } catch (error) {
        logger.debug(`WebView ${appid} not ready for getWebContentsId() in handleWebviewLoaded`)
      }
    }
    if (appid == currentMinappId) {
      setTimeoutTimer('handleWebviewLoaded', () => setIsReady(true), 200)
    }
  }

  /** the callback function to handle webview navigation */
  const handleWebviewNavigate = (appid: string, url: string) => {
    // 记录当前URL，用于GoogleLoginTip判断
    if (appid === currentMinappId) {
      logger.debug(`URL changed: ${url}`)
      setCurrentUrl(url)
    }
  }

  /** will open the devtools of the minapp */
  const handleOpenDevTools = (appid: string) => {
    const webview = webviewRefs.current.get(appid)
    if (webview) {
      webview.openDevTools()
    }
  }

  /** only reload the original url */
  const handleReload = (appid: string) => {
    const webview = webviewRefs.current.get(appid)
    if (webview) {
      const url = combinedApps.find((item) => item.id === appid)?.url
      if (url) {
        webview.src = url
      }
    }
  }

  /** open the giving url in browser */
  const handleOpenLink = (url: string) => {
    window.api.openWebsite(url)
  }

  /** toggle the pin status of the minapp */
  const handleTogglePin = (appid: string) => {
    const app = combinedApps.find((item) => item.id === appid)
    if (!app) return

    const newPinned = appsExtraInfo[appid].isPinned ? pinned.filter((item) => item.id !== appid) : [...pinned, app]
    updatePinnedMinapps(newPinned)
  }

  /** set the open external status */
  const handleToggleOpenExternal = () => {
    setMinappsOpenLinkExternal(!minappsOpenLinkExternal)
  }

  /** navigate back in webview history */
  const handleGoBack = (appid: string) => {
    const webview = webviewRefs.current.get(appid)
    if (webview) {
      try {
        if (webview.canGoBack()) {
          webview.goBack()
        }
      } catch (error) {
        logger.debug(`WebView ${appid} not ready for goBack()`)
      }
    }
  }

  /** navigate forward in webview history */
  const handleGoForward = (appid: string) => {
    const webview = webviewRefs.current.get(appid)
    if (webview) {
      try {
        if (webview.canGoForward()) {
          webview.goForward()
        }
      } catch (error) {
        logger.debug(`WebView ${appid} not ready for goForward()`)
      }
    }
  }

  /** Title bar of the popup */
  const Title = ({ appInfo, url }: { appInfo: AppInfo | null; url: string | null }) => {
    if (!appInfo) return null

    const handleCopyUrl = (event: any, url: string) => {
      //don't show app-wide context menu
      event.preventDefault()
      navigator.clipboard
        .writeText(url)
        .then(() => {
          window.toast.success('URL ' + t('message.copy.success'))
        })
        .catch(() => {
          window.toast.error('URL ' + t('message.copy.failed'))
        })
    }

    return (
      <TitleContainer style={{ backgroundColor: backgroundColor }}>
        <Tooltip
          placement="right"
          title={
            <TitleTextTooltip>
              {url ?? appInfo.url} <br />
              <CopyOutlined className="icon-copy" />
              {t('minapp.popup.rightclick_copyurl')}
            </TitleTextTooltip>
          }>
          <TitleText onContextMenu={(e) => handleCopyUrl(e, url ?? appInfo.url)}>{appInfo.name}</TitleText>
        </Tooltip>
        {appInfo.canOpenExternalLink && (
          <Tooltip placement="bottom" title={t('minapp.popup.openExternal')}>
            <TitleButton onClick={() => handleOpenLink(url ?? appInfo.url)}>
              <ExportOutlined />
            </TitleButton>
          </Tooltip>
        )}
        <Spacer />
        <ButtonsGroup
          className={isWin || isLinux ? 'windows' : ''}
          style={{ marginRight: isWin || isLinux ? '140px' : 0 }}
          isTopNavbar={isTopNavbar}>
          <Tooltip placement="bottom" title={t('minapp.popup.goBack')}>
            <TitleButton onClick={() => handleGoBack(appInfo.id)}>
              <ArrowLeftOutlined />
            </TitleButton>
          </Tooltip>
          <Tooltip placement="bottom" title={t('minapp.popup.goForward')}>
            <TitleButton onClick={() => handleGoForward(appInfo.id)}>
              <ArrowRightOutlined />
            </TitleButton>
          </Tooltip>
          <Tooltip placement="bottom" title={t('minapp.popup.refresh')}>
            <TitleButton onClick={() => handleReload(appInfo.id)}>
              <ReloadOutlined />
            </TitleButton>
          </Tooltip>
          {appInfo.canPinned && (
            <Tooltip
              title={
                appInfo.isPinned
                  ? isTopNavbar
                    ? t('minapp.remove_from_launchpad')
                    : t('minapp.remove_from_sidebar')
                  : isTopNavbar
                    ? t('minapp.add_to_launchpad')
                    : t('minapp.add_to_sidebar')
              }
              placement="bottom">
              <TitleButton onClick={() => handleTogglePin(appInfo.id)} className={appInfo.isPinned ? 'pinned' : ''}>
                <PushpinOutlined style={{ fontSize: 16 }} />
              </TitleButton>
            </Tooltip>
          )}
          <Tooltip
            title={
              minappsOpenLinkExternal
                ? t('minapp.popup.open_link_external_on')
                : t('minapp.popup.open_link_external_off')
            }
            placement="bottom">
            <TitleButton onClick={handleToggleOpenExternal} className={minappsOpenLinkExternal ? 'open-external' : ''}>
              <LinkOutlined />
            </TitleButton>
          </Tooltip>
          {isDev && (
            <Tooltip placement="bottom" title={t('minapp.popup.devtools')}>
              <TitleButton onClick={() => handleOpenDevTools(appInfo.id)}>
                <CodeOutlined />
              </TitleButton>
            </Tooltip>
          )}
          {canMinimize && (
            <Tooltip placement="bottom" title={t('minapp.popup.minimize')}>
              <TitleButton onClick={() => handlePopupMinimize()}>
                <MinusOutlined />
              </TitleButton>
            </Tooltip>
          )}
          <Tooltip placement="bottom" title={t('minapp.popup.close')}>
            <TitleButton onClick={() => handlePopupClose(appInfo.id)}>
              <CloseOutlined />
            </TitleButton>
          </Tooltip>
        </ButtonsGroup>
        {(isWin || isLinux) && (
          <div style={{ position: 'absolute', right: 0, top: 0, height: '100%' }}>
            <WindowControls />
          </div>
        )}
      </TitleContainer>
    )
  }

  /** group the webview containers with Memo, one of the key to make them keepalive */
  const WebviewContainerGroup = useMemo(() => {
    return combinedApps.map((app) => (
      <WebviewContainer
        key={app.id}
        appid={app.id}
        url={app.url}
        onSetRefCallback={handleWebviewSetRef}
        onLoadedCallback={handleWebviewLoaded}
        onNavigateCallback={handleWebviewNavigate}
      />
    ))

    // because the combinedApps is enough
    // eslint-disable-next-line react-hooks/exhaustive-deps
  }, [combinedApps])

  return (
    <Drawer
      title={isTopNavbar ? null : <Title appInfo={currentAppInfo} url={currentUrl} />}
      placement="bottom"
      onClose={handlePopupMinimize}
      open={isPopupShow}
      mask={false}
      rootClassName="minapp-drawer"
      maskClassName="minapp-mask"
      height={isTopNavbar ? 'calc(100% - var(--navbar-height))' : '100%'}
      maskClosable={false}
      closeIcon={null}
      styles={{
        wrapper: {
          position: 'fixed',
          marginLeft: isLeftNavbar ? 'var(--sidebar-width)' : 0,
          marginTop: isTopNavbar ? 'var(--navbar-height)' : 0
        },
        content: {
          backgroundColor: window.root.style.background
        },
        body: {
          borderTopLeftRadius: '10px'
        }
      }}>
      {/* 在所有小程序中显示GoogleLoginTip */}
      <GoogleLoginTip isReady={isReady} currentUrl={currentUrl} currentAppId={currentMinappId} />
      {!isReady && (
        <EmptyView>
          <Avatar
            src={currentAppInfo?.logo}
            className="h-20 w-20"
            style={{ border: '1px solid var(--color-border)', marginTop: -150 }}
          />
          <BeatLoader color="var(--color-text-2)" size={10} style={{ marginTop: 15 }} />
        </EmptyView>
      )}
      {WebviewContainerGroup}
    </Drawer>
  )
}

const TitleContainer = styled.div`
  display: flex;
  flex-direction: row;
  align-items: center;
  padding-right: 10px;
  position: absolute;
  top: 0;
  left: 0;
  right: 0;
  bottom: 0;
  background-color: transparent;
  [navbar-position='left'] & {
    padding-left: ${isMac ? '20px' : '10px'};
  }
  [navbar-position='top'] & {
    padding-left: ${isMac ? '80px' : '10px'};
    border-bottom: 0.5px solid var(--color-border);
  }
`

const TitleText = styled.div`
  font-weight: bold;
  font-size: 14px;
  color: var(--color-text-1);
  -webkit-app-region: no-drag;
  margin-right: 5px;
`

const TitleTextTooltip = styled.span`
  font-size: 0.8rem;

  .icon-copy {
    font-size: 0.7rem;
    padding-right: 5px;
  }
`

const ButtonsGroup = styled.div<{ isTopNavbar: boolean }>`
  display: flex;
  flex-direction: row;
  align-items: center;
  gap: 5px;
  -webkit-app-region: no-drag;
  &.windows {
    background-color: var(--color-background-mute);
    border-radius: 50px;
    padding: 0 3px;
    overflow: hidden;
  }
`

const TitleButton = styled.div`
  cursor: pointer;
  width: 30px;
  height: 30px;
  border-radius: 5px;
  display: flex;
  flex-direction: row;
  justify-content: center;
  align-items: center;
  color: var(--color-text-2);
  transition: all 0.2s ease;
  font-size: 14px;
  -webkit-app-region: no-drag;
  &:hover {
    color: var(--color-text-1);
    background-color: var(--color-background-mute);
  }
  &.pinned {
    color: var(--color-primary);
    background-color: var(--color-primary-bg);
  }
  &.open-external {
    color: var(--color-primary);
    background-color: var(--color-primary-bg);
  }
`

const EmptyView = styled.div`
  display: flex;
  flex: 1;
  flex-direction: column;
  justify-content: center;
  align-items: center;
  width: 100%;
  height: 100%;
  background-color: var(--color-background);
`

const Spacer = styled.div`
  flex: 1;
`

export default MinappPopupContainer<|MERGE_RESOLUTION|>--- conflicted
+++ resolved
@@ -10,12 +10,7 @@
   PushpinOutlined,
   ReloadOutlined
 } from '@ant-design/icons'
-<<<<<<< HEAD
 import { Button, Tooltip } from '@cherrystudio/ui'
-=======
-import { Button } from '@cherrystudio/ui'
-import { Avatar } from '@cherrystudio/ui'
->>>>>>> 6c71b92d
 import { usePreference } from '@data/hooks/usePreference'
 import { loggerService } from '@logger'
 import WindowControls from '@renderer/components/WindowControls'
@@ -30,11 +25,7 @@
 import type { MinAppType } from '@renderer/types'
 import { delay } from '@renderer/utils'
 import { clearWebviewState, getWebviewLoaded, setWebviewLoaded } from '@renderer/utils/webviewStateManager'
-<<<<<<< HEAD
-import { Alert, Avatar, Drawer } from 'antd'
-=======
-import { Alert, Drawer, Tooltip } from 'antd'
->>>>>>> 6c71b92d
+import { Alert, Tooltip } from 'antd'
 import type { WebviewTag } from 'electron'
 import { useEffect, useMemo, useRef, useState } from 'react'
 import { useTranslation } from 'react-i18next'

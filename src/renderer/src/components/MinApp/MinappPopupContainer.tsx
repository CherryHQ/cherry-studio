import {
  ArrowLeftOutlined,
  ArrowRightOutlined,
  CloseOutlined,
  CodeOutlined,
  CopyOutlined,
  ExportOutlined,
  LinkOutlined,
  MinusOutlined,
  PushpinOutlined,
  ReloadOutlined
} from '@ant-design/icons'
import { loggerService } from '@logger'
import WindowControls from '@renderer/components/WindowControls'
import { isLinux, isMac, isWin } from '@renderer/config/constant'
import { DEFAULT_MIN_APPS } from '@renderer/config/minapps'
import { useBridge } from '@renderer/hooks/useBridge'
import { useMinappPopup } from '@renderer/hooks/useMinappPopup'
import { useMinapps } from '@renderer/hooks/useMinapps'
import useNavBackgroundColor from '@renderer/hooks/useNavBackgroundColor'
import { useRuntime } from '@renderer/hooks/useRuntime'
import { useNavbarPosition, useSettings } from '@renderer/hooks/useSettings'
import { useTimer } from '@renderer/hooks/useTimer'
import { useAppDispatch } from '@renderer/store'
import { setMinappsOpenLinkExternal } from '@renderer/store/settings'
import { MinAppType } from '@renderer/types'
import { delay } from '@renderer/utils'
import { clearWebviewState, getWebviewLoaded, setWebviewLoaded } from '@renderer/utils/webviewStateManager'
import { Alert, Avatar, Button, Drawer, Tooltip } from 'antd'
import { WebviewTag } from 'electron'
import { useEffect, useMemo, useRef, useState } from 'react'
import { useTranslation } from 'react-i18next'
import BeatLoader from 'react-spinners/BeatLoader'
import styled from 'styled-components'

import WebviewContainer from './WebviewContainer'

const logger = loggerService.withContext('MinappPopupContainer')

interface AppExtraInfo {
  canPinned: boolean
  isPinned: boolean
  canOpenExternalLink: boolean
}

type AppInfo = MinAppType & AppExtraInfo

/** Google login tip component */
const GoogleLoginTip = ({
  isReady,
  currentUrl,
  currentAppId
}: {
  appId?: string | null
  isReady: boolean
  currentUrl: string | null
  currentAppId: string | null
}) => {
  const { t } = useTranslation()
  const [visible, setVisible] = useState(false)
  const { openMinappById } = useMinappPopup()

  // 判断当前URL是否涉及Google登录
  const needsGoogleLogin = useMemo(() => {
    // 如果当前已经在Google小程序中，不需要显示提示
    if (currentAppId === 'google') return false

    if (!currentUrl) return false

    const googleLoginPatterns = [
      'accounts.google.com',
      'signin/oauth',
      'auth/google',
      'login/google',
      'sign-in/google',
      'google.com/signin',
      'gsi/client'
    ]

    return googleLoginPatterns.some((pattern) => currentUrl.toLowerCase().includes(pattern.toLowerCase()))
  }, [currentUrl, currentAppId])

  // 在URL更新时检查是否需要显示提示
  useEffect(() => {
    let showTimer: NodeJS.Timeout | null = null
    let hideTimer: NodeJS.Timeout | null = null

    // 如果是Google登录相关URL且小程序已加载完成，则延迟显示提示
    if (needsGoogleLogin && isReady) {
      showTimer = setTimeout(() => {
        setVisible(true)
        hideTimer = setTimeout(() => {
          setVisible(false)
        }, 30000)
      }, 500)
    } else {
      setVisible(false)
    }

    return () => {
      if (showTimer) clearTimeout(showTimer)
      if (hideTimer) clearTimeout(hideTimer)
    }
  }, [needsGoogleLogin, isReady, currentUrl])

  // 处理关闭提示
  const handleClose = () => {
    setVisible(false)
  }

  // 跳转到Google小程序
  const openGoogleMinApp = () => {
    // 使用openMinappById方法打开Google小程序
    openMinappById('google', true)
    // 关闭提示
    setVisible(false)
  }

  // 只在需要Google登录时显示提示
  if (!needsGoogleLogin || !visible) return null

  // 使用直接的消息文本
  const message = t('miniwindow.alert.google_login')

  return (
    <Alert
      message={message}
      type="warning"
      showIcon
      closable
      banner
      onClose={handleClose}
      action={
        <Button type="primary" size="small" onClick={openGoogleMinApp}>
          {t('common.open')} Google
        </Button>
      }
      style={{ zIndex: 10, animation: 'fadeIn 0.3s ease-in-out' }}
    />
  )
}

/** The main container for MinApp popup */
const MinappPopupContainer: React.FC = () => {
  const { openedKeepAliveMinapps, openedOneOffMinapp, currentMinappId, minappShow } = useRuntime()
  const { closeMinapp, hideMinappPopup } = useMinappPopup()
  const { pinned, updatePinnedMinapps } = useMinapps()
  const { t } = useTranslation()
  const backgroundColor = useNavBackgroundColor()
  const { isTopNavbar } = useNavbarPosition()
  const dispatch = useAppDispatch()

  /** control the drawer open or close */
  const [isPopupShow, setIsPopupShow] = useState(true)
  /** whether the current minapp is ready */
  const [isReady, setIsReady] = useState(false)
  /** the current REAL url of the minapp
   * different from the app preset url, because user may navigate in minapp */
  const [currentUrl, setCurrentUrl] = useState<string | null>(null)

  /** store the last minapp id and show status */
  const lastMinappId = useRef<string | null>(null)
  const lastMinappShow = useRef<boolean>(false)

  /** store the webview refs, one of the key to make them keepalive */
  const webviewRefs = useRef<Map<string, WebviewTag | null>>(new Map())
  /** Note: WebView loaded states now managed globally via webviewStateManager */
  /** whether the minapps open link external is enabled */
  const { minappsOpenLinkExternal } = useSettings()

  const { isLeftNavbar } = useNavbarPosition()

  const isInDevelopment = process.env.NODE_ENV === 'development'

  const { setTimeoutTimer } = useTimer()

  useBridge()

  /** set the popup display status */
  useEffect(() => {
    if (minappShow) {
      // init the current url
      if (currentMinappId && currentAppInfo) {
        setCurrentUrl(currentAppInfo.url)
      }

      setIsPopupShow(true)

      if (getWebviewLoaded(currentMinappId)) {
        setIsReady(true)
        /** the case that open the minapp from sidebar */
      } else if (lastMinappId.current !== currentMinappId && lastMinappShow.current === minappShow) {
        setIsReady(false)
      }
    } else {
      setIsPopupShow(false)
      setIsReady(false)
    }

    return () => {
      /** renew the last minapp id and show status */
      lastMinappId.current = currentMinappId
      lastMinappShow.current = minappShow
    }
    // eslint-disable-next-line react-hooks/exhaustive-deps
  }, [minappShow, currentMinappId])

  useEffect(() => {
    if (!webviewRefs.current) return

    /** set the webview display status
     * DO NOT use the state to set the display status,
     * to AVOID the re-render of the webview container
     */
    webviewRefs.current.forEach((webviewRef, appid) => {
      if (!webviewRef) return
      webviewRef.style.display = appid === currentMinappId ? 'inline-flex' : 'none'
    })

    // Set external link behavior for current minapp
    if (currentMinappId) {
      const webviewElement = webviewRefs.current.get(currentMinappId)
      if (webviewElement) {
        try {
          const webviewId = webviewElement.getWebContentsId()
          if (webviewId) {
            window.api.webview.setOpenLinkExternal(webviewId, minappsOpenLinkExternal)
          }
        } catch (error) {
          // WebView not ready yet, will be set when it's loaded
          logger.debug(`WebView ${currentMinappId} not ready for getWebContentsId()`)
        }
      }
    }
  }, [currentMinappId, minappsOpenLinkExternal])

  /** only the keepalive minapp can be minimized */
  const canMinimize = !(openedOneOffMinapp && openedOneOffMinapp.id == currentMinappId)

  /** combine the openedKeepAliveMinapps and openedOneOffMinapp */
  const combinedApps = useMemo(() => {
    return [...openedKeepAliveMinapps, ...(openedOneOffMinapp ? [openedOneOffMinapp] : [])]
  }, [openedKeepAliveMinapps, openedOneOffMinapp])

  /** get the extra info of the apps */
  const appsExtraInfo = useMemo(() => {
    return combinedApps.reduce(
      (acc, app) => ({
        ...acc,
        [app.id]: {
          canPinned: DEFAULT_MIN_APPS.some((item) => item.id === app.id),
          isPinned: pinned.some((item) => item.id === app.id),
          canOpenExternalLink: app.url.startsWith('http://') || app.url.startsWith('https://')
        }
      }),
      {} as Record<string, AppExtraInfo>
    )
  }, [combinedApps, pinned])

  /** get the current app info with extra info */
  let currentAppInfo: AppInfo | null = null
  if (currentMinappId) {
    const currentApp = combinedApps.find((item) => item.id === currentMinappId)
    if (currentApp) {
      currentAppInfo = { ...currentApp, ...appsExtraInfo[currentApp.id] }
    }
  }

  /** will close the popup and delete the webview */
  const handlePopupClose = async (appid: string) => {
    setIsPopupShow(false)
    await delay(0.3)
    clearWebviewState(appid)
    closeMinapp(appid)
  }

  /** will hide the popup and remain the webviews */
  const handlePopupMinimize = async () => {
    setIsPopupShow(false)
    await delay(0.3)
    hideMinappPopup()
  }

  /** the callback function to set the webviews ref */
  const handleWebviewSetRef = (appid: string, element: WebviewTag | null) => {
    if (element) {
      webviewRefs.current.set(appid, element)
    } else {
      webviewRefs.current.delete(appid)
    }
  }

  /** the callback function to set the webviews loaded indicator */
  const handleWebviewLoaded = (appid: string) => {
    setWebviewLoaded(appid, true)
    const webviewElement = webviewRefs.current.get(appid)
    if (webviewElement) {
      try {
        const webviewId = webviewElement.getWebContentsId()
        if (webviewId) {
          window.api.webview.setOpenLinkExternal(webviewId, minappsOpenLinkExternal)
        }
      } catch (error) {
        logger.debug(`WebView ${appid} not ready for getWebContentsId() in handleWebviewLoaded`)
      }
    }
    if (appid == currentMinappId) {
      setTimeoutTimer('handleWebviewLoaded', () => setIsReady(true), 200)
    }
  }

  /** the callback function to handle webview navigation */
  const handleWebviewNavigate = (appid: string, url: string) => {
    // 记录当前URL，用于GoogleLoginTip判断
    if (appid === currentMinappId) {
      logger.debug(`URL changed: ${url}`)
      setCurrentUrl(url)
    }
  }

  /** will open the devtools of the minapp */
  const handleOpenDevTools = (appid: string) => {
    const webview = webviewRefs.current.get(appid)
    if (webview) {
      webview.openDevTools()
    }
  }

  /** only reload the original url */
  const handleReload = (appid: string) => {
    const webview = webviewRefs.current.get(appid)
    if (webview) {
      const url = combinedApps.find((item) => item.id === appid)?.url
      if (url) {
        webview.src = url
      }
    }
  }

  /** open the giving url in browser */
  const handleOpenLink = (url: string) => {
    window.api.openWebsite(url)
  }

  /** toggle the pin status of the minapp */
  const handleTogglePin = (appid: string) => {
    const app = combinedApps.find((item) => item.id === appid)
    if (!app) return

    const newPinned = appsExtraInfo[appid].isPinned ? pinned.filter((item) => item.id !== appid) : [...pinned, app]
    updatePinnedMinapps(newPinned)
  }

  /** set the open external status */
  const handleToggleOpenExternal = () => {
    dispatch(setMinappsOpenLinkExternal(!minappsOpenLinkExternal))
  }

  /** navigate back in webview history */
  const handleGoBack = (appid: string) => {
    const webview = webviewRefs.current.get(appid)
    if (webview) {
      try {
        if (webview.canGoBack()) {
          webview.goBack()
        }
      } catch (error) {
        logger.debug(`WebView ${appid} not ready for goBack()`)
      }
    }
  }

  /** navigate forward in webview history */
  const handleGoForward = (appid: string) => {
    const webview = webviewRefs.current.get(appid)
    if (webview) {
      try {
        if (webview.canGoForward()) {
          webview.goForward()
        }
      } catch (error) {
        logger.debug(`WebView ${appid} not ready for goForward()`)
      }
    }
  }

  /** Title bar of the popup */
  const Title = ({ appInfo, url }: { appInfo: AppInfo | null; url: string | null }) => {
    if (!appInfo) return null

    const handleCopyUrl = (event: any, url: string) => {
      //don't show app-wide context menu
      event.preventDefault()
      navigator.clipboard
        .writeText(url)
        .then(() => {
<<<<<<< HEAD
          window.toast.success('URL ' + t('message.copy.success'))
        })
        .catch(() => {
          window.toast.error('URL ' + t('message.copy.failed'))
=======
          window.toast.addToast({ title: 'URL ' + t('message.copy.success') })
        })
        .catch(() => {
          window.toast.addToast({ title: 'URL ' + t('message.copy.failed') })
>>>>>>> e10042a4
        })
    }

    return (
      <TitleContainer style={{ backgroundColor: backgroundColor }}>
        <Tooltip
          title={
            <TitleTextTooltip>
              {url ?? appInfo.url} <br />
              <CopyOutlined className="icon-copy" />
              {t('minapp.popup.rightclick_copyurl')}
            </TitleTextTooltip>
          }
          mouseEnterDelay={0.8}
          placement="rightBottom"
          styles={{
            root: {
              maxWidth: '400px'
            }
          }}>
          <TitleText onContextMenu={(e) => handleCopyUrl(e, url ?? appInfo.url)}>{appInfo.name}</TitleText>
        </Tooltip>
        {appInfo.canOpenExternalLink && (
          <Tooltip title={t('minapp.popup.openExternal')} mouseEnterDelay={0.8} placement="bottom">
            <TitleButton onClick={() => handleOpenLink(url ?? appInfo.url)}>
              <ExportOutlined />
            </TitleButton>
          </Tooltip>
        )}
        <Spacer />
        <ButtonsGroup
          className={isWin || isLinux ? 'windows' : ''}
          style={{ marginRight: isWin || isLinux ? '140px' : 0 }}
          isTopNavbar={isTopNavbar}>
          <Tooltip title={t('minapp.popup.goBack')} mouseEnterDelay={0.8} placement="bottom">
            <TitleButton onClick={() => handleGoBack(appInfo.id)}>
              <ArrowLeftOutlined />
            </TitleButton>
          </Tooltip>
          <Tooltip title={t('minapp.popup.goForward')} mouseEnterDelay={0.8} placement="bottom">
            <TitleButton onClick={() => handleGoForward(appInfo.id)}>
              <ArrowRightOutlined />
            </TitleButton>
          </Tooltip>
          <Tooltip title={t('minapp.popup.refresh')} mouseEnterDelay={0.8} placement="bottom">
            <TitleButton onClick={() => handleReload(appInfo.id)}>
              <ReloadOutlined />
            </TitleButton>
          </Tooltip>
          {appInfo.canPinned && (
            <Tooltip
              title={
                appInfo.isPinned
                  ? isTopNavbar
                    ? t('minapp.remove_from_launchpad')
                    : t('minapp.remove_from_sidebar')
                  : isTopNavbar
                    ? t('minapp.add_to_launchpad')
                    : t('minapp.add_to_sidebar')
              }
              mouseEnterDelay={0.8}
              placement="bottom">
              <TitleButton onClick={() => handleTogglePin(appInfo.id)} className={appInfo.isPinned ? 'pinned' : ''}>
                <PushpinOutlined style={{ fontSize: 16 }} />
              </TitleButton>
            </Tooltip>
          )}
          <Tooltip
            title={
              minappsOpenLinkExternal
                ? t('minapp.popup.open_link_external_on')
                : t('minapp.popup.open_link_external_off')
            }
            mouseEnterDelay={0.8}
            placement="bottom">
            <TitleButton onClick={handleToggleOpenExternal} className={minappsOpenLinkExternal ? 'open-external' : ''}>
              <LinkOutlined />
            </TitleButton>
          </Tooltip>
          {isInDevelopment && (
            <Tooltip title={t('minapp.popup.devtools')} mouseEnterDelay={0.8} placement="bottom">
              <TitleButton onClick={() => handleOpenDevTools(appInfo.id)}>
                <CodeOutlined />
              </TitleButton>
            </Tooltip>
          )}
          {canMinimize && (
            <Tooltip title={t('minapp.popup.minimize')} mouseEnterDelay={0.8} placement="bottom">
              <TitleButton onClick={() => handlePopupMinimize()}>
                <MinusOutlined />
              </TitleButton>
            </Tooltip>
          )}
          <Tooltip title={t('minapp.popup.close')} mouseEnterDelay={0.8} placement="bottom">
            <TitleButton onClick={() => handlePopupClose(appInfo.id)}>
              <CloseOutlined />
            </TitleButton>
          </Tooltip>
        </ButtonsGroup>
        {(isWin || isLinux) && (
          <div style={{ position: 'absolute', right: 0, top: 0, height: '100%' }}>
            <WindowControls />
          </div>
        )}
      </TitleContainer>
    )
  }

  /** group the webview containers with Memo, one of the key to make them keepalive */
  const WebviewContainerGroup = useMemo(() => {
    return combinedApps.map((app) => (
      <WebviewContainer
        key={app.id}
        appid={app.id}
        url={app.url}
        onSetRefCallback={handleWebviewSetRef}
        onLoadedCallback={handleWebviewLoaded}
        onNavigateCallback={handleWebviewNavigate}
      />
    ))

    // because the combinedApps is enough
    // eslint-disable-next-line react-hooks/exhaustive-deps
  }, [combinedApps])

  return (
    <Drawer
      title={isTopNavbar ? null : <Title appInfo={currentAppInfo} url={currentUrl} />}
      placement="bottom"
      onClose={handlePopupMinimize}
      open={isPopupShow}
      mask={false}
      rootClassName="minapp-drawer"
      maskClassName="minapp-mask"
      height={isTopNavbar ? 'calc(100% - var(--navbar-height))' : '100%'}
      maskClosable={false}
      closeIcon={null}
      styles={{
        wrapper: {
          position: 'fixed',
          marginLeft: isLeftNavbar ? 'var(--sidebar-width)' : 0,
          marginTop: isTopNavbar ? 'var(--navbar-height)' : 0
        },
        content: {
          backgroundColor: window.root.style.background
        },
        body: {
          borderTopLeftRadius: '10px'
        }
      }}>
      {/* 在所有小程序中显示GoogleLoginTip */}
      <GoogleLoginTip isReady={isReady} currentUrl={currentUrl} currentAppId={currentMinappId} />
      {!isReady && (
        <EmptyView>
          <Avatar
            src={currentAppInfo?.logo}
            size={80}
            style={{ border: '1px solid var(--color-border)', marginTop: -150 }}
          />
          <BeatLoader color="var(--color-text-2)" size={10} style={{ marginTop: 15 }} />
        </EmptyView>
      )}
      {WebviewContainerGroup}
    </Drawer>
  )
}

const TitleContainer = styled.div`
  display: flex;
  flex-direction: row;
  align-items: center;
  padding-right: 10px;
  position: absolute;
  top: 0;
  left: 0;
  right: 0;
  bottom: 0;
  background-color: transparent;
  [navbar-position='left'] & {
    padding-left: ${isMac ? '20px' : '10px'};
  }
  [navbar-position='top'] & {
    padding-left: ${isMac ? '80px' : '10px'};
    border-bottom: 0.5px solid var(--color-border);
  }
`

const TitleText = styled.div`
  font-weight: bold;
  font-size: 14px;
  color: var(--color-text-1);
  -webkit-app-region: no-drag;
  margin-right: 5px;
`

const TitleTextTooltip = styled.span`
  font-size: 0.8rem;

  .icon-copy {
    font-size: 0.7rem;
    padding-right: 5px;
  }
`

const ButtonsGroup = styled.div<{ isTopNavbar: boolean }>`
  display: flex;
  flex-direction: row;
  align-items: center;
  gap: 5px;
  -webkit-app-region: no-drag;
  &.windows {
    background-color: var(--color-background-mute);
    border-radius: 50px;
    padding: 0 3px;
    overflow: hidden;
  }
`

const TitleButton = styled.div`
  cursor: pointer;
  width: 30px;
  height: 30px;
  border-radius: 5px;
  display: flex;
  flex-direction: row;
  justify-content: center;
  align-items: center;
  color: var(--color-text-2);
  transition: all 0.2s ease;
  font-size: 14px;
  -webkit-app-region: no-drag;
  &:hover {
    color: var(--color-text-1);
    background-color: var(--color-background-mute);
  }
  &.pinned {
    color: var(--color-primary);
    background-color: var(--color-primary-bg);
  }
  &.open-external {
    color: var(--color-primary);
    background-color: var(--color-primary-bg);
  }
`

const EmptyView = styled.div`
  display: flex;
  flex: 1;
  flex-direction: column;
  justify-content: center;
  align-items: center;
  width: 100%;
  height: 100%;
  background-color: var(--color-background);
`

const Spacer = styled.div`
  flex: 1;
`

export default MinappPopupContainer<|MERGE_RESOLUTION|>--- conflicted
+++ resolved
@@ -394,17 +394,10 @@
       navigator.clipboard
         .writeText(url)
         .then(() => {
-<<<<<<< HEAD
           window.toast.success('URL ' + t('message.copy.success'))
         })
         .catch(() => {
           window.toast.error('URL ' + t('message.copy.failed'))
-=======
-          window.toast.addToast({ title: 'URL ' + t('message.copy.success') })
-        })
-        .catch(() => {
-          window.toast.addToast({ title: 'URL ' + t('message.copy.failed') })
->>>>>>> e10042a4
         })
     }
 

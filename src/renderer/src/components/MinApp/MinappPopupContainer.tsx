--- conflicted
+++ resolved
@@ -43,11 +43,8 @@
   const { closeMinapp, hideMinappPopup } = useMinappPopup()
   const { pinned, updatePinnedMinapps } = useMinapps()
   const { t } = useTranslation()
-<<<<<<< HEAD
+  const backgroundColor = useNavBackgroundColor()
   const dispatch = useAppDispatch()
-=======
-  const backgroundColor = useNavBackgroundColor()
->>>>>>> 6c6b2f0b
 
   /** control the drawer open or close */
   const [isPopupShow, setIsPopupShow] = useState(true)
@@ -262,11 +259,7 @@
     }
 
     return (
-<<<<<<< HEAD
-      <TitleContainer>
-=======
-      <TitleContainer style={{ backgroundColor: backgroundColor, justifyContent: 'space-between' }}>
->>>>>>> 6c6b2f0b
+      <TitleContainer style={{ backgroundColor: backgroundColor }}>
         <Tooltip
           title={
             <TitleTextTooltip>

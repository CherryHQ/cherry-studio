--- conflicted
+++ resolved
@@ -1,10 +1,5 @@
-<<<<<<< HEAD
 import { usePreference } from '@data/hooks/usePreference'
-import { useNavbarPosition } from '@renderer/hooks/useNavbar'
-=======
 import { loggerService } from '@logger'
-import { useSettings } from '@renderer/hooks/useSettings'
->>>>>>> cb4b26c8
 import { WebviewTag } from 'electron'
 import { memo, useEffect, useRef } from 'react'
 
@@ -30,12 +25,7 @@
     onNavigateCallback: (appid: string, url: string) => void
   }) => {
     const webviewRef = useRef<WebviewTag | null>(null)
-<<<<<<< HEAD
     const [enableSpellCheck] = usePreference('app.spell_check.enabled')
-    const { isLeftNavbar } = useNavbarPosition()
-=======
-    const { enableSpellCheck } = useSettings()
->>>>>>> cb4b26c8
 
     const setRef = (appid: string) => {
       onSetRefCallback(appid, null)

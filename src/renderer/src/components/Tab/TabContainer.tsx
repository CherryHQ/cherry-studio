import { PlusOutlined } from '@ant-design/icons'
import { TopNavbarOpenedMinappTabs } from '@renderer/components/app/PinnedMinapps'
import { Sortable, useDndReorder } from '@renderer/components/dnd'
import Scrollbar from '@renderer/components/Scrollbar'
import { isLinux, isMac, isWin } from '@renderer/config/constant'
import { useTheme } from '@renderer/context/ThemeProvider'
import { useFullscreen } from '@renderer/hooks/useFullscreen'
import { useMinappPopup } from '@renderer/hooks/useMinappPopup'
import { useZoom } from '@renderer/hooks/useZoom'
import { getThemeModeLabel, getTitleLabel } from '@renderer/i18n/label'
import tabsService from '@renderer/services/TabsService'
import { useAppDispatch, useAppSelector } from '@renderer/store'
import type { Tab } from '@renderer/store/tabs'
import { addTab, removeTab, setActiveTab, setTabs } from '@renderer/store/tabs'
import { ThemeMode } from '@renderer/types'
import { classNames } from '@renderer/utils'
<<<<<<< HEAD
import { TRAFFIC_LIGHT_DIAMETER, TRAFFIC_LIGHT_WIDTH, TRAFFIC_LIGHT_X, TRAFFIC_LIGHT_Y } from '@shared/config/constant'
import { Tooltip } from 'antd'
=======
import { Button, Tooltip } from 'antd'
>>>>>>> b647017c
import {
  ChevronRight,
  FileSearch,
  Folder,
  Hammer,
  Home,
  Languages,
  LayoutGrid,
  Monitor,
  Moon,
  NotepadText,
  Palette,
  Settings,
  Sparkle,
  Sun,
  Terminal,
  X
} from 'lucide-react'
<<<<<<< HEAD
import { useCallback, useEffect, useRef } from 'react'
=======
import { useCallback, useEffect, useMemo, useRef, useState } from 'react'
>>>>>>> b647017c
import { useTranslation } from 'react-i18next'
import { useLocation, useNavigate } from 'react-router-dom'
import styled from 'styled-components'

interface TabsContainerProps {
  children: React.ReactNode
}

const getTabIcon = (tabId: string): React.ReactNode | undefined => {
  switch (tabId) {
    case 'home':
      return <Home size={14} />
    case 'agents':
      return <Sparkle size={14} />
    case 'translate':
      return <Languages size={14} />
    case 'paintings':
      return <Palette size={14} />
    case 'apps':
      return <LayoutGrid size={14} />
    case 'notes':
      return <NotepadText size={14} />
    case 'knowledge':
      return <FileSearch size={14} />
    case 'mcp':
      return <Hammer size={14} />
    case 'files':
      return <Folder size={14} />
    case 'settings':
      return <Settings size={14} />
    case 'code':
      return <Terminal size={14} />
    default:
      return null
  }
}

let lastSettingsPath = '/settings/provider'
const specialTabs = ['launchpad', 'settings']

const TabsContainer: React.FC<TabsContainerProps> = ({ children }) => {
  const location = useLocation()
  const navigate = useNavigate()
  const dispatch = useAppDispatch()
  const tabs = useAppSelector((state) => state.tabs.tabs)
  const activeTabId = useAppSelector((state) => state.tabs.activeTabId)
  const isFullscreen = useFullscreen()
  const { settedTheme, toggleTheme } = useTheme()
  const { hideMinappPopup } = useMinappPopup()
  const { t } = useTranslation()
<<<<<<< HEAD
  const { zoom } = useZoom()
  const ref = useRef<HTMLDivElement>(null)

  useEffect(() => {
    if (ref.current !== null) {
      if (zoom <= 1) {
        ref.current.style.zoom = `${1 / zoom}`
      } else {
        ref.current.style.zoom = ''
      }
      if (isMac) {
        if (zoom === 1) {
          window.api.mac.setTrafficLightPosition(TRAFFIC_LIGHT_X, TRAFFIC_LIGHT_Y)
        } else if (zoom > 1) {
          const trafficLightNewX = (75 * zoom - TRAFFIC_LIGHT_WIDTH) / 2
          const trafficLightNewY = (ref.current.clientHeight * zoom - TRAFFIC_LIGHT_DIAMETER) / 2
          window.api.mac.setTrafficLightPosition(trafficLightNewX, trafficLightNewY)
        }
      }
    }
  }, [ref, zoom])
=======
  const scrollRef = useRef<HTMLDivElement>(null)
  const [canScroll, setCanScroll] = useState(false)
>>>>>>> b647017c

  const getTabId = (path: string): string => {
    if (path === '/') return 'home'
    const segments = path.split('/')
    return segments[1] // 获取第一个路径段作为 id
  }

  const shouldCreateTab = (path: string) => {
    if (path === '/') return false
    if (path === '/settings') return false
    return !tabs.some((tab) => tab.id === getTabId(path))
  }

  const removeSpecialTabs = useCallback(() => {
    specialTabs.forEach((tabId) => {
      if (activeTabId !== tabId) {
        dispatch(removeTab(tabId))
      }
    })
  }, [activeTabId, dispatch])

  useEffect(() => {
    const tabId = getTabId(location.pathname)
    const currentTab = tabs.find((tab) => tab.id === tabId)

    if (!currentTab && shouldCreateTab(location.pathname)) {
      dispatch(addTab({ id: tabId, path: location.pathname }))
    } else if (currentTab) {
      dispatch(setActiveTab(currentTab.id))
    }

    // 当访问设置页面时，记录路径
    if (location.pathname.startsWith('/settings/')) {
      lastSettingsPath = location.pathname
    }
    // eslint-disable-next-line react-hooks/exhaustive-deps
  }, [dispatch, location.pathname])

  useEffect(() => {
    removeSpecialTabs()
  }, [removeSpecialTabs])

  const closeTab = (tabId: string) => {
    tabsService.closeTab(tabId)
  }

  const handleAddTab = () => {
    hideMinappPopup()
    navigate('/launchpad')
  }

  const handleSettingsClick = () => {
    hideMinappPopup()
    navigate(lastSettingsPath)
  }

  const handleTabClick = (tab: Tab) => {
    hideMinappPopup()
    navigate(tab.path)
  }

  const handleScrollRight = () => {
    scrollRef.current?.scrollBy({ left: 200, behavior: 'smooth' })
  }

  useEffect(() => {
    const scrollElement = scrollRef.current
    if (!scrollElement) return

    const checkScrollability = () => {
      setCanScroll(scrollElement.scrollWidth > scrollElement.clientWidth)
    }

    checkScrollability()

    const resizeObserver = new ResizeObserver(checkScrollability)
    resizeObserver.observe(scrollElement)

    window.addEventListener('resize', checkScrollability)

    return () => {
      resizeObserver.disconnect()
      window.removeEventListener('resize', checkScrollability)
    }
  }, [tabs])

  const visibleTabs = useMemo(() => tabs.filter((tab) => !specialTabs.includes(tab.id)), [tabs])

  const { onSortEnd } = useDndReorder<Tab>({
    originalList: tabs,
    filteredList: visibleTabs,
    onUpdate: (newTabs) => dispatch(setTabs(newTabs)),
    itemKey: 'id'
  })

  return (
    <Container>
<<<<<<< HEAD
      <TabsBar ref={ref} $isFullscreen={isFullscreen}>
        {tabs
          .filter((tab) => !specialTabs.includes(tab.id))
          .map((tab) => {
            return (
              <Tab key={tab.id} active={tab.id === activeTabId} onClick={() => handleTabClick(tab)}>
                <TabHeader>
                  {tab.id && <TabIcon>{getTabIcon(tab.id)}</TabIcon>}
                  <TabTitle>{getTitleLabel(tab.id)}</TabTitle>
                </TabHeader>
                {tab.id !== 'home' && (
                  <CloseButton
                    className="close-button"
                    onClick={(e) => {
                      e.stopPropagation()
                      closeTab(tab.id)
                    }}>
                    <X size={12} />
                  </CloseButton>
                )}
              </Tab>
            )
          })}
        <AddTabButton onClick={handleAddTab} className={classNames({ active: activeTabId === 'launchpad' })}>
          <PlusOutlined />
        </AddTabButton>
=======
      <TabsBar $isFullscreen={isFullscreen}>
        <TabsArea>
          <TabsScroll ref={scrollRef}>
            <Sortable
              items={visibleTabs}
              itemKey="id"
              layout="list"
              horizontal
              gap={'6px'}
              onSortEnd={onSortEnd}
              className="tabs-sortable"
              renderItem={(tab) => (
                <Tab key={tab.id} active={tab.id === activeTabId} onClick={() => handleTabClick(tab)}>
                  <TabHeader>
                    {tab.id && <TabIcon>{getTabIcon(tab.id)}</TabIcon>}
                    <TabTitle>{getTitleLabel(tab.id)}</TabTitle>
                  </TabHeader>
                  {tab.id !== 'home' && (
                    <CloseButton
                      className="close-button"
                      data-no-dnd
                      onClick={(e) => {
                        e.stopPropagation()
                        closeTab(tab.id)
                      }}>
                      <X size={12} />
                    </CloseButton>
                  )}
                </Tab>
              )}
            />
          </TabsScroll>
          {canScroll && (
            <ScrollButton onClick={handleScrollRight} className="scroll-right-button" shape="circle" size="small">
              <ChevronRight size={16} />
            </ScrollButton>
          )}
          <AddTabButton onClick={handleAddTab} className={classNames({ active: activeTabId === 'launchpad' })}>
            <PlusOutlined />
          </AddTabButton>
        </TabsArea>
>>>>>>> b647017c
        <RightButtonsContainer>
          <TopNavbarOpenedMinappTabs />
          <Tooltip
            title={t('settings.theme.title') + ': ' + getThemeModeLabel(settedTheme)}
            mouseEnterDelay={0.8}
            placement="bottom">
            <ThemeButton onClick={toggleTheme}>
              {settedTheme === ThemeMode.dark ? (
                <Moon size={16} />
              ) : settedTheme === ThemeMode.light ? (
                <Sun size={16} />
              ) : (
                <Monitor size={16} />
              )}
            </ThemeButton>
          </Tooltip>
          <SettingsButton onClick={handleSettingsClick} $active={activeTabId === 'settings'}>
            <Settings size={16} />
          </SettingsButton>
        </RightButtonsContainer>
      </TabsBar>
      <TabContent>{children}</TabContent>
    </Container>
  )
}

const Container = styled.div`
  display: flex;
  flex-direction: column;
  height: 100%;
  width: 100%;
`

const TabsBar = styled.div<{ $isFullscreen: boolean }>`
  display: flex;
  flex-direction: row;
  align-items: center;
  gap: 5px;
  padding-left: ${({ $isFullscreen }) => (!$isFullscreen && isMac ? '75px' : '15px')};
  padding-right: ${({ $isFullscreen }) => ($isFullscreen ? '12px' : isWin ? '140px' : isLinux ? '120px' : '12px')};
  height: var(--navbar-height);
  position: relative;
  -webkit-app-region: drag;

  /* 确保交互元素在拖拽区域之上 */
  > * {
    position: relative;
    z-index: 1;
    -webkit-app-region: no-drag;
  }
`

const TabsArea = styled.div`
  display: flex;
  align-items: center;
  flex: 1 1 auto;
  min-width: 0;
  gap: 6px;
  padding-right: 2rem;
  position: relative;

  -webkit-app-region: drag;

  > * {
    -webkit-app-region: no-drag;
  }

  &:hover {
    .scroll-right-button {
      opacity: 1;
    }
  }
`

const TabsScroll = styled(Scrollbar)`
  &::-webkit-scrollbar {
    display: none;
  }
`

const Tab = styled.div<{ active?: boolean }>`
  display: flex;
  align-items: center;
  justify-content: space-between;
  padding: 4px 10px;
  padding-right: 8px;
  background: ${(props) => (props.active ? 'var(--color-list-item)' : 'transparent')};
  transition: background 0.2s;
  border-radius: var(--list-item-border-radius);
  user-select: none;
  height: 30px;
  min-width: 90px;

  .close-button {
    opacity: 0;
    transition: opacity 0.2s;
  }

  &:hover {
    background: ${(props) => (props.active ? 'var(--color-list-item)' : 'var(--color-list-item)')};
    .close-button {
      opacity: 1;
    }
  }
`

const TabHeader = styled.div`
  display: flex;
  align-items: center;
  gap: 6px;
  min-width: 0;
  flex: 1;
`

const TabIcon = styled.span`
  display: flex;
  align-items: center;
  color: var(--color-text-2);
  flex-shrink: 0;
`

const TabTitle = styled.span`
  color: var(--color-text);
  font-size: 13px;
  display: flex;
  align-items: center;
  margin-right: 4px;
  overflow: hidden;
  white-space: nowrap;
`

const CloseButton = styled.span`
  display: flex;
  align-items: center;
  justify-content: center;
  width: 14px;
  height: 14px;
`

const AddTabButton = styled.div`
  display: flex;
  align-items: center;
  justify-content: center;
  width: 30px;
  height: 30px;
  cursor: pointer;
  color: var(--color-text-2);
  border-radius: var(--list-item-border-radius);
  flex-shrink: 0;
  &.active {
    background: var(--color-list-item);
  }
  &:hover {
    background: var(--color-list-item);
  }
`

const ScrollButton = styled(Button)`
  position: absolute;
  right: 4rem;
  top: 50%;
  transform: translateY(-50%);
  z-index: 1;
  opacity: 0;
  transition: opacity 0.2s ease-in-out;

  border: none;
  box-shadow:
    0 6px 16px 0 rgba(0, 0, 0, 0.08),
    0 3px 6px -4px rgba(0, 0, 0, 0.12),
    0 9px 28px 8px rgba(0, 0, 0, 0.05);
`

const RightButtonsContainer = styled.div`
  display: flex;
  align-items: center;
  gap: 6px;
  margin-left: auto;
  flex-shrink: 0;
`

const ThemeButton = styled.div`
  display: flex;
  align-items: center;
  justify-content: center;
  width: 30px;
  height: 30px;
  cursor: pointer;
  color: var(--color-text);

  &:hover {
    background: var(--color-list-item);
    border-radius: 8px;
  }
`

const SettingsButton = styled.div<{ $active: boolean }>`
  display: flex;
  align-items: center;
  justify-content: center;
  width: 30px;
  height: 30px;
  cursor: pointer;
  color: var(--color-text);
  border-radius: 8px;
  background: ${(props) => (props.$active ? 'var(--color-list-item)' : 'transparent')};
  &:hover {
    background: var(--color-list-item);
  }
`

const TabContent = styled.div`
  display: flex;
  flex: 1;
  overflow: hidden;
  width: calc(100vw - 12px);
  margin: 6px;
  margin-top: 0;
  border-radius: 8px;
  overflow: hidden;
`

export default TabsContainer<|MERGE_RESOLUTION|>--- conflicted
+++ resolved
@@ -14,12 +14,8 @@
 import { addTab, removeTab, setActiveTab, setTabs } from '@renderer/store/tabs'
 import { ThemeMode } from '@renderer/types'
 import { classNames } from '@renderer/utils'
-<<<<<<< HEAD
 import { TRAFFIC_LIGHT_DIAMETER, TRAFFIC_LIGHT_WIDTH, TRAFFIC_LIGHT_X, TRAFFIC_LIGHT_Y } from '@shared/config/constant'
-import { Tooltip } from 'antd'
-=======
 import { Button, Tooltip } from 'antd'
->>>>>>> b647017c
 import {
   ChevronRight,
   FileSearch,
@@ -38,11 +34,7 @@
   Terminal,
   X
 } from 'lucide-react'
-<<<<<<< HEAD
-import { useCallback, useEffect, useRef } from 'react'
-=======
 import { useCallback, useEffect, useMemo, useRef, useState } from 'react'
->>>>>>> b647017c
 import { useTranslation } from 'react-i18next'
 import { useLocation, useNavigate } from 'react-router-dom'
 import styled from 'styled-components'
@@ -93,7 +85,6 @@
   const { settedTheme, toggleTheme } = useTheme()
   const { hideMinappPopup } = useMinappPopup()
   const { t } = useTranslation()
-<<<<<<< HEAD
   const { zoom } = useZoom()
   const ref = useRef<HTMLDivElement>(null)
 
@@ -115,11 +106,9 @@
       }
     }
   }, [ref, zoom])
-=======
+          
   const scrollRef = useRef<HTMLDivElement>(null)
   const [canScroll, setCanScroll] = useState(false)
->>>>>>> b647017c
-
   const getTabId = (path: string): string => {
     if (path === '/') return 'home'
     const segments = path.split('/')
@@ -216,35 +205,7 @@
 
   return (
     <Container>
-<<<<<<< HEAD
       <TabsBar ref={ref} $isFullscreen={isFullscreen}>
-        {tabs
-          .filter((tab) => !specialTabs.includes(tab.id))
-          .map((tab) => {
-            return (
-              <Tab key={tab.id} active={tab.id === activeTabId} onClick={() => handleTabClick(tab)}>
-                <TabHeader>
-                  {tab.id && <TabIcon>{getTabIcon(tab.id)}</TabIcon>}
-                  <TabTitle>{getTitleLabel(tab.id)}</TabTitle>
-                </TabHeader>
-                {tab.id !== 'home' && (
-                  <CloseButton
-                    className="close-button"
-                    onClick={(e) => {
-                      e.stopPropagation()
-                      closeTab(tab.id)
-                    }}>
-                    <X size={12} />
-                  </CloseButton>
-                )}
-              </Tab>
-            )
-          })}
-        <AddTabButton onClick={handleAddTab} className={classNames({ active: activeTabId === 'launchpad' })}>
-          <PlusOutlined />
-        </AddTabButton>
-=======
-      <TabsBar $isFullscreen={isFullscreen}>
         <TabsArea>
           <TabsScroll ref={scrollRef}>
             <Sortable
@@ -285,7 +246,6 @@
             <PlusOutlined />
           </AddTabButton>
         </TabsArea>
->>>>>>> b647017c
         <RightButtonsContainer>
           <TopNavbarOpenedMinappTabs />
           <Tooltip

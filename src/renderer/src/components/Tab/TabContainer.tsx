import { PlusOutlined } from '@ant-design/icons'
import { Sortable, useDndReorder } from '@renderer/components/dnd'
<<<<<<< HEAD
import { isLinux, isMac, isWin } from '@renderer/config/constant'
=======
import Scrollbar from '@renderer/components/Scrollbar'
import { isMac } from '@renderer/config/constant'
>>>>>>> 4b65dfa6
import { DEFAULT_MIN_APPS } from '@renderer/config/minapps'
import { useTheme } from '@renderer/context/ThemeProvider'
import { useFullscreen } from '@renderer/hooks/useFullscreen'
import { useHorizontalScroll } from '@renderer/hooks/useHorizontalScroll'
import { useMinappPopup } from '@renderer/hooks/useMinappPopup'
import { useMinapps } from '@renderer/hooks/useMinapps'
import { getThemeModeLabel, getTitleLabel } from '@renderer/i18n/label'
import tabsService from '@renderer/services/TabsService'
import { useAppDispatch, useAppSelector } from '@renderer/store'
import type { Tab } from '@renderer/store/tabs'
import { addTab, removeTab, setActiveTab, setTabs } from '@renderer/store/tabs'
import { ThemeMode } from '@renderer/types'
import { classNames } from '@renderer/utils'
import { Tooltip } from 'antd'
import {
  FileSearch,
  Folder,
  Hammer,
  Home,
  Languages,
  LayoutGrid,
  Monitor,
  Moon,
  NotepadText,
  Palette,
  Settings,
  Sparkle,
  Sun,
  Terminal,
  X
} from 'lucide-react'
import { useCallback, useEffect, useMemo } from 'react'
import { useTranslation } from 'react-i18next'
import { useLocation, useNavigate } from 'react-router-dom'
import styled from 'styled-components'

import MinAppIcon from '../Icons/MinAppIcon'
import WindowControls from '../WindowControls'

interface TabsContainerProps {
  children: React.ReactNode
}

const getTabIcon = (tabId: string, minapps: any[]): React.ReactNode | undefined => {
  // Check if it's a minapp tab (format: apps:appId)
  if (tabId.startsWith('apps:')) {
    const appId = tabId.replace('apps:', '')
    const app = [...DEFAULT_MIN_APPS, ...minapps].find((app) => app.id === appId)
    if (app) {
      return <MinAppIcon size={14} app={app} />
    }
  }

  switch (tabId) {
    case 'home':
      return <Home size={14} />
    case 'agents':
      return <Sparkle size={14} />
    case 'translate':
      return <Languages size={14} />
    case 'paintings':
      return <Palette size={14} />
    case 'apps':
      return <LayoutGrid size={14} />
    case 'notes':
      return <NotepadText size={14} />
    case 'knowledge':
      return <FileSearch size={14} />
    case 'mcp':
      return <Hammer size={14} />
    case 'files':
      return <Folder size={14} />
    case 'settings':
      return <Settings size={14} />
    case 'code':
      return <Terminal size={14} />
    default:
      return null
  }
}

let lastSettingsPath = '/settings/provider'
const specialTabs = ['launchpad', 'settings']

const TabsContainer: React.FC<TabsContainerProps> = ({ children }) => {
  const location = useLocation()
  const navigate = useNavigate()
  const dispatch = useAppDispatch()
  const tabs = useAppSelector((state) => state.tabs.tabs)
  const activeTabId = useAppSelector((state) => state.tabs.activeTabId)
  const isFullscreen = useFullscreen()
  const { settedTheme, toggleTheme } = useTheme()
  const { hideMinappPopup } = useMinappPopup()
  const { minapps } = useMinapps()
  const { t } = useTranslation()

  const { scrollRef, ScrollContainer, ScrollContent, renderScrollButton } = useHorizontalScroll({
    dependencies: [tabs]
  })

  const getTabId = (path: string): string => {
    if (path === '/') return 'home'
    const segments = path.split('/')
    // Handle minapp paths: /apps/appId -> apps:appId
    if (segments[1] === 'apps' && segments[2]) {
      return `apps:${segments[2]}`
    }
    return segments[1] // 获取第一个路径段作为 id
  }

  const getTabTitle = (tabId: string): string => {
    // Check if it's a minapp tab
    if (tabId.startsWith('apps:')) {
      const appId = tabId.replace('apps:', '')
      const app = [...DEFAULT_MIN_APPS, ...minapps].find((app) => app.id === appId)
      return app ? app.name : 'MinApp'
    }
    return getTitleLabel(tabId)
  }

  const shouldCreateTab = (path: string) => {
    if (path === '/') return false
    if (path === '/settings') return false
    return !tabs.some((tab) => tab.id === getTabId(path))
  }

  const removeSpecialTabs = useCallback(() => {
    specialTabs.forEach((tabId) => {
      if (activeTabId !== tabId) {
        dispatch(removeTab(tabId))
      }
    })
  }, [activeTabId, dispatch])

  useEffect(() => {
    const tabId = getTabId(location.pathname)
    const currentTab = tabs.find((tab) => tab.id === tabId)

    if (!currentTab && shouldCreateTab(location.pathname)) {
      dispatch(addTab({ id: tabId, path: location.pathname }))
    } else if (currentTab) {
      dispatch(setActiveTab(currentTab.id))
    }

    // 当访问设置页面时，记录路径
    if (location.pathname.startsWith('/settings/')) {
      lastSettingsPath = location.pathname
    }
    // eslint-disable-next-line react-hooks/exhaustive-deps
  }, [dispatch, location.pathname])

  useEffect(() => {
    removeSpecialTabs()
  }, [removeSpecialTabs])

  const closeTab = (tabId: string) => {
    tabsService.closeTab(tabId)
  }

  const handleAddTab = () => {
    hideMinappPopup()
    navigate('/launchpad')
  }

  const handleSettingsClick = () => {
    hideMinappPopup()
    navigate(lastSettingsPath)
  }

  const handleTabClick = (tab: Tab) => {
    hideMinappPopup()
    navigate(tab.path)
  }

  const visibleTabs = useMemo(() => tabs.filter((tab) => !specialTabs.includes(tab.id)), [tabs])

  const { onSortEnd } = useDndReorder<Tab>({
    originalList: tabs,
    filteredList: visibleTabs,
    onUpdate: (newTabs) => dispatch(setTabs(newTabs)),
    itemKey: 'id'
  })

  return (
    <Container>
      <TabsBar $isFullscreen={isFullscreen}>
        <ScrollContainer>
          <ScrollContent ref={scrollRef}>
            <Sortable
              items={visibleTabs}
              itemKey="id"
              layout="list"
              horizontal
              gap={'6px'}
              onSortEnd={onSortEnd}
              className="tabs-sortable"
              renderItem={(tab) => (
                <Tab key={tab.id} active={tab.id === activeTabId} onClick={() => handleTabClick(tab)}>
                  <TabHeader>
                    {tab.id && <TabIcon>{getTabIcon(tab.id, minapps)}</TabIcon>}
                    <TabTitle>{getTabTitle(tab.id)}</TabTitle>
                  </TabHeader>
                  {tab.id !== 'home' && (
                    <CloseButton
                      className="close-button"
                      data-no-dnd
                      onClick={(e) => {
                        e.stopPropagation()
                        closeTab(tab.id)
                      }}>
                      <X size={12} />
                    </CloseButton>
                  )}
                </Tab>
              )}
            />
          </ScrollContent>
          {renderScrollButton()}
          <AddTabButton onClick={handleAddTab} className={classNames({ active: activeTabId === 'launchpad' })}>
            <PlusOutlined />
          </AddTabButton>
        </ScrollContainer>
        <RightButtonsContainer>
          <Tooltip
            title={t('settings.theme.title') + ': ' + getThemeModeLabel(settedTheme)}
            mouseEnterDelay={0.8}
            placement="bottom">
            <ThemeButton onClick={toggleTheme}>
              {settedTheme === ThemeMode.dark ? (
                <Moon size={16} />
              ) : settedTheme === ThemeMode.light ? (
                <Sun size={16} />
              ) : (
                <Monitor size={16} />
              )}
            </ThemeButton>
          </Tooltip>
          <SettingsButton onClick={handleSettingsClick} $active={activeTabId === 'settings'}>
            <Settings size={16} />
          </SettingsButton>
          <WindowControls />
        </RightButtonsContainer>
      </TabsBar>
      <TabContent>{children}</TabContent>
    </Container>
  )
}

const Container = styled.div`
  display: flex;
  flex-direction: column;
  height: 100%;
  width: 100%;
`

const TabsBar = styled.div<{ $isFullscreen: boolean }>`
  display: flex;
  flex-direction: row;
  align-items: center;
  gap: 5px;
  padding-left: ${({ $isFullscreen }) => (!$isFullscreen && isMac ? 'env(titlebar-area-x)' : '15px')};
  padding-right: ${({ $isFullscreen }) => ($isFullscreen ? '12px' : '0')};
  height: var(--navbar-height);
  min-height: ${({ $isFullscreen }) => (!$isFullscreen && isMac ? 'env(titlebar-area-height)' : '')};
  position: relative;
  -webkit-app-region: drag;

  /* 确保交互元素在拖拽区域之上 */
  > * {
    position: relative;
    z-index: 1;
    -webkit-app-region: no-drag;
  }
`

const Tab = styled.div<{ active?: boolean }>`
  display: flex;
  align-items: center;
  justify-content: space-between;
  padding: 4px 10px;
  padding-right: 8px;
  background: ${(props) => (props.active ? 'var(--color-list-item)' : 'transparent')};
  transition: background 0.2s;
  border-radius: var(--list-item-border-radius);
  user-select: none;
  height: 30px;
  min-width: 90px;

  .close-button {
    opacity: 0;
    transition: opacity 0.2s;
  }

  &:hover {
    background: ${(props) => (props.active ? 'var(--color-list-item)' : 'var(--color-list-item)')};
    .close-button {
      opacity: 1;
    }
  }
`

const TabHeader = styled.div`
  display: flex;
  align-items: center;
  gap: 6px;
  min-width: 0;
  flex: 1;
`

const TabIcon = styled.span`
  display: flex;
  align-items: center;
  color: var(--color-text-2);
  flex-shrink: 0;
`

const TabTitle = styled.span`
  color: var(--color-text);
  font-size: 13px;
  display: flex;
  align-items: center;
  margin-right: 4px;
  overflow: hidden;
  white-space: nowrap;
`

const CloseButton = styled.span`
  display: flex;
  align-items: center;
  justify-content: center;
  width: 14px;
  height: 14px;
`

const AddTabButton = styled.div`
  display: flex;
  align-items: center;
  justify-content: center;
  width: 30px;
  height: 30px;
  cursor: pointer;
  color: var(--color-text-2);
  border-radius: var(--list-item-border-radius);
  flex-shrink: 0;
  &.active {
    background: var(--color-list-item);
  }
  &:hover {
    background: var(--color-list-item);
  }
`

const RightButtonsContainer = styled.div`
  display: flex;
  align-items: center;
  gap: 6px;
  margin-left: auto;
  padding-right: ${isMac ? '12px' : '0'};
  flex-shrink: 0;
`

const ThemeButton = styled.div`
  display: flex;
  align-items: center;
  justify-content: center;
  width: 30px;
  height: 30px;
  cursor: pointer;
  color: var(--color-text);

  &:hover {
    background: var(--color-list-item);
    border-radius: 8px;
  }
`

const SettingsButton = styled.div<{ $active: boolean }>`
  display: flex;
  align-items: center;
  justify-content: center;
  width: 30px;
  height: 30px;
  cursor: pointer;
  color: var(--color-text);
  border-radius: 8px;
  background: ${(props) => (props.$active ? 'var(--color-list-item)' : 'transparent')};
  &:hover {
    background: var(--color-list-item);
  }
`

const TabContent = styled.div`
  display: flex;
  flex: 1;
  overflow: hidden;
  width: calc(100vw - 12px);
  margin: 6px;
  margin-top: 0;
  border-radius: 8px;
  overflow: hidden;
`

export default TabsContainer<|MERGE_RESOLUTION|>--- conflicted
+++ resolved
@@ -1,11 +1,6 @@
 import { PlusOutlined } from '@ant-design/icons'
 import { Sortable, useDndReorder } from '@renderer/components/dnd'
-<<<<<<< HEAD
-import { isLinux, isMac, isWin } from '@renderer/config/constant'
-=======
-import Scrollbar from '@renderer/components/Scrollbar'
 import { isMac } from '@renderer/config/constant'
->>>>>>> 4b65dfa6
 import { DEFAULT_MIN_APPS } from '@renderer/config/minapps'
 import { useTheme } from '@renderer/context/ThemeProvider'
 import { useFullscreen } from '@renderer/hooks/useFullscreen'

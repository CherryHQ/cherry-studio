--- conflicted
+++ resolved
@@ -1,15 +1,8 @@
 import { DeleteOutlined, ExclamationCircleOutlined, ReloadOutlined } from '@ant-design/icons'
-<<<<<<< HEAD
-import { Tooltip } from '@cherrystudio/ui'
+import { Button, Tooltip } from '@cherrystudio/ui'
 import { restoreFromWebdav } from '@renderer/services/BackupService'
 import { formatFileSize } from '@renderer/utils'
-import { Button, Modal, Table } from 'antd'
-=======
-import { Button } from '@cherrystudio/ui'
-import { restoreFromWebdav } from '@renderer/services/BackupService'
-import { formatFileSize } from '@renderer/utils'
-import { Modal, Table, Tooltip } from 'antd'
->>>>>>> ef4bede0
+import { Modal, Table } from 'antd'
 import dayjs from 'dayjs'
 import { useCallback, useEffect, useState } from 'react'
 import { useTranslation } from 'react-i18next'

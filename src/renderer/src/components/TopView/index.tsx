--- conflicted
+++ resolved
@@ -1,6 +1,5 @@
 // import { loggerService } from '@logger'
 import { Box } from '@cherrystudio/ui'
-import { getToastUtilities } from '@cherrystudio/ui'
 import TopViewMinappContainer from '@renderer/components/MinApp/TopViewMinappContainer'
 import { useAppInit } from '@renderer/hooks/useAppInit'
 import { useShortcuts } from '@renderer/hooks/useShortcuts'
@@ -8,12 +7,8 @@
 import type { PropsWithChildren } from 'react'
 import React, { useCallback, useEffect, useRef, useState } from 'react'
 
-<<<<<<< HEAD
-=======
-import { Box } from '../Layout'
 import { getToastUtilities, initMessageApi } from './toast'
 
->>>>>>> 78278ce9
 let onPop = () => {}
 let onShow = ({ element, id }: { element: React.FC | React.ReactNode; id: string }) => {
   element

--- conflicted
+++ resolved
@@ -1,11 +1,7 @@
 import { Tooltip } from '@cherrystudio/ui'
 import { ActionIconButton } from '@renderer/components/Buttons'
 import NarrowLayout from '@renderer/pages/home/Messages/NarrowLayout'
-<<<<<<< HEAD
-=======
 import { scrollElementIntoView } from '@renderer/utils'
-import { Tooltip } from 'antd'
->>>>>>> 9c020f0d
 import { debounce } from 'lodash'
 import { CaseSensitive, ChevronDown, ChevronUp, User, WholeWord, X } from 'lucide-react'
 import React, { useCallback, useEffect, useImperativeHandle, useMemo, useRef, useState } from 'react'

--- conflicted
+++ resolved
@@ -1,10 +1,5 @@
-<<<<<<< HEAD
 import { RowFlex } from '@cherrystudio/ui'
-import { ActionTool } from '@renderer/components/ActionTools'
-=======
 import type { ActionTool } from '@renderer/components/ActionTools'
-import { HStack } from '@renderer/components/Layout'
->>>>>>> 1b04fd06
 import { Tooltip } from 'antd'
 import { EllipsisVertical } from 'lucide-react'
 import { memo, useMemo, useState } from 'react'

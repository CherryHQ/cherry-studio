--- conflicted
+++ resolved
@@ -1,6 +1,7 @@
 import { RightOutlined } from '@ant-design/icons'
 import { DynamicVirtualList, type DynamicVirtualListRef } from '@renderer/components/VirtualList'
 import { isMac } from '@renderer/config/constant'
+import { useTimer } from '@renderer/hooks/useTimer'
 import useUserTheme from '@renderer/hooks/useUserTheme'
 import { classNames } from '@renderer/utils'
 import { Flex } from 'antd'
@@ -72,15 +73,7 @@
   // 跟踪上一次的搜索文本和符号，用于判断是否需要重置index
   const prevSearchTextRef = useRef('')
   const prevSymbolRef = useRef('')
-
-<<<<<<< HEAD
-=======
-  // 无匹配项自动关闭的定时器
-  const noMatchTimeoutRef = useRef<NodeJS.Timeout | null>(null)
-  const clearSearchTimerRef = useRef<NodeJS.Timeout>(undefined)
-  const focusTimerRef = useRef<NodeJS.Timeout>(undefined)
-
->>>>>>> 1af4a268
+  const { setTimeoutTimer } = useTimer()
   // 处理搜索，过滤列表
   const list = useMemo(() => {
     if (!ctx.isVisible && !ctx.symbol) return []
@@ -151,45 +144,6 @@
     return list.some((item) => item.isMenu) || historyPanel.length > 0
   }, [list, historyPanel])
 
-<<<<<<< HEAD
-=======
-  // 智能关闭逻辑：当有搜索文本但无匹配项时，延迟关闭面板
-  useEffect(() => {
-    const _searchText = searchText.replace(/^[/@]/, '')
-
-    // 清除之前的定时器（无论面板是否可见都要清理）
-    if (noMatchTimeoutRef.current) {
-      clearTimeout(noMatchTimeoutRef.current)
-      noMatchTimeoutRef.current = null
-      clearTimeout(clearSearchTimerRef.current)
-      clearTimeout(focusTimerRef.current)
-    }
-
-    // 面板不可见时不设置新定时器
-    if (!ctx.isVisible) {
-      return
-    }
-
-    // 只有在有搜索文本但无匹配项时才设置延迟关闭
-    if (_searchText && _searchText.length > 0 && list.length === 0) {
-      noMatchTimeoutRef.current = setTimeout(() => {
-        ctx.close('no-matches')
-      }, 300)
-    }
-
-    // 清理函数
-    return () => {
-      if (noMatchTimeoutRef.current) {
-        clearTimeout(noMatchTimeoutRef.current)
-        noMatchTimeoutRef.current = null
-      }
-      clearTimeout(clearSearchTimerRef.current)
-      clearTimeout(focusTimerRef.current)
-    }
-    // eslint-disable-next-line react-hooks/exhaustive-deps -- ctx对象引用不稳定，使用具体属性避免过度重渲染
-  }, [ctx.isVisible, searchText, list.length, ctx.close])
-
->>>>>>> 1af4a268
   const clearSearchText = useCallback(
     (includeSymbol = false) => {
       const textArea = document.querySelector('.inputbar textarea') as HTMLTextAreaElement
@@ -213,15 +167,18 @@
         newText = inputText.slice(0, start) + inputText.slice(end)
         setInputText(newText)
 
-        clearTimeout(focusTimerRef.current)
-        focusTimerRef.current = setTimeout(() => {
-          textArea.focus()
-          textArea.setSelectionRange(start, start)
-        }, 0)
+        setTimeoutTimer(
+          'quickpanel_focus',
+          () => {
+            textArea.focus()
+            textArea.setSelectionRange(start, start)
+          },
+          0
+        )
       }
       setSearchText('')
     },
-    [setInputText]
+    [setInputText, setTimeoutTimer]
   )
 
   const handleClose = useCallback(
@@ -355,15 +312,14 @@
       textArea.removeEventListener('input', handleInput)
       textArea.removeEventListener('compositionupdate', handleCompositionUpdate)
       textArea.removeEventListener('compositionend', handleCompositionEnd)
-<<<<<<< HEAD
       setSearchTextDebounced.cancel()
-      setTimeout(() => {
-=======
-      clearTimeout(clearSearchTimerRef.current)
-      clearSearchTimerRef.current = setTimeout(() => {
->>>>>>> 1af4a268
-        setSearchText('')
-      }, 200) // 等待面板关闭动画结束后，再清空搜索词
+      setTimeoutTimer(
+        'quickpanel_clear_search',
+        () => {
+          setSearchText('')
+        },
+        200
+      ) // 等待面板关闭动画结束后，再清空搜索词
     }
     // eslint-disable-next-line react-hooks/exhaustive-deps
   }, [ctx.isVisible])

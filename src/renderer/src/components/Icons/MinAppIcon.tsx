import { DEFAULT_MIN_APPS } from '@renderer/config/minapps'
<<<<<<< HEAD
import type { MinAppType } from '@renderer/types'
import type { FC } from 'react'
import styled from 'styled-components'
=======
import { MinAppType } from '@renderer/types'
import { FC } from 'react'
>>>>>>> 09e9b95e

interface Props {
  app: MinAppType
  sidebar?: boolean
  size?: number
  style?: React.CSSProperties
}

const MinAppIcon: FC<Props> = ({ app, size = 48, style, sidebar = false }) => {
  // First try to find in DEFAULT_MIN_APPS for predefined styling
  const _app = DEFAULT_MIN_APPS.find((item) => item.id === app.id)

  // If found in DEFAULT_MIN_APPS, use predefined styling
  if (_app) {
    return (
      <img
        src={_app.logo}
        className="select-none rounded-2xl"
        style={{
          border: _app.bodered ? '0.5px solid var(--color-border)' : 'none',
          width: `${size}px`,
          height: `${size}px`,
          backgroundColor: _app.background,
          userSelect: 'none',
          ...(sidebar ? {} : app.style),
          ...style
        }}
        draggable={false}
        alt={app.name || 'MinApp Icon'}
      />
    )
  }

  // If not found in DEFAULT_MIN_APPS but app has logo, use it (for temporary apps)
  if (app.logo) {
    return (
      <img
        src={app.logo}
        className="select-none rounded-2xl"
        style={{
          border: 'none',
          width: `${size}px`,
          height: `${size}px`,
          backgroundColor: 'transparent',
          userSelect: 'none',
          ...(sidebar ? {} : app.style),
          ...style
        }}
        draggable={false}
        alt={app.name || 'MinApp Icon'}
      />
    )
  }

  return null
}

export default MinAppIcon<|MERGE_RESOLUTION|>--- conflicted
+++ resolved
@@ -1,12 +1,6 @@
 import { DEFAULT_MIN_APPS } from '@renderer/config/minapps'
-<<<<<<< HEAD
 import type { MinAppType } from '@renderer/types'
 import type { FC } from 'react'
-import styled from 'styled-components'
-=======
-import { MinAppType } from '@renderer/types'
-import { FC } from 'react'
->>>>>>> 09e9b95e
 
 interface Props {
   app: MinAppType

--- conflicted
+++ resolved
@@ -29,13 +29,8 @@
   }
 
   return (
-<<<<<<< HEAD
-    <Button onClick={onAuth} {...props}>
+    <Button onClick={onAuth} {...buttonProps}>
       {/* {t('auth.get_key')} */}
-=======
-    <Button onClick={onAuth} {...buttonProps}>
-      {t('auth.get_key')}
->>>>>>> 0fe7d559
     </Button>
   )
 }

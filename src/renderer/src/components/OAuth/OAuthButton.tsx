import { Provider } from '@renderer/types'
import { oauthWithAihubmix, oauthWithSiliconFlow } from '@renderer/utils/oauth'
import { Button, ButtonProps } from 'antd'
import { FC } from 'react'
import { useTranslation } from 'react-i18next'

interface Props extends ButtonProps {
  provider: Provider
  onSuccess?: (key: string) => void
}

const OAuthButton: FC<Props> = ({ provider, onSuccess, ...buttonProps }) => {
  const { t } = useTranslation()

  const onAuth = () => {
    const handleSuccess = (key: string) => {
      if (key.trim()) {
        onSuccess?.(key)
        window.message.success({ content: t('auth.get_key_success'), key: 'auth-success' })
      }
    }

    if (provider.id === 'silicon') {
      oauthWithSiliconFlow(handleSuccess)
    }

    if (provider.id === 'aihubmix') {
      oauthWithAihubmix(handleSuccess)
    }
  }

  return (
<<<<<<< HEAD
    <Button onClick={onAuth} {...buttonProps}>
      {/* {t('auth.get_key')} */}
=======
    <Button type="primary" onClick={onAuth} shape="round" {...buttonProps}>
      {t('settings.provider.oauth.button', { provider: t(`provider.${provider.id}`) })}
>>>>>>> d64ae18b
    </Button>
  )
}

export default OAuthButton<|MERGE_RESOLUTION|>--- conflicted
+++ resolved
@@ -30,13 +30,8 @@
   }
 
   return (
-<<<<<<< HEAD
-    <Button onClick={onAuth} {...buttonProps}>
-      {/* {t('auth.get_key')} */}
-=======
     <Button type="primary" onClick={onAuth} shape="round" {...buttonProps}>
       {t('settings.provider.oauth.button', { provider: t(`provider.${provider.id}`) })}
->>>>>>> d64ae18b
     </Button>
   )
 }

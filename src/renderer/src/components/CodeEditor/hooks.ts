import { linter } from '@codemirror/lint' // statically imported by @uiw/codemirror-extensions-basic-setup
import { EditorView } from '@codemirror/view'
import { loggerService } from '@logger'
<<<<<<< HEAD
import type { Extension } from '@uiw/react-codemirror'
import { keymap } from '@uiw/react-codemirror'
import { useEffect, useMemo, useState } from 'react'
=======
import { Extension, keymap } from '@uiw/react-codemirror'
import { useCallback, useEffect, useMemo, useState } from 'react'
>>>>>>> b4810bb4

import { getNormalizedExtension } from './utils'

const logger = loggerService.withContext('CodeEditorHooks')

/** 语言对应的 linter 加载器
 * key: 语言文件扩展名（不包含 `.`）
 */
const linterLoaders: Record<string, () => Promise<any>> = {
  json: async () => {
    const jsonParseLinter = await import('@codemirror/lang-json').then((mod) => mod.jsonParseLinter)
    return linter(jsonParseLinter())
  }
}

/**
 * 特殊语言加载器
 * key: 语言文件扩展名（不包含 `.`）
 */
const specialLanguageLoaders: Record<string, () => Promise<Extension>> = {
  dot: async () => {
    const mod = await import('@viz-js/lang-dot')
    return mod.dot()
  },
  // @uiw/codemirror-extensions-langs 4.25.1 移除了 mermaid 支持，这里加回来
  mmd: async () => {
    const mod = await import('codemirror-lang-mermaid')
    return mod.mermaid()
  }
}

/**
 * 加载语言扩展
 */
async function loadLanguageExtension(language: string): Promise<Extension | null> {
  const fileExt = await getNormalizedExtension(language)

  // 尝试加载特殊语言
  const specialLoader = specialLanguageLoaders[fileExt]
  if (specialLoader) {
    try {
      return await specialLoader()
    } catch (error) {
      logger.debug(`Failed to load language ${language} (${fileExt})`, error as Error)
      return null
    }
  }

  // 回退到 uiw/codemirror 包含的语言
  try {
    const { loadLanguage } = await import('@uiw/codemirror-extensions-langs')
    const extension = loadLanguage(fileExt as any)
    return extension || null
  } catch (error) {
    logger.debug(`Failed to load language ${language} (${fileExt})`, error as Error)
    return null
  }
}

/**
 * 加载 linter 扩展
 */
async function loadLinterExtension(language: string): Promise<Extension | null> {
  const fileExt = await getNormalizedExtension(language)

  const loader = linterLoaders[fileExt]
  if (!loader) return null

  try {
    return await loader()
  } catch (error) {
    logger.debug(`Failed to load linter for ${language} (${fileExt})`, error as Error)
    return null
  }
}

/**
 * 加载语言相关扩展
 */
export const useLanguageExtensions = (language: string, lint?: boolean) => {
  const [extensions, setExtensions] = useState<Extension[]>([])

  useEffect(() => {
    let cancelled = false

    const loadAllExtensions = async () => {
      try {
        // 加载所有扩展
        const [languageResult, linterResult] = await Promise.allSettled([
          loadLanguageExtension(language),
          lint ? loadLinterExtension(language) : Promise.resolve(null)
        ])

        if (cancelled) return

        const results: Extension[] = []

        // 语言扩展
        if (languageResult.status === 'fulfilled' && languageResult.value) {
          results.push(languageResult.value)
        }

        // linter 扩展
        if (linterResult.status === 'fulfilled' && linterResult.value) {
          results.push(linterResult.value)
        }

        setExtensions(results)
      } catch (error) {
        if (!cancelled) {
          logger.debug('Failed to load language extensions:', error as Error)
          setExtensions([])
        }
      }
    }

    loadAllExtensions()

    return () => {
      cancelled = true
    }
  }, [language, lint])

  return extensions
}

interface UseSaveKeymapProps {
  onSave?: (content: string) => void
  enabled?: boolean
}

/**
 * CodeMirror 扩展，用于处理保存快捷键 (Cmd/Ctrl + S)
 * @param onSave 保存时触发的回调函数
 * @param enabled 是否启用此快捷键
 * @returns 扩展或空数组
 */
export function useSaveKeymap({ onSave, enabled = true }: UseSaveKeymapProps) {
  return useMemo(() => {
    if (!enabled || !onSave) {
      return []
    }

    return keymap.of([
      {
        key: 'Mod-s',
        run: (view: EditorView) => {
          onSave(view.state.doc.toString())
          return true
        },
        preventDefault: true
      }
    ])
  }, [onSave, enabled])
}

interface UseBlurHandlerProps {
  onBlur?: (content: string) => void
}

/**
 * CodeMirror 扩展，用于处理编辑器的 blur 事件
 * @param onBlur blur 事件触发时的回调函数
 * @returns 扩展或空数组
 */
export function useBlurHandler({ onBlur }: UseBlurHandlerProps) {
  return useMemo(() => {
    if (!onBlur) {
      return []
    }
    return EditorView.domEventHandlers({
      blur: (_event, view) => {
        onBlur(view.state.doc.toString())
      }
    })
  }, [onBlur])
}

interface UseHeightListenerProps {
  onHeightChange?: (scrollHeight: number) => void
}

/**
 * CodeMirror 扩展，用于监听编辑器高度变化
 * @param onHeightChange 高度变化时触发的回调函数
 * @returns 扩展或空数组
 */
export function useHeightListener({ onHeightChange }: UseHeightListenerProps) {
  return useMemo(() => {
    if (!onHeightChange) {
      return []
    }

    return EditorView.updateListener.of((update) => {
      if (update.docChanged || update.heightChanged) {
        onHeightChange(update.view.scrollDOM?.scrollHeight ?? 0)
      }
    })
  }, [onHeightChange])
}

interface UseScrollToLineOptions {
  highlight?: boolean
}

export function useScrollToLine(editorViewRef: React.MutableRefObject<EditorView | null>) {
  const findLineElement = useCallback((view: EditorView, position: number): HTMLElement | null => {
    const domAtPos = view.domAtPos(position)
    let node: Node | null = domAtPos.node

    if (node.nodeType === Node.TEXT_NODE) {
      node = node.parentElement
    }

    while (node) {
      if (node instanceof HTMLElement && node.classList.contains('cm-line')) {
        return node
      }
      node = node.parentElement
    }

    return null
  }, [])

  const highlightLine = useCallback((view: EditorView, element: HTMLElement) => {
    const previousHighlight = view.dom.querySelector('.animation-locate-highlight') as HTMLElement | null
    if (previousHighlight) {
      previousHighlight.classList.remove('animation-locate-highlight')
    }

    element.classList.add('animation-locate-highlight')

    const handleAnimationEnd = () => {
      element.classList.remove('animation-locate-highlight')
      element.removeEventListener('animationend', handleAnimationEnd)
    }

    element.addEventListener('animationend', handleAnimationEnd)
  }, [])

  return useCallback(
    (lineNumber: number, options?: UseScrollToLineOptions) => {
      const view = editorViewRef.current
      if (!view) return

      const targetLine = view.state.doc.line(Math.min(lineNumber, view.state.doc.lines))

      const lineElement = findLineElement(view, targetLine.from)
      if (lineElement) {
        lineElement.scrollIntoView({ behavior: 'smooth', block: 'center', inline: 'nearest' })

        if (options?.highlight) {
          requestAnimationFrame(() => highlightLine(view, lineElement))
        }
        return
      }

      view.dispatch({
        effects: EditorView.scrollIntoView(targetLine.from, {
          y: 'start'
        })
      })

      if (!options?.highlight) {
        return
      }

      setTimeout(() => {
        const fallbackElement = findLineElement(view, targetLine.from)
        if (fallbackElement) {
          highlightLine(view, fallbackElement)
        }
      }, 200)
    },
    [editorViewRef, findLineElement, highlightLine]
  )
}<|MERGE_RESOLUTION|>--- conflicted
+++ resolved
@@ -1,14 +1,9 @@
 import { linter } from '@codemirror/lint' // statically imported by @uiw/codemirror-extensions-basic-setup
 import { EditorView } from '@codemirror/view'
 import { loggerService } from '@logger'
-<<<<<<< HEAD
 import type { Extension } from '@uiw/react-codemirror'
 import { keymap } from '@uiw/react-codemirror'
-import { useEffect, useMemo, useState } from 'react'
-=======
-import { Extension, keymap } from '@uiw/react-codemirror'
 import { useCallback, useEffect, useMemo, useState } from 'react'
->>>>>>> b4810bb4
 
 import { getNormalizedExtension } from './utils'
 

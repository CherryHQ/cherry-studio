import { CodeTool, TOOL_SPECS, useCodeTool } from '@renderer/components/CodeToolbar'
import { useCodeStyle } from '@renderer/context/CodeStyleProvider'
import { useSettings } from '@renderer/hooks/useSettings'
import CodeMirror, { Annotation, BasicSetupOptions, EditorView, Extension } from '@uiw/react-codemirror'
import diff from 'fast-diff'
import {
  ChevronsDownUp,
  ChevronsUpDown,
  Save as SaveIcon,
  Text as UnWrapIcon,
  WrapText as WrapIcon
} from 'lucide-react'
import { useCallback, useEffect, useMemo, useRef, useState } from 'react'
import { memo } from 'react'
import { useTranslation } from 'react-i18next'

<<<<<<< HEAD
import { useLanguageExtensions } from './hooks'
=======
import { useBlurHandler, useLanguageExtensions, useSaveKeymap } from './hooks'
>>>>>>> 942faf47

// 标记非用户编辑的变更
const External = Annotation.define<boolean>()

interface Props {
  value: string
  placeholder?: string | HTMLElement
  language: string
  onSave?: (newContent: string) => void
  onChange?: (newContent: string) => void
  onBlur?: (newContent: string) => void
  setTools?: (value: React.SetStateAction<CodeTool[]>) => void
  height?: string
  minHeight?: string
  maxHeight?: string
  /** 用于覆写编辑器的某些设置 */
  options?: {
    stream?: boolean // 用于流式响应场景，默认 false
    lint?: boolean
    collapsible?: boolean
    wrappable?: boolean
    keymap?: boolean
  } & BasicSetupOptions
  /** 用于追加 extensions */
  extensions?: Extension[]
  /** 用于覆写编辑器的样式，会直接传给 CodeMirror 的 style 属性 */
  style?: React.CSSProperties
}

/**
 * 源代码编辑器，基于 CodeMirror，封装了 ReactCodeMirror。
 *
 * 目前必须和 CodeToolbar 配合使用。
 */
const CodeEditor = ({
  value,
  placeholder,
  language,
  onSave,
  onChange,
  onBlur,
  setTools,
  height,
  minHeight,
  maxHeight,
  options,
  extensions,
  style
}: Props) => {
  const {
    fontSize,
    codeShowLineNumbers: _lineNumbers,
    codeCollapsible: _collapsible,
    codeWrappable: _wrappable,
    codeEditor
  } = useSettings()
  const collapsible = useMemo(() => options?.collapsible ?? _collapsible, [options?.collapsible, _collapsible])
  const wrappable = useMemo(() => options?.wrappable ?? _wrappable, [options?.wrappable, _wrappable])
  const enableKeymap = useMemo(() => options?.keymap ?? codeEditor.keymap, [options?.keymap, codeEditor.keymap])

  // 合并 codeEditor 和 options 的 basicSetup，options 优先
  const customBasicSetup = useMemo(() => {
    return {
      lineNumbers: _lineNumbers,
      ...(codeEditor as BasicSetupOptions),
      ...(options as BasicSetupOptions)
    }
  }, [codeEditor, _lineNumbers, options])

  const { activeCmTheme } = useCodeStyle()
  const [isExpanded, setIsExpanded] = useState(!collapsible)
  const [isUnwrapped, setIsUnwrapped] = useState(!wrappable)
  const initialContent = useRef(options?.stream ? (value ?? '').trimEnd() : (value ?? ''))
  const [editorReady, setEditorReady] = useState(false)
  const editorViewRef = useRef<EditorView | null>(null)
  const { t } = useTranslation()

  const langExtensions = useLanguageExtensions(language, options?.lint)

  const { registerTool, removeTool } = useCodeTool(setTools)

  // 展开/折叠工具
  useEffect(() => {
    registerTool({
      ...TOOL_SPECS.expand,
      icon: isExpanded ? <ChevronsDownUp className="icon" /> : <ChevronsUpDown className="icon" />,
      tooltip: isExpanded ? t('code_block.collapse') : t('code_block.expand'),
      visible: () => {
        const scrollHeight = editorViewRef?.current?.scrollDOM?.scrollHeight
        return collapsible && (scrollHeight ?? 0) > 350
      },
      onClick: () => setIsExpanded((prev) => !prev)
    })

    return () => removeTool(TOOL_SPECS.expand.id)
  }, [collapsible, isExpanded, registerTool, removeTool, t, editorReady])

  // 自动换行工具
  useEffect(() => {
    registerTool({
      ...TOOL_SPECS.wrap,
      icon: isUnwrapped ? <WrapIcon className="icon" /> : <UnWrapIcon className="icon" />,
      tooltip: isUnwrapped ? t('code_block.wrap.on') : t('code_block.wrap.off'),
      visible: () => wrappable,
      onClick: () => setIsUnwrapped((prev) => !prev)
    })

    return () => removeTool(TOOL_SPECS.wrap.id)
  }, [wrappable, isUnwrapped, registerTool, removeTool, t])

  const handleSave = useCallback(() => {
    const currentDoc = editorViewRef.current?.state.doc.toString() ?? ''
    onSave?.(currentDoc)
  }, [onSave])

  // 保存按钮
  useEffect(() => {
    registerTool({
      ...TOOL_SPECS.save,
      icon: <SaveIcon className="icon" />,
      tooltip: t('code_block.edit.save'),
      onClick: handleSave
    })

    return () => removeTool(TOOL_SPECS.save.id)
  }, [handleSave, registerTool, removeTool, t])

  // 流式响应过程中计算 changes 来更新 EditorView
  // 无法处理用户在流式响应过程中编辑代码的情况（应该也不必处理）
  useEffect(() => {
    if (!editorViewRef.current) return

    const newContent = options?.stream ? (value ?? '').trimEnd() : (value ?? '')
    const currentDoc = editorViewRef.current.state.doc.toString()

    const changes = prepareCodeChanges(currentDoc, newContent)

    if (changes && changes.length > 0) {
      editorViewRef.current.dispatch({
        changes,
        annotations: [External.of(true)]
      })
    }
  }, [options?.stream, value])

  useEffect(() => {
    setIsExpanded(!collapsible)
  }, [collapsible])

  useEffect(() => {
    setIsUnwrapped(!wrappable)
  }, [wrappable])

  const saveKeymapExtension = useSaveKeymap({ onSave, enabled: enableKeymap })
  const blurExtension = useBlurHandler({ onBlur })

  const customExtensions = useMemo(() => {
    return [
      ...(extensions ?? []),
      ...langExtensions,
      ...(isUnwrapped ? [] : [EditorView.lineWrapping]),
      saveKeymapExtension,
      blurExtension
    ].flat()
  }, [extensions, langExtensions, isUnwrapped, saveKeymapExtension, blurExtension])

  return (
    <CodeMirror
      // 维持一个稳定值，避免触发 CodeMirror 重置
      value={initialContent.current}
      placeholder={placeholder}
      width="100%"
      height={height}
      minHeight={minHeight}
      maxHeight={collapsible && !isExpanded ? (maxHeight ?? '350px') : 'none'}
      editable={true}
      // @ts-ignore 强制使用，见 react-codemirror 的 Example.tsx
      theme={activeCmTheme}
      extensions={customExtensions}
      onCreateEditor={(view: EditorView) => {
        editorViewRef.current = view
        setEditorReady(true)
      }}
      onChange={(value, viewUpdate) => {
        if (onChange && viewUpdate.docChanged) onChange(value)
      }}
      basicSetup={{
        dropCursor: true,
        allowMultipleSelections: true,
        indentOnInput: true,
        bracketMatching: true,
        closeBrackets: true,
        rectangularSelection: true,
        crosshairCursor: true,
        highlightActiveLineGutter: false,
        highlightSelectionMatches: true,
        closeBracketsKeymap: enableKeymap,
        searchKeymap: enableKeymap,
        foldKeymap: enableKeymap,
        completionKeymap: enableKeymap,
        lintKeymap: enableKeymap,
        ...customBasicSetup // override basicSetup
      }}
      style={{
        fontSize: `${fontSize - 1}px`,
        marginTop: 0,
        borderRadius: 'inherit',
        ...style
      }}
    />
  )
}

CodeEditor.displayName = 'CodeEditor'

/**
 * 使用 fast-diff 计算代码变更，再转换为 CodeMirror 的 changes。
 * 可以处理所有类型的变更，不过流式响应过程中多是插入操作。
 * @param oldCode 旧的代码内容
 * @param newCode 新的代码内容
 * @returns 用于 EditorView.dispatch 的 changes 数组
 */
function prepareCodeChanges(oldCode: string, newCode: string) {
  const diffResult = diff(oldCode, newCode)

  const changes: { from: number; to: number; insert: string }[] = []
  let offset = 0

  // operation: 1=插入, -1=删除, 0=相等
  for (const [operation, text] of diffResult) {
    if (operation === 1) {
      changes.push({
        from: offset,
        to: offset,
        insert: text
      })
    } else if (operation === -1) {
      changes.push({
        from: offset,
        to: offset + text.length,
        insert: ''
      })
      offset += text.length
    } else {
      offset += text.length
    }
  }

  return changes
}

export default memo(CodeEditor)<|MERGE_RESOLUTION|>--- conflicted
+++ resolved
@@ -14,11 +14,7 @@
 import { memo } from 'react'
 import { useTranslation } from 'react-i18next'
 
-<<<<<<< HEAD
-import { useLanguageExtensions } from './hooks'
-=======
 import { useBlurHandler, useLanguageExtensions, useSaveKeymap } from './hooks'
->>>>>>> 942faf47
 
 // 标记非用户编辑的变更
 const External = Annotation.define<boolean>()

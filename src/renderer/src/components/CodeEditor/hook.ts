import { linter } from '@codemirror/lint' // statically imported by @uiw/codemirror-extensions-basic-setup
import { useCodeStyle } from '@renderer/context/CodeStyleProvider'
import { Extension } from '@uiw/react-codemirror'
import { useEffect, useState } from 'react'

<<<<<<< HEAD
let linterPromise: Promise<any> | null = null
function importLintPackage() {
  if (!linterPromise) {
    linterPromise = import('@codemirror/lint').then((mod) => mod.linter)
  }
  return linterPromise
}

/**
 * 语言对应的 linter 加载器
 */
const linterLoaders: Record<string, () => Promise<Extension>> = {
=======
// 语言对应的 linter 加载器
const linterLoaders: Record<string, () => Promise<any>> = {
>>>>>>> a567666c
  json: async () => {
    const jsonParseLinter = await import('@codemirror/lang-json').then((mod) => mod.jsonParseLinter)
    return linter(jsonParseLinter())
  }
}

/**
 * 特殊语言加载器
 */
const specialLanguageLoaders: Record<string, () => Promise<Extension>> = {
  dot: async () => {
    const mod = await import('@viz-js/lang-dot')
    return mod.dot()
  }
}

/**
 * 加载语言扩展
 */
async function loadLanguageExtension(language: string, languageMap: Record<string, string>): Promise<Extension | null> {
  let normalizedLang = languageMap[language as keyof typeof languageMap] || language.toLowerCase()

  // 如果语言名包含 `-`，转换为驼峰命名法
  if (normalizedLang.includes('-')) {
    normalizedLang = normalizedLang.replace(/-([a-z])/g, (_, char) => char.toUpperCase())
  }

  // 尝试加载特殊语言
  const specialLoader = specialLanguageLoaders[normalizedLang]
  if (specialLoader) {
    try {
      return await specialLoader()
    } catch (error) {
      console.debug(`Failed to load language ${normalizedLang}`, error)
      return null
    }
  }

  // 回退到 uiw/codemirror 包含的语言
  try {
    const { loadLanguage } = await import('@uiw/codemirror-extensions-langs')
    const extension = loadLanguage(normalizedLang as any)
    return extension || null
  } catch (error) {
    console.debug(`Failed to load language ${normalizedLang}`, error)
    return null
  }
}

/**
 * 加载 linter 扩展
 */
async function loadLinterExtension(language: string): Promise<Extension | null> {
  const loader = linterLoaders[language]
  if (!loader) return null

  try {
    return await loader()
  } catch (error) {
    console.debug(`Failed to load linter for ${language}`, error)
    return null
  }
}

/**
 * 加载语言相关扩展
 */
export const useLanguageExtensions = (language: string, lint?: boolean) => {
  const { languageMap } = useCodeStyle()
  const [extensions, setExtensions] = useState<Extension[]>([])

  useEffect(() => {
    let cancelled = false

    const loadAllExtensions = async () => {
      try {
        // 加载所有扩展
        const [languageResult, linterResult] = await Promise.allSettled([
          loadLanguageExtension(language, languageMap),
          lint ? loadLinterExtension(language) : Promise.resolve(null)
        ])

        if (cancelled) return

        const results: Extension[] = []

        // 语言扩展
        if (languageResult.status === 'fulfilled' && languageResult.value) {
          results.push(languageResult.value)
        }

        // linter 扩展
        if (linterResult.status === 'fulfilled' && linterResult.value) {
          results.push(linterResult.value)
        }

        setExtensions(results)
      } catch (error) {
        if (!cancelled) {
          console.debug('Failed to load language extensions:', error)
          setExtensions([])
        }
      }
    }

    loadAllExtensions()

    return () => {
      cancelled = true
    }
  }, [language, lint, languageMap])

  return extensions
}<|MERGE_RESOLUTION|>--- conflicted
+++ resolved
@@ -3,23 +3,8 @@
 import { Extension } from '@uiw/react-codemirror'
 import { useEffect, useState } from 'react'
 
-<<<<<<< HEAD
-let linterPromise: Promise<any> | null = null
-function importLintPackage() {
-  if (!linterPromise) {
-    linterPromise = import('@codemirror/lint').then((mod) => mod.linter)
-  }
-  return linterPromise
-}
-
-/**
- * 语言对应的 linter 加载器
- */
-const linterLoaders: Record<string, () => Promise<Extension>> = {
-=======
 // 语言对应的 linter 加载器
 const linterLoaders: Record<string, () => Promise<any>> = {
->>>>>>> a567666c
   json: async () => {
     const jsonParseLinter = await import('@codemirror/lang-json').then((mod) => mod.jsonParseLinter)
     return linter(jsonParseLinter())

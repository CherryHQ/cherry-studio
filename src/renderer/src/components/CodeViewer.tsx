--- conflicted
+++ resolved
@@ -1,8 +1,4 @@
-<<<<<<< HEAD
 import { usePreference } from '@data/hooks/usePreference'
-import { MAX_COLLAPSED_CODE_HEIGHT } from '@renderer/config/constant'
-=======
->>>>>>> 16d5f5c2
 import { useCodeStyle } from '@renderer/context/CodeStyleProvider'
 import { useCodeHighlight } from '@renderer/hooks/useCodeHighlight'
 import { uuid } from '@renderer/utils'
@@ -65,11 +61,6 @@
  * - 使用虚拟滚动和按需高亮，改善页面内有大量长代码块时的响应
  * - 并发安全
  */
-<<<<<<< HEAD
-const CodeViewer = ({ children, language, expanded, wrapped, onHeightChange, className, height }: CodeViewerProps) => {
-  const [codeShowLineNumbers] = usePreference('chat.code.show_line_numbers')
-  const [fontSize] = usePreference('chat.message.font_size')
-=======
 const CodeViewer = ({
   value,
   language,
@@ -82,8 +73,8 @@
   expanded = true,
   wrapped = true
 }: CodeViewerProps) => {
-  const { codeShowLineNumbers: _lineNumbers, fontSize: _fontSize } = useSettings()
->>>>>>> 16d5f5c2
+  const [_lineNumbers] = usePreference('chat.code.show_line_numbers')
+  const [_fontSize] = usePreference('chat.message.font_size')
   const { getShikiPreProperties, isShikiThemeDark } = useCodeStyle()
   const shikiThemeRef = useRef<HTMLDivElement>(null)
   const scrollerRef = useRef<HTMLDivElement>(null)

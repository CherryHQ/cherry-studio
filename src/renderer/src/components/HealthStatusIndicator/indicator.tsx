import { CheckCircleFilled, CloseCircleFilled, ExclamationCircleFilled, LoadingOutlined } from '@ant-design/icons'
import { Tooltip, Typography } from 'antd'
import React, { memo } from 'react'
import styled from 'styled-components'

<<<<<<< HEAD
import { Flex } from '../Layout'
import { HealthResult } from './types'
=======
import type { HealthResult } from './types'
>>>>>>> 1b04fd06
import { useHealthStatus } from './useHealthStatus'

export interface HealthStatusIndicatorProps {
  results: HealthResult[]
  loading?: boolean
  showLatency?: boolean
}

const HealthStatusIndicator: React.FC<HealthStatusIndicatorProps> = ({
  results,
  loading = false,
  showLatency = false
}) => {
  const { overallStatus, tooltip, latencyText } = useHealthStatus({
    results,
    showLatency
  })

  if (loading) {
    return (
      <IndicatorWrapper $type="checking">
        <LoadingOutlined spin />
      </IndicatorWrapper>
    )
  }

  if (overallStatus === 'not_checked') return null

  let icon: React.ReactNode = null
  switch (overallStatus) {
    case 'success':
      icon = <CheckCircleFilled />
      break
    case 'error':
      icon = <CloseCircleFilled />
      break
    case 'partial':
      icon = <ExclamationCircleFilled />
      break
    default:
      return null
  }

  return (
    <Flex className="items-center gap-1.5">
      {latencyText && <LatencyText type="secondary">{latencyText}</LatencyText>}
      <Tooltip title={tooltip} styles={{ body: { userSelect: 'text' } }}>
        <IndicatorWrapper $type={overallStatus}>{icon}</IndicatorWrapper>
      </Tooltip>
    </Flex>
  )
}

const IndicatorWrapper = styled.div<{ $type: string }>`
  display: flex;
  align-items: center;
  justify-content: center;
  font-size: 14px;
  color: ${(props) => {
    switch (props.$type) {
      case 'success':
        return 'var(--color-status-success)'
      case 'error':
        return 'var(--color-status-error)'
      case 'partial':
        return 'var(--color-status-warning)'
      case 'checking':
      default:
        return 'var(--color-text)'
    }
  }};
`

const LatencyText = styled(Typography.Text)`
  margin-left: 10px;
  color: var(--color-text-secondary);
  font-size: 12px;
`

export default memo(HealthStatusIndicator)<|MERGE_RESOLUTION|>--- conflicted
+++ resolved
@@ -1,14 +1,10 @@
 import { CheckCircleFilled, CloseCircleFilled, ExclamationCircleFilled, LoadingOutlined } from '@ant-design/icons'
+import { Flex } from '@cherrystudio/ui'
 import { Tooltip, Typography } from 'antd'
 import React, { memo } from 'react'
 import styled from 'styled-components'
 
-<<<<<<< HEAD
-import { Flex } from '../Layout'
-import { HealthResult } from './types'
-=======
 import type { HealthResult } from './types'
->>>>>>> 1b04fd06
 import { useHealthStatus } from './useHealthStatus'
 
 export interface HealthStatusIndicatorProps {

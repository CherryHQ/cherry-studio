--- conflicted
+++ resolved
@@ -1,10 +1,4 @@
-<<<<<<< HEAD
-import { Tooltip } from '@cherrystudio/ui'
-import { Button } from 'antd'
-=======
-import { Button } from '@cherrystudio/ui'
-import { Tooltip } from 'antd'
->>>>>>> ef4bede0
+import { Button, Tooltip } from '@cherrystudio/ui'
 import { memo } from 'react'
 
 interface ImageToolButtonProps {
@@ -15,13 +9,8 @@
 
 const ImageToolButton = ({ tooltip, icon, onPress }: ImageToolButtonProps) => {
   return (
-<<<<<<< HEAD
     <Tooltip placement="top" title={tooltip}>
-      <Button shape="circle" icon={icon} onClick={onClick} role="button" aria-label={tooltip} />
-=======
-    <Tooltip title={tooltip} mouseEnterDelay={0.5} mouseLeaveDelay={0}>
       <Button radius="full" startContent={icon} onPress={onPress} isIconOnly aria-label={tooltip} />
->>>>>>> ef4bede0
     </Tooltip>
   )
 }

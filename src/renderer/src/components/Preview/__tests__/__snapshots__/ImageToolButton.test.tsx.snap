--- conflicted
+++ resolved
@@ -2,24 +2,12 @@
 
 exports[`ImageToolButton > should match snapshot 1`] = `
 <DocumentFragment>
-<<<<<<< HEAD
-  <button
-    aria-label="Test tooltip"
-    data-testid="custom-button"
-    icon="[object Object]"
-    role="button"
-    shape="circle"
-    type="button"
-  />
-=======
-  <div
-    title="Test tooltip"
-  >
     <button
       aria-label="Test tooltip"
-      class="z-0 group relative inline-flex items-center justify-center box-border appearance-none select-none whitespace-nowrap font-normal subpixel-antialiased overflow-hidden tap-highlight-transparent transform-gpu data-[pressed=true]:scale-[0.97] cursor-pointer outline-solid outline-transparent data-[focus-visible=true]:z-10 data-[focus-visible=true]:outline-2 data-[focus-visible=true]:outline-focus data-[focus-visible=true]:outline-offset-2 text-small gap-2 rounded-full px-0 !gap-0 transition-transform-colors-opacity motion-reduce:transition-none bg-default text-default-foreground min-w-10 w-10 h-10 data-[hover=true]:opacity-hover"
-      data-react-aria-pressable="true"
-      tabindex="0"
+      data-testid="custom-button"
+      icon="[object Object]"
+      role="button"
+      shape="circle"
       type="button"
     >
       <span
@@ -30,7 +18,5 @@
         Icon
       </span>
     </button>
-  </div>
->>>>>>> ef4bede0
 </DocumentFragment>
 `;
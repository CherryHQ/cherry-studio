--- conflicted
+++ resolved
@@ -36,14 +36,7 @@
       border: var(--shadow-host-border);
       border-radius: var(--shadow-host-border-radius);
       padding: 1em;
-<<<<<<< HEAD
-      overflow: auto;
-=======
-      background-color: white;
       overflow: hidden; /* Prevent scrollbars, as scaling is now handled */
-      border: 0.5px solid var(--color-code-background);
-      border-radius: 8px;
->>>>>>> e2e8ded2
       display: block;
       position: relative;
       width: 100%;

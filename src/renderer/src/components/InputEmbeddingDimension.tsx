<<<<<<< HEAD
import { Tooltip } from '@cherrystudio/ui'
=======
import { Button } from '@cherrystudio/ui'
>>>>>>> ef4bede0
import { loggerService } from '@logger'
import AiProvider from '@renderer/aiCore'
import { RefreshIcon } from '@renderer/components/Icons'
import { useProvider } from '@renderer/hooks/useProvider'
import type { Model } from '@renderer/types'
import { getErrorMessage } from '@renderer/utils'
<<<<<<< HEAD
import { Button, InputNumber, Space } from 'antd'
=======
import { InputNumber, Space, Tooltip } from 'antd'
>>>>>>> ef4bede0
import { memo, useCallback, useMemo, useState } from 'react'
import { useTranslation } from 'react-i18next'

const logger = loggerService.withContext('DimensionsInput')

interface InputEmbeddingDimensionProps {
  value?: number | null
  onChange?: (value: number | null) => void
  model?: Model
  disabled?: boolean
  style?: React.CSSProperties
}

const InputEmbeddingDimension = ({
  ref,
  value,
  onChange,
  model,
  disabled: _disabled,
  style
}: InputEmbeddingDimensionProps & { ref?: React.RefObject<HTMLInputElement> | null }) => {
  const { t } = useTranslation()
  const { provider } = useProvider(model?.provider ?? '')
  const [loading, setLoading] = useState(false)

  const disabled = useMemo(() => _disabled || !model || !provider, [_disabled, model, provider])

  const handleFetchDimension = useCallback(async () => {
    if (!model) {
      logger.warn('Failed to get embedding dimensions: no model')
      window.toast.error(t('knowledge.embedding_model_required'))
      return
    }

    if (!provider) {
      logger.warn('Failed to get embedding dimensions: no provider')
      window.toast.error(t('knowledge.provider_not_found'))
      return
    }

    setLoading(true)
    try {
      const aiProvider = new AiProvider(provider)
      const dimension = await aiProvider.getEmbeddingDimensions(model)
      // for controlled input
      if (ref?.current) {
        ref.current.value = dimension.toString()
      }
      onChange?.(dimension)
    } catch (error) {
      logger.error(t('message.error.get_embedding_dimensions'), error as Error)
      window.toast.error(t('message.error.get_embedding_dimensions') + '\n' + getErrorMessage(error))
    } finally {
      setLoading(false)
    }
  }, [model, provider, t, onChange, ref])

  return (
    <Space.Compact style={{ width: '100%', ...style }}>
      <InputNumber
        ref={ref}
        min={1}
        style={{ flex: 1 }}
        placeholder={t('knowledge.dimensions_size_placeholder')}
        value={value}
        onChange={onChange}
        disabled={disabled}
      />
      <Tooltip placement="top" title={t('knowledge.dimensions_auto_set')}>
        <Button
          role="button"
          aria-label="Get embedding dimension"
          isDisabled={disabled || loading}
          onPress={handleFetchDimension}
          size="sm"
          startContent={<RefreshIcon size={16} className={loading ? 'animation-rotate' : ''} />}
          isIconOnly
        />
      </Tooltip>
    </Space.Compact>
  )
}

export default memo(InputEmbeddingDimension)<|MERGE_RESOLUTION|>--- conflicted
+++ resolved
@@ -1,19 +1,11 @@
-<<<<<<< HEAD
-import { Tooltip } from '@cherrystudio/ui'
-=======
-import { Button } from '@cherrystudio/ui'
->>>>>>> ef4bede0
+import { Button, Tooltip } from '@cherrystudio/ui'
 import { loggerService } from '@logger'
 import AiProvider from '@renderer/aiCore'
 import { RefreshIcon } from '@renderer/components/Icons'
 import { useProvider } from '@renderer/hooks/useProvider'
 import type { Model } from '@renderer/types'
 import { getErrorMessage } from '@renderer/utils'
-<<<<<<< HEAD
-import { Button, InputNumber, Space } from 'antd'
-=======
-import { InputNumber, Space, Tooltip } from 'antd'
->>>>>>> ef4bede0
+import { InputNumber, Space } from 'antd'
 import { memo, useCallback, useMemo, useState } from 'react'
 import { useTranslation } from 'react-i18next'
 

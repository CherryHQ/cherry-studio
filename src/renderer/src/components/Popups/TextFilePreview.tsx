--- conflicted
+++ resolved
@@ -59,13 +59,9 @@
       footer={null}>
       {extension !== undefined ? (
         <Editor
-<<<<<<< HEAD
           theme={activeCmTheme}
           fontSize={fontSize - 1}
-          editable={false}
-=======
           readOnly={true}
->>>>>>> 504531d4
           expanded={false}
           height="100%"
           style={{ height: '100%' }}

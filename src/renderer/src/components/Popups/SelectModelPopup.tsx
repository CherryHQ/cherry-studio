--- conflicted
+++ resolved
@@ -239,7 +239,6 @@
       }}
       closeIcon={null}
       footer={null}>
-<<<<<<< HEAD
       <div style={{ position: 'sticky', top: 0, zIndex: 1, backgroundColor: 'var(--color-background)' }}>
         <HStack style={{ padding: '0 12px', marginTop: 5 }}>
           <Input
@@ -257,6 +256,12 @@
             style={{ paddingLeft: 0 }}
             bordered={false}
             size="middle"
+            onKeyDown={(e) => {
+              // 防止上下键移动光标
+              if (e.key === 'ArrowUp' || e.key === 'ArrowDown') {
+                e.preventDefault()
+              }
+            }}
           />
         </HStack>
         <Divider style={{ margin: 0, borderBlockStartWidth: 0.5 }} />
@@ -283,6 +288,7 @@
                                 ? t(`provider.${providers.find((p) => p.models?.includes(m))?.id}`)
                                 : providers.find((p) => p.models?.includes(m))?.name}
                             </span>
+                            <span> </span>
                             <ModelTags model={m} />
                           </PinnedModelNameRow>
                           <PinIcon
@@ -320,41 +326,10 @@
           {filteredItems.length > 0 ? (
             <StyledMenu
               items={filteredItems.filter((item): item is MenuItem => item !== null && item.key !== 'pinned')}
-              selectedKeys={model ? [getModelUniqId(model)] : []}
+              selectedKeys={[keyboardSelectedId]}
               mode="inline"
               inlineIndent={6}
             />
-=======
-      <HStack style={{ padding: '0 12px', marginTop: 5 }}>
-        <Input
-          prefix={
-            <SearchIcon>
-              <SearchOutlined />
-            </SearchIcon>
-          }
-          ref={inputRef}
-          placeholder={t('models.search')}
-          value={searchText}
-          onChange={(e) => setSearchText(e.target.value)}
-          allowClear
-          autoFocus
-          style={{ paddingLeft: 0 }}
-          bordered={false}
-          size="middle"
-          onKeyDown={(e) => {
-            // 防止上下键移动光标
-            if (e.key === 'ArrowUp' || e.key === 'ArrowDown') {
-              e.preventDefault()
-            }
-          }}
-        />
-      </HStack>
-      <Divider style={{ margin: 0, borderBlockStartWidth: 0.5 }} />
-      <Scrollbar style={{ height: '50vh' }} ref={scrollContainerRef}>
-        <Container>
-          {filteredItems.length > 0 ? (
-            <StyledMenu items={filteredItems} selectedKeys={[keyboardSelectedId]} mode="inline" inlineIndent={6} />
->>>>>>> 31078b8e
           ) : (
             <EmptyState>
               <Empty image={Empty.PRESENTED_IMAGE_SIMPLE} />

<<<<<<< HEAD
import { Button } from '@cherrystudio/ui'
import { Modal, ModalBody, ModalContent, ModalFooter, ModalHeader } from '@heroui/modal'
import { Progress } from '@heroui/progress'
import { Spinner } from '@heroui/spinner'
=======
>>>>>>> 78278ce9
import { loggerService } from '@logger'
import { AppLogo } from '@renderer/config/env'
import { SettingHelpText, SettingRow } from '@renderer/pages/settings'
import type { WebSocketCandidatesResponse } from '@shared/config/types'
import { Alert, Button, Modal, Progress, Spin } from 'antd'
import { QRCodeSVG } from 'qrcode.react'
import { useCallback, useEffect, useMemo, useState } from 'react'
import { useTranslation } from 'react-i18next'

import { TopView } from '../TopView'

const logger = loggerService.withContext('ExportToPhoneLanPopup')

interface Props {
  resolve: (data: any) => void
}

type ConnectionPhase = 'initializing' | 'waiting_qr_scan' | 'connecting' | 'connected' | 'disconnected' | 'error'
type TransferPhase = 'idle' | 'preparing' | 'sending' | 'completed' | 'error'

const LoadingQRCode: React.FC = () => {
  const { t } = useTranslation()
  return (
    <div style={{ display: 'flex', flexDirection: 'column', alignItems: 'center', gap: '12px' }}>
      <Spin />
      <span style={{ fontSize: '14px', color: 'var(--color-text-2)' }}>
        {t('settings.data.export_to_phone.lan.generating_qr')}
      </span>
    </div>
  )
}

const ScanQRCode: React.FC<{ qrCodeValue: string }> = ({ qrCodeValue }) => {
  const { t } = useTranslation()
  return (
    <div style={{ display: 'flex', flexDirection: 'column', alignItems: 'center', gap: '12px' }}>
      <QRCodeSVG
        marginSize={2}
        value={qrCodeValue}
        level="H"
        size={200}
        imageSettings={{
          src: AppLogo,
          width: 40,
          height: 40,
          excavate: true
        }}
      />
      <span style={{ fontSize: '12px', color: 'var(--color-text-2)' }}>
        {t('settings.data.export_to_phone.lan.scan_qr')}
      </span>
    </div>
  )
}

const ConnectingAnimation: React.FC = () => {
  const { t } = useTranslation()
  return (
    <div style={{ display: 'flex', flexDirection: 'column', alignItems: 'center', gap: '12px' }}>
      <div
        style={{
          width: '160px',
          height: '160px',
          display: 'flex',
          flexDirection: 'column',
          alignItems: 'center',
          justifyContent: 'center',
          border: '2px dashed var(--color-status-warning)',
          borderRadius: '12px',
          backgroundColor: 'var(--color-status-warning)'
        }}>
        <Spin size="large" />
        <span style={{ fontSize: '14px', color: 'var(--color-text)', marginTop: '12px' }}>
          {t('settings.data.export_to_phone.lan.status.connecting')}
        </span>
      </div>
    </div>
  )
}

const ConnectedDisplay: React.FC = () => {
  const { t } = useTranslation()
  return (
    <div style={{ display: 'flex', flexDirection: 'column', alignItems: 'center', gap: '12px' }}>
      <div
        style={{
          width: '160px',
          height: '160px',
          display: 'flex',
          flexDirection: 'column',
          alignItems: 'center',
          justifyContent: 'center',
          border: '2px dashed var(--color-status-success)',
          borderRadius: '12px',
          backgroundColor: 'var(--color-status-success)'
        }}>
        <span style={{ fontSize: '48px' }}>📱</span>
        <span style={{ fontSize: '14px', color: 'var(--color-text)', marginTop: '8px' }}>
          {t('settings.data.export_to_phone.lan.connected')}
        </span>
      </div>
    </div>
  )
}

const ErrorQRCode: React.FC<{ error: string | null }> = ({ error }) => {
  const { t } = useTranslation()
  return (
    <div
      style={{
        display: 'flex',
        flexDirection: 'column',
        alignItems: 'center',
        gap: '12px',
        padding: '20px',
        border: `1px solid var(--color-error)`,
        borderRadius: '8px',
        backgroundColor: 'var(--color-error)'
      }}>
      <span style={{ fontSize: '48px' }}>⚠️</span>
      <span style={{ fontSize: '14px', color: 'var(--color-text)' }}>
        {t('settings.data.export_to_phone.lan.connection_failed')}
      </span>
      {error && <span style={{ fontSize: '12px', color: 'var(--color-text-2)' }}>{error}</span>}
    </div>
  )
}

const PopupContainer: React.FC<Props> = ({ resolve }) => {
  const [isOpen, setIsOpen] = useState(true)
  const [connectionPhase, setConnectionPhase] = useState<ConnectionPhase>('initializing')
  const [transferPhase, setTransferPhase] = useState<TransferPhase>('idle')
  const [qrCodeValue, setQrCodeValue] = useState('')
  const [selectedFolderPath, setSelectedFolderPath] = useState<string | null>(null)
  const [sendProgress, setSendProgress] = useState(0)
  const [error, setError] = useState<string | null>(null)
  const [autoCloseCountdown, setAutoCloseCountdown] = useState<number | null>(null)

  const { t } = useTranslation()

  // 派生状态
  const isConnected = connectionPhase === 'connected'
  const canSend = isConnected && selectedFolderPath && transferPhase === 'idle'
  const isSending = transferPhase === 'preparing' || transferPhase === 'sending'

  // 状态文本映射
  const connectionStatusText = useMemo(() => {
    const statusMap = {
      initializing: t('settings.data.export_to_phone.lan.status.initializing'),
      waiting_qr_scan: t('settings.data.export_to_phone.lan.status.waiting_qr_scan'),
      connecting: t('settings.data.export_to_phone.lan.status.connecting'),
      connected: t('settings.data.export_to_phone.lan.status.connected'),
      disconnected: t('settings.data.export_to_phone.lan.status.disconnected'),
      error: t('settings.data.export_to_phone.lan.status.error')
    }
    return statusMap[connectionPhase]
  }, [connectionPhase, t])

  const transferStatusText = useMemo(() => {
    const statusMap = {
      idle: '',
      preparing: t('settings.data.export_to_phone.lan.status.preparing'),
      sending: t('settings.data.export_to_phone.lan.status.sending'),
      completed: t('settings.data.export_to_phone.lan.status.completed'),
      error: t('settings.data.export_to_phone.lan.status.error')
    }
    return statusMap[transferPhase]
  }, [transferPhase, t])

  // 状态样式映射
  const connectionStatusStyles = useMemo(() => {
    const styleMap = {
      initializing: {
        bg: 'var(--color-background-mute)',
        border: 'var(--color-border-mute)'
      },
      waiting_qr_scan: {
        bg: 'var(--color-primary-mute)',
        border: 'var(--color-primary-soft)'
      },
      connecting: { bg: 'var(--color-status-warning)', border: 'var(--color-status-warning)' },
      connected: {
        bg: 'var(--color-status-success)',
        border: 'var(--color-status-success)'
      },
      disconnected: { bg: 'var(--color-error)', border: 'var(--color-error)' },
      error: { bg: 'var(--color-error)', border: 'var(--color-error)' }
    }
    return styleMap[connectionPhase]
  }, [connectionPhase])

  const initWebSocket = useCallback(async () => {
    try {
      setConnectionPhase('initializing')
      await window.api.webSocket.start()
      const { port, ip } = await window.api.webSocket.status()

      if (ip && port) {
        const candidatesData = await window.api.webSocket.getAllCandidates()

        const optimizeConnectionInfo = () => {
          const ipToNumber = (ip: string) => {
            return ip.split('.').reduce((acc, octet) => (acc << 8) + parseInt(octet), 0)
          }

          const compressedData = [
            'CSA',
            ipToNumber(ip),
            candidatesData.map((candidate: WebSocketCandidatesResponse) => ipToNumber(candidate.host)),
            port, // 端口号
            Date.now() % 86400000
          ]

          return compressedData
        }

        const compressedData = optimizeConnectionInfo()
        const qrCodeValue = JSON.stringify(compressedData)
        setQrCodeValue(qrCodeValue)
        setConnectionPhase('waiting_qr_scan')
      } else {
        setError(t('settings.data.export_to_phone.lan.error.no_ip'))
        setConnectionPhase('error')
      }
    } catch (error) {
      setError(
        `${t('settings.data.export_to_phone.lan.error.init_failed')}: ${error instanceof Error ? error.message : ''}`
      )
      setConnectionPhase('error')
      logger.error('Failed to initialize WebSocket:', error as Error)
    }
  }, [t])

  const handleClientConnected = useCallback((_event: any, data: { connected: boolean }) => {
    logger.info(`Client connection status: ${data.connected ? 'connected' : 'disconnected'}`)
    if (data.connected) {
      setConnectionPhase('connected')
      setError(null)
    } else {
      setConnectionPhase('disconnected')
    }
  }, [])

  const handleMessageReceived = useCallback((_event: any, data: any) => {
    logger.info(`Received message from mobile: ${JSON.stringify(data)}`)
  }, [])

  const handleSendProgress = useCallback(
    (_event: any, data: { progress: number }) => {
      const progress = data.progress
      setSendProgress(progress)

      if (transferPhase === 'preparing' && progress > 0) {
        setTransferPhase('sending')
      }

      if (progress >= 100) {
        setTransferPhase('completed')
        // 启动 3 秒倒计时自动关闭
        setAutoCloseCountdown(3)
      }
    },
    [transferPhase]
  )

  const handleSelectZip = useCallback(async () => {
    const result = await window.api.file.select()
    if (result) {
      setSelectedFolderPath(result[0].path)
    }
  }, [])

  const handleSendZip = useCallback(async () => {
    if (!selectedFolderPath) {
      setError(t('settings.data.export_to_phone.lan.error.no_file'))
      return
    }

    setTransferPhase('preparing')
    setError(null)
    setSendProgress(0)

    try {
      logger.info(`Starting file transfer: ${selectedFolderPath}`)
      await window.api.webSocket.sendFile(selectedFolderPath)
    } catch (error) {
      setError(
        `${t('settings.data.export_to_phone.lan.error.send_failed')}: ${error instanceof Error ? error.message : ''}`
      )
      setTransferPhase('error')
      logger.error('Failed to send file:', error as Error)
    }
  }, [selectedFolderPath, t])

  // 尝试关闭弹窗 - 如果正在传输则显示确认
  const handleCancel = useCallback(() => {
    if (isSending) {
      window.modal.confirm({
        title: t('settings.data.export_to_phone.lan.confirm_close_title'),
        content: t('settings.data.export_to_phone.lan.confirm_close_message'),
        centered: true,
        okButtonProps: {
          danger: true
        },
        okText: t('settings.data.export_to_phone.lan.force_close'),
        onOk: () => setIsOpen(false)
      })
    } else {
      setIsOpen(false)
    }
  }, [isSending, t])

  // 清理并关闭
  const handleClose = useCallback(async () => {
    try {
      // 主动断开 WebSocket 连接
      if (isConnected || connectionPhase !== 'disconnected') {
        logger.info('Closing popup, stopping WebSocket')
        await window.api.webSocket.stop()
      }
    } catch (error) {
      logger.error('Failed to stop WebSocket on close:', error as Error)
    }
    resolve({})
  }, [resolve, isConnected, connectionPhase])

  useEffect(() => {
    initWebSocket()

    const removeClientConnectedListener = window.electron.ipcRenderer.on(
      'websocket-client-connected',
      handleClientConnected
    )
    const removeMessageReceivedListener = window.electron.ipcRenderer.on(
      'websocket-message-received',
      handleMessageReceived
    )
    const removeSendProgressListener = window.electron.ipcRenderer.on('file-send-progress', handleSendProgress)

    return () => {
      removeClientConnectedListener()
      removeMessageReceivedListener()
      removeSendProgressListener()
      window.api.webSocket.stop()
    }
    // eslint-disable-next-line react-hooks/exhaustive-deps
  }, [])

  // 自动关闭倒计时
  useEffect(() => {
    if (autoCloseCountdown === null) return

    if (autoCloseCountdown <= 0) {
      logger.debug('Auto-closing popup after transfer completion')
      setIsOpen(false)
      return
    }

    const timer = setTimeout(() => {
      setAutoCloseCountdown(autoCloseCountdown - 1)
    }, 1000)

    return () => clearTimeout(timer)
  }, [autoCloseCountdown])

  // 状态指示器组件
  const StatusIndicator = useCallback(
    () => (
      <div
        style={{
          display: 'flex',
          alignItems: 'center',
          justifyContent: 'center',
          gap: '8px',
          padding: '5px 12px',
          width: '100%',
          backgroundColor: connectionStatusStyles.bg,
          border: `1px solid ${connectionStatusStyles.border}`,
          marginBottom: 10
        }}>
        <span style={{ fontSize: '14px', fontWeight: '500', color: 'var(--color-text)' }}>{connectionStatusText}</span>
      </div>
    ),
    [connectionStatusStyles, connectionStatusText]
  )

  // 二维码显示组件 - 使用显式条件渲染以避免类型不匹配
  const QRCodeDisplay = useCallback(() => {
    switch (connectionPhase) {
      case 'waiting_qr_scan':
      case 'disconnected':
        return <ScanQRCode qrCodeValue={qrCodeValue} />
      case 'initializing':
        return <LoadingQRCode />
      case 'connecting':
        return <ConnectingAnimation />
      case 'connected':
        return <ConnectedDisplay />
      case 'error':
        return <ErrorQRCode error={error} />
      default:
        return null
    }
  }, [connectionPhase, qrCodeValue, error])

  // 传输进度组件
  const TransferProgress = useCallback(() => {
    if (!isSending && transferPhase !== 'completed') return null

    return (
      <div style={{ paddingTop: '20px' }}>
        <div
          style={{
            display: 'flex',
            flexDirection: 'column',
            gap: '8px',
            padding: '12px',
            border: `1px solid var(--color-border)`,
            borderRadius: '8px',
            backgroundColor: 'var(--color-background-mute)'
          }}>
          <div
            style={{
              display: 'flex',
              justifyContent: 'space-between',
              alignItems: 'center',
              fontSize: '14px',
              fontWeight: '500'
            }}>
            <span style={{ color: 'var(--color-text)' }}>
              {t('settings.data.export_to_phone.lan.transfer_progress')}
            </span>
            <span
              style={{ color: transferPhase === 'completed' ? 'var(--color-status-success)' : 'var(--color-primary)' }}>
              {transferPhase === 'completed' ? '✅ ' + t('common.completed') : `${Math.round(sendProgress)}%`}
            </span>
          </div>

          <Progress
            percent={Math.round(sendProgress)}
            status={transferPhase === 'completed' ? 'success' : 'active'}
            showInfo={false}
          />
        </div>
      </div>
    )
  }, [isSending, transferPhase, sendProgress, t])

  const AutoCloseCountdown = useCallback(() => {
    if (transferPhase !== 'completed' || autoCloseCountdown === null || autoCloseCountdown <= 0) return null

    return (
      <div
        style={{
          fontSize: '12px',
          color: 'var(--color-text-2)',
          textAlign: 'center',
          paddingTop: '4px'
        }}>
        {t('settings.data.export_to_phone.lan.auto_close_tip', { seconds: autoCloseCountdown })}
      </div>
    )
  }, [transferPhase, autoCloseCountdown, t])

  // 错误显示组件
  const ErrorDisplay = useCallback(() => {
    if (!error || transferPhase !== 'error') return null

    return (
      <div
        style={{
          padding: '12px',
          border: `1px solid var(--color-error)`,
          borderRadius: '8px',
          backgroundColor: 'var(--color-error)',
          textAlign: 'center'
        }}>
        <span style={{ fontSize: '14px', color: 'var(--color-text)' }}>❌ {error}</span>
      </div>
    )
  }, [error, transferPhase])

  return (
    <Modal
<<<<<<< HEAD
      isOpen={isOpen}
      onOpenChange={(open) => {
        if (!open) {
          handleCancel()
        }
      }}
      isDismissable={false}
      isKeyboardDismissDisabled={false}
      placement="center"
      onClose={handleClose}>
      <ModalContent>
        {() => (
          <>
            <ModalHeader>{t('settings.data.export_to_phone.lan.title')}</ModalHeader>
            <ModalBody>
              <SettingRow>
                <StatusIndicator />
              </SettingRow>

              <SettingRow>
                <div>{t('settings.data.export_to_phone.lan.content')}</div>
              </SettingRow>

              <SettingRow style={{ display: 'flex', justifyContent: 'center', minHeight: '180px' }}>
                <QRCodeDisplay />
              </SettingRow>

              <SettingRow style={{ display: 'flex', alignItems: 'center' }}>
                <div style={{ display: 'flex', gap: 10, justifyContent: 'center', width: '100%' }}>
                  <Button variant="secondary" onClick={handleSelectZip} disabled={isSending}>
                    {t('settings.data.export_to_phone.lan.selectZip')}
                  </Button>
                  <Button onClick={handleSendZip} disabled={!canSend} loading={isSending}>
                    {transferStatusText || t('settings.data.export_to_phone.lan.sendZip')}
                  </Button>
                </div>
              </SettingRow>

              <SettingHelpText
                style={{
                  overflow: 'hidden',
                  textOverflow: 'ellipsis',
                  whiteSpace: 'nowrap',
                  textAlign: 'center'
                }}>
                {selectedFolderPath || t('settings.data.export_to_phone.lan.noZipSelected')}
              </SettingHelpText>

              <TransferProgress />
              <AutoCloseCountdown />
              <ErrorDisplay />
            </ModalBody>

            {showCloseConfirm && (
              <ModalFooter>
                <div
                  style={{
                    display: 'flex',
                    flexDirection: 'column',
                    width: '100%',
                    gap: '12px',
                    padding: '8px',
                    borderRadius: '8px',
                    backgroundColor: 'var(--color-status-warning)',
                    border: '1px solid var(--color-status-warning)'
                  }}>
                  <div style={{ display: 'flex', alignItems: 'center', gap: '8px' }}>
                    <span style={{ fontSize: '20px' }}>⚠️</span>
                    <span style={{ fontSize: '14px', color: 'var(--color-text)', fontWeight: '500' }}>
                      {t('settings.data.export_to_phone.lan.confirm_close_title')}
                    </span>
                  </div>
                  <span style={{ fontSize: '13px', color: 'var(--color-text-2)', marginLeft: '28px' }}>
                    {t('settings.data.export_to_phone.lan.confirm_close_message')}
                  </span>
                  <div style={{ display: 'flex', justifyContent: 'flex-end', gap: '8px', marginTop: '4px' }}>
                    <Button size="sm" onClick={handleCancelClose}>
                      {t('common.cancel')}
                    </Button>
                    <Button size="sm" variant="destructive" onClick={handleForceClose}>
                      {t('settings.data.export_to_phone.lan.force_close')}
                    </Button>
                  </div>
                </div>
              </ModalFooter>
            )}
          </>
        )}
      </ModalContent>
=======
      open={isOpen}
      onCancel={handleCancel}
      afterClose={handleClose}
      title={t('settings.data.export_to_phone.lan.title')}
      centered
      closable={!isSending}
      maskClosable={false}
      keyboard={true}
      footer={null}
      styles={{ body: { paddingBottom: 10 } }}>
      <SettingRow>
        <StatusIndicator />
      </SettingRow>

      <Alert message={t('settings.data.export_to_phone.lan.content')} type="info" style={{ borderRadius: 0 }} />

      <SettingRow style={{ display: 'flex', justifyContent: 'center', minHeight: '180px', marginBlock: 25 }}>
        <QRCodeDisplay />
      </SettingRow>

      <SettingRow style={{ display: 'flex', alignItems: 'center', marginBlock: 10 }}>
        <div style={{ display: 'flex', gap: 10, justifyContent: 'center', width: '100%' }}>
          <Button onClick={handleSelectZip} disabled={isSending}>
            {t('settings.data.export_to_phone.lan.selectZip')}
          </Button>
          <Button type="primary" onClick={handleSendZip} disabled={!canSend} loading={isSending}>
            {transferStatusText || t('settings.data.export_to_phone.lan.sendZip')}
          </Button>
        </div>
      </SettingRow>

      <SettingHelpText
        style={{
          overflow: 'hidden',
          textOverflow: 'ellipsis',
          whiteSpace: 'nowrap',
          textAlign: 'center'
        }}>
        {selectedFolderPath || t('settings.data.export_to_phone.lan.noZipSelected')}
      </SettingHelpText>

      <TransferProgress />
      <AutoCloseCountdown />
      <ErrorDisplay />
>>>>>>> 78278ce9
    </Modal>
  )
}

const TopViewKey = 'ExportToPhoneLanPopup'

export default class ExportToPhoneLanPopup {
  static topviewId = 0
  static hide() {
    TopView.hide(TopViewKey)
  }
  static show() {
    return new Promise<any>((resolve) => {
      TopView.show(
        <PopupContainer
          resolve={(v) => {
            resolve(v)
            TopView.hide(TopViewKey)
          }}
        />,
        TopViewKey
      )
    })
  }
}<|MERGE_RESOLUTION|>--- conflicted
+++ resolved
@@ -1,10 +1,3 @@
-<<<<<<< HEAD
-import { Button } from '@cherrystudio/ui'
-import { Modal, ModalBody, ModalContent, ModalFooter, ModalHeader } from '@heroui/modal'
-import { Progress } from '@heroui/progress'
-import { Spinner } from '@heroui/spinner'
-=======
->>>>>>> 78278ce9
 import { loggerService } from '@logger'
 import { AppLogo } from '@renderer/config/env'
 import { SettingHelpText, SettingRow } from '@renderer/pages/settings'
@@ -489,97 +482,6 @@
 
   return (
     <Modal
-<<<<<<< HEAD
-      isOpen={isOpen}
-      onOpenChange={(open) => {
-        if (!open) {
-          handleCancel()
-        }
-      }}
-      isDismissable={false}
-      isKeyboardDismissDisabled={false}
-      placement="center"
-      onClose={handleClose}>
-      <ModalContent>
-        {() => (
-          <>
-            <ModalHeader>{t('settings.data.export_to_phone.lan.title')}</ModalHeader>
-            <ModalBody>
-              <SettingRow>
-                <StatusIndicator />
-              </SettingRow>
-
-              <SettingRow>
-                <div>{t('settings.data.export_to_phone.lan.content')}</div>
-              </SettingRow>
-
-              <SettingRow style={{ display: 'flex', justifyContent: 'center', minHeight: '180px' }}>
-                <QRCodeDisplay />
-              </SettingRow>
-
-              <SettingRow style={{ display: 'flex', alignItems: 'center' }}>
-                <div style={{ display: 'flex', gap: 10, justifyContent: 'center', width: '100%' }}>
-                  <Button variant="secondary" onClick={handleSelectZip} disabled={isSending}>
-                    {t('settings.data.export_to_phone.lan.selectZip')}
-                  </Button>
-                  <Button onClick={handleSendZip} disabled={!canSend} loading={isSending}>
-                    {transferStatusText || t('settings.data.export_to_phone.lan.sendZip')}
-                  </Button>
-                </div>
-              </SettingRow>
-
-              <SettingHelpText
-                style={{
-                  overflow: 'hidden',
-                  textOverflow: 'ellipsis',
-                  whiteSpace: 'nowrap',
-                  textAlign: 'center'
-                }}>
-                {selectedFolderPath || t('settings.data.export_to_phone.lan.noZipSelected')}
-              </SettingHelpText>
-
-              <TransferProgress />
-              <AutoCloseCountdown />
-              <ErrorDisplay />
-            </ModalBody>
-
-            {showCloseConfirm && (
-              <ModalFooter>
-                <div
-                  style={{
-                    display: 'flex',
-                    flexDirection: 'column',
-                    width: '100%',
-                    gap: '12px',
-                    padding: '8px',
-                    borderRadius: '8px',
-                    backgroundColor: 'var(--color-status-warning)',
-                    border: '1px solid var(--color-status-warning)'
-                  }}>
-                  <div style={{ display: 'flex', alignItems: 'center', gap: '8px' }}>
-                    <span style={{ fontSize: '20px' }}>⚠️</span>
-                    <span style={{ fontSize: '14px', color: 'var(--color-text)', fontWeight: '500' }}>
-                      {t('settings.data.export_to_phone.lan.confirm_close_title')}
-                    </span>
-                  </div>
-                  <span style={{ fontSize: '13px', color: 'var(--color-text-2)', marginLeft: '28px' }}>
-                    {t('settings.data.export_to_phone.lan.confirm_close_message')}
-                  </span>
-                  <div style={{ display: 'flex', justifyContent: 'flex-end', gap: '8px', marginTop: '4px' }}>
-                    <Button size="sm" onClick={handleCancelClose}>
-                      {t('common.cancel')}
-                    </Button>
-                    <Button size="sm" variant="destructive" onClick={handleForceClose}>
-                      {t('settings.data.export_to_phone.lan.force_close')}
-                    </Button>
-                  </div>
-                </div>
-              </ModalFooter>
-            )}
-          </>
-        )}
-      </ModalContent>
-=======
       open={isOpen}
       onCancel={handleCancel}
       afterClose={handleClose}
@@ -624,7 +526,6 @@
       <TransferProgress />
       <AutoCloseCountdown />
       <ErrorDisplay />
->>>>>>> 78278ce9
     </Modal>
   )
 }

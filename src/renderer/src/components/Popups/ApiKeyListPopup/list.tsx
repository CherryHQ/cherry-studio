--- conflicted
+++ resolved
@@ -7,16 +7,10 @@
 import { useWebSearchProvider } from '@renderer/hooks/useWebSearchProviders'
 import { SettingHelpText } from '@renderer/pages/settings'
 import { isProviderSupportAuth } from '@renderer/services/ProviderService'
-<<<<<<< HEAD
-import { PreprocessProviderId, WebSearchProviderId } from '@renderer/types'
-import { ApiKeyWithStatus, HealthStatus } from '@renderer/types/healthCheck'
-import { Button, Card, List, Popconfirm, Space, Tooltip, Typography } from 'antd'
-=======
 import type { PreprocessProviderId, WebSearchProviderId } from '@renderer/types'
 import type { ApiKeyWithStatus } from '@renderer/types/healthCheck'
 import { HealthStatus } from '@renderer/types/healthCheck'
-import { Button, Card, Flex, List, Popconfirm, Space, Tooltip, Typography } from 'antd'
->>>>>>> 1b04fd06
+import { Button, Card, List, Popconfirm, Space, Tooltip, Typography } from 'antd'
 import { Plus } from 'lucide-react'
 import type { FC } from 'react'
 import { useState } from 'react'

<<<<<<< HEAD
import { RowFlex } from '@cherrystudio/ui'
import { Input, InputRef } from 'antd'
=======
import { HStack } from '@renderer/components/Layout'
import type { InputRef } from 'antd'
import { Input } from 'antd'
>>>>>>> 1b04fd06
import { Search } from 'lucide-react'
import React, { memo, useCallback, useEffect, useRef, useState } from 'react'
import { useTranslation } from 'react-i18next'
import styled from 'styled-components'

interface SelectModelSearchBarProps {
  onSearch: (text: string) => void
}

const SelectModelSearchBar: React.FC<SelectModelSearchBarProps> = ({ onSearch }) => {
  const { t } = useTranslation()
  const [searchText, setSearchText] = useState('')
  const inputRef = useRef<InputRef>(null)

  const handleTextChange = useCallback(
    (text: string) => {
      setSearchText(text)
      onSearch(text)
    },
    [onSearch]
  )

  const handleClear = useCallback(() => {
    setSearchText('')
    onSearch('')
  }, [onSearch])

  useEffect(() => {
    const timer = setTimeout(() => inputRef.current?.focus(), 0)
    return () => clearTimeout(timer)
  }, [])

  return (
    <RowFlex className="mt-[5px] px-3">
      <Input
        prefix={
          <SearchIcon>
            <Search size={15} />
          </SearchIcon>
        }
        ref={inputRef}
        placeholder={t('models.search.placeholder')}
        value={searchText}
        onChange={(e) => handleTextChange(e.target.value)}
        onClear={handleClear}
        allowClear
        autoFocus
        spellCheck={false}
        style={{ paddingLeft: 0 }}
        variant="borderless"
        size="middle"
        onKeyDown={(e) => {
          // 防止上下键移动光标
          if (e.key === 'ArrowUp' || e.key === 'ArrowDown' || e.key === 'Enter') {
            e.preventDefault()
          }
        }}
      />
    </RowFlex>
  )
}

const SearchIcon = styled.div`
  width: 32px;
  height: 32px;
  border-radius: 50%;
  display: flex;
  flex-direction: row;
  justify-content: center;
  align-items: center;
  background-color: var(--color-background-soft);
  margin-right: 2px;
`

export default memo(SelectModelSearchBar)<|MERGE_RESOLUTION|>--- conflicted
+++ resolved
@@ -1,11 +1,6 @@
-<<<<<<< HEAD
 import { RowFlex } from '@cherrystudio/ui'
-import { Input, InputRef } from 'antd'
-=======
-import { HStack } from '@renderer/components/Layout'
 import type { InputRef } from 'antd'
 import { Input } from 'antd'
->>>>>>> 1b04fd06
 import { Search } from 'lucide-react'
 import React, { memo, useCallback, useEffect, useRef, useState } from 'react'
 import { useTranslation } from 'react-i18next'

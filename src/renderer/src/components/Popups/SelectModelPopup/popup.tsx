import { PushpinOutlined } from '@ant-design/icons'
import { FreeTrialModelTag } from '@renderer/components/FreeTrialModelTag'
import ModelTagsWithLabel from '@renderer/components/ModelTagsWithLabel'
import { TopView } from '@renderer/components/TopView'
import { DynamicVirtualList, type DynamicVirtualListRef } from '@renderer/components/VirtualList'
import { getModelLogo } from '@renderer/config/models'
import { usePinnedModels } from '@renderer/hooks/usePinnedModels'
import { useProviders } from '@renderer/hooks/useProvider'
import { getModelUniqId } from '@renderer/services/ModelService'
<<<<<<< HEAD
import type { Model, ModelTag, ModelType, Provider } from '@renderer/types'
import { objectEntries } from '@renderer/types'
=======
import { Model, ModelType, objectEntries, Provider } from '@renderer/types'
>>>>>>> 54a92bf2
import { classNames, filterModelsByKeywords, getFancyProviderName } from '@renderer/utils'
import { getModelTags } from '@renderer/utils/model'
import { Avatar, Divider, Empty, Modal, Tooltip } from 'antd'
import { first, sortBy } from 'lodash'
import { Settings2 } from 'lucide-react'
import type { ReactNode } from 'react'
import React, {
  startTransition,
  useCallback,
  useDeferredValue,
  useEffect,
  useLayoutEffect,
  useMemo,
  useRef,
  useState
} from 'react'
import { useTranslation } from 'react-i18next'
import styled from 'styled-components'

import { useModelTagFilter } from './filters'
import SelectModelSearchBar from './searchbar'
<<<<<<< HEAD
import type { FlatListItem, FlatListModel } from './types'
=======
import TagFilterSection from './TagFilterSection'
import { FlatListItem, FlatListModel } from './types'
>>>>>>> 54a92bf2

const PAGE_SIZE = 12
const ITEM_HEIGHT = 36

interface PopupParams {
  model?: Model
  /** Basic model filter */
  filter?: (model: Model) => boolean
  /** Show tag filter section */
  showTagFilter?: boolean
}

interface Props extends PopupParams {
  resolve: (value: Model | undefined) => void
}

export type FilterType = Exclude<ModelType, 'text'> | 'free'

// const logger = loggerService.withContext('SelectModelPopup')

const PopupContainer: React.FC<Props> = ({ model, filter: baseFilter, showTagFilter = true, resolve }) => {
  const { t } = useTranslation()
  const { providers } = useProviders()
  const { pinnedModels, togglePinnedModel, loading } = usePinnedModels()
  const [open, setOpen] = useState(true)
  const listRef = useRef<DynamicVirtualListRef>(null)
  const [_searchText, setSearchText] = useState('')
  const searchText = useDeferredValue(_searchText)

  // 当前选中的模型ID
  const currentModelId = model ? getModelUniqId(model) : ''

  // 管理滚动和焦点状态
  const [focusedItemKey, _setFocusedItemKey] = useState('')
  const [isMouseOver, setIsMouseOver] = useState(false)
  const preventScrollToIndex = useRef(false)

  const setFocusedItemKey = useCallback((key: string) => {
    startTransition(() => {
      _setFocusedItemKey(key)
    })
  }, [])

  const { tagSelection, selectedTags, tagFilter, toggleTag } = useModelTagFilter()

  // 计算要显示的可用标签列表
  const availableTags = useMemo(() => {
    const models = providers.flatMap((p) => p.models).filter(baseFilter ?? (() => true))
    return objectEntries(getModelTags(models))
      .filter(([, state]) => state)
      .map(([tag]) => tag)
  }, [providers, baseFilter])

  // 根据输入的文本筛选模型
  const searchFilter = useCallback(
    (provider: Provider) => {
      let models = provider.models

      if (searchText.trim()) {
        models = filterModelsByKeywords(searchText, models, provider)
      }

      return sortBy(models, ['group', 'name'])
    },
    [searchText]
  )

  // 创建模型列表项
  const createModelItem = useCallback(
    (model: Model, provider: Provider, isPinned: boolean): FlatListModel => {
      const modelId = getModelUniqId(model)
      const groupName = getFancyProviderName(provider)
      const isCherryin = provider.id === 'cherryin'

      return {
        key: isPinned ? `${modelId}_pinned` : modelId,
        type: 'model',
        name: (
          <ModelName>
            {model.name}
            {isPinned && <span style={{ color: 'var(--color-text-3)' }}> | {groupName}</span>}
            {isCherryin && <FreeTrialModelTag model={model} showLabel={false} />}
          </ModelName>
        ),
        tags: (
          <TagsContainer>
            <ModelTagsWithLabel model={model} size={11} showLabel={true} />
          </TagsContainer>
        ),
        icon: (
          <Avatar src={getModelLogo(model.id || '')} size={24}>
            {first(model.name) || 'M'}
          </Avatar>
        ),
        model,
        isPinned,
        isSelected: modelId === currentModelId
      }
    },
    [currentModelId]
  )

  // 构建扁平化列表数据，并派生出可选择的模型项
  const { listItems, modelItems } = useMemo(() => {
    const items: FlatListItem[] = []
    const pinnedModelIds = new Set(pinnedModels)
    const finalModelFilter = (model: Model) => {
      const _tagFilter = !showTagFilter || tagFilter(model)
      const _baseFilter = baseFilter === undefined || baseFilter(model)
      return _tagFilter && _baseFilter
    }

    // 添加置顶模型分组（仅在无搜索文本时）
    if (searchText.length === 0 && pinnedModelIds.size > 0) {
      const pinnedItems = providers.flatMap((p) =>
        p.models
          .filter((m) => pinnedModelIds.has(getModelUniqId(m)))
          .filter(finalModelFilter)
          .map((m) => createModelItem(m, p, true))
      )

      if (pinnedItems.length > 0) {
        // 添加置顶分组标题
        items.push({
          key: 'pinned-group',
          type: 'group',
          name: t('models.pinned'),
          isSelected: false
        })

        items.push(...pinnedItems)
      }
    }

    // 添加常规模型分组
    providers.forEach((p) => {
      const filteredModels = searchFilter(p)
        .filter((m) => searchText.length > 0 || !pinnedModelIds.has(getModelUniqId(m)))
        .filter(finalModelFilter)

      if (filteredModels.length === 0) return

      // 添加 provider 分组标题
      items.push({
        key: `provider-${p.id}`,
        type: 'group',
        name: getFancyProviderName(p),
        actions: (
          <Tooltip title={t('navigate.provider_settings')} mouseEnterDelay={0.5} mouseLeaveDelay={0}>
            <Settings2
              size={12}
              color="var(--color-text)"
              className="action-icon"
              onClick={(e) => {
                e.stopPropagation()
                setOpen(false)
                resolve(undefined)
                window.navigate(`/settings/provider?id=${p.id}`)
              }}
            />
          </Tooltip>
        ),
        isSelected: false
      })

      items.push(...filteredModels.map((m) => createModelItem(m, p, pinnedModelIds.has(getModelUniqId(m)))))
    })

    // 获取可选择的模型项（过滤掉分组标题）
    const modelItems = items.filter((item) => item.type === 'model')
    return { listItems: items, modelItems }
  }, [
    pinnedModels,
    searchText.length,
    providers,
    showTagFilter,
    tagFilter,
    baseFilter,
    createModelItem,
    t,
    searchFilter,
    resolve
  ])

  const listHeight = useMemo(() => {
    return Math.min(PAGE_SIZE, listItems.length) * ITEM_HEIGHT
  }, [listItems.length])

  // 处理程序化滚动（加载、搜索开始、搜索清空、tag 筛选）
  useLayoutEffect(() => {
    if (loading) return

    if (preventScrollToIndex.current) {
      preventScrollToIndex.current = false
      return
    }

    let targetItemKey: string | undefined

    // 启动搜索或 tag 筛选时，滚动到第一个 item
    if (searchText || selectedTags.length > 0) {
      targetItemKey = modelItems[0]?.key
    }
    // 初始加载或清空搜索时，滚动到 selected item
    else {
      targetItemKey = modelItems.find((item) => item.isSelected)?.key
    }

    if (targetItemKey) {
      setFocusedItemKey(targetItemKey)
      const index = listItems.findIndex((item) => item.key === targetItemKey)
      if (index >= 0) {
        // FIXME: 手动计算偏移量，给 scroller 增加了 scrollPaddingStart 之后，
        // scrollToIndex 不能准确滚动到 item 中心，但是又需要 padding 来改善体验。
        const targetScrollTop = index * ITEM_HEIGHT - listHeight / 2
        listRef.current?.scrollToOffset(targetScrollTop, {
          align: 'start',
          behavior: 'auto'
        })
      }
    }
  }, [searchText, listItems, modelItems, loading, setFocusedItemKey, listHeight, selectedTags.length])

  const handleItemClick = useCallback(
    (item: FlatListItem) => {
      if (item.type === 'model') {
        resolve(item.model)
        setOpen(false)
      }
    },
    [resolve]
  )

  // 处理键盘导航
  const handleKeyDown = useCallback(
    (e: KeyboardEvent) => {
      const modelCount = modelItems.length

      if (!open || modelCount === 0 || e.isComposing) return

      // 键盘操作时禁用鼠标 hover
      if (['ArrowUp', 'ArrowDown', 'PageUp', 'PageDown', 'Enter', 'Escape'].includes(e.key)) {
        e.preventDefault()
        e.stopPropagation()
        setIsMouseOver(false)
      }

      // 当前聚焦的模型 index
      const currentIndex = modelItems.findIndex((item) => item.key === focusedItemKey)

      let nextIndex = -1

      switch (e.key) {
        case 'ArrowUp': {
          nextIndex = (currentIndex < 0 ? 0 : currentIndex - 1 + modelCount) % modelCount
          break
        }
        case 'ArrowDown': {
          nextIndex = (currentIndex < 0 ? 0 : currentIndex + 1) % modelCount
          break
        }
        case 'PageUp': {
          nextIndex = Math.max(0, (currentIndex < 0 ? 0 : currentIndex) - PAGE_SIZE)
          break
        }
        case 'PageDown': {
          nextIndex = Math.min(modelCount - 1, (currentIndex < 0 ? 0 : currentIndex) + PAGE_SIZE)
          break
        }
        case 'Enter':
          if (currentIndex >= 0) {
            const selectedItem = modelItems[currentIndex]
            if (selectedItem) {
              handleItemClick(selectedItem)
            }
          }
          break
        case 'Escape':
          e.preventDefault()
          e.stopPropagation()
          setOpen(false)
          resolve(undefined)
          break
      }

      // 没有键盘导航，直接返回
      if (nextIndex < 0) return

      const nextKey = modelItems[nextIndex]?.key || ''
      if (nextKey) {
        setFocusedItemKey(nextKey)
        const index = listItems.findIndex((item) => item.key === nextKey)
        if (index >= 0) {
          listRef.current?.scrollToIndex(index, { align: 'auto' })
        }
      }
    },
    [modelItems, open, focusedItemKey, resolve, handleItemClick, setFocusedItemKey, listItems]
  )

  useEffect(() => {
    window.addEventListener('keydown', handleKeyDown)
    return () => window.removeEventListener('keydown', handleKeyDown)
  }, [handleKeyDown])

  const onCancel = useCallback(() => {
    setOpen(false)
  }, [])

  const onAfterClose = useCallback(async () => {
    resolve(undefined)
    SelectModelPopup.hide()
  }, [resolve])

  const togglePin = useCallback(
    async (modelId: string) => {
      await togglePinnedModel(modelId)
      preventScrollToIndex.current = true
    },
    [togglePinnedModel]
  )

  const getItemKey = useCallback((index: number) => listItems[index].key, [listItems])
  const estimateSize = useCallback(() => ITEM_HEIGHT, [])
  const isSticky = useCallback((index: number) => listItems[index].type === 'group', [listItems])

  const rowRenderer = useCallback(
    (item: FlatListItem) => {
      const isFocused = item.key === focusedItemKey
      if (item.type === 'group') {
        return (
          <GroupItem>
            {item.name}
            {item.actions}
          </GroupItem>
        )
      }
      return (
        <ModelItem
          className={classNames({
            focused: isFocused,
            selected: item.isSelected
          })}
          onClick={() => handleItemClick(item)}
          onMouseOver={() => !isFocused && setFocusedItemKey(item.key)}>
          <ModelItemLeft>
            {item.icon}
            {item.name}
            {item.tags}
          </ModelItemLeft>
          <PinIconWrapper
            onClick={(e) => {
              e.stopPropagation()
              if (item.model) {
                togglePin(getModelUniqId(item.model))
              }
            }}
            data-pinned={item.isPinned}
            $isPinned={item.isPinned}>
            <PushpinOutlined />
          </PinIconWrapper>
        </ModelItem>
      )
    },
    [focusedItemKey, handleItemClick, setFocusedItemKey, togglePin]
  )

  return (
    <Modal
      centered
      open={open}
      onCancel={onCancel}
      afterClose={onAfterClose}
      width={600}
      transitionName="animation-move-down"
      styles={{
        content: {
          borderRadius: 20,
          padding: 0,
          overflow: 'hidden',
          paddingBottom: 16
        },
        body: {
          maxHeight: 'inherit',
          padding: 0
        }
      }}
      closeIcon={null}
      footer={null}>
      {/* 搜索框 */}
      <SelectModelSearchBar onSearch={setSearchText} />
      <Divider style={{ margin: 0, marginTop: 4, borderBlockStartWidth: 0.5 }} />
      {showTagFilter && (
        <>
          <TagFilterSection availableTags={availableTags} tagSelection={tagSelection} onToggleTag={toggleTag} />
          <Divider style={{ margin: 0, borderBlockStartWidth: 0.5 }} />
        </>
      )}

      {listItems.length > 0 ? (
        <ListContainer onMouseMove={() => !isMouseOver && setIsMouseOver(true)}>
          <DynamicVirtualList
            ref={listRef}
            list={listItems}
            size={listHeight}
            getItemKey={getItemKey}
            estimateSize={estimateSize}
            isSticky={isSticky}
            scrollPaddingStart={ITEM_HEIGHT} // 留出 sticky header 高度
            overscan={5}
            scrollerStyle={{ pointerEvents: isMouseOver ? 'auto' : 'none' }}>
            {rowRenderer}
          </DynamicVirtualList>
        </ListContainer>
      ) : (
        <EmptyState>
          <Empty image={Empty.PRESENTED_IMAGE_SIMPLE} />
        </EmptyState>
      )}
    </Modal>
  )
}

const ListContainer = styled.div`
  position: relative;
  overflow: hidden;
`

const GroupItem = styled.div`
  display: flex;
  align-items: center;
  gap: 8px;
  position: relative;
  line-height: 1;
  font-size: 12px;
  font-weight: normal;
  height: ${ITEM_HEIGHT}px;
  padding: 5px 18px;
  color: var(--color-text-3);
  z-index: 1;
  background: var(--modal-background);

  .action-icon {
    cursor: pointer;
    opacity: 0;
    transition: opacity 0.2s;

    &:hover {
      opacity: 1 !important;
    }
  }
  &:hover .action-icon {
    opacity: 0.3;
  }
`

const ModelItem = styled.div`
  display: flex;
  align-items: center;
  justify-content: space-between;
  position: relative;
  font-size: 14px;
  padding: 0 8px;
  margin: 1px 8px;
  height: ${ITEM_HEIGHT - 2}px;
  border-radius: 8px;
  cursor: pointer;
  transition: background-color 0.1s ease;

  &.focused {
    background-color: var(--color-background-mute);
  }

  &.selected {
    &::before {
      content: '';
      display: block;
      position: absolute;
      left: -1px;
      top: 13%;
      width: 3px;
      height: 74%;
      background: var(--color-primary-soft);
      border-radius: 8px;
    }
  }

  .pin-icon {
    opacity: 0;
  }

  &:hover .pin-icon {
    opacity: 0.3;
  }
`

const ModelItemLeft = styled.div`
  display: flex;
  align-items: center;
  width: 100%;
  overflow: hidden;
  padding-right: 26px;

  .anticon {
    min-width: auto;
    flex-shrink: 0;
  }
`

const ModelName = styled.div`
  display: flex;
  flex-direction: row;
  white-space: nowrap;
  overflow: hidden;
  text-overflow: ellipsis;
  flex: 1;
  margin: 0 8px;
  min-width: 0;
  gap: 5px;
`

const TagsContainer = styled.div`
  display: flex;
  justify-content: flex-end;
  min-width: 80px;
  max-width: 180px;
  overflow: hidden;
  flex-shrink: 0;
`

const EmptyState = styled.div`
  display: flex;
  justify-content: center;
  align-items: center;
  height: 200px;
`

const PinIconWrapper = styled.div.attrs({ className: 'pin-icon' })<{ $isPinned?: boolean }>`
  margin-left: auto;
  padding: 0 10px;
  opacity: ${(props) => (props.$isPinned ? 1 : 'inherit')};
  transition: opacity 0.2s;
  position: absolute;
  right: 0;
  color: ${(props) => (props.$isPinned ? 'var(--color-primary)' : 'inherit')};
  transform: ${(props) => (props.$isPinned ? 'rotate(-45deg)' : 'none')};

  &:hover {
    opacity: 1 !important;
    color: ${(props) => (props.$isPinned ? 'var(--color-primary)' : 'inherit')};
  }
`

const TopViewKey = 'SelectModelPopup'

export class SelectModelPopup {
  static topviewId = 0
  static hide() {
    TopView.hide(TopViewKey)
  }

  static show(params: PopupParams) {
    return new Promise<Model | undefined>((resolve) => {
      TopView.show(<PopupContainer {...params} resolve={(v) => resolve(v)} />, TopViewKey)
    })
  }
}<|MERGE_RESOLUTION|>--- conflicted
+++ resolved
@@ -7,18 +7,13 @@
 import { usePinnedModels } from '@renderer/hooks/usePinnedModels'
 import { useProviders } from '@renderer/hooks/useProvider'
 import { getModelUniqId } from '@renderer/services/ModelService'
-<<<<<<< HEAD
-import type { Model, ModelTag, ModelType, Provider } from '@renderer/types'
+import type { Model, ModelType, Provider } from '@renderer/types'
 import { objectEntries } from '@renderer/types'
-=======
-import { Model, ModelType, objectEntries, Provider } from '@renderer/types'
->>>>>>> 54a92bf2
 import { classNames, filterModelsByKeywords, getFancyProviderName } from '@renderer/utils'
 import { getModelTags } from '@renderer/utils/model'
 import { Avatar, Divider, Empty, Modal, Tooltip } from 'antd'
 import { first, sortBy } from 'lodash'
 import { Settings2 } from 'lucide-react'
-import type { ReactNode } from 'react'
 import React, {
   startTransition,
   useCallback,
@@ -34,12 +29,8 @@
 
 import { useModelTagFilter } from './filters'
 import SelectModelSearchBar from './searchbar'
-<<<<<<< HEAD
+import TagFilterSection from './TagFilterSection'
 import type { FlatListItem, FlatListModel } from './types'
-=======
-import TagFilterSection from './TagFilterSection'
-import { FlatListItem, FlatListModel } from './types'
->>>>>>> 54a92bf2
 
 const PAGE_SIZE = 12
 const ITEM_HEIGHT = 36

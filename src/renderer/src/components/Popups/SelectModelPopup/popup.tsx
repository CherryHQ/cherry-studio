import { PushpinOutlined } from '@ant-design/icons'
<<<<<<< HEAD
import { Tooltip } from '@cherrystudio/ui'
=======
import { Flex } from '@cherrystudio/ui'
>>>>>>> f6ff4362
import { FreeTrialModelTag } from '@renderer/components/FreeTrialModelTag'
import ModelTagsWithLabel from '@renderer/components/ModelTagsWithLabel'
import { TopView } from '@renderer/components/TopView'
import { DynamicVirtualList, type DynamicVirtualListRef } from '@renderer/components/VirtualList'
import { getModelLogo } from '@renderer/config/models'
import { usePinnedModels } from '@renderer/hooks/usePinnedModels'
import { useProviders } from '@renderer/hooks/useProvider'
import { getModelUniqId } from '@renderer/services/ModelService'
import type { Model, ModelType, Provider } from '@renderer/types'
import { objectEntries } from '@renderer/types'
import { classNames, filterModelsByKeywords, getFancyProviderName } from '@renderer/utils'
import { getModelTags } from '@renderer/utils/model'
import { Avatar, Divider, Empty, Modal } from 'antd'
import { first, sortBy } from 'lodash'
import { Settings2 } from 'lucide-react'
import React, {
  startTransition,
  useCallback,
  useDeferredValue,
  useEffect,
  useLayoutEffect,
  useMemo,
  useRef,
  useState
} from 'react'
import { useTranslation } from 'react-i18next'
import styled from 'styled-components'

import { useModelTagFilter } from './filters'
import SelectModelSearchBar from './searchbar'
import TagFilterSection from './TagFilterSection'
import type { FlatListItem, FlatListModel } from './types'

const PAGE_SIZE = 12
const ITEM_HEIGHT = 36

interface PopupParams {
  model?: Model
  /** Basic model filter */
  filter?: (model: Model) => boolean
  /** Show tag filter section */
  showTagFilter?: boolean
}

interface Props extends PopupParams {
  resolve: (value: Model | undefined) => void
}

export type FilterType = Exclude<ModelType, 'text'> | 'free'

// const logger = loggerService.withContext('SelectModelPopup')

const PopupContainer: React.FC<Props> = ({ model, filter: baseFilter, showTagFilter = true, resolve }) => {
  const { t } = useTranslation()
  const { providers } = useProviders()
  const { pinnedModels, togglePinnedModel, loading } = usePinnedModels()
  const [open, setOpen] = useState(true)
  const listRef = useRef<DynamicVirtualListRef>(null)
  const [_searchText, setSearchText] = useState('')
  const searchText = useDeferredValue(_searchText)

  // 当前选中的模型ID
  const currentModelId = model ? getModelUniqId(model) : ''

  // 管理滚动和焦点状态
  const [focusedItemKey, _setFocusedItemKey] = useState('')
  const [isMouseOver, setIsMouseOver] = useState(false)
  const preventScrollToIndex = useRef(false)

  const setFocusedItemKey = useCallback((key: string) => {
    startTransition(() => {
      _setFocusedItemKey(key)
    })
  }, [])

  const { tagSelection, selectedTags, tagFilter, toggleTag } = useModelTagFilter()

  // 计算要显示的可用标签列表
  const availableTags = useMemo(() => {
    const models = providers.flatMap((p) => p.models).filter(baseFilter ?? (() => true))
    return objectEntries(getModelTags(models))
      .filter(([, state]) => state)
      .map(([tag]) => tag)
  }, [providers, baseFilter])

  // 根据输入的文本筛选模型
  const searchFilter = useCallback(
    (provider: Provider) => {
      let models = provider.models

      if (searchText.trim()) {
        models = filterModelsByKeywords(searchText, models, provider)
      }

      return sortBy(models, ['group', 'name'])
    },
    [searchText]
  )

  // 创建模型列表项
  const createModelItem = useCallback(
    (model: Model, provider: Provider, isPinned: boolean): FlatListModel => {
      const modelId = getModelUniqId(model)
      const groupName = getFancyProviderName(provider)
      const isCherryAi = provider.id === 'cherryai'

      return {
        key: isPinned ? `${modelId}_pinned` : modelId,
        type: 'model',
        name: (
          <ModelName>
            <Flex className="items-center">
              {model.name}
              {isPinned && <span style={{ color: 'var(--color-text-3)' }}> | {groupName}</span>}
            </Flex>
            {isCherryAi && <FreeTrialModelTag model={model} showLabel={false} />}
          </ModelName>
        ),
        tags: (
          <TagsContainer>
            <ModelTagsWithLabel model={model} size={11} showLabel={true} />
          </TagsContainer>
        ),
        icon: (
          <Avatar src={getModelLogo(model.id || '')} size={24}>
            {first(model.name) || 'M'}
          </Avatar>
        ),
        model,
        isPinned,
        isSelected: modelId === currentModelId
      }
    },
    [currentModelId]
  )

  // 构建扁平化列表数据，并派生出可选择的模型项
  const { listItems, modelItems } = useMemo(() => {
    const items: FlatListItem[] = []
    const pinnedModelIds = new Set(pinnedModels)
    const finalModelFilter = (model: Model) => {
      const _tagFilter = !showTagFilter || tagFilter(model)
      const _baseFilter = baseFilter === undefined || baseFilter(model)
      return _tagFilter && _baseFilter
    }

    // 添加置顶模型分组（仅在无搜索文本时）
    if (searchText.length === 0 && pinnedModelIds.size > 0) {
      const pinnedItems = providers.flatMap((p) =>
        p.models
          .filter((m) => pinnedModelIds.has(getModelUniqId(m)))
          .filter(finalModelFilter)
          .map((m) => createModelItem(m, p, true))
      )

      if (pinnedItems.length > 0) {
        // 添加置顶分组标题
        items.push({
          key: 'pinned-group',
          type: 'group',
          name: t('models.pinned'),
          isSelected: false
        })

        items.push(...pinnedItems)
      }
    }

    // 添加常规模型分组
    providers.forEach((p) => {
      const filteredModels = searchFilter(p)
        .filter((m) => searchText.length > 0 || !pinnedModelIds.has(getModelUniqId(m)))
        .filter(finalModelFilter)

      if (filteredModels.length === 0) return

      // 添加 provider 分组标题
      items.push({
        key: `provider-${p.id}`,
        type: 'group',
        name: getFancyProviderName(p),
<<<<<<< HEAD
        actions: (
          <Tooltip placement="top" title={t('navigate.provider_settings')}>
=======
        actions: p.id !== 'cherryai' && (
          <Tooltip title={t('navigate.provider_settings')} mouseEnterDelay={0.5} mouseLeaveDelay={0}>
>>>>>>> f6ff4362
            <Settings2
              size={12}
              color="var(--color-text)"
              className="action-icon"
              onClick={(e) => {
                e.stopPropagation()
                setOpen(false)
                resolve(undefined)
                window.navigate(`/settings/provider?id=${p.id}`)
              }}
            />
          </Tooltip>
        ),
        isSelected: false
      })

      items.push(...filteredModels.map((m) => createModelItem(m, p, pinnedModelIds.has(getModelUniqId(m)))))
    })

    // 获取可选择的模型项（过滤掉分组标题）
    const modelItems = items.filter((item) => item.type === 'model')
    return { listItems: items, modelItems }
  }, [
    pinnedModels,
    searchText.length,
    providers,
    showTagFilter,
    tagFilter,
    baseFilter,
    createModelItem,
    t,
    searchFilter,
    resolve
  ])

  const listHeight = useMemo(() => {
    return Math.min(PAGE_SIZE, listItems.length) * ITEM_HEIGHT
  }, [listItems.length])

  // 处理程序化滚动（加载、搜索开始、搜索清空、tag 筛选）
  useLayoutEffect(() => {
    if (loading) return

    if (preventScrollToIndex.current) {
      preventScrollToIndex.current = false
      return
    }

    let targetItemKey: string | undefined

    // 启动搜索或 tag 筛选时，滚动到第一个 item
    if (searchText || selectedTags.length > 0) {
      targetItemKey = modelItems[0]?.key
    }
    // 初始加载或清空搜索时，滚动到 selected item
    else {
      targetItemKey = modelItems.find((item) => item.isSelected)?.key
    }

    if (targetItemKey) {
      setFocusedItemKey(targetItemKey)
      const index = listItems.findIndex((item) => item.key === targetItemKey)
      if (index >= 0) {
        // FIXME: 手动计算偏移量，给 scroller 增加了 scrollPaddingStart 之后，
        // scrollToIndex 不能准确滚动到 item 中心，但是又需要 padding 来改善体验。
        const targetScrollTop = index * ITEM_HEIGHT - listHeight / 2
        listRef.current?.scrollToOffset(targetScrollTop, {
          align: 'start',
          behavior: 'auto'
        })
      }
    }
  }, [searchText, listItems, modelItems, loading, setFocusedItemKey, listHeight, selectedTags.length])

  const handleItemClick = useCallback(
    (item: FlatListItem) => {
      if (item.type === 'model') {
        resolve(item.model)
        setOpen(false)
      }
    },
    [resolve]
  )

  // 处理键盘导航
  const handleKeyDown = useCallback(
    (e: KeyboardEvent) => {
      const modelCount = modelItems.length

      if (!open || modelCount === 0 || e.isComposing) return

      // 键盘操作时禁用鼠标 hover
      if (['ArrowUp', 'ArrowDown', 'PageUp', 'PageDown', 'Enter', 'Escape'].includes(e.key)) {
        e.preventDefault()
        e.stopPropagation()
        setIsMouseOver(false)
      }

      // 当前聚焦的模型 index
      const currentIndex = modelItems.findIndex((item) => item.key === focusedItemKey)

      let nextIndex = -1

      switch (e.key) {
        case 'ArrowUp': {
          nextIndex = (currentIndex < 0 ? 0 : currentIndex - 1 + modelCount) % modelCount
          break
        }
        case 'ArrowDown': {
          nextIndex = (currentIndex < 0 ? 0 : currentIndex + 1) % modelCount
          break
        }
        case 'PageUp': {
          nextIndex = Math.max(0, (currentIndex < 0 ? 0 : currentIndex) - PAGE_SIZE)
          break
        }
        case 'PageDown': {
          nextIndex = Math.min(modelCount - 1, (currentIndex < 0 ? 0 : currentIndex) + PAGE_SIZE)
          break
        }
        case 'Enter':
          if (currentIndex >= 0) {
            const selectedItem = modelItems[currentIndex]
            if (selectedItem) {
              handleItemClick(selectedItem)
            }
          }
          break
        case 'Escape':
          e.preventDefault()
          e.stopPropagation()
          setOpen(false)
          resolve(undefined)
          break
      }

      // 没有键盘导航，直接返回
      if (nextIndex < 0) return

      const nextKey = modelItems[nextIndex]?.key || ''
      if (nextKey) {
        setFocusedItemKey(nextKey)
        const index = listItems.findIndex((item) => item.key === nextKey)
        if (index >= 0) {
          listRef.current?.scrollToIndex(index, { align: 'auto' })
        }
      }
    },
    [modelItems, open, focusedItemKey, resolve, handleItemClick, setFocusedItemKey, listItems]
  )

  useEffect(() => {
    window.addEventListener('keydown', handleKeyDown)
    return () => window.removeEventListener('keydown', handleKeyDown)
  }, [handleKeyDown])

  const onCancel = useCallback(() => {
    setOpen(false)
  }, [])

  const onAfterClose = useCallback(async () => {
    resolve(undefined)
    SelectModelPopup.hide()
  }, [resolve])

  const togglePin = useCallback(
    async (modelId: string) => {
      await togglePinnedModel(modelId)
      preventScrollToIndex.current = true
    },
    [togglePinnedModel]
  )

  const getItemKey = useCallback((index: number) => listItems[index].key, [listItems])
  const estimateSize = useCallback(() => ITEM_HEIGHT, [])
  const isSticky = useCallback((index: number) => listItems[index].type === 'group', [listItems])

  const rowRenderer = useCallback(
    (item: FlatListItem) => {
      const isFocused = item.key === focusedItemKey
      if (item.type === 'group') {
        return (
          <GroupItem>
            {item.name}
            {item.actions}
          </GroupItem>
        )
      }
      return (
        <ModelItem
          className={classNames({
            focused: isFocused,
            selected: item.isSelected
          })}
          onClick={() => handleItemClick(item)}
          onMouseOver={() => !isFocused && setFocusedItemKey(item.key)}>
          <ModelItemLeft>
            {item.icon}
            {item.name}
            {item.tags}
          </ModelItemLeft>
          <PinIconWrapper
            onClick={(e) => {
              e.stopPropagation()
              if (item.model) {
                togglePin(getModelUniqId(item.model))
              }
            }}
            data-pinned={item.isPinned}
            $isPinned={item.isPinned}>
            <PushpinOutlined />
          </PinIconWrapper>
        </ModelItem>
      )
    },
    [focusedItemKey, handleItemClick, setFocusedItemKey, togglePin]
  )

  return (
    <Modal
      centered
      open={open}
      onCancel={onCancel}
      afterClose={onAfterClose}
      width={600}
      transitionName="animation-move-down"
      styles={{
        content: {
          borderRadius: 20,
          padding: 0,
          overflow: 'hidden',
          paddingBottom: 16
        },
        body: {
          maxHeight: 'inherit',
          padding: 0
        }
      }}
      closeIcon={null}
      footer={null}>
      {/* 搜索框 */}
      <SelectModelSearchBar onSearch={setSearchText} />
      <Divider style={{ margin: 0, marginTop: 4, borderBlockStartWidth: 0.5 }} />
      {showTagFilter && (
        <>
          <TagFilterSection availableTags={availableTags} tagSelection={tagSelection} onToggleTag={toggleTag} />
          <Divider style={{ margin: 0, borderBlockStartWidth: 0.5 }} />
        </>
      )}

      {listItems.length > 0 ? (
        <ListContainer onMouseMove={() => !isMouseOver && setIsMouseOver(true)}>
          <DynamicVirtualList
            ref={listRef}
            list={listItems}
            size={listHeight}
            getItemKey={getItemKey}
            estimateSize={estimateSize}
            isSticky={isSticky}
            scrollPaddingStart={ITEM_HEIGHT} // 留出 sticky header 高度
            overscan={5}
            scrollerStyle={{ pointerEvents: isMouseOver ? 'auto' : 'none' }}>
            {rowRenderer}
          </DynamicVirtualList>
        </ListContainer>
      ) : (
        <EmptyState>
          <Empty image={Empty.PRESENTED_IMAGE_SIMPLE} />
        </EmptyState>
      )}
    </Modal>
  )
}

const ListContainer = styled.div`
  position: relative;
  overflow: hidden;
`

const GroupItem = styled.div`
  display: flex;
  align-items: center;
  gap: 8px;
  position: relative;
  line-height: 1;
  font-size: 12px;
  font-weight: normal;
  height: ${ITEM_HEIGHT}px;
  padding: 5px 18px;
  color: var(--color-text-3);
  z-index: 1;
  background: var(--modal-background);

  .action-icon {
    cursor: pointer;
    opacity: 0;
    transition: opacity 0.2s;

    &:hover {
      opacity: 1 !important;
    }
  }
  &:hover .action-icon {
    opacity: 0.3;
  }
`

const ModelItem = styled.div`
  display: flex;
  align-items: center;
  justify-content: space-between;
  position: relative;
  font-size: 14px;
  padding: 0 8px;
  margin: 1px 8px;
  height: ${ITEM_HEIGHT - 2}px;
  border-radius: 8px;
  cursor: pointer;
  transition: background-color 0.1s ease;

  &.focused {
    background-color: var(--color-background-mute);
  }

  &.selected {
    &::before {
      content: '';
      display: block;
      position: absolute;
      left: -1px;
      top: 13%;
      width: 3px;
      height: 74%;
      background: var(--color-primary-soft);
      border-radius: 8px;
    }
  }

  .pin-icon {
    opacity: 0;
  }

  &:hover .pin-icon {
    opacity: 0.3;
  }
`

const ModelItemLeft = styled.div`
  display: flex;
  align-items: center;
  width: 100%;
  overflow: hidden;
  padding-right: 26px;

  .anticon {
    min-width: auto;
    flex-shrink: 0;
  }
`

const ModelName = styled.div`
  display: flex;
  flex-direction: row;
  justify-content: space-between;
  white-space: nowrap;
  overflow: hidden;
  text-overflow: ellipsis;
  flex: 1;
  margin: 0 8px;
  min-width: 0;
  gap: 5px;
`

const TagsContainer = styled.div`
  display: flex;
  justify-content: flex-end;
  min-width: 80px;
  max-width: 180px;
  overflow: hidden;
  flex-shrink: 0;
`

const EmptyState = styled.div`
  display: flex;
  justify-content: center;
  align-items: center;
  height: 200px;
`

const PinIconWrapper = styled.div.attrs({ className: 'pin-icon' })<{ $isPinned?: boolean }>`
  margin-left: auto;
  padding: 0 10px;
  opacity: ${(props) => (props.$isPinned ? 1 : 'inherit')};
  transition: opacity 0.2s;
  position: absolute;
  right: 0;
  color: ${(props) => (props.$isPinned ? 'var(--color-primary)' : 'inherit')};
  transform: ${(props) => (props.$isPinned ? 'rotate(-45deg)' : 'none')};

  &:hover {
    opacity: 1 !important;
    color: ${(props) => (props.$isPinned ? 'var(--color-primary)' : 'inherit')};
  }
`

const TopViewKey = 'SelectModelPopup'

export class SelectModelPopup {
  static topviewId = 0
  static hide() {
    TopView.hide(TopViewKey)
  }

  static show(params: PopupParams) {
    return new Promise<Model | undefined>((resolve) => {
      TopView.show(<PopupContainer {...params} resolve={(v) => resolve(v)} />, TopViewKey)
    })
  }
}<|MERGE_RESOLUTION|>--- conflicted
+++ resolved
@@ -1,9 +1,6 @@
 import { PushpinOutlined } from '@ant-design/icons'
-<<<<<<< HEAD
 import { Tooltip } from '@cherrystudio/ui'
-=======
 import { Flex } from '@cherrystudio/ui'
->>>>>>> f6ff4362
 import { FreeTrialModelTag } from '@renderer/components/FreeTrialModelTag'
 import ModelTagsWithLabel from '@renderer/components/ModelTagsWithLabel'
 import { TopView } from '@renderer/components/TopView'
@@ -185,13 +182,8 @@
         key: `provider-${p.id}`,
         type: 'group',
         name: getFancyProviderName(p),
-<<<<<<< HEAD
-        actions: (
+        actions: p.id !== 'cherryai' && (
           <Tooltip placement="top" title={t('navigate.provider_settings')}>
-=======
-        actions: p.id !== 'cherryai' && (
-          <Tooltip title={t('navigate.provider_settings')} mouseEnterDelay={0.5} mouseLeaveDelay={0}>
->>>>>>> f6ff4362
             <Settings2
               size={12}
               color="var(--color-text)"

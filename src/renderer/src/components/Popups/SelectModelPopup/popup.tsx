import { PushpinOutlined } from '@ant-design/icons'
import { FreeTrialModelTag } from '@renderer/components/FreeTrialModelTag'
import ModelTagsWithLabel from '@renderer/components/ModelTagsWithLabel'
import { TopView } from '@renderer/components/TopView'
import { DynamicVirtualList, type DynamicVirtualListRef } from '@renderer/components/VirtualList'
import { getModelLogo } from '@renderer/config/models'
import { usePinnedModels } from '@renderer/hooks/usePinnedModels'
import { useProviders } from '@renderer/hooks/useProvider'
import { getModelUniqId } from '@renderer/services/ModelService'
import { Model, ModelType, objectEntries, Provider } from '@renderer/types'
import { classNames, filterModelsByKeywords, getFancyProviderName } from '@renderer/utils'
import { getModelTags } from '@renderer/utils/model'
import { Avatar, Divider, Empty, Modal, Tooltip } from 'antd'
import { first, sortBy } from 'lodash'
import { Settings2 } from 'lucide-react'
import React, {
  startTransition,
  useCallback,
  useDeferredValue,
  useEffect,
  useLayoutEffect,
  useMemo,
  useRef,
  useState
} from 'react'
import { useTranslation } from 'react-i18next'
import styled from 'styled-components'

import { useModelTagFilter } from './filters'
import SelectModelSearchBar from './searchbar'
import TagFilterSection from './TagFilterSection'
import { FlatListItem, FlatListModel } from './types'

const PAGE_SIZE = 12
const ITEM_HEIGHT = 36

interface PopupParams {
  model?: Model
  /** Basic model filter */
  filter?: (model: Model) => boolean
  /** Show tag filter section */
  showTagFilter?: boolean
}

interface Props extends PopupParams {
  resolve: (value: Model | undefined) => void
}

export type FilterType = Exclude<ModelType, 'text'> | 'free'

// const logger = loggerService.withContext('SelectModelPopup')

const PopupContainer: React.FC<Props> = ({ model, filter: baseFilter, showTagFilter = true, resolve }) => {
  const { t } = useTranslation()
  const { providers } = useProviders()
  const { pinnedModels, togglePinnedModel, loading } = usePinnedModels()
  const [open, setOpen] = useState(true)
  const listRef = useRef<DynamicVirtualListRef>(null)
  const [_searchText, setSearchText] = useState('')
  const searchText = useDeferredValue(_searchText)

  // 当前选中的模型ID
  const currentModelId = model ? getModelUniqId(model) : ''

  // 管理滚动和焦点状态
  const [focusedItemKey, _setFocusedItemKey] = useState('')
  const [isMouseOver, setIsMouseOver] = useState(false)
  const preventScrollToIndex = useRef(false)

  const setFocusedItemKey = useCallback((key: string) => {
    startTransition(() => {
      _setFocusedItemKey(key)
    })
  }, [])

  const { tagSelection, selectedTags, tagFilter, toggleTag } = useModelTagFilter()

  // 计算要显示的可用标签列表
  const availableTags = useMemo(() => {
    const models = providers.flatMap((p) => p.models).filter(baseFilter ?? (() => true))
    return objectEntries(getModelTags(models))
      .filter(([, state]) => state)
      .map(([tag]) => tag)
  }, [providers, baseFilter])

  // 根据输入的文本筛选模型
  const searchFilter = useCallback(
    (provider: Provider) => {
      let models = provider.models

      if (searchText.trim()) {
        models = filterModelsByKeywords(searchText, models, provider)
      }

      return sortBy(models, ['group', 'name'])
    },
    [searchText]
  )

  // 创建模型列表项
  const createModelItem = useCallback(
    (model: Model, provider: Provider, isPinned: boolean): FlatListModel => {
      const modelId = getModelUniqId(model)
      const groupName = getFancyProviderName(provider)
      const isCherryin = provider.id === 'cherryin'

      return {
        key: isPinned ? `${modelId}_pinned` : modelId,
        type: 'model',
        name: (
          <ModelName>
            {model.name}
            {isPinned && <span style={{ color: 'var(--color-text-3)' }}> | {groupName}</span>}
            {isCherryin && <FreeTrialModelTag model={model} showLabel={false} />}
          </ModelName>
        ),
        tags: (
          <TagsContainer>
            <ModelTagsWithLabel model={model} size={11} showLabel={true} />
          </TagsContainer>
        ),
        icon: (
          <Avatar src={getModelLogo(model.id || '')} size={24}>
            {first(model.name) || 'M'}
          </Avatar>
        ),
        model,
        isPinned,
        isSelected: modelId === currentModelId
      }
    },
    [currentModelId]
  )

  // 构建扁平化列表数据，并派生出可选择的模型项
  const { listItems, modelItems } = useMemo(() => {
    const items: FlatListItem[] = []
    const pinnedModelIds = new Set(pinnedModels)
    const finalModelFilter = (model: Model) => {
      const _tagFilter = !showTagFilter || tagFilter(model)
      const _baseFilter = baseFilter === undefined || baseFilter(model)
      return _tagFilter && _baseFilter
    }

    // 添加置顶模型分组（仅在无搜索文本时）
    if (searchText.length === 0 && pinnedModelIds.size > 0) {
      const pinnedItems = providers.flatMap((p) =>
        p.models
          .filter((m) => pinnedModelIds.has(getModelUniqId(m)))
          .filter(finalModelFilter)
          .map((m) => createModelItem(m, p, true))
      )

      if (pinnedItems.length > 0) {
        // 添加置顶分组标题
        items.push({
          key: 'pinned-group',
          type: 'group',
          name: t('models.pinned'),
          isSelected: false
        })

        items.push(...pinnedItems)
      }
    }

    // 添加常规模型分组
    providers.forEach((p) => {
      const filteredModels = searchFilter(p)
        .filter((m) => searchText.length > 0 || !pinnedModelIds.has(getModelUniqId(m)))
        .filter(finalModelFilter)

      if (filteredModels.length === 0) return

      // 添加 provider 分组标题
      items.push({
        key: `provider-${p.id}`,
        type: 'group',
        name: getFancyProviderName(p),
        actions: (
          <Tooltip title={t('navigate.provider_settings')} mouseEnterDelay={0.5} mouseLeaveDelay={0}>
<<<<<<< HEAD
            <SettingsIcon
              size={14}
              color="var(--color-text)"
              className="action-icon"
=======
            <Button
              type="text"
              size="small"
              shape="circle"
              icon={<Settings2 size={12} color="var(--color-text-3)" style={{ pointerEvents: 'none' }} />}
>>>>>>> ebe28064
              onClick={(e) => {
                e.stopPropagation()
                setOpen(false)
                resolve(undefined)
                window.navigate(`/settings/provider?id=${p.id}`)
              }}
            />
          </Tooltip>
        ),
        isSelected: false
      })

      items.push(...filteredModels.map((m) => createModelItem(m, p, pinnedModelIds.has(getModelUniqId(m)))))
    })

    // 获取可选择的模型项（过滤掉分组标题）
    const modelItems = items.filter((item) => item.type === 'model')
    return { listItems: items, modelItems }
  }, [
    pinnedModels,
    searchText.length,
    providers,
    showTagFilter,
    tagFilter,
    baseFilter,
    createModelItem,
    t,
    searchFilter,
    resolve
  ])

  const listHeight = useMemo(() => {
    return Math.min(PAGE_SIZE, listItems.length) * ITEM_HEIGHT
  }, [listItems.length])

  // 处理程序化滚动（加载、搜索开始、搜索清空、tag 筛选）
  useLayoutEffect(() => {
    if (loading) return

    if (preventScrollToIndex.current) {
      preventScrollToIndex.current = false
      return
    }

    let targetItemKey: string | undefined

    // 启动搜索或 tag 筛选时，滚动到第一个 item
    if (searchText || selectedTags.length > 0) {
      targetItemKey = modelItems[0]?.key
    }
    // 初始加载或清空搜索时，滚动到 selected item
    else {
      targetItemKey = modelItems.find((item) => item.isSelected)?.key
    }

    if (targetItemKey) {
      setFocusedItemKey(targetItemKey)
      const index = listItems.findIndex((item) => item.key === targetItemKey)
      if (index >= 0) {
        // FIXME: 手动计算偏移量，给 scroller 增加了 scrollPaddingStart 之后，
        // scrollToIndex 不能准确滚动到 item 中心，但是又需要 padding 来改善体验。
        const targetScrollTop = index * ITEM_HEIGHT - listHeight / 2
        listRef.current?.scrollToOffset(targetScrollTop, {
          align: 'start',
          behavior: 'auto'
        })
      }
    }
  }, [searchText, listItems, modelItems, loading, setFocusedItemKey, listHeight, selectedTags.length])

  const handleItemClick = useCallback(
    (item: FlatListItem) => {
      if (item.type === 'model') {
        resolve(item.model)
        setOpen(false)
      }
    },
    [resolve]
  )

  // 处理键盘导航
  const handleKeyDown = useCallback(
    (e: KeyboardEvent) => {
      const modelCount = modelItems.length

      if (!open || modelCount === 0 || e.isComposing) return

      // 键盘操作时禁用鼠标 hover
      if (['ArrowUp', 'ArrowDown', 'PageUp', 'PageDown', 'Enter', 'Escape'].includes(e.key)) {
        e.preventDefault()
        e.stopPropagation()
        setIsMouseOver(false)
      }

      // 当前聚焦的模型 index
      const currentIndex = modelItems.findIndex((item) => item.key === focusedItemKey)

      let nextIndex = -1

      switch (e.key) {
        case 'ArrowUp': {
          nextIndex = (currentIndex < 0 ? 0 : currentIndex - 1 + modelCount) % modelCount
          break
        }
        case 'ArrowDown': {
          nextIndex = (currentIndex < 0 ? 0 : currentIndex + 1) % modelCount
          break
        }
        case 'PageUp': {
          nextIndex = Math.max(0, (currentIndex < 0 ? 0 : currentIndex) - PAGE_SIZE)
          break
        }
        case 'PageDown': {
          nextIndex = Math.min(modelCount - 1, (currentIndex < 0 ? 0 : currentIndex) + PAGE_SIZE)
          break
        }
        case 'Enter':
          if (currentIndex >= 0) {
            const selectedItem = modelItems[currentIndex]
            if (selectedItem) {
              handleItemClick(selectedItem)
            }
          }
          break
        case 'Escape':
          e.preventDefault()
          e.stopPropagation()
          setOpen(false)
          resolve(undefined)
          break
      }

      // 没有键盘导航，直接返回
      if (nextIndex < 0) return

      const nextKey = modelItems[nextIndex]?.key || ''
      if (nextKey) {
        setFocusedItemKey(nextKey)
        const index = listItems.findIndex((item) => item.key === nextKey)
        if (index >= 0) {
          listRef.current?.scrollToIndex(index, { align: 'auto' })
        }
      }
    },
    [modelItems, open, focusedItemKey, resolve, handleItemClick, setFocusedItemKey, listItems]
  )

  useEffect(() => {
    window.addEventListener('keydown', handleKeyDown)
    return () => window.removeEventListener('keydown', handleKeyDown)
  }, [handleKeyDown])

  const onCancel = useCallback(() => {
    setOpen(false)
  }, [])

  const onAfterClose = useCallback(async () => {
    resolve(undefined)
    SelectModelPopup.hide()
  }, [resolve])

  const togglePin = useCallback(
    async (modelId: string) => {
      await togglePinnedModel(modelId)
      preventScrollToIndex.current = true
    },
    [togglePinnedModel]
  )

  const getItemKey = useCallback((index: number) => listItems[index].key, [listItems])
  const estimateSize = useCallback(() => ITEM_HEIGHT, [])
  const isSticky = useCallback((index: number) => listItems[index].type === 'group', [listItems])

  const rowRenderer = useCallback(
    (item: FlatListItem) => {
      const isFocused = item.key === focusedItemKey
      if (item.type === 'group') {
        return (
          <GroupItem>
            {item.name}
            {item.actions}
          </GroupItem>
        )
      }
      return (
        <ModelItem
          className={classNames({
            focused: isFocused,
            selected: item.isSelected
          })}
          onClick={() => handleItemClick(item)}
          onMouseOver={() => !isFocused && setFocusedItemKey(item.key)}>
          <ModelItemLeft>
            {item.icon}
            {item.name}
            {item.tags}
          </ModelItemLeft>
          <PinIconWrapper
            onClick={(e) => {
              e.stopPropagation()
              if (item.model) {
                togglePin(getModelUniqId(item.model))
              }
            }}
            data-pinned={item.isPinned}
            $isPinned={item.isPinned}>
            <PushpinOutlined />
          </PinIconWrapper>
        </ModelItem>
      )
    },
    [focusedItemKey, handleItemClick, setFocusedItemKey, togglePin]
  )

  return (
    <Modal
      centered
      open={open}
      onCancel={onCancel}
      afterClose={onAfterClose}
      width={600}
      transitionName="animation-move-down"
      styles={{
        content: {
          borderRadius: 20,
          padding: 0,
          overflow: 'hidden',
          paddingBottom: 16
        },
        body: {
          maxHeight: 'inherit',
          padding: 0
        }
      }}
      closeIcon={null}
      footer={null}>
      {/* 搜索框 */}
      <SelectModelSearchBar onSearch={setSearchText} />
      <Divider style={{ margin: 0, marginTop: 4, borderBlockStartWidth: 0.5 }} />
      {showTagFilter && (
        <>
          <TagFilterSection availableTags={availableTags} tagSelection={tagSelection} onToggleTag={toggleTag} />
          <Divider style={{ margin: 0, borderBlockStartWidth: 0.5 }} />
        </>
      )}

      {listItems.length > 0 ? (
        <ListContainer onMouseMove={() => !isMouseOver && setIsMouseOver(true)}>
          <DynamicVirtualList
            ref={listRef}
            list={listItems}
            size={listHeight}
            getItemKey={getItemKey}
            estimateSize={estimateSize}
            isSticky={isSticky}
            scrollPaddingStart={ITEM_HEIGHT} // 留出 sticky header 高度
            overscan={5}
            scrollerStyle={{ pointerEvents: isMouseOver ? 'auto' : 'none' }}>
            {rowRenderer}
          </DynamicVirtualList>
        </ListContainer>
      ) : (
        <EmptyState>
          <Empty image={Empty.PRESENTED_IMAGE_SIMPLE} />
        </EmptyState>
      )}
    </Modal>
  )
}

const ListContainer = styled.div`
  position: relative;
  overflow: hidden;
`

const GroupItem = styled.div`
  display: flex;
  align-items: center;
  gap: 2px;
  position: relative;
  font-size: 12px;
  font-weight: normal;
  height: ${ITEM_HEIGHT}px;
  padding: 5px 18px;
  color: var(--color-text-3);
  z-index: 1;
  background: var(--modal-background);

<<<<<<< HEAD
  .action-icon {
    cursor: pointer;
    opacity: 0.3;
    transition: opacity 0.2s;

    &:hover {
      opacity: 1;
    }
  }
=======
  &:hover {
    .ant-btn {
      opacity: 1;
    }
  }

  .ant-btn {
    opacity: 0;
    transition: opacity 0.2s;
  }
>>>>>>> ebe28064
`

const ModelItem = styled.div`
  display: flex;
  align-items: center;
  justify-content: space-between;
  position: relative;
  font-size: 14px;
  padding: 0 8px;
  margin: 1px 8px;
  height: ${ITEM_HEIGHT - 2}px;
  border-radius: 8px;
  cursor: pointer;
  transition: background-color 0.1s ease;

  &.focused {
    background-color: var(--color-background-mute);
  }

  &.selected {
    &::before {
      content: '';
      display: block;
      position: absolute;
      left: -1px;
      top: 13%;
      width: 3px;
      height: 74%;
      background: var(--color-primary-soft);
      border-radius: 8px;
    }
  }

  .pin-icon {
    opacity: 0;
  }

  &:hover .pin-icon {
    opacity: 0.3;
  }
`

const ModelItemLeft = styled.div`
  display: flex;
  align-items: center;
  width: 100%;
  overflow: hidden;
  padding-right: 26px;

  .anticon {
    min-width: auto;
    flex-shrink: 0;
  }
`

const ModelName = styled.div`
  display: flex;
  flex-direction: row;
  white-space: nowrap;
  overflow: hidden;
  text-overflow: ellipsis;
  flex: 1;
  margin: 0 8px;
  min-width: 0;
  gap: 5px;
`

const TagsContainer = styled.div`
  display: flex;
  justify-content: flex-end;
  min-width: 80px;
  max-width: 180px;
  overflow: hidden;
  flex-shrink: 0;
`

const EmptyState = styled.div`
  display: flex;
  justify-content: center;
  align-items: center;
  height: 200px;
`

const PinIconWrapper = styled.div.attrs({ className: 'pin-icon' })<{ $isPinned?: boolean }>`
  margin-left: auto;
  padding: 0 10px;
  opacity: ${(props) => (props.$isPinned ? 1 : 'inherit')};
  transition: opacity 0.2s;
  position: absolute;
  right: 0;
  color: ${(props) => (props.$isPinned ? 'var(--color-primary)' : 'inherit')};
  transform: ${(props) => (props.$isPinned ? 'rotate(-45deg)' : 'none')};

  &:hover {
    opacity: 1 !important;
    color: ${(props) => (props.$isPinned ? 'var(--color-primary)' : 'inherit')};
  }
`

const TopViewKey = 'SelectModelPopup'

export class SelectModelPopup {
  static topviewId = 0
  static hide() {
    TopView.hide(TopViewKey)
  }

  static show(params: PopupParams) {
    return new Promise<Model | undefined>((resolve) => {
      TopView.show(<PopupContainer {...params} resolve={(v) => resolve(v)} />, TopViewKey)
    })
  }
}<|MERGE_RESOLUTION|>--- conflicted
+++ resolved
@@ -179,18 +179,10 @@
         name: getFancyProviderName(p),
         actions: (
           <Tooltip title={t('navigate.provider_settings')} mouseEnterDelay={0.5} mouseLeaveDelay={0}>
-<<<<<<< HEAD
-            <SettingsIcon
-              size={14}
+            <Settings2
+              size={12}
               color="var(--color-text)"
               className="action-icon"
-=======
-            <Button
-              type="text"
-              size="small"
-              shape="circle"
-              icon={<Settings2 size={12} color="var(--color-text-3)" style={{ pointerEvents: 'none' }} />}
->>>>>>> ebe28064
               onClick={(e) => {
                 e.stopPropagation()
                 setOpen(false)
@@ -469,7 +461,7 @@
 const GroupItem = styled.div`
   display: flex;
   align-items: center;
-  gap: 2px;
+  gap: 8px;
   position: relative;
   font-size: 12px;
   font-weight: normal;
@@ -479,28 +471,18 @@
   z-index: 1;
   background: var(--modal-background);
 
-<<<<<<< HEAD
   .action-icon {
     cursor: pointer;
-    opacity: 0.3;
-    transition: opacity 0.2s;
-
-    &:hover {
-      opacity: 1;
-    }
-  }
-=======
-  &:hover {
-    .ant-btn {
-      opacity: 1;
-    }
-  }
-
-  .ant-btn {
     opacity: 0;
     transition: opacity 0.2s;
-  }
->>>>>>> ebe28064
+
+    &:hover {
+      opacity: 1 !important;
+    }
+  }
+  &:hover .action-icon {
+    opacity: 0.3;
+  }
 `
 
 const ModelItem = styled.div`

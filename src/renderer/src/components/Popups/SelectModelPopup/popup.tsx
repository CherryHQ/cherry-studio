import { PushpinOutlined } from '@ant-design/icons'
import ModelTagsWithLabel from '@renderer/components/ModelTagsWithLabel'
import {
  EmbeddingTag,
  FreeTag,
  ReasoningTag,
  RerankerTag,
  ToolsCallingTag,
  VisionTag,
  WebSearchTag
} from '@renderer/components/Tags/Model'
import { TopView } from '@renderer/components/TopView'
import { DynamicVirtualList, type DynamicVirtualListRef } from '@renderer/components/VirtualList'
import {
  getModelLogo,
  isEmbeddingModel,
  isFunctionCallingModel,
  isReasoningModel,
  isRerankModel,
  isVisionModel,
  isWebSearchModel
} from '@renderer/config/models'
import { usePinnedModels } from '@renderer/hooks/usePinnedModels'
import { useProviders } from '@renderer/hooks/useProvider'
import { getModelUniqId } from '@renderer/services/ModelService'
import { Model, ModelTag, ModelType, objectEntries, Provider } from '@renderer/types'
import { classNames, filterModelsByKeywords, getFancyProviderName } from '@renderer/utils'
<<<<<<< HEAD
import { getModelTags, isFreeModel } from '@renderer/utils/model'
import { Avatar, Divider, Empty, Flex, Modal } from 'antd'
=======
import { Avatar, Button, Divider, Empty, Modal, Tooltip } from 'antd'
>>>>>>> 72f4584b
import { first, sortBy } from 'lodash'
import { SettingsIcon } from 'lucide-react'
import React, {
  ReactNode,
  startTransition,
  useCallback,
  useDeferredValue,
  useEffect,
  useLayoutEffect,
  useMemo,
  useRef,
  useState
} from 'react'
import { useTranslation } from 'react-i18next'
import styled from 'styled-components'

import SelectModelSearchBar from './searchbar'
import { FlatListItem, FlatListModel } from './types'

const PAGE_SIZE = 12
const ITEM_HEIGHT = 36

type ModelPredict = (m: Model) => boolean

interface PopupParams {
  model?: Model
  modelFilter?: (model: Model) => boolean
  userFilterDisabled?: boolean
}

interface Props extends PopupParams {
  resolve: (value: Model | undefined) => void
}

export type FilterType = Exclude<ModelType, 'text'> | 'free'

// const logger = loggerService.withContext('SelectModelPopup')

const PopupContainer: React.FC<Props> = ({ model, resolve, modelFilter, userFilterDisabled }) => {
  const { t } = useTranslation()
  const { providers } = useProviders()
  const { pinnedModels, togglePinnedModel, loading } = usePinnedModels()
  const [open, setOpen] = useState(true)
  const listRef = useRef<DynamicVirtualListRef>(null)
  const [_searchText, setSearchText] = useState('')
  const searchText = useDeferredValue(_searchText)

  const allModels: Model[] = useMemo(
    () => providers.flatMap((p) => p.models).filter(modelFilter ?? (() => true)),
    [modelFilter, providers]
  )

  // 当前选中的模型ID
  const currentModelId = model ? getModelUniqId(model) : ''

  // 管理滚动和焦点状态
  const [focusedItemKey, _setFocusedItemKey] = useState('')
  const [isMouseOver, setIsMouseOver] = useState(false)
  const preventScrollToIndex = useRef(false)

  const setFocusedItemKey = useCallback((key: string) => {
    startTransition(() => {
      _setFocusedItemKey(key)
    })
  }, [])

  // 管理用户筛选状态
  /** 从模型列表获取的需要显示的标签 */
  const availableTags = useMemo(
    () =>
      objectEntries(getModelTags(allModels))
        .filter(([, state]) => state)
        .map(([tag]) => tag),
    [allModels]
  )

  const filterConfig: Record<ModelTag, ModelPredict> = useMemo(
    () => ({
      vision: isVisionModel,
      embedding: isEmbeddingModel,
      reasoning: isReasoningModel,
      function_calling: isFunctionCallingModel,
      web_search: isWebSearchModel,
      rerank: isRerankModel,
      free: isFreeModel
    }),
    []
  )

  /** 当前选择的标签，表示是否启用特定tag的筛选 */
  const [filterTags, setFilterTags] = useState<Record<ModelTag, boolean>>({
    vision: false,
    embedding: false,
    reasoning: false,
    function_calling: false,
    web_search: false,
    rerank: false,
    free: false
  })
  const selectedFilterTags = useMemo(
    () =>
      objectEntries(filterTags)
        .filter(([, state]) => state)
        .map(([tag]) => tag),
    [filterTags]
  )

  const userFilter = useCallback(
    (model: Model) => {
      return selectedFilterTags
        .map((tag) => [tag, filterConfig[tag]] as const)
        .reduce((prev, [tag, predict]) => {
          return prev && (!filterTags[tag] || predict(model))
        }, true)
    },
    [filterConfig, filterTags, selectedFilterTags]
  )

  const onClickTag = useCallback((type: ModelTag) => {
    startTransition(() => {
      setFilterTags((prev) => ({ ...prev, [type]: !prev[type] }))
    })
  }, [])

  // 筛选项列表
  const tagsItems: Record<ModelTag, ReactNode> = useMemo(
    () => ({
      vision: <VisionTag showLabel inactive={!filterTags.vision} onClick={() => onClickTag('vision')} />,
      embedding: <EmbeddingTag inactive={!filterTags.embedding} onClick={() => onClickTag('embedding')} />,
      reasoning: <ReasoningTag showLabel inactive={!filterTags.reasoning} onClick={() => onClickTag('reasoning')} />,
      function_calling: (
        <ToolsCallingTag
          showLabel
          inactive={!filterTags.function_calling}
          onClick={() => onClickTag('function_calling')}
        />
      ),
      web_search: <WebSearchTag showLabel inactive={!filterTags.web_search} onClick={() => onClickTag('web_search')} />,
      rerank: <RerankerTag inactive={!filterTags.rerank} onClick={() => onClickTag('rerank')} />,
      free: <FreeTag inactive={!filterTags.free} onClick={() => onClickTag('free')} />
    }),
    [
      filterTags.embedding,
      filterTags.free,
      filterTags.function_calling,
      filterTags.reasoning,
      filterTags.rerank,
      filterTags.vision,
      filterTags.web_search,
      onClickTag
    ]
  )

  // 要显示的筛选项
  const displayedTags = useMemo(() => availableTags.map((tag) => tagsItems[tag]), [availableTags, tagsItems])
  // 根据输入的文本筛选模型
  const searchFilter = useCallback(
    (provider: Provider) => {
      let models = provider.models

      if (searchText.trim()) {
        models = filterModelsByKeywords(searchText, models, provider)
      }

      return sortBy(models, ['group', 'name'])
    },
    [searchText]
  )

  // 创建模型列表项
  const createModelItem = useCallback(
    (model: Model, provider: Provider, isPinned: boolean): FlatListModel => {
      const modelId = getModelUniqId(model)
      const groupName = getFancyProviderName(provider)

      return {
        key: isPinned ? `${modelId}_pinned` : modelId,
        type: 'model',
        name: (
          <ModelName>
            {model.name}
            {isPinned && <span style={{ color: 'var(--color-text-3)' }}> | {groupName}</span>}
          </ModelName>
        ),
        tags: (
          <TagsContainer>
            <ModelTagsWithLabel model={model} size={11} showLabel={false} showTooltip={false} />
          </TagsContainer>
        ),
        icon: (
          <Avatar src={getModelLogo(model.id || '')} size={24}>
            {first(model.name) || 'M'}
          </Avatar>
        ),
        model,
        isPinned,
        isSelected: modelId === currentModelId
      }
    },
    [currentModelId]
  )

  // 构建扁平化列表数据，并派生出可选择的模型项
  const { listItems, modelItems } = useMemo(() => {
    const items: FlatListItem[] = []
    const pinnedModelIds = new Set(pinnedModels)
    const finalModelFilter = (model: Model) => {
      const _userFilter = userFilterDisabled || userFilter(model)
      const _modelFilter = modelFilter === undefined || modelFilter(model)
      return _userFilter && _modelFilter
    }

    // 添加置顶模型分组（仅在无搜索文本时）
    if (searchText.length === 0 && pinnedModelIds.size > 0) {
      const pinnedItems = providers.flatMap((p) =>
        p.models
          .filter((m) => pinnedModelIds.has(getModelUniqId(m)))
          .filter(finalModelFilter)
          .map((m) => createModelItem(m, p, true))
      )

      if (pinnedItems.length > 0) {
        // 添加置顶分组标题
        items.push({
          key: 'pinned-group',
          type: 'group',
          name: t('models.pinned'),
          isSelected: false
        })

        items.push(...pinnedItems)
      }
    }

    // 添加常规模型分组
    providers.forEach((p) => {
      const filteredModels = searchFilter(p)
        .filter((m) => searchText.length > 0 || !pinnedModelIds.has(getModelUniqId(m)))
        .filter(finalModelFilter)

      if (filteredModels.length === 0) return

      // 添加 provider 分组标题
      items.push({
        key: `provider-${p.id}`,
        type: 'group',
        name: getFancyProviderName(p),
        actions: (
          <Tooltip title={t('navigate.provider_settings')} mouseEnterDelay={0.5} mouseLeaveDelay={0}>
            <Button
              type="text"
              size="small"
              shape="circle"
              icon={<SettingsIcon size={14} color="var(--color-text-3)" style={{ pointerEvents: 'none' }} />}
              onClick={(e) => {
                e.stopPropagation()
                setOpen(false)
                resolve(undefined)
                window.navigate(`/settings/provider?id=${p.id}`)
              }}
            />
          </Tooltip>
        ),
        isSelected: false
      })

      items.push(...filteredModels.map((m) => createModelItem(m, p, pinnedModelIds.has(getModelUniqId(m)))))
    })

    // 获取可选择的模型项（过滤掉分组标题）
    const modelItems = items.filter((item) => item.type === 'model')
    return { listItems: items, modelItems }
<<<<<<< HEAD
  }, [
    pinnedModels,
    searchText.length,
    providers,
    userFilterDisabled,
    userFilter,
    modelFilter,
    createModelItem,
    t,
    searchFilter
  ])
=======
  }, [pinnedModels, modelFilter, searchText.length, providers, createModelItem, t, getFilteredModels, resolve])
>>>>>>> 72f4584b

  const listHeight = useMemo(() => {
    return Math.min(PAGE_SIZE, listItems.length) * ITEM_HEIGHT
  }, [listItems.length])

  // 处理程序化滚动（加载、搜索开始、搜索清空）
  useLayoutEffect(() => {
    if (loading) return

    if (preventScrollToIndex.current) {
      preventScrollToIndex.current = false
      return
    }

    let targetItemKey: string | undefined

    // 启动搜索时，滚动到第一个 item
    if (searchText) {
      targetItemKey = modelItems[0]?.key
    }
    // 初始加载或清空搜索时，滚动到 selected item
    else {
      targetItemKey = modelItems.find((item) => item.isSelected)?.key
    }

    if (targetItemKey) {
      setFocusedItemKey(targetItemKey)
      const index = listItems.findIndex((item) => item.key === targetItemKey)
      if (index >= 0) {
        // FIXME: 手动计算偏移量，给 scroller 增加了 scrollPaddingStart 之后，
        // scrollToIndex 不能准确滚动到 item 中心，但是又需要 padding 来改善体验。
        const targetScrollTop = index * ITEM_HEIGHT - listHeight / 2
        listRef.current?.scrollToOffset(targetScrollTop, {
          align: 'start',
          behavior: 'auto'
        })
      }
    }
  }, [searchText, listItems, modelItems, loading, setFocusedItemKey, listHeight])

  const handleItemClick = useCallback(
    (item: FlatListItem) => {
      if (item.type === 'model') {
        resolve(item.model)
        setOpen(false)
      }
    },
    [resolve]
  )

  // 处理键盘导航
  const handleKeyDown = useCallback(
    (e: KeyboardEvent) => {
      const modelCount = modelItems.length

      if (!open || modelCount === 0 || e.isComposing) return

      // 键盘操作时禁用鼠标 hover
      if (['ArrowUp', 'ArrowDown', 'PageUp', 'PageDown', 'Enter', 'Escape'].includes(e.key)) {
        e.preventDefault()
        e.stopPropagation()
        setIsMouseOver(false)
      }

      // 当前聚焦的模型 index
      const currentIndex = modelItems.findIndex((item) => item.key === focusedItemKey)

      let nextIndex = -1

      switch (e.key) {
        case 'ArrowUp': {
          nextIndex = (currentIndex < 0 ? 0 : currentIndex - 1 + modelCount) % modelCount
          break
        }
        case 'ArrowDown': {
          nextIndex = (currentIndex < 0 ? 0 : currentIndex + 1) % modelCount
          break
        }
        case 'PageUp': {
          nextIndex = Math.max(0, (currentIndex < 0 ? 0 : currentIndex) - PAGE_SIZE)
          break
        }
        case 'PageDown': {
          nextIndex = Math.min(modelCount - 1, (currentIndex < 0 ? 0 : currentIndex) + PAGE_SIZE)
          break
        }
        case 'Enter':
          if (currentIndex >= 0) {
            const selectedItem = modelItems[currentIndex]
            if (selectedItem) {
              handleItemClick(selectedItem)
            }
          }
          break
        case 'Escape':
          e.preventDefault()
          e.stopPropagation()
          setOpen(false)
          resolve(undefined)
          break
      }

      // 没有键盘导航，直接返回
      if (nextIndex < 0) return

      const nextKey = modelItems[nextIndex]?.key || ''
      if (nextKey) {
        setFocusedItemKey(nextKey)
        const index = listItems.findIndex((item) => item.key === nextKey)
        if (index >= 0) {
          listRef.current?.scrollToIndex(index, { align: 'auto' })
        }
      }
    },
    [modelItems, open, focusedItemKey, resolve, handleItemClick, setFocusedItemKey, listItems]
  )

  useEffect(() => {
    window.addEventListener('keydown', handleKeyDown)
    return () => window.removeEventListener('keydown', handleKeyDown)
  }, [handleKeyDown])

  const onCancel = useCallback(() => {
    setOpen(false)
  }, [])

  const onAfterClose = useCallback(async () => {
    resolve(undefined)
    SelectModelPopup.hide()
  }, [resolve])

  const togglePin = useCallback(
    async (modelId: string) => {
      await togglePinnedModel(modelId)
      preventScrollToIndex.current = true
    },
    [togglePinnedModel]
  )

  const getItemKey = useCallback((index: number) => listItems[index].key, [listItems])
  const estimateSize = useCallback(() => ITEM_HEIGHT, [])
  const isSticky = useCallback((index: number) => listItems[index].type === 'group', [listItems])

  const rowRenderer = useCallback(
    (item: FlatListItem) => {
      const isFocused = item.key === focusedItemKey
      if (item.type === 'group') {
        return (
          <GroupItem>
            {item.name}
            {item.actions}
          </GroupItem>
        )
      }
      return (
        <ModelItem
          className={classNames({
            focused: isFocused,
            selected: item.isSelected
          })}
          onClick={() => handleItemClick(item)}
          onMouseOver={() => !isFocused && setFocusedItemKey(item.key)}>
          <ModelItemLeft>
            {item.icon}
            {item.name}
            {item.tags}
          </ModelItemLeft>
          <PinIconWrapper
            onClick={(e) => {
              e.stopPropagation()
              if (item.model) {
                togglePin(getModelUniqId(item.model))
              }
            }}
            data-pinned={item.isPinned}
            $isPinned={item.isPinned}>
            <PushpinOutlined />
          </PinIconWrapper>
        </ModelItem>
      )
    },
    [focusedItemKey, handleItemClick, setFocusedItemKey, togglePin]
  )

  return (
    <Modal
      centered
      open={open}
      onCancel={onCancel}
      afterClose={onAfterClose}
      width={600}
      transitionName="animation-move-down"
      styles={{
        content: {
          borderRadius: 20,
          padding: 0,
          overflow: 'hidden',
          paddingBottom: 16,
          // 需要稳定高度避免布局偏移
          height: userFilterDisabled ? undefined : 530
        },
        body: {
          maxHeight: 'inherit',
          padding: 0
        }
      }}
      closeIcon={null}
      footer={null}>
      {/* 搜索框 */}
      <SelectModelSearchBar onSearch={setSearchText} />
      <Divider style={{ margin: 0, marginTop: 4, borderBlockStartWidth: 0.5 }} />
      {!userFilterDisabled && (
        <>
          <FilterContainer>
            <Flex wrap="wrap" gap={4}>
              <FilterText>{t('models.filter.by_tag')}</FilterText>
              {displayedTags.map((item) => item)}
            </Flex>
          </FilterContainer>
          <Divider style={{ margin: 0, borderBlockStartWidth: 0.5 }} />
        </>
      )}

      {listItems.length > 0 ? (
        <ListContainer onMouseMove={() => !isMouseOver && setIsMouseOver(true)}>
          <DynamicVirtualList
            ref={listRef}
            list={listItems}
            size={listHeight}
            getItemKey={getItemKey}
            estimateSize={estimateSize}
            isSticky={isSticky}
            scrollPaddingStart={ITEM_HEIGHT} // 留出 sticky header 高度
            overscan={5}
            scrollerStyle={{ pointerEvents: isMouseOver ? 'auto' : 'none' }}>
            {rowRenderer}
          </DynamicVirtualList>
        </ListContainer>
      ) : (
        <EmptyState>
          <Empty image={Empty.PRESENTED_IMAGE_SIMPLE} />
        </EmptyState>
      )}
    </Modal>
  )
}

const FilterContainer = styled.div`
  padding: 8px;
  padding-left: 18px;
`

const FilterText = styled.span`
  color: var(--color-text-3);
  font-size: 12px;
`

const ListContainer = styled.div`
  position: relative;
  overflow: hidden;
`

const GroupItem = styled.div`
  display: flex;
  align-items: center;
  justify-content: space-between;
  position: relative;
  font-size: 12px;
  font-weight: normal;
  height: ${ITEM_HEIGHT}px;
  padding: 5px 12px 5px 18px;
  color: var(--color-text-3);
  z-index: 1;
  background: var(--modal-background);
`

const ModelItem = styled.div`
  display: flex;
  align-items: center;
  justify-content: space-between;
  position: relative;
  font-size: 14px;
  padding: 0 8px;
  margin: 1px 8px;
  height: ${ITEM_HEIGHT - 2}px;
  border-radius: 8px;
  cursor: pointer;
  transition: background-color 0.1s ease;

  &.focused {
    background-color: var(--color-background-mute);
  }

  &.selected {
    &::before {
      content: '';
      display: block;
      position: absolute;
      left: -1px;
      top: 13%;
      width: 3px;
      height: 74%;
      background: var(--color-primary-soft);
      border-radius: 8px;
    }
  }

  .pin-icon {
    opacity: 0;
  }

  &:hover .pin-icon {
    opacity: 0.3;
  }
`

const ModelItemLeft = styled.div`
  display: flex;
  align-items: center;
  width: 100%;
  overflow: hidden;
  padding-right: 26px;

  .anticon {
    min-width: auto;
    flex-shrink: 0;
  }
`

const ModelName = styled.span`
  white-space: nowrap;
  overflow: hidden;
  text-overflow: ellipsis;
  flex: 1;
  margin: 0 8px;
  min-width: 0;
`

const TagsContainer = styled.div`
  display: flex;
  justify-content: flex-end;
  min-width: 80px;
  max-width: 180px;
  overflow: hidden;
  flex-shrink: 0;
`

const EmptyState = styled.div`
  display: flex;
  justify-content: center;
  align-items: center;
  height: 200px;
`

const PinIconWrapper = styled.div.attrs({ className: 'pin-icon' })<{ $isPinned?: boolean }>`
  margin-left: auto;
  padding: 0 10px;
  opacity: ${(props) => (props.$isPinned ? 1 : 'inherit')};
  transition: opacity 0.2s;
  position: absolute;
  right: 0;
  color: ${(props) => (props.$isPinned ? 'var(--color-primary)' : 'inherit')};
  transform: ${(props) => (props.$isPinned ? 'rotate(-45deg)' : 'none')};

  &:hover {
    opacity: 1 !important;
    color: ${(props) => (props.$isPinned ? 'var(--color-primary)' : 'inherit')};
  }
`

const TopViewKey = 'SelectModelPopup'

export class SelectModelPopup {
  static topviewId = 0
  static hide() {
    TopView.hide(TopViewKey)
  }

  static show(params: PopupParams) {
    return new Promise<Model | undefined>((resolve) => {
      TopView.show(<PopupContainer {...params} resolve={(v) => resolve(v)} />, TopViewKey)
    })
  }
}<|MERGE_RESOLUTION|>--- conflicted
+++ resolved
@@ -25,12 +25,8 @@
 import { getModelUniqId } from '@renderer/services/ModelService'
 import { Model, ModelTag, ModelType, objectEntries, Provider } from '@renderer/types'
 import { classNames, filterModelsByKeywords, getFancyProviderName } from '@renderer/utils'
-<<<<<<< HEAD
 import { getModelTags, isFreeModel } from '@renderer/utils/model'
-import { Avatar, Divider, Empty, Flex, Modal } from 'antd'
-=======
-import { Avatar, Button, Divider, Empty, Modal, Tooltip } from 'antd'
->>>>>>> 72f4584b
+import { Avatar, Button, Divider, Empty, Flex, Modal, Tooltip } from 'antd'
 import { first, sortBy } from 'lodash'
 import { SettingsIcon } from 'lucide-react'
 import React, {
@@ -303,7 +299,6 @@
     // 获取可选择的模型项（过滤掉分组标题）
     const modelItems = items.filter((item) => item.type === 'model')
     return { listItems: items, modelItems }
-<<<<<<< HEAD
   }, [
     pinnedModels,
     searchText.length,
@@ -313,11 +308,9 @@
     modelFilter,
     createModelItem,
     t,
-    searchFilter
+    searchFilter,
+    resolve
   ])
-=======
-  }, [pinnedModels, modelFilter, searchText.length, providers, createModelItem, t, getFilteredModels, resolve])
->>>>>>> 72f4584b
 
   const listHeight = useMemo(() => {
     return Math.min(PAGE_SIZE, listItems.length) * ITEM_HEIGHT

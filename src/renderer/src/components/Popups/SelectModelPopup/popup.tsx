--- conflicted
+++ resolved
@@ -14,11 +14,7 @@
 import { objectEntries } from '@renderer/types'
 import { classNames, filterModelsByKeywords, getFancyProviderName } from '@renderer/utils'
 import { getModelTags } from '@renderer/utils/model'
-<<<<<<< HEAD
-import { Avatar, Divider, Empty, Modal } from 'antd'
-=======
-import { Divider, Empty, Modal, Tooltip } from 'antd'
->>>>>>> 6c71b92d
+import { Divider, Empty, Modal } from 'antd'
 import { first, sortBy } from 'lodash'
 import { Settings2 } from 'lucide-react'
 import React, {

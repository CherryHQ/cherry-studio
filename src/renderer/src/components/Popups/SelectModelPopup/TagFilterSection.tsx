import { Flex } from '@cherrystudio/ui'
import { loggerService } from '@logger'
import {
  EmbeddingTag,
  FreeTag,
  ReasoningTag,
  RerankerTag,
  ToolsCallingTag,
  VisionTag,
  WebSearchTag
} from '@renderer/components/Tags/Model'
<<<<<<< HEAD
import { ModelTag } from '@renderer/types'
=======
import type { ModelTag } from '@renderer/types'
import { Flex } from 'antd'
>>>>>>> 1b04fd06
import React, { startTransition, useCallback, useMemo } from 'react'
import { useTranslation } from 'react-i18next'
import styled from 'styled-components'

const logger = loggerService.withContext('TagFilterSection')

interface TagFilterSectionProps {
  availableTags: ModelTag[]
  tagSelection: Record<ModelTag, boolean>
  onToggleTag: (tag: ModelTag) => void
}

const TagFilterSection: React.FC<TagFilterSectionProps> = ({ availableTags, tagSelection, onToggleTag }) => {
  const { t } = useTranslation()

  const handleTagClick = useCallback(
    (tag: ModelTag) => {
      startTransition(() => onToggleTag(tag))
    },
    [onToggleTag]
  )

  // 标签组件
  const tagComponents = useMemo(
    () => ({
      vision: VisionTag,
      embedding: EmbeddingTag,
      reasoning: ReasoningTag,
      function_calling: ToolsCallingTag,
      web_search: WebSearchTag,
      rerank: RerankerTag,
      free: FreeTag
    }),
    []
  )

  return (
    <FilterContainer>
      <Flex className="flex-wrap gap-1">
        <FilterText>{t('models.filter.by_tag')}</FilterText>
        {availableTags.map((tag) => {
          const TagElement = tagComponents[tag]
          if (!TagElement) {
            logger.error(`Tag element not found for tag: ${tag}`)
            return null
          }
          return (
            <TagElement
              key={`tag-${tag}`}
              onClick={() => handleTagClick(tag)}
              inactive={!tagSelection[tag]}
              showLabel
            />
          )
        })}
      </Flex>
    </FilterContainer>
  )
}

const FilterContainer = styled.div`
  padding: 8px;
  padding-left: 18px;
`

const FilterText = styled.span`
  color: var(--color-text-3);
  font-size: 12px;
`

export default TagFilterSection<|MERGE_RESOLUTION|>--- conflicted
+++ resolved
@@ -9,12 +9,7 @@
   VisionTag,
   WebSearchTag
 } from '@renderer/components/Tags/Model'
-<<<<<<< HEAD
-import { ModelTag } from '@renderer/types'
-=======
 import type { ModelTag } from '@renderer/types'
-import { Flex } from 'antd'
->>>>>>> 1b04fd06
 import React, { startTransition, useCallback, useMemo } from 'react'
 import { useTranslation } from 'react-i18next'
 import styled from 'styled-components'

import { loggerService } from '@logger'
import CustomTag from '@renderer/components/Tags/CustomTag'
import { TopView } from '@renderer/components/TopView'
import { useKnowledge, useKnowledgeBases } from '@renderer/hooks/useKnowledge'
<<<<<<< HEAD
import type { Topic } from '@renderer/types'
import type { Message } from '@renderer/types/newMessage'
import type { ContentType, MessageContentStats, TopicContentStats } from '@renderer/utils/knowledge'
=======
import { Topic } from '@renderer/types'
import { Message } from '@renderer/types/newMessage'
import { NotesTreeNode } from '@renderer/types/note'
>>>>>>> dfb3322b
import {
  analyzeMessageContent,
  analyzeTopicContent,
  CONTENT_TYPES,
  processMessageContent,
  processTopicContent
} from '@renderer/utils/knowledge'
import { Flex, Form, Modal, Select, Tooltip, Typography } from 'antd'
import { Check, CircleHelp } from 'lucide-react'
import { useEffect, useMemo, useState } from 'react'
import { useTranslation } from 'react-i18next'
import styled from 'styled-components'

const logger = loggerService.withContext('SaveToKnowledgePopup')

const { Text } = Typography

// Base Content Type Config
const CONTENT_TYPE_CONFIG = {
  [CONTENT_TYPES.TEXT]: {
    label: 'chat.save.knowledge.content.maintext.title',
    description: 'chat.save.knowledge.content.maintext.description',
    topicDescription: 'chat.save.topic.knowledge.content.maintext.description'
  },
  [CONTENT_TYPES.CODE]: {
    label: 'chat.save.knowledge.content.code.title',
    description: 'chat.save.knowledge.content.code.description'
  },
  [CONTENT_TYPES.THINKING]: {
    label: 'chat.save.knowledge.content.thinking.title',
    description: 'chat.save.knowledge.content.thinking.description'
  },
  [CONTENT_TYPES.TOOL_USE]: {
    label: 'chat.save.knowledge.content.tool_use.title',
    description: 'chat.save.knowledge.content.tool_use.description'
  },
  [CONTENT_TYPES.CITATION]: {
    label: 'chat.save.knowledge.content.citation.title',
    description: 'chat.save.knowledge.content.citation.description'
  },
  [CONTENT_TYPES.TRANSLATION]: {
    label: 'chat.save.knowledge.content.translation.title',
    description: 'chat.save.knowledge.content.translation.description'
  },
  [CONTENT_TYPES.ERROR]: {
    label: 'chat.save.knowledge.content.error.title',
    description: 'chat.save.knowledge.content.error.description'
  },
  [CONTENT_TYPES.FILE]: {
    label: 'chat.save.knowledge.content.file.title',
    description: 'chat.save.knowledge.content.file.description'
  }
} as const

// Tag 颜色常量
const TAG_COLORS = {
  SELECTED: '#008001',
  UNSELECTED: '#8c8c8c'
} as const

type ContentStats = MessageContentStats | TopicContentStats

interface ContentTypeOption {
  type: ContentType
  count: number
  enabled: boolean
  label: string
  description: string
}

type ContentSource =
  | { type: 'message'; data: Message }
  | { type: 'topic'; data: Topic }
  | { type: 'note'; data: NotesTreeNode }

interface ShowParams {
  source: ContentSource
  title?: string
}

interface SaveResult {
  success: boolean
  savedCount: number
}

interface Props extends ShowParams {
  resolve: (data: SaveResult | null) => void
}

const PopupContainer: React.FC<Props> = ({ source, title, resolve }) => {
  const [open, setOpen] = useState(true)
  const [loading, setLoading] = useState(false)
  const [analysisLoading, setAnalysisLoading] = useState(true)
  const [selectedBaseId, setSelectedBaseId] = useState<string>()
  const [selectedTypes, setSelectedTypes] = useState<ContentType[]>([])
  const [hasInitialized, setHasInitialized] = useState(false)
  const [contentStats, setContentStats] = useState<ContentStats | null>(null)
  const { bases } = useKnowledgeBases()
  const { addNote, addFiles } = useKnowledge(selectedBaseId || '')
  const { t } = useTranslation()

  const isTopicMode = source?.type === 'topic'
  const isNoteMode = source?.type === 'note'

  // 异步分析内容统计
  useEffect(() => {
    const analyze = async () => {
      if (isNoteMode) {
        setAnalysisLoading(false)
        return
      }

      setAnalysisLoading(true)
      setContentStats(null)
      try {
        const stats = isTopicMode
          ? await analyzeTopicContent(source?.data as Topic)
          : analyzeMessageContent(source?.data as Message)
        setContentStats(stats)
      } catch (error) {
        logger.error('analyze content failed:', error as Error)
        setContentStats({
          text: 0,
          code: 0,
          thinking: 0,
          images: 0,
          files: 0,
          tools: 0,
          citations: 0,
          translations: 0,
          errors: 0,
          ...(isTopicMode && { messages: 0 })
        })
      } finally {
        setAnalysisLoading(false)
      }
    }
    analyze()
  }, [source, isTopicMode, isNoteMode])

  // 生成内容类型选项
  const contentTypeOptions: ContentTypeOption[] = useMemo(() => {
    if (!contentStats || isNoteMode) return []

    return Object.entries(CONTENT_TYPE_CONFIG)
      .map(([type, config]) => {
        const contentType = type as ContentType
        const count = contentStats[contentType as keyof ContentStats] || 0
        const descriptionKey =
          isTopicMode && 'topicDescription' in config && config.topicDescription
            ? config.topicDescription
            : config.description
        return {
          type: contentType,
          count,
          enabled: count > 0,
          label: t(config.label),
          description: t(descriptionKey)
        }
      })
      .filter((option) => option.enabled)
  }, [contentStats, t, isTopicMode, isNoteMode])

  // 知识库选项
  const knowledgeBaseOptions = useMemo(
    () =>
      bases.map((base) => ({
        label: base.name,
        value: base.id,
        disabled: !base.version
      })),
    [bases]
  )

  // 表单状态
  const formState = useMemo(() => {
    const hasValidBase = selectedBaseId && bases.find((base) => base.id === selectedBaseId)?.version
    const hasContent = isNoteMode || contentTypeOptions.length > 0

    const canSubmit = hasValidBase && (isNoteMode || (selectedTypes.length > 0 && hasContent))

    const selectedCount = isNoteMode
      ? 1
      : contentTypeOptions
          .filter((option) => selectedTypes.includes(option.type))
          .reduce((sum, option) => sum + option.count, 0)

    return {
      hasValidBase,
      hasContent,
      canSubmit,
      selectedCount,
      hasNoSelection: !isNoteMode && selectedTypes.length === 0 && hasContent
    }
  }, [selectedBaseId, bases, contentTypeOptions, selectedTypes, isNoteMode])

  // 默认选择第一个可用知识库
  useEffect(() => {
    if (!selectedBaseId) {
      const firstAvailableBase = bases.find((base) => base.version)
      if (firstAvailableBase) {
        setSelectedBaseId(firstAvailableBase.id)
      }
    }
  }, [bases, selectedBaseId])

  // 默认选择所有可用内容类型
  useEffect(() => {
    if (!hasInitialized && contentTypeOptions.length > 0 && !isNoteMode) {
      setSelectedTypes(contentTypeOptions.map((option) => option.type))
      setHasInitialized(true)
    }
  }, [contentTypeOptions, hasInitialized, isNoteMode])

  // UI状态
  const uiState = useMemo(() => {
    if (analysisLoading) {
      return { type: 'loading', message: t('chat.save.topic.knowledge.loading') }
    }

    if (!formState.hasContent && !isNoteMode) {
      return {
        type: 'empty',
        message: t(isTopicMode ? 'chat.save.topic.knowledge.empty.no_content' : 'chat.save.knowledge.empty.no_content')
      }
    }

    if (bases.length === 0) {
      return { type: 'empty', message: t('chat.save.knowledge.empty.no_knowledge_base') }
    }

    return { type: 'form' }
  }, [analysisLoading, formState.hasContent, bases.length, t, isTopicMode, isNoteMode])

  const handleContentTypeToggle = (type: ContentType) => {
    setSelectedTypes((prev) => (prev.includes(type) ? prev.filter((t) => t !== type) : [...prev, type]))
  }

  const onOk = async () => {
    if (!formState.canSubmit) return

    setLoading(true)
    let savedCount = 0

    try {
      if (isNoteMode) {
        const note = source.data as NotesTreeNode
        const content = await window.api.file.read(note.id + '.md')
        logger.debug('Note content:', content)
        await addNote(content)
        savedCount = 1
      } else {
        // 原有的消息或主题处理逻辑
        const result = isTopicMode
          ? await processTopicContent(source?.data as Topic, selectedTypes)
          : processMessageContent(source?.data as Message, selectedTypes)

        logger.debug('Processed content:', result)
        if (result.text.trim() && selectedTypes.some((type) => type !== CONTENT_TYPES.FILE)) {
          await addNote(result.text)
          savedCount++
        }

        if (result.files.length > 0 && selectedTypes.includes(CONTENT_TYPES.FILE)) {
          addFiles(result.files)
          savedCount += result.files.length
        }
      }

      setOpen(false)
      resolve({ success: true, savedCount })
    } catch (error) {
      logger.error('save failed:', error as Error)
      window.message.error(
        t(isTopicMode ? 'chat.save.topic.knowledge.error.save_failed' : 'chat.save.knowledge.error.save_failed')
      )
      setLoading(false)
    }
  }

  const onCancel = () => setOpen(false)
  const onClose = () => resolve(null)

  const renderEmptyState = () => (
    <EmptyContainer>
      <Text type="secondary">{uiState.message}</Text>
    </EmptyContainer>
  )

  const renderFormContent = () => (
    <>
      <Form layout="vertical">
        <Form.Item
          label={t('chat.save.knowledge.select.base.title')}
          help={!formState.hasValidBase && selectedBaseId ? t('chat.save.knowledge.error.invalid_base') : undefined}
          validateStatus={!formState.hasValidBase && selectedBaseId ? 'error' : undefined}>
          <Select
            value={selectedBaseId}
            onChange={setSelectedBaseId}
            options={knowledgeBaseOptions}
            placeholder={t('chat.save.knowledge.select.base.placeholder')}
            showSearch
          />
        </Form.Item>

        {!isNoteMode && (
          <Form.Item
            label={t(
              isTopicMode
                ? 'chat.save.topic.knowledge.select.content.label'
                : 'chat.save.knowledge.select.content.title'
            )}>
            <Flex gap={8} style={{ flexDirection: 'column' }}>
              {contentTypeOptions.map((option) => (
                <ContentTypeItem
                  key={option.type}
                  align="center"
                  justify="space-between"
                  onClick={() => handleContentTypeToggle(option.type)}>
                  <Flex align="center" gap={8}>
                    <CustomTag
                      color={selectedTypes.includes(option.type) ? TAG_COLORS.SELECTED : TAG_COLORS.UNSELECTED}
                      size={12}>
                      {option.count}
                    </CustomTag>
                    <span>{option.label}</span>
                    <Tooltip title={option.description} mouseLeaveDelay={0}>
                      <CircleHelp size={16} style={{ cursor: 'help' }} />
                    </Tooltip>
                  </Flex>
                  {selectedTypes.includes(option.type) && <Check size={16} color={TAG_COLORS.SELECTED} />}
                </ContentTypeItem>
              ))}
            </Flex>
          </Form.Item>
        )}
      </Form>

      {!isNoteMode && (
        <InfoContainer>
          {formState.selectedCount > 0 && (
            <Text type="secondary" style={{ fontSize: '12px' }}>
              {t(
                isTopicMode
                  ? 'chat.save.topic.knowledge.select.content.selected_tip'
                  : 'chat.save.knowledge.select.content.tip',
                {
                  count: formState.selectedCount,
                  ...(isTopicMode && { messages: (contentStats as TopicContentStats)?.messages || 0 })
                }
              )}
            </Text>
          )}
          {formState.hasNoSelection && (
            <Text type="warning" style={{ fontSize: '12px' }}>
              {t('chat.save.knowledge.error.no_content_selected')}
            </Text>
          )}
          {!formState.hasNoSelection && formState.selectedCount === 0 && (
            <Text type="secondary" style={{ fontSize: '12px', opacity: 0 }}>
              &nbsp;
            </Text>
          )}
        </InfoContainer>
      )}
    </>
  )

  return (
    <Modal
      title={
        title ||
        t(
          isNoteMode
            ? 'notes.export_knowledge'
            : isTopicMode
              ? 'chat.save.topic.knowledge.title'
              : 'chat.save.knowledge.title'
        )
      }
      open={open}
      onOk={onOk}
      onCancel={onCancel}
      afterClose={onClose}
      destroyOnHidden
      centered
      width={500}
      okText={t('common.save')}
      cancelText={t('common.cancel')}
      okButtonProps={{ loading, disabled: !formState.canSubmit || analysisLoading }}>
      {uiState.type === 'form' ? renderFormContent() : renderEmptyState()}
    </Modal>
  )
}

const TopViewKey = 'SaveToKnowledgePopup'

export default class SaveToKnowledgePopup {
  static hide() {
    TopView.hide(TopViewKey)
  }

  static show(props: ShowParams): Promise<SaveResult | null> {
    return new Promise<SaveResult | null>((resolve) => {
      TopView.show(
        <PopupContainer
          {...props}
          resolve={(result) => {
            resolve(result)
            this.hide()
          }}
        />,
        TopViewKey
      )
    })
  }

  static showForMessage(message: Message, title?: string): Promise<SaveResult | null> {
    return this.show({ source: { type: 'message', data: message }, title })
  }

  static showForTopic(topic: Topic, title?: string): Promise<SaveResult | null> {
    return this.show({ source: { type: 'topic', data: topic }, title })
  }

  static showForNote(note: NotesTreeNode, title?: string): Promise<SaveResult | null> {
    return this.show({ source: { type: 'note', data: note }, title })
  }
}

const EmptyContainer = styled.div`
  display: flex;
  justify-content: center;
  align-items: center;
  min-height: 100px;
  text-align: center;
`

const ContentTypeItem = styled(Flex)`
  padding: 12px;
  border: 1px solid var(--color-border);
  border-radius: 6px;
  cursor: pointer;
  transition: border-color 0.2s;
  position: relative;

  &:hover {
    border-color: var(--color-primary);
  }
`

const InfoContainer = styled.div`
  background: var(--color-background-soft);
  padding: 12px;
  border-radius: 6px;
  margin-top: 16px;
  min-height: 40px; /* To avoid layout shift */
  display: flex;
  align-items: center;
`<|MERGE_RESOLUTION|>--- conflicted
+++ resolved
@@ -2,15 +2,9 @@
 import CustomTag from '@renderer/components/Tags/CustomTag'
 import { TopView } from '@renderer/components/TopView'
 import { useKnowledge, useKnowledgeBases } from '@renderer/hooks/useKnowledge'
-<<<<<<< HEAD
-import type { Topic } from '@renderer/types'
+import type { NotesTreeNode, Topic } from '@renderer/types'
 import type { Message } from '@renderer/types/newMessage'
 import type { ContentType, MessageContentStats, TopicContentStats } from '@renderer/utils/knowledge'
-=======
-import { Topic } from '@renderer/types'
-import { Message } from '@renderer/types/newMessage'
-import { NotesTreeNode } from '@renderer/types/note'
->>>>>>> dfb3322b
 import {
   analyzeMessageContent,
   analyzeTopicContent,

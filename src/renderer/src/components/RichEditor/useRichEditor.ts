import 'katex/dist/katex.min.css'

import { TableKit } from '@cherrystudio/extension-table-plus'
import { loggerService } from '@logger'
import type { FormattingState } from '@renderer/components/RichEditor/types'
import { useCodeStyle } from '@renderer/context/CodeStyleProvider'
import {
  htmlToMarkdown,
  isMarkdownContent,
  markdownToHtml,
  markdownToPreviewText,
  markdownToSafeHtml,
  sanitizeHtml
} from '@renderer/utils/markdownConverter'
import type { Editor } from '@tiptap/core'
import { TaskItem, TaskList } from '@tiptap/extension-list'
import { migrateMathStrings } from '@tiptap/extension-mathematics'
import Mention from '@tiptap/extension-mention'
import {
  getHierarchicalIndexes,
  type TableOfContentDataItem,
  TableOfContents
} from '@tiptap/extension-table-of-contents'
import Typography from '@tiptap/extension-typography'
import { useEditor, useEditorState } from '@tiptap/react'
import { StarterKit } from '@tiptap/starter-kit'
import { t } from 'i18next'
import { useCallback, useEffect, useMemo, useRef, useState } from 'react'

import { commandSuggestion } from './command'
import { CodeBlockShiki } from './extensions/code-block-shiki/code-block-shiki'
import { EnhancedImage } from './extensions/enhanced-image'
import { EnhancedMath } from './extensions/enhanced-math'
import { Placeholder } from './extensions/placeholder'

const logger = loggerService.withContext('useRichEditor')

export interface UseRichEditorOptions {
  /** Initial markdown content */
  initialContent?: string
  /** Callback when markdown content changes */
  onChange?: (markdown: string) => void
  /** Callback when HTML content changes */
  onHtmlChange?: (html: string) => void
  /** Callback when content changes (plain text) */
  onContentChange?: (content: string) => void
  /** Callback when editor loses focus */
  onBlur?: () => void
  /** Callback when paste event occurs */
  onPaste?: (html: string) => void
  /** Maximum length for preview text */
  previewLength?: number
  /** Placeholder text when editor is empty */
  placeholder?: string
  /** Whether the editor is editable */
  editable?: boolean
  /** Whether to enable table of contents functionality */
  enableTableOfContents?: boolean
  /** Show table action menu (row/column) with concrete actions and position */
  onShowTableActionMenu?: (payload: {
    type: 'row' | 'column'
    index: number
    position: { x: number; y: number }
    actions: { id: string; label: string; action: () => void }[]
  }) => void
  scrollParent?: () => HTMLElement | null
}

export interface UseRichEditorReturn {
  /** TipTap editor instance */
  editor: Editor
  /** Current markdown content */
  markdown: string
  /** Current HTML content (converted from markdown) */
  html: string
  /** Preview text for display */
  previewText: string
  /** Whether content is detected as markdown */
  isMarkdown: boolean
  /** Whether editor is disabled */
  disabled: boolean
  /** Current formatting state from TipTap editor */
  formattingState: FormattingState
  /** Table of contents items */
  tableOfContentsItems: TableOfContentDataItem[]

  /** Set markdown content */
  setMarkdown: (content: string) => void
  /** Set HTML content (converts to markdown) */
  setHtml: (html: string) => void
  /** Clear all content */
  clear: () => void

  /** Convert markdown to HTML */
  toHtml: (markdown: string) => string
  /** Convert markdown to safe HTML */
  toSafeHtml: (markdown: string) => string
  /** Convert HTML to markdown */
  toMarkdown: (html: string) => string
  /** Get preview text from markdown */
  getPreviewText: (markdown: string, maxLength?: number) => string
}

/**
 * Custom hook for managing rich text content with Markdown storage
 * Provides conversion between Markdown and HTML with sanitization
 */
export const useRichEditor = (options: UseRichEditorOptions = {}): UseRichEditorReturn => {
  const {
    initialContent = '',
    onChange,
    onHtmlChange,
    onContentChange,
    onBlur,
    onPaste,
    previewLength = 50,
    placeholder = '',
    editable = true,
    onShowTableActionMenu,
    scrollParent
  } = options

  const [markdown, setMarkdownState] = useState<string>(initialContent)

  const html = useMemo(() => {
    if (!markdown) return ''
    return markdownToSafeHtml(markdown)
  }, [markdown])

  const previewText = useMemo(() => {
    if (!markdown) return ''
    return markdownToPreviewText(markdown, previewLength)
  }, [markdown, previewLength])

  const isMarkdown = useMemo(() => {
    return isMarkdownContent(markdown)
  }, [markdown])

  // Get theme and language mapping from CodeStyleProvider
  const { activeShikiTheme, languageMap } = useCodeStyle()

  const [tableOfContentsItems, setTableOfContentsItems] = useState<TableOfContentDataItem[]>([])
  const lastActiveHeadingIdRef = useRef<string | null>(null)
  const lastDocSizeRef = useRef<number>(0)
<<<<<<< HEAD
=======
  const lastContentHashRef = useRef<string>('')
>>>>>>> 2e344ecc

  // TipTap editor extensions
  const extensions = useMemo(
    () => [
      StarterKit.configure({
        heading: {
          levels: [1, 2, 3, 4, 5, 6]
        },
        codeBlock: false
      }),
      TableOfContents.configure({
        getIndex: getHierarchicalIndexes,
        onUpdate(content) {
          const resolveParent = (): HTMLElement | null => {
            if (!scrollParent) return null
            return typeof scrollParent === 'function' ? (scrollParent as () => HTMLElement)() : scrollParent
          }

          const parent = resolveParent()
          if (!parent) return
          const parentTop = parent.getBoundingClientRect().top

          const docSize = content.length

          let closestIndex = -1
          let minDelta = Number.POSITIVE_INFINITY
          for (let i = 0; i < content.length; i++) {
            const rect = content[i].dom.getBoundingClientRect()
            const delta = rect.top - parentTop
            if (delta >= -4 && delta < minDelta) {
              minDelta = delta
              closestIndex = i
            }
          }
          if (closestIndex === -1) {
            // If all are above the viewport, pick the last one above
            for (let i = 0; i < content.length; i++) {
              const rect = content[i].dom.getBoundingClientRect()
              if (rect.top < parentTop) closestIndex = i
            }
            if (closestIndex === -1) closestIndex = 0
          }

          const activeId = content[closestIndex]?.id ?? null
<<<<<<< HEAD

          // If doc size and active id are unchanged, avoid setState to prevent rerenders
          if (lastDocSizeRef.current === docSize && lastActiveHeadingIdRef.current === activeId) {
=======
          const contentHash = content.map((i) => `${i.id}:${i.textContent}`).join('|')

          if (
            lastDocSizeRef.current === docSize &&
            lastActiveHeadingIdRef.current === activeId &&
            lastContentHashRef.current === contentHash
          ) {
>>>>>>> 2e344ecc
            return
          }

          lastDocSizeRef.current = docSize
          lastActiveHeadingIdRef.current = activeId
<<<<<<< HEAD
=======
          lastContentHashRef.current = contentHash
>>>>>>> 2e344ecc

          const normalized = content.map((item, idx) => {
            const rect = item.dom.getBoundingClientRect()
            const isScrolledOver = rect.top < parentTop
            return { ...item, isActive: idx === closestIndex, isScrolledOver }
          })

          setTableOfContentsItems(normalized)
        },
        scrollParent: (scrollParent as any) ?? window
      }),
      CodeBlockShiki.configure({
        theme: activeShikiTheme,
        defaultLanguage: 'text'
      }),
      EnhancedMath.configure({
        blockOptions: {
          onClick: (node, pos) => {
            const event = new CustomEvent('openMathDialog', {
              detail: {
                defaultValue: node.attrs.latex || '',
                onSubmit: () => {
                  editor.commands.focus()
                },
                onFormulaChange: (formula: string) => {
                  editor.chain().setNodeSelection(pos).updateBlockMath({ latex: formula }).run()
                }
              }
            })
            window.dispatchEvent(event)
            return true
          }
        },
        inlineOptions: {
          onClick: (node, pos) => {
            const event = new CustomEvent('openMathDialog', {
              detail: {
                defaultValue: node.attrs.latex || '',
                onSubmit: () => {
                  editor.commands.focus()
                },
                onFormulaChange: (formula: string) => {
                  editor.chain().setNodeSelection(pos).updateInlineMath({ latex: formula }).run()
                }
              }
            })
            window.dispatchEvent(event)
            return true
          }
        }
      }),
      EnhancedImage,
      Placeholder.configure({
        placeholder,
        showOnlyWhenEditable: true,
        showOnlyCurrent: true,
        includeChildren: false
      }),
      Mention.configure({
        HTMLAttributes: {
          class: 'mention'
        },
        suggestion: commandSuggestion
      }),
      Typography,
      TableKit.configure({
        table: {
          resizable: true,
          allowTableNodeSelection: true,
          onRowActionClick: ({ rowIndex, position }) => {
            showTableActionMenu('row', rowIndex, position)
          },
          onColumnActionClick: ({ colIndex, position }) => {
            showTableActionMenu('column', colIndex, position)
          }
        },
        tableRow: {},
        tableHeader: {},
        tableCell: {
          allowNestedNodes: false
        }
      }),
      TaskList,
      TaskItem.configure({
        nested: true
      })
    ],
    // eslint-disable-next-line react-hooks/exhaustive-deps
    [placeholder, activeShikiTheme, languageMap]
  )

  const editor = useEditor({
    shouldRerenderOnTransaction: true,
    extensions,
    content: html || '',
    editable: editable,
    editorProps: {
      handlePaste: (view, event) => {
        const text = event.clipboardData?.getData('text/plain') ?? ''
        const html = markdownToHtml(text)
        if (html) {
          view.dispatch(view.state.tr.deleteSelection())
          editor.commands.insertContent(html)
          onPaste?.(html)
          return true
        }
        return false
      }
    },
    onUpdate: ({ editor }) => {
      const content = editor.getText()
      const htmlContent = editor.getHTML()
      try {
        const convertedMarkdown = htmlToMarkdown(htmlContent)
        setMarkdownState(convertedMarkdown)
        onChange?.(convertedMarkdown)

        onContentChange?.(content)
        if (onHtmlChange) {
          const safeHtml = sanitizeHtml(htmlContent)
          onHtmlChange(safeHtml)
        }
      } catch (error) {
        logger.error('Error converting HTML to markdown:', error as Error)
      }
    },
    onBlur: () => {
      onBlur?.()
    },
    onCreate: ({ editor: currentEditor }) => {
      migrateMathStrings(currentEditor)
      try {
        currentEditor.commands.focus('end')
      } catch (error) {
        logger.warn('Could not set cursor to end:', error as Error)
      }
    }
  })

  useEffect(() => {
    if (editor && !editor.isDestroyed) {
      editor.setEditable(editable)
      if (editable) {
        try {
          setTimeout(() => {
            if (editor && !editor.isDestroyed) {
              editor.commands.focus('end')
            }
          }, 0)
        } catch (error) {
          logger.warn('Could not set cursor to end after enabling editable:', error as Error)
        }
      }
    }
  }, [editor, editable])

  // Show action menu for table rows/columns
  const showTableActionMenu = useCallback(
    (type: 'row' | 'column', index: number, position?: { x: number; y: number }) => {
      if (!editor) return

      const actions = [
        {
          id: type === 'row' ? 'insertRowBefore' : 'insertColumnBefore',
          label:
            type === 'row'
              ? t('richEditor.action.table.insertRowBefore')
              : t('richEditor.action.table.insertColumnBefore'),
          action: () => {
            if (type === 'row') {
              editor.chain().focus().addRowBefore().run()
            } else {
              editor.chain().focus().addColumnBefore().run()
            }
          }
        },
        {
          id: type === 'row' ? 'insertRowAfter' : 'insertColumnAfter',
          label:
            type === 'row'
              ? t('richEditor.action.table.insertRowAfter')
              : t('richEditor.action.table.insertColumnAfter'),
          action: () => {
            if (type === 'row') {
              editor.chain().focus().addRowAfter().run()
            } else {
              editor.chain().focus().addColumnAfter().run()
            }
          }
        },
        {
          id: type === 'row' ? 'deleteRow' : 'deleteColumn',
          label: type === 'row' ? t('richEditor.action.table.deleteRow') : t('richEditor.action.table.deleteColumn'),
          action: () => {
            if (type === 'row') {
              editor.chain().focus().deleteRow().run()
            } else {
              editor.chain().focus().deleteColumn().run()
            }
          }
        }
      ]

      // Compute fallback position if not provided
      let finalPosition = position
      if (!finalPosition) {
        const rect = editor.view.dom.getBoundingClientRect()
        finalPosition = { x: rect.left + rect.width / 2, y: rect.top + rect.height / 2 }
      }

      onShowTableActionMenu?.({ type, index, position: finalPosition!, actions })
    },
    [editor, onShowTableActionMenu]
  )

  // Setup table action event listeners
  useEffect(() => {
    // Temporarily disable to fix infinite recursion
    return () => {}
  }, [editor, showTableActionMenu])

  useEffect(() => {
    return () => {
      if (editor && !editor.isDestroyed) {
        editor.destroy()
      }
    }
  }, [editor])

  const formattingState = useEditorState({
    editor,
    selector: ({ editor }) => {
      if (!editor) {
        return {
          isBold: false,
          canBold: false,
          isItalic: false,
          canItalic: false,
          isUnderline: false,
          canUnderline: false,
          isStrike: false,
          canStrike: false,
          isCode: false,
          canCode: false,
          canClearMarks: false,
          isParagraph: false,
          isHeading1: false,
          isHeading2: false,
          isHeading3: false,
          isHeading4: false,
          isHeading5: false,
          isHeading6: false,
          isBulletList: false,
          isOrderedList: false,
          isCodeBlock: false,
          isBlockquote: false,
          isLink: false,
          canLink: false,
          canUnlink: false,
          canUndo: false,
          canRedo: false,
          isTable: false,
          canTable: false,
          canImage: false,
          isMath: false,
          isInlineMath: false,
          canMath: false
        }
      }

      return {
        isBold: editor.isActive('bold') ?? false,
        canBold: editor.can().chain().toggleBold().run() ?? false,
        isItalic: editor.isActive('italic') ?? false,
        canItalic: editor.can().chain().toggleItalic().run() ?? false,
        isUnderline: editor.isActive('underline') ?? false,
        canUnderline: editor.can().chain().toggleUnderline().run() ?? false,
        isStrike: editor.isActive('strike') ?? false,
        canStrike: editor.can().chain().toggleStrike().run() ?? false,
        isCode: editor.isActive('code') ?? false,
        canCode: editor.can().chain().toggleCode().run() ?? false,
        canClearMarks: editor.can().chain().unsetAllMarks().run() ?? false,
        isParagraph: editor.isActive('paragraph') ?? false,
        isHeading1: editor.isActive('heading', { level: 1 }) ?? false,
        isHeading2: editor.isActive('heading', { level: 2 }) ?? false,
        isHeading3: editor.isActive('heading', { level: 3 }) ?? false,
        isHeading4: editor.isActive('heading', { level: 4 }) ?? false,
        isHeading5: editor.isActive('heading', { level: 5 }) ?? false,
        isHeading6: editor.isActive('heading', { level: 6 }) ?? false,
        isBulletList: editor.isActive('bulletList') ?? false,
        isOrderedList: editor.isActive('orderedList') ?? false,
        isCodeBlock: editor.isActive('codeBlock') ?? false,
        isBlockquote: editor.isActive('blockquote') ?? false,
        isLink: editor.isActive('link') ?? false,
        canLink: editor.can().chain().setLink({ href: '' }).run() ?? false,
        canUnlink: editor.can().chain().unsetLink().run() ?? false,
        canUndo: editor.can().chain().undo().run() ?? false,
        canRedo: editor.can().chain().redo().run() ?? false,
        isTable: editor.isActive('table') ?? false,
        canTable: editor.can().chain().insertTable({ rows: 3, cols: 3, withHeaderRow: true }).run() ?? false,
        canImage: editor.can().chain().setImage({ src: '' }).run() ?? false,
        isMath: editor.isActive('blockMath') ?? false,
        isInlineMath: editor.isActive('inlineMath') ?? false,
        canMath: true
      }
    }
  })

  const setMarkdown = useCallback(
    (content: string) => {
      try {
        setMarkdownState(content)
        onChange?.(content)

        if (onHtmlChange && content) {
          const convertedHtml = markdownToSafeHtml(content)
          onHtmlChange(convertedHtml)
        }
      } catch (error) {
        logger.error('Error setting markdown content:', error as Error)
      }
    },
    [onChange, onHtmlChange]
  )

  const setHtml = useCallback(
    (htmlContent: string) => {
      try {
        const convertedMarkdown = htmlToMarkdown(htmlContent)
        setMarkdownState(convertedMarkdown)
        onChange?.(convertedMarkdown)

        // Trigger HTML change callback with safe HTML
        if (onHtmlChange) {
          const safeHtml = sanitizeHtml(htmlContent)
          onHtmlChange(safeHtml)
        }
      } catch (error) {
        logger.error('Error setting HTML content:', error as Error)
      }
    },
    [onChange, onHtmlChange]
  )

  const clear = useCallback(() => {
    setMarkdownState('')
    onChange?.('')
    onHtmlChange?.('')
  }, [onChange, onHtmlChange])

  // Utility methods
  const toHtml = useCallback((content: string): string => {
    try {
      return markdownToHtml(content)
    } catch (error) {
      logger.error('Error converting markdown to HTML:', error as Error)
      return ''
    }
  }, [])

  const toSafeHtml = useCallback((content: string): string => {
    try {
      return markdownToSafeHtml(content)
    } catch (error) {
      logger.error('Error converting markdown to safe HTML:', error as Error)
      return ''
    }
  }, [])

  const toMarkdown = useCallback((htmlContent: string): string => {
    try {
      return htmlToMarkdown(htmlContent)
    } catch (error) {
      logger.error('Error converting HTML to markdown:', error as Error)
      return ''
    }
  }, [])

  const getPreviewText = useCallback(
    (content: string, maxLength?: number): string => {
      try {
        return markdownToPreviewText(content, maxLength || previewLength)
      } catch (error) {
        logger.error('Error generating preview text:', error as Error)
        return ''
      }
    },
    [previewLength]
  )

  return {
    // Editor instance
    editor,

    // State
    markdown,
    html,
    previewText,
    isMarkdown,
    disabled: !editable,
    formattingState,
    tableOfContentsItems,

    // Actions
    setMarkdown,
    setHtml,
    clear,

    // Utilities
    toHtml,
    toSafeHtml,
    toMarkdown,
    getPreviewText
  }
}<|MERGE_RESOLUTION|>--- conflicted
+++ resolved
@@ -142,10 +142,7 @@
   const [tableOfContentsItems, setTableOfContentsItems] = useState<TableOfContentDataItem[]>([])
   const lastActiveHeadingIdRef = useRef<string | null>(null)
   const lastDocSizeRef = useRef<number>(0)
-<<<<<<< HEAD
-=======
   const lastContentHashRef = useRef<string>('')
->>>>>>> 2e344ecc
 
   // TipTap editor extensions
   const extensions = useMemo(
@@ -190,11 +187,6 @@
           }
 
           const activeId = content[closestIndex]?.id ?? null
-<<<<<<< HEAD
-
-          // If doc size and active id are unchanged, avoid setState to prevent rerenders
-          if (lastDocSizeRef.current === docSize && lastActiveHeadingIdRef.current === activeId) {
-=======
           const contentHash = content.map((i) => `${i.id}:${i.textContent}`).join('|')
 
           if (
@@ -202,16 +194,12 @@
             lastActiveHeadingIdRef.current === activeId &&
             lastContentHashRef.current === contentHash
           ) {
->>>>>>> 2e344ecc
             return
           }
 
           lastDocSizeRef.current = docSize
           lastActiveHeadingIdRef.current = activeId
-<<<<<<< HEAD
-=======
           lastContentHashRef.current = contentHash
->>>>>>> 2e344ecc
 
           const normalized = content.map((item, idx) => {
             const rect = item.dom.getBoundingClientRect()

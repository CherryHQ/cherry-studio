import { CodeEditor, type CodeEditorHandles } from '@cherrystudio/ui'
import { useMultiplePreferences, usePreference } from '@data/hooks/usePreference'
import { loggerService } from '@logger'
import type { ActionTool } from '@renderer/components/ActionTools'
import {
  CodeToolbar,
  useCopyTool,
  useDownloadTool,
  useExpandTool,
  useRunTool,
  useSaveTool,
  useSplitViewTool,
  useViewSourceTool,
  useWrapTool
} from '@renderer/components/CodeToolbar'
import CodeViewer from '@renderer/components/CodeViewer'
import ImageViewer from '@renderer/components/ImageViewer'
import type { BasicPreviewHandles } from '@renderer/components/Preview'
import { MAX_COLLAPSED_CODE_HEIGHT } from '@renderer/config/constant'
import { useCodeStyle } from '@renderer/context/CodeStyleProvider'
import { pyodideService } from '@renderer/services/PyodideService'
import { getExtensionByLanguage } from '@renderer/utils/code-language'
import { extractHtmlTitle, getFileNameFromHtmlTitle } from '@renderer/utils/formats'
import dayjs from 'dayjs'
import React, { memo, startTransition, useCallback, useEffect, useMemo, useRef, useState } from 'react'
import { useTranslation } from 'react-i18next'
import styled, { css } from 'styled-components'

import { SPECIAL_VIEW_COMPONENTS, SPECIAL_VIEWS } from './constants'
import StatusBar from './StatusBar'
import type { ViewMode } from './types'

const logger = loggerService.withContext('CodeBlockView')

interface Props {
  children: string
  language: string
  onSave?: (newContent: string) => void
}

/**
 * 代码块视图
 *
 * 视图类型：
 * - preview: 预览视图，其中非源代码的是特殊视图
 * - edit: 编辑视图
 *
 * 视图模式：
 * - source: 源代码视图模式
 * - special: 特殊视图模式（Mermaid、PlantUML、SVG）
 * - split: 分屏模式（源代码和特殊视图并排显示）
 *
 * 顶部 sticky 工具栏：
 * - quick 工具
 * - core 工具
 */
export const CodeBlockView: React.FC<Props> = memo(({ children, language, onSave }) => {
  const { t } = useTranslation()

  const [codeExecutionEnabled] = usePreference('chat.code.execution.enabled')
  const [codeExecutionTimeoutMinutes] = usePreference('chat.code.execution.timeout_minutes')
  const [codeCollapsible] = usePreference('chat.code.collapsible')
  const [codeWrappable] = usePreference('chat.code.wrappable')
  const [codeImageTools] = usePreference('chat.code.image_tools')
  const [fontSize] = usePreference('chat.message.font_size')
  const [codeShowLineNumbers] = usePreference('chat.code.show_line_numbers')
  const [codeEditor] = useMultiplePreferences({
    enabled: 'chat.code.editor.enabled',
    autocompletion: 'chat.code.editor.autocompletion',
    foldGutter: 'chat.code.editor.fold_gutter',
    highlightActiveLine: 'chat.code.editor.highlight_active_line',
    keymap: 'chat.code.editor.keymap',
    themeLight: 'chat.code.editor.theme_light',
    themeDark: 'chat.code.editor.theme_dark'
  })

  const { activeCmTheme } = useCodeStyle()

  const [viewState, setViewState] = useState({
    mode: 'special' as ViewMode,
    previousMode: 'special' as ViewMode
  })
  const { mode: viewMode } = viewState

  const setViewMode = useCallback((newMode: ViewMode) => {
    setViewState((current) => ({
      mode: newMode,
      // 当新模式不是 'split' 时才更新
      previousMode: newMode !== 'split' ? newMode : current.previousMode
    }))
  }, [])

  const toggleSplitView = useCallback(() => {
    setViewState((current) => {
      // 如果当前是 split 模式，恢复到上一个模式
      if (current.mode === 'split') {
        return { ...current, mode: current.previousMode }
      }
      return { mode: 'split', previousMode: current.mode }
    })
  }, [])

  const [isRunning, setIsRunning] = useState(false)
  const [executionResult, setExecutionResult] = useState<{ text: string; image?: string } | null>(null)

  const [tools, setTools] = useState<ActionTool[]>([])

  const isExecutable = useMemo(() => {
    return codeExecutionEnabled && language === 'python'
  }, [codeExecutionEnabled, language])

  const sourceViewRef = useRef<CodeEditorHandles>(null)
  const specialViewRef = useRef<BasicPreviewHandles>(null)

  const hasSpecialView = useMemo(() => SPECIAL_VIEWS.includes(language), [language])

  const isInSpecialView = useMemo(() => {
    return hasSpecialView && viewMode === 'special'
  }, [hasSpecialView, viewMode])

  const [expandOverride, setExpandOverride] = useState(!codeCollapsible)
  const [wrapOverride, setWrapOverride] = useState(codeWrappable)

  // 重置用户操作
  useEffect(() => {
    setExpandOverride(!codeCollapsible)
  }, [codeCollapsible])

  // 重置用户操作
  useEffect(() => {
    setWrapOverride(codeWrappable)
  }, [codeWrappable])

  const shouldExpand = useMemo(() => !codeCollapsible || expandOverride, [codeCollapsible, expandOverride])
  const shouldWrap = useMemo(() => codeWrappable && wrapOverride, [codeWrappable, wrapOverride])

  const [sourceScrollHeight, setSourceScrollHeight] = useState(0)
  const expandable = useMemo(() => {
    return codeCollapsible && sourceScrollHeight > MAX_COLLAPSED_CODE_HEIGHT
  }, [codeCollapsible, sourceScrollHeight])

  const handleHeightChange = useCallback((height: number) => {
    startTransition(() => {
      setSourceScrollHeight((prev) => (prev === height ? prev : height))
    })
  }, [])

  const handleCopySource = useCallback(() => {
    navigator.clipboard.writeText(children)
    window.toast.success(t('code_block.copy.success'))
  }, [children, t])

  const handleDownloadSource = useCallback(() => {
    let fileName = ''

    // 尝试提取 HTML 标题
    if (language === 'html') {
      fileName = getFileNameFromHtmlTitle(extractHtmlTitle(children)) || ''
    }

    // 默认使用日期格式命名
    if (!fileName) {
      fileName = `${dayjs().format('YYYYMMDDHHmm')}`
    }

    const ext = getExtensionByLanguage(language)
    window.api.file.save(`${fileName}${ext}`, children)
  }, [children, language])

  const handleRunScript = useCallback(() => {
    setIsRunning(true)
    setExecutionResult(null)

    pyodideService
      .runScript(children, {}, codeExecutionTimeoutMinutes * 60000)
      .then((result) => {
        setExecutionResult(result)
      })
      .catch((error) => {
        logger.error('Unexpected error:', error)
        setExecutionResult({
          text: `Unexpected error: ${error.message || 'Unknown error'}`
        })
      })
      .finally(() => {
        setIsRunning(false)
      })
  }, [children, codeExecutionTimeoutMinutes])

  const showPreviewTools = useMemo(() => {
    return viewMode !== 'source' && hasSpecialView
  }, [hasSpecialView, viewMode])

  // 复制按钮
  useCopyTool({
    showPreviewTools,
    previewRef: specialViewRef,
    onCopySource: handleCopySource,
    setTools
  })

  // 下载按钮
  useDownloadTool({
    showPreviewTools,
    previewRef: specialViewRef,
    onDownloadSource: handleDownloadSource,
    setTools
  })

  // 特殊视图的编辑/查看源码按钮，在分屏模式下不可用
  useViewSourceTool({
    enabled: hasSpecialView,
    editable: codeEditor.enabled,
    viewMode,
    onViewModeChange: setViewMode,
    setTools
  })

  // 特殊视图存在时的分屏按钮
  useSplitViewTool({
    enabled: hasSpecialView,
    viewMode,
    onToggleSplitView: toggleSplitView,
    setTools
  })

  // 运行按钮
  useRunTool({
    enabled: isExecutable,
    isRunning,
    onRun: handleRunScript,
    setTools
  })

  // 源代码视图的展开/折叠按钮
  useExpandTool({
    enabled: !isInSpecialView,
    expanded: shouldExpand,
    expandable,
    toggle: useCallback(() => setExpandOverride((prev) => !prev), []),
    setTools
  })

  // 源代码视图的自动换行按钮
  useWrapTool({
    enabled: !isInSpecialView,
    wrapped: shouldWrap,
    wrappable: codeWrappable,
    toggle: useCallback(() => setWrapOverride((prev) => !prev), []),
    setTools
  })

  // 代码编辑器的保存按钮
  useSaveTool({
    enabled: codeEditor.enabled && !isInSpecialView,
    sourceViewRef,
    setTools
  })

  // 源代码视图组件
  const sourceView = useMemo(
    () =>
      codeEditor.enabled ? (
        <CodeEditor
          className="source-view"
          ref={sourceViewRef}
          theme={activeCmTheme}
          fontSize={fontSize - 1}
          value={children}
          language={language}
          onSave={onSave}
          onHeightChange={handleHeightChange}
          maxHeight={`${MAX_COLLAPSED_CODE_HEIGHT}px`}
          options={{ stream: true, lineNumbers: codeShowLineNumbers, ...codeEditor }}
          expanded={shouldExpand}
          wrapped={shouldWrap}
        />
      ) : (
        <CodeViewer
          className="source-view"
          value={children}
          language={language}
          onHeightChange={handleHeightChange}
          expanded={shouldExpand}
          wrapped={shouldWrap}
          maxHeight={`${MAX_COLLAPSED_CODE_HEIGHT}px`}
          onRequestExpand={codeCollapsible ? () => setExpandOverride(true) : undefined}
        />
      ),
<<<<<<< HEAD
    [
      activeCmTheme,
      children,
      codeEditor,
      codeShowLineNumbers,
      fontSize,
      handleHeightChange,
      language,
      onSave,
      shouldExpand,
      shouldWrap
    ]
=======
    [children, codeCollapsible, codeEditor.enabled, handleHeightChange, language, onSave, shouldExpand, shouldWrap]
>>>>>>> a566cd65
  )

  // 特殊视图组件映射
  const specialView = useMemo(() => {
    const SpecialView = SPECIAL_VIEW_COMPONENTS[language as keyof typeof SPECIAL_VIEW_COMPONENTS]

    if (!SpecialView) return null

    return (
      <SpecialView ref={specialViewRef} enableToolbar={codeImageTools}>
        {children}
      </SpecialView>
    )
  }, [children, codeImageTools, language])

  const renderHeader = useMemo(() => {
    const langTag = '<' + language.toUpperCase() + '>'
    return <CodeHeader $isInSpecialView={isInSpecialView}>{isInSpecialView ? '' : langTag}</CodeHeader>
  }, [isInSpecialView, language])

  // 根据视图模式和语言选择组件，优先展示特殊视图，fallback是源代码视图
  const renderContent = useMemo(() => {
    const showSpecialView = !!specialView && ['special', 'split'].includes(viewMode)
    const showSourceView = !specialView || viewMode !== 'special'

    return (
      <SplitViewWrapper
        className="split-view-wrapper"
        $isSpecialView={showSpecialView && !showSourceView}
        $isSplitView={showSpecialView && showSourceView}>
        {showSpecialView && specialView}
        {showSourceView && sourceView}
      </SplitViewWrapper>
    )
  }, [specialView, sourceView, viewMode])

  return (
    <CodeBlockWrapper className="code-block" $isInSpecialView={isInSpecialView}>
      {renderHeader}
      <CodeToolbar tools={tools} />
      {renderContent}
      {isExecutable && executionResult && (
        <StatusBar>
          {executionResult.text}
          {executionResult.image && (
            <ImageViewer src={executionResult.image} alt="Matplotlib plot" style={{ cursor: 'pointer' }} />
          )}
        </StatusBar>
      )}
    </CodeBlockWrapper>
  )
})

const CodeBlockWrapper = styled.div<{ $isInSpecialView: boolean }>`
  position: relative;
  width: 100%;
  /* FIXME: 最小宽度用于解决两个问题。
   * 一是 CodeViewer 在气泡样式下的用户消息中无法撑开气泡，
   * 二是 代码块内容过少时 toolbar 会和 title 重叠。
   */
  min-width: 35ch;

  .code-toolbar {
    background-color: ${(props) => (props.$isInSpecialView ? 'transparent' : 'var(--color-background-mute)')};
    border-radius: ${(props) => (props.$isInSpecialView ? '0' : '4px')};
    opacity: 0;
    transition: opacity 0.2s ease;
    transform: translateZ(0);
    will-change: opacity;
    &.show {
      opacity: 1;
    }
  }
  &:hover {
    .code-toolbar {
      opacity: 1;
    }
  }
`

const CodeHeader = styled.div<{ $isInSpecialView?: boolean }>`
  display: flex;
  align-items: center;
  color: var(--color-text);
  font-size: 14px;
  line-height: 1;
  font-weight: bold;
  padding: 0 10px;
  border-top-left-radius: 8px;
  border-top-right-radius: 8px;
  margin-top: ${(props) => (props.$isInSpecialView ? '6px' : '0')};
  height: ${(props) => (props.$isInSpecialView ? '16px' : '34px')};
  background-color: ${(props) => (props.$isInSpecialView ? 'transparent' : 'var(--color-background-mute)')};
`

const SplitViewWrapper = styled.div<{ $isSpecialView: boolean; $isSplitView: boolean }>`
  display: flex;

  > * {
    flex: 1 1 auto;
    width: 100%;
  }

  &:not(:has(+ [class*='Container'])) {
    // 特殊视图的 header 会隐藏，所以全都使用圆角
    border-radius: ${(props) => (props.$isSpecialView ? '8px' : '0 0 8px 8px')};
    // FIXME: 滚动条边缘会溢出，可以考虑增加 padding，但是要保证代码主题颜色铺满容器。
    // overflow: hidden;
    .code-viewer {
      border-radius: inherit;
    }
  }

  // 在 split 模式下添加中间分隔线
  ${(props) =>
    props.$isSplitView &&
    css`
      position: relative;

      &:before {
        content: '';
        position: absolute;
        top: 0;
        bottom: 0;
        left: 50%;
        width: 1px;
        background-color: var(--color-background-mute);
        transform: translateX(-50%);
        z-index: 1;
      }
    `}
`<|MERGE_RESOLUTION|>--- conflicted
+++ resolved
@@ -287,10 +287,10 @@
           onRequestExpand={codeCollapsible ? () => setExpandOverride(true) : undefined}
         />
       ),
-<<<<<<< HEAD
     [
       activeCmTheme,
       children,
+      codeCollapsible,
       codeEditor,
       codeShowLineNumbers,
       fontSize,
@@ -300,9 +300,6 @@
       shouldExpand,
       shouldWrap
     ]
-=======
-    [children, codeCollapsible, codeEditor.enabled, handleHeightChange, language, onSave, shouldExpand, shouldWrap]
->>>>>>> a566cd65
   )
 
   // 特殊视图组件映射

import { CodeEditor, type CodeEditorHandles } from '@cherrystudio/ui'
<<<<<<< HEAD
import { Tooltip } from '@cherrystudio/ui'
=======
import { Button } from '@cherrystudio/ui'
>>>>>>> ef4bede0
import { usePreference } from '@data/hooks/usePreference'
import { CopyIcon, FilePngIcon } from '@renderer/components/Icons'
import { isMac } from '@renderer/config/constant'
import { useCodeStyle } from '@renderer/context/CodeStyleProvider'
import { useTemporaryValue } from '@renderer/hooks/useTemporaryValue'
import { classNames } from '@renderer/utils'
import { extractHtmlTitle, getFileNameFromHtmlTitle } from '@renderer/utils/formats'
import { captureScrollableIframeAsBlob, captureScrollableIframeAsDataURL } from '@renderer/utils/image'
<<<<<<< HEAD
import { Button, Dropdown, Modal, Splitter, Typography } from 'antd'
=======
import { Dropdown, Modal, Splitter, Tooltip, Typography } from 'antd'
>>>>>>> ef4bede0
import { Camera, Check, Code, Eye, Maximize2, Minimize2, SaveIcon, SquareSplitHorizontal, X } from 'lucide-react'
import { useCallback, useEffect, useRef, useState } from 'react'
import { useTranslation } from 'react-i18next'
import styled from 'styled-components'

interface HtmlArtifactsPopupProps {
  open: boolean
  title: string
  html: string
  onSave?: (html: string) => void
  onClose: () => void
}

type ViewMode = 'split' | 'code' | 'preview'

const HtmlArtifactsPopup: React.FC<HtmlArtifactsPopupProps> = ({ open, title, html, onSave, onClose }) => {
  const { t } = useTranslation()
  const [fontSize] = usePreference('chat.message.font_size')
  const { activeCmTheme } = useCodeStyle()
  const [viewMode, setViewMode] = useState<ViewMode>('split')
  const [isFullscreen, setIsFullscreen] = useState(false)
  const [saved, setSaved] = useTemporaryValue(false, 2000)
  const codeEditorRef = useRef<CodeEditorHandles>(null)
  const previewFrameRef = useRef<HTMLIFrameElement>(null)

  // Prevent body scroll when fullscreen
  useEffect(() => {
    if (!open || !isFullscreen) return

    const body = document.body
    const originalOverflow = body.style.overflow
    body.style.overflow = 'hidden'

    return () => {
      body.style.overflow = originalOverflow
    }
  }, [isFullscreen, open])

  const handleSave = () => {
    codeEditorRef.current?.save?.()
    setSaved(true)
  }

  const handleCapture = useCallback(
    async (to: 'file' | 'clipboard') => {
      const title = extractHtmlTitle(html)
      const fileName = getFileNameFromHtmlTitle(title) || 'html-artifact'

      if (to === 'file') {
        const dataUrl = await captureScrollableIframeAsDataURL(previewFrameRef)
        if (dataUrl) {
          window.api.file.saveImage(fileName, dataUrl)
        }
      }
      if (to === 'clipboard') {
        await captureScrollableIframeAsBlob(previewFrameRef, async (blob) => {
          if (blob) {
            await navigator.clipboard.write([new ClipboardItem({ 'image/png': blob })])
            window.toast.success(t('message.copy.success'))
          }
        })
      }
    },
    [html, t]
  )

  const renderHeader = () => (
    <ModalHeader onDoubleClick={() => setIsFullscreen(!isFullscreen)} className={classNames({ drag: isFullscreen })}>
      <HeaderLeft $isFullscreen={isFullscreen}>
        <TitleText ellipsis={{ tooltip: true }}>{title}</TitleText>
      </HeaderLeft>

      <HeaderCenter>
        <ViewControls onDoubleClick={(e) => e.stopPropagation()}>
          <ViewButton
            size="sm"
            color={viewMode === 'split' ? 'primary' : 'default'}
            startContent={<SquareSplitHorizontal size={14} />}
            onPress={() => setViewMode('split')}>
            {t('html_artifacts.split')}
          </ViewButton>
          <ViewButton
            size="sm"
            color={viewMode === 'code' ? 'primary' : 'default'}
            startContent={<Code size={14} />}
            onPress={() => setViewMode('code')}>
            {t('html_artifacts.code')}
          </ViewButton>
          <ViewButton
            size="sm"
            color={viewMode === 'preview' ? 'primary' : 'default'}
            startContent={<Eye size={14} />}
            onPress={() => setViewMode('preview')}>
            {t('html_artifacts.preview')}
          </ViewButton>
        </ViewControls>
      </HeaderCenter>

      <HeaderRight onDoubleClick={(e) => e.stopPropagation()}>
        <Dropdown
          trigger={['click']}
          menu={{
            items: [
              {
                label: t('html_artifacts.capture.to_file'),
                key: 'capture_to_file',
                icon: <FilePngIcon size={14} className="lucide-custom" />,
                onClick: () => handleCapture('file')
              },
              {
                label: t('html_artifacts.capture.to_clipboard'),
                key: 'capture_to_clipboard',
                icon: <CopyIcon size={14} className="lucide-custom" />,
                onClick: () => handleCapture('clipboard')
              }
            ]
          }}>
<<<<<<< HEAD
          <Tooltip placement="top" title={t('html_artifacts.capture.label')}>
            <Button type="text" icon={<Camera size={16} />} className="nodrag" />
=======
          <Tooltip title={t('html_artifacts.capture.label')} mouseLeaveDelay={0}>
            <Button variant="light" startContent={<Camera size={16} />} isIconOnly className="nodrag" />
>>>>>>> ef4bede0
          </Tooltip>
        </Dropdown>
        <Button
          onPress={() => setIsFullscreen(!isFullscreen)}
          variant="light"
          startContent={isFullscreen ? <Minimize2 size={16} /> : <Maximize2 size={16} />}
          isIconOnly
          className="nodrag"
        />
        <Button onPress={onClose} variant="light" startContent={<X size={16} />} isIconOnly className="nodrag" />
      </HeaderRight>
    </ModalHeader>
  )

  const renderContent = () => {
    const codePanel = (
      <CodeSection>
        <CodeEditor
          ref={codeEditorRef}
          theme={activeCmTheme}
          fontSize={fontSize - 1}
          value={html}
          language="html"
          editable={true}
          onSave={onSave}
          height="100%"
          expanded={false}
          wrapped
          style={{ minHeight: 0 }}
          options={{
            stream: true, // FIXME: 避免多余空行
            lineNumbers: true,
            keymap: true
          }}
        />
        <ToolbarWrapper>
<<<<<<< HEAD
          <Tooltip placement="top" title={t('code_block.edit.save.label')}>
            <ToolbarButton
              shape="circle"
              size="large"
              icon={
                saved ? (
                  <Check size={16} color="var(--color-status-success)" />
                ) : (
                  <SaveIcon size={16} className="custom-lucide" />
                )
              }
              onClick={handleSave}
            />
=======
          <Tooltip title={t('code_block.edit.save.label')} mouseLeaveDelay={0}>
            <ToolbarButton radius="full" size="lg" isIconOnly onPress={handleSave}>
              {saved ? (
                <Check size={16} color="var(--color-status-success)" />
              ) : (
                <SaveIcon size={16} className="custom-lucide" />
              )}
            </ToolbarButton>
>>>>>>> ef4bede0
          </Tooltip>
        </ToolbarWrapper>
      </CodeSection>
    )

    const previewPanel = (
      <PreviewSection>
        {html.trim() ? (
          <PreviewFrame
            ref={previewFrameRef}
            key={html} // Force recreate iframe when preview content changes
            srcDoc={html}
            title="HTML Preview"
            sandbox="allow-scripts allow-same-origin allow-forms"
          />
        ) : (
          <EmptyPreview>
            <p>{t('html_artifacts.empty_preview', 'No content to preview')}</p>
          </EmptyPreview>
        )}
      </PreviewSection>
    )

    switch (viewMode) {
      case 'split':
        return (
          <Splitter>
            <Splitter.Panel defaultSize="50%" min="25%">
              {codePanel}
            </Splitter.Panel>
            <Splitter.Panel defaultSize="50%" min="25%">
              {previewPanel}
            </Splitter.Panel>
          </Splitter>
        )
      case 'code':
        return codePanel
      case 'preview':
        return previewPanel
      default:
        return null
    }
  }

  return (
    <StyledModal
      $isFullscreen={isFullscreen}
      title={renderHeader()}
      open={open}
      afterClose={onClose}
      centered={!isFullscreen}
      destroyOnHidden
      mask={!isFullscreen}
      maskClosable={false}
      width={isFullscreen ? '100vw' : '90vw'}
      style={{
        maxWidth: isFullscreen ? '100vw' : '1400px',
        height: isFullscreen ? '100vh' : 'auto'
      }}
      zIndex={isFullscreen ? 10000 : 1000}
      footer={null}
      closable={false}>
      <Container>{renderContent()}</Container>
    </StyledModal>
  )
}

const StyledModal = styled(Modal)<{ $isFullscreen?: boolean }>`
  ${(props) =>
    props.$isFullscreen
      ? `
    position: fixed !important;
    top: 0 !important;
    left: 0 !important;
    z-index: 10000 !important;

    .ant-modal-wrap {
      padding: 0 !important;
      position: fixed !important;
      inset: 0 !important;
    }

    .ant-modal {
      margin: 0 !important;
      padding: 0 !important;
      max-width: none !important;
      position: fixed !important;
      inset: 0 !important;
    }

    .ant-modal-body {
      height: calc(100vh - 45px) !important;
    }
  `
      : `
    .ant-modal-body {
      height: 80vh !important;
    }
  `}

  .ant-modal-body {
    padding: 0 !important;
    display: flex !important;
    flex-direction: column !important;
    max-height: initial !important;
  }

  .ant-modal-content {
    border-radius: ${(props) => (props.$isFullscreen ? '0px' : '12px')};
    overflow: hidden;
    height: ${(props) => (props.$isFullscreen ? '100vh' : 'auto')};
    padding: 0 !important;
  }

  .ant-modal-header {
    padding: 10px !important;
    border-bottom: 1px solid var(--color-border);
    background: var(--color-background);
    margin-bottom: 0 !important;
    border-radius: 0 !important;
  }

  ::-webkit-scrollbar {
    width: 8px;
  }
`

const ModalHeader = styled.div`
  display: flex;
  align-items: center;
  justify-content: space-between;
  gap: 16px;
  position: relative;
`

const HeaderLeft = styled.div<{ $isFullscreen?: boolean }>`
  flex: 1;
  min-width: 0;
  padding-left: ${(props) => (props.$isFullscreen && isMac ? '65px' : '12px')};
`

const HeaderCenter = styled.div`
  position: absolute;
  left: 50%;
  top: 50%;
  transform: translate(-50%, -50%);
`

const HeaderRight = styled.div`
  flex: 1;
  display: flex;
  align-items: center;
  justify-content: flex-end;
  gap: 8px;
  padding-right: 12px;
`

const TitleText = styled(Typography.Text)`
  font-size: 16px;
  font-weight: bold;
  color: var(--color-text);
  white-space: nowrap;
  overflow: hidden;
  width: 50%;
`

const ViewControls = styled.div`
  display: flex;
  gap: 8px;
  padding: 4px;
  background: var(--color-background-mute);
  border-radius: 8px;
  border: 1px solid var(--color-border);
  -webkit-app-region: no-drag;
`

const ViewButton = styled(Button)`
  border: none;
  box-shadow: none;

  &.ant-btn-primary {
    background: var(--color-primary);
    color: white;
  }

  &.ant-btn-default {
    background: transparent;
    color: var(--color-text-secondary);

    &:hover {
      background: var(--color-background);
      color: var(--color-text);
    }
  }
`

const Container = styled.div`
  display: flex;
  height: 100%;
  width: 100%;
  flex: 1;
  background: var(--color-background);
  overflow: hidden;

  .ant-splitter {
    width: 100%;
    height: 100%;
    border: none;

    .ant-splitter-pane {
      overflow: hidden;
    }
  }
`

const CodeSection = styled.div`
  height: 100%;
  width: 100%;
  overflow: hidden;
  position: relative;
  display: grid;
  grid-template-rows: 1fr auto;
`

const PreviewSection = styled.div`
  height: 100%;
  width: 100%;
  background: white;
  overflow: hidden;
`

const PreviewFrame = styled.iframe`
  width: 100%;
  height: 100%;
  border: none;
  background: white;
`

const EmptyPreview = styled.div`
  width: 100%;
  height: 100%;
  display: flex;
  justify-content: center;
  align-items: center;
  background: var(--color-background-soft);
  color: var(--color-text-secondary);
  font-size: 14px;
`

const ToolbarWrapper = styled.div`
  display: flex;
  flex-direction: column;
  align-items: center;
  position: absolute;
  gap: 4px;
  right: 1rem;
  bottom: 1rem;
  z-index: 1;
`

const ToolbarButton = styled(Button)`
  border: none;
  box-shadow:
    0 6px 16px 0 rgba(0, 0, 0, 0.08),
    0 3px 6px -4px rgba(0, 0, 0, 0.12),
    0 9px 28px 8px rgba(0, 0, 0, 0.05);
`

export default HtmlArtifactsPopup<|MERGE_RESOLUTION|>--- conflicted
+++ resolved
@@ -1,9 +1,5 @@
 import { CodeEditor, type CodeEditorHandles } from '@cherrystudio/ui'
-<<<<<<< HEAD
-import { Tooltip } from '@cherrystudio/ui'
-=======
-import { Button } from '@cherrystudio/ui'
->>>>>>> ef4bede0
+import { Button, Tooltip } from '@cherrystudio/ui'
 import { usePreference } from '@data/hooks/usePreference'
 import { CopyIcon, FilePngIcon } from '@renderer/components/Icons'
 import { isMac } from '@renderer/config/constant'
@@ -12,11 +8,7 @@
 import { classNames } from '@renderer/utils'
 import { extractHtmlTitle, getFileNameFromHtmlTitle } from '@renderer/utils/formats'
 import { captureScrollableIframeAsBlob, captureScrollableIframeAsDataURL } from '@renderer/utils/image'
-<<<<<<< HEAD
-import { Button, Dropdown, Modal, Splitter, Typography } from 'antd'
-=======
-import { Dropdown, Modal, Splitter, Tooltip, Typography } from 'antd'
->>>>>>> ef4bede0
+import { Dropdown, Modal, Splitter, Typography } from 'antd'
 import { Camera, Check, Code, Eye, Maximize2, Minimize2, SaveIcon, SquareSplitHorizontal, X } from 'lucide-react'
 import { useCallback, useEffect, useRef, useState } from 'react'
 import { useTranslation } from 'react-i18next'
@@ -134,13 +126,8 @@
               }
             ]
           }}>
-<<<<<<< HEAD
           <Tooltip placement="top" title={t('html_artifacts.capture.label')}>
-            <Button type="text" icon={<Camera size={16} />} className="nodrag" />
-=======
-          <Tooltip title={t('html_artifacts.capture.label')} mouseLeaveDelay={0}>
             <Button variant="light" startContent={<Camera size={16} />} isIconOnly className="nodrag" />
->>>>>>> ef4bede0
           </Tooltip>
         </Dropdown>
         <Button
@@ -177,22 +164,7 @@
           }}
         />
         <ToolbarWrapper>
-<<<<<<< HEAD
           <Tooltip placement="top" title={t('code_block.edit.save.label')}>
-            <ToolbarButton
-              shape="circle"
-              size="large"
-              icon={
-                saved ? (
-                  <Check size={16} color="var(--color-status-success)" />
-                ) : (
-                  <SaveIcon size={16} className="custom-lucide" />
-                )
-              }
-              onClick={handleSave}
-            />
-=======
-          <Tooltip title={t('code_block.edit.save.label')} mouseLeaveDelay={0}>
             <ToolbarButton radius="full" size="lg" isIconOnly onPress={handleSave}>
               {saved ? (
                 <Check size={16} color="var(--color-status-success)" />
@@ -200,7 +172,6 @@
                 <SaveIcon size={16} className="custom-lucide" />
               )}
             </ToolbarButton>
->>>>>>> ef4bede0
           </Tooltip>
         </ToolbarWrapper>
       </CodeSection>

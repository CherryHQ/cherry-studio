--- conflicted
+++ resolved
@@ -1,8 +1,4 @@
-<<<<<<< HEAD
-import { Tooltip } from '@cherrystudio/ui'
-=======
-import { Avatar, EmojiAvatar } from '@cherrystudio/ui'
->>>>>>> 6c71b92d
+import { Avatar, EmojiAvatar, Tooltip } from '@cherrystudio/ui'
 import { usePreference } from '@data/hooks/usePreference'
 import { isMac } from '@renderer/config/constant'
 import { UserAvatar } from '@renderer/config/env'
@@ -17,11 +13,6 @@
 import { getSidebarIconLabel, getThemeModeLabel } from '@renderer/i18n/label'
 import { isEmoji } from '@renderer/utils'
 import { ThemeMode } from '@shared/data/preference/preferenceTypes'
-<<<<<<< HEAD
-import { Avatar } from 'antd'
-=======
-import { Tooltip } from 'antd'
->>>>>>> 6c71b92d
 import {
   Code,
   FileSearch,

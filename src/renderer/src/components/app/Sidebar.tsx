--- conflicted
+++ resolved
@@ -1,14 +1,4 @@
-<<<<<<< HEAD
-import {
-  AppstoreAddOutlined,
-  FileSearchOutlined,
-  FolderOutlined,
-  PictureOutlined,
-  QuestionCircleOutlined,
-  TranslationOutlined
-} from '@ant-design/icons'
-=======
->>>>>>> 73f8148a
+import { AppstoreAddOutlined } from '@ant-design/icons'
 import { isMac } from '@renderer/config/constant'
 import { AppLogo, UserAvatar } from '@renderer/config/env'
 import { useTheme } from '@renderer/context/ThemeProvider'
@@ -141,24 +131,14 @@
   const isRoutes = (path: string): string => (pathname.startsWith(path) && !minappShow ? 'active' : '')
 
   const iconMap = {
-<<<<<<< HEAD
-    assistants: <i className="iconfont icon-chat" />,
-    agents: <i className="iconfont icon-business-smart-assistant" />,
-    paintings: <PictureOutlined style={{ fontSize: 16 }} />,
-    translate: <TranslationOutlined />,
-    minapp: <i className="iconfont icon-appstore" />,
-    knowledge: <FileSearchOutlined />,
-    files: <FolderOutlined />,
-    extensions: <AppstoreAddOutlined />
-=======
     assistants: <MessageSquareQuote size={18} className="icon" />,
     agents: <Sparkle size={18} className="icon" />,
     paintings: <Palette size={18} className="icon" />,
     translate: <Languages size={18} className="icon" />,
     minapp: <LayoutGrid size={18} className="icon" />,
     knowledge: <FileSearch size={18} className="icon" />,
-    files: <Folder size={17} className="icon" />
->>>>>>> 73f8148a
+    files: <Folder size={17} className="icon" />,
+    extensions: <AppstoreAddOutlined />
   }
 
   const pathMap = {

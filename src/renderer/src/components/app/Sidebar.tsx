--- conflicted
+++ resolved
@@ -88,14 +88,7 @@
         )}
       </MainMenusContainer>
       <Menus>
-<<<<<<< HEAD
-        <Tooltip
-          placement="right"
-          content={t('settings.theme.title') + ': ' + getThemeModeLabel(settedTheme)}
-          delay={800}>
-=======
-        <Tooltip title={t('settings.theme.title') + ': ' + getThemeModeLabel(settedTheme)} placement="right">
->>>>>>> dc0c47c6
+        <Tooltip placement="right" content={t('settings.theme.title') + ': ' + getThemeModeLabel(settedTheme)}>
           <Icon theme={theme} onClick={toggleTheme}>
             {settedTheme === ThemeMode.dark ? (
               <Moon size={20} className="icon" />

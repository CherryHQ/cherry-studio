import EmojiAvatar from '@renderer/components/Avatar/EmojiAvatar'
import { isMac } from '@renderer/config/constant'
import { UserAvatar } from '@renderer/config/env'
import { useTheme } from '@renderer/context/ThemeProvider'
import useAvatar from '@renderer/hooks/useAvatar'
import { useFullscreen } from '@renderer/hooks/useFullscreen'
import { useMinappPopup } from '@renderer/hooks/useMinappPopup'
import { useMinapps } from '@renderer/hooks/useMinapps'
import useNavBackgroundColor from '@renderer/hooks/useNavBackgroundColor'
import { modelGenerating, useRuntime } from '@renderer/hooks/useRuntime'
import { useSettings } from '@renderer/hooks/useSettings'
import { getSidebarIconLabel, getThemeModeLabel } from '@renderer/i18n/label'
import { ThemeMode } from '@renderer/types'
import { isEmoji } from '@renderer/utils'
import { Avatar, Tooltip } from 'antd'
import {
  Code,
  FileSearch,
  Folder,
  Languages,
  LayoutGrid,
  MessageSquare,
  Monitor,
  Moon,
  Palette,
  Settings,
  Sparkle,
  Sun,
  Terminal
} from 'lucide-react'
import { FC } from 'react'
import { useTranslation } from 'react-i18next'
import { useLocation, useNavigate } from 'react-router-dom'
import styled from 'styled-components'

import UserPopup from '../Popups/UserPopup'
import { SidebarOpenedMinappTabs, SidebarPinnedApps } from './PinnedMinapps'

const Sidebar: FC = () => {
  const { hideMinappPopup } = useMinappPopup()
  const { minappShow } = useRuntime()
  const { sidebarIcons } = useSettings()
  const { pinned } = useMinapps()

  const { pathname } = useLocation()
  const navigate = useNavigate()

  const { theme, settedTheme, toggleTheme } = useTheme()
  const avatar = useAvatar()
  const { t } = useTranslation()

  const onEditUser = () => UserPopup.show()

  const backgroundColor = useNavBackgroundColor()

  const showPinnedApps = pinned.length > 0 && sidebarIcons.visible.includes('minapp')

  const to = async (path: string) => {
    await modelGenerating()
    navigate(path)
  }

  const isFullscreen = useFullscreen()

  return (
    <Container
      $isFullscreen={isFullscreen}
      id="app-sidebar"
      style={{ backgroundColor, zIndex: minappShow ? 10000 : 'initial' }}>
      {isEmoji(avatar) ? (
        <EmojiAvatar onClick={onEditUser} className="sidebar-avatar" size={31} fontSize={18}>
          {avatar}
        </EmojiAvatar>
      ) : (
        <AvatarImg src={avatar || UserAvatar} draggable={false} className="nodrag" onClick={onEditUser} />
      )}
      <MainMenusContainer>
        <Menus onClick={hideMinappPopup}>
          <MainMenus />
        </Menus>
        <SidebarOpenedMinappTabs />
        {showPinnedApps && (
          <AppsContainer>
            <Divider />
            <Menus>
              <SidebarPinnedApps />
            </Menus>
          </AppsContainer>
        )}
      </MainMenusContainer>
      <Menus>
        <Tooltip
          title={t('settings.theme.title') + ': ' + getThemeModeLabel(settedTheme)}
          mouseEnterDelay={0.8}
          placement="right">
          <Icon theme={theme} onClick={toggleTheme}>
            {settedTheme === ThemeMode.dark ? (
              <Moon size={20} className="icon" />
            ) : settedTheme === ThemeMode.light ? (
              <Sun size={20} className="icon" />
            ) : (
              <Monitor size={20} className="icon" />
            )}
          </Icon>
        </Tooltip>
        <Tooltip title={t('settings.title')} mouseEnterDelay={0.8} placement="right">
          <StyledLink
            onClick={async () => {
              hideMinappPopup()
              await to('/settings/provider')
            }}>
            <Icon theme={theme} className={pathname.startsWith('/settings') && !minappShow ? 'active' : ''}>
              <Settings size={20} className="icon" />
            </Icon>
          </StyledLink>
        </Tooltip>
      </Menus>
    </Container>
  )
}

const MainMenus: FC = () => {
  const { hideMinappPopup } = useMinappPopup()
  const { pathname } = useLocation()
  const { sidebarIcons, defaultPaintingProvider } = useSettings()
  const { minappShow } = useRuntime()
  const navigate = useNavigate()
  const { theme } = useTheme()

  const isRoute = (path: string): string => (pathname === path && !minappShow ? 'active' : '')
  const isRoutes = (path: string): string => (pathname.startsWith(path) && !minappShow ? 'active' : '')

  const iconMap = {
    assistants: <MessageSquare size={18} className="icon" />,
    agents: <Sparkle size={18} className="icon" />,
    paintings: <Palette size={18} className="icon" />,
    translate: <Languages size={18} className="icon" />,
    minapp: <LayoutGrid size={18} className="icon" />,
    knowledge: <FileSearch size={18} className="icon" />,
    files: <Folder size={17} className="icon" />,
<<<<<<< HEAD
    code: <Terminal size={18} className="icon" />
=======
    code_tools: <Code size={18} className="icon" />
>>>>>>> 70cc1c4a
  }

  const pathMap = {
    assistants: '/',
    agents: '/agents',
    paintings: `/paintings/${defaultPaintingProvider}`,
    translate: '/translate',
    minapp: '/apps',
    knowledge: '/knowledge',
    files: '/files',
<<<<<<< HEAD
    code: '/code'
=======
    code_tools: '/code'
>>>>>>> 70cc1c4a
  }

  return sidebarIcons.visible.map((icon) => {
    const path = pathMap[icon]
    const isActive = path === '/' ? isRoute(path) : isRoutes(path)

    return (
      <Tooltip key={icon} title={getSidebarIconLabel(icon)} mouseEnterDelay={0.8} placement="right">
        <StyledLink
          onClick={async () => {
            hideMinappPopup()
            await modelGenerating()
            navigate(path)
          }}>
          <Icon theme={theme} className={isActive}>
            {iconMap[icon]}
          </Icon>
        </StyledLink>
      </Tooltip>
    )
  })
}

const Container = styled.div<{ $isFullscreen: boolean }>`
  display: flex;
  flex-direction: column;
  align-items: center;
  padding: 8px 0;
  padding-bottom: 12px;
  width: var(--sidebar-width);
  min-width: var(--sidebar-width);
  height: ${({ $isFullscreen }) => (isMac && !$isFullscreen ? 'calc(100vh - var(--navbar-height))' : '100vh')};
  -webkit-app-region: drag !important;
  margin-top: ${({ $isFullscreen }) => (isMac && !$isFullscreen ? 'var(--navbar-height)' : 0)};

  .sidebar-avatar {
    margin-bottom: ${isMac ? '12px' : '12px'};
    margin-top: ${isMac ? '0px' : '2px'};
    -webkit-app-region: none;
  }
`

const AvatarImg = styled(Avatar)`
  width: 31px;
  height: 31px;
  background-color: var(--color-background-soft);
  margin-bottom: ${isMac ? '12px' : '12px'};
  margin-top: ${isMac ? '0px' : '2px'};
  border: none;
  cursor: pointer;
`

const MainMenusContainer = styled.div`
  display: flex;
  flex: 1;
  flex-direction: column;
  overflow: hidden;
`

const Menus = styled.div`
  display: flex;
  flex-direction: column;
  align-items: center;
  gap: 5px;
`

const Icon = styled.div<{ theme: string }>`
  width: 35px;
  height: 35px;
  display: flex;
  justify-content: center;
  align-items: center;
  border-radius: 50%;
  box-sizing: border-box;
  -webkit-app-region: none;
  border: 0.5px solid transparent;
  &:hover {
    background-color: ${({ theme }) => (theme === 'dark' ? 'var(--color-black)' : 'var(--color-white)')};
    opacity: 0.8;
    cursor: pointer;
    .icon {
      color: var(--color-icon-white);
    }
  }
  &.active {
    background-color: ${({ theme }) => (theme === 'dark' ? 'var(--color-black)' : 'var(--color-white)')};
    border: 0.5px solid var(--color-border);
    .icon {
      color: var(--color-primary);
    }
  }

  @keyframes borderBreath {
    0% {
      opacity: 0.1;
    }
    50% {
      opacity: 1;
    }
    100% {
      opacity: 0.1;
    }
  }

  &.opened-minapp {
    position: relative;
  }
  &.opened-minapp::after {
    content: '';
    position: absolute;
    width: 100%;
    height: 100%;
    top: 0;
    left: 0;
    border-radius: inherit;
    opacity: 0.3;
    border: 0.5px solid var(--color-primary);
  }
`

const StyledLink = styled.div`
  text-decoration: none;
  -webkit-app-region: none;
  &* {
    user-select: none;
  }
`

const AppsContainer = styled.div`
  display: flex;
  flex: 1;
  flex-direction: column;
  align-items: center;
  overflow-y: auto;
  overflow-x: hidden;
  margin-bottom: 10px;
  -webkit-app-region: none;
  &::-webkit-scrollbar {
    display: none;
  }
`

const Divider = styled.div`
  width: 50%;
  margin: 8px 0;
  border-bottom: 0.5px solid var(--color-border);
`

export default Sidebar<|MERGE_RESOLUTION|>--- conflicted
+++ resolved
@@ -138,11 +138,7 @@
     minapp: <LayoutGrid size={18} className="icon" />,
     knowledge: <FileSearch size={18} className="icon" />,
     files: <Folder size={17} className="icon" />,
-<<<<<<< HEAD
     code: <Terminal size={18} className="icon" />
-=======
-    code_tools: <Code size={18} className="icon" />
->>>>>>> 70cc1c4a
   }
 
   const pathMap = {
@@ -153,11 +149,7 @@
     minapp: '/apps',
     knowledge: '/knowledge',
     files: '/files',
-<<<<<<< HEAD
     code: '/code'
-=======
-    code_tools: '/code'
->>>>>>> 70cc1c4a
   }
 
   return sidebarIcons.visible.map((icon) => {

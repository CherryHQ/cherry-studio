import EmojiAvatar from '@renderer/components/Avatar/EmojiAvatar'
import { isMac } from '@renderer/config/constant'
import { AppLogo, UserAvatar } from '@renderer/config/env'
import { useTheme } from '@renderer/context/ThemeProvider'
import useAvatar from '@renderer/hooks/useAvatar'
import { useFullscreen } from '@renderer/hooks/useFullscreen'
import { useMinappPopup } from '@renderer/hooks/useMinappPopup'
import { useMinapps } from '@renderer/hooks/useMinapps'
import { modelGenerating, useRuntime } from '@renderer/hooks/useRuntime'
import { useSettings } from '@renderer/hooks/useSettings'
import { isEmoji } from '@renderer/utils'
import type { MenuProps } from 'antd'
import { Avatar, Dropdown, Tooltip } from 'antd'
import {
  CircleHelp,
  FileSearch,
  Folder,
  Languages,
  LayoutGrid,
  MessageSquareQuote,
  Moon,
  Palette,
  Settings,
  Sparkle,
  Sun,
  SunMoon
} from 'lucide-react'
import { FC, useEffect } from 'react'
import { useTranslation } from 'react-i18next'
import { useLocation, useNavigate } from 'react-router-dom'
import styled from 'styled-components'

import DragableList from '../DragableList'
import MinAppIcon from '../Icons/MinAppIcon'
import UserPopup from '../Popups/UserPopup'

const Sidebar: FC = () => {
  const { hideMinappPopup, openMinapp } = useMinappPopup()
  const { minappShow, currentMinappId } = useRuntime()
  const { sidebarIcons } = useSettings()
  const { pinned } = useMinapps()

  const { pathname } = useLocation()
  const navigate = useNavigate()

  const { theme, settingTheme, toggleTheme } = useTheme()
  const avatar = useAvatar()
  const { t } = useTranslation()

  const onEditUser = () => UserPopup.show()

  const showPinnedApps = pinned.length > 0 && sidebarIcons.visible.includes('minapp')

  const to = async (path: string) => {
    await modelGenerating()
    navigate(path)
  }

  const docsId = 'cherrystudio-docs'
  const onOpenDocs = () => {
    openMinapp({
      id: docsId,
      name: t('docs.title'),
      url: 'https://docs.cherry-ai.com/',
      logo: AppLogo
    })
  }

  const isFullscreen = useFullscreen()

  return (
<<<<<<< HEAD
    <Container id="app-sidebar" style={{ zIndex: minappShow ? 10000 : 10 }}>
=======
    <Container
      $isFullscreen={isFullscreen}
      id="app-sidebar"
      style={{ backgroundColor, zIndex: minappShow ? 10000 : 'initial' }}>
>>>>>>> eca3f1d7
      {isEmoji(avatar) ? (
        <EmojiAvatar onClick={onEditUser} className="sidebar-avatar" size={31} fontSize={18}>
          {avatar}
        </EmojiAvatar>
      ) : (
        <AvatarImg src={avatar || UserAvatar} draggable={false} className="nodrag" onClick={onEditUser} />
      )}
      <MainMenusContainer>
        <Menus onClick={hideMinappPopup}>
          <MainMenus />
        </Menus>
        <SidebarOpenedMinappTabs />
        {showPinnedApps && (
          <AppsContainer>
            <Divider />
            <Menus>
              <PinnedApps />
            </Menus>
          </AppsContainer>
        )}
      </MainMenusContainer>
      <Menus>
        <Tooltip title={t('docs.title')} mouseEnterDelay={0.8} placement="right">
          <Icon theme={theme} onClick={onOpenDocs} className={minappShow && currentMinappId === docsId ? 'active' : ''}>
            <CircleHelp size={20} className="icon" />
          </Icon>
        </Tooltip>
        <Tooltip
          title={t('settings.theme.title') + ': ' + t(`settings.theme.${settingTheme}`)}
          mouseEnterDelay={0.8}
          placement="right">
          <Icon theme={theme} onClick={() => toggleTheme()}>
            {settingTheme === 'dark' ? (
              <Moon size={20} className="icon" />
            ) : settingTheme === 'light' ? (
              <Sun size={20} className="icon" />
            ) : (
              <SunMoon size={20} className="icon" />
            )}
          </Icon>
        </Tooltip>
        <Tooltip title={t('settings.title')} mouseEnterDelay={0.8} placement="right">
          <StyledLink
            onClick={async () => {
              hideMinappPopup()
              await to('/settings/provider')
            }}>
            <Icon theme={theme} className={pathname.startsWith('/settings') && !minappShow ? 'active' : ''}>
              <Settings size={20} className="icon" />
            </Icon>
          </StyledLink>
        </Tooltip>
      </Menus>
    </Container>
  )
}

const MainMenus: FC = () => {
  const { hideMinappPopup } = useMinappPopup()
  const { t } = useTranslation()
  const { pathname } = useLocation()
  const { sidebarIcons, defaultPaintingProvider } = useSettings()
  const { minappShow } = useRuntime()
  const navigate = useNavigate()
  const { theme } = useTheme()

  const isRoute = (path: string): string => (pathname === path && !minappShow ? 'active' : '')
  const isRoutes = (path: string): string => (pathname.startsWith(path) && !minappShow ? 'active' : '')

  const iconMap = {
    assistants: <MessageSquareQuote size={18} className="icon" />,
    agents: <Sparkle size={18} className="icon" />,
    paintings: <Palette size={18} className="icon" />,
    translate: <Languages size={18} className="icon" />,
    minapp: <LayoutGrid size={18} className="icon" />,
    knowledge: <FileSearch size={18} className="icon" />,
    files: <Folder size={17} className="icon" />
  }

  const pathMap = {
    assistants: '/',
    agents: '/agents',
    paintings: `/paintings/${defaultPaintingProvider}`,
    translate: '/translate',
    minapp: '/apps',
    knowledge: '/knowledge',
    files: '/files'
  }

  return sidebarIcons.visible.map((icon) => {
    const path = pathMap[icon]
    const isActive = path === '/' ? isRoute(path) : isRoutes(path)

    return (
      <Tooltip key={icon} title={t(`${icon}.title`)} mouseEnterDelay={0.8} placement="right">
        <StyledLink
          onClick={async () => {
            hideMinappPopup()
            await modelGenerating()
            navigate(path)
          }}>
          <Icon theme={theme} className={isActive}>
            {iconMap[icon]}
          </Icon>
        </StyledLink>
      </Tooltip>
    )
  })
}

/** Tabs of opened minapps in sidebar */
const SidebarOpenedMinappTabs: FC = () => {
  const { minappShow, openedKeepAliveMinapps, currentMinappId } = useRuntime()
  const { openMinappKeepAlive, hideMinappPopup, closeMinapp, closeAllMinapps } = useMinappPopup()
  const { showOpenedMinappsInSidebar } = useSettings() // 获取控制显示的设置
  const { theme } = useTheme()
  const { t } = useTranslation()

  const handleOnClick = (app) => {
    if (minappShow && currentMinappId === app.id) {
      hideMinappPopup()
    } else {
      openMinappKeepAlive(app)
    }
  }

  // animation for minapp switch indicator
  useEffect(() => {
    //hacky way to get the height of the icon
    const iconDefaultHeight = 40
    const iconDefaultOffset = 17
    const container = document.querySelector('.TabsContainer') as HTMLElement
    const activeIcon = document.querySelector('.TabsContainer .opened-active') as HTMLElement

    let indicatorTop = 0,
      indicatorRight = 0
    if (minappShow && activeIcon && container) {
      indicatorTop = activeIcon.offsetTop + activeIcon.offsetHeight / 2 - 4 // 4 is half of the indicator's height (8px)
      indicatorRight = 0
    } else {
      indicatorTop =
        ((openedKeepAliveMinapps.length > 0 ? openedKeepAliveMinapps.length : 1) / 2) * iconDefaultHeight +
        iconDefaultOffset -
        4
      indicatorRight = -50
    }
    container.style.setProperty('--indicator-top', `${indicatorTop}px`)
    container.style.setProperty('--indicator-right', `${indicatorRight}px`)
  }, [currentMinappId, openedKeepAliveMinapps, minappShow])

  // 检查是否需要显示已打开小程序组件
  const isShowOpened = showOpenedMinappsInSidebar && openedKeepAliveMinapps.length > 0

  // 如果不需要显示，返回空容器保持动画效果但不显示内容
  if (!isShowOpened) return <TabsContainer className="TabsContainer" />

  return (
    <TabsContainer className="TabsContainer">
      <Divider />
      <TabsWrapper>
        <Menus>
          {openedKeepAliveMinapps.map((app) => {
            const menuItems: MenuProps['items'] = [
              {
                key: 'closeApp',
                label: t('minapp.sidebar.close.title'),
                onClick: () => {
                  closeMinapp(app.id)
                }
              },
              {
                key: 'closeAllApp',
                label: t('minapp.sidebar.closeall.title'),
                onClick: () => {
                  closeAllMinapps()
                }
              }
            ]
            const isActive = minappShow && currentMinappId === app.id

            return (
              <Tooltip key={app.id} title={app.name} mouseEnterDelay={0.8} placement="right">
                <StyledLink>
                  <Dropdown menu={{ items: menuItems }} trigger={['contextMenu']} overlayStyle={{ zIndex: 10000 }}>
                    <Icon
                      theme={theme}
                      onClick={() => handleOnClick(app)}
                      className={`${isActive ? 'opened-active' : ''}`}>
                      <MinAppIcon size={20} app={app} style={{ borderRadius: 6 }} sidebar />
                    </Icon>
                  </Dropdown>
                </StyledLink>
              </Tooltip>
            )
          })}
        </Menus>
      </TabsWrapper>
    </TabsContainer>
  )
}

const PinnedApps: FC = () => {
  const { pinned, updatePinnedMinapps } = useMinapps()
  const { t } = useTranslation()
  const { minappShow, openedKeepAliveMinapps, currentMinappId } = useRuntime()
  const { theme } = useTheme()
  const { openMinappKeepAlive } = useMinappPopup()

  return (
    <DragableList list={pinned} onUpdate={updatePinnedMinapps} listStyle={{ marginBottom: 5 }}>
      {(app) => {
        const menuItems: MenuProps['items'] = [
          {
            key: 'togglePin',
            label: t('minapp.sidebar.remove.title'),
            onClick: () => {
              const newPinned = pinned.filter((item) => item.id !== app.id)
              updatePinnedMinapps(newPinned)
            }
          }
        ]
        const isActive = minappShow && currentMinappId === app.id
        return (
          <Tooltip key={app.id} title={app.name} mouseEnterDelay={0.8} placement="right">
            <StyledLink>
              <Dropdown menu={{ items: menuItems }} trigger={['contextMenu']} overlayStyle={{ zIndex: 10000 }}>
                <Icon
                  theme={theme}
                  onClick={() => openMinappKeepAlive(app)}
                  className={`${isActive ? 'active' : ''} ${openedKeepAliveMinapps.some((item) => item.id === app.id) ? 'opened-minapp' : ''}`}>
                  <MinAppIcon size={20} app={app} style={{ borderRadius: 6 }} sidebar />
                </Icon>
              </Dropdown>
            </StyledLink>
          </Tooltip>
        )
      }}
    </DragableList>
  )
}

const Container = styled.div<{ $isFullscreen: boolean }>`
  display: flex;
  flex-direction: column;
  align-items: center;
  padding: 8px 0;
  padding-bottom: 12px;
  width: var(--sidebar-width);
  min-width: var(--sidebar-width);
  height: ${({ $isFullscreen }) => (isMac && !$isFullscreen ? 'calc(100vh - var(--navbar-height))' : '100vh')};
  -webkit-app-region: drag !important;
  margin-top: ${({ $isFullscreen }) => (isMac && !$isFullscreen ? 'var(--navbar-height)' : 0)};

  .sidebar-avatar {
    margin-bottom: ${isMac ? '12px' : '12px'};
    margin-top: ${isMac ? '0px' : '2px'};
    -webkit-app-region: none;
  }
  position: relative;
  z-index: 10;
`

const AvatarImg = styled(Avatar)`
  width: 31px;
  height: 31px;
  background-color: var(--color-background-soft);
  margin-bottom: ${isMac ? '12px' : '12px'};
  margin-top: ${isMac ? '0px' : '2px'};
  border: none;
  cursor: pointer;
`

const MainMenusContainer = styled.div`
  display: flex;
  flex: 1;
  flex-direction: column;
  overflow: hidden;
`

const Menus = styled.div`
  display: flex;
  flex-direction: column;
  align-items: center;
  gap: 5px;
`

const Icon = styled.div<{ theme: string }>`
  width: 35px;
  height: 35px;
  display: flex;
  justify-content: center;
  align-items: center;
  border-radius: 50%;
  box-sizing: border-box;
  -webkit-app-region: none;
  border: 0.5px solid transparent;
  &:hover {
    background-color: var(--color-background);
    opacity: 0.8;
    cursor: pointer;
    .icon {
      color: var(--color-icon-white);
    }
  }
  &.active {
    background-color: var(--color-background);
    border: 0.5px solid var(--color-border);
    .icon {
      color: var(--color-primary);
    }
  }

  @keyframes borderBreath {
    0% {
      opacity: 0.1;
    }
    50% {
      opacity: 1;
    }
    100% {
      opacity: 0.1;
    }
  }

  &.opened-minapp {
    position: relative;
  }
  &.opened-minapp::after {
    content: '';
    position: absolute;
    width: 100%;
    height: 100%;
    top: 0;
    left: 0;
    border-radius: inherit;
    opacity: 0.3;
    border: 0.5px solid var(--color-primary);
  }
`

const StyledLink = styled.div`
  text-decoration: none;
  -webkit-app-region: none;
  &* {
    user-select: none;
  }
`

const AppsContainer = styled.div`
  display: flex;
  flex: 1;
  flex-direction: column;
  align-items: center;
  overflow-y: auto;
  overflow-x: hidden;
  margin-bottom: 10px;
  -webkit-app-region: none;
  &::-webkit-scrollbar {
    display: none;
  }
`

const Divider = styled.div`
  width: 50%;
  margin: 8px 0;
  border-bottom: 0.5px solid var(--color-border);
`

const TabsContainer = styled.div`
  display: flex;
  flex-direction: column;
  align-items: center;
  -webkit-app-region: none;
  position: relative;
  width: 100%;

  &::after {
    content: '';
    position: absolute;
    right: var(--indicator-right, 0);
    top: var(--indicator-top, 0);
    width: 4px;
    height: 8px;
    background-color: var(--color-primary);
    transition:
      top 0.3s cubic-bezier(0.4, 0, 0.2, 1),
      right 0.3s ease-in-out;
    border-radius: 2px;
  }

  &::-webkit-scrollbar {
    display: none;
  }
`

const TabsWrapper = styled.div`
  background-color: rgba(128, 128, 128, 0.1);
  border-radius: 20px;
  overflow: hidden;
`

export default Sidebar<|MERGE_RESOLUTION|>--- conflicted
+++ resolved
@@ -69,14 +69,7 @@
   const isFullscreen = useFullscreen()
 
   return (
-<<<<<<< HEAD
-    <Container id="app-sidebar" style={{ zIndex: minappShow ? 10000 : 10 }}>
-=======
-    <Container
-      $isFullscreen={isFullscreen}
-      id="app-sidebar"
-      style={{ backgroundColor, zIndex: minappShow ? 10000 : 'initial' }}>
->>>>>>> eca3f1d7
+    <Container $isFullscreen={isFullscreen} id="app-sidebar" style={{ zIndex: minappShow ? 10000 : 10 }}>
       {isEmoji(avatar) ? (
         <EmojiAvatar onClick={onEditUser} className="sidebar-avatar" size={31} fontSize={18}>
           {avatar}

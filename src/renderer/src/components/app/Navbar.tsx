--- conflicted
+++ resolved
@@ -13,30 +13,21 @@
 
 export const Navbar: FC<Props> = ({ children, ...props }) => {
   const backgroundColor = useNavBackgroundColor()
+  const isFullscreen = useFullscreen()
   const { isTopNavbar } = useNavbarPosition()
-<<<<<<< HEAD
-  const isFullscreen = useFullscreen()
-=======
   const { minappShow } = useRuntime()
->>>>>>> 2962ef79
 
   if (isTopNavbar) {
     return null
   }
 
   return (
-<<<<<<< HEAD
-    <NavbarContainer {...props} style={{ backgroundColor }} $isFullScreen={isFullscreen}>
-      {children}
-    </NavbarContainer>
-=======
     <>
-      <NavbarContainer {...props} style={{ backgroundColor }}>
+      <NavbarContainer {...props} style={{ backgroundColor }} $isFullScreen={isFullscreen}>
         {children}
       </NavbarContainer>
       {!isTopNavbar && !minappShow && <WindowControls />}
     </>
->>>>>>> 2962ef79
   )
 }
 

import { ElectronAPI } from '@electron-toolkit/preload'
import type { FileMetadataResponse, ListFilesResponse, UploadFileResponse } from '@google/generative-ai/server'
import { ExtractChunkData } from '@llm-tools/embedjs-interfaces'
import { AppInfo, FileType, KnowledgeBaseParams, KnowledgeItem, LanguageVarious, WebDavConfig } from '@renderer/types'
import type { LoaderReturn } from '@shared/config/types'
import type { OpenDialogOptions } from 'electron'
import type { UpdateInfo } from 'electron-updater'
import { Readable } from 'stream'

declare global {
  interface Window {
    electron: ElectronAPI
    api: {
      getAppInfo: () => Promise<AppInfo>
      checkForUpdate: () => Promise<{ currentVersion: string; updateInfo: UpdateInfo | null }>
      showUpdateDialog: () => Promise<void>
      openWebsite: (url: string) => void
      setProxy: (proxy: string | undefined) => void
      setLanguage: (theme: LanguageVarious) => void
      setTray: (isActive: boolean) => void
      restartTray: () => void
      setTheme: (theme: 'light' | 'dark') => void
      minApp: (options: { url: string; windowOptions?: Electron.BrowserWindowConstructorOptions }) => void
      reload: () => void
      clearCache: () => Promise<{ success: boolean; error?: string }>
      zip: {
        compress: (text: string) => Promise<Buffer>
        decompress: (text: Buffer) => Promise<string>
      }
      backup: {
        backup: (fileName: string, data: string, destinationPath?: string) => Promise<Readable>
        restore: (backupPath: string) => Promise<string>
        backupToWebdav: (data: string, webdavConfig: WebDavConfig) => Promise<boolean>
        restoreFromWebdav: (webdavConfig: WebDavConfig) => Promise<string>
      }
      file: {
        select: (options?: OpenDialogOptions) => Promise<FileType[] | null>
        upload: (file: FileType) => Promise<FileType>
        delete: (fileId: string) => Promise<void>
        read: (fileId: string) => Promise<string>
        clear: () => Promise<void>
        get: (filePath: string) => Promise<FileType | null>
        selectFolder: () => Promise<string | null>
        create: (fileName: string) => Promise<string>
        write: (filePath: string, data: Uint8Array | string) => Promise<void>
        open: (options?: OpenDialogOptions) => Promise<{ fileName: string; filePath: string; content: Buffer } | null>
        openPath: (path: string) => Promise<void>
        save: (
          path: string,
          content: string | NodeJS.ArrayBufferView,
          options?: SaveDialogOptions
        ) => Promise<string | null>
        saveImage: (name: string, data: string) => void
        base64Image: (fileId: string) => Promise<{ mime: string; base64: string; data: string }>
        download: (url: string) => Promise<FileType | null>
        copy: (fileId: string, destPath: string) => Promise<void>
        binaryFile: (fileId: string) => Promise<{ data: Buffer; mime: string }>
      }
      fs: {
        read: (path: string) => Promise<string>
      }
      export: {
        toWord: (markdown: string, fileName: string) => Promise<void>
      }
      openPath: (path: string) => Promise<void>
      shortcuts: {
        update: (shortcuts: Shortcut[]) => Promise<void>
      }
      knowledgeBase: {
        create: ({ id, model, apiKey, baseURL }: KnowledgeBaseParams) => Promise<void>
        reset: ({ base }: { base: KnowledgeBaseParams }) => Promise<void>
        delete: (id: string) => Promise<void>
        add: ({
          base,
          item,
          forceReload = false
        }: {
          base: KnowledgeBaseParams
          item: KnowledgeItem
          forceReload?: boolean
        }) => Promise<LoaderReturn>
        remove: ({
          uniqueId,
          uniqueIds,
          base
        }: {
          uniqueId: string
          uniqueIds: string[]
          base: KnowledgeBaseParams
        }) => Promise<void>
        search: ({ search, base }: { search: string; base: KnowledgeBaseParams }) => Promise<ExtractChunkData[]>
      }
      window: {
        setMinimumSize: (width: number, height: number) => Promise<void>
        resetMinimumSize: () => Promise<void>
      }
      gemini: {
        uploadFile: (file: FileType, apiKey: string) => Promise<UploadFileResponse>
        retrieveFile: (file: FileType, apiKey: string) => Promise<FileMetadataResponse | undefined>
        base64File: (file: FileType) => Promise<{ data: string; mimeType: string }>
        listFiles: (apiKey: string) => Promise<ListFilesResponse>
        deleteFile: (apiKey: string, fileId: string) => Promise<void>
      }
      selectionMenu: {
        action: (action: string) => Promise<void>
      }
      config: {
        set: (key: string, value: any) => Promise<void>
        get: (key: string) => Promise<any>
      }
      miniWindow: {
        show: () => Promise<void>
        hide: () => Promise<void>
        close: () => Promise<void>
        toggle: () => Promise<void>
      }
      aes: {
        encrypt: (text: string, secretKey: string, iv: string) => Promise<{ iv: string; encryptedData: string }>
        decrypt: (encryptedData: string, iv: string, secretKey: string) => Promise<string>
      }
      shell: {
        openExternal: (url: string, options?: OpenExternalOptions) => Promise<void>
      }
<<<<<<< HEAD
      copilot: {
        getAuthMessage: () => Promise<{ device_code: string; user_code: string; verification_uri: string }>
        getCopilotToken: (device_code: string) => Promise<{ access_token: string }>
        saveCopilotToken: (access_token: string) => Promise<void>
        getToken: () => Promise<{ token: string }>
=======
      mcp: {
        // servers
        listServers: () => Promise<MCPServer[]>
        addServer: (server: MCPServer) => Promise<void>
        updateServer: (server: MCPServer) => Promise<void>
        deleteServer: (serverName: string) => Promise<void>
        setServerActive: (name: string, isActive: boolean) => Promise<void>
        // tools
        listTools: () => Promise<MCPTool>
        callTool: ({ client, name, args }: { client: string; name: string; args: any }) => Promise<any>
        // status
        cleanup: () => Promise<void>
>>>>>>> 75e87ed6
      }
    }
  }
}<|MERGE_RESOLUTION|>--- conflicted
+++ resolved
@@ -121,13 +121,6 @@
       shell: {
         openExternal: (url: string, options?: OpenExternalOptions) => Promise<void>
       }
-<<<<<<< HEAD
-      copilot: {
-        getAuthMessage: () => Promise<{ device_code: string; user_code: string; verification_uri: string }>
-        getCopilotToken: (device_code: string) => Promise<{ access_token: string }>
-        saveCopilotToken: (access_token: string) => Promise<void>
-        getToken: () => Promise<{ token: string }>
-=======
       mcp: {
         // servers
         listServers: () => Promise<MCPServer[]>
@@ -140,7 +133,12 @@
         callTool: ({ client, name, args }: { client: string; name: string; args: any }) => Promise<any>
         // status
         cleanup: () => Promise<void>
->>>>>>> 75e87ed6
+      }
+      copilot: {
+        getAuthMessage: () => Promise<{ device_code: string; user_code: string; verification_uri: string }>
+        getCopilotToken: (device_code: string) => Promise<{ access_token: string }>
+        saveCopilotToken: (access_token: string) => Promise<void>
+        getToken: () => Promise<{ token: string }>
       }
     }
   }

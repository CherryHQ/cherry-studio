import { ElectronAPI } from '@electron-toolkit/preload'
import type { FileMetadataResponse, ListFilesResponse, UploadFileResponse } from '@google/generative-ai/server'
import { ExtractChunkData } from '@llm-tools/embedjs-interfaces'
import type { MCPServer, MCPTool } from '@renderer/types'
import { AppInfo, FileType, KnowledgeBaseParams, KnowledgeItem, LanguageVarious, WebDavConfig } from '@renderer/types'
import type { LoaderReturn } from '@shared/config/types'
import type { OpenDialogOptions } from 'electron'
import type { UpdateInfo } from 'electron-updater'
import { Readable } from 'stream'

declare global {
  interface Window {
    electron: ElectronAPI
    api: {
      getAppInfo: () => Promise<AppInfo>
      checkForUpdate: () => Promise<{ currentVersion: string; updateInfo: UpdateInfo | null }>
      showUpdateDialog: () => Promise<void>
      openWebsite: (url: string) => void
      setProxy: (proxy: string | undefined) => void
      setLanguage: (theme: LanguageVarious) => void
      setTray: (isActive: boolean) => void
      restartTray: () => void
      setTheme: (theme: 'light' | 'dark') => void
      minApp: (options: { url: string; windowOptions?: Electron.BrowserWindowConstructorOptions }) => void
      reload: () => void
      clearCache: () => Promise<{ success: boolean; error?: string }>
      zip: {
        compress: (text: string) => Promise<Buffer>
        decompress: (text: Buffer) => Promise<string>
      }
      backup: {
        backup: (fileName: string, data: string, destinationPath?: string) => Promise<Readable>
        restore: (backupPath: string) => Promise<string>
        backupToWebdav: (data: string, webdavConfig: WebDavConfig) => Promise<boolean>
        restoreFromWebdav: (webdavConfig: WebDavConfig) => Promise<string>
      }
      file: {
        select: (options?: OpenDialogOptions) => Promise<FileType[] | null>
        upload: (file: FileType) => Promise<FileType>
        delete: (fileId: string) => Promise<void>
        read: (fileId: string) => Promise<string>
        clear: () => Promise<void>
        get: (filePath: string) => Promise<FileType | null>
        selectFolder: () => Promise<string | null>
        create: (fileName: string) => Promise<string>
        write: (filePath: string, data: Uint8Array | string) => Promise<void>
        open: (options?: OpenDialogOptions) => Promise<{ fileName: string; filePath: string; content: Buffer } | null>
        openPath: (path: string) => Promise<void>
        save: (
          path: string,
          content: string | NodeJS.ArrayBufferView,
          options?: SaveDialogOptions
        ) => Promise<string | null>
        saveImage: (name: string, data: string) => void
        base64Image: (fileId: string) => Promise<{ mime: string; base64: string; data: string }>
        download: (url: string) => Promise<FileType | null>
        copy: (fileId: string, destPath: string) => Promise<void>
        binaryFile: (fileId: string) => Promise<{ data: Buffer; mime: string }>
      }
      fs: {
        read: (path: string) => Promise<string>
      }
      export: {
        toWord: (markdown: string, fileName: string) => Promise<void>
      }
      openPath: (path: string) => Promise<void>
      shortcuts: {
        update: (shortcuts: Shortcut[]) => Promise<void>
      }
      knowledgeBase: {
        create: ({ id, model, apiKey, baseURL }: KnowledgeBaseParams) => Promise<void>
        reset: ({ base }: { base: KnowledgeBaseParams }) => Promise<void>
        delete: (id: string) => Promise<void>
        add: ({
          base,
          item,
          forceReload = false
        }: {
          base: KnowledgeBaseParams
          item: KnowledgeItem
          forceReload?: boolean
        }) => Promise<LoaderReturn>
        remove: ({
          uniqueId,
          uniqueIds,
          base
        }: {
          uniqueId: string
          uniqueIds: string[]
          base: KnowledgeBaseParams
        }) => Promise<void>
        search: ({ search, base }: { search: string; base: KnowledgeBaseParams }) => Promise<ExtractChunkData[]>
        rerank: ({
          search,
          base,
          results
        }: {
          search: string
          base: KnowledgeBaseParams
          results: ExtractChunkData[]
        }) => Promise<ExtractChunkData[]>
      }
      window: {
        setMinimumSize: (width: number, height: number) => Promise<void>
        resetMinimumSize: () => Promise<void>
      }
      gemini: {
        uploadFile: (file: FileType, apiKey: string) => Promise<UploadFileResponse>
        retrieveFile: (file: FileType, apiKey: string) => Promise<FileMetadataResponse | undefined>
        base64File: (file: FileType) => Promise<{ data: string; mimeType: string }>
        listFiles: (apiKey: string) => Promise<ListFilesResponse>
        deleteFile: (apiKey: string, fileId: string) => Promise<void>
      }
      selectionMenu: {
        action: (action: string) => Promise<void>
      }
      config: {
        set: (key: string, value: any) => Promise<void>
        get: (key: string) => Promise<any>
      }
      miniWindow: {
        show: () => Promise<void>
        hide: () => Promise<void>
        close: () => Promise<void>
        toggle: () => Promise<void>
      }
      aes: {
        encrypt: (text: string, secretKey: string, iv: string) => Promise<{ iv: string; encryptedData: string }>
        decrypt: (encryptedData: string, iv: string, secretKey: string) => Promise<string>
      }
      shell: {
        openExternal: (url: string, options?: OpenExternalOptions) => Promise<void>
      }
      mcp: {
        // servers
        listServers: () => Promise<MCPServer[]>
        addServer: (server: MCPServer) => Promise<void>
        updateServer: (server: MCPServer) => Promise<void>
        deleteServer: (serverName: string) => Promise<void>
        setServerActive: (name: string, isActive: boolean) => Promise<void>
        // tools
        listTools: () => Promise<MCPTool[]>
        callTool: ({ client, name, args }: { client: string; name: string; args: any }) => Promise<any>
        // status
        cleanup: () => Promise<void>
      }
<<<<<<< HEAD
      copilot: {
        getAuthMessage: (
          headers?: Record<string, string>
        ) => Promise<{ device_code: string; user_code: string; verification_uri: string }>
        getCopilotToken: (device_code: string, headers?: Record<string, string>) => Promise<{ access_token: string }>
        saveCopilotToken: (access_token: string) => Promise<void>
        getToken: (headers?: Record<string, string>) => Promise<{ token: string }>
        logout: () => Promise<void>
        getUser: (token: string) => Promise<{ login: string; avatar: string }>
      }
=======
      isBinaryExist: (name: string) => Promise<boolean>
      getBinaryPath: (name: string) => Promise<string>
      installUVBinary: () => Promise<void>
      installBunBinary: () => Promise<void>
>>>>>>> 6ab0a89a
    }
  }
}<|MERGE_RESOLUTION|>--- conflicted
+++ resolved
@@ -144,7 +144,6 @@
         // status
         cleanup: () => Promise<void>
       }
-<<<<<<< HEAD
       copilot: {
         getAuthMessage: (
           headers?: Record<string, string>
@@ -155,12 +154,10 @@
         logout: () => Promise<void>
         getUser: (token: string) => Promise<{ login: string; avatar: string }>
       }
-=======
       isBinaryExist: (name: string) => Promise<boolean>
       getBinaryPath: (name: string) => Promise<string>
       installUVBinary: () => Promise<void>
       installBunBinary: () => Promise<void>
->>>>>>> 6ab0a89a
     }
   }
 }
import type { ExtractChunkData } from '@cherrystudio/embedjs-interfaces'
import { electronAPI } from '@electron-toolkit/preload'
import { SpanEntity, TokenUsage } from '@mcp-trace/trace-core'
import { SpanContext } from '@opentelemetry/api'
import { UpgradeChannel } from '@shared/config/constant'
import { IpcChannel } from '@shared/IpcChannel'
import {
  FileListResponse,
  FileMetadata,
  FileUploadResponse,
  KnowledgeBaseParams,
  KnowledgeItem,
  MCPServer,
  Provider,
  Shortcut,
  ThemeMode,
  WebDavConfig
} from '@types'
import { contextBridge, ipcRenderer, OpenDialogOptions, shell, webUtils } from 'electron'
import { Notification } from 'src/renderer/src/types/notification'
import { CreateDirectoryOptions } from 'webdav'

import type { ActionItem } from '../renderer/src/types/selectionTypes'
export function tracedInvoke(channel: string, spanContext: SpanContext | undefined, ...args: any[]) {
  if (spanContext) {
    const data = { type: 'trace', context: spanContext }
    console.log(`tracedInvoke data`, data)
    return ipcRenderer.invoke(channel, ...args, data)
  }
  return ipcRenderer.invoke(channel, ...args)
}

// Custom APIs for renderer
const api = {
  getAppInfo: () => ipcRenderer.invoke(IpcChannel.App_Info),
  reload: () => ipcRenderer.invoke(IpcChannel.App_Reload),
  setProxy: (proxy: string | undefined) => ipcRenderer.invoke(IpcChannel.App_Proxy, proxy),
  checkForUpdate: () => ipcRenderer.invoke(IpcChannel.App_CheckForUpdate),
  showUpdateDialog: () => ipcRenderer.invoke(IpcChannel.App_ShowUpdateDialog),
  setLanguage: (lang: string) => ipcRenderer.invoke(IpcChannel.App_SetLanguage, lang),
  setEnableSpellCheck: (isEnable: boolean) => ipcRenderer.invoke(IpcChannel.App_SetEnableSpellCheck, isEnable),
  setSpellCheckLanguages: (languages: string[]) => ipcRenderer.invoke(IpcChannel.App_SetSpellCheckLanguages, languages),
  setLaunchOnBoot: (isActive: boolean) => ipcRenderer.invoke(IpcChannel.App_SetLaunchOnBoot, isActive),
  setLaunchToTray: (isActive: boolean) => ipcRenderer.invoke(IpcChannel.App_SetLaunchToTray, isActive),
  setTray: (isActive: boolean) => ipcRenderer.invoke(IpcChannel.App_SetTray, isActive),
  setTrayOnClose: (isActive: boolean) => ipcRenderer.invoke(IpcChannel.App_SetTrayOnClose, isActive),
  setTestPlan: (isActive: boolean) => ipcRenderer.invoke(IpcChannel.App_SetTestPlan, isActive),
  setTestChannel: (channel: UpgradeChannel) => ipcRenderer.invoke(IpcChannel.App_SetTestChannel, channel),
  setTheme: (theme: ThemeMode) => ipcRenderer.invoke(IpcChannel.App_SetTheme, theme),
  handleZoomFactor: (delta: number, reset: boolean = false) =>
    ipcRenderer.invoke(IpcChannel.App_HandleZoomFactor, delta, reset),
  setAutoUpdate: (isActive: boolean) => ipcRenderer.invoke(IpcChannel.App_SetAutoUpdate, isActive),
  select: (options: Electron.OpenDialogOptions) => ipcRenderer.invoke(IpcChannel.App_Select, options),
  hasWritePermission: (path: string) => ipcRenderer.invoke(IpcChannel.App_HasWritePermission, path),
  setAppDataPath: (path: string) => ipcRenderer.invoke(IpcChannel.App_SetAppDataPath, path),
  getDataPathFromArgs: () => ipcRenderer.invoke(IpcChannel.App_GetDataPathFromArgs),
  copy: (oldPath: string, newPath: string, occupiedDirs: string[] = []) =>
    ipcRenderer.invoke(IpcChannel.App_Copy, oldPath, newPath, occupiedDirs),
  setStopQuitApp: (stop: boolean, reason: string) => ipcRenderer.invoke(IpcChannel.App_SetStopQuitApp, stop, reason),
  flushAppData: () => ipcRenderer.invoke(IpcChannel.App_FlushAppData),
  isNotEmptyDir: (path: string) => ipcRenderer.invoke(IpcChannel.App_IsNotEmptyDir, path),
  relaunchApp: (options?: Electron.RelaunchOptions) => ipcRenderer.invoke(IpcChannel.App_RelaunchApp, options),
  openWebsite: (url: string) => ipcRenderer.invoke(IpcChannel.Open_Website, url),
  getCacheSize: () => ipcRenderer.invoke(IpcChannel.App_GetCacheSize),
  clearCache: () => ipcRenderer.invoke(IpcChannel.App_ClearCache),
  mac: {
    isProcessTrusted: (): Promise<boolean> => ipcRenderer.invoke(IpcChannel.App_MacIsProcessTrusted),
    requestProcessTrust: (): Promise<boolean> => ipcRenderer.invoke(IpcChannel.App_MacRequestProcessTrust)
  },
  notification: {
    send: (notification: Notification) => ipcRenderer.invoke(IpcChannel.Notification_Send, notification)
  },
  system: {
    getDeviceType: () => ipcRenderer.invoke(IpcChannel.System_GetDeviceType),
    getHostname: () => ipcRenderer.invoke(IpcChannel.System_GetHostname)
  },
  devTools: {
    toggle: () => ipcRenderer.invoke(IpcChannel.System_ToggleDevTools)
  },
  zip: {
    compress: (text: string) => ipcRenderer.invoke(IpcChannel.Zip_Compress, text),
    decompress: (text: Buffer) => ipcRenderer.invoke(IpcChannel.Zip_Decompress, text)
  },
  backup: {
    backup: (fileName: string, data: string, destinationPath?: string, skipBackupFile?: boolean) =>
      ipcRenderer.invoke(IpcChannel.Backup_Backup, fileName, data, destinationPath, skipBackupFile),
    restore: (backupPath: string) => ipcRenderer.invoke(IpcChannel.Backup_Restore, backupPath),
    backupToWebdav: (data: string, webdavConfig: WebDavConfig) =>
      ipcRenderer.invoke(IpcChannel.Backup_BackupToWebdav, data, webdavConfig),
    restoreFromWebdav: (webdavConfig: WebDavConfig) =>
      ipcRenderer.invoke(IpcChannel.Backup_RestoreFromWebdav, webdavConfig),
    listWebdavFiles: (webdavConfig: WebDavConfig) =>
      ipcRenderer.invoke(IpcChannel.Backup_ListWebdavFiles, webdavConfig),
    checkConnection: (webdavConfig: WebDavConfig) =>
      ipcRenderer.invoke(IpcChannel.Backup_CheckConnection, webdavConfig),
    createDirectory: (webdavConfig: WebDavConfig, path: string, options?: CreateDirectoryOptions) =>
      ipcRenderer.invoke(IpcChannel.Backup_CreateDirectory, webdavConfig, path, options),
    deleteWebdavFile: (fileName: string, webdavConfig: WebDavConfig) =>
      ipcRenderer.invoke(IpcChannel.Backup_DeleteWebdavFile, fileName, webdavConfig)
  },
  file: {
    select: (options?: OpenDialogOptions) => ipcRenderer.invoke(IpcChannel.File_Select, options),
    upload: (file: FileMetadata) => ipcRenderer.invoke(IpcChannel.File_Upload, file),
    delete: (fileId: string) => ipcRenderer.invoke(IpcChannel.File_Delete, fileId),
    deleteDir: (dirPath: string) => ipcRenderer.invoke(IpcChannel.File_DeleteDir, dirPath),
    read: (fileId: string) => ipcRenderer.invoke(IpcChannel.File_Read, fileId),
    clear: (spanContext?: SpanContext) => ipcRenderer.invoke(IpcChannel.File_Clear, spanContext),
    get: (filePath: string) => ipcRenderer.invoke(IpcChannel.File_Get, filePath),
    /**
     * 创建一个空的临时文件
     * @param fileName 文件名
     * @returns 临时文件路径
     */
    createTempFile: (fileName: string): Promise<string> => ipcRenderer.invoke(IpcChannel.File_CreateTempFile, fileName),
    /**
     * 写入文件
     * @param filePath 文件路径
     * @param data 数据
     */
    write: (filePath: string, data: Uint8Array | string) => ipcRenderer.invoke(IpcChannel.File_Write, filePath, data),

    writeWithId: (id: string, content: string) => ipcRenderer.invoke(IpcChannel.File_WriteWithId, id, content),
    open: (options?: OpenDialogOptions) => ipcRenderer.invoke(IpcChannel.File_Open, options),
    openPath: (path: string) => ipcRenderer.invoke(IpcChannel.File_OpenPath, path),
    save: (path: string, content: string | NodeJS.ArrayBufferView, options?: any) =>
      ipcRenderer.invoke(IpcChannel.File_Save, path, content, options),
    selectFolder: (spanContext?: SpanContext) => ipcRenderer.invoke(IpcChannel.File_SelectFolder, spanContext),
    saveImage: (name: string, data: string) => ipcRenderer.invoke(IpcChannel.File_SaveImage, name, data),
    binaryImage: (fileId: string) => ipcRenderer.invoke(IpcChannel.File_BinaryImage, fileId),
    base64Image: (fileId: string) => ipcRenderer.invoke(IpcChannel.File_Base64Image, fileId),
    saveBase64Image: (data: string) => ipcRenderer.invoke(IpcChannel.File_SaveBase64Image, data),
    download: (url: string, isUseContentType?: boolean) =>
      ipcRenderer.invoke(IpcChannel.File_Download, url, isUseContentType),
    copy: (fileId: string, destPath: string) => ipcRenderer.invoke(IpcChannel.File_Copy, fileId, destPath),
    base64File: (fileId: string) => ipcRenderer.invoke(IpcChannel.File_Base64File, fileId),
    pdfInfo: (fileId: string) => ipcRenderer.invoke(IpcChannel.File_GetPdfInfo, fileId),
    getPathForFile: (file: File) => webUtils.getPathForFile(file)
  },
  fs: {
    read: (pathOrUrl: string, encoding?: BufferEncoding) => ipcRenderer.invoke(IpcChannel.Fs_Read, pathOrUrl, encoding)
  },
  export: {
    toWord: (markdown: string, fileName: string) => ipcRenderer.invoke(IpcChannel.Export_Word, markdown, fileName)
  },
  openPath: (path: string) => ipcRenderer.invoke(IpcChannel.Open_Path, path),
  shortcuts: {
    update: (shortcuts: Shortcut[]) => ipcRenderer.invoke(IpcChannel.Shortcuts_Update, shortcuts)
  },
  knowledgeBase: {
    create: (base: KnowledgeBaseParams, context?: SpanContext) =>
      tracedInvoke(IpcChannel.KnowledgeBase_Create, context, base),
    reset: (base: KnowledgeBaseParams) => ipcRenderer.invoke(IpcChannel.KnowledgeBase_Reset, base),
    delete: (id: string) => ipcRenderer.invoke(IpcChannel.KnowledgeBase_Delete, id),
    add: ({
      base,
      item,
      userId,
      forceReload = false
    }: {
      base: KnowledgeBaseParams
      item: KnowledgeItem
      userId?: string
      forceReload?: boolean
    }) => ipcRenderer.invoke(IpcChannel.KnowledgeBase_Add, { base, item, forceReload, userId }),
    remove: ({ uniqueId, uniqueIds, base }: { uniqueId: string; uniqueIds: string[]; base: KnowledgeBaseParams }) =>
      ipcRenderer.invoke(IpcChannel.KnowledgeBase_Remove, { uniqueId, uniqueIds, base }),
    search: ({ search, base }: { search: string; base: KnowledgeBaseParams }, context?: SpanContext) =>
      tracedInvoke(IpcChannel.KnowledgeBase_Search, context, { search, base }),
    rerank: (
      { search, base, results }: { search: string; base: KnowledgeBaseParams; results: ExtractChunkData[] },
      context?: SpanContext
    ) => tracedInvoke(IpcChannel.KnowledgeBase_Rerank, context, { search, base, results }),
    checkQuota: ({ base, userId }: { base: KnowledgeBaseParams; userId: string }) =>
      ipcRenderer.invoke(IpcChannel.KnowledgeBase_Check_Quota, base, userId)
  },
  window: {
    setMinimumSize: (width: number, height: number) =>
      ipcRenderer.invoke(IpcChannel.Windows_SetMinimumSize, width, height),
    resetMinimumSize: () => ipcRenderer.invoke(IpcChannel.Windows_ResetMinimumSize)
  },
  fileService: {
    upload: (provider: Provider, file: FileMetadata): Promise<FileUploadResponse> =>
      ipcRenderer.invoke(IpcChannel.FileService_Upload, provider, file),
    list: (provider: Provider): Promise<FileListResponse> => ipcRenderer.invoke(IpcChannel.FileService_List, provider),
    delete: (provider: Provider, fileId: string) => ipcRenderer.invoke(IpcChannel.FileService_Delete, provider, fileId),
    retrieve: (provider: Provider, fileId: string): Promise<FileUploadResponse> =>
      ipcRenderer.invoke(IpcChannel.FileService_Retrieve, provider, fileId)
  },
  selectionMenu: {
    action: (action: string) => ipcRenderer.invoke('selection-menu:action', action)
  },

  vertexAI: {
    getAuthHeaders: (params: { projectId: string; serviceAccount?: { privateKey: string; clientEmail: string } }) =>
      ipcRenderer.invoke(IpcChannel.VertexAI_GetAuthHeaders, params),
    clearAuthCache: (projectId: string, clientEmail?: string) =>
      ipcRenderer.invoke(IpcChannel.VertexAI_ClearAuthCache, projectId, clientEmail)
  },
  config: {
    set: (key: string, value: any, isNotify: boolean = false) =>
      ipcRenderer.invoke(IpcChannel.Config_Set, key, value, isNotify),
    get: (key: string) => ipcRenderer.invoke(IpcChannel.Config_Get, key)
  },
  miniWindow: {
    show: () => ipcRenderer.invoke(IpcChannel.MiniWindow_Show),
    hide: () => ipcRenderer.invoke(IpcChannel.MiniWindow_Hide),
    close: () => ipcRenderer.invoke(IpcChannel.MiniWindow_Close),
    toggle: () => ipcRenderer.invoke(IpcChannel.MiniWindow_Toggle),
    setPin: (isPinned: boolean) => ipcRenderer.invoke(IpcChannel.MiniWindow_SetPin, isPinned)
  },
  aes: {
    encrypt: (text: string, secretKey: string, iv: string) =>
      ipcRenderer.invoke(IpcChannel.Aes_Encrypt, text, secretKey, iv),
    decrypt: (encryptedData: string, iv: string, secretKey: string) =>
      ipcRenderer.invoke(IpcChannel.Aes_Decrypt, encryptedData, iv, secretKey)
  },
  mcp: {
    removeServer: (server: MCPServer) => ipcRenderer.invoke(IpcChannel.Mcp_RemoveServer, server),
    restartServer: (server: MCPServer) => ipcRenderer.invoke(IpcChannel.Mcp_RestartServer, server),
    stopServer: (server: MCPServer) => ipcRenderer.invoke(IpcChannel.Mcp_StopServer, server),
    listTools: (server: MCPServer, context?: SpanContext) => tracedInvoke(IpcChannel.Mcp_ListTools, context, server),
    callTool: ({ server, name, args }: { server: MCPServer; name: string; args: any }, context?: SpanContext) =>
      tracedInvoke(IpcChannel.Mcp_CallTool, context, { server, name, args }),
    listPrompts: (server: MCPServer) => ipcRenderer.invoke(IpcChannel.Mcp_ListPrompts, server),
    getPrompt: ({ server, name, args }: { server: MCPServer; name: string; args?: Record<string, any> }) =>
      ipcRenderer.invoke(IpcChannel.Mcp_GetPrompt, { server, name, args }),
    listResources: (server: MCPServer) => ipcRenderer.invoke(IpcChannel.Mcp_ListResources, server),
    getResource: ({ server, uri }: { server: MCPServer; uri: string }) =>
      ipcRenderer.invoke(IpcChannel.Mcp_GetResource, { server, uri }),
    getInstallInfo: () => ipcRenderer.invoke(IpcChannel.Mcp_GetInstallInfo),
    checkMcpConnectivity: (server: any) => ipcRenderer.invoke(IpcChannel.Mcp_CheckConnectivity, server)
  },
  python: {
    execute: (script: string, context?: Record<string, any>, timeout?: number) =>
      ipcRenderer.invoke(IpcChannel.Python_Execute, script, context, timeout)
  },
  shell: {
    openExternal: (url: string, options?: Electron.OpenExternalOptions) => shell.openExternal(url, options)
  },
  copilot: {
    getAuthMessage: (headers?: Record<string, string>) =>
      ipcRenderer.invoke(IpcChannel.Copilot_GetAuthMessage, headers),
    getCopilotToken: (device_code: string, headers?: Record<string, string>) =>
      ipcRenderer.invoke(IpcChannel.Copilot_GetCopilotToken, device_code, headers),
    saveCopilotToken: (access_token: string) => ipcRenderer.invoke(IpcChannel.Copilot_SaveCopilotToken, access_token),
    getToken: (headers?: Record<string, string>) => ipcRenderer.invoke(IpcChannel.Copilot_GetToken, headers),
    logout: () => ipcRenderer.invoke(IpcChannel.Copilot_Logout),
    getUser: (token: string) => ipcRenderer.invoke(IpcChannel.Copilot_GetUser, token)
  },
  // Binary related APIs
  isBinaryExist: (name: string) => ipcRenderer.invoke(IpcChannel.App_IsBinaryExist, name),
  getBinaryPath: (name: string) => ipcRenderer.invoke(IpcChannel.App_GetBinaryPath, name),
  installUVBinary: () => ipcRenderer.invoke(IpcChannel.App_InstallUvBinary),
  installBunBinary: () => ipcRenderer.invoke(IpcChannel.App_InstallBunBinary),
  protocol: {
    onReceiveData: (callback: (data: { url: string; params: any }) => void) => {
      const listener = (_event: Electron.IpcRendererEvent, data: { url: string; params: any }) => {
        callback(data)
      }
      ipcRenderer.on('protocol-data', listener)
      return () => {
        ipcRenderer.off('protocol-data', listener)
      }
    }
  },
  nutstore: {
    getSSOUrl: () => ipcRenderer.invoke(IpcChannel.Nutstore_GetSsoUrl),
    decryptToken: (token: string) => ipcRenderer.invoke(IpcChannel.Nutstore_DecryptToken, token),
    getDirectoryContents: (token: string, path: string) =>
      ipcRenderer.invoke(IpcChannel.Nutstore_GetDirectoryContents, token, path)
  },
  searchService: {
    openSearchWindow: (uid: string) => ipcRenderer.invoke(IpcChannel.SearchWindow_Open, uid),
    closeSearchWindow: (uid: string) => ipcRenderer.invoke(IpcChannel.SearchWindow_Close, uid),
    openUrlInSearchWindow: (uid: string, url: string) => ipcRenderer.invoke(IpcChannel.SearchWindow_OpenUrl, uid, url)
  },
  webview: {
    setOpenLinkExternal: (webviewId: number, isExternal: boolean) =>
      ipcRenderer.invoke(IpcChannel.Webview_SetOpenLinkExternal, webviewId, isExternal),
    setSpellCheckEnabled: (webviewId: number, isEnable: boolean) =>
      ipcRenderer.invoke(IpcChannel.Webview_SetSpellCheckEnabled, webviewId, isEnable)
  },
  storeSync: {
    subscribe: () => ipcRenderer.invoke(IpcChannel.StoreSync_Subscribe),
    unsubscribe: () => ipcRenderer.invoke(IpcChannel.StoreSync_Unsubscribe),
    onUpdate: (action: any) => ipcRenderer.invoke(IpcChannel.StoreSync_OnUpdate, action)
  },
  selection: {
    hideToolbar: () => ipcRenderer.invoke(IpcChannel.Selection_ToolbarHide),
    writeToClipboard: (text: string) => ipcRenderer.invoke(IpcChannel.Selection_WriteToClipboard, text),
    determineToolbarSize: (width: number, height: number) =>
      ipcRenderer.invoke(IpcChannel.Selection_ToolbarDetermineSize, width, height),
    setEnabled: (enabled: boolean) => ipcRenderer.invoke(IpcChannel.Selection_SetEnabled, enabled),
    setTriggerMode: (triggerMode: string) => ipcRenderer.invoke(IpcChannel.Selection_SetTriggerMode, triggerMode),
    setFollowToolbar: (isFollowToolbar: boolean) =>
      ipcRenderer.invoke(IpcChannel.Selection_SetFollowToolbar, isFollowToolbar),
    setRemeberWinSize: (isRemeberWinSize: boolean) =>
      ipcRenderer.invoke(IpcChannel.Selection_SetRemeberWinSize, isRemeberWinSize),
    setFilterMode: (filterMode: string) => ipcRenderer.invoke(IpcChannel.Selection_SetFilterMode, filterMode),
    setFilterList: (filterList: string[]) => ipcRenderer.invoke(IpcChannel.Selection_SetFilterList, filterList),
    processAction: (actionItem: ActionItem) => ipcRenderer.invoke(IpcChannel.Selection_ProcessAction, actionItem),
    closeActionWindow: () => ipcRenderer.invoke(IpcChannel.Selection_ActionWindowClose),
    minimizeActionWindow: () => ipcRenderer.invoke(IpcChannel.Selection_ActionWindowMinimize),
    pinActionWindow: (isPinned: boolean) => ipcRenderer.invoke(IpcChannel.Selection_ActionWindowPin, isPinned)
  },
  quoteToMainWindow: (text: string) => ipcRenderer.invoke(IpcChannel.App_QuoteToMain, text),
<<<<<<< HEAD
  setDisableHardwareAcceleration: (isDisable: boolean) =>
    ipcRenderer.invoke(IpcChannel.App_SetDisableHardwareAcceleration, isDisable)
=======
  trace: {
    saveData: (traceId: string) => ipcRenderer.invoke(IpcChannel.TRACE_SAVE_DATA, traceId),
    getData: (topicId: string, traceId: string) => ipcRenderer.invoke(IpcChannel.TRACE_GET_DATA, topicId, traceId),
    saveEntity: (entity: SpanEntity) => ipcRenderer.invoke(IpcChannel.TRACE_SAVE_ENTITY, entity),
    bindTopic: (topicId: string, traceId: string) => ipcRenderer.invoke(IpcChannel.TRACE_BIND_TOPIC, topicId, traceId),
    tokenUsage: (spanId: string, usage: TokenUsage) => ipcRenderer.invoke(IpcChannel.TRACE_TOKEN_USAGE, spanId, usage),
    cleanTopic: (topicId: string, traceId?: string) =>
      ipcRenderer.invoke(IpcChannel.TRACE_CLEAN_TOPIC, topicId, traceId),
    openWindow: (topicId: string, traceId: string, autoOpen?: boolean) =>
      ipcRenderer.invoke(IpcChannel.TRACE_OPEN_WINDOW, topicId, traceId, autoOpen),
    setTraceWindowTitle: (title: string) => ipcRenderer.invoke(IpcChannel.TRACE_SET_TITLE, title),
    addEndMessage: (spanId: string, modelName: string, context: string) =>
      ipcRenderer.invoke(IpcChannel.TRACE_ADD_END_MESSAGE, spanId, modelName, context),
    addStreamMessage: (spanId: string, modelName: string, context: string, message: any) =>
      ipcRenderer.invoke(IpcChannel.TRACE_ADD_STREAM_MESSAGE, spanId, modelName, context, message)
  }
>>>>>>> aa12b6c2
}

// Use `contextBridge` APIs to expose Electron APIs to
// renderer only if context isolation is enabled, otherwise
// just add to the DOM global.
if (process.contextIsolated) {
  try {
    contextBridge.exposeInMainWorld('electron', electronAPI)
    contextBridge.exposeInMainWorld('api', api)
    contextBridge.exposeInMainWorld('obsidian', {
      getVaults: () => ipcRenderer.invoke(IpcChannel.Obsidian_GetVaults),
      getFolders: (vaultName: string) => ipcRenderer.invoke(IpcChannel.Obsidian_GetFiles, vaultName),
      getFiles: (vaultName: string) => ipcRenderer.invoke(IpcChannel.Obsidian_GetFiles, vaultName)
    })
  } catch (error) {
    console.error(error)
  }
} else {
  // @ts-ignore (define in dts)
  window.electron = electronAPI
  // @ts-ignore (define in dts)
  window.api = api
}

export type WindowApiType = typeof api<|MERGE_RESOLUTION|>--- conflicted
+++ resolved
@@ -304,10 +304,8 @@
     pinActionWindow: (isPinned: boolean) => ipcRenderer.invoke(IpcChannel.Selection_ActionWindowPin, isPinned)
   },
   quoteToMainWindow: (text: string) => ipcRenderer.invoke(IpcChannel.App_QuoteToMain, text),
-<<<<<<< HEAD
   setDisableHardwareAcceleration: (isDisable: boolean) =>
-    ipcRenderer.invoke(IpcChannel.App_SetDisableHardwareAcceleration, isDisable)
-=======
+    ipcRenderer.invoke(IpcChannel.App_SetDisableHardwareAcceleration, isDisable),
   trace: {
     saveData: (traceId: string) => ipcRenderer.invoke(IpcChannel.TRACE_SAVE_DATA, traceId),
     getData: (topicId: string, traceId: string) => ipcRenderer.invoke(IpcChannel.TRACE_GET_DATA, topicId, traceId),
@@ -324,7 +322,6 @@
     addStreamMessage: (spanId: string, modelName: string, context: string, message: any) =>
       ipcRenderer.invoke(IpcChannel.TRACE_ADD_STREAM_MESSAGE, spanId, modelName, context, message)
   }
->>>>>>> aa12b6c2
 }
 
 // Use `contextBridge` APIs to expose Electron APIs to

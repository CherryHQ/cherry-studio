--- conflicted
+++ resolved
@@ -3,7 +3,6 @@
 import { UpgradeChannel } from '@shared/config/constant'
 import { IpcChannel } from '@shared/IpcChannel'
 import {
-<<<<<<< HEAD
   FileListResponse,
   FileMetadata,
   FileUploadResponse,
@@ -11,13 +10,7 @@
   KnowledgeItem,
   MCPServer,
   Provider,
-=======
-  FileType,
-  KnowledgeBaseParams,
-  KnowledgeItem,
-  MCPServer,
   S3Config,
->>>>>>> 3f590176
   Shortcut,
   ThemeMode,
   WebDavConfig

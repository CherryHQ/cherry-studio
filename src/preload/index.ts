--- conflicted
+++ resolved
@@ -498,7 +498,6 @@
       }
     }
   },
-<<<<<<< HEAD
   // CacheService related APIs
   cache: {
     // Broadcast sync message to other windows
@@ -542,13 +541,12 @@
       ipcRenderer.on(channel, listener)
       return () => ipcRenderer.off(channel, listener)
     }
-=======
+  },
   apiServer: {
     getStatus: (): Promise<GetApiServerStatusResult> => ipcRenderer.invoke(IpcChannel.ApiServer_GetStatus),
     start: (): Promise<StartApiServerStatusResult> => ipcRenderer.invoke(IpcChannel.ApiServer_Start),
     restart: (): Promise<RestartApiServerStatusResult> => ipcRenderer.invoke(IpcChannel.ApiServer_Restart),
     stop: (): Promise<StopApiServerStatusResult> => ipcRenderer.invoke(IpcChannel.ApiServer_Stop)
->>>>>>> 96ce6450
   }
 }
 

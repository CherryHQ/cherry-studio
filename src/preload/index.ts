--- conflicted
+++ resolved
@@ -125,14 +125,9 @@
     upload: (file: FileMetadata) => ipcRenderer.invoke(IpcChannel.File_Upload, file),
     delete: (fileId: string) => ipcRenderer.invoke(IpcChannel.File_Delete, fileId),
     deleteDir: (dirPath: string) => ipcRenderer.invoke(IpcChannel.File_DeleteDir, dirPath),
-<<<<<<< HEAD
-    read: (fileId: string) => ipcRenderer.invoke(IpcChannel.File_Read, fileId),
-    clear: (spanContext?: SpanContext) => ipcRenderer.invoke(IpcChannel.File_Clear, spanContext),
-=======
     read: (fileId: string, detectEncoding?: boolean) =>
       ipcRenderer.invoke(IpcChannel.File_Read, fileId, detectEncoding),
-    clear: () => ipcRenderer.invoke(IpcChannel.File_Clear),
->>>>>>> 60e3431b
+    clear: (spanContext?: SpanContext) => ipcRenderer.invoke(IpcChannel.File_Clear, spanContext),
     get: (filePath: string) => ipcRenderer.invoke(IpcChannel.File_Get, filePath),
     /**
      * 创建一个空的临时文件

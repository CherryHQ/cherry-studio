import { electronAPI } from '@electron-toolkit/preload'
<<<<<<< HEAD
import type { SpanEntity, TokenUsage } from '@mcp-trace/trace-core'
import type { SpanContext } from '@opentelemetry/api'
=======
import { SpanEntity, TokenUsage } from '@mcp-trace/trace-core'
import { SpanContext } from '@opentelemetry/api'
import { TerminalConfig, UpgradeChannel } from '@shared/config/constant'
>>>>>>> 63be1d8c
import type { LogLevel, LogSourceWithContext } from '@shared/config/logger'
import type { FileChangeEvent } from '@shared/config/types'
import type { CacheSyncMessage } from '@shared/data/cache/cacheTypes'
import type {
  PreferenceDefaultScopeType,
  PreferenceKeyType,
  SelectionActionItem
} from '@shared/data/preference/preferenceTypes'
import type { UpgradeChannel } from '@shared/data/preference/preferenceTypes'
import { IpcChannel } from '@shared/IpcChannel'
import type { Notification } from '@types'
import type {
  AddMemoryOptions,
  AssistantMessage,
  FileListResponse,
  FileMetadata,
  FileUploadResponse,
  KnowledgeBaseParams,
  KnowledgeItem,
  KnowledgeSearchResult,
  MCPServer,
  MemoryConfig,
  MemoryListOptions,
  MemorySearchOptions,
  OcrProvider,
  OcrResult,
  Provider,
  S3Config,
  Shortcut,
  SupportedOcrFile,
  WebDavConfig
} from '@types'
import type { OpenDialogOptions } from 'electron'
import { contextBridge, ipcRenderer, shell, webUtils } from 'electron'
import type { CreateDirectoryOptions } from 'webdav'

export function tracedInvoke(channel: string, spanContext: SpanContext | undefined, ...args: any[]) {
  if (spanContext) {
    const data = { type: 'trace', context: spanContext }
    return ipcRenderer.invoke(channel, ...args, data)
  }
  return ipcRenderer.invoke(channel, ...args)
}

// Custom APIs for renderer
const api = {
  getAppInfo: () => ipcRenderer.invoke(IpcChannel.App_Info),
  getDiskInfo: (directoryPath: string): Promise<{ free: number; size: number } | null> =>
    ipcRenderer.invoke(IpcChannel.App_GetDiskInfo, directoryPath),
  reload: () => ipcRenderer.invoke(IpcChannel.App_Reload),
  setProxy: (proxy: string | undefined, bypassRules?: string) =>
    ipcRenderer.invoke(IpcChannel.App_Proxy, proxy, bypassRules),
  checkForUpdate: () => ipcRenderer.invoke(IpcChannel.App_CheckForUpdate),
  showUpdateDialog: () => ipcRenderer.invoke(IpcChannel.App_ShowUpdateDialog),
  // setLanguage: (lang: string) => ipcRenderer.invoke(IpcChannel.App_SetLanguage, lang),
  setEnableSpellCheck: (isEnable: boolean) => ipcRenderer.invoke(IpcChannel.App_SetEnableSpellCheck, isEnable),
  setSpellCheckLanguages: (languages: string[]) => ipcRenderer.invoke(IpcChannel.App_SetSpellCheckLanguages, languages),
  setLaunchOnBoot: (isActive: boolean) => ipcRenderer.invoke(IpcChannel.App_SetLaunchOnBoot, isActive),
  setLaunchToTray: (isActive: boolean) => ipcRenderer.invoke(IpcChannel.App_SetLaunchToTray, isActive),
  setTray: (isActive: boolean) => ipcRenderer.invoke(IpcChannel.App_SetTray, isActive),
  setTrayOnClose: (isActive: boolean) => ipcRenderer.invoke(IpcChannel.App_SetTrayOnClose, isActive),
  setTestPlan: (isActive: boolean) => ipcRenderer.invoke(IpcChannel.App_SetTestPlan, isActive),
  setTestChannel: (channel: UpgradeChannel) => ipcRenderer.invoke(IpcChannel.App_SetTestChannel, channel),
  // setTheme: (theme: ThemeMode) => ipcRenderer.invoke(IpcChannel.App_SetTheme, theme),
  handleZoomFactor: (delta: number, reset: boolean = false) =>
    ipcRenderer.invoke(IpcChannel.App_HandleZoomFactor, delta, reset),
  setAutoUpdate: (isActive: boolean) => ipcRenderer.invoke(IpcChannel.App_SetAutoUpdate, isActive),
  select: (options: Electron.OpenDialogOptions) => ipcRenderer.invoke(IpcChannel.App_Select, options),
  hasWritePermission: (path: string) => ipcRenderer.invoke(IpcChannel.App_HasWritePermission, path),
  resolvePath: (path: string) => ipcRenderer.invoke(IpcChannel.App_ResolvePath, path),
  isPathInside: (childPath: string, parentPath: string) =>
    ipcRenderer.invoke(IpcChannel.App_IsPathInside, childPath, parentPath),
  setAppDataPath: (path: string) => ipcRenderer.invoke(IpcChannel.App_SetAppDataPath, path),
  getDataPathFromArgs: () => ipcRenderer.invoke(IpcChannel.App_GetDataPathFromArgs),
  copy: (oldPath: string, newPath: string, occupiedDirs: string[] = []) =>
    ipcRenderer.invoke(IpcChannel.App_Copy, oldPath, newPath, occupiedDirs),
  setStopQuitApp: (stop: boolean, reason: string) => ipcRenderer.invoke(IpcChannel.App_SetStopQuitApp, stop, reason),
  flushAppData: () => ipcRenderer.invoke(IpcChannel.App_FlushAppData),
  isNotEmptyDir: (path: string) => ipcRenderer.invoke(IpcChannel.App_IsNotEmptyDir, path),
  relaunchApp: (options?: Electron.RelaunchOptions) => ipcRenderer.invoke(IpcChannel.App_RelaunchApp, options),
  openWebsite: (url: string) => ipcRenderer.invoke(IpcChannel.Open_Website, url),
  getCacheSize: () => ipcRenderer.invoke(IpcChannel.App_GetCacheSize),
  clearCache: () => ipcRenderer.invoke(IpcChannel.App_ClearCache),
  logToMain: (source: LogSourceWithContext, level: LogLevel, message: string, data: any[]) =>
    ipcRenderer.invoke(IpcChannel.App_LogToMain, source, level, message, data),
  setFullScreen: (value: boolean): Promise<void> => ipcRenderer.invoke(IpcChannel.App_SetFullScreen, value),
  isFullScreen: (): Promise<boolean> => ipcRenderer.invoke(IpcChannel.App_IsFullScreen),
  getSystemFonts: (): Promise<string[]> => ipcRenderer.invoke(IpcChannel.App_GetSystemFonts),
  mac: {
    isProcessTrusted: (): Promise<boolean> => ipcRenderer.invoke(IpcChannel.App_MacIsProcessTrusted),
    requestProcessTrust: (): Promise<boolean> => ipcRenderer.invoke(IpcChannel.App_MacRequestProcessTrust)
  },
  notification: {
    send: (notification: Notification) => ipcRenderer.invoke(IpcChannel.Notification_Send, notification)
  },
  system: {
    getDeviceType: () => ipcRenderer.invoke(IpcChannel.System_GetDeviceType),
    getHostname: () => ipcRenderer.invoke(IpcChannel.System_GetHostname)
  },
  devTools: {
    toggle: () => ipcRenderer.invoke(IpcChannel.System_ToggleDevTools)
  },
  zip: {
    compress: (text: string) => ipcRenderer.invoke(IpcChannel.Zip_Compress, text),
    decompress: (text: Buffer) => ipcRenderer.invoke(IpcChannel.Zip_Decompress, text)
  },
  backup: {
    backup: (filename: string, content: string, path: string, skipBackupFile: boolean) =>
      ipcRenderer.invoke(IpcChannel.Backup_Backup, filename, content, path, skipBackupFile),
    restore: (path: string) => ipcRenderer.invoke(IpcChannel.Backup_Restore, path),
    backupToWebdav: (data: string, webdavConfig: WebDavConfig) =>
      ipcRenderer.invoke(IpcChannel.Backup_BackupToWebdav, data, webdavConfig),
    restoreFromWebdav: (webdavConfig: WebDavConfig) =>
      ipcRenderer.invoke(IpcChannel.Backup_RestoreFromWebdav, webdavConfig),
    listWebdavFiles: (webdavConfig: WebDavConfig) =>
      ipcRenderer.invoke(IpcChannel.Backup_ListWebdavFiles, webdavConfig),
    checkConnection: (webdavConfig: WebDavConfig) =>
      ipcRenderer.invoke(IpcChannel.Backup_CheckConnection, webdavConfig),
    createDirectory: (webdavConfig: WebDavConfig, path: string, options?: CreateDirectoryOptions) =>
      ipcRenderer.invoke(IpcChannel.Backup_CreateDirectory, webdavConfig, path, options),
    deleteWebdavFile: (fileName: string, webdavConfig: WebDavConfig) =>
      ipcRenderer.invoke(IpcChannel.Backup_DeleteWebdavFile, fileName, webdavConfig),
    backupToLocalDir: (
      data: string,
      fileName: string,
      localConfig: { localBackupDir?: string; skipBackupFile?: boolean }
    ) => ipcRenderer.invoke(IpcChannel.Backup_BackupToLocalDir, data, fileName, localConfig),
    restoreFromLocalBackup: (fileName: string, localBackupDir?: string) =>
      ipcRenderer.invoke(IpcChannel.Backup_RestoreFromLocalBackup, fileName, localBackupDir),
    listLocalBackupFiles: (localBackupDir?: string) =>
      ipcRenderer.invoke(IpcChannel.Backup_ListLocalBackupFiles, localBackupDir),
    deleteLocalBackupFile: (fileName: string, localBackupDir?: string) =>
      ipcRenderer.invoke(IpcChannel.Backup_DeleteLocalBackupFile, fileName, localBackupDir),
    checkWebdavConnection: (webdavConfig: WebDavConfig) =>
      ipcRenderer.invoke(IpcChannel.Backup_CheckConnection, webdavConfig),

    backupToS3: (data: string, s3Config: S3Config) => ipcRenderer.invoke(IpcChannel.Backup_BackupToS3, data, s3Config),
    restoreFromS3: (s3Config: S3Config) => ipcRenderer.invoke(IpcChannel.Backup_RestoreFromS3, s3Config),
    listS3Files: (s3Config: S3Config) => ipcRenderer.invoke(IpcChannel.Backup_ListS3Files, s3Config),
    deleteS3File: (fileName: string, s3Config: S3Config) =>
      ipcRenderer.invoke(IpcChannel.Backup_DeleteS3File, fileName, s3Config),
    checkS3Connection: (s3Config: S3Config) => ipcRenderer.invoke(IpcChannel.Backup_CheckS3Connection, s3Config)
  },
  file: {
    select: (options?: OpenDialogOptions): Promise<FileMetadata[] | null> =>
      ipcRenderer.invoke(IpcChannel.File_Select, options),
    upload: (file: FileMetadata) => ipcRenderer.invoke(IpcChannel.File_Upload, file),
    delete: (fileId: string) => ipcRenderer.invoke(IpcChannel.File_Delete, fileId),
    deleteDir: (dirPath: string) => ipcRenderer.invoke(IpcChannel.File_DeleteDir, dirPath),
    deleteExternalFile: (filePath: string) => ipcRenderer.invoke(IpcChannel.File_DeleteExternalFile, filePath),
    deleteExternalDir: (dirPath: string) => ipcRenderer.invoke(IpcChannel.File_DeleteExternalDir, dirPath),
    move: (path: string, newPath: string) => ipcRenderer.invoke(IpcChannel.File_Move, path, newPath),
    moveDir: (dirPath: string, newDirPath: string) => ipcRenderer.invoke(IpcChannel.File_MoveDir, dirPath, newDirPath),
    rename: (path: string, newName: string) => ipcRenderer.invoke(IpcChannel.File_Rename, path, newName),
    renameDir: (dirPath: string, newName: string) => ipcRenderer.invoke(IpcChannel.File_RenameDir, dirPath, newName),
    read: (fileId: string, detectEncoding?: boolean) =>
      ipcRenderer.invoke(IpcChannel.File_Read, fileId, detectEncoding),
    readExternal: (filePath: string, detectEncoding?: boolean) =>
      ipcRenderer.invoke(IpcChannel.File_ReadExternal, filePath, detectEncoding),
    clear: (spanContext?: SpanContext) => ipcRenderer.invoke(IpcChannel.File_Clear, spanContext),
    get: (filePath: string): Promise<FileMetadata | null> => ipcRenderer.invoke(IpcChannel.File_Get, filePath),
    createTempFile: (fileName: string): Promise<string> => ipcRenderer.invoke(IpcChannel.File_CreateTempFile, fileName),
    mkdir: (dirPath: string) => ipcRenderer.invoke(IpcChannel.File_Mkdir, dirPath),
    write: (filePath: string, data: Uint8Array | string) => ipcRenderer.invoke(IpcChannel.File_Write, filePath, data),
    writeWithId: (id: string, content: string) => ipcRenderer.invoke(IpcChannel.File_WriteWithId, id, content),
    open: (options?: OpenDialogOptions) => ipcRenderer.invoke(IpcChannel.File_Open, options),
    openPath: (path: string) => ipcRenderer.invoke(IpcChannel.File_OpenPath, path),
    save: (path: string, content: string | NodeJS.ArrayBufferView, options?: any) =>
      ipcRenderer.invoke(IpcChannel.File_Save, path, content, options),
    selectFolder: (options?: OpenDialogOptions) => ipcRenderer.invoke(IpcChannel.File_SelectFolder, options),
    saveImage: (name: string, data: string) => ipcRenderer.invoke(IpcChannel.File_SaveImage, name, data),
    binaryImage: (fileId: string) => ipcRenderer.invoke(IpcChannel.File_BinaryImage, fileId),
    base64Image: (fileId: string): Promise<{ mime: string; base64: string; data: string }> =>
      ipcRenderer.invoke(IpcChannel.File_Base64Image, fileId),
    saveBase64Image: (data: string) => ipcRenderer.invoke(IpcChannel.File_SaveBase64Image, data),
    savePastedImage: (imageData: Uint8Array, extension?: string) =>
      ipcRenderer.invoke(IpcChannel.File_SavePastedImage, imageData, extension),
    download: (url: string, isUseContentType?: boolean) =>
      ipcRenderer.invoke(IpcChannel.File_Download, url, isUseContentType),
    copy: (fileId: string, destPath: string) => ipcRenderer.invoke(IpcChannel.File_Copy, fileId, destPath),
    base64File: (fileId: string) => ipcRenderer.invoke(IpcChannel.File_Base64File, fileId),
    pdfInfo: (fileId: string) => ipcRenderer.invoke(IpcChannel.File_GetPdfInfo, fileId),
    getPathForFile: (file: File) => webUtils.getPathForFile(file),
    openFileWithRelativePath: (file: FileMetadata) => ipcRenderer.invoke(IpcChannel.File_OpenWithRelativePath, file),
    isTextFile: (filePath: string): Promise<boolean> => ipcRenderer.invoke(IpcChannel.File_IsTextFile, filePath),
    getDirectoryStructure: (dirPath: string) => ipcRenderer.invoke(IpcChannel.File_GetDirectoryStructure, dirPath),
    checkFileName: (dirPath: string, fileName: string, isFile: boolean) =>
      ipcRenderer.invoke(IpcChannel.File_CheckFileName, dirPath, fileName, isFile),
    validateNotesDirectory: (dirPath: string) => ipcRenderer.invoke(IpcChannel.File_ValidateNotesDirectory, dirPath),
    startFileWatcher: (dirPath: string, config?: any) =>
      ipcRenderer.invoke(IpcChannel.File_StartWatcher, dirPath, config),
    stopFileWatcher: () => ipcRenderer.invoke(IpcChannel.File_StopWatcher),
    onFileChange: (callback: (data: FileChangeEvent) => void) => {
      const listener = (_event: Electron.IpcRendererEvent, data: any) => {
        if (data && typeof data === 'object') {
          callback(data)
        }
      }
      ipcRenderer.on('file-change', listener)
      return () => ipcRenderer.off('file-change', listener)
    }
  },
  fs: {
    read: (pathOrUrl: string, encoding?: BufferEncoding) => ipcRenderer.invoke(IpcChannel.Fs_Read, pathOrUrl, encoding),
    readText: (pathOrUrl: string): Promise<string> => ipcRenderer.invoke(IpcChannel.Fs_ReadText, pathOrUrl)
  },
  export: {
    toWord: (markdown: string, fileName: string) => ipcRenderer.invoke(IpcChannel.Export_Word, markdown, fileName)
  },
  obsidian: {
    getVaults: () => ipcRenderer.invoke(IpcChannel.Obsidian_GetVaults),
    getFolders: (vaultName: string) => ipcRenderer.invoke(IpcChannel.Obsidian_GetFiles, vaultName),
    getFiles: (vaultName: string) => ipcRenderer.invoke(IpcChannel.Obsidian_GetFiles, vaultName)
  },
  openPath: (path: string) => ipcRenderer.invoke(IpcChannel.Open_Path, path),
  shortcuts: {
    update: (shortcuts: Shortcut[]) => ipcRenderer.invoke(IpcChannel.Shortcuts_Update, shortcuts)
  },
  knowledgeBase: {
    create: (base: KnowledgeBaseParams, context?: SpanContext) =>
      tracedInvoke(IpcChannel.KnowledgeBase_Create, context, base),
    reset: (base: KnowledgeBaseParams) => ipcRenderer.invoke(IpcChannel.KnowledgeBase_Reset, base),
    delete: (base: KnowledgeBaseParams, id: string) => ipcRenderer.invoke(IpcChannel.KnowledgeBase_Delete, base, id),
    add: ({
      base,
      item,
      userId,
      forceReload = false
    }: {
      base: KnowledgeBaseParams
      item: KnowledgeItem
      userId?: string
      forceReload?: boolean
    }) => ipcRenderer.invoke(IpcChannel.KnowledgeBase_Add, { base, item, forceReload, userId }),
    remove: ({ uniqueId, uniqueIds, base }: { uniqueId: string; uniqueIds: string[]; base: KnowledgeBaseParams }) =>
      ipcRenderer.invoke(IpcChannel.KnowledgeBase_Remove, { uniqueId, uniqueIds, base }),
    search: ({ search, base }: { search: string; base: KnowledgeBaseParams }, context?: SpanContext) =>
      tracedInvoke(IpcChannel.KnowledgeBase_Search, context, { search, base }),
    rerank: (
      { search, base, results }: { search: string; base: KnowledgeBaseParams; results: KnowledgeSearchResult[] },
      context?: SpanContext
    ) => tracedInvoke(IpcChannel.KnowledgeBase_Rerank, context, { search, base, results }),
    checkQuota: ({ base, userId }: { base: KnowledgeBaseParams; userId: string }) =>
      ipcRenderer.invoke(IpcChannel.KnowledgeBase_Check_Quota, base, userId)
  },
  memory: {
    add: (messages: string | AssistantMessage[], options?: AddMemoryOptions) =>
      ipcRenderer.invoke(IpcChannel.Memory_Add, messages, options),
    search: (query: string, options: MemorySearchOptions) =>
      ipcRenderer.invoke(IpcChannel.Memory_Search, query, options),
    list: (options?: MemoryListOptions) => ipcRenderer.invoke(IpcChannel.Memory_List, options),
    delete: (id: string) => ipcRenderer.invoke(IpcChannel.Memory_Delete, id),
    update: (id: string, memory: string, metadata?: Record<string, any>) =>
      ipcRenderer.invoke(IpcChannel.Memory_Update, id, memory, metadata),
    get: (id: string) => ipcRenderer.invoke(IpcChannel.Memory_Get, id),
    setConfig: (config: MemoryConfig) => ipcRenderer.invoke(IpcChannel.Memory_SetConfig, config),
    deleteUser: (userId: string) => ipcRenderer.invoke(IpcChannel.Memory_DeleteUser, userId),
    deleteAllMemoriesForUser: (userId: string) =>
      ipcRenderer.invoke(IpcChannel.Memory_DeleteAllMemoriesForUser, userId),
    getUsersList: () => ipcRenderer.invoke(IpcChannel.Memory_GetUsersList)
  },
  window: {
    setMinimumSize: (width: number, height: number) =>
      ipcRenderer.invoke(IpcChannel.Windows_SetMinimumSize, width, height),
    resetMinimumSize: () => ipcRenderer.invoke(IpcChannel.Windows_ResetMinimumSize),
    getSize: (): Promise<[number, number]> => ipcRenderer.invoke(IpcChannel.Windows_GetSize)
  },
  fileService: {
    upload: (provider: Provider, file: FileMetadata): Promise<FileUploadResponse> =>
      ipcRenderer.invoke(IpcChannel.FileService_Upload, provider, file),
    list: (provider: Provider): Promise<FileListResponse> => ipcRenderer.invoke(IpcChannel.FileService_List, provider),
    delete: (provider: Provider, fileId: string) => ipcRenderer.invoke(IpcChannel.FileService_Delete, provider, fileId),
    retrieve: (provider: Provider, fileId: string): Promise<FileUploadResponse> =>
      ipcRenderer.invoke(IpcChannel.FileService_Retrieve, provider, fileId)
  },
  selectionMenu: {
    action: (action: string) => ipcRenderer.invoke('selection-menu:action', action)
  },

  vertexAI: {
    getAuthHeaders: (params: { projectId: string; serviceAccount?: { privateKey: string; clientEmail: string } }) =>
      ipcRenderer.invoke(IpcChannel.VertexAI_GetAuthHeaders, params),
    getAccessToken: (params: { projectId: string; serviceAccount?: { privateKey: string; clientEmail: string } }) =>
      ipcRenderer.invoke(IpcChannel.VertexAI_GetAccessToken, params),
    clearAuthCache: (projectId: string, clientEmail?: string) =>
      ipcRenderer.invoke(IpcChannel.VertexAI_ClearAuthCache, projectId, clientEmail)
  },
  config: {
    set: (key: string, value: any, isNotify: boolean = false) =>
      ipcRenderer.invoke(IpcChannel.Config_Set, key, value, isNotify),
    get: (key: string) => ipcRenderer.invoke(IpcChannel.Config_Get, key)
  },
  miniWindow: {
    show: () => ipcRenderer.invoke(IpcChannel.MiniWindow_Show),
    hide: () => ipcRenderer.invoke(IpcChannel.MiniWindow_Hide),
    close: () => ipcRenderer.invoke(IpcChannel.MiniWindow_Close),
    toggle: () => ipcRenderer.invoke(IpcChannel.MiniWindow_Toggle),
    setPin: (isPinned: boolean) => ipcRenderer.invoke(IpcChannel.MiniWindow_SetPin, isPinned)
  },
  aes: {
    encrypt: (text: string, secretKey: string, iv: string) =>
      ipcRenderer.invoke(IpcChannel.Aes_Encrypt, text, secretKey, iv),
    decrypt: (encryptedData: string, iv: string, secretKey: string) =>
      ipcRenderer.invoke(IpcChannel.Aes_Decrypt, encryptedData, iv, secretKey)
  },
  mcp: {
    removeServer: (server: MCPServer) => ipcRenderer.invoke(IpcChannel.Mcp_RemoveServer, server),
    restartServer: (server: MCPServer) => ipcRenderer.invoke(IpcChannel.Mcp_RestartServer, server),
    stopServer: (server: MCPServer) => ipcRenderer.invoke(IpcChannel.Mcp_StopServer, server),
    listTools: (server: MCPServer, context?: SpanContext) => tracedInvoke(IpcChannel.Mcp_ListTools, context, server),
    callTool: (
      { server, name, args, callId }: { server: MCPServer; name: string; args: any; callId?: string },
      context?: SpanContext
    ) => tracedInvoke(IpcChannel.Mcp_CallTool, context, { server, name, args, callId }),
    listPrompts: (server: MCPServer) => ipcRenderer.invoke(IpcChannel.Mcp_ListPrompts, server),
    getPrompt: ({ server, name, args }: { server: MCPServer; name: string; args?: Record<string, any> }) =>
      ipcRenderer.invoke(IpcChannel.Mcp_GetPrompt, { server, name, args }),
    listResources: (server: MCPServer) => ipcRenderer.invoke(IpcChannel.Mcp_ListResources, server),
    getResource: ({ server, uri }: { server: MCPServer; uri: string }) =>
      ipcRenderer.invoke(IpcChannel.Mcp_GetResource, { server, uri }),
    getInstallInfo: () => ipcRenderer.invoke(IpcChannel.Mcp_GetInstallInfo),
    checkMcpConnectivity: (server: any) => ipcRenderer.invoke(IpcChannel.Mcp_CheckConnectivity, server),
    uploadDxt: async (file: File) => {
      const buffer = await file.arrayBuffer()
      return ipcRenderer.invoke(IpcChannel.Mcp_UploadDxt, buffer, file.name)
    },
    abortTool: (callId: string) => ipcRenderer.invoke(IpcChannel.Mcp_AbortTool, callId),
    getServerVersion: (server: MCPServer): Promise<string | null> =>
      ipcRenderer.invoke(IpcChannel.Mcp_GetServerVersion, server)
  },
  python: {
    execute: (script: string, context?: Record<string, any>, timeout?: number) =>
      ipcRenderer.invoke(IpcChannel.Python_Execute, script, context, timeout)
  },
  shell: {
    openExternal: (url: string, options?: Electron.OpenExternalOptions) => shell.openExternal(url, options)
  },
  copilot: {
    getAuthMessage: (headers?: Record<string, string>) =>
      ipcRenderer.invoke(IpcChannel.Copilot_GetAuthMessage, headers),
    getCopilotToken: (device_code: string, headers?: Record<string, string>) =>
      ipcRenderer.invoke(IpcChannel.Copilot_GetCopilotToken, device_code, headers),
    saveCopilotToken: (access_token: string) => ipcRenderer.invoke(IpcChannel.Copilot_SaveCopilotToken, access_token),
    getToken: (headers?: Record<string, string>) => ipcRenderer.invoke(IpcChannel.Copilot_GetToken, headers),
    logout: () => ipcRenderer.invoke(IpcChannel.Copilot_Logout),
    getUser: (token: string) => ipcRenderer.invoke(IpcChannel.Copilot_GetUser, token)
  },
  // Binary related APIs
  isBinaryExist: (name: string) => ipcRenderer.invoke(IpcChannel.App_IsBinaryExist, name),
  getBinaryPath: (name: string) => ipcRenderer.invoke(IpcChannel.App_GetBinaryPath, name),
  installUVBinary: () => ipcRenderer.invoke(IpcChannel.App_InstallUvBinary),
  installBunBinary: () => ipcRenderer.invoke(IpcChannel.App_InstallBunBinary),
  protocol: {
    onReceiveData: (callback: (data: { url: string; params: any }) => void) => {
      const listener = (_event: Electron.IpcRendererEvent, data: { url: string; params: any }) => {
        callback(data)
      }
      ipcRenderer.on('protocol-data', listener)
      return () => {
        ipcRenderer.off('protocol-data', listener)
      }
    }
  },
  nutstore: {
    getSSOUrl: () => ipcRenderer.invoke(IpcChannel.Nutstore_GetSsoUrl),
    decryptToken: (token: string) => ipcRenderer.invoke(IpcChannel.Nutstore_DecryptToken, token),
    getDirectoryContents: (token: string, path: string) =>
      ipcRenderer.invoke(IpcChannel.Nutstore_GetDirectoryContents, token, path)
  },
  searchService: {
    openSearchWindow: (uid: string) => ipcRenderer.invoke(IpcChannel.SearchWindow_Open, uid),
    closeSearchWindow: (uid: string) => ipcRenderer.invoke(IpcChannel.SearchWindow_Close, uid),
    openUrlInSearchWindow: (uid: string, url: string) => ipcRenderer.invoke(IpcChannel.SearchWindow_OpenUrl, uid, url)
  },
  webview: {
    setOpenLinkExternal: (webviewId: number, isExternal: boolean) =>
      ipcRenderer.invoke(IpcChannel.Webview_SetOpenLinkExternal, webviewId, isExternal),
    setSpellCheckEnabled: (webviewId: number, isEnable: boolean) =>
      ipcRenderer.invoke(IpcChannel.Webview_SetSpellCheckEnabled, webviewId, isEnable)
  },
  storeSync: {
    subscribe: () => ipcRenderer.invoke(IpcChannel.StoreSync_Subscribe),
    unsubscribe: () => ipcRenderer.invoke(IpcChannel.StoreSync_Unsubscribe),
    onUpdate: (action: any) => ipcRenderer.invoke(IpcChannel.StoreSync_OnUpdate, action)
  },
  selection: {
    hideToolbar: () => ipcRenderer.invoke(IpcChannel.Selection_ToolbarHide),
    writeToClipboard: (text: string) => ipcRenderer.invoke(IpcChannel.Selection_WriteToClipboard, text),
    determineToolbarSize: (width: number, height: number) =>
      ipcRenderer.invoke(IpcChannel.Selection_ToolbarDetermineSize, width, height),
    processAction: (actionItem: SelectionActionItem, isFullScreen: boolean = false) =>
      ipcRenderer.invoke(IpcChannel.Selection_ProcessAction, actionItem, isFullScreen),
    closeActionWindow: () => ipcRenderer.invoke(IpcChannel.Selection_ActionWindowClose),
    minimizeActionWindow: () => ipcRenderer.invoke(IpcChannel.Selection_ActionWindowMinimize),
    pinActionWindow: (isPinned: boolean) => ipcRenderer.invoke(IpcChannel.Selection_ActionWindowPin, isPinned)
  },
  quoteToMainWindow: (text: string) => ipcRenderer.invoke(IpcChannel.App_QuoteToMain, text),
  // setDisableHardwareAcceleration: (isDisable: boolean) =>
  //   ipcRenderer.invoke(IpcChannel.App_SetDisableHardwareAcceleration, isDisable),
  trace: {
    saveData: (topicId: string) => ipcRenderer.invoke(IpcChannel.TRACE_SAVE_DATA, topicId),
    getData: (topicId: string, traceId: string, modelName?: string) =>
      ipcRenderer.invoke(IpcChannel.TRACE_GET_DATA, topicId, traceId, modelName),
    saveEntity: (entity: SpanEntity) => ipcRenderer.invoke(IpcChannel.TRACE_SAVE_ENTITY, entity),
    getEntity: (spanId: string) => ipcRenderer.invoke(IpcChannel.TRACE_GET_ENTITY, spanId),
    bindTopic: (topicId: string, traceId: string) => ipcRenderer.invoke(IpcChannel.TRACE_BIND_TOPIC, topicId, traceId),
    tokenUsage: (spanId: string, usage: TokenUsage) => ipcRenderer.invoke(IpcChannel.TRACE_TOKEN_USAGE, spanId, usage),
    cleanHistory: (topicId: string, traceId: string, modelName?: string) =>
      ipcRenderer.invoke(IpcChannel.TRACE_CLEAN_HISTORY, topicId, traceId, modelName),
    cleanTopic: (topicId: string, traceId?: string) =>
      ipcRenderer.invoke(IpcChannel.TRACE_CLEAN_TOPIC, topicId, traceId),
    openWindow: (topicId: string, traceId: string, autoOpen?: boolean, modelName?: string) =>
      ipcRenderer.invoke(IpcChannel.TRACE_OPEN_WINDOW, topicId, traceId, autoOpen, modelName),
    setTraceWindowTitle: (title: string) => ipcRenderer.invoke(IpcChannel.TRACE_SET_TITLE, title),
    addEndMessage: (spanId: string, modelName: string, context: string) =>
      ipcRenderer.invoke(IpcChannel.TRACE_ADD_END_MESSAGE, spanId, modelName, context),
    cleanLocalData: () => ipcRenderer.invoke(IpcChannel.TRACE_CLEAN_LOCAL_DATA),
    addStreamMessage: (spanId: string, modelName: string, context: string, message: any) =>
      ipcRenderer.invoke(IpcChannel.TRACE_ADD_STREAM_MESSAGE, spanId, modelName, context, message)
  },
  anthropic_oauth: {
    startOAuthFlow: () => ipcRenderer.invoke(IpcChannel.Anthropic_StartOAuthFlow),
    completeOAuthWithCode: (code: string) => ipcRenderer.invoke(IpcChannel.Anthropic_CompleteOAuthWithCode, code),
    cancelOAuthFlow: () => ipcRenderer.invoke(IpcChannel.Anthropic_CancelOAuthFlow),
    getAccessToken: () => ipcRenderer.invoke(IpcChannel.Anthropic_GetAccessToken),
    hasCredentials: () => ipcRenderer.invoke(IpcChannel.Anthropic_HasCredentials),
    clearCredentials: () => ipcRenderer.invoke(IpcChannel.Anthropic_ClearCredentials)
  },
  codeTools: {
    run: (
      cliTool: string,
      model: string,
      directory: string,
      env: Record<string, string>,
      options?: { autoUpdateToLatest?: boolean; terminal?: string }
    ) => ipcRenderer.invoke(IpcChannel.CodeTools_Run, cliTool, model, directory, env, options),
    getAvailableTerminals: (): Promise<TerminalConfig[]> =>
      ipcRenderer.invoke(IpcChannel.CodeTools_GetAvailableTerminals),
    setCustomTerminalPath: (terminalId: string, path: string): Promise<void> =>
      ipcRenderer.invoke(IpcChannel.CodeTools_SetCustomTerminalPath, terminalId, path),
    getCustomTerminalPath: (terminalId: string): Promise<string | undefined> =>
      ipcRenderer.invoke(IpcChannel.CodeTools_GetCustomTerminalPath, terminalId),
    removeCustomTerminalPath: (terminalId: string): Promise<void> =>
      ipcRenderer.invoke(IpcChannel.CodeTools_RemoveCustomTerminalPath, terminalId)
  },
  ocr: {
    ocr: (file: SupportedOcrFile, provider: OcrProvider): Promise<OcrResult> =>
      ipcRenderer.invoke(IpcChannel.OCR_ocr, file, provider)
  },
  cherryin: {
    generateSignature: (params: { method: string; path: string; query: string; body: Record<string, any> }) =>
      ipcRenderer.invoke(IpcChannel.Cherryin_GetSignature, params)
  },
  windowControls: {
    minimize: (): Promise<void> => ipcRenderer.invoke(IpcChannel.Windows_Minimize),
    maximize: (): Promise<void> => ipcRenderer.invoke(IpcChannel.Windows_Maximize),
    unmaximize: (): Promise<void> => ipcRenderer.invoke(IpcChannel.Windows_Unmaximize),
    close: (): Promise<void> => ipcRenderer.invoke(IpcChannel.Windows_Close),
    isMaximized: (): Promise<boolean> => ipcRenderer.invoke(IpcChannel.Windows_IsMaximized),
    onMaximizedChange: (callback: (isMaximized: boolean) => void): (() => void) => {
      const channel = IpcChannel.Windows_MaximizedChanged
      const listener = (_: Electron.IpcRendererEvent, isMaximized: boolean) => callback(isMaximized)
      ipcRenderer.on(channel, listener)
      return () => {
        ipcRenderer.removeListener(channel, listener)
      }
    }
  },
  // CacheService related APIs
  cache: {
    // Broadcast sync message to other windows
    broadcastSync: (message: CacheSyncMessage): void => ipcRenderer.send(IpcChannel.Cache_Sync, message),

    // Listen for sync messages from other windows
    onSync: (callback: (message: CacheSyncMessage) => void) => {
      const listener = (_: any, message: CacheSyncMessage) => callback(message)
      ipcRenderer.on(IpcChannel.Cache_Sync, listener)
      return () => ipcRenderer.off(IpcChannel.Cache_Sync, listener)
    }
  },

  // PreferenceService related APIs
  // DO NOT MODIFY THIS SECTION
  preference: {
    get: <K extends PreferenceKeyType>(key: K): Promise<PreferenceDefaultScopeType[K]> =>
      ipcRenderer.invoke(IpcChannel.Preference_Get, key),
    set: <K extends PreferenceKeyType>(key: K, value: PreferenceDefaultScopeType[K]): Promise<void> =>
      ipcRenderer.invoke(IpcChannel.Preference_Set, key, value),
    getMultiple: (keys: PreferenceKeyType[]): Promise<Partial<PreferenceDefaultScopeType>> =>
      ipcRenderer.invoke(IpcChannel.Preference_GetMultiple, keys),
    setMultiple: (updates: Partial<PreferenceDefaultScopeType>) =>
      ipcRenderer.invoke(IpcChannel.Preference_SetMultiple, updates),
    getAll: (): Promise<PreferenceDefaultScopeType> => ipcRenderer.invoke(IpcChannel.Preference_GetAll),
    subscribe: (keys: PreferenceKeyType[]) => ipcRenderer.invoke(IpcChannel.Preference_Subscribe, keys),
    onChanged: (callback: (key: PreferenceKeyType, value: any) => void) => {
      const listener = (_: any, key: PreferenceKeyType, value: any) => callback(key, value)
      ipcRenderer.on(IpcChannel.Preference_Changed, listener)
      return () => ipcRenderer.off(IpcChannel.Preference_Changed, listener)
    }
  },
  // Data API related APIs
  dataApi: {
    request: (req: any) => ipcRenderer.invoke(IpcChannel.DataApi_Request, req),
    batch: (req: any) => ipcRenderer.invoke(IpcChannel.DataApi_Batch, req),
    transaction: (req: any) => ipcRenderer.invoke(IpcChannel.DataApi_Transaction, req),
    subscribe: (path: string, callback: (data: any, event: string) => void) => {
      const channel = `${IpcChannel.DataApi_Stream}:${path}`
      const listener = (_: any, data: any, event: string) => callback(data, event)
      ipcRenderer.on(channel, listener)
      return () => ipcRenderer.off(channel, listener)
    }
  }
}

// Use `contextBridge` APIs to expose Electron APIs to
// renderer only if context isolation is enabled, otherwise
// just add to the DOM global.
if (process.contextIsolated) {
  try {
    contextBridge.exposeInMainWorld('electron', electronAPI)
    contextBridge.exposeInMainWorld('api', api)
  } catch (error) {
    console.error('[Preload]Failed to expose APIs:', error as Error)
  }
} else {
  window.electron = electronAPI
  window.api = api
}

export type WindowApiType = typeof api<|MERGE_RESOLUTION|>--- conflicted
+++ resolved
@@ -1,12 +1,7 @@
 import { electronAPI } from '@electron-toolkit/preload'
-<<<<<<< HEAD
 import type { SpanEntity, TokenUsage } from '@mcp-trace/trace-core'
 import type { SpanContext } from '@opentelemetry/api'
-=======
-import { SpanEntity, TokenUsage } from '@mcp-trace/trace-core'
-import { SpanContext } from '@opentelemetry/api'
-import { TerminalConfig, UpgradeChannel } from '@shared/config/constant'
->>>>>>> 63be1d8c
+import type { TerminalConfig } from '@shared/config/constant'
 import type { LogLevel, LogSourceWithContext } from '@shared/config/logger'
 import type { FileChangeEvent } from '@shared/config/types'
 import type { CacheSyncMessage } from '@shared/data/cache/cacheTypes'

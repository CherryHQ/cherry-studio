import { electronAPI } from '@electron-toolkit/preload'
import type { ExtractChunkData } from '@llm-tools/embedjs-interfaces'
import { FileType, KnowledgeBaseParams, KnowledgeItem, MCPServer, Shortcut, WebDavConfig } from '@types'
import { contextBridge, ipcRenderer, OpenDialogOptions, shell } from 'electron'

// Custom APIs for renderer
const api = {
  getAppInfo: () => ipcRenderer.invoke('app:info'),
  reload: () => ipcRenderer.invoke('app:reload'),
  setProxy: (proxy: string) => ipcRenderer.invoke('app:proxy', proxy),
  checkForUpdate: () => ipcRenderer.invoke('app:check-for-update'),
  showUpdateDialog: () => ipcRenderer.invoke('app:show-update-dialog'),
  setLanguage: (lang: string) => ipcRenderer.invoke('app:set-language', lang),
  setTray: (isActive: boolean) => ipcRenderer.invoke('app:set-tray', isActive),
  restartTray: () => ipcRenderer.invoke('app:restart-tray'),
  setTheme: (theme: 'light' | 'dark') => ipcRenderer.invoke('app:set-theme', theme),
  openWebsite: (url: string) => ipcRenderer.invoke('open:website', url),
  minApp: (url: string) => ipcRenderer.invoke('minapp', url),
  clearCache: () => ipcRenderer.invoke('app:clear-cache'),
  zip: {
    compress: (text: string) => ipcRenderer.invoke('zip:compress', text),
    decompress: (text: Buffer) => ipcRenderer.invoke('zip:decompress', text)
  },
  backup: {
    backup: (fileName: string, data: string, destinationPath?: string) =>
      ipcRenderer.invoke('backup:backup', fileName, data, destinationPath),
    restore: (backupPath: string) => ipcRenderer.invoke('backup:restore', backupPath),
    backupToWebdav: (data: string, webdavConfig: WebDavConfig) =>
      ipcRenderer.invoke('backup:backupToWebdav', data, webdavConfig),
    restoreFromWebdav: (webdavConfig: WebDavConfig) => ipcRenderer.invoke('backup:restoreFromWebdav', webdavConfig)
  },
  file: {
    select: (options?: OpenDialogOptions) => ipcRenderer.invoke('file:select', options),
    upload: (filePath: string) => ipcRenderer.invoke('file:upload', filePath),
    delete: (fileId: string) => ipcRenderer.invoke('file:delete', fileId),
    read: (fileId: string) => ipcRenderer.invoke('file:read', fileId),
    clear: () => ipcRenderer.invoke('file:clear'),
    get: (filePath: string) => ipcRenderer.invoke('file:get', filePath),
    create: (fileName: string) => ipcRenderer.invoke('file:create', fileName),
    write: (filePath: string, data: Uint8Array | string) => ipcRenderer.invoke('file:write', filePath, data),
    open: (options?: { decompress: boolean }) => ipcRenderer.invoke('file:open', options),
    openPath: (path: string) => ipcRenderer.invoke('file:openPath', path),
    save: (path: string, content: string, options?: { compress: boolean }) =>
      ipcRenderer.invoke('file:save', path, content, options),
    selectFolder: () => ipcRenderer.invoke('file:selectFolder'),
    saveImage: (name: string, data: string) => ipcRenderer.invoke('file:saveImage', name, data),
    base64Image: (fileId: string) => ipcRenderer.invoke('file:base64Image', fileId),
    download: (url: string) => ipcRenderer.invoke('file:download', url),
    copy: (fileId: string, destPath: string) => ipcRenderer.invoke('file:copy', fileId, destPath),
    binaryFile: (fileId: string) => ipcRenderer.invoke('file:binaryFile', fileId)
  },
  fs: {
    read: (path: string) => ipcRenderer.invoke('fs:read', path)
  },
  export: {
    toWord: (markdown: string, fileName: string) => ipcRenderer.invoke('export:word', markdown, fileName)
  },
  openPath: (path: string) => ipcRenderer.invoke('open:path', path),
  shortcuts: {
    update: (shortcuts: Shortcut[]) => ipcRenderer.invoke('shortcuts:update', shortcuts)
  },
  knowledgeBase: {
    create: ({ id, model, apiKey, baseURL }: KnowledgeBaseParams) =>
      ipcRenderer.invoke('knowledge-base:create', { id, model, apiKey, baseURL }),
    reset: ({ base }: { base: KnowledgeBaseParams }) => ipcRenderer.invoke('knowledge-base:reset', { base }),
    delete: (id: string) => ipcRenderer.invoke('knowledge-base:delete', id),
    add: ({
      base,
      item,
      forceReload = false
    }: {
      base: KnowledgeBaseParams
      item: KnowledgeItem
      forceReload?: boolean
    }) => ipcRenderer.invoke('knowledge-base:add', { base, item, forceReload }),
    remove: ({ uniqueId, uniqueIds, base }: { uniqueId: string; uniqueIds: string[]; base: KnowledgeBaseParams }) =>
      ipcRenderer.invoke('knowledge-base:remove', { uniqueId, uniqueIds, base }),
    search: ({ search, base }: { search: string; base: KnowledgeBaseParams }) =>
      ipcRenderer.invoke('knowledge-base:search', { search, base }),
    rerank: ({ search, base, results }: { search: string; base: KnowledgeBaseParams; results: ExtractChunkData[] }) =>
      ipcRenderer.invoke('knowledge-base:rerank', { search, base, results })
  },
  window: {
    setMinimumSize: (width: number, height: number) => ipcRenderer.invoke('window:set-minimum-size', width, height),
    resetMinimumSize: () => ipcRenderer.invoke('window:reset-minimum-size')
  },
  gemini: {
    uploadFile: (file: FileType, apiKey: string) => ipcRenderer.invoke('gemini:upload-file', file, apiKey),
    base64File: (file: FileType) => ipcRenderer.invoke('gemini:base64-file', file),
    retrieveFile: (file: FileType, apiKey: string) => ipcRenderer.invoke('gemini:retrieve-file', file, apiKey),
    listFiles: (apiKey: string) => ipcRenderer.invoke('gemini:list-files', apiKey),
    deleteFile: (apiKey: string, fileId: string) => ipcRenderer.invoke('gemini:delete-file', apiKey, fileId)
  },
  selectionMenu: {
    action: (action: string) => ipcRenderer.invoke('selection-menu:action', action)
  },
  config: {
    set: (key: string, value: any) => ipcRenderer.invoke('config:set', key, value),
    get: (key: string) => ipcRenderer.invoke('config:get', key)
  },
  miniWindow: {
    show: () => ipcRenderer.invoke('miniwindow:show'),
    hide: () => ipcRenderer.invoke('miniwindow:hide'),
    close: () => ipcRenderer.invoke('miniwindow:close'),
    toggle: () => ipcRenderer.invoke('miniwindow:toggle')
  },
  aes: {
    encrypt: (text: string, secretKey: string, iv: string) => ipcRenderer.invoke('aes:encrypt', text, secretKey, iv),
    decrypt: (encryptedData: string, iv: string, secretKey: string) =>
      ipcRenderer.invoke('aes:decrypt', encryptedData, iv, secretKey)
  },
  mcp: {
    listServers: () => ipcRenderer.invoke('mcp:list-servers'),
    addServer: (server: MCPServer) => ipcRenderer.invoke('mcp:add-server', server),
    updateServer: (server: MCPServer) => ipcRenderer.invoke('mcp:update-server', server),
    deleteServer: (serverName: string) => ipcRenderer.invoke('mcp:delete-server', serverName),
    setServerActive: (name: string, isActive: boolean) =>
      ipcRenderer.invoke('mcp:set-server-active', { name, isActive }),
    listTools: (serverName?: string) => ipcRenderer.invoke('mcp:list-tools', serverName),
    callTool: (params: { client: string; name: string; args: any }) => ipcRenderer.invoke('mcp:call-tool', params),
    cleanup: () => ipcRenderer.invoke('mcp:cleanup')
  },
  shell: {
<<<<<<< HEAD
    openExternal: shell.openExternal
  },
  copilot: {
    getAuthMessage: (headers?: Record<string, string>) => ipcRenderer.invoke('copilot:get-auth-message', headers),
    getCopilotToken: (device_code: string, headers?: Record<string, string>) =>
      ipcRenderer.invoke('copilot:get-copilot-token', device_code, headers),
    saveCopilotToken: (access_token: string) => ipcRenderer.invoke('copilot:save-copilot-token', access_token),
    getToken: (headers?: Record<string, string>) => ipcRenderer.invoke('copilot:get-token', headers),
    logout: () => ipcRenderer.invoke('copilot:logout'),
    getUser: (token: string) => ipcRenderer.invoke('copilot:get-user', token)
  }
=======
    openExternal: shell?.openExternal
  },

  // Binary related APIs
  isBinaryExist: (name: string) => ipcRenderer.invoke('app:is-binary-exist', name),
  getBinaryPath: (name: string) => ipcRenderer.invoke('app:get-binary-path', name),
  installUVBinary: () => ipcRenderer.invoke('app:install-uv-binary'),
  installBunBinary: () => ipcRenderer.invoke('app:install-bun-binary')
>>>>>>> 6ab0a89a
}

// Use `contextBridge` APIs to expose Electron APIs to
// renderer only if context isolation is enabled, otherwise
// just add to the DOM global.
if (process.contextIsolated) {
  try {
    contextBridge.exposeInMainWorld('electron', electronAPI)
    contextBridge.exposeInMainWorld('api', api)
  } catch (error) {
    console.error(error)
  }
} else {
  // @ts-ignore (define in dts)
  window.electron = electronAPI
  // @ts-ignore (define in dts)
  window.api = api
}<|MERGE_RESOLUTION|>--- conflicted
+++ resolved
@@ -121,7 +121,6 @@
     cleanup: () => ipcRenderer.invoke('mcp:cleanup')
   },
   shell: {
-<<<<<<< HEAD
     openExternal: shell.openExternal
   },
   copilot: {
@@ -132,9 +131,6 @@
     getToken: (headers?: Record<string, string>) => ipcRenderer.invoke('copilot:get-token', headers),
     logout: () => ipcRenderer.invoke('copilot:logout'),
     getUser: (token: string) => ipcRenderer.invoke('copilot:get-user', token)
-  }
-=======
-    openExternal: shell?.openExternal
   },
 
   // Binary related APIs
@@ -142,7 +138,6 @@
   getBinaryPath: (name: string) => ipcRenderer.invoke('app:get-binary-path', name),
   installUVBinary: () => ipcRenderer.invoke('app:install-uv-binary'),
   installBunBinary: () => ipcRenderer.invoke('app:install-bun-binary')
->>>>>>> 6ab0a89a
 }
 
 // Use `contextBridge` APIs to expose Electron APIs to

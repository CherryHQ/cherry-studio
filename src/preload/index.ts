--- conflicted
+++ resolved
@@ -1,12 +1,8 @@
 import type { ExtractChunkData } from '@cherrystudio/embedjs-interfaces'
 import { electronAPI } from '@electron-toolkit/preload'
-<<<<<<< HEAD
 import { SpanEntity, TokenUsage } from '@mcp-trace/trace-core'
 import { SpanContext } from '@opentelemetry/api'
-import { FeedUrl } from '@shared/config/constant'
-=======
 import { UpgradeChannel } from '@shared/config/constant'
->>>>>>> 7b781921
 import { IpcChannel } from '@shared/IpcChannel'
 import {
   FileType,

--- conflicted
+++ resolved
@@ -2,11 +2,7 @@
 import { electronAPI } from '@electron-toolkit/preload'
 import type { SpanEntity, TokenUsage } from '@mcp-trace/trace-core'
 import type { SpanContext } from '@opentelemetry/api'
-<<<<<<< HEAD
-import type { TerminalConfig } from '@shared/config/constant'
-=======
-import type { GitBashPathInfo, TerminalConfig, UpgradeChannel } from '@shared/config/constant'
->>>>>>> 9f948e1c
+import type { GitBashPathInfo, TerminalConfig } from '@shared/config/constant'
 import type { LogLevel, LogSourceWithContext } from '@shared/config/logger'
 import type { FileChangeEvent, WebviewKeyEvent } from '@shared/config/types'
 import type { MCPServerLogEntry } from '@shared/config/types'

--- conflicted
+++ resolved
@@ -39,13 +39,9 @@
   SupportedOcrFile,
   WebDavConfig
 } from '@types'
-<<<<<<< HEAD
 import type { OpenDialogOptions } from 'electron'
 import { contextBridge, ipcRenderer, shell, webUtils } from 'electron'
 import type { CreateDirectoryOptions } from 'webdav'
-=======
-import { contextBridge, ipcRenderer, OpenDialogOptions, shell, webUtils } from 'electron'
-import { CreateDirectoryOptions } from 'webdav'
 
 import type {
   InstalledPlugin,
@@ -56,8 +52,6 @@
   UninstallPluginOptions,
   WritePluginContentOptions
 } from '../renderer/src/types/plugin'
-import type { ActionItem } from '../renderer/src/types/selectionTypes'
->>>>>>> 5790c120
 
 export function tracedInvoke(channel: string, spanContext: SpanContext | undefined, ...args: any[]) {
   if (spanContext) {

import type { ExtractChunkData } from '@cherrystudio/embedjs-interfaces'
import { electronAPI } from '@electron-toolkit/preload'
<<<<<<< HEAD
import { context, propagation } from '@opentelemetry/api'
=======
import { FeedUrl } from '@shared/config/constant'
>>>>>>> faf14ff1
import { IpcChannel } from '@shared/IpcChannel'
import { FileType, KnowledgeBaseParams, KnowledgeItem, MCPServer, Shortcut, ThemeMode, WebDavConfig } from '@types'
import { contextBridge, ipcRenderer, OpenDialogOptions, shell, webUtils } from 'electron'
import { Notification } from 'src/renderer/src/types/notification'
import { CreateDirectoryOptions } from 'webdav'

function tracedInvoke(channel: string, ...args: any[]) {
  const carray = { type: 'trace' }
  propagation.inject(context.active(), carray)
  console.log(`[渲染进程拦截] 通道: ${channel}`, carray['traceparent'] || 'no trace data')
  return ipcRenderer.invoke(channel, ...args, carray)
}

import type { ActionItem } from '../renderer/src/types/selectionTypes'

// Custom APIs for renderer
const api = {
  getAppInfo: () => ipcRenderer.invoke(IpcChannel.App_Info),
  reload: () => ipcRenderer.invoke(IpcChannel.App_Reload),
  setProxy: (proxy: string | undefined) => ipcRenderer.invoke(IpcChannel.App_Proxy, proxy),
  checkForUpdate: () => ipcRenderer.invoke(IpcChannel.App_CheckForUpdate),
  showUpdateDialog: () => ipcRenderer.invoke(IpcChannel.App_ShowUpdateDialog),
  setLanguage: (lang: string) => ipcRenderer.invoke(IpcChannel.App_SetLanguage, lang),
  setLaunchOnBoot: (isActive: boolean) => ipcRenderer.invoke(IpcChannel.App_SetLaunchOnBoot, isActive),
  setLaunchToTray: (isActive: boolean) => ipcRenderer.invoke(IpcChannel.App_SetLaunchToTray, isActive),
  setTray: (isActive: boolean) => ipcRenderer.invoke(IpcChannel.App_SetTray, isActive),
  setTrayOnClose: (isActive: boolean) => ipcRenderer.invoke(IpcChannel.App_SetTrayOnClose, isActive),
  setFeedUrl: (feedUrl: FeedUrl) => ipcRenderer.invoke(IpcChannel.App_SetFeedUrl, feedUrl),
  setTheme: (theme: ThemeMode) => ipcRenderer.invoke(IpcChannel.App_SetTheme, theme),
  handleZoomFactor: (delta: number, reset: boolean = false) =>
    ipcRenderer.invoke(IpcChannel.App_HandleZoomFactor, delta, reset),
  setAutoUpdate: (isActive: boolean) => ipcRenderer.invoke(IpcChannel.App_SetAutoUpdate, isActive),
  openWebsite: (url: string) => ipcRenderer.invoke(IpcChannel.Open_Website, url),
  getCacheSize: () => ipcRenderer.invoke(IpcChannel.App_GetCacheSize),
  clearCache: () => ipcRenderer.invoke(IpcChannel.App_ClearCache),
  notification: {
    send: (notification: Notification) => ipcRenderer.invoke(IpcChannel.Notification_Send, notification)
  },
  system: {
    getDeviceType: () => ipcRenderer.invoke(IpcChannel.System_GetDeviceType),
    getHostname: () => ipcRenderer.invoke(IpcChannel.System_GetHostname)
  },
  devTools: {
    toggle: () => ipcRenderer.invoke(IpcChannel.System_ToggleDevTools)
  },
  zip: {
    compress: (text: string) => ipcRenderer.invoke(IpcChannel.Zip_Compress, text),
    decompress: (text: Buffer) => ipcRenderer.invoke(IpcChannel.Zip_Decompress, text)
  },
  backup: {
    backup: (fileName: string, data: string, destinationPath?: string, skipBackupFile?: boolean) =>
      ipcRenderer.invoke(IpcChannel.Backup_Backup, fileName, data, destinationPath, skipBackupFile),
    restore: (backupPath: string) => ipcRenderer.invoke(IpcChannel.Backup_Restore, backupPath),
    backupToWebdav: (data: string, webdavConfig: WebDavConfig) =>
      ipcRenderer.invoke(IpcChannel.Backup_BackupToWebdav, data, webdavConfig),
    restoreFromWebdav: (webdavConfig: WebDavConfig) =>
      ipcRenderer.invoke(IpcChannel.Backup_RestoreFromWebdav, webdavConfig),
    listWebdavFiles: (webdavConfig: WebDavConfig) =>
      ipcRenderer.invoke(IpcChannel.Backup_ListWebdavFiles, webdavConfig),
    checkConnection: (webdavConfig: WebDavConfig) =>
      ipcRenderer.invoke(IpcChannel.Backup_CheckConnection, webdavConfig),
    createDirectory: (webdavConfig: WebDavConfig, path: string, options?: CreateDirectoryOptions) =>
      ipcRenderer.invoke(IpcChannel.Backup_CreateDirectory, webdavConfig, path, options),
    deleteWebdavFile: (fileName: string, webdavConfig: WebDavConfig) =>
      ipcRenderer.invoke(IpcChannel.Backup_DeleteWebdavFile, fileName, webdavConfig)
  },
  file: {
    select: (options?: OpenDialogOptions) => tracedInvoke(IpcChannel.File_Select, options),
    upload: (file: FileType) => tracedInvoke(IpcChannel.File_Upload, file),
    delete: (fileId: string) => tracedInvoke(IpcChannel.File_Delete, fileId),
    read: (fileId: string) => tracedInvoke(IpcChannel.File_Read, fileId),
    clear: () => tracedInvoke(IpcChannel.File_Clear),
    get: (filePath: string) => tracedInvoke(IpcChannel.File_Get, filePath),
    create: (fileName: string) => tracedInvoke(IpcChannel.File_Create, fileName),
    write: (filePath: string, data: Uint8Array | string) => tracedInvoke(IpcChannel.File_Write, filePath, data),
    writeWithId: (id: string, content: string) => tracedInvoke(IpcChannel.File_WriteWithId, id, content),
    open: (options?: OpenDialogOptions) => tracedInvoke(IpcChannel.File_Open, options),
    openPath: (path: string) => tracedInvoke(IpcChannel.File_OpenPath, path),
    save: (path: string, content: string | NodeJS.ArrayBufferView, options?: any) =>
      tracedInvoke(IpcChannel.File_Save, path, content, options),
    selectFolder: () => tracedInvoke(IpcChannel.File_SelectFolder),
    saveImage: (name: string, data: string) => tracedInvoke(IpcChannel.File_SaveImage, name, data),
    base64Image: (fileId: string) => tracedInvoke(IpcChannel.File_Base64Image, fileId),
    saveBase64Image: (data: string) => tracedInvoke(IpcChannel.File_SaveBase64Image, data),
    download: (url: string, isUseContentType?: boolean) =>
      tracedInvoke(IpcChannel.File_Download, url, isUseContentType),
    copy: (fileId: string, destPath: string) => tracedInvoke(IpcChannel.File_Copy, fileId, destPath),
    binaryImage: (fileId: string) => tracedInvoke(IpcChannel.File_BinaryImage, fileId),
    base64File: (fileId: string) => tracedInvoke(IpcChannel.File_Base64File, fileId),
    getPathForFile: (file: File) => webUtils.getPathForFile(file)
  },
  fs: {
    read: (pathOrUrl: string, encoding?: BufferEncoding) => ipcRenderer.invoke(IpcChannel.Fs_Read, pathOrUrl, encoding)
  },
  export: {
    toWord: (markdown: string, fileName: string) => ipcRenderer.invoke(IpcChannel.Export_Word, markdown, fileName)
  },
  openPath: (path: string) => ipcRenderer.invoke(IpcChannel.Open_Path, path),
  shortcuts: {
    update: (shortcuts: Shortcut[]) => ipcRenderer.invoke(IpcChannel.Shortcuts_Update, shortcuts)
  },
  knowledgeBase: {
    create: (base: KnowledgeBaseParams) => tracedInvoke(IpcChannel.KnowledgeBase_Create, base),
    reset: (base: KnowledgeBaseParams) => tracedInvoke(IpcChannel.KnowledgeBase_Reset, base),
    delete: (id: string) => tracedInvoke(IpcChannel.KnowledgeBase_Delete, id),
    add: ({
      base,
      item,
      forceReload = false
    }: {
      base: KnowledgeBaseParams
      item: KnowledgeItem
      forceReload?: boolean
    }) => tracedInvoke(IpcChannel.KnowledgeBase_Add, { base, item, forceReload }),
    remove: ({ uniqueId, uniqueIds, base }: { uniqueId: string; uniqueIds: string[]; base: KnowledgeBaseParams }) =>
      tracedInvoke(IpcChannel.KnowledgeBase_Remove, { uniqueId, uniqueIds, base }),
    search: ({ search, base }: { search: string; base: KnowledgeBaseParams }) =>
      tracedInvoke(IpcChannel.KnowledgeBase_Search, { search, base }),
    rerank: ({ search, base, results }: { search: string; base: KnowledgeBaseParams; results: ExtractChunkData[] }) =>
      tracedInvoke(IpcChannel.KnowledgeBase_Rerank, { search, base, results })
  },
  window: {
    setMinimumSize: (width: number, height: number) =>
      ipcRenderer.invoke(IpcChannel.Windows_SetMinimumSize, width, height),
    resetMinimumSize: () => ipcRenderer.invoke(IpcChannel.Windows_ResetMinimumSize)
  },
  gemini: {
    uploadFile: (file: FileType, { apiKey, baseURL }: { apiKey: string; baseURL: string }) =>
      ipcRenderer.invoke(IpcChannel.Gemini_UploadFile, file, { apiKey, baseURL }),
    base64File: (file: FileType) => ipcRenderer.invoke(IpcChannel.Gemini_Base64File, file),
    retrieveFile: (file: FileType, apiKey: string) => ipcRenderer.invoke(IpcChannel.Gemini_RetrieveFile, file, apiKey),
    listFiles: (apiKey: string) => ipcRenderer.invoke(IpcChannel.Gemini_ListFiles, apiKey),
    deleteFile: (fileId: string, apiKey: string) => ipcRenderer.invoke(IpcChannel.Gemini_DeleteFile, fileId, apiKey)
  },
  config: {
    set: (key: string, value: any, isNotify: boolean = false) =>
      ipcRenderer.invoke(IpcChannel.Config_Set, key, value, isNotify),
    get: (key: string) => ipcRenderer.invoke(IpcChannel.Config_Get, key)
  },
  miniWindow: {
    show: () => ipcRenderer.invoke(IpcChannel.MiniWindow_Show),
    hide: () => ipcRenderer.invoke(IpcChannel.MiniWindow_Hide),
    close: () => ipcRenderer.invoke(IpcChannel.MiniWindow_Close),
    toggle: () => ipcRenderer.invoke(IpcChannel.MiniWindow_Toggle),
    setPin: (isPinned: boolean) => ipcRenderer.invoke(IpcChannel.MiniWindow_SetPin, isPinned)
  },
  aes: {
    encrypt: (text: string, secretKey: string, iv: string) =>
      ipcRenderer.invoke(IpcChannel.Aes_Encrypt, text, secretKey, iv),
    decrypt: (encryptedData: string, iv: string, secretKey: string) =>
      ipcRenderer.invoke(IpcChannel.Aes_Decrypt, encryptedData, iv, secretKey)
  },
  mcp: {
    removeServer: (server: MCPServer) => tracedInvoke(IpcChannel.Mcp_RemoveServer, server),
    restartServer: (server: MCPServer) => tracedInvoke(IpcChannel.Mcp_RestartServer, server),
    stopServer: (server: MCPServer) => tracedInvoke(IpcChannel.Mcp_StopServer, server),
    listTools: (server: MCPServer) => tracedInvoke(IpcChannel.Mcp_ListTools, server),
    callTool: ({ server, name, args }: { server: MCPServer; name: string; args: any }) =>
      tracedInvoke(IpcChannel.Mcp_CallTool, { server, name, args }),
    listPrompts: (server: MCPServer) => tracedInvoke(IpcChannel.Mcp_ListPrompts, server),
    getPrompt: ({ server, name, args }: { server: MCPServer; name: string; args?: Record<string, any> }) =>
      tracedInvoke(IpcChannel.Mcp_GetPrompt, { server, name, args }),
    listResources: (server: MCPServer) => tracedInvoke(IpcChannel.Mcp_ListResources, server),
    getResource: ({ server, uri }: { server: MCPServer; uri: string }) =>
      tracedInvoke(IpcChannel.Mcp_GetResource, { server, uri }),
    getInstallInfo: () => ipcRenderer.invoke(IpcChannel.Mcp_GetInstallInfo),
    checkMcpConnectivity: (server: any) => ipcRenderer.invoke(IpcChannel.Mcp_CheckConnectivity, server)
  },
  shell: {
    openExternal: (url: string, options?: Electron.OpenExternalOptions) => shell.openExternal(url, options)
  },
  copilot: {
    getAuthMessage: (headers?: Record<string, string>) =>
      ipcRenderer.invoke(IpcChannel.Copilot_GetAuthMessage, headers),
    getCopilotToken: (device_code: string, headers?: Record<string, string>) =>
      ipcRenderer.invoke(IpcChannel.Copilot_GetCopilotToken, device_code, headers),
    saveCopilotToken: (access_token: string) => ipcRenderer.invoke(IpcChannel.Copilot_SaveCopilotToken, access_token),
    getToken: (headers?: Record<string, string>) => ipcRenderer.invoke(IpcChannel.Copilot_GetToken, headers),
    logout: () => ipcRenderer.invoke(IpcChannel.Copilot_Logout),
    getUser: (token: string) => ipcRenderer.invoke(IpcChannel.Copilot_GetUser, token)
  },
  // Binary related APIs
  isBinaryExist: (name: string) => ipcRenderer.invoke(IpcChannel.App_IsBinaryExist, name),
  getBinaryPath: (name: string) => ipcRenderer.invoke(IpcChannel.App_GetBinaryPath, name),
  installUVBinary: () => ipcRenderer.invoke(IpcChannel.App_InstallUvBinary),
  installBunBinary: () => ipcRenderer.invoke(IpcChannel.App_InstallBunBinary),
  protocol: {
    onReceiveData: (callback: (data: { url: string; params: any }) => void) => {
      const listener = (_event: Electron.IpcRendererEvent, data: { url: string; params: any }) => {
        callback(data)
      }
      ipcRenderer.on('protocol-data', listener)
      return () => {
        ipcRenderer.off('protocol-data', listener)
      }
    }
  },
  nutstore: {
    getSSOUrl: () => ipcRenderer.invoke(IpcChannel.Nutstore_GetSsoUrl),
    decryptToken: (token: string) => ipcRenderer.invoke(IpcChannel.Nutstore_DecryptToken, token),
    getDirectoryContents: (token: string, path: string) =>
      ipcRenderer.invoke(IpcChannel.Nutstore_GetDirectoryContents, token, path)
  },
  searchService: {
    openSearchWindow: (uid: string) => ipcRenderer.invoke(IpcChannel.SearchWindow_Open, uid),
    closeSearchWindow: (uid: string) => ipcRenderer.invoke(IpcChannel.SearchWindow_Close, uid),
    openUrlInSearchWindow: (uid: string, url: string) => ipcRenderer.invoke(IpcChannel.SearchWindow_OpenUrl, uid, url)
  },
  webview: {
    setOpenLinkExternal: (webviewId: number, isExternal: boolean) =>
      ipcRenderer.invoke(IpcChannel.Webview_SetOpenLinkExternal, webviewId, isExternal)
  },
  storeSync: {
    subscribe: () => ipcRenderer.invoke(IpcChannel.StoreSync_Subscribe),
    unsubscribe: () => ipcRenderer.invoke(IpcChannel.StoreSync_Unsubscribe),
    onUpdate: (action: any) => ipcRenderer.invoke(IpcChannel.StoreSync_OnUpdate, action)
  },
  selection: {
    hideToolbar: () => ipcRenderer.invoke(IpcChannel.Selection_ToolbarHide),
    writeToClipboard: (text: string) => ipcRenderer.invoke(IpcChannel.Selection_WriteToClipboard, text),
    determineToolbarSize: (width: number, height: number) =>
      ipcRenderer.invoke(IpcChannel.Selection_ToolbarDetermineSize, width, height),
    setEnabled: (enabled: boolean) => ipcRenderer.invoke(IpcChannel.Selection_SetEnabled, enabled),
    setTriggerMode: (triggerMode: string) => ipcRenderer.invoke(IpcChannel.Selection_SetTriggerMode, triggerMode),
    setFollowToolbar: (isFollowToolbar: boolean) =>
      ipcRenderer.invoke(IpcChannel.Selection_SetFollowToolbar, isFollowToolbar),
    setRemeberWinSize: (isRemeberWinSize: boolean) =>
      ipcRenderer.invoke(IpcChannel.Selection_SetRemeberWinSize, isRemeberWinSize),
    setFilterMode: (filterMode: string) => ipcRenderer.invoke(IpcChannel.Selection_SetFilterMode, filterMode),
    setFilterList: (filterList: string[]) => ipcRenderer.invoke(IpcChannel.Selection_SetFilterList, filterList),
    processAction: (actionItem: ActionItem) => ipcRenderer.invoke(IpcChannel.Selection_ProcessAction, actionItem),
    closeActionWindow: () => ipcRenderer.invoke(IpcChannel.Selection_ActionWindowClose),
    minimizeActionWindow: () => ipcRenderer.invoke(IpcChannel.Selection_ActionWindowMinimize),
    pinActionWindow: (isPinned: boolean) => ipcRenderer.invoke(IpcChannel.Selection_ActionWindowPin, isPinned)
  },
  quoteToMainWindow: (text: string) => ipcRenderer.invoke(IpcChannel.App_QuoteToMain, text)
}

// Use `contextBridge` APIs to expose Electron APIs to
// renderer only if context isolation is enabled, otherwise
// just add to the DOM global.
if (process.contextIsolated) {
  try {
    contextBridge.exposeInMainWorld('electron', electronAPI)
    contextBridge.exposeInMainWorld('api', api)
    contextBridge.exposeInMainWorld('obsidian', {
      getVaults: () => ipcRenderer.invoke(IpcChannel.Obsidian_GetVaults),
      getFolders: (vaultName: string) => ipcRenderer.invoke(IpcChannel.Obsidian_GetFiles, vaultName),
      getFiles: (vaultName: string) => ipcRenderer.invoke(IpcChannel.Obsidian_GetFiles, vaultName)
    })
  } catch (error) {
    console.error(error)
  }
} else {
  // @ts-ignore (define in dts)
  window.electron = electronAPI
  // @ts-ignore (define in dts)
  window.api = api
}

export type WindowApiType = typeof api<|MERGE_RESOLUTION|>--- conflicted
+++ resolved
@@ -1,10 +1,7 @@
 import type { ExtractChunkData } from '@cherrystudio/embedjs-interfaces'
 import { electronAPI } from '@electron-toolkit/preload'
-<<<<<<< HEAD
+import { FeedUrl } from '@shared/config/constant'
 import { context, propagation } from '@opentelemetry/api'
-=======
-import { FeedUrl } from '@shared/config/constant'
->>>>>>> faf14ff1
 import { IpcChannel } from '@shared/IpcChannel'
 import { FileType, KnowledgeBaseParams, KnowledgeItem, MCPServer, Shortcut, ThemeMode, WebDavConfig } from '@types'
 import { contextBridge, ipcRenderer, OpenDialogOptions, shell, webUtils } from 'electron'

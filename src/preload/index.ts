--- conflicted
+++ resolved
@@ -176,17 +176,6 @@
     pdfInfo: (fileId: string) => ipcRenderer.invoke(IpcChannel.File_GetPdfInfo, fileId),
     getPathForFile: (file: File) => webUtils.getPathForFile(file),
     openFileWithRelativePath: (file: FileMetadata) => ipcRenderer.invoke(IpcChannel.File_OpenWithRelativePath, file),
-<<<<<<< HEAD
-    getDirectoryStructure: (
-      dirPath: string,
-      options?: {
-        recursive?: boolean
-        includeFiles?: boolean
-        includeDirectories?: boolean
-        fileExtensions?: string[]
-      }
-    ) => ipcRenderer.invoke(IpcChannel.File_GetDirectoryStructure, dirPath, options)
-=======
     isTextFile: (filePath: string): Promise<boolean> => ipcRenderer.invoke(IpcChannel.File_IsTextFile, filePath),
     getDirectoryStructure: (dirPath: string) => ipcRenderer.invoke(IpcChannel.File_GetDirectoryStructure, dirPath),
     checkFileName: (dirPath: string, fileName: string, isFile: boolean) =>
@@ -204,7 +193,6 @@
       ipcRenderer.on('file-change', listener)
       return () => ipcRenderer.off('file-change', listener)
     }
->>>>>>> 84869a4d
   },
   fs: {
     read: (pathOrUrl: string, encoding?: BufferEncoding) => ipcRenderer.invoke(IpcChannel.Fs_Read, pathOrUrl, encoding),

import type { PermissionUpdate } from '@anthropic-ai/claude-agent-sdk'
import { electronAPI } from '@electron-toolkit/preload'
import type { SpanEntity, TokenUsage } from '@mcp-trace/trace-core'
import type { SpanContext } from '@opentelemetry/api'
import type { TerminalConfig } from '@shared/config/constant'
import type { LogLevel, LogSourceWithContext } from '@shared/config/logger'
import type { FileChangeEvent, WebviewKeyEvent } from '@shared/config/types'
<<<<<<< HEAD
import type { CacheSyncMessage } from '@shared/data/cache/cacheTypes'
import type {
  PreferenceDefaultScopeType,
  PreferenceKeyType,
  PreferenceMultipleResultType,
  SelectionActionItem
} from '@shared/data/preference/preferenceTypes'
import type { UpgradeChannel } from '@shared/data/preference/preferenceTypes'
=======
import type { MCPServerLogEntry } from '@shared/config/types'
>>>>>>> dc0c47c6
import { IpcChannel } from '@shared/IpcChannel'
import type { Notification } from '@types'
import type {
  AddMemoryOptions,
  AssistantMessage,
  FileListResponse,
  FileMetadata,
  FileUploadResponse,
  GetApiServerStatusResult,
  KnowledgeBaseParams,
  KnowledgeItem,
  KnowledgeSearchResult,
  MCPServer,
  MemoryConfig,
  MemoryListOptions,
  MemorySearchOptions,
  OcrProvider,
  OcrResult,
  Provider,
  RestartApiServerStatusResult,
  S3Config,
  Shortcut,
  StartApiServerStatusResult,
  StopApiServerStatusResult,
  SupportedOcrFile,
  WebDavConfig
} from '@types'
import type { OpenDialogOptions } from 'electron'
import { contextBridge, ipcRenderer, shell, webUtils } from 'electron'
import type { CreateDirectoryOptions } from 'webdav'

import type {
  InstalledPlugin,
  InstallPluginOptions,
  ListAvailablePluginsResult,
  PluginMetadata,
  PluginResult,
  UninstallPluginOptions,
  WritePluginContentOptions
} from '../renderer/src/types/plugin'

type DirectoryListOptions = {
  recursive?: boolean
  maxDepth?: number
  includeHidden?: boolean
  includeFiles?: boolean
  includeDirectories?: boolean
  maxEntries?: number
  searchPattern?: string
}

export function tracedInvoke(channel: string, spanContext: SpanContext | undefined, ...args: any[]) {
  if (spanContext) {
    const data = { type: 'trace', context: spanContext }
    return ipcRenderer.invoke(channel, ...args, data)
  }
  return ipcRenderer.invoke(channel, ...args)
}

// Custom APIs for renderer
const api = {
  getAppInfo: () => ipcRenderer.invoke(IpcChannel.App_Info),
  getDiskInfo: (directoryPath: string): Promise<{ free: number; size: number } | null> =>
    ipcRenderer.invoke(IpcChannel.App_GetDiskInfo, directoryPath),
  reload: () => ipcRenderer.invoke(IpcChannel.App_Reload),
  quit: () => ipcRenderer.invoke(IpcChannel.App_Quit),
  setProxy: (proxy: string | undefined, bypassRules?: string) =>
    ipcRenderer.invoke(IpcChannel.App_Proxy, proxy, bypassRules),
  checkForUpdate: () => ipcRenderer.invoke(IpcChannel.App_CheckForUpdate),
  quitAndInstall: () => ipcRenderer.invoke(IpcChannel.App_QuitAndInstall),
  // setLanguage: (lang: string) => ipcRenderer.invoke(IpcChannel.App_SetLanguage, lang),
  setEnableSpellCheck: (isEnable: boolean) => ipcRenderer.invoke(IpcChannel.App_SetEnableSpellCheck, isEnable),
  setSpellCheckLanguages: (languages: string[]) => ipcRenderer.invoke(IpcChannel.App_SetSpellCheckLanguages, languages),
  setLaunchOnBoot: (isActive: boolean) => ipcRenderer.invoke(IpcChannel.App_SetLaunchOnBoot, isActive),
  setLaunchToTray: (isActive: boolean) => ipcRenderer.invoke(IpcChannel.App_SetLaunchToTray, isActive),
  setTray: (isActive: boolean) => ipcRenderer.invoke(IpcChannel.App_SetTray, isActive),
  setTrayOnClose: (isActive: boolean) => ipcRenderer.invoke(IpcChannel.App_SetTrayOnClose, isActive),
  setTestPlan: (isActive: boolean) => ipcRenderer.invoke(IpcChannel.App_SetTestPlan, isActive),
  setTestChannel: (channel: UpgradeChannel) => ipcRenderer.invoke(IpcChannel.App_SetTestChannel, channel),
  // setTheme: (theme: ThemeMode) => ipcRenderer.invoke(IpcChannel.App_SetTheme, theme),
  handleZoomFactor: (delta: number, reset: boolean = false) =>
    ipcRenderer.invoke(IpcChannel.App_HandleZoomFactor, delta, reset),
  setAutoUpdate: (isActive: boolean) => ipcRenderer.invoke(IpcChannel.App_SetAutoUpdate, isActive),
  select: (options: Electron.OpenDialogOptions) => ipcRenderer.invoke(IpcChannel.App_Select, options),
  hasWritePermission: (path: string) => ipcRenderer.invoke(IpcChannel.App_HasWritePermission, path),
  resolvePath: (path: string) => ipcRenderer.invoke(IpcChannel.App_ResolvePath, path),
  isPathInside: (childPath: string, parentPath: string) =>
    ipcRenderer.invoke(IpcChannel.App_IsPathInside, childPath, parentPath),
  setAppDataPath: (path: string) => ipcRenderer.invoke(IpcChannel.App_SetAppDataPath, path),
  getDataPathFromArgs: () => ipcRenderer.invoke(IpcChannel.App_GetDataPathFromArgs),
  copy: (oldPath: string, newPath: string, occupiedDirs: string[] = []) =>
    ipcRenderer.invoke(IpcChannel.App_Copy, oldPath, newPath, occupiedDirs),
  setStopQuitApp: (stop: boolean, reason: string) => ipcRenderer.invoke(IpcChannel.App_SetStopQuitApp, stop, reason),
  flushAppData: () => ipcRenderer.invoke(IpcChannel.App_FlushAppData),
  isNotEmptyDir: (path: string) => ipcRenderer.invoke(IpcChannel.App_IsNotEmptyDir, path),
  relaunchApp: (options?: Electron.RelaunchOptions) => ipcRenderer.invoke(IpcChannel.App_RelaunchApp, options),
  openWebsite: (url: string) => ipcRenderer.invoke(IpcChannel.Open_Website, url),
  getCacheSize: () => ipcRenderer.invoke(IpcChannel.App_GetCacheSize),
  clearCache: () => ipcRenderer.invoke(IpcChannel.App_ClearCache),
  logToMain: (source: LogSourceWithContext, level: LogLevel, message: string, data: any[]) =>
    ipcRenderer.invoke(IpcChannel.App_LogToMain, source, level, message, data),
  setFullScreen: (value: boolean): Promise<void> => ipcRenderer.invoke(IpcChannel.App_SetFullScreen, value),
  isFullScreen: (): Promise<boolean> => ipcRenderer.invoke(IpcChannel.App_IsFullScreen),
  getSystemFonts: (): Promise<string[]> => ipcRenderer.invoke(IpcChannel.App_GetSystemFonts),
  mockCrashRenderProcess: () => ipcRenderer.invoke(IpcChannel.APP_CrashRenderProcess),
  mac: {
    isProcessTrusted: (): Promise<boolean> => ipcRenderer.invoke(IpcChannel.App_MacIsProcessTrusted),
    requestProcessTrust: (): Promise<boolean> => ipcRenderer.invoke(IpcChannel.App_MacRequestProcessTrust)
  },
  notification: {
    send: (notification: Notification) => ipcRenderer.invoke(IpcChannel.Notification_Send, notification)
  },
  system: {
    getDeviceType: () => ipcRenderer.invoke(IpcChannel.System_GetDeviceType),
    getHostname: () => ipcRenderer.invoke(IpcChannel.System_GetHostname),
    getCpuName: () => ipcRenderer.invoke(IpcChannel.System_GetCpuName),
    checkGitBash: (): Promise<boolean> => ipcRenderer.invoke(IpcChannel.System_CheckGitBash),
    getGitBashPath: (): Promise<string | null> => ipcRenderer.invoke(IpcChannel.System_GetGitBashPath),
    setGitBashPath: (newPath: string | null): Promise<boolean> =>
      ipcRenderer.invoke(IpcChannel.System_SetGitBashPath, newPath)
  },
  devTools: {
    toggle: () => ipcRenderer.invoke(IpcChannel.System_ToggleDevTools)
  },
  zip: {
    compress: (text: string) => ipcRenderer.invoke(IpcChannel.Zip_Compress, text),
    decompress: (text: Buffer) => ipcRenderer.invoke(IpcChannel.Zip_Decompress, text)
  },
  backup: {
    backup: (filename: string, content: string, path: string, skipBackupFile: boolean) =>
      ipcRenderer.invoke(IpcChannel.Backup_Backup, filename, content, path, skipBackupFile),
    restore: (path: string) => ipcRenderer.invoke(IpcChannel.Backup_Restore, path),
    backupToWebdav: (data: string, webdavConfig: WebDavConfig) =>
      ipcRenderer.invoke(IpcChannel.Backup_BackupToWebdav, data, webdavConfig),
    restoreFromWebdav: (webdavConfig: WebDavConfig) =>
      ipcRenderer.invoke(IpcChannel.Backup_RestoreFromWebdav, webdavConfig),
    listWebdavFiles: (webdavConfig: WebDavConfig) =>
      ipcRenderer.invoke(IpcChannel.Backup_ListWebdavFiles, webdavConfig),
    checkConnection: (webdavConfig: WebDavConfig) =>
      ipcRenderer.invoke(IpcChannel.Backup_CheckConnection, webdavConfig),
    createDirectory: (webdavConfig: WebDavConfig, path: string, options?: CreateDirectoryOptions) =>
      ipcRenderer.invoke(IpcChannel.Backup_CreateDirectory, webdavConfig, path, options),
    deleteWebdavFile: (fileName: string, webdavConfig: WebDavConfig) =>
      ipcRenderer.invoke(IpcChannel.Backup_DeleteWebdavFile, fileName, webdavConfig),
    backupToLocalDir: (
      data: string,
      fileName: string,
      localConfig: { localBackupDir?: string; skipBackupFile?: boolean }
    ) => ipcRenderer.invoke(IpcChannel.Backup_BackupToLocalDir, data, fileName, localConfig),
    restoreFromLocalBackup: (fileName: string, localBackupDir?: string) =>
      ipcRenderer.invoke(IpcChannel.Backup_RestoreFromLocalBackup, fileName, localBackupDir),
    listLocalBackupFiles: (localBackupDir?: string) =>
      ipcRenderer.invoke(IpcChannel.Backup_ListLocalBackupFiles, localBackupDir),
    deleteLocalBackupFile: (fileName: string, localBackupDir?: string) =>
      ipcRenderer.invoke(IpcChannel.Backup_DeleteLocalBackupFile, fileName, localBackupDir),
    checkWebdavConnection: (webdavConfig: WebDavConfig) =>
      ipcRenderer.invoke(IpcChannel.Backup_CheckConnection, webdavConfig),

    backupToS3: (data: string, s3Config: S3Config) => ipcRenderer.invoke(IpcChannel.Backup_BackupToS3, data, s3Config),
    restoreFromS3: (s3Config: S3Config) => ipcRenderer.invoke(IpcChannel.Backup_RestoreFromS3, s3Config),
    listS3Files: (s3Config: S3Config) => ipcRenderer.invoke(IpcChannel.Backup_ListS3Files, s3Config),
    deleteS3File: (fileName: string, s3Config: S3Config) =>
      ipcRenderer.invoke(IpcChannel.Backup_DeleteS3File, fileName, s3Config),
    checkS3Connection: (s3Config: S3Config) => ipcRenderer.invoke(IpcChannel.Backup_CheckS3Connection, s3Config)
  },
  file: {
    select: (options?: OpenDialogOptions): Promise<FileMetadata[] | null> =>
      ipcRenderer.invoke(IpcChannel.File_Select, options),
    upload: (file: FileMetadata) => ipcRenderer.invoke(IpcChannel.File_Upload, file),
    delete: (fileId: string) => ipcRenderer.invoke(IpcChannel.File_Delete, fileId),
    deleteDir: (dirPath: string) => ipcRenderer.invoke(IpcChannel.File_DeleteDir, dirPath),
    deleteExternalFile: (filePath: string) => ipcRenderer.invoke(IpcChannel.File_DeleteExternalFile, filePath),
    deleteExternalDir: (dirPath: string) => ipcRenderer.invoke(IpcChannel.File_DeleteExternalDir, dirPath),
    move: (path: string, newPath: string) => ipcRenderer.invoke(IpcChannel.File_Move, path, newPath),
    moveDir: (dirPath: string, newDirPath: string) => ipcRenderer.invoke(IpcChannel.File_MoveDir, dirPath, newDirPath),
    rename: (path: string, newName: string) => ipcRenderer.invoke(IpcChannel.File_Rename, path, newName),
    renameDir: (dirPath: string, newName: string) => ipcRenderer.invoke(IpcChannel.File_RenameDir, dirPath, newName),
    read: (fileId: string, detectEncoding?: boolean) =>
      ipcRenderer.invoke(IpcChannel.File_Read, fileId, detectEncoding),
    readExternal: (filePath: string, detectEncoding?: boolean) =>
      ipcRenderer.invoke(IpcChannel.File_ReadExternal, filePath, detectEncoding),
    clear: (spanContext?: SpanContext) => ipcRenderer.invoke(IpcChannel.File_Clear, spanContext),
    get: (filePath: string): Promise<FileMetadata | null> => ipcRenderer.invoke(IpcChannel.File_Get, filePath),
    createTempFile: (fileName: string): Promise<string> => ipcRenderer.invoke(IpcChannel.File_CreateTempFile, fileName),
    mkdir: (dirPath: string) => ipcRenderer.invoke(IpcChannel.File_Mkdir, dirPath),
    write: (filePath: string, data: Uint8Array | string) => ipcRenderer.invoke(IpcChannel.File_Write, filePath, data),
    writeWithId: (id: string, content: string) => ipcRenderer.invoke(IpcChannel.File_WriteWithId, id, content),
    open: (options?: OpenDialogOptions) => ipcRenderer.invoke(IpcChannel.File_Open, options),
    openPath: (path: string) => ipcRenderer.invoke(IpcChannel.File_OpenPath, path),
    save: (path: string, content: string | NodeJS.ArrayBufferView, options?: any) =>
      ipcRenderer.invoke(IpcChannel.File_Save, path, content, options),
    selectFolder: (options?: OpenDialogOptions): Promise<string | null> =>
      ipcRenderer.invoke(IpcChannel.File_SelectFolder, options),
    saveImage: (name: string, data: string) => ipcRenderer.invoke(IpcChannel.File_SaveImage, name, data),
    binaryImage: (fileId: string) => ipcRenderer.invoke(IpcChannel.File_BinaryImage, fileId),
    base64Image: (fileId: string): Promise<{ mime: string; base64: string; data: string }> =>
      ipcRenderer.invoke(IpcChannel.File_Base64Image, fileId),
    saveBase64Image: (data: string) => ipcRenderer.invoke(IpcChannel.File_SaveBase64Image, data),
    savePastedImage: (imageData: Uint8Array, extension?: string) =>
      ipcRenderer.invoke(IpcChannel.File_SavePastedImage, imageData, extension),
    download: (url: string, isUseContentType?: boolean) =>
      ipcRenderer.invoke(IpcChannel.File_Download, url, isUseContentType),
    copy: (fileId: string, destPath: string) => ipcRenderer.invoke(IpcChannel.File_Copy, fileId, destPath),
    base64File: (fileId: string) => ipcRenderer.invoke(IpcChannel.File_Base64File, fileId),
    pdfInfo: (fileId: string) => ipcRenderer.invoke(IpcChannel.File_GetPdfInfo, fileId),
    getPathForFile: (file: File) => webUtils.getPathForFile(file),
    openFileWithRelativePath: (file: FileMetadata) => ipcRenderer.invoke(IpcChannel.File_OpenWithRelativePath, file),
    isTextFile: (filePath: string): Promise<boolean> => ipcRenderer.invoke(IpcChannel.File_IsTextFile, filePath),
    getDirectoryStructure: (dirPath: string) => ipcRenderer.invoke(IpcChannel.File_GetDirectoryStructure, dirPath),
    listDirectory: (dirPath: string, options?: DirectoryListOptions) =>
      ipcRenderer.invoke(IpcChannel.File_ListDirectory, dirPath, options),
    checkFileName: (dirPath: string, fileName: string, isFile: boolean) =>
      ipcRenderer.invoke(IpcChannel.File_CheckFileName, dirPath, fileName, isFile),
    validateNotesDirectory: (dirPath: string) => ipcRenderer.invoke(IpcChannel.File_ValidateNotesDirectory, dirPath),
    startFileWatcher: (dirPath: string, config?: any) =>
      ipcRenderer.invoke(IpcChannel.File_StartWatcher, dirPath, config),
    stopFileWatcher: () => ipcRenderer.invoke(IpcChannel.File_StopWatcher),
    pauseFileWatcher: () => ipcRenderer.invoke(IpcChannel.File_PauseWatcher),
    resumeFileWatcher: () => ipcRenderer.invoke(IpcChannel.File_ResumeWatcher),
    batchUploadMarkdown: (filePaths: string[], targetPath: string) =>
      ipcRenderer.invoke(IpcChannel.File_BatchUploadMarkdown, filePaths, targetPath),
    onFileChange: (callback: (data: FileChangeEvent) => void) => {
      const listener = (_event: Electron.IpcRendererEvent, data: any) => {
        if (data && typeof data === 'object') {
          callback(data)
        }
      }
      ipcRenderer.on('file-change', listener)
      return () => ipcRenderer.off('file-change', listener)
    },
    showInFolder: (path: string): Promise<void> => ipcRenderer.invoke(IpcChannel.File_ShowInFolder, path)
  },
  fs: {
    read: (pathOrUrl: string, encoding?: BufferEncoding) => ipcRenderer.invoke(IpcChannel.Fs_Read, pathOrUrl, encoding),
    readText: (pathOrUrl: string): Promise<string> => ipcRenderer.invoke(IpcChannel.Fs_ReadText, pathOrUrl)
  },
  export: {
    toWord: (markdown: string, fileName: string) => ipcRenderer.invoke(IpcChannel.Export_Word, markdown, fileName)
  },
  obsidian: {
    getVaults: () => ipcRenderer.invoke(IpcChannel.Obsidian_GetVaults),
    getFolders: (vaultName: string) => ipcRenderer.invoke(IpcChannel.Obsidian_GetFiles, vaultName),
    getFiles: (vaultName: string) => ipcRenderer.invoke(IpcChannel.Obsidian_GetFiles, vaultName)
  },
  openPath: (path: string) => ipcRenderer.invoke(IpcChannel.Open_Path, path),
  shortcuts: {
    update: (shortcuts: Shortcut[]) => ipcRenderer.invoke(IpcChannel.Shortcuts_Update, shortcuts)
  },
  knowledgeBase: {
    create: (base: KnowledgeBaseParams, context?: SpanContext) =>
      tracedInvoke(IpcChannel.KnowledgeBase_Create, context, base),
    reset: (base: KnowledgeBaseParams) => ipcRenderer.invoke(IpcChannel.KnowledgeBase_Reset, base),
    delete: (id: string) => ipcRenderer.invoke(IpcChannel.KnowledgeBase_Delete, id),
    add: ({
      base,
      item,
      userId,
      forceReload = false
    }: {
      base: KnowledgeBaseParams
      item: KnowledgeItem
      userId?: string
      forceReload?: boolean
    }) => ipcRenderer.invoke(IpcChannel.KnowledgeBase_Add, { base, item, forceReload, userId }),
    remove: ({ uniqueId, uniqueIds, base }: { uniqueId: string; uniqueIds: string[]; base: KnowledgeBaseParams }) =>
      ipcRenderer.invoke(IpcChannel.KnowledgeBase_Remove, { uniqueId, uniqueIds, base }),
    search: ({ search, base }: { search: string; base: KnowledgeBaseParams }, context?: SpanContext) =>
      tracedInvoke(IpcChannel.KnowledgeBase_Search, context, { search, base }),
    rerank: (
      { search, base, results }: { search: string; base: KnowledgeBaseParams; results: KnowledgeSearchResult[] },
      context?: SpanContext
    ) => tracedInvoke(IpcChannel.KnowledgeBase_Rerank, context, { search, base, results }),
    checkQuota: ({ base, userId }: { base: KnowledgeBaseParams; userId: string }) =>
      ipcRenderer.invoke(IpcChannel.KnowledgeBase_Check_Quota, base, userId)
  },
  memory: {
    add: (messages: string | AssistantMessage[], options?: AddMemoryOptions) =>
      ipcRenderer.invoke(IpcChannel.Memory_Add, messages, options),
    search: (query: string, options: MemorySearchOptions) =>
      ipcRenderer.invoke(IpcChannel.Memory_Search, query, options),
    list: (options?: MemoryListOptions) => ipcRenderer.invoke(IpcChannel.Memory_List, options),
    delete: (id: string) => ipcRenderer.invoke(IpcChannel.Memory_Delete, id),
    update: (id: string, memory: string, metadata?: Record<string, any>) =>
      ipcRenderer.invoke(IpcChannel.Memory_Update, id, memory, metadata),
    get: (id: string) => ipcRenderer.invoke(IpcChannel.Memory_Get, id),
    setConfig: (config: MemoryConfig) => ipcRenderer.invoke(IpcChannel.Memory_SetConfig, config),
    deleteUser: (userId: string) => ipcRenderer.invoke(IpcChannel.Memory_DeleteUser, userId),
    deleteAllMemoriesForUser: (userId: string) =>
      ipcRenderer.invoke(IpcChannel.Memory_DeleteAllMemoriesForUser, userId),
    getUsersList: () => ipcRenderer.invoke(IpcChannel.Memory_GetUsersList)
  },
  window: {
    setMinimumSize: (width: number, height: number) =>
      ipcRenderer.invoke(IpcChannel.Windows_SetMinimumSize, width, height),
    resetMinimumSize: () => ipcRenderer.invoke(IpcChannel.Windows_ResetMinimumSize),
    getSize: (): Promise<[number, number]> => ipcRenderer.invoke(IpcChannel.Windows_GetSize)
  },
  fileService: {
    upload: (provider: Provider, file: FileMetadata): Promise<FileUploadResponse> =>
      ipcRenderer.invoke(IpcChannel.FileService_Upload, provider, file),
    list: (provider: Provider): Promise<FileListResponse> => ipcRenderer.invoke(IpcChannel.FileService_List, provider),
    delete: (provider: Provider, fileId: string) => ipcRenderer.invoke(IpcChannel.FileService_Delete, provider, fileId),
    retrieve: (provider: Provider, fileId: string): Promise<FileUploadResponse> =>
      ipcRenderer.invoke(IpcChannel.FileService_Retrieve, provider, fileId)
  },
  selectionMenu: {
    action: (action: string) => ipcRenderer.invoke('selection-menu:action', action)
  },

  vertexAI: {
    getAuthHeaders: (params: { projectId: string; serviceAccount?: { privateKey: string; clientEmail: string } }) =>
      ipcRenderer.invoke(IpcChannel.VertexAI_GetAuthHeaders, params),
    getAccessToken: (params: { projectId: string; serviceAccount?: { privateKey: string; clientEmail: string } }) =>
      ipcRenderer.invoke(IpcChannel.VertexAI_GetAccessToken, params),
    clearAuthCache: (projectId: string, clientEmail?: string) =>
      ipcRenderer.invoke(IpcChannel.VertexAI_ClearAuthCache, projectId, clientEmail)
  },
  ovms: {
    addModel: (modelName: string, modelId: string, modelSource: string, task: string) =>
      ipcRenderer.invoke(IpcChannel.Ovms_AddModel, modelName, modelId, modelSource, task),
    stopAddModel: () => ipcRenderer.invoke(IpcChannel.Ovms_StopAddModel),
    getModels: () => ipcRenderer.invoke(IpcChannel.Ovms_GetModels),
    isRunning: () => ipcRenderer.invoke(IpcChannel.Ovms_IsRunning),
    getStatus: () => ipcRenderer.invoke(IpcChannel.Ovms_GetStatus),
    runOvms: () => ipcRenderer.invoke(IpcChannel.Ovms_RunOVMS),
    stopOvms: () => ipcRenderer.invoke(IpcChannel.Ovms_StopOVMS)
  },
  config: {
    set: (key: string, value: any, isNotify: boolean = false) =>
      ipcRenderer.invoke(IpcChannel.Config_Set, key, value, isNotify),
    get: (key: string) => ipcRenderer.invoke(IpcChannel.Config_Get, key)
  },
  miniWindow: {
    show: () => ipcRenderer.invoke(IpcChannel.MiniWindow_Show),
    hide: () => ipcRenderer.invoke(IpcChannel.MiniWindow_Hide),
    close: () => ipcRenderer.invoke(IpcChannel.MiniWindow_Close),
    toggle: () => ipcRenderer.invoke(IpcChannel.MiniWindow_Toggle),
    setPin: (isPinned: boolean) => ipcRenderer.invoke(IpcChannel.MiniWindow_SetPin, isPinned)
  },
  aes: {
    encrypt: (text: string, secretKey: string, iv: string) =>
      ipcRenderer.invoke(IpcChannel.Aes_Encrypt, text, secretKey, iv),
    decrypt: (encryptedData: string, iv: string, secretKey: string) =>
      ipcRenderer.invoke(IpcChannel.Aes_Decrypt, encryptedData, iv, secretKey)
  },
  mcp: {
    removeServer: (server: MCPServer) => ipcRenderer.invoke(IpcChannel.Mcp_RemoveServer, server),
    restartServer: (server: MCPServer) => ipcRenderer.invoke(IpcChannel.Mcp_RestartServer, server),
    stopServer: (server: MCPServer) => ipcRenderer.invoke(IpcChannel.Mcp_StopServer, server),
    listTools: (server: MCPServer, context?: SpanContext) => tracedInvoke(IpcChannel.Mcp_ListTools, context, server),
    callTool: (
      { server, name, args, callId }: { server: MCPServer; name: string; args: any; callId?: string },
      context?: SpanContext
    ) => tracedInvoke(IpcChannel.Mcp_CallTool, context, { server, name, args, callId }),
    listPrompts: (server: MCPServer) => ipcRenderer.invoke(IpcChannel.Mcp_ListPrompts, server),
    getPrompt: ({ server, name, args }: { server: MCPServer; name: string; args?: Record<string, any> }) =>
      ipcRenderer.invoke(IpcChannel.Mcp_GetPrompt, { server, name, args }),
    listResources: (server: MCPServer) => ipcRenderer.invoke(IpcChannel.Mcp_ListResources, server),
    getResource: ({ server, uri }: { server: MCPServer; uri: string }) =>
      ipcRenderer.invoke(IpcChannel.Mcp_GetResource, { server, uri }),
    getInstallInfo: () => ipcRenderer.invoke(IpcChannel.Mcp_GetInstallInfo),
    checkMcpConnectivity: (server: any) => ipcRenderer.invoke(IpcChannel.Mcp_CheckConnectivity, server),
    uploadDxt: async (file: File) => {
      const buffer = await file.arrayBuffer()
      return ipcRenderer.invoke(IpcChannel.Mcp_UploadDxt, buffer, file.name)
    },
    abortTool: (callId: string) => ipcRenderer.invoke(IpcChannel.Mcp_AbortTool, callId),
    getServerVersion: (server: MCPServer): Promise<string | null> =>
      ipcRenderer.invoke(IpcChannel.Mcp_GetServerVersion, server),
    getServerLogs: (server: MCPServer): Promise<MCPServerLogEntry[]> =>
      ipcRenderer.invoke(IpcChannel.Mcp_GetServerLogs, server),
    onServerLog: (callback: (log: MCPServerLogEntry & { serverId?: string }) => void) => {
      const listener = (_event: Electron.IpcRendererEvent, log: MCPServerLogEntry & { serverId?: string }) => {
        callback(log)
      }
      ipcRenderer.on(IpcChannel.Mcp_ServerLog, listener)
      return () => ipcRenderer.off(IpcChannel.Mcp_ServerLog, listener)
    }
  },
  python: {
    execute: (script: string, context?: Record<string, any>, timeout?: number) =>
      ipcRenderer.invoke(IpcChannel.Python_Execute, script, context, timeout)
  },
  shell: {
    openExternal: (url: string, options?: Electron.OpenExternalOptions) => shell.openExternal(url, options)
  },
  copilot: {
    getAuthMessage: (headers?: Record<string, string>) =>
      ipcRenderer.invoke(IpcChannel.Copilot_GetAuthMessage, headers),
    getCopilotToken: (device_code: string, headers?: Record<string, string>) =>
      ipcRenderer.invoke(IpcChannel.Copilot_GetCopilotToken, device_code, headers),
    saveCopilotToken: (access_token: string) => ipcRenderer.invoke(IpcChannel.Copilot_SaveCopilotToken, access_token),
    getToken: (headers?: Record<string, string>) => ipcRenderer.invoke(IpcChannel.Copilot_GetToken, headers),
    logout: () => ipcRenderer.invoke(IpcChannel.Copilot_Logout),
    getUser: (token: string) => ipcRenderer.invoke(IpcChannel.Copilot_GetUser, token)
  },
  // Binary related APIs
  isBinaryExist: (name: string) => ipcRenderer.invoke(IpcChannel.App_IsBinaryExist, name),
  getBinaryPath: (name: string) => ipcRenderer.invoke(IpcChannel.App_GetBinaryPath, name),
  installUVBinary: () => ipcRenderer.invoke(IpcChannel.App_InstallUvBinary),
  installBunBinary: () => ipcRenderer.invoke(IpcChannel.App_InstallBunBinary),
  installOvmsBinary: () => ipcRenderer.invoke(IpcChannel.App_InstallOvmsBinary),
  protocol: {
    onReceiveData: (callback: (data: { url: string; params: any }) => void) => {
      const listener = (_event: Electron.IpcRendererEvent, data: { url: string; params: any }) => {
        callback(data)
      }
      ipcRenderer.on('protocol-data', listener)
      return () => {
        ipcRenderer.off('protocol-data', listener)
      }
    }
  },
  nutstore: {
    getSSOUrl: () => ipcRenderer.invoke(IpcChannel.Nutstore_GetSsoUrl),
    decryptToken: (token: string) => ipcRenderer.invoke(IpcChannel.Nutstore_DecryptToken, token),
    getDirectoryContents: (token: string, path: string) =>
      ipcRenderer.invoke(IpcChannel.Nutstore_GetDirectoryContents, token, path)
  },
  searchService: {
    openSearchWindow: (uid: string) => ipcRenderer.invoke(IpcChannel.SearchWindow_Open, uid),
    closeSearchWindow: (uid: string) => ipcRenderer.invoke(IpcChannel.SearchWindow_Close, uid),
    openUrlInSearchWindow: (uid: string, url: string) => ipcRenderer.invoke(IpcChannel.SearchWindow_OpenUrl, uid, url)
  },
  webview: {
    setOpenLinkExternal: (webviewId: number, isExternal: boolean) =>
      ipcRenderer.invoke(IpcChannel.Webview_SetOpenLinkExternal, webviewId, isExternal),
    setSpellCheckEnabled: (webviewId: number, isEnable: boolean) =>
      ipcRenderer.invoke(IpcChannel.Webview_SetSpellCheckEnabled, webviewId, isEnable),
    printToPDF: (webviewId: number) => ipcRenderer.invoke(IpcChannel.Webview_PrintToPDF, webviewId),
    saveAsHTML: (webviewId: number) => ipcRenderer.invoke(IpcChannel.Webview_SaveAsHTML, webviewId),
    onFindShortcut: (callback: (payload: WebviewKeyEvent) => void) => {
      const listener = (_event: Electron.IpcRendererEvent, payload: WebviewKeyEvent) => {
        callback(payload)
      }
      ipcRenderer.on(IpcChannel.Webview_SearchHotkey, listener)
      return () => {
        ipcRenderer.off(IpcChannel.Webview_SearchHotkey, listener)
      }
    }
  },
  storeSync: {
    subscribe: () => ipcRenderer.invoke(IpcChannel.StoreSync_Subscribe),
    unsubscribe: () => ipcRenderer.invoke(IpcChannel.StoreSync_Unsubscribe),
    onUpdate: (action: any) => ipcRenderer.invoke(IpcChannel.StoreSync_OnUpdate, action)
  },
  selection: {
    hideToolbar: () => ipcRenderer.invoke(IpcChannel.Selection_ToolbarHide),
    writeToClipboard: (text: string) => ipcRenderer.invoke(IpcChannel.Selection_WriteToClipboard, text),
    determineToolbarSize: (width: number, height: number) =>
      ipcRenderer.invoke(IpcChannel.Selection_ToolbarDetermineSize, width, height),
    processAction: (actionItem: SelectionActionItem, isFullScreen: boolean = false) =>
      ipcRenderer.invoke(IpcChannel.Selection_ProcessAction, actionItem, isFullScreen),
    closeActionWindow: () => ipcRenderer.invoke(IpcChannel.Selection_ActionWindowClose),
    minimizeActionWindow: () => ipcRenderer.invoke(IpcChannel.Selection_ActionWindowMinimize),
    pinActionWindow: (isPinned: boolean) => ipcRenderer.invoke(IpcChannel.Selection_ActionWindowPin, isPinned),
    // [Windows only] Electron bug workaround - can be removed once https://github.com/electron/electron/issues/48554 is fixed
    resizeActionWindow: (deltaX: number, deltaY: number, direction: string) =>
      ipcRenderer.invoke(IpcChannel.Selection_ActionWindowResize, deltaX, deltaY, direction)
  },
  agentTools: {
    respondToPermission: (payload: {
      requestId: string
      behavior: 'allow' | 'deny'
      updatedInput?: Record<string, unknown>
      message?: string
      updatedPermissions?: PermissionUpdate[]
    }) => ipcRenderer.invoke(IpcChannel.AgentToolPermission_Response, payload)
  },
  quoteToMainWindow: (text: string) => ipcRenderer.invoke(IpcChannel.App_QuoteToMain, text),
  // setDisableHardwareAcceleration: (isDisable: boolean) =>
  //   ipcRenderer.invoke(IpcChannel.App_SetDisableHardwareAcceleration, isDisable),
  trace: {
    saveData: (topicId: string) => ipcRenderer.invoke(IpcChannel.TRACE_SAVE_DATA, topicId),
    getData: (topicId: string, traceId: string, modelName?: string) =>
      ipcRenderer.invoke(IpcChannel.TRACE_GET_DATA, topicId, traceId, modelName),
    saveEntity: (entity: SpanEntity) => ipcRenderer.invoke(IpcChannel.TRACE_SAVE_ENTITY, entity),
    getEntity: (spanId: string) => ipcRenderer.invoke(IpcChannel.TRACE_GET_ENTITY, spanId),
    bindTopic: (topicId: string, traceId: string) => ipcRenderer.invoke(IpcChannel.TRACE_BIND_TOPIC, topicId, traceId),
    tokenUsage: (spanId: string, usage: TokenUsage) => ipcRenderer.invoke(IpcChannel.TRACE_TOKEN_USAGE, spanId, usage),
    cleanHistory: (topicId: string, traceId: string, modelName?: string) =>
      ipcRenderer.invoke(IpcChannel.TRACE_CLEAN_HISTORY, topicId, traceId, modelName),
    cleanTopic: (topicId: string, traceId?: string) =>
      ipcRenderer.invoke(IpcChannel.TRACE_CLEAN_TOPIC, topicId, traceId),
    openWindow: (topicId: string, traceId: string, autoOpen?: boolean, modelName?: string) =>
      ipcRenderer.invoke(IpcChannel.TRACE_OPEN_WINDOW, topicId, traceId, autoOpen, modelName),
    setTraceWindowTitle: (title: string) => ipcRenderer.invoke(IpcChannel.TRACE_SET_TITLE, title),
    addEndMessage: (spanId: string, modelName: string, context: string) =>
      ipcRenderer.invoke(IpcChannel.TRACE_ADD_END_MESSAGE, spanId, modelName, context),
    cleanLocalData: () => ipcRenderer.invoke(IpcChannel.TRACE_CLEAN_LOCAL_DATA),
    addStreamMessage: (spanId: string, modelName: string, context: string, message: any) =>
      ipcRenderer.invoke(IpcChannel.TRACE_ADD_STREAM_MESSAGE, spanId, modelName, context, message)
  },
  anthropic_oauth: {
    startOAuthFlow: () => ipcRenderer.invoke(IpcChannel.Anthropic_StartOAuthFlow),
    completeOAuthWithCode: (code: string) => ipcRenderer.invoke(IpcChannel.Anthropic_CompleteOAuthWithCode, code),
    cancelOAuthFlow: () => ipcRenderer.invoke(IpcChannel.Anthropic_CancelOAuthFlow),
    getAccessToken: () => ipcRenderer.invoke(IpcChannel.Anthropic_GetAccessToken),
    hasCredentials: () => ipcRenderer.invoke(IpcChannel.Anthropic_HasCredentials),
    clearCredentials: () => ipcRenderer.invoke(IpcChannel.Anthropic_ClearCredentials)
  },
  codeTools: {
    run: (
      cliTool: string,
      model: string,
      directory: string,
      env: Record<string, string>,
      options?: { autoUpdateToLatest?: boolean; terminal?: string }
    ) => ipcRenderer.invoke(IpcChannel.CodeTools_Run, cliTool, model, directory, env, options),
    getAvailableTerminals: (): Promise<TerminalConfig[]> =>
      ipcRenderer.invoke(IpcChannel.CodeTools_GetAvailableTerminals),
    setCustomTerminalPath: (terminalId: string, path: string): Promise<void> =>
      ipcRenderer.invoke(IpcChannel.CodeTools_SetCustomTerminalPath, terminalId, path),
    getCustomTerminalPath: (terminalId: string): Promise<string | undefined> =>
      ipcRenderer.invoke(IpcChannel.CodeTools_GetCustomTerminalPath, terminalId),
    removeCustomTerminalPath: (terminalId: string): Promise<void> =>
      ipcRenderer.invoke(IpcChannel.CodeTools_RemoveCustomTerminalPath, terminalId)
  },
  ocr: {
    ocr: (file: SupportedOcrFile, provider: OcrProvider): Promise<OcrResult> =>
      ipcRenderer.invoke(IpcChannel.OCR_ocr, file, provider),
    listProviders: (): Promise<string[]> => ipcRenderer.invoke(IpcChannel.OCR_ListProviders)
  },
  cherryai: {
    generateSignature: (params: { method: string; path: string; query: string; body: Record<string, any> }) =>
      ipcRenderer.invoke(IpcChannel.Cherryai_GetSignature, params)
  },
  windowControls: {
    minimize: (): Promise<void> => ipcRenderer.invoke(IpcChannel.Windows_Minimize),
    maximize: (): Promise<void> => ipcRenderer.invoke(IpcChannel.Windows_Maximize),
    unmaximize: (): Promise<void> => ipcRenderer.invoke(IpcChannel.Windows_Unmaximize),
    close: (): Promise<void> => ipcRenderer.invoke(IpcChannel.Windows_Close),
    isMaximized: (): Promise<boolean> => ipcRenderer.invoke(IpcChannel.Windows_IsMaximized),
    onMaximizedChange: (callback: (isMaximized: boolean) => void): (() => void) => {
      const channel = IpcChannel.Windows_MaximizedChanged
      const listener = (_: Electron.IpcRendererEvent, isMaximized: boolean) => callback(isMaximized)
      ipcRenderer.on(channel, listener)
      return () => {
        ipcRenderer.removeListener(channel, listener)
      }
    }
  },
  // CacheService related APIs
  cache: {
    // Broadcast sync message to other windows
    broadcastSync: (message: CacheSyncMessage): void => ipcRenderer.send(IpcChannel.Cache_Sync, message),

    // Listen for sync messages from other windows
    onSync: (callback: (message: CacheSyncMessage) => void) => {
      const listener = (_: any, message: CacheSyncMessage) => callback(message)
      ipcRenderer.on(IpcChannel.Cache_Sync, listener)
      return () => ipcRenderer.off(IpcChannel.Cache_Sync, listener)
    }
  },

  // PreferenceService related APIs
  // DO NOT MODIFY THIS SECTION
  preference: {
    get: <K extends PreferenceKeyType>(key: K): Promise<PreferenceDefaultScopeType[K]> =>
      ipcRenderer.invoke(IpcChannel.Preference_Get, key),
    set: <K extends PreferenceKeyType>(key: K, value: PreferenceDefaultScopeType[K]): Promise<void> =>
      ipcRenderer.invoke(IpcChannel.Preference_Set, key, value),
    getMultipleRaw: <K extends PreferenceKeyType>(keys: K[]): Promise<PreferenceMultipleResultType<K>> =>
      ipcRenderer.invoke(IpcChannel.Preference_GetMultipleRaw, keys),
    setMultiple: (updates: Partial<PreferenceDefaultScopeType>) =>
      ipcRenderer.invoke(IpcChannel.Preference_SetMultiple, updates),
    getAll: (): Promise<PreferenceDefaultScopeType> => ipcRenderer.invoke(IpcChannel.Preference_GetAll),
    subscribe: (keys: PreferenceKeyType[]) => ipcRenderer.invoke(IpcChannel.Preference_Subscribe, keys),
    onChanged: (callback: (key: PreferenceKeyType, value: any) => void) => {
      const listener = (_: any, key: PreferenceKeyType, value: any) => callback(key, value)
      ipcRenderer.on(IpcChannel.Preference_Changed, listener)
      return () => ipcRenderer.off(IpcChannel.Preference_Changed, listener)
    }
  },
  // Data API related APIs
  dataApi: {
    request: (req: any) => ipcRenderer.invoke(IpcChannel.DataApi_Request, req),
    batch: (req: any) => ipcRenderer.invoke(IpcChannel.DataApi_Batch, req),
    transaction: (req: any) => ipcRenderer.invoke(IpcChannel.DataApi_Transaction, req),
    subscribe: (path: string, callback: (data: any, event: string) => void) => {
      const channel = `${IpcChannel.DataApi_Stream}:${path}`
      const listener = (_: any, data: any, event: string) => callback(data, event)
      ipcRenderer.on(channel, listener)
      return () => ipcRenderer.off(channel, listener)
    }
  },
  apiServer: {
    getStatus: (): Promise<GetApiServerStatusResult> => ipcRenderer.invoke(IpcChannel.ApiServer_GetStatus),
    start: (): Promise<StartApiServerStatusResult> => ipcRenderer.invoke(IpcChannel.ApiServer_Start),
    restart: (): Promise<RestartApiServerStatusResult> => ipcRenderer.invoke(IpcChannel.ApiServer_Restart),
    stop: (): Promise<StopApiServerStatusResult> => ipcRenderer.invoke(IpcChannel.ApiServer_Stop),
    onReady: (callback: () => void): (() => void) => {
      const listener = () => {
        callback()
      }
      ipcRenderer.on(IpcChannel.ApiServer_Ready, listener)
      return () => {
        ipcRenderer.removeListener(IpcChannel.ApiServer_Ready, listener)
      }
    }
  },
  claudeCodePlugin: {
    listAvailable: (): Promise<PluginResult<ListAvailablePluginsResult>> =>
      ipcRenderer.invoke(IpcChannel.ClaudeCodePlugin_ListAvailable),
    install: (options: InstallPluginOptions): Promise<PluginResult<PluginMetadata>> =>
      ipcRenderer.invoke(IpcChannel.ClaudeCodePlugin_Install, options),
    uninstall: (options: UninstallPluginOptions): Promise<PluginResult<void>> =>
      ipcRenderer.invoke(IpcChannel.ClaudeCodePlugin_Uninstall, options),
    listInstalled: (agentId: string): Promise<PluginResult<InstalledPlugin[]>> =>
      ipcRenderer.invoke(IpcChannel.ClaudeCodePlugin_ListInstalled, agentId),
    invalidateCache: (): Promise<PluginResult<void>> => ipcRenderer.invoke(IpcChannel.ClaudeCodePlugin_InvalidateCache),
    readContent: (sourcePath: string): Promise<PluginResult<string>> =>
      ipcRenderer.invoke(IpcChannel.ClaudeCodePlugin_ReadContent, sourcePath),
    writeContent: (options: WritePluginContentOptions): Promise<PluginResult<void>> =>
      ipcRenderer.invoke(IpcChannel.ClaudeCodePlugin_WriteContent, options)
  },
  webSocket: {
    start: () => ipcRenderer.invoke(IpcChannel.WebSocket_Start),
    stop: () => ipcRenderer.invoke(IpcChannel.WebSocket_Stop),
    status: () => ipcRenderer.invoke(IpcChannel.WebSocket_Status),
    sendFile: (filePath: string) => ipcRenderer.invoke(IpcChannel.WebSocket_SendFile, filePath),
    getAllCandidates: () => ipcRenderer.invoke(IpcChannel.WebSocket_GetAllCandidates)
  }
}

// Use `contextBridge` APIs to expose Electron APIs to
// renderer only if context isolation is enabled, otherwise
// just add to the DOM global.
if (process.contextIsolated) {
  try {
    contextBridge.exposeInMainWorld('electron', electronAPI)
    contextBridge.exposeInMainWorld('api', api)
  } catch (error) {
    console.error('[Preload]Failed to expose APIs:', error as Error)
  }
} else {
  window.electron = electronAPI
  window.api = api
}

export type WindowApiType = typeof api<|MERGE_RESOLUTION|>--- conflicted
+++ resolved
@@ -5,7 +5,7 @@
 import type { TerminalConfig } from '@shared/config/constant'
 import type { LogLevel, LogSourceWithContext } from '@shared/config/logger'
 import type { FileChangeEvent, WebviewKeyEvent } from '@shared/config/types'
-<<<<<<< HEAD
+import type { MCPServerLogEntry } from '@shared/config/types'
 import type { CacheSyncMessage } from '@shared/data/cache/cacheTypes'
 import type {
   PreferenceDefaultScopeType,
@@ -14,9 +14,6 @@
   SelectionActionItem
 } from '@shared/data/preference/preferenceTypes'
 import type { UpgradeChannel } from '@shared/data/preference/preferenceTypes'
-=======
-import type { MCPServerLogEntry } from '@shared/config/types'
->>>>>>> dc0c47c6
 import { IpcChannel } from '@shared/IpcChannel'
 import type { Notification } from '@types'
 import type {

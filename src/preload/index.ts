--- conflicted
+++ resolved
@@ -76,10 +76,7 @@
     selectFolder: () => ipcRenderer.invoke(IpcChannel.File_SelectFolder),
     saveImage: (name: string, data: string) => ipcRenderer.invoke(IpcChannel.File_SaveImage, name, data),
     base64Image: (fileId: string) => ipcRenderer.invoke(IpcChannel.File_Base64Image, fileId),
-<<<<<<< HEAD
-=======
     saveBase64Image: (data: string) => ipcRenderer.invoke(IpcChannel.File_SaveBase64Image, data),
->>>>>>> e73f6505
     download: (url: string, isUseContentType?: boolean) =>
       ipcRenderer.invoke(IpcChannel.File_Download, url, isUseContentType),
     copy: (fileId: string, destPath: string) => ipcRenderer.invoke(IpcChannel.File_Copy, fileId, destPath),

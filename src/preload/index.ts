import type { ExtractChunkData } from '@cherrystudio/embedjs-interfaces'
import { electronAPI } from '@electron-toolkit/preload'
import { IpcChannel } from '@shared/IpcChannel'
import { FileType, KnowledgeBaseParams, KnowledgeItem, MCPServer, Shortcut, WebDavConfig } from '@types'
import { contextBridge, ipcRenderer, OpenDialogOptions, shell, webUtils } from 'electron'
import { Notification } from 'src/renderer/src/types/notification'
import { CreateDirectoryOptions } from 'webdav'

import type { ActionItem } from '../renderer/src/types/selectionTypes'

// Custom APIs for renderer
const api = {
  getAppInfo: () => ipcRenderer.invoke(IpcChannel.App_Info),
  reload: () => ipcRenderer.invoke(IpcChannel.App_Reload),
  setProxy: (proxy: string | undefined) => ipcRenderer.invoke(IpcChannel.App_Proxy, proxy),
  checkForUpdate: () => ipcRenderer.invoke(IpcChannel.App_CheckForUpdate),
  showUpdateDialog: () => ipcRenderer.invoke(IpcChannel.App_ShowUpdateDialog),
  setLanguage: (lang: string) => ipcRenderer.invoke(IpcChannel.App_SetLanguage, lang),
  setLaunchOnBoot: (isActive: boolean) => ipcRenderer.invoke(IpcChannel.App_SetLaunchOnBoot, isActive),
  setLaunchToTray: (isActive: boolean) => ipcRenderer.invoke(IpcChannel.App_SetLaunchToTray, isActive),
  setTray: (isActive: boolean) => ipcRenderer.invoke(IpcChannel.App_SetTray, isActive),
  setTrayOnClose: (isActive: boolean) => ipcRenderer.invoke(IpcChannel.App_SetTrayOnClose, isActive),
  setTheme: (theme: 'light' | 'dark' | 'auto') => ipcRenderer.invoke(IpcChannel.App_SetTheme, theme),
  handleZoomFactor: (delta: number, reset: boolean = false) =>
    ipcRenderer.invoke(IpcChannel.App_HandleZoomFactor, delta, reset),
  setAutoUpdate: (isActive: boolean) => ipcRenderer.invoke(IpcChannel.App_SetAutoUpdate, isActive),
  openWebsite: (url: string) => ipcRenderer.invoke(IpcChannel.Open_Website, url),
  getCacheSize: () => ipcRenderer.invoke(IpcChannel.App_GetCacheSize),
  clearCache: () => ipcRenderer.invoke(IpcChannel.App_ClearCache),
<<<<<<< HEAD
  setNativeThemeSource: (source: 'system' | 'light' | 'dark') =>
    ipcRenderer.invoke(IpcChannel.App_SetNativeThemeSource, source),
=======
  notification: {
    send: (notification: Notification) => ipcRenderer.invoke(IpcChannel.Notification_Send, notification)
  },
>>>>>>> eca3f1d7
  system: {
    getDeviceType: () => ipcRenderer.invoke(IpcChannel.System_GetDeviceType),
    getHostname: () => ipcRenderer.invoke(IpcChannel.System_GetHostname)
  },
  devTools: {
    toggle: () => ipcRenderer.invoke(IpcChannel.System_ToggleDevTools)
  },
  zip: {
    compress: (text: string) => ipcRenderer.invoke(IpcChannel.Zip_Compress, text),
    decompress: (text: Buffer) => ipcRenderer.invoke(IpcChannel.Zip_Decompress, text)
  },
  backup: {
    backup: (fileName: string, data: string, destinationPath?: string, skipBackupFile?: boolean) =>
      ipcRenderer.invoke(IpcChannel.Backup_Backup, fileName, data, destinationPath, skipBackupFile),
    restore: (backupPath: string) => ipcRenderer.invoke(IpcChannel.Backup_Restore, backupPath),
    backupToWebdav: (data: string, webdavConfig: WebDavConfig) =>
      ipcRenderer.invoke(IpcChannel.Backup_BackupToWebdav, data, webdavConfig),
    restoreFromWebdav: (webdavConfig: WebDavConfig) =>
      ipcRenderer.invoke(IpcChannel.Backup_RestoreFromWebdav, webdavConfig),
    listWebdavFiles: (webdavConfig: WebDavConfig) =>
      ipcRenderer.invoke(IpcChannel.Backup_ListWebdavFiles, webdavConfig),
    checkConnection: (webdavConfig: WebDavConfig) =>
      ipcRenderer.invoke(IpcChannel.Backup_CheckConnection, webdavConfig),
    createDirectory: (webdavConfig: WebDavConfig, path: string, options?: CreateDirectoryOptions) =>
      ipcRenderer.invoke(IpcChannel.Backup_CreateDirectory, webdavConfig, path, options),
    deleteWebdavFile: (fileName: string, webdavConfig: WebDavConfig) =>
      ipcRenderer.invoke(IpcChannel.Backup_DeleteWebdavFile, fileName, webdavConfig)
  },
  file: {
    select: (options?: OpenDialogOptions) => ipcRenderer.invoke(IpcChannel.File_Select, options),
    upload: (file: FileType) => ipcRenderer.invoke(IpcChannel.File_Upload, file),
    delete: (fileId: string) => ipcRenderer.invoke(IpcChannel.File_Delete, fileId),
    read: (fileId: string) => ipcRenderer.invoke(IpcChannel.File_Read, fileId),
    clear: () => ipcRenderer.invoke(IpcChannel.File_Clear),
    get: (filePath: string) => ipcRenderer.invoke(IpcChannel.File_Get, filePath),
    create: (fileName: string) => ipcRenderer.invoke(IpcChannel.File_Create, fileName),
    write: (filePath: string, data: Uint8Array | string) => ipcRenderer.invoke(IpcChannel.File_Write, filePath, data),
    writeWithId: (id: string, content: string) => ipcRenderer.invoke(IpcChannel.File_WriteWithId, id, content),
    open: (options?: OpenDialogOptions) => ipcRenderer.invoke(IpcChannel.File_Open, options),
    openPath: (path: string) => ipcRenderer.invoke(IpcChannel.File_OpenPath, path),
    save: (path: string, content: string | NodeJS.ArrayBufferView, options?: any) =>
      ipcRenderer.invoke(IpcChannel.File_Save, path, content, options),
    selectFolder: () => ipcRenderer.invoke(IpcChannel.File_SelectFolder),
    saveImage: (name: string, data: string) => ipcRenderer.invoke(IpcChannel.File_SaveImage, name, data),
    base64Image: (fileId: string) => ipcRenderer.invoke(IpcChannel.File_Base64Image, fileId),
    saveBase64Image: (data: string) => ipcRenderer.invoke(IpcChannel.File_SaveBase64Image, data),
    download: (url: string, isUseContentType?: boolean) =>
      ipcRenderer.invoke(IpcChannel.File_Download, url, isUseContentType),
    copy: (fileId: string, destPath: string) => ipcRenderer.invoke(IpcChannel.File_Copy, fileId, destPath),
    binaryImage: (fileId: string) => ipcRenderer.invoke(IpcChannel.File_BinaryImage, fileId),
    base64File: (fileId: string) => ipcRenderer.invoke(IpcChannel.File_Base64File, fileId),
    getPathForFile: (file: File) => webUtils.getPathForFile(file)
  },
  fs: {
    read: (path: string) => ipcRenderer.invoke(IpcChannel.Fs_Read, path)
  },
  export: {
    toWord: (markdown: string, fileName: string) => ipcRenderer.invoke(IpcChannel.Export_Word, markdown, fileName)
  },
  openPath: (path: string) => ipcRenderer.invoke(IpcChannel.Open_Path, path),
  shortcuts: {
    update: (shortcuts: Shortcut[]) => ipcRenderer.invoke(IpcChannel.Shortcuts_Update, shortcuts)
  },
  knowledgeBase: {
    create: (base: KnowledgeBaseParams) => ipcRenderer.invoke(IpcChannel.KnowledgeBase_Create, base),
    reset: (base: KnowledgeBaseParams) => ipcRenderer.invoke(IpcChannel.KnowledgeBase_Reset, base),
    delete: (id: string) => ipcRenderer.invoke(IpcChannel.KnowledgeBase_Delete, id),
    add: ({
      base,
      item,
      forceReload = false
    }: {
      base: KnowledgeBaseParams
      item: KnowledgeItem
      forceReload?: boolean
    }) => ipcRenderer.invoke(IpcChannel.KnowledgeBase_Add, { base, item, forceReload }),
    remove: ({ uniqueId, uniqueIds, base }: { uniqueId: string; uniqueIds: string[]; base: KnowledgeBaseParams }) =>
      ipcRenderer.invoke(IpcChannel.KnowledgeBase_Remove, { uniqueId, uniqueIds, base }),
    search: ({ search, base }: { search: string; base: KnowledgeBaseParams }) =>
      ipcRenderer.invoke(IpcChannel.KnowledgeBase_Search, { search, base }),
    rerank: ({ search, base, results }: { search: string; base: KnowledgeBaseParams; results: ExtractChunkData[] }) =>
      ipcRenderer.invoke(IpcChannel.KnowledgeBase_Rerank, { search, base, results })
  },
  window: {
    setMinimumSize: (width: number, height: number) =>
      ipcRenderer.invoke(IpcChannel.Windows_SetMinimumSize, width, height),
    resetMinimumSize: () => ipcRenderer.invoke(IpcChannel.Windows_ResetMinimumSize)
  },
  gemini: {
    uploadFile: (file: FileType, { apiKey, baseURL }: { apiKey: string; baseURL: string }) =>
      ipcRenderer.invoke(IpcChannel.Gemini_UploadFile, file, { apiKey, baseURL }),
    base64File: (file: FileType) => ipcRenderer.invoke(IpcChannel.Gemini_Base64File, file),
    retrieveFile: (file: FileType, apiKey: string) => ipcRenderer.invoke(IpcChannel.Gemini_RetrieveFile, file, apiKey),
    listFiles: (apiKey: string) => ipcRenderer.invoke(IpcChannel.Gemini_ListFiles, apiKey),
    deleteFile: (fileId: string, apiKey: string) => ipcRenderer.invoke(IpcChannel.Gemini_DeleteFile, fileId, apiKey)
  },
  config: {
    set: (key: string, value: any, isNotify: boolean = false) =>
      ipcRenderer.invoke(IpcChannel.Config_Set, key, value, isNotify),
    get: (key: string) => ipcRenderer.invoke(IpcChannel.Config_Get, key)
  },
  miniWindow: {
    show: () => ipcRenderer.invoke(IpcChannel.MiniWindow_Show),
    hide: () => ipcRenderer.invoke(IpcChannel.MiniWindow_Hide),
    close: () => ipcRenderer.invoke(IpcChannel.MiniWindow_Close),
    toggle: () => ipcRenderer.invoke(IpcChannel.MiniWindow_Toggle),
    setPin: (isPinned: boolean) => ipcRenderer.invoke(IpcChannel.MiniWindow_SetPin, isPinned)
  },
  aes: {
    encrypt: (text: string, secretKey: string, iv: string) =>
      ipcRenderer.invoke(IpcChannel.Aes_Encrypt, text, secretKey, iv),
    decrypt: (encryptedData: string, iv: string, secretKey: string) =>
      ipcRenderer.invoke(IpcChannel.Aes_Decrypt, encryptedData, iv, secretKey)
  },
  mcp: {
    removeServer: (server: MCPServer) => ipcRenderer.invoke(IpcChannel.Mcp_RemoveServer, server),
    restartServer: (server: MCPServer) => ipcRenderer.invoke(IpcChannel.Mcp_RestartServer, server),
    stopServer: (server: MCPServer) => ipcRenderer.invoke(IpcChannel.Mcp_StopServer, server),
    listTools: (server: MCPServer) => ipcRenderer.invoke(IpcChannel.Mcp_ListTools, server),
    callTool: ({ server, name, args }: { server: MCPServer; name: string; args: any }) =>
      ipcRenderer.invoke(IpcChannel.Mcp_CallTool, { server, name, args }),
    listPrompts: (server: MCPServer) => ipcRenderer.invoke(IpcChannel.Mcp_ListPrompts, server),
    getPrompt: ({ server, name, args }: { server: MCPServer; name: string; args?: Record<string, any> }) =>
      ipcRenderer.invoke(IpcChannel.Mcp_GetPrompt, { server, name, args }),
    listResources: (server: MCPServer) => ipcRenderer.invoke(IpcChannel.Mcp_ListResources, server),
    getResource: ({ server, uri }: { server: MCPServer; uri: string }) =>
      ipcRenderer.invoke(IpcChannel.Mcp_GetResource, { server, uri }),
    getInstallInfo: () => ipcRenderer.invoke(IpcChannel.Mcp_GetInstallInfo),
    checkMcpConnectivity: (server: any) => ipcRenderer.invoke(IpcChannel.Mcp_CheckConnectivity, server)
  },
  shell: {
    openExternal: (url: string, options?: Electron.OpenExternalOptions) => shell.openExternal(url, options)
  },
  copilot: {
    getAuthMessage: (headers?: Record<string, string>) =>
      ipcRenderer.invoke(IpcChannel.Copilot_GetAuthMessage, headers),
    getCopilotToken: (device_code: string, headers?: Record<string, string>) =>
      ipcRenderer.invoke(IpcChannel.Copilot_GetCopilotToken, device_code, headers),
    saveCopilotToken: (access_token: string) => ipcRenderer.invoke(IpcChannel.Copilot_SaveCopilotToken, access_token),
    getToken: (headers?: Record<string, string>) => ipcRenderer.invoke(IpcChannel.Copilot_GetToken, headers),
    logout: () => ipcRenderer.invoke(IpcChannel.Copilot_Logout),
    getUser: (token: string) => ipcRenderer.invoke(IpcChannel.Copilot_GetUser, token)
  },
  // Binary related APIs
  isBinaryExist: (name: string) => ipcRenderer.invoke(IpcChannel.App_IsBinaryExist, name),
  getBinaryPath: (name: string) => ipcRenderer.invoke(IpcChannel.App_GetBinaryPath, name),
  installUVBinary: () => ipcRenderer.invoke(IpcChannel.App_InstallUvBinary),
  installBunBinary: () => ipcRenderer.invoke(IpcChannel.App_InstallBunBinary),
  protocol: {
    onReceiveData: (callback: (data: { url: string; params: any }) => void) => {
      const listener = (_event: Electron.IpcRendererEvent, data: { url: string; params: any }) => {
        callback(data)
      }
      ipcRenderer.on('protocol-data', listener)
      return () => {
        ipcRenderer.off('protocol-data', listener)
      }
    }
  },
  nutstore: {
    getSSOUrl: () => ipcRenderer.invoke(IpcChannel.Nutstore_GetSsoUrl),
    decryptToken: (token: string) => ipcRenderer.invoke(IpcChannel.Nutstore_DecryptToken, token),
    getDirectoryContents: (token: string, path: string) =>
      ipcRenderer.invoke(IpcChannel.Nutstore_GetDirectoryContents, token, path)
  },
  searchService: {
    openSearchWindow: (uid: string) => ipcRenderer.invoke(IpcChannel.SearchWindow_Open, uid),
    closeSearchWindow: (uid: string) => ipcRenderer.invoke(IpcChannel.SearchWindow_Close, uid),
    openUrlInSearchWindow: (uid: string, url: string) => ipcRenderer.invoke(IpcChannel.SearchWindow_OpenUrl, uid, url)
  },
  webview: {
    setOpenLinkExternal: (webviewId: number, isExternal: boolean) =>
      ipcRenderer.invoke(IpcChannel.Webview_SetOpenLinkExternal, webviewId, isExternal)
  },
  storeSync: {
    subscribe: () => ipcRenderer.invoke(IpcChannel.StoreSync_Subscribe),
    unsubscribe: () => ipcRenderer.invoke(IpcChannel.StoreSync_Unsubscribe),
    onUpdate: (action: any) => ipcRenderer.invoke(IpcChannel.StoreSync_OnUpdate, action)
  },
  selection: {
    hideToolbar: () => ipcRenderer.invoke(IpcChannel.Selection_ToolbarHide),
    writeToClipboard: (text: string) => ipcRenderer.invoke(IpcChannel.Selection_WriteToClipboard, text),
    determineToolbarSize: (width: number, height: number) =>
      ipcRenderer.invoke(IpcChannel.Selection_ToolbarDetermineSize, width, height),
    setEnabled: (enabled: boolean) => ipcRenderer.invoke(IpcChannel.Selection_SetEnabled, enabled),
    setTriggerMode: (triggerMode: string) => ipcRenderer.invoke(IpcChannel.Selection_SetTriggerMode, triggerMode),
    setFollowToolbar: (isFollowToolbar: boolean) =>
      ipcRenderer.invoke(IpcChannel.Selection_SetFollowToolbar, isFollowToolbar),
    processAction: (actionItem: ActionItem) => ipcRenderer.invoke(IpcChannel.Selection_ProcessAction, actionItem),
    closeActionWindow: () => ipcRenderer.invoke(IpcChannel.Selection_ActionWindowClose),
    minimizeActionWindow: () => ipcRenderer.invoke(IpcChannel.Selection_ActionWindowMinimize),
    pinActionWindow: (isPinned: boolean) => ipcRenderer.invoke(IpcChannel.Selection_ActionWindowPin, isPinned)
  }
}

// Use `contextBridge` APIs to expose Electron APIs to
// renderer only if context isolation is enabled, otherwise
// just add to the DOM global.
if (process.contextIsolated) {
  try {
    contextBridge.exposeInMainWorld('electron', electronAPI)
    contextBridge.exposeInMainWorld('api', api)
    contextBridge.exposeInMainWorld('obsidian', {
      getVaults: () => ipcRenderer.invoke(IpcChannel.Obsidian_GetVaults),
      getFolders: (vaultName: string) => ipcRenderer.invoke(IpcChannel.Obsidian_GetFiles, vaultName),
      getFiles: (vaultName: string) => ipcRenderer.invoke(IpcChannel.Obsidian_GetFiles, vaultName)
    })
  } catch (error) {
    console.error(error)
  }
} else {
  // @ts-ignore (define in dts)
  window.electron = electronAPI
  // @ts-ignore (define in dts)
  window.api = api
}

export type WindowApiType = typeof api<|MERGE_RESOLUTION|>--- conflicted
+++ resolved
@@ -27,14 +27,11 @@
   openWebsite: (url: string) => ipcRenderer.invoke(IpcChannel.Open_Website, url),
   getCacheSize: () => ipcRenderer.invoke(IpcChannel.App_GetCacheSize),
   clearCache: () => ipcRenderer.invoke(IpcChannel.App_ClearCache),
-<<<<<<< HEAD
   setNativeThemeSource: (source: 'system' | 'light' | 'dark') =>
     ipcRenderer.invoke(IpcChannel.App_SetNativeThemeSource, source),
-=======
   notification: {
     send: (notification: Notification) => ipcRenderer.invoke(IpcChannel.Notification_Send, notification)
   },
->>>>>>> eca3f1d7
   system: {
     getDeviceType: () => ipcRenderer.invoke(IpcChannel.System_GetDeviceType),
     getHostname: () => ipcRenderer.invoke(IpcChannel.System_GetHostname)

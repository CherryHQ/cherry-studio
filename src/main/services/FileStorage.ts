--- conflicted
+++ resolved
@@ -1,4 +1,4 @@
-import type { FileMetadata } from '@cherry-types'
+import type { FileMetadata, NotesTreeNode } from '@cherry-types'
 import { loggerService } from '@logger'
 import {
   checkName,
@@ -11,12 +11,9 @@
   scanDir
 } from '@main/utils/file'
 import { documentExts, imageExts, KB, MB } from '@shared/config/constant'
-<<<<<<< HEAD
-=======
-import { FileMetadata, NotesTreeNode } from '@types'
->>>>>>> dfb3322b
 import chardet from 'chardet'
-import chokidar, { FSWatcher } from 'chokidar'
+import type { FSWatcher } from 'chokidar'
+import chokidar from 'chokidar'
 import * as crypto from 'crypto'
 import type { OpenDialogOptions, OpenDialogReturnValue, SaveDialogOptions, SaveDialogReturnValue } from 'electron'
 import { dialog, net, shell } from 'electron'

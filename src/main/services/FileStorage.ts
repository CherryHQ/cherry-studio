import { getFilesDir, getFileType, getTempDir } from '@main/utils/file'
import { TraceProperty } from '@mcp-trace/trace-core'
import { documentExts, imageExts, MB } from '@shared/config/constant'
import { FileType } from '@types'
import * as crypto from 'crypto'
import {
  dialog,
  OpenDialogOptions,
  OpenDialogReturnValue,
  SaveDialogOptions,
  SaveDialogReturnValue,
  shell
} from 'electron'
import logger from 'electron-log'
import * as fs from 'fs'
import { writeFileSync } from 'fs'
import { readFile } from 'fs/promises'
import officeParser from 'officeparser'
import { getDocument } from 'officeparser/pdfjs-dist-build/pdf.js'
import * as path from 'path'
import { chdir } from 'process'
import { v4 as uuidv4 } from 'uuid'

class FileStorage {
  private storageDir = getFilesDir()
  private tempDir = getTempDir()

  constructor() {
    this.initStorageDir()
  }

  private initStorageDir = (): void => {
    try {
      if (!fs.existsSync(this.storageDir)) {
        fs.mkdirSync(this.storageDir, { recursive: true })
      }
      if (!fs.existsSync(this.tempDir)) {
        fs.mkdirSync(this.tempDir, { recursive: true })
      }
    } catch (error) {
      logger.error('[FileStorage] Failed to initialize storage directories:', error)
      throw error
    }
  }

  @TraceProperty({ spanName: 'getFileHash', tag: 'FileStorage' })
  private getFileHash = async (filePath: string): Promise<string> => {
    return new Promise((resolve, reject) => {
      const hash = crypto.createHash('md5')
      const stream = fs.createReadStream(filePath)
      stream.on('data', (data) => hash.update(data))
      stream.on('end', () => resolve(hash.digest('hex')))
      stream.on('error', reject)
    })
  }

  @TraceProperty({ spanName: 'findDuplicateFile', tag: 'FileStorage' })
  findDuplicateFile = async (filePath: string): Promise<FileType | null> => {
    const stats = fs.statSync(filePath)
    const fileSize = stats.size

    const files = await fs.promises.readdir(this.storageDir)
    for (const file of files) {
      const storedFilePath = path.join(this.storageDir, file)
      const storedStats = fs.statSync(storedFilePath)

      if (storedStats.size === fileSize) {
        const [originalHash, storedHash] = await Promise.all([
          this.getFileHash(filePath),
          this.getFileHash(storedFilePath)
        ])

        if (originalHash === storedHash) {
          const ext = path.extname(file)
          const id = path.basename(file, ext)
          return {
            id,
            origin_name: file,
            name: file + ext,
            path: storedFilePath,
            created_at: storedStats.birthtime.toISOString(),
            size: storedStats.size,
            ext,
            type: getFileType(ext),
            count: 2
          }
        }
      }
    }

    return null
  }

  @TraceProperty({ spanName: 'selectFile', tag: 'FileStorage' })
  public selectFile = async (
    _: Electron.IpcMainInvokeEvent,
    options?: OpenDialogOptions
  ): Promise<FileType[] | null> => {
    const defaultOptions: OpenDialogOptions = {
      properties: ['openFile']
    }

    const dialogOptions = { ...defaultOptions, ...options }

    const result = await dialog.showOpenDialog(dialogOptions)

    if (result.canceled || result.filePaths.length === 0) {
      return null
    }

    const fileMetadataPromises = result.filePaths.map(async (filePath) => {
      const stats = fs.statSync(filePath)
      const ext = path.extname(filePath)
      const fileType = getFileType(ext)

      return {
        id: uuidv4(),
        origin_name: path.basename(filePath),
        name: path.basename(filePath),
        path: filePath,
        created_at: stats.birthtime.toISOString(),
        size: stats.size,
        ext: ext,
        type: fileType,
        count: 1
      }
    })

    return Promise.all(fileMetadataPromises)
  }

  @TraceProperty({ spanName: 'selectFolder', tag: 'FileStorage' })
  private async compressImage(sourcePath: string, destPath: string): Promise<void> {
    try {
      const stats = fs.statSync(sourcePath)
      const fileSizeInMB = stats.size / MB

      // 如果图片大于1MB才进行压缩
      if (fileSizeInMB > 1) {
        try {
          await fs.promises.copyFile(sourcePath, destPath)
          logger.info('[FileStorage] Image compressed successfully:', sourcePath)
        } catch (jimpError) {
          logger.error('[FileStorage] Image compression failed:', jimpError)
          await fs.promises.copyFile(sourcePath, destPath)
        }
      } else {
        // 小图片直接复制
        await fs.promises.copyFile(sourcePath, destPath)
      }
    } catch (error) {
      logger.error('[FileStorage] Image handling failed:', error)
      // 错误情况下直接复制原文件
      await fs.promises.copyFile(sourcePath, destPath)
    }
  }

  @TraceProperty({ spanName: 'uploadFile', tag: 'FileStorage' })
  public uploadFile = async (_: Electron.IpcMainInvokeEvent, file: FileType): Promise<FileType> => {
    const duplicateFile = await this.findDuplicateFile(file.path)

    if (duplicateFile) {
      return duplicateFile
    }

    const uuid = uuidv4()
    const origin_name = path.basename(file.path)
    const ext = path.extname(origin_name).toLowerCase()
    const destPath = path.join(this.storageDir, uuid + ext)

    logger.info('[FileStorage] Uploading file:', file.path)

    // 根据文件类型选择处理方式
    if (imageExts.includes(ext)) {
      await this.compressImage(file.path, destPath)
    } else {
      await fs.promises.copyFile(file.path, destPath)
    }

    const stats = await fs.promises.stat(destPath)
    const fileType = getFileType(ext)

    const fileMetadata: FileType = {
      id: uuid,
      origin_name,
      name: uuid + ext,
      path: destPath,
      created_at: stats.birthtime.toISOString(),
      size: stats.size,
      ext: ext,
      type: fileType,
      count: 1
    }

    return fileMetadata
  }

  @TraceProperty({ spanName: 'getFile', tag: 'FileStorage' })
  public getFile = async (_: Electron.IpcMainInvokeEvent, filePath: string): Promise<FileType | null> => {
    if (!fs.existsSync(filePath)) {
      return null
    }

    const stats = fs.statSync(filePath)
    const ext = path.extname(filePath)
    const fileType = getFileType(ext)

    const fileInfo: FileType = {
      id: uuidv4(),
      origin_name: path.basename(filePath),
      name: path.basename(filePath),
      path: filePath,
      created_at: stats.birthtime.toISOString(),
      size: stats.size,
      ext: ext,
      type: fileType,
      count: 1
    }

    return fileInfo
  }

  @TraceProperty({ spanName: 'deleteFile', tag: 'FileStorage' })
  public deleteFile = async (_: Electron.IpcMainInvokeEvent, id: string): Promise<void> => {
    await fs.promises.unlink(path.join(this.storageDir, id))
  }

  @TraceProperty({ spanName: 'readFile', tag: 'FileStorage' })
  public readFile = async (_: Electron.IpcMainInvokeEvent, id: string): Promise<string> => {
    const filePath = path.join(this.storageDir, id)

    if (documentExts.includes(path.extname(filePath))) {
      const originalCwd = process.cwd()
      try {
        chdir(this.tempDir)
        const data = await officeParser.parseOfficeAsync(filePath)
        chdir(originalCwd)
        return data
      } catch (error) {
        chdir(originalCwd)
        logger.error(error)
        throw error
      }
    }

    return fs.readFileSync(filePath, 'utf8')
  }

  @TraceProperty({ spanName: 'createTempFile', tag: 'FileStorage' })
  public createTempFile = async (_: Electron.IpcMainInvokeEvent, fileName: string): Promise<string> => {
    if (!fs.existsSync(this.tempDir)) {
      fs.mkdirSync(this.tempDir, { recursive: true })
    }
    const tempFilePath = path.join(this.tempDir, `temp_file_${uuidv4()}_${fileName}`)
    return tempFilePath
  }

  @TraceProperty({ spanName: 'writeFile', tag: 'FileStorage' })
  public writeFile = async (
    _: Electron.IpcMainInvokeEvent,
    filePath: string,
    data: Uint8Array | string
  ): Promise<void> => {
    await fs.promises.writeFile(filePath, data)
  }

  @TraceProperty({ spanName: 'base64Image', tag: 'FileStorage' })
  public base64Image = async (
    _: Electron.IpcMainInvokeEvent,
    id: string
  ): Promise<{ mime: string; base64: string; data: string }> => {
    const filePath = path.join(this.storageDir, id)
    const data = await fs.promises.readFile(filePath)
    const base64 = data.toString('base64')
    const ext = path.extname(filePath).slice(1) == 'jpg' ? 'jpeg' : path.extname(filePath).slice(1)
    const mime = `image/${ext}`
    return {
      mime,
      base64,
      data: `data:${mime};base64,${base64}`
    }
  }

  @TraceProperty({ spanName: 'saveBase64Image', tag: 'FileStorage' })
  public saveBase64Image = async (_: Electron.IpcMainInvokeEvent, base64Data: string): Promise<FileType> => {
    try {
      if (!base64Data) {
        throw new Error('Base64 data is required')
      }

      // 移除 base64 头部信息（如果存在）
      const base64String = base64Data.replace(/^data:.*;base64,/, '')
      const buffer = Buffer.from(base64String, 'base64')
      const uuid = uuidv4()
      const ext = '.png'
      const destPath = path.join(this.storageDir, uuid + ext)

      logger.info('[FileStorage] Saving base64 image:', {
        storageDir: this.storageDir,
        destPath,
        bufferSize: buffer.length
      })

      // 确保目录存在
      if (!fs.existsSync(this.storageDir)) {
        fs.mkdirSync(this.storageDir, { recursive: true })
      }

      await fs.promises.writeFile(destPath, buffer)

      const fileMetadata: FileType = {
        id: uuid,
        origin_name: uuid + ext,
        name: uuid + ext,
        path: destPath,
        created_at: new Date().toISOString(),
        size: buffer.length,
        ext: ext.slice(1),
        type: getFileType(ext),
        count: 1
      }

      return fileMetadata
    } catch (error) {
      logger.error('[FileStorage] Failed to save base64 image:', error)
      throw error
    }
  }

  @TraceProperty({ spanName: 'base64File', tag: 'FileStorage' })
  public base64File = async (_: Electron.IpcMainInvokeEvent, id: string): Promise<{ data: string; mime: string }> => {
    const filePath = path.join(this.storageDir, id)
    const buffer = await fs.promises.readFile(filePath)
    const base64 = buffer.toString('base64')
    const mime = `application/${path.extname(filePath).slice(1)}`
    return { data: base64, mime }
  }

<<<<<<< HEAD
  @TraceProperty({ spanName: 'binaryImage', tag: 'FileStorage' })
=======
  public pdfPageCount = async (_: Electron.IpcMainInvokeEvent, id: string): Promise<number> => {
    const filePath = path.join(this.storageDir, id)
    const buffer = await fs.promises.readFile(filePath)

    const doc = await getDocument({ data: buffer }).promise
    const pages = doc.numPages
    await doc.destroy()
    return pages
  }

>>>>>>> 26597816
  public binaryImage = async (_: Electron.IpcMainInvokeEvent, id: string): Promise<{ data: Buffer; mime: string }> => {
    const filePath = path.join(this.storageDir, id)
    const data = await fs.promises.readFile(filePath)
    const mime = `image/${path.extname(filePath).slice(1)}`
    return { data, mime }
  }

  @TraceProperty({ spanName: 'clear', tag: 'FileStorage' })
  public clear = async (): Promise<void> => {
    await fs.promises.rm(this.storageDir, { recursive: true })
    await this.initStorageDir()
  }

  @TraceProperty({ spanName: 'clearTemp', tag: 'FileStorage' })
  public clearTemp = async (): Promise<void> => {
    await fs.promises.rm(this.tempDir, { recursive: true })
    await fs.promises.mkdir(this.tempDir, { recursive: true })
  }

  @TraceProperty({ spanName: 'open', tag: 'FileStorage' })
  public open = async (
    _: Electron.IpcMainInvokeEvent,
    options: OpenDialogOptions
  ): Promise<{ fileName: string; filePath: string; content: Buffer } | null> => {
    try {
      const result: OpenDialogReturnValue = await dialog.showOpenDialog({
        title: '打开文件',
        properties: ['openFile'],
        filters: [{ name: '所有文件', extensions: ['*'] }],
        ...options
      })

      if (!result.canceled && result.filePaths.length > 0) {
        const filePath = result.filePaths[0]
        const fileName = filePath.split('/').pop() || ''
        const content = await readFile(filePath)
        return { fileName, filePath, content }
      }

      return null
    } catch (err) {
      logger.error('[IPC - Error]', 'An error occurred opening the file:', err)
      return null
    }
  }

  @TraceProperty({ spanName: 'openPath', tag: 'FileStorage' })
  public openPath = async (_: Electron.IpcMainInvokeEvent, path: string): Promise<void> => {
    shell.openPath(path).catch((err) => logger.error('[IPC - Error] Failed to open file:', err))
  }

  @TraceProperty({ spanName: 'save', tag: 'FileStorage' })
  public save = async (
    _: Electron.IpcMainInvokeEvent,
    fileName: string,
    content: string,
    options?: SaveDialogOptions
  ): Promise<string> => {
    try {
      const result: SaveDialogReturnValue = await dialog.showSaveDialog({
        title: '保存文件',
        defaultPath: fileName,
        ...options
      })

      if (result.canceled) {
        return Promise.reject(new Error('User canceled the save dialog'))
      }

      if (!result.canceled && result.filePath) {
        await writeFileSync(result.filePath, content, { encoding: 'utf-8' })
      }

      return result.filePath
    } catch (err: any) {
      logger.error('[IPC - Error]', 'An error occurred saving the file:', err)
      return Promise.reject('An error occurred saving the file: ' + err?.message)
    }
  }

  @TraceProperty({ spanName: 'saveImage', tag: 'FileStorage' })
  public saveImage = async (_: Electron.IpcMainInvokeEvent, name: string, data: string): Promise<void> => {
    try {
      const filePath = dialog.showSaveDialogSync({
        defaultPath: `${name}.png`,
        filters: [{ name: 'PNG Image', extensions: ['png'] }]
      })

      if (filePath) {
        const base64Data = data.replace(/^data:image\/png;base64,/, '')
        fs.writeFileSync(filePath, base64Data, 'base64')
      }
    } catch (error) {
      logger.error('[IPC - Error]', 'An error occurred saving the image:', error)
    }
  }

  @TraceProperty({ spanName: 'selectFolder', tag: 'FileStorage' })
  public selectFolder = async (_: Electron.IpcMainInvokeEvent, options: OpenDialogOptions): Promise<string | null> => {
    try {
      const result: OpenDialogReturnValue = await dialog.showOpenDialog({
        title: '选择文件夹',
        properties: ['openDirectory'],
        ...options
      })

      if (!result.canceled && result.filePaths.length > 0) {
        return result.filePaths[0]
      }

      return null
    } catch (err) {
      logger.error('[IPC - Error]', 'An error occurred selecting the folder:', err)
      return null
    }
  }

  @TraceProperty({ spanName: 'downloadFile', tag: 'FileStorage' })
  public downloadFile = async (
    _: Electron.IpcMainInvokeEvent,
    url: string,
    isUseContentType?: boolean
  ): Promise<FileType> => {
    try {
      const response = await fetch(url)
      if (!response.ok) {
        throw new Error(`HTTP error! status: ${response.status}`)
      }

      // 尝试从Content-Disposition获取文件名
      const contentDisposition = response.headers.get('Content-Disposition')
      let filename = 'download'

      if (contentDisposition) {
        const filenameMatch = contentDisposition.match(/filename="?(.+)"?/i)
        if (filenameMatch) {
          filename = filenameMatch[1]
        }
      }

      // 如果URL中有文件名，使用URL中的文件名
      const urlFilename = url.split('/').pop()?.split('?')[0]
      if (urlFilename && urlFilename.includes('.')) {
        filename = urlFilename
      }

      // 如果文件名没有后缀，根据Content-Type添加后缀
      if (isUseContentType || !filename.includes('.')) {
        const contentType = response.headers.get('Content-Type')
        const ext = this.getExtensionFromMimeType(contentType)
        filename += ext
      }

      const uuid = uuidv4()
      const ext = path.extname(filename)
      const destPath = path.join(this.storageDir, uuid + ext)

      // 将响应内容写入文件
      const buffer = Buffer.from(await response.arrayBuffer())
      await fs.promises.writeFile(destPath, buffer)

      const stats = await fs.promises.stat(destPath)
      const fileType = getFileType(ext)

      const fileMetadata: FileType = {
        id: uuid,
        origin_name: filename,
        name: uuid + ext,
        path: destPath,
        created_at: stats.birthtime.toISOString(),
        size: stats.size,
        ext: ext,
        type: fileType,
        count: 1
      }

      return fileMetadata
    } catch (error) {
      logger.error('[FileStorage] Download file error:', error)
      throw error
    }
  }

  private getExtensionFromMimeType(mimeType: string | null): string {
    if (!mimeType) return '.bin'

    const mimeToExtension: { [key: string]: string } = {
      'image/jpeg': '.jpg',
      'image/png': '.png',
      'image/gif': '.gif',
      'application/pdf': '.pdf',
      'text/plain': '.txt',
      'application/msword': '.doc',
      'application/vnd.openxmlformats-officedocument.wordprocessingml.document': '.docx',
      'application/zip': '.zip',
      'application/x-zip-compressed': '.zip',
      'application/octet-stream': '.bin'
    }

    return mimeToExtension[mimeType] || '.bin'
  }

  @TraceProperty({ spanName: 'copyFile', tag: 'FileStorage' })
  public copyFile = async (_: Electron.IpcMainInvokeEvent, id: string, destPath: string): Promise<void> => {
    try {
      const sourcePath = path.join(this.storageDir, id)

      // 确保目标目录存在
      const destDir = path.dirname(destPath)
      if (!fs.existsSync(destDir)) {
        await fs.promises.mkdir(destDir, { recursive: true })
      }

      // 复制文件
      await fs.promises.copyFile(sourcePath, destPath)
      logger.info('[FileStorage] File copied successfully:', { from: sourcePath, to: destPath })
    } catch (error) {
      logger.error('[FileStorage] Copy file failed:', error)
      throw error
    }
  }

  @TraceProperty({ spanName: 'writeFileWithId', tag: 'FileStorage' })
  public writeFileWithId = async (_: Electron.IpcMainInvokeEvent, id: string, content: string): Promise<void> => {
    try {
      const filePath = path.join(this.storageDir, id)
      logger.info('[FileStorage] Writing file:', filePath)

      // 确保目录存在
      if (!fs.existsSync(this.storageDir)) {
        logger.info('[FileStorage] Creating storage directory:', this.storageDir)
        fs.mkdirSync(this.storageDir, { recursive: true })
      }

      await fs.promises.writeFile(filePath, content, 'utf8')
      logger.info('[FileStorage] File written successfully:', filePath)
    } catch (error) {
      logger.error('[FileStorage] Failed to write file:', error)
      throw error
    }
  }
}

export default FileStorage<|MERGE_RESOLUTION|>--- conflicted
+++ resolved
@@ -336,9 +336,6 @@
     return { data: base64, mime }
   }
 
-<<<<<<< HEAD
-  @TraceProperty({ spanName: 'binaryImage', tag: 'FileStorage' })
-=======
   public pdfPageCount = async (_: Electron.IpcMainInvokeEvent, id: string): Promise<number> => {
     const filePath = path.join(this.storageDir, id)
     const buffer = await fs.promises.readFile(filePath)
@@ -349,7 +346,7 @@
     return pages
   }
 
->>>>>>> 26597816
+  @TraceProperty({ spanName: 'binaryImage', tag: 'FileStorage' })
   public binaryImage = async (_: Electron.IpcMainInvokeEvent, id: string): Promise<{ data: Buffer; mime: string }> => {
     const filePath = path.join(this.storageDir, id)
     const data = await fs.promises.readFile(filePath)

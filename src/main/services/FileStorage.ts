--- conflicted
+++ resolved
@@ -618,11 +618,7 @@
 
       const stats = await fs.promises.stat(destPath)
 
-<<<<<<< HEAD
-      const fileMetadata: FileMetadata = {
-=======
       return {
->>>>>>> 84869a4d
         id: uuid,
         origin_name: `pasted_image_${uuid}${ext}`,
         name: uuid + ext,
@@ -633,11 +629,6 @@
         type: getFileType(ext),
         count: 1
       }
-<<<<<<< HEAD
-
-      return fileMetadata
-=======
->>>>>>> 84869a4d
     } catch (error) {
       logger.error('Failed to save pasted image:', error as Error)
       throw error

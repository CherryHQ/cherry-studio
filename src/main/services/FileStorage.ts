import { getFilesDir, getFileType, getTempDir } from '@main/utils/file'
import { documentExts, imageExts, MB } from '@shared/config/constant'
import { FileMetadata } from '@types'
import * as crypto from 'crypto'
import {
  dialog,
  OpenDialogOptions,
  OpenDialogReturnValue,
  SaveDialogOptions,
  SaveDialogReturnValue,
  shell
} from 'electron'
import logger from 'electron-log'
import * as fs from 'fs'
import { writeFileSync } from 'fs'
import { readFile } from 'fs/promises'
import officeParser from 'officeparser'
import { getDocument } from 'officeparser/pdfjs-dist-build/pdf.js'
import * as path from 'path'
import { chdir } from 'process'
import { v4 as uuidv4 } from 'uuid'
import WordExtractor from 'word-extractor'

class FileStorage {
  private storageDir = getFilesDir()
  private tempDir = getTempDir()

  constructor() {
    this.initStorageDir()
  }

  private initStorageDir = (): void => {
    try {
      if (!fs.existsSync(this.storageDir)) {
        fs.mkdirSync(this.storageDir, { recursive: true })
      }
      if (!fs.existsSync(this.tempDir)) {
        fs.mkdirSync(this.tempDir, { recursive: true })
      }
    } catch (error) {
      logger.error('[FileStorage] Failed to initialize storage directories:', error)
      throw error
    }
  }

  // @TraceProperty({ spanName: 'getFileHash', tag: 'FileStorage' })
  private getFileHash = async (filePath: string): Promise<string> => {
    return new Promise((resolve, reject) => {
      const hash = crypto.createHash('md5')
      const stream = fs.createReadStream(filePath)
      stream.on('data', (data) => hash.update(data))
      stream.on('end', () => resolve(hash.digest('hex')))
      stream.on('error', reject)
    })
  }

<<<<<<< HEAD
  // @TraceProperty({ spanName: 'findDuplicateFile', tag: 'FileStorage' })
  findDuplicateFile = async (filePath: string): Promise<FileType | null> => {
=======
  findDuplicateFile = async (filePath: string): Promise<FileMetadata | null> => {
>>>>>>> 4c353f4e
    const stats = fs.statSync(filePath)
    console.log('stats', stats, filePath)
    const fileSize = stats.size

    const files = await fs.promises.readdir(this.storageDir)
    for (const file of files) {
      const storedFilePath = path.join(this.storageDir, file)
      const storedStats = fs.statSync(storedFilePath)

      if (storedStats.size === fileSize) {
        const [originalHash, storedHash] = await Promise.all([
          this.getFileHash(filePath),
          this.getFileHash(storedFilePath)
        ])

        if (originalHash === storedHash) {
          const ext = path.extname(file)
          const id = path.basename(file, ext)
          return {
            id,
            origin_name: file,
            name: file + ext,
            path: storedFilePath,
            created_at: storedStats.birthtime.toISOString(),
            size: storedStats.size,
            ext,
            type: getFileType(ext),
            count: 2
          }
        }
      }
    }

    return null
  }

  // @TraceProperty({ spanName: 'selectFile', tag: 'FileStorage' })
  public selectFile = async (
    _: Electron.IpcMainInvokeEvent,
    options?: OpenDialogOptions
  ): Promise<FileMetadata[] | null> => {
    const defaultOptions: OpenDialogOptions = {
      properties: ['openFile']
    }

    const dialogOptions = { ...defaultOptions, ...options }

    const result = await dialog.showOpenDialog(dialogOptions)

    if (result.canceled || result.filePaths.length === 0) {
      return null
    }

    const fileMetadataPromises = result.filePaths.map(async (filePath) => {
      const stats = fs.statSync(filePath)
      const ext = path.extname(filePath)
      const fileType = getFileType(ext)

      return {
        id: uuidv4(),
        origin_name: path.basename(filePath),
        name: path.basename(filePath),
        path: filePath,
        created_at: stats.birthtime.toISOString(),
        size: stats.size,
        ext: ext,
        type: fileType,
        count: 1
      }
    })

    return Promise.all(fileMetadataPromises)
  }

  // @TraceProperty({ spanName: 'selectFolder', tag: 'FileStorage' })
  private async compressImage(sourcePath: string, destPath: string): Promise<void> {
    try {
      const stats = fs.statSync(sourcePath)
      const fileSizeInMB = stats.size / MB

      // 如果图片大于1MB才进行压缩
      if (fileSizeInMB > 1) {
        try {
          await fs.promises.copyFile(sourcePath, destPath)
          logger.info('[FileStorage] Image compressed successfully:', sourcePath)
        } catch (jimpError) {
          logger.error('[FileStorage] Image compression failed:', jimpError)
          await fs.promises.copyFile(sourcePath, destPath)
        }
      } else {
        // 小图片直接复制
        await fs.promises.copyFile(sourcePath, destPath)
      }
    } catch (error) {
      logger.error('[FileStorage] Image handling failed:', error)
      // 错误情况下直接复制原文件
      await fs.promises.copyFile(sourcePath, destPath)
    }
  }

<<<<<<< HEAD
  // @TraceProperty({ spanName: 'uploadFile', tag: 'FileStorage' })
  public uploadFile = async (_: Electron.IpcMainInvokeEvent, file: FileType): Promise<FileType> => {
=======
  public uploadFile = async (_: Electron.IpcMainInvokeEvent, file: FileMetadata): Promise<FileMetadata> => {
>>>>>>> 4c353f4e
    const duplicateFile = await this.findDuplicateFile(file.path)

    if (duplicateFile) {
      return duplicateFile
    }

    const uuid = uuidv4()
    const origin_name = path.basename(file.path)
    const ext = path.extname(origin_name).toLowerCase()
    const destPath = path.join(this.storageDir, uuid + ext)

    logger.info('[FileStorage] Uploading file:', file.path)

    // 根据文件类型选择处理方式
    if (imageExts.includes(ext)) {
      await this.compressImage(file.path, destPath)
    } else {
      await fs.promises.copyFile(file.path, destPath)
    }

    const stats = await fs.promises.stat(destPath)
    const fileType = getFileType(ext)

    const fileMetadata: FileMetadata = {
      id: uuid,
      origin_name,
      name: uuid + ext,
      path: destPath,
      created_at: stats.birthtime.toISOString(),
      size: stats.size,
      ext: ext,
      type: fileType,
      count: 1
    }

    return fileMetadata
  }

<<<<<<< HEAD
  // @TraceProperty({ spanName: 'getFile', tag: 'FileStorage' })
  public getFile = async (_: Electron.IpcMainInvokeEvent, filePath: string): Promise<FileType | null> => {
=======
  public getFile = async (_: Electron.IpcMainInvokeEvent, filePath: string): Promise<FileMetadata | null> => {
>>>>>>> 4c353f4e
    if (!fs.existsSync(filePath)) {
      return null
    }

    const stats = fs.statSync(filePath)
    const ext = path.extname(filePath)
    const fileType = getFileType(ext)

    const fileInfo: FileMetadata = {
      id: uuidv4(),
      origin_name: path.basename(filePath),
      name: path.basename(filePath),
      path: filePath,
      created_at: stats.birthtime.toISOString(),
      size: stats.size,
      ext: ext,
      type: fileType,
      count: 1
    }

    return fileInfo
  }

  // @TraceProperty({ spanName: 'deleteFile', tag: 'FileStorage' })
  public deleteFile = async (_: Electron.IpcMainInvokeEvent, id: string): Promise<void> => {
    if (!fs.existsSync(path.join(this.storageDir, id))) {
      return
    }
    await fs.promises.unlink(path.join(this.storageDir, id))
  }

<<<<<<< HEAD
  // @TraceProperty({ spanName: 'readFile', tag: 'FileStorage' })
=======
  public deleteDir = async (_: Electron.IpcMainInvokeEvent, id: string): Promise<void> => {
    if (!fs.existsSync(path.join(this.storageDir, id))) {
      return
    }
    await fs.promises.rm(path.join(this.storageDir, id), { recursive: true })
  }

>>>>>>> 4c353f4e
  public readFile = async (_: Electron.IpcMainInvokeEvent, id: string): Promise<string> => {
    const filePath = path.join(this.storageDir, id)

    const fileExtension = path.extname(filePath)

    if (documentExts.includes(fileExtension)) {
      const originalCwd = process.cwd()
      try {
        chdir(this.tempDir)

        if (fileExtension === '.doc') {
          const extractor = new WordExtractor()
          const extracted = await extractor.extract(filePath)
          chdir(originalCwd)
          return extracted.getBody()
        }

        const data = await officeParser.parseOfficeAsync(filePath)
        chdir(originalCwd)
        return data
      } catch (error) {
        chdir(originalCwd)
        logger.error(error)
        throw error
      }
    }

    return fs.readFileSync(filePath, 'utf8')
  }

  // @TraceProperty({ spanName: 'createTempFile', tag: 'FileStorage' })
  public createTempFile = async (_: Electron.IpcMainInvokeEvent, fileName: string): Promise<string> => {
    if (!fs.existsSync(this.tempDir)) {
      fs.mkdirSync(this.tempDir, { recursive: true })
    }

    return path.join(this.tempDir, `temp_file_${uuidv4()}_${fileName}`)
  }

  // @TraceProperty({ spanName: 'writeFile', tag: 'FileStorage' })
  public writeFile = async (
    _: Electron.IpcMainInvokeEvent,
    filePath: string,
    data: Uint8Array | string
  ): Promise<void> => {
    await fs.promises.writeFile(filePath, data)
  }

  // @TraceProperty({ spanName: 'base64Image', tag: 'FileStorage' })
  public base64Image = async (
    _: Electron.IpcMainInvokeEvent,
    id: string
  ): Promise<{ mime: string; base64: string; data: string }> => {
    const filePath = path.join(this.storageDir, id)
    const data = await fs.promises.readFile(filePath)
    const base64 = data.toString('base64')
    const ext = path.extname(filePath).slice(1) == 'jpg' ? 'jpeg' : path.extname(filePath).slice(1)
    const mime = `image/${ext}`
    return {
      mime,
      base64,
      data: `data:${mime};base64,${base64}`
    }
  }

<<<<<<< HEAD
  // @TraceProperty({ spanName: 'saveBase64Image', tag: 'FileStorage' })
  public saveBase64Image = async (_: Electron.IpcMainInvokeEvent, base64Data: string): Promise<FileType> => {
=======
  public saveBase64Image = async (_: Electron.IpcMainInvokeEvent, base64Data: string): Promise<FileMetadata> => {
>>>>>>> 4c353f4e
    try {
      if (!base64Data) {
        throw new Error('Base64 data is required')
      }

      // 移除 base64 头部信息（如果存在）
      const base64String = base64Data.replace(/^data:.*;base64,/, '')
      const buffer = Buffer.from(base64String, 'base64')
      const uuid = uuidv4()
      const ext = '.png'
      const destPath = path.join(this.storageDir, uuid + ext)

      logger.info('[FileStorage] Saving base64 image:', {
        storageDir: this.storageDir,
        destPath,
        bufferSize: buffer.length
      })

      // 确保目录存在
      if (!fs.existsSync(this.storageDir)) {
        fs.mkdirSync(this.storageDir, { recursive: true })
      }

      await fs.promises.writeFile(destPath, buffer)

      const fileMetadata: FileMetadata = {
        id: uuid,
        origin_name: uuid + ext,
        name: uuid + ext,
        path: destPath,
        created_at: new Date().toISOString(),
        size: buffer.length,
        ext: ext.slice(1),
        type: getFileType(ext),
        count: 1
      }

      return fileMetadata
    } catch (error) {
      logger.error('[FileStorage] Failed to save base64 image:', error)
      throw error
    }
  }

  // @TraceProperty({ spanName: 'base64File', tag: 'FileStorage' })
  public base64File = async (_: Electron.IpcMainInvokeEvent, id: string): Promise<{ data: string; mime: string }> => {
    const filePath = path.join(this.storageDir, id)
    const buffer = await fs.promises.readFile(filePath)
    const base64 = buffer.toString('base64')
    const mime = `application/${path.extname(filePath).slice(1)}`
    return { data: base64, mime }
  }

  public pdfPageCount = async (_: Electron.IpcMainInvokeEvent, id: string): Promise<number> => {
    const filePath = path.join(this.storageDir, id)
    const buffer = await fs.promises.readFile(filePath)

    const doc = await getDocument({ data: buffer }).promise
    const pages = doc.numPages
    await doc.destroy()
    return pages
  }

  // @TraceProperty({ spanName: 'binaryImage', tag: 'FileStorage' })
  public binaryImage = async (_: Electron.IpcMainInvokeEvent, id: string): Promise<{ data: Buffer; mime: string }> => {
    const filePath = path.join(this.storageDir, id)
    const data = await fs.promises.readFile(filePath)
    const mime = `image/${path.extname(filePath).slice(1)}`
    return { data, mime }
  }

  // @TraceProperty({ spanName: 'clear', tag: 'FileStorage' })
  public clear = async (): Promise<void> => {
    await fs.promises.rm(this.storageDir, { recursive: true })
    await this.initStorageDir()
  }

  // @TraceProperty({ spanName: 'clearTemp', tag: 'FileStorage' })
  public clearTemp = async (): Promise<void> => {
    await fs.promises.rm(this.tempDir, { recursive: true })
    await fs.promises.mkdir(this.tempDir, { recursive: true })
  }

  // @TraceProperty({ spanName: 'open', tag: 'FileStorage' })
  public open = async (
    _: Electron.IpcMainInvokeEvent,
    options: OpenDialogOptions
  ): Promise<{ fileName: string; filePath: string; content?: Buffer; size: number } | null> => {
    try {
      const result: OpenDialogReturnValue = await dialog.showOpenDialog({
        title: '打开文件',
        properties: ['openFile'],
        filters: [{ name: '所有文件', extensions: ['*'] }],
        ...options
      })

      if (!result.canceled && result.filePaths.length > 0) {
        const filePath = result.filePaths[0]
        const fileName = filePath.split('/').pop() || ''
        const stats = await fs.promises.stat(filePath)

        // If the file is less than 2GB, read the content
        if (stats.size < 2 * 1024 * 1024 * 1024) {
          const content = await readFile(filePath)
          return { fileName, filePath, content, size: stats.size }
        }

        // For large files, only return file information, do not read content
        return { fileName, filePath, size: stats.size }
      }

      return null
    } catch (err) {
      logger.error('[IPC - Error]', 'An error occurred opening the file:', err)
      return null
    }
  }

  // @TraceProperty({ spanName: 'openPath', tag: 'FileStorage' })
  public openPath = async (_: Electron.IpcMainInvokeEvent, path: string): Promise<void> => {
    shell.openPath(path).catch((err) => logger.error('[IPC - Error] Failed to open file:', err))
  }

  // @TraceProperty({ spanName: 'save', tag: 'FileStorage' })
  public save = async (
    _: Electron.IpcMainInvokeEvent,
    fileName: string,
    content: string,
    options?: SaveDialogOptions
  ): Promise<string> => {
    try {
      const result: SaveDialogReturnValue = await dialog.showSaveDialog({
        title: '保存文件',
        defaultPath: fileName,
        ...options
      })

      if (result.canceled) {
        return Promise.reject(new Error('User canceled the save dialog'))
      }

      if (!result.canceled && result.filePath) {
        await writeFileSync(result.filePath, content, { encoding: 'utf-8' })
      }

      return result.filePath
    } catch (err: any) {
      logger.error('[IPC - Error]', 'An error occurred saving the file:', err)
      return Promise.reject('An error occurred saving the file: ' + err?.message)
    }
  }

  // @TraceProperty({ spanName: 'saveImage', tag: 'FileStorage' })
  public saveImage = async (_: Electron.IpcMainInvokeEvent, name: string, data: string): Promise<void> => {
    try {
      const filePath = dialog.showSaveDialogSync({
        defaultPath: `${name}.png`,
        filters: [{ name: 'PNG Image', extensions: ['png'] }]
      })

      if (filePath) {
        const base64Data = data.replace(/^data:image\/png;base64,/, '')
        fs.writeFileSync(filePath, base64Data, 'base64')
      }
    } catch (error) {
      logger.error('[IPC - Error]', 'An error occurred saving the image:', error)
    }
  }

  // @TraceProperty({ spanName: 'selectFolder', tag: 'FileStorage' })
  public selectFolder = async (_: Electron.IpcMainInvokeEvent, options: OpenDialogOptions): Promise<string | null> => {
    try {
      const result: OpenDialogReturnValue = await dialog.showOpenDialog({
        title: '选择文件夹',
        properties: ['openDirectory'],
        ...options
      })

      if (!result.canceled && result.filePaths.length > 0) {
        return result.filePaths[0]
      }

      return null
    } catch (err) {
      logger.error('[IPC - Error]', 'An error occurred selecting the folder:', err)
      return null
    }
  }

  // @TraceProperty({ spanName: 'downloadFile', tag: 'FileStorage' })
  public downloadFile = async (
    _: Electron.IpcMainInvokeEvent,
    url: string,
    isUseContentType?: boolean
  ): Promise<FileMetadata> => {
    try {
      const response = await fetch(url)
      if (!response.ok) {
        throw new Error(`HTTP error! status: ${response.status}`)
      }

      // 尝试从Content-Disposition获取文件名
      const contentDisposition = response.headers.get('Content-Disposition')
      let filename = 'download'

      if (contentDisposition) {
        const filenameMatch = contentDisposition.match(/filename="?(.+)"?/i)
        if (filenameMatch) {
          filename = filenameMatch[1]
        }
      }

      // 如果URL中有文件名，使用URL中的文件名
      const urlFilename = url.split('/').pop()?.split('?')[0]
      if (urlFilename && urlFilename.includes('.')) {
        filename = urlFilename
      }

      // 如果文件名没有后缀，根据Content-Type添加后缀
      if (isUseContentType || !filename.includes('.')) {
        const contentType = response.headers.get('Content-Type')
        const ext = this.getExtensionFromMimeType(contentType)
        filename += ext
      }

      const uuid = uuidv4()
      const ext = path.extname(filename)
      const destPath = path.join(this.storageDir, uuid + ext)

      // 将响应内容写入文件
      const buffer = Buffer.from(await response.arrayBuffer())
      await fs.promises.writeFile(destPath, buffer)

      const stats = await fs.promises.stat(destPath)
      const fileType = getFileType(ext)

      const fileMetadata: FileMetadata = {
        id: uuid,
        origin_name: filename,
        name: uuid + ext,
        path: destPath,
        created_at: stats.birthtime.toISOString(),
        size: stats.size,
        ext: ext,
        type: fileType,
        count: 1
      }

      return fileMetadata
    } catch (error) {
      logger.error('[FileStorage] Download file error:', error)
      throw error
    }
  }

  private getExtensionFromMimeType(mimeType: string | null): string {
    if (!mimeType) return '.bin'

    const mimeToExtension: { [key: string]: string } = {
      'image/jpeg': '.jpg',
      'image/png': '.png',
      'image/gif': '.gif',
      'application/pdf': '.pdf',
      'text/plain': '.txt',
      'application/msword': '.doc',
      'application/vnd.openxmlformats-officedocument.wordprocessingml.document': '.docx',
      'application/zip': '.zip',
      'application/x-zip-compressed': '.zip',
      'application/octet-stream': '.bin'
    }

    return mimeToExtension[mimeType] || '.bin'
  }

  // @TraceProperty({ spanName: 'copyFile', tag: 'FileStorage' })
  public copyFile = async (_: Electron.IpcMainInvokeEvent, id: string, destPath: string): Promise<void> => {
    try {
      const sourcePath = path.join(this.storageDir, id)

      // 确保目标目录存在
      const destDir = path.dirname(destPath)
      if (!fs.existsSync(destDir)) {
        await fs.promises.mkdir(destDir, { recursive: true })
      }

      // 复制文件
      await fs.promises.copyFile(sourcePath, destPath)
      logger.info('[FileStorage] File copied successfully:', { from: sourcePath, to: destPath })
    } catch (error) {
      logger.error('[FileStorage] Copy file failed:', error)
      throw error
    }
  }

  // @TraceProperty({ spanName: 'writeFileWithId', tag: 'FileStorage' })
  public writeFileWithId = async (_: Electron.IpcMainInvokeEvent, id: string, content: string): Promise<void> => {
    try {
      const filePath = path.join(this.storageDir, id)
      logger.info('[FileStorage] Writing file:', filePath)

      // 确保目录存在
      if (!fs.existsSync(this.storageDir)) {
        logger.info('[FileStorage] Creating storage directory:', this.storageDir)
        fs.mkdirSync(this.storageDir, { recursive: true })
      }

      await fs.promises.writeFile(filePath, content, 'utf8')
      logger.info('[FileStorage] File written successfully:', filePath)
    } catch (error) {
      logger.error('[FileStorage] Failed to write file:', error)
      throw error
    }
  }
}

export default FileStorage<|MERGE_RESOLUTION|>--- conflicted
+++ resolved
@@ -54,12 +54,7 @@
     })
   }
 
-<<<<<<< HEAD
-  // @TraceProperty({ spanName: 'findDuplicateFile', tag: 'FileStorage' })
-  findDuplicateFile = async (filePath: string): Promise<FileType | null> => {
-=======
   findDuplicateFile = async (filePath: string): Promise<FileMetadata | null> => {
->>>>>>> 4c353f4e
     const stats = fs.statSync(filePath)
     console.log('stats', stats, filePath)
     const fileSize = stats.size
@@ -96,7 +91,6 @@
     return null
   }
 
-  // @TraceProperty({ spanName: 'selectFile', tag: 'FileStorage' })
   public selectFile = async (
     _: Electron.IpcMainInvokeEvent,
     options?: OpenDialogOptions
@@ -134,7 +128,6 @@
     return Promise.all(fileMetadataPromises)
   }
 
-  // @TraceProperty({ spanName: 'selectFolder', tag: 'FileStorage' })
   private async compressImage(sourcePath: string, destPath: string): Promise<void> {
     try {
       const stats = fs.statSync(sourcePath)
@@ -160,12 +153,7 @@
     }
   }
 
-<<<<<<< HEAD
-  // @TraceProperty({ spanName: 'uploadFile', tag: 'FileStorage' })
-  public uploadFile = async (_: Electron.IpcMainInvokeEvent, file: FileType): Promise<FileType> => {
-=======
   public uploadFile = async (_: Electron.IpcMainInvokeEvent, file: FileMetadata): Promise<FileMetadata> => {
->>>>>>> 4c353f4e
     const duplicateFile = await this.findDuplicateFile(file.path)
 
     if (duplicateFile) {
@@ -204,12 +192,7 @@
     return fileMetadata
   }
 
-<<<<<<< HEAD
-  // @TraceProperty({ spanName: 'getFile', tag: 'FileStorage' })
-  public getFile = async (_: Electron.IpcMainInvokeEvent, filePath: string): Promise<FileType | null> => {
-=======
   public getFile = async (_: Electron.IpcMainInvokeEvent, filePath: string): Promise<FileMetadata | null> => {
->>>>>>> 4c353f4e
     if (!fs.existsSync(filePath)) {
       return null
     }
@@ -241,9 +224,6 @@
     await fs.promises.unlink(path.join(this.storageDir, id))
   }
 
-<<<<<<< HEAD
-  // @TraceProperty({ spanName: 'readFile', tag: 'FileStorage' })
-=======
   public deleteDir = async (_: Electron.IpcMainInvokeEvent, id: string): Promise<void> => {
     if (!fs.existsSync(path.join(this.storageDir, id))) {
       return
@@ -251,7 +231,6 @@
     await fs.promises.rm(path.join(this.storageDir, id), { recursive: true })
   }
 
->>>>>>> 4c353f4e
   public readFile = async (_: Electron.IpcMainInvokeEvent, id: string): Promise<string> => {
     const filePath = path.join(this.storageDir, id)
 
@@ -282,7 +261,6 @@
     return fs.readFileSync(filePath, 'utf8')
   }
 
-  // @TraceProperty({ spanName: 'createTempFile', tag: 'FileStorage' })
   public createTempFile = async (_: Electron.IpcMainInvokeEvent, fileName: string): Promise<string> => {
     if (!fs.existsSync(this.tempDir)) {
       fs.mkdirSync(this.tempDir, { recursive: true })
@@ -291,7 +269,6 @@
     return path.join(this.tempDir, `temp_file_${uuidv4()}_${fileName}`)
   }
 
-  // @TraceProperty({ spanName: 'writeFile', tag: 'FileStorage' })
   public writeFile = async (
     _: Electron.IpcMainInvokeEvent,
     filePath: string,
@@ -300,7 +277,6 @@
     await fs.promises.writeFile(filePath, data)
   }
 
-  // @TraceProperty({ spanName: 'base64Image', tag: 'FileStorage' })
   public base64Image = async (
     _: Electron.IpcMainInvokeEvent,
     id: string
@@ -317,12 +293,7 @@
     }
   }
 
-<<<<<<< HEAD
-  // @TraceProperty({ spanName: 'saveBase64Image', tag: 'FileStorage' })
-  public saveBase64Image = async (_: Electron.IpcMainInvokeEvent, base64Data: string): Promise<FileType> => {
-=======
   public saveBase64Image = async (_: Electron.IpcMainInvokeEvent, base64Data: string): Promise<FileMetadata> => {
->>>>>>> 4c353f4e
     try {
       if (!base64Data) {
         throw new Error('Base64 data is required')
@@ -367,7 +338,6 @@
     }
   }
 
-  // @TraceProperty({ spanName: 'base64File', tag: 'FileStorage' })
   public base64File = async (_: Electron.IpcMainInvokeEvent, id: string): Promise<{ data: string; mime: string }> => {
     const filePath = path.join(this.storageDir, id)
     const buffer = await fs.promises.readFile(filePath)
@@ -386,7 +356,6 @@
     return pages
   }
 
-  // @TraceProperty({ spanName: 'binaryImage', tag: 'FileStorage' })
   public binaryImage = async (_: Electron.IpcMainInvokeEvent, id: string): Promise<{ data: Buffer; mime: string }> => {
     const filePath = path.join(this.storageDir, id)
     const data = await fs.promises.readFile(filePath)
@@ -394,19 +363,16 @@
     return { data, mime }
   }
 
-  // @TraceProperty({ spanName: 'clear', tag: 'FileStorage' })
   public clear = async (): Promise<void> => {
     await fs.promises.rm(this.storageDir, { recursive: true })
     await this.initStorageDir()
   }
 
-  // @TraceProperty({ spanName: 'clearTemp', tag: 'FileStorage' })
   public clearTemp = async (): Promise<void> => {
     await fs.promises.rm(this.tempDir, { recursive: true })
     await fs.promises.mkdir(this.tempDir, { recursive: true })
   }
 
-  // @TraceProperty({ spanName: 'open', tag: 'FileStorage' })
   public open = async (
     _: Electron.IpcMainInvokeEvent,
     options: OpenDialogOptions
@@ -441,12 +407,10 @@
     }
   }
 
-  // @TraceProperty({ spanName: 'openPath', tag: 'FileStorage' })
   public openPath = async (_: Electron.IpcMainInvokeEvent, path: string): Promise<void> => {
     shell.openPath(path).catch((err) => logger.error('[IPC - Error] Failed to open file:', err))
   }
 
-  // @TraceProperty({ spanName: 'save', tag: 'FileStorage' })
   public save = async (
     _: Electron.IpcMainInvokeEvent,
     fileName: string,
@@ -475,7 +439,6 @@
     }
   }
 
-  // @TraceProperty({ spanName: 'saveImage', tag: 'FileStorage' })
   public saveImage = async (_: Electron.IpcMainInvokeEvent, name: string, data: string): Promise<void> => {
     try {
       const filePath = dialog.showSaveDialogSync({
@@ -492,7 +455,6 @@
     }
   }
 
-  // @TraceProperty({ spanName: 'selectFolder', tag: 'FileStorage' })
   public selectFolder = async (_: Electron.IpcMainInvokeEvent, options: OpenDialogOptions): Promise<string | null> => {
     try {
       const result: OpenDialogReturnValue = await dialog.showOpenDialog({
@@ -512,7 +474,6 @@
     }
   }
 
-  // @TraceProperty({ spanName: 'downloadFile', tag: 'FileStorage' })
   public downloadFile = async (
     _: Electron.IpcMainInvokeEvent,
     url: string,
@@ -617,7 +578,6 @@
     }
   }
 
-  // @TraceProperty({ spanName: 'writeFileWithId', tag: 'FileStorage' })
   public writeFileWithId = async (_: Electron.IpcMainInvokeEvent, id: string, content: string): Promise<void> => {
     try {
       const filePath = path.join(this.storageDir, id)

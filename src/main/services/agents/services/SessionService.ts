--- conflicted
+++ resolved
@@ -1,5 +1,5 @@
-<<<<<<< HEAD
-import type {
+import { loggerService } from '@logger'
+import type { SlashCommand,
   AgentEntity,
   AgentSessionEntity,
   CreateSessionRequest,
@@ -7,18 +7,6 @@
   ListOptions,
   UpdateSessionRequest,
   UpdateSessionResponse
-=======
-import { loggerService } from '@logger'
-import type { SlashCommand, UpdateSessionResponse } from '@types'
-import {
-  AgentBaseSchema,
-  type AgentEntity,
-  type AgentSessionEntity,
-  type CreateSessionRequest,
-  type GetAgentSessionResponse,
-  type ListOptions,
-  type UpdateSessionRequest
->>>>>>> a6182eaf
 } from '@types'
 import { AgentBaseSchema } from '@types'
 import { and, count, desc, eq, type SQL } from 'drizzle-orm'

--- conflicted
+++ resolved
@@ -105,14 +105,12 @@
       Object.entries(loginShellEnv).filter(([key]) => !key.toLowerCase().endsWith('_proxy'))
     ) as Record<string, string>
 
-<<<<<<< HEAD
+    const customGitBashPath = validateGitBashPath(configManager.get(ConfigKeys.GitBashPath) as string | undefined)
+
+
     // Route through local API Server which handles format conversion via unified adapter
     // This enables Claude Code Agent to work with any provider (OpenAI, Gemini, etc.)
     // The API Server converts AI SDK responses to Anthropic SSE format transparently
-=======
-    const customGitBashPath = validateGitBashPath(configManager.get(ConfigKeys.GitBashPath) as string | undefined)
-
->>>>>>> e85009fc
     const env = {
       ...loginShellEnvWithoutProxies,
       ANTHROPIC_API_KEY: apiConfig.apiKey,

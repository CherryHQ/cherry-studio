--- conflicted
+++ resolved
@@ -86,10 +86,6 @@
       cwd,
       env,
       model: modelInfo.modelId,
-<<<<<<< HEAD
-      executable: app.getPath('exe') as 'node',
-=======
->>>>>>> 947695fd
       pathToClaudeCodeExecutable: this.claudeExecutablePath,
       stderr: (chunk: string) => {
         logger.warn('claude stderr', { chunk })

--- conflicted
+++ resolved
@@ -231,16 +231,10 @@
    * Persists the final input payload for a tool block once the provider signals
    * completion so that downstream tool results can reference the original call.
    */
-<<<<<<< HEAD
   completeToolBlock(toolCallId: string, toolName: string, input: unknown, providerMetadata?: ProviderMetadata): void {
+    const block = this.getToolBlockByRawId(toolCallId)
     this.registerToolCall(toolCallId, {
       toolName,
-=======
-  completeToolBlock(toolCallId: string, input: unknown, providerMetadata?: ProviderMetadata): void {
-    const block = this.getToolBlockByRawId(toolCallId)
-    this.registerToolCall(toolCallId, {
-      toolName: block?.toolName ?? 'unknown',
->>>>>>> 0f1a487b
       input,
       providerMetadata
     })

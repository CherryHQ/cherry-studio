--- conflicted
+++ resolved
@@ -139,19 +139,13 @@
           return
         }
 
-<<<<<<< HEAD
+        //if not enabled, exit early from the process.
+        if (!shortcut.enabled) {
+          return
+        }
+        
         // only register universal shortcuts when needed
         if (onlyUniversalShortcuts && !['show_app', 'mini_window'].includes(shortcut.key)) {
-          return
-        }
-
-        const handler = getShortcutHandler(shortcut)
-
-        if (!handler) {
-=======
-        //if not enabled, exit early from the process.
-        if (!shortcut.enabled) {
->>>>>>> 68d78153
           return
         }
 

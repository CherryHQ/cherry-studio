--- conflicted
+++ resolved
@@ -1,6 +1,3 @@
-<<<<<<< HEAD
-import { preferenceService } from '@data/PreferenceService'
-=======
 /**
  * @deprecated Scheduled for removal in v2.0.0
  * --------------------------------------------------------------------------
@@ -17,7 +14,7 @@
  * - v2 Refactor PR   : https://github.com/CherryHQ/cherry-studio/pull/10162
  * --------------------------------------------------------------------------
  */
->>>>>>> c242860a
+import { preferenceService } from '@data/PreferenceService'
 import { loggerService } from '@logger'
 import { handleZoomFactor } from '@main/utils/zoom'
 import type { Shortcut } from '@types'

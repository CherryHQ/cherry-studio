--- conflicted
+++ resolved
@@ -115,10 +115,7 @@
 }
 
 export function registerShortcuts(window: BrowserWindow) {
-<<<<<<< HEAD
   window.once('ready-to-show', () => {
-    window.webContents.setZoomFactor(configManager.getZoomFactor())
-
     if (configManager.getLaunchToTray()) {
       registerOnlyUniversalShortcuts()
     }
@@ -132,9 +129,6 @@
   //onlyUniversalShortcuts is used to register shortcuts that are not window specific, like show_app & mini_window
   //onlyUniversalShortcuts is needed when we launch to tray
   const register = (onlyUniversalShortcuts: boolean = false) => {
-=======
-  const register = () => {
->>>>>>> e9c9f3b4
     if (window.isDestroyed()) return
 
     const shortcuts = configManager.getShortcuts()

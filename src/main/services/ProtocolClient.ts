--- conflicted
+++ resolved
@@ -1,4 +1,3 @@
-<<<<<<< HEAD
 import { exec } from 'node:child_process'
 import fs from 'node:fs/promises'
 import path from 'node:path'
@@ -7,9 +6,7 @@
 import { app } from 'electron'
 import Logger from 'electron-log'
 
-=======
 import { handleMcpProtocolUrl } from './urlschema/mcp-install'
->>>>>>> bf17e714
 import { windowService } from './WindowService'
 
 export const CHERRY_STUDIO_PROTOCOL = 'cherrystudio'

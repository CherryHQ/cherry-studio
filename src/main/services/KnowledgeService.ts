import * as fs from 'node:fs'
import path from 'node:path'

import { RAGApplication, RAGApplicationBuilder, TextLoader } from '@llm-tools/embedjs'
import type { ExtractChunkData } from '@llm-tools/embedjs-interfaces'
import { LibSqlDb } from '@llm-tools/embedjs-libsql'
import { SitemapLoader } from '@llm-tools/embedjs-loader-sitemap'
import { WebLoader } from '@llm-tools/embedjs-loader-web'
import { AzureOpenAiEmbeddings, OpenAiEmbeddings } from '@llm-tools/embedjs-openai'
import { addFileLoader } from '@main/loader'
import { windowService } from '@main/services/WindowService'
import { getInstanceName } from '@main/utils'
import { getAllFiles } from '@main/utils/file'
import type { LoaderReturn } from '@shared/config/types'
import { FileType, KnowledgeBaseParams, KnowledgeItem } from '@types'
import { app } from 'electron'
import Logger from 'electron-log'
import { v4 as uuidv4 } from 'uuid'

<<<<<<< HEAD
export interface KnowledgeBaseAddItemOptions {
  base: KnowledgeBaseParams
  item: KnowledgeItem
  forceReload?: boolean
}

interface KnowledgeBaseAddItemOptionsNonNullableAttribute {
  base: KnowledgeBaseParams
  item: KnowledgeItem
  forceReload: boolean
}

interface EvaluateTaskWorkload {
  workload: number
}

type LoaderDoneReturn = LoaderReturn | null

enum LoaderTaskItemState {
  PENDING,
  PROCESSING,
  DONE
}

interface LoaderTaskItem {
  state: LoaderTaskItemState
  task: () => Promise<unknown>
  evaluateTaskWorkload: EvaluateTaskWorkload
}

interface LoaderTask {
  loaderTasks: LoaderTaskItem[]
  loaderDoneReturn: LoaderDoneReturn
}

interface LoaderTaskOfSet {
  loaderTasks: Set<LoaderTaskItem>
  loaderDoneReturn: LoaderDoneReturn
}

interface QueueTaskItem {
  taskPromise: () => Promise<unknown>
  resolve: () => void
  evaluateTaskWorkload: EvaluateTaskWorkload
}

const loaderTaskIntoOfSet = (loaderTask: LoaderTask): LoaderTaskOfSet => {
  return {
    loaderTasks: new Set(loaderTask.loaderTasks),
    loaderDoneReturn: loaderTask.loaderDoneReturn
  }
}
=======
import { proxyManager } from './ProxyManager'
import { windowService } from './WindowService'
>>>>>>> f489b034

class KnowledgeService {
  private storageDir = path.join(app.getPath('userData'), 'Data', 'KnowledgeBase')
  // Byte based
  private workload = 0
  private processingItemCount = 0
  private knowledgeItemProcessingQueueMappingPromise: Map<LoaderTaskOfSet, () => void> = new Map()
  private static MAXIMUM_WORKLOAD = 1024 * 1024 * 80
  private static MAXIMUM_PROCESSING_ITEM_COUNT = 30
  private static ERROR_LOADER_RETURN: LoaderReturn = { entriesAdded: 0, uniqueId: '', uniqueIds: [''], loaderType: '' }

  constructor() {
    this.initStorageDir()
  }

  private initStorageDir = (): void => {
    if (!fs.existsSync(this.storageDir)) {
      fs.mkdirSync(this.storageDir, { recursive: true })
    }
  }

  private getRagApplication = async ({
    id,
    model,
    apiKey,
    apiVersion,
    baseURL,
    dimensions
  }: KnowledgeBaseParams): Promise<RAGApplication> => {
    const batchSize = 10
    return new RAGApplicationBuilder()
      .setModel('NO_MODEL')
      .setEmbeddingModel(
        apiVersion
          ? new AzureOpenAiEmbeddings({
              azureOpenAIApiKey: apiKey,
              azureOpenAIApiVersion: apiVersion,
              azureOpenAIApiDeploymentName: model,
              azureOpenAIApiInstanceName: getInstanceName(baseURL),
              configuration: { httpAgent: proxyManager.getProxyAgent() },
              dimensions,
              batchSize
            })
          : new OpenAiEmbeddings({
              model,
              apiKey,
              configuration: { baseURL, httpAgent: proxyManager.getProxyAgent() },
              dimensions,
              batchSize
            })
      )
      .setVectorDatabase(new LibSqlDb({ path: path.join(this.storageDir, id) }))
      .build()
  }

  public create = async (_: Electron.IpcMainInvokeEvent, base: KnowledgeBaseParams): Promise<void> => {
    this.getRagApplication(base)
  }

  public reset = async (_: Electron.IpcMainInvokeEvent, { base }: { base: KnowledgeBaseParams }): Promise<void> => {
    const ragApplication = await this.getRagApplication(base)
    await ragApplication.reset()
  }

  public delete = async (_: Electron.IpcMainInvokeEvent, id: string): Promise<void> => {
    const dbPath = path.join(this.storageDir, id)
    if (fs.existsSync(dbPath)) {
      fs.rmSync(dbPath, { recursive: true })
    }
  }

  private maximumLoad() {
    return (
      this.processingItemCount >= KnowledgeService.MAXIMUM_PROCESSING_ITEM_COUNT ||
      this.workload >= KnowledgeService.MAXIMUM_WORKLOAD
    )
  }

  private fileTask(
    ragApplication: RAGApplication,
    options: KnowledgeBaseAddItemOptionsNonNullableAttribute
  ): LoaderTask {
    const { base, item, forceReload } = options
    const file = item.content as FileType

    const loaderTask: LoaderTask = {
      loaderTasks: [
        {
          state: LoaderTaskItemState.PENDING,
          task: () =>
            addFileLoader(ragApplication, file, base, forceReload)
              .then((result) => {
                loaderTask.loaderDoneReturn = result
                return result
              })
              .catch((err) => {
                Logger.error(err)
                return KnowledgeService.ERROR_LOADER_RETURN
              }),
          evaluateTaskWorkload: { workload: file.size }
        }
      ],
      loaderDoneReturn: null
    }

    return loaderTask
  }

  private directoryTask(
    ragApplication: RAGApplication,
    options: KnowledgeBaseAddItemOptionsNonNullableAttribute
  ): LoaderTask {
    const { base, item, forceReload } = options
    const directory = item.content as string
    const files = getAllFiles(directory)
    const totalFiles = files.length
    let processedFiles = 0

    const sendDirectoryProcessingPercent = (totalFiles: number, processedFiles: number) => {
      const mainWindow = windowService.getMainWindow()
      mainWindow?.webContents.send('directory-processing-percent', {
        itemId: item.id,
        percent: (processedFiles / totalFiles) * 100
      })
    }

    const loaderDoneReturn: LoaderDoneReturn = {
      entriesAdded: 0,
      uniqueId: `DirectoryLoader_${uuidv4()}`,
      uniqueIds: [],
      loaderType: 'DirectoryLoader'
    }
    const loaderTasks: LoaderTaskItem[] = []
    for (const file of files) {
      loaderTasks.push({
        state: LoaderTaskItemState.PENDING,
        task: () =>
          addFileLoader(ragApplication, file, base, forceReload)
            .then((result) => {
              loaderDoneReturn.entriesAdded += 1
              processedFiles += 1
              sendDirectoryProcessingPercent(totalFiles, processedFiles)
              loaderDoneReturn.uniqueIds.push(result.uniqueId)
              return result
            })
            .catch((err) => {
              Logger.error(err)
              return KnowledgeService.ERROR_LOADER_RETURN
            }),
        evaluateTaskWorkload: { workload: file.size }
      })
    }

    return {
      loaderTasks,
      loaderDoneReturn
    }
  }

  private urlTask(
    ragApplication: RAGApplication,
    options: KnowledgeBaseAddItemOptionsNonNullableAttribute
  ): LoaderTask {
    const { base, item, forceReload } = options
    const content = item.content as string
    const loaderReturn = ragApplication.addLoader(
      new WebLoader({ urlOrContent: content, chunkSize: base.chunkSize, chunkOverlap: base.chunkOverlap }) as any,
      forceReload
    )

    const loaderTask: LoaderTask = {
      loaderTasks: [
        {
          state: LoaderTaskItemState.PENDING,
          task: () =>
            loaderReturn
              .then(({ entriesAdded, uniqueId, loaderType }) => {
                loaderTask.loaderDoneReturn = {
                  entriesAdded: entriesAdded,
                  uniqueId: uniqueId,
                  uniqueIds: [uniqueId],
                  loaderType: loaderType
                }
              })
              .catch((err) => {
                Logger.error(err)
                return KnowledgeService.ERROR_LOADER_RETURN
              }),
          evaluateTaskWorkload: { workload: 1024 * 1024 * 2 }
        }
      ],
      loaderDoneReturn: null
    }
    return loaderTask
  }

  private sitemapTask(
    ragApplication: RAGApplication,
    options: KnowledgeBaseAddItemOptionsNonNullableAttribute
  ): LoaderTask {
    const { base, item, forceReload } = options
    const content = item.content as string
    const loaderReturn = ragApplication.addLoader(
      new SitemapLoader({ url: content, chunkSize: base.chunkSize, chunkOverlap: base.chunkOverlap }) as any,
      forceReload
    )

    const loaderTask: LoaderTask = {
      loaderTasks: [
        {
          state: LoaderTaskItemState.PENDING,
          task: () =>
            loaderReturn
              .then(({ entriesAdded, uniqueId, loaderType }) => {
                loaderTask.loaderDoneReturn = {
                  entriesAdded: entriesAdded,
                  uniqueId: uniqueId,
                  uniqueIds: [uniqueId],
                  loaderType: loaderType
                }
              })
              .catch((err) => {
                Logger.error(err)
                return KnowledgeService.ERROR_LOADER_RETURN
              }),
          evaluateTaskWorkload: { workload: 1024 * 1024 * 20 }
        }
      ],
      loaderDoneReturn: null
    }
    return loaderTask
  }

  private noteTask(
    ragApplication: RAGApplication,
    options: KnowledgeBaseAddItemOptionsNonNullableAttribute
  ): LoaderTask {
    const { base, item, forceReload } = options
    const content = item.content as string
    console.debug('chunkSize', base.chunkSize)
    const loaderReturn = ragApplication.addLoader(
      new TextLoader({ text: content, chunkSize: base.chunkSize, chunkOverlap: base.chunkOverlap }),
      forceReload
    )

    const encoder = new TextEncoder()
    const contentBytes = encoder.encode(content)
    const loaderTask: LoaderTask = {
      loaderTasks: [
        {
          state: LoaderTaskItemState.PENDING,
          task: () =>
            loaderReturn
              .then(({ entriesAdded, uniqueId, loaderType }) => {
                loaderTask.loaderDoneReturn = {
                  entriesAdded: entriesAdded,
                  uniqueId: uniqueId,
                  uniqueIds: [uniqueId],
                  loaderType: loaderType
                }
              })
              .catch((err) => {
                Logger.error(err)
                return KnowledgeService.ERROR_LOADER_RETURN
              }),
          evaluateTaskWorkload: { workload: contentBytes.length }
        }
      ],
      loaderDoneReturn: null
    }
    return loaderTask
  }

  private processingQueueHandle() {
    const getSubtasksUntilMaximumLoad = (): QueueTaskItem[] => {
      const queueTaskList: QueueTaskItem[] = []
      that: for (const [task, resolve] of this.knowledgeItemProcessingQueueMappingPromise) {
        for (const item of task.loaderTasks) {
          if (this.maximumLoad()) {
            break that
          }

          const { state, task: taskPromise, evaluateTaskWorkload } = item

          if (state !== LoaderTaskItemState.PENDING) {
            break
          }

          const { workload } = evaluateTaskWorkload
          this.workload += workload
          this.processingItemCount += 1
          item.state = LoaderTaskItemState.PROCESSING
          queueTaskList.push({
            taskPromise: () =>
              taskPromise().then(() => {
                this.workload -= workload
                this.processingItemCount -= 1
                task.loaderTasks.delete(item)
                if (task.loaderTasks.size === 0) {
                  this.knowledgeItemProcessingQueueMappingPromise.delete(task)
                  resolve()
                }
                this.processingQueueHandle()
              }),
            resolve: () => {},
            evaluateTaskWorkload
          })
        }
      }
      return queueTaskList
    }
    const subTasks = getSubtasksUntilMaximumLoad()
    if (subTasks.length > 0) {
      const subTaskPromises = subTasks.map(({ taskPromise }) => taskPromise())
      Promise.all(subTaskPromises).then(() => {
        subTasks.forEach(({ resolve }) => resolve())
      })
    }
  }

  private appendProcessingQueue(task: LoaderTask): Promise<LoaderReturn> {
    return new Promise((resolve) => {
      this.knowledgeItemProcessingQueueMappingPromise.set(loaderTaskIntoOfSet(task), () => {
        resolve(task.loaderDoneReturn!)
      })
    })
  }

  public add = (_: Electron.IpcMainInvokeEvent, options: KnowledgeBaseAddItemOptions): Promise<LoaderReturn> => {
    return new Promise((resolve) => {
      const { base, item, forceReload = false } = options
      const optionsNonNullableAttribute = { base, item, forceReload }
      this.getRagApplication(base)
        .then((ragApplication) => {
          const task = (() => {
            switch (item.type) {
              case 'file':
                return this.fileTask(ragApplication, optionsNonNullableAttribute)
              case 'directory':
                return this.directoryTask(ragApplication, optionsNonNullableAttribute)
              case 'url':
                return this.urlTask(ragApplication, optionsNonNullableAttribute)
              case 'sitemap':
                return this.sitemapTask(ragApplication, optionsNonNullableAttribute)
              case 'note':
                return this.noteTask(ragApplication, optionsNonNullableAttribute)
              default:
                return null
            }
          })()

          if (task) {
            this.appendProcessingQueue(task).then(() => {
              resolve(task.loaderDoneReturn!)
            })
            this.processingQueueHandle()
          } else {
            resolve(KnowledgeService.ERROR_LOADER_RETURN)
          }
        })
        .catch((err) => {
          Logger.error(err)
          resolve(KnowledgeService.ERROR_LOADER_RETURN)
        })
    })
  }

  public remove = async (
    _: Electron.IpcMainInvokeEvent,
    { uniqueId, uniqueIds, base }: { uniqueId: string; uniqueIds: string[]; base: KnowledgeBaseParams }
  ): Promise<void> => {
    const ragApplication = await this.getRagApplication(base)
    console.debug(`[ KnowledgeService Remove Item UniqueId: ${uniqueId}]`)
    for (const id of uniqueIds) {
      await ragApplication.deleteLoader(id)
    }
  }

  public search = async (
    _: Electron.IpcMainInvokeEvent,
    { search, base }: { search: string; base: KnowledgeBaseParams }
  ): Promise<ExtractChunkData[]> => {
    const ragApplication = await this.getRagApplication(base)
    return await ragApplication.search(search)
  }
}

export default new KnowledgeService()<|MERGE_RESOLUTION|>--- conflicted
+++ resolved
@@ -16,8 +16,9 @@
 import { app } from 'electron'
 import Logger from 'electron-log'
 import { v4 as uuidv4 } from 'uuid'
-
-<<<<<<< HEAD
+import { proxyManager } from './ProxyManager'
+import { windowService } from './WindowService'
+
 export interface KnowledgeBaseAddItemOptions {
   base: KnowledgeBaseParams
   item: KnowledgeItem
@@ -70,10 +71,6 @@
     loaderDoneReturn: loaderTask.loaderDoneReturn
   }
 }
-=======
-import { proxyManager } from './ProxyManager'
-import { windowService } from './WindowService'
->>>>>>> f489b034
 
 class KnowledgeService {
   private storageDir = path.join(app.getPath('userData'), 'Data', 'KnowledgeBase')

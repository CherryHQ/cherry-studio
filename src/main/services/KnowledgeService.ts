/**
 * Knowledge Service - Manages knowledge bases using RAG (Retrieval-Augmented Generation)
 *
 * This service handles creation, management, and querying of knowledge bases from various sources
 * including files, directories, URLs, sitemaps, and notes.
 *
 * Features:
 * - Concurrent task processing with workload management
 * - Multiple data source support
 * - Vector database integration
 *
 * For detailed documentation, see:
 * @see {@link ../../../docs/technical/KnowledgeService.md}
 */

import * as fs from 'node:fs'
import path from 'node:path'

import { RAGApplication, RAGApplicationBuilder, TextLoader } from '@llm-tools/embedjs'
import type { ExtractChunkData } from '@llm-tools/embedjs-interfaces'
import { LibSqlDb } from '@llm-tools/embedjs-libsql'
import { SitemapLoader } from '@llm-tools/embedjs-loader-sitemap'
import { WebLoader } from '@llm-tools/embedjs-loader-web'
import { AzureOpenAiEmbeddings, OpenAiEmbeddings } from '@llm-tools/embedjs-openai'
import { addFileLoader } from '@main/loader'
import { windowService } from '@main/services/WindowService'
import { getInstanceName } from '@main/utils'
import { getAllFiles } from '@main/utils/file'
import type { LoaderReturn } from '@shared/config/types'
import { FileType, KnowledgeBaseParams, KnowledgeItem } from '@types'
import { app } from 'electron'
import Logger from 'electron-log'
import { v4 as uuidv4 } from 'uuid'

export interface KnowledgeBaseAddItemOptions {
  base: KnowledgeBaseParams
  item: KnowledgeItem
  forceReload?: boolean
}

interface KnowledgeBaseAddItemOptionsNonNullableAttribute {
  base: KnowledgeBaseParams
  item: KnowledgeItem
  forceReload: boolean
}

interface EvaluateTaskWorkload {
  workload: number
}

type LoaderDoneReturn = LoaderReturn | null

enum LoaderTaskItemState {
  PENDING,
  PROCESSING,
  DONE
}

interface LoaderTaskItem {
  state: LoaderTaskItemState
  task: () => Promise<unknown>
  evaluateTaskWorkload: EvaluateTaskWorkload
}

interface LoaderTask {
  loaderTasks: LoaderTaskItem[]
  loaderDoneReturn: LoaderDoneReturn
}

interface LoaderTaskOfSet {
  loaderTasks: Set<LoaderTaskItem>
  loaderDoneReturn: LoaderDoneReturn
}

interface QueueTaskItem {
  taskPromise: () => Promise<unknown>
  resolve: () => void
  evaluateTaskWorkload: EvaluateTaskWorkload
}

const loaderTaskIntoOfSet = (loaderTask: LoaderTask): LoaderTaskOfSet => {
  return {
    loaderTasks: new Set(loaderTask.loaderTasks),
    loaderDoneReturn: loaderTask.loaderDoneReturn
  }
}

class KnowledgeService {
  private storageDir = path.join(app.getPath('userData'), 'Data', 'KnowledgeBase')
  // Byte based
  private workload = 0
  private processingItemCount = 0
  private knowledgeItemProcessingQueueMappingPromise: Map<LoaderTaskOfSet, () => void> = new Map()
  private static MAXIMUM_WORKLOAD = 1024 * 1024 * 80
  private static MAXIMUM_PROCESSING_ITEM_COUNT = 30
  private static ERROR_LOADER_RETURN: LoaderReturn = { entriesAdded: 0, uniqueId: '', uniqueIds: [''], loaderType: '' }

  constructor() {
    this.initStorageDir()
  }

  private initStorageDir = (): void => {
    if (!fs.existsSync(this.storageDir)) {
      fs.mkdirSync(this.storageDir, { recursive: true })
    }
  }

  private getRagApplication = async ({
    id,
    model,
    apiKey,
    apiVersion,
    baseURL,
    dimensions
  }: KnowledgeBaseParams): Promise<RAGApplication> => {
    const batchSize = 10
    return new RAGApplicationBuilder()
      .setModel('NO_MODEL')
      .setEmbeddingModel(
        apiVersion
          ? new AzureOpenAiEmbeddings({
              azureOpenAIApiKey: apiKey,
              azureOpenAIApiVersion: apiVersion,
              azureOpenAIApiDeploymentName: model,
              azureOpenAIApiInstanceName: getInstanceName(baseURL),
              dimensions,
              batchSize
            })
          : new OpenAiEmbeddings({
              model,
              apiKey,
              configuration: { baseURL },
              dimensions,
              batchSize
            })
      )
      .setVectorDatabase(new LibSqlDb({ path: path.join(this.storageDir, id) }))
      .build()
  }

  public create = async (_: Electron.IpcMainInvokeEvent, base: KnowledgeBaseParams): Promise<void> => {
    this.getRagApplication(base)
  }

  public reset = async (_: Electron.IpcMainInvokeEvent, { base }: { base: KnowledgeBaseParams }): Promise<void> => {
    const ragApplication = await this.getRagApplication(base)
    await ragApplication.reset()
  }

  public delete = async (_: Electron.IpcMainInvokeEvent, id: string): Promise<void> => {
    const dbPath = path.join(this.storageDir, id)
    if (fs.existsSync(dbPath)) {
      fs.rmSync(dbPath, { recursive: true })
    }
  }

<<<<<<< HEAD
  public add = async (
    _: Electron.IpcMainInvokeEvent,
    { base, item, forceReload = false }: { base: KnowledgeBaseParams; item: KnowledgeItem; forceReload: boolean }
  ): Promise<LoaderReturn> => {
    // Only set the global dispatcher if a proxy URL is available
    const proxyUrl = proxyManager.getProxyUrl()
    if (proxyUrl) {
      setGlobalDispatcher(new ProxyAgent(proxyUrl))
    }

    const ragApplication = await this.getRagApplication(base)
=======
  private maximumLoad() {
    return (
      this.processingItemCount >= KnowledgeService.MAXIMUM_PROCESSING_ITEM_COUNT ||
      this.workload >= KnowledgeService.MAXIMUM_WORKLOAD
    )
  }

  private fileTask(
    ragApplication: RAGApplication,
    options: KnowledgeBaseAddItemOptionsNonNullableAttribute
  ): LoaderTask {
    const { base, item, forceReload } = options
    const file = item.content as FileType

    const loaderTask: LoaderTask = {
      loaderTasks: [
        {
          state: LoaderTaskItemState.PENDING,
          task: () =>
            addFileLoader(ragApplication, file, base, forceReload)
              .then((result) => {
                loaderTask.loaderDoneReturn = result
                return result
              })
              .catch((err) => {
                Logger.error(err)
                return KnowledgeService.ERROR_LOADER_RETURN
              }),
          evaluateTaskWorkload: { workload: file.size }
        }
      ],
      loaderDoneReturn: null
    }

    return loaderTask
  }

  private directoryTask(
    ragApplication: RAGApplication,
    options: KnowledgeBaseAddItemOptionsNonNullableAttribute
  ): LoaderTask {
    const { base, item, forceReload } = options
    const directory = item.content as string
    const files = getAllFiles(directory)
    const totalFiles = files.length
    let processedFiles = 0
>>>>>>> 79ba7136

    const sendDirectoryProcessingPercent = (totalFiles: number, processedFiles: number) => {
      const mainWindow = windowService.getMainWindow()
      mainWindow?.webContents.send('directory-processing-percent', {
        itemId: item.id,
        percent: (processedFiles / totalFiles) * 100
      })
    }

    const loaderDoneReturn: LoaderDoneReturn = {
      entriesAdded: 0,
      uniqueId: `DirectoryLoader_${uuidv4()}`,
      uniqueIds: [],
      loaderType: 'DirectoryLoader'
    }
    const loaderTasks: LoaderTaskItem[] = []
    for (const file of files) {
      loaderTasks.push({
        state: LoaderTaskItemState.PENDING,
        task: () =>
          addFileLoader(ragApplication, file, base, forceReload)
            .then((result) => {
              loaderDoneReturn.entriesAdded += 1
              processedFiles += 1
              sendDirectoryProcessingPercent(totalFiles, processedFiles)
              loaderDoneReturn.uniqueIds.push(result.uniqueId)
              return result
            })
            .catch((err) => {
              Logger.error(err)
              return KnowledgeService.ERROR_LOADER_RETURN
            }),
        evaluateTaskWorkload: { workload: file.size }
      })
    }

    return {
      loaderTasks,
      loaderDoneReturn
    }
  }

  private urlTask(
    ragApplication: RAGApplication,
    options: KnowledgeBaseAddItemOptionsNonNullableAttribute
  ): LoaderTask {
    const { base, item, forceReload } = options
    const content = item.content as string

    const loaderTask: LoaderTask = {
      loaderTasks: [
        {
          state: LoaderTaskItemState.PENDING,
          task: () => {
            const loaderReturn = ragApplication.addLoader(
              new WebLoader({
                urlOrContent: content,
                chunkSize: base.chunkSize,
                chunkOverlap: base.chunkOverlap
              }),
              forceReload
            ) as Promise<LoaderReturn>

            return loaderReturn
              .then((result) => {
                const { entriesAdded, uniqueId, loaderType } = result
                loaderTask.loaderDoneReturn = {
                  entriesAdded: entriesAdded,
                  uniqueId: uniqueId,
                  uniqueIds: [uniqueId],
                  loaderType: loaderType
                }
                return result
              })
              .catch((err) => {
                Logger.error(err)
                return KnowledgeService.ERROR_LOADER_RETURN
              })
          },
          evaluateTaskWorkload: { workload: 1024 * 1024 * 2 }
        }
      ],
      loaderDoneReturn: null
    }
    return loaderTask
  }

  private sitemapTask(
    ragApplication: RAGApplication,
    options: KnowledgeBaseAddItemOptionsNonNullableAttribute
  ): LoaderTask {
    const { base, item, forceReload } = options
    const content = item.content as string

    const loaderTask: LoaderTask = {
      loaderTasks: [
        {
          state: LoaderTaskItemState.PENDING,
          task: () =>
            ragApplication
              .addLoader(
                new SitemapLoader({ url: content, chunkSize: base.chunkSize, chunkOverlap: base.chunkOverlap }) as any,
                forceReload
              )
              .then((result) => {
                const { entriesAdded, uniqueId, loaderType } = result
                loaderTask.loaderDoneReturn = {
                  entriesAdded: entriesAdded,
                  uniqueId: uniqueId,
                  uniqueIds: [uniqueId],
                  loaderType: loaderType
                }
                return result
              })
              .catch((err) => {
                Logger.error(err)
                return KnowledgeService.ERROR_LOADER_RETURN
              }),
          evaluateTaskWorkload: { workload: 1024 * 1024 * 20 }
        }
      ],
      loaderDoneReturn: null
    }
    return loaderTask
  }

  private noteTask(
    ragApplication: RAGApplication,
    options: KnowledgeBaseAddItemOptionsNonNullableAttribute
  ): LoaderTask {
    const { base, item, forceReload } = options
    const content = item.content as string
    console.debug('chunkSize', base.chunkSize)

    const encoder = new TextEncoder()
    const contentBytes = encoder.encode(content)
    const loaderTask: LoaderTask = {
      loaderTasks: [
        {
          state: LoaderTaskItemState.PENDING,
          task: () => {
            const loaderReturn = ragApplication.addLoader(
              new TextLoader({ text: content, chunkSize: base.chunkSize, chunkOverlap: base.chunkOverlap }),
              forceReload
            ) as Promise<LoaderReturn>

            return loaderReturn
              .then(({ entriesAdded, uniqueId, loaderType }) => {
                loaderTask.loaderDoneReturn = {
                  entriesAdded: entriesAdded,
                  uniqueId: uniqueId,
                  uniqueIds: [uniqueId],
                  loaderType: loaderType
                }
              })
              .catch((err) => {
                Logger.error(err)
                return KnowledgeService.ERROR_LOADER_RETURN
              })
          },
          evaluateTaskWorkload: { workload: contentBytes.length }
        }
      ],
      loaderDoneReturn: null
    }
    return loaderTask
  }

  private processingQueueHandle() {
    const getSubtasksUntilMaximumLoad = (): QueueTaskItem[] => {
      const queueTaskList: QueueTaskItem[] = []
      that: for (const [task, resolve] of this.knowledgeItemProcessingQueueMappingPromise) {
        for (const item of task.loaderTasks) {
          if (this.maximumLoad()) {
            break that
          }

          const { state, task: taskPromise, evaluateTaskWorkload } = item

<<<<<<< HEAD
    if (item.type === 'file' || item.type === 'external') {
      const file = item.content as FileType
=======
          if (state !== LoaderTaskItemState.PENDING) {
            continue
          }
>>>>>>> 79ba7136

          const { workload } = evaluateTaskWorkload
          this.workload += workload
          this.processingItemCount += 1
          item.state = LoaderTaskItemState.PROCESSING
          queueTaskList.push({
            taskPromise: () =>
              taskPromise().then(() => {
                this.workload -= workload
                this.processingItemCount -= 1
                task.loaderTasks.delete(item)
                if (task.loaderTasks.size === 0) {
                  this.knowledgeItemProcessingQueueMappingPromise.delete(task)
                  resolve()
                }
                this.processingQueueHandle()
              }),
            resolve: () => {},
            evaluateTaskWorkload
          })
        }
      }
      return queueTaskList
    }
    const subTasks = getSubtasksUntilMaximumLoad()
    if (subTasks.length > 0) {
      const subTaskPromises = subTasks.map(({ taskPromise }) => taskPromise())
      Promise.all(subTaskPromises).then(() => {
        subTasks.forEach(({ resolve }) => resolve())
      })
    }
  }

  private appendProcessingQueue(task: LoaderTask): Promise<LoaderReturn> {
    return new Promise((resolve) => {
      this.knowledgeItemProcessingQueueMappingPromise.set(loaderTaskIntoOfSet(task), () => {
        resolve(task.loaderDoneReturn!)
      })
    })
  }

  public add = (_: Electron.IpcMainInvokeEvent, options: KnowledgeBaseAddItemOptions): Promise<LoaderReturn> => {
    return new Promise((resolve) => {
      const { base, item, forceReload = false } = options
      const optionsNonNullableAttribute = { base, item, forceReload }
      this.getRagApplication(base)
        .then((ragApplication) => {
          const task = (() => {
            switch (item.type) {
              case 'file':
                return this.fileTask(ragApplication, optionsNonNullableAttribute)
              case 'directory':
                return this.directoryTask(ragApplication, optionsNonNullableAttribute)
              case 'url':
                return this.urlTask(ragApplication, optionsNonNullableAttribute)
              case 'sitemap':
                return this.sitemapTask(ragApplication, optionsNonNullableAttribute)
              case 'note':
                return this.noteTask(ragApplication, optionsNonNullableAttribute)
              default:
                return null
            }
          })()

          if (task) {
            this.appendProcessingQueue(task).then(() => {
              resolve(task.loaderDoneReturn!)
            })
            this.processingQueueHandle()
          } else {
            resolve(KnowledgeService.ERROR_LOADER_RETURN)
          }
        })
        .catch((err) => {
          Logger.error(err)
          resolve(KnowledgeService.ERROR_LOADER_RETURN)
        })
    })
  }

  public remove = async (
    _: Electron.IpcMainInvokeEvent,
    { uniqueId, uniqueIds, base }: { uniqueId: string; uniqueIds: string[]; base: KnowledgeBaseParams }
  ): Promise<void> => {
    const ragApplication = await this.getRagApplication(base)
    console.debug(`[ KnowledgeService Remove Item UniqueId: ${uniqueId}]`)
    for (const id of uniqueIds) {
      await ragApplication.deleteLoader(id)
    }
  }

  public search = async (
    _: Electron.IpcMainInvokeEvent,
    { search, base }: { search: string; base: KnowledgeBaseParams }
  ): Promise<ExtractChunkData[]> => {
    const ragApplication = await this.getRagApplication(base)
    return await ragApplication.search(search)
  }
}

export default new KnowledgeService()<|MERGE_RESOLUTION|>--- conflicted
+++ resolved
@@ -154,19 +154,6 @@
     }
   }
 
-<<<<<<< HEAD
-  public add = async (
-    _: Electron.IpcMainInvokeEvent,
-    { base, item, forceReload = false }: { base: KnowledgeBaseParams; item: KnowledgeItem; forceReload: boolean }
-  ): Promise<LoaderReturn> => {
-    // Only set the global dispatcher if a proxy URL is available
-    const proxyUrl = proxyManager.getProxyUrl()
-    if (proxyUrl) {
-      setGlobalDispatcher(new ProxyAgent(proxyUrl))
-    }
-
-    const ragApplication = await this.getRagApplication(base)
-=======
   private maximumLoad() {
     return (
       this.processingItemCount >= KnowledgeService.MAXIMUM_PROCESSING_ITEM_COUNT ||
@@ -213,7 +200,6 @@
     const files = getAllFiles(directory)
     const totalFiles = files.length
     let processedFiles = 0
->>>>>>> 79ba7136
 
     const sendDirectoryProcessingPercent = (totalFiles: number, processedFiles: number) => {
       const mainWindow = windowService.getMainWindow()
@@ -393,14 +379,9 @@
 
           const { state, task: taskPromise, evaluateTaskWorkload } = item
 
-<<<<<<< HEAD
-    if (item.type === 'file' || item.type === 'external') {
-      const file = item.content as FileType
-=======
           if (state !== LoaderTaskItemState.PENDING) {
             continue
           }
->>>>>>> 79ba7136
 
           const { workload } = evaluateTaskWorkload
           this.workload += workload

/**
 * Knowledge Service - Manages knowledge bases using RAG (Retrieval-Augmented Generation)
 *
 * This service handles creation, management, and querying of knowledge bases from various sources
 * including files, directories, URLs, sitemaps, and notes.
 *
 * Features:
 * - Concurrent task processing with workload management
 * - Multiple data source support
 * - Vector database integration
 *
 * For detailed documentation, see:
 * @see {@link ../../../docs/technical/KnowledgeService.md}
 */

import * as fs from 'node:fs'
import path from 'node:path'

import { RAGApplication, RAGApplicationBuilder, TextLoader } from '@llm-tools/embedjs'
import type { ExtractChunkData } from '@llm-tools/embedjs-interfaces'
import { LibSqlDb } from '@llm-tools/embedjs-libsql'
import { SitemapLoader } from '@llm-tools/embedjs-loader-sitemap'
import { WebLoader } from '@llm-tools/embedjs-loader-web'
import { AzureOpenAiEmbeddings, OpenAiEmbeddings } from '@llm-tools/embedjs-openai'
import { addFileLoader } from '@main/loader'
import { windowService } from '@main/services/WindowService'
import { getInstanceName } from '@main/utils'
import { getAllFiles } from '@main/utils/file'
import type { LoaderReturn } from '@shared/config/types'
import { FileType, KnowledgeBaseParams, KnowledgeItem } from '@types'
import { app } from 'electron'
<<<<<<< HEAD
import { socksDispatcher } from 'fetch-socks'
import { ProxyAgent, setGlobalDispatcher } from 'undici'
import { v4 as uuidv4 } from 'uuid'

import { proxyManager } from './ProxyManager'
import { windowService } from './WindowService'
=======
import Logger from 'electron-log'
import { v4 as uuidv4 } from 'uuid'

export interface KnowledgeBaseAddItemOptions {
  base: KnowledgeBaseParams
  item: KnowledgeItem
  forceReload?: boolean
}

interface KnowledgeBaseAddItemOptionsNonNullableAttribute {
  base: KnowledgeBaseParams
  item: KnowledgeItem
  forceReload: boolean
}

interface EvaluateTaskWorkload {
  workload: number
}

type LoaderDoneReturn = LoaderReturn | null

enum LoaderTaskItemState {
  PENDING,
  PROCESSING,
  DONE
}

interface LoaderTaskItem {
  state: LoaderTaskItemState
  task: () => Promise<unknown>
  evaluateTaskWorkload: EvaluateTaskWorkload
}

interface LoaderTask {
  loaderTasks: LoaderTaskItem[]
  loaderDoneReturn: LoaderDoneReturn
}

interface LoaderTaskOfSet {
  loaderTasks: Set<LoaderTaskItem>
  loaderDoneReturn: LoaderDoneReturn
}

interface QueueTaskItem {
  taskPromise: () => Promise<unknown>
  resolve: () => void
  evaluateTaskWorkload: EvaluateTaskWorkload
}

const loaderTaskIntoOfSet = (loaderTask: LoaderTask): LoaderTaskOfSet => {
  return {
    loaderTasks: new Set(loaderTask.loaderTasks),
    loaderDoneReturn: loaderTask.loaderDoneReturn
  }
}
>>>>>>> ad39d877

class KnowledgeService {
  private storageDir = path.join(app.getPath('userData'), 'Data', 'KnowledgeBase')
  // Byte based
  private workload = 0
  private processingItemCount = 0
  private knowledgeItemProcessingQueueMappingPromise: Map<LoaderTaskOfSet, () => void> = new Map()
  private static MAXIMUM_WORKLOAD = 1024 * 1024 * 80
  private static MAXIMUM_PROCESSING_ITEM_COUNT = 30
  private static ERROR_LOADER_RETURN: LoaderReturn = { entriesAdded: 0, uniqueId: '', uniqueIds: [''], loaderType: '' }

  constructor() {
    this.initStorageDir()
  }

  private initStorageDir = (): void => {
    if (!fs.existsSync(this.storageDir)) {
      fs.mkdirSync(this.storageDir, { recursive: true })
    }
  }

  private getRagApplication = async ({
    id,
    model,
    apiKey,
    apiVersion,
    baseURL,
    dimensions
  }: KnowledgeBaseParams): Promise<RAGApplication> => {
    const batchSize = 10
    return new RAGApplicationBuilder()
      .setModel('NO_MODEL')
      .setEmbeddingModel(
        apiVersion
          ? new AzureOpenAiEmbeddings({
              azureOpenAIApiKey: apiKey,
              azureOpenAIApiVersion: apiVersion,
              azureOpenAIApiDeploymentName: model,
              azureOpenAIApiInstanceName: getInstanceName(baseURL),
              configuration: { httpAgent: proxyManager.getProxyAgent() },
              dimensions,
              batchSize
            })
          : new OpenAiEmbeddings({
              model,
              apiKey,
              configuration: { baseURL, httpAgent: proxyManager.getProxyAgent() },
              dimensions,
              batchSize
            })
      )
      .setVectorDatabase(new LibSqlDb({ path: path.join(this.storageDir, id) }))
      .build()
  }

  public create = async (_: Electron.IpcMainInvokeEvent, base: KnowledgeBaseParams): Promise<void> => {
    this.getRagApplication(base)
  }

  public reset = async (_: Electron.IpcMainInvokeEvent, { base }: { base: KnowledgeBaseParams }): Promise<void> => {
    const ragApplication = await this.getRagApplication(base)
    await ragApplication.reset()
  }

  public delete = async (_: Electron.IpcMainInvokeEvent, id: string): Promise<void> => {
    const dbPath = path.join(this.storageDir, id)
    if (fs.existsSync(dbPath)) {
      fs.rmSync(dbPath, { recursive: true })
    }
  }

<<<<<<< HEAD
  public add = async (
    _: Electron.IpcMainInvokeEvent,
    { base, item, forceReload = false }: { base: KnowledgeBaseParams; item: KnowledgeItem; forceReload: boolean }
  ): Promise<LoaderReturn> => {
    const proxyUrl = proxyManager.getProxyUrl()
    if (proxyUrl) {
      const [protocol, host, port] = proxyUrl.split(':')
      if (!protocol.includes('socks')) {
        setGlobalDispatcher(new ProxyAgent(proxyUrl))
      } else {
        const dispatcher = socksDispatcher({
          port: parseInt(port),
          type: protocol === 'socks5' ? 5 : 4,
          host: host
        })
        global[Symbol.for('undici.globalDispatcher.1')] = dispatcher
      }
    }
    const ragApplication = await this.getRagApplication(base)
=======
  private maximumLoad() {
    return (
      this.processingItemCount >= KnowledgeService.MAXIMUM_PROCESSING_ITEM_COUNT ||
      this.workload >= KnowledgeService.MAXIMUM_WORKLOAD
    )
  }

  private fileTask(
    ragApplication: RAGApplication,
    options: KnowledgeBaseAddItemOptionsNonNullableAttribute
  ): LoaderTask {
    const { base, item, forceReload } = options
    const file = item.content as FileType

    const loaderTask: LoaderTask = {
      loaderTasks: [
        {
          state: LoaderTaskItemState.PENDING,
          task: () =>
            addFileLoader(ragApplication, file, base, forceReload)
              .then((result) => {
                loaderTask.loaderDoneReturn = result
                return result
              })
              .catch((err) => {
                Logger.error(err)
                return KnowledgeService.ERROR_LOADER_RETURN
              }),
          evaluateTaskWorkload: { workload: file.size }
        }
      ],
      loaderDoneReturn: null
    }

    return loaderTask
  }

  private directoryTask(
    ragApplication: RAGApplication,
    options: KnowledgeBaseAddItemOptionsNonNullableAttribute
  ): LoaderTask {
    const { base, item, forceReload } = options
    const directory = item.content as string
    const files = getAllFiles(directory)
    const totalFiles = files.length
    let processedFiles = 0
>>>>>>> ad39d877

    const sendDirectoryProcessingPercent = (totalFiles: number, processedFiles: number) => {
      const mainWindow = windowService.getMainWindow()
      mainWindow?.webContents.send('directory-processing-percent', {
        itemId: item.id,
        percent: (processedFiles / totalFiles) * 100
      })
    }

    const loaderDoneReturn: LoaderDoneReturn = {
      entriesAdded: 0,
      uniqueId: `DirectoryLoader_${uuidv4()}`,
      uniqueIds: [],
      loaderType: 'DirectoryLoader'
    }
    const loaderTasks: LoaderTaskItem[] = []
    for (const file of files) {
      loaderTasks.push({
        state: LoaderTaskItemState.PENDING,
        task: () =>
          addFileLoader(ragApplication, file, base, forceReload)
            .then((result) => {
              loaderDoneReturn.entriesAdded += 1
              processedFiles += 1
              sendDirectoryProcessingPercent(totalFiles, processedFiles)
              loaderDoneReturn.uniqueIds.push(result.uniqueId)
              return result
            })
            .catch((err) => {
              Logger.error(err)
              return KnowledgeService.ERROR_LOADER_RETURN
            }),
        evaluateTaskWorkload: { workload: file.size }
      })
    }

    return {
      loaderTasks,
      loaderDoneReturn
    }
  }

  private urlTask(
    ragApplication: RAGApplication,
    options: KnowledgeBaseAddItemOptionsNonNullableAttribute
  ): LoaderTask {
    const { base, item, forceReload } = options
    const content = item.content as string

    const loaderTask: LoaderTask = {
      loaderTasks: [
        {
          state: LoaderTaskItemState.PENDING,
          task: () => {
            const loaderReturn = ragApplication.addLoader(
              new WebLoader({
                urlOrContent: content,
                chunkSize: base.chunkSize,
                chunkOverlap: base.chunkOverlap
              }),
              forceReload
            ) as Promise<LoaderReturn>

            return loaderReturn
              .then((result) => {
                const { entriesAdded, uniqueId, loaderType } = result
                loaderTask.loaderDoneReturn = {
                  entriesAdded: entriesAdded,
                  uniqueId: uniqueId,
                  uniqueIds: [uniqueId],
                  loaderType: loaderType
                }
                return result
              })
              .catch((err) => {
                Logger.error(err)
                return KnowledgeService.ERROR_LOADER_RETURN
              })
          },
          evaluateTaskWorkload: { workload: 1024 * 1024 * 2 }
        }
      ],
      loaderDoneReturn: null
    }
    return loaderTask
  }

  private sitemapTask(
    ragApplication: RAGApplication,
    options: KnowledgeBaseAddItemOptionsNonNullableAttribute
  ): LoaderTask {
    const { base, item, forceReload } = options
    const content = item.content as string

    const loaderTask: LoaderTask = {
      loaderTasks: [
        {
          state: LoaderTaskItemState.PENDING,
          task: () =>
            ragApplication
              .addLoader(
                new SitemapLoader({ url: content, chunkSize: base.chunkSize, chunkOverlap: base.chunkOverlap }) as any,
                forceReload
              )
              .then((result) => {
                const { entriesAdded, uniqueId, loaderType } = result
                loaderTask.loaderDoneReturn = {
                  entriesAdded: entriesAdded,
                  uniqueId: uniqueId,
                  uniqueIds: [uniqueId],
                  loaderType: loaderType
                }
                return result
              })
              .catch((err) => {
                Logger.error(err)
                return KnowledgeService.ERROR_LOADER_RETURN
              }),
          evaluateTaskWorkload: { workload: 1024 * 1024 * 20 }
        }
      ],
      loaderDoneReturn: null
    }
    return loaderTask
  }

  private noteTask(
    ragApplication: RAGApplication,
    options: KnowledgeBaseAddItemOptionsNonNullableAttribute
  ): LoaderTask {
    const { base, item, forceReload } = options
    const content = item.content as string
    console.debug('chunkSize', base.chunkSize)

    const encoder = new TextEncoder()
    const contentBytes = encoder.encode(content)
    const loaderTask: LoaderTask = {
      loaderTasks: [
        {
          state: LoaderTaskItemState.PENDING,
          task: () => {
            const loaderReturn = ragApplication.addLoader(
              new TextLoader({ text: content, chunkSize: base.chunkSize, chunkOverlap: base.chunkOverlap }),
              forceReload
            ) as Promise<LoaderReturn>

            return loaderReturn
              .then(({ entriesAdded, uniqueId, loaderType }) => {
                loaderTask.loaderDoneReturn = {
                  entriesAdded: entriesAdded,
                  uniqueId: uniqueId,
                  uniqueIds: [uniqueId],
                  loaderType: loaderType
                }
              })
              .catch((err) => {
                Logger.error(err)
                return KnowledgeService.ERROR_LOADER_RETURN
              })
          },
          evaluateTaskWorkload: { workload: contentBytes.length }
        }
      ],
      loaderDoneReturn: null
    }
    return loaderTask
  }

  private processingQueueHandle() {
    const getSubtasksUntilMaximumLoad = (): QueueTaskItem[] => {
      const queueTaskList: QueueTaskItem[] = []
      that: for (const [task, resolve] of this.knowledgeItemProcessingQueueMappingPromise) {
        for (const item of task.loaderTasks) {
          if (this.maximumLoad()) {
            break that
          }

          const { state, task: taskPromise, evaluateTaskWorkload } = item

          if (state !== LoaderTaskItemState.PENDING) {
            continue
          }

          const { workload } = evaluateTaskWorkload
          this.workload += workload
          this.processingItemCount += 1
          item.state = LoaderTaskItemState.PROCESSING
          queueTaskList.push({
            taskPromise: () =>
              taskPromise().then(() => {
                this.workload -= workload
                this.processingItemCount -= 1
                task.loaderTasks.delete(item)
                if (task.loaderTasks.size === 0) {
                  this.knowledgeItemProcessingQueueMappingPromise.delete(task)
                  resolve()
                }
                this.processingQueueHandle()
              }),
            resolve: () => {},
            evaluateTaskWorkload
          })
        }
      }
      return queueTaskList
    }
    const subTasks = getSubtasksUntilMaximumLoad()
    if (subTasks.length > 0) {
      const subTaskPromises = subTasks.map(({ taskPromise }) => taskPromise())
      Promise.all(subTaskPromises).then(() => {
        subTasks.forEach(({ resolve }) => resolve())
      })
    }
  }

  private appendProcessingQueue(task: LoaderTask): Promise<LoaderReturn> {
    return new Promise((resolve) => {
      this.knowledgeItemProcessingQueueMappingPromise.set(loaderTaskIntoOfSet(task), () => {
        resolve(task.loaderDoneReturn!)
      })
    })
  }

  public add = (_: Electron.IpcMainInvokeEvent, options: KnowledgeBaseAddItemOptions): Promise<LoaderReturn> => {
    return new Promise((resolve) => {
      const { base, item, forceReload = false } = options
      const optionsNonNullableAttribute = { base, item, forceReload }
      this.getRagApplication(base)
        .then((ragApplication) => {
          const task = (() => {
            switch (item.type) {
              case 'file':
                return this.fileTask(ragApplication, optionsNonNullableAttribute)
              case 'directory':
                return this.directoryTask(ragApplication, optionsNonNullableAttribute)
              case 'url':
                return this.urlTask(ragApplication, optionsNonNullableAttribute)
              case 'sitemap':
                return this.sitemapTask(ragApplication, optionsNonNullableAttribute)
              case 'note':
                return this.noteTask(ragApplication, optionsNonNullableAttribute)
              default:
                return null
            }
          })()

          if (task) {
            this.appendProcessingQueue(task).then(() => {
              resolve(task.loaderDoneReturn!)
            })
            this.processingQueueHandle()
          } else {
            resolve(KnowledgeService.ERROR_LOADER_RETURN)
          }
        })
        .catch((err) => {
          Logger.error(err)
          resolve(KnowledgeService.ERROR_LOADER_RETURN)
        })
    })
  }

  public remove = async (
    _: Electron.IpcMainInvokeEvent,
    { uniqueId, uniqueIds, base }: { uniqueId: string; uniqueIds: string[]; base: KnowledgeBaseParams }
  ): Promise<void> => {
    const ragApplication = await this.getRagApplication(base)
    console.debug(`[ KnowledgeService Remove Item UniqueId: ${uniqueId}]`)
    for (const id of uniqueIds) {
      await ragApplication.deleteLoader(id)
    }
  }

  public search = async (
    _: Electron.IpcMainInvokeEvent,
    { search, base }: { search: string; base: KnowledgeBaseParams }
  ): Promise<ExtractChunkData[]> => {
    const ragApplication = await this.getRagApplication(base)
    return await ragApplication.search(search)
  }
}

export default new KnowledgeService()<|MERGE_RESOLUTION|>--- conflicted
+++ resolved
@@ -29,17 +29,12 @@
 import type { LoaderReturn } from '@shared/config/types'
 import { FileType, KnowledgeBaseParams, KnowledgeItem } from '@types'
 import { app } from 'electron'
-<<<<<<< HEAD
 import { socksDispatcher } from 'fetch-socks'
 import { ProxyAgent, setGlobalDispatcher } from 'undici'
-import { v4 as uuidv4 } from 'uuid'
-
-import { proxyManager } from './ProxyManager'
-import { windowService } from './WindowService'
-=======
 import Logger from 'electron-log'
 import { v4 as uuidv4 } from 'uuid'
 
+import { proxyManager } from './ProxyManager'
 export interface KnowledgeBaseAddItemOptions {
   base: KnowledgeBaseParams
   item: KnowledgeItem
@@ -92,7 +87,6 @@
     loaderDoneReturn: loaderTask.loaderDoneReturn
   }
 }
->>>>>>> ad39d877
 
 class KnowledgeService {
   private storageDir = path.join(app.getPath('userData'), 'Data', 'KnowledgeBase')
@@ -164,27 +158,6 @@
     }
   }
 
-<<<<<<< HEAD
-  public add = async (
-    _: Electron.IpcMainInvokeEvent,
-    { base, item, forceReload = false }: { base: KnowledgeBaseParams; item: KnowledgeItem; forceReload: boolean }
-  ): Promise<LoaderReturn> => {
-    const proxyUrl = proxyManager.getProxyUrl()
-    if (proxyUrl) {
-      const [protocol, host, port] = proxyUrl.split(':')
-      if (!protocol.includes('socks')) {
-        setGlobalDispatcher(new ProxyAgent(proxyUrl))
-      } else {
-        const dispatcher = socksDispatcher({
-          port: parseInt(port),
-          type: protocol === 'socks5' ? 5 : 4,
-          host: host
-        })
-        global[Symbol.for('undici.globalDispatcher.1')] = dispatcher
-      }
-    }
-    const ragApplication = await this.getRagApplication(base)
-=======
   private maximumLoad() {
     return (
       this.processingItemCount >= KnowledgeService.MAXIMUM_PROCESSING_ITEM_COUNT ||
@@ -231,7 +204,6 @@
     const files = getAllFiles(directory)
     const totalFiles = files.length
     let processedFiles = 0
->>>>>>> ad39d877
 
     const sendDirectoryProcessingPercent = (totalFiles: number, processedFiles: number) => {
       const mainWindow = windowService.getMainWindow()

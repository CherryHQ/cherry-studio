/**
 * Knowledge Service - Manages knowledge bases using RAG (Retrieval-Augmented Generation)
 *
 * This service handles creation, management, and querying of knowledge bases from various sources
 * including files, directories, URLs, sitemaps, and notes.
 *
 * Features:
 * - Concurrent task processing with workload management
 * - Multiple data source support
 * - Vector database integration
 *
 * For detailed documentation, see:
 * @see {@link ../../../docs/technical/KnowledgeService.md}
 */

import * as fs from 'node:fs'
import path from 'node:path'

import { RAGApplication, RAGApplicationBuilder } from '@cherrystudio/embedjs'
import type { ExtractChunkData } from '@cherrystudio/embedjs-interfaces'
import { LibSqlDb } from '@cherrystudio/embedjs-libsql'
import { SitemapLoader } from '@cherrystudio/embedjs-loader-sitemap'
import { WebLoader } from '@cherrystudio/embedjs-loader-web'
import Embeddings from '@main/knowledage/embeddings/Embeddings'
import { addFileLoader } from '@main/knowledage/loader'
import { NoteLoader } from '@main/knowledage/loader/noteLoader'
import Reranker from '@main/knowledage/reranker/Reranker'
import OcrProvider from '@main/ocr/OcrProvider'
import PreprocessProvider from '@main/preprocess/PreprocessProvider'
import { windowService } from '@main/services/WindowService'
import { getDataPath } from '@main/utils'
import { getAllFiles } from '@main/utils/file'
import { TraceMethod } from '@mcp-trace/trace-core'
import { MB } from '@shared/config/constant'
import type { LoaderReturn } from '@shared/config/types'
import { IpcChannel } from '@shared/IpcChannel'
import { FileMetadata, KnowledgeBaseParams, KnowledgeItem } from '@types'
import Logger from 'electron-log'
import { v4 as uuidv4 } from 'uuid'

export interface KnowledgeBaseAddItemOptions {
  base: KnowledgeBaseParams
  item: KnowledgeItem
  forceReload?: boolean
  userId?: string
}

interface KnowledgeBaseAddItemOptionsNonNullableAttribute {
  base: KnowledgeBaseParams
  item: KnowledgeItem
  forceReload: boolean
  userId: string
}

interface EvaluateTaskWorkload {
  workload: number
}

type LoaderDoneReturn = LoaderReturn | null

enum LoaderTaskItemState {
  PENDING,
  PROCESSING,
  DONE
}

interface LoaderTaskItem {
  state: LoaderTaskItemState
  task: () => Promise<unknown>
  evaluateTaskWorkload: EvaluateTaskWorkload
}

interface LoaderTask {
  loaderTasks: LoaderTaskItem[]
  loaderDoneReturn: LoaderDoneReturn
}

interface LoaderTaskOfSet {
  loaderTasks: Set<LoaderTaskItem>
  loaderDoneReturn: LoaderDoneReturn
}

interface QueueTaskItem {
  taskPromise: () => Promise<unknown>
  resolve: () => void
  evaluateTaskWorkload: EvaluateTaskWorkload
}

const loaderTaskIntoOfSet = (loaderTask: LoaderTask): LoaderTaskOfSet => {
  return {
    loaderTasks: new Set(loaderTask.loaderTasks),
    loaderDoneReturn: loaderTask.loaderDoneReturn
  }
}

class KnowledgeService {
  private storageDir = path.join(getDataPath(), 'KnowledgeBase')
  // Byte based
  private workload = 0
  private processingItemCount = 0
  private knowledgeItemProcessingQueueMappingPromise: Map<LoaderTaskOfSet, () => void> = new Map()
  private static MAXIMUM_WORKLOAD = 80 * MB
  private static MAXIMUM_PROCESSING_ITEM_COUNT = 30
  private static ERROR_LOADER_RETURN: LoaderReturn = {
    entriesAdded: 0,
    uniqueId: '',
    uniqueIds: [''],
    loaderType: '',
    status: 'failed'
  }

  constructor() {
    this.initStorageDir()
  }

  private initStorageDir = (): void => {
    if (!fs.existsSync(this.storageDir)) {
      fs.mkdirSync(this.storageDir, { recursive: true })
    }
  }

  private getRagApplication = async ({
    id,
    model,
    provider,
    apiKey,
    apiVersion,
    baseURL,
    dimensions
  }: KnowledgeBaseParams): Promise<RAGApplication> => {
    let ragApplication: RAGApplication
    const embeddings = new Embeddings({
      model,
      provider,
      apiKey,
      apiVersion,
      baseURL,
      dimensions
    } as KnowledgeBaseParams)
    try {
      ragApplication = await new RAGApplicationBuilder()
        .setModel('NO_MODEL')
        .setEmbeddingModel(embeddings)
        .setVectorDatabase(new LibSqlDb({ path: path.join(this.storageDir, id) }))
        .build()
    } catch (e) {
      Logger.error(e)
      throw new Error(`Failed to create RAGApplication: ${e}`)
    }

    return ragApplication
  }

  public create = async (_: Electron.IpcMainInvokeEvent, base: KnowledgeBaseParams): Promise<void> => {
    this.getRagApplication(base)
  }

  public reset = async (_: Electron.IpcMainInvokeEvent, base: KnowledgeBaseParams): Promise<void> => {
    const ragApplication = await this.getRagApplication(base)
    await ragApplication.reset()
  }

<<<<<<< HEAD
  @TraceMethod({ spanName: 'delete', tag: 'Knowledge' })
  public async delete(_: Electron.IpcMainInvokeEvent, id: string): Promise<void> {
=======
  public delete = async (_: Electron.IpcMainInvokeEvent, id: string): Promise<void> => {
    console.log('id', id)
>>>>>>> 4c353f4e
    const dbPath = path.join(this.storageDir, id)
    if (fs.existsSync(dbPath)) {
      fs.rmSync(dbPath, { recursive: true })
    }
  }

  private maximumLoad() {
    return (
      this.processingItemCount >= KnowledgeService.MAXIMUM_PROCESSING_ITEM_COUNT ||
      this.workload >= KnowledgeService.MAXIMUM_WORKLOAD
    )
  }
  private fileTask(
    ragApplication: RAGApplication,
    options: KnowledgeBaseAddItemOptionsNonNullableAttribute
  ): LoaderTask {
    const { base, item, forceReload, userId } = options
    const file = item.content as FileMetadata

    const loaderTask: LoaderTask = {
      loaderTasks: [
        {
          state: LoaderTaskItemState.PENDING,
          task: async () => {
            try {
              // 添加预处理逻辑
              const fileToProcess: FileMetadata = await this.preprocessing(file, base, item, userId)

              // 使用处理后的文件进行加载
              return addFileLoader(ragApplication, fileToProcess, base, forceReload)
                .then((result) => {
                  loaderTask.loaderDoneReturn = result
                  return result
                })
                .catch((e) => {
                  Logger.error(`Error in addFileLoader for ${file.name}: ${e}`)
                  const errorResult: LoaderReturn = {
                    ...KnowledgeService.ERROR_LOADER_RETURN,
                    message: e.message,
                    messageSource: 'embedding'
                  }
                  loaderTask.loaderDoneReturn = errorResult
                  return errorResult
                })
            } catch (e: any) {
              Logger.error(`Preprocessing failed for ${file.name}: ${e}`)
              const errorResult: LoaderReturn = {
                ...KnowledgeService.ERROR_LOADER_RETURN,
                message: e.message,
                messageSource: 'preprocess'
              }
              loaderTask.loaderDoneReturn = errorResult
              return errorResult
            }
          },
          evaluateTaskWorkload: { workload: file.size }
        }
      ],
      loaderDoneReturn: null
    }

    return loaderTask
  }
  private directoryTask(
    ragApplication: RAGApplication,
    options: KnowledgeBaseAddItemOptionsNonNullableAttribute
  ): LoaderTask {
    const { base, item, forceReload } = options
    const directory = item.content as string
    const files = getAllFiles(directory)
    const totalFiles = files.length
    let processedFiles = 0

    const sendDirectoryProcessingPercent = (totalFiles: number, processedFiles: number) => {
      const mainWindow = windowService.getMainWindow()
      mainWindow?.webContents.send(IpcChannel.DirectoryProcessingPercent, {
        itemId: item.id,
        percent: (processedFiles / totalFiles) * 100
      })
    }

    const loaderDoneReturn: LoaderDoneReturn = {
      entriesAdded: 0,
      uniqueId: `DirectoryLoader_${uuidv4()}`,
      uniqueIds: [],
      loaderType: 'DirectoryLoader'
    }
    const loaderTasks: LoaderTaskItem[] = []
    for (const file of files) {
      loaderTasks.push({
        state: LoaderTaskItemState.PENDING,
        task: () =>
          addFileLoader(ragApplication, file, base, forceReload)
            .then((result) => {
              loaderDoneReturn.entriesAdded += 1
              processedFiles += 1
              sendDirectoryProcessingPercent(totalFiles, processedFiles)
              loaderDoneReturn.uniqueIds.push(result.uniqueId)
              return result
            })
            .catch((err) => {
              Logger.error(err)
              return {
                ...KnowledgeService.ERROR_LOADER_RETURN,
                message: `Failed to add dir loader: ${err.message}`,
                messageSource: 'embedding'
              }
            }),
        evaluateTaskWorkload: { workload: file.size }
      })
    }

    return {
      loaderTasks,
      loaderDoneReturn
    }
  }

  private urlTask(
    ragApplication: RAGApplication,
    options: KnowledgeBaseAddItemOptionsNonNullableAttribute
  ): LoaderTask {
    const { base, item, forceReload } = options
    const content = item.content as string

    const loaderTask: LoaderTask = {
      loaderTasks: [
        {
          state: LoaderTaskItemState.PENDING,
          task: () => {
            const loaderReturn = ragApplication.addLoader(
              new WebLoader({
                urlOrContent: content,
                chunkSize: base.chunkSize,
                chunkOverlap: base.chunkOverlap
              }),
              forceReload
            ) as Promise<LoaderReturn>

            return loaderReturn
              .then((result) => {
                const { entriesAdded, uniqueId, loaderType } = result
                loaderTask.loaderDoneReturn = {
                  entriesAdded: entriesAdded,
                  uniqueId: uniqueId,
                  uniqueIds: [uniqueId],
                  loaderType: loaderType
                }
                return result
              })
              .catch((err) => {
                Logger.error(err)
                return {
                  ...KnowledgeService.ERROR_LOADER_RETURN,
                  message: `Failed to add url loader: ${err.message}`,
                  messageSource: 'embedding'
                }
              })
          },
          evaluateTaskWorkload: { workload: 2 * MB }
        }
      ],
      loaderDoneReturn: null
    }
    return loaderTask
  }

  private sitemapTask(
    ragApplication: RAGApplication,
    options: KnowledgeBaseAddItemOptionsNonNullableAttribute
  ): LoaderTask {
    const { base, item, forceReload } = options
    const content = item.content as string

    const loaderTask: LoaderTask = {
      loaderTasks: [
        {
          state: LoaderTaskItemState.PENDING,
          task: () =>
            ragApplication
              .addLoader(
                new SitemapLoader({ url: content, chunkSize: base.chunkSize, chunkOverlap: base.chunkOverlap }) as any,
                forceReload
              )
              .then((result) => {
                const { entriesAdded, uniqueId, loaderType } = result
                loaderTask.loaderDoneReturn = {
                  entriesAdded: entriesAdded,
                  uniqueId: uniqueId,
                  uniqueIds: [uniqueId],
                  loaderType: loaderType
                }
                return result
              })
              .catch((err) => {
                Logger.error(err)
                return {
                  ...KnowledgeService.ERROR_LOADER_RETURN,
                  message: `Failed to add sitemap loader: ${err.message}`,
                  messageSource: 'embedding'
                }
              }),
          evaluateTaskWorkload: { workload: 20 * MB }
        }
      ],
      loaderDoneReturn: null
    }
    return loaderTask
  }

  private noteTask(
    ragApplication: RAGApplication,
    options: KnowledgeBaseAddItemOptionsNonNullableAttribute
  ): LoaderTask {
    const { base, item, forceReload } = options
    const content = item.content as string
    const sourceUrl = (item as any).sourceUrl

    const encoder = new TextEncoder()
    const contentBytes = encoder.encode(content)
    const loaderTask: LoaderTask = {
      loaderTasks: [
        {
          state: LoaderTaskItemState.PENDING,
          task: () => {
            const loaderReturn = ragApplication.addLoader(
              new NoteLoader({
                text: content,
                sourceUrl,
                chunkSize: base.chunkSize,
                chunkOverlap: base.chunkOverlap
              }),
              forceReload
            ) as Promise<LoaderReturn>

            return loaderReturn
              .then(({ entriesAdded, uniqueId, loaderType }) => {
                loaderTask.loaderDoneReturn = {
                  entriesAdded: entriesAdded,
                  uniqueId: uniqueId,
                  uniqueIds: [uniqueId],
                  loaderType: loaderType
                }
              })
              .catch((err) => {
                Logger.error(err)
                return {
                  ...KnowledgeService.ERROR_LOADER_RETURN,
                  message: `Failed to add note loader: ${err.message}`,
                  messageSource: 'embedding'
                }
              })
          },
          evaluateTaskWorkload: { workload: contentBytes.length }
        }
      ],
      loaderDoneReturn: null
    }
    return loaderTask
  }

  private processingQueueHandle() {
    const getSubtasksUntilMaximumLoad = (): QueueTaskItem[] => {
      const queueTaskList: QueueTaskItem[] = []
      that: for (const [task, resolve] of this.knowledgeItemProcessingQueueMappingPromise) {
        for (const item of task.loaderTasks) {
          if (this.maximumLoad()) {
            break that
          }

          const { state, task: taskPromise, evaluateTaskWorkload } = item

          if (state !== LoaderTaskItemState.PENDING) {
            continue
          }

          const { workload } = evaluateTaskWorkload
          this.workload += workload
          this.processingItemCount += 1
          item.state = LoaderTaskItemState.PROCESSING
          queueTaskList.push({
            taskPromise: () =>
              taskPromise().then(() => {
                this.workload -= workload
                this.processingItemCount -= 1
                task.loaderTasks.delete(item)
                if (task.loaderTasks.size === 0) {
                  this.knowledgeItemProcessingQueueMappingPromise.delete(task)
                  resolve()
                }
                this.processingQueueHandle()
              }),
            resolve: () => {},
            evaluateTaskWorkload
          })
        }
      }
      return queueTaskList
    }
    const subTasks = getSubtasksUntilMaximumLoad()
    if (subTasks.length > 0) {
      const subTaskPromises = subTasks.map(({ taskPromise }) => taskPromise())
      Promise.all(subTaskPromises).then(() => {
        subTasks.forEach(({ resolve }) => resolve())
      })
    }
  }

  private appendProcessingQueue(task: LoaderTask): Promise<LoaderReturn> {
    return new Promise((resolve) => {
      this.knowledgeItemProcessingQueueMappingPromise.set(loaderTaskIntoOfSet(task), () => {
        resolve(task.loaderDoneReturn!)
      })
    })
  }

<<<<<<< HEAD
  @TraceMethod({ spanName: 'add', tag: 'Knowledge' })
  public async add(_: Electron.IpcMainInvokeEvent, options: KnowledgeBaseAddItemOptions): Promise<LoaderReturn> {
=======
  public add = async (_: Electron.IpcMainInvokeEvent, options: KnowledgeBaseAddItemOptions): Promise<LoaderReturn> => {
>>>>>>> 4c353f4e
    return new Promise((resolve) => {
      const { base, item, forceReload = false, userId = '' } = options
      const optionsNonNullableAttribute = { base, item, forceReload, userId }
      this.getRagApplication(base)
        .then((ragApplication) => {
          const task = (() => {
            switch (item.type) {
              case 'file':
                return this.fileTask(ragApplication, optionsNonNullableAttribute)
              case 'directory':
                return this.directoryTask(ragApplication, optionsNonNullableAttribute)
              case 'url':
                return this.urlTask(ragApplication, optionsNonNullableAttribute)
              case 'sitemap':
                return this.sitemapTask(ragApplication, optionsNonNullableAttribute)
              case 'note':
                return this.noteTask(ragApplication, optionsNonNullableAttribute)
              default:
                return null
            }
          })()

          if (task) {
            this.appendProcessingQueue(task).then(() => {
              resolve(task.loaderDoneReturn!)
            })
            this.processingQueueHandle()
          } else {
            resolve({
              ...KnowledgeService.ERROR_LOADER_RETURN,
              message: 'Unsupported item type',
              messageSource: 'embedding'
            })
          }
        })
        .catch((err) => {
          Logger.error(err)
          resolve({
            ...KnowledgeService.ERROR_LOADER_RETURN,
            message: `Failed to add item: ${err.message}`,
            messageSource: 'embedding'
          })
        })
    })
  }

  @TraceMethod({ spanName: 'remove', tag: 'Knowledge' })
  public async remove(
    _: Electron.IpcMainInvokeEvent,
    { uniqueId, uniqueIds, base }: { uniqueId: string; uniqueIds: string[]; base: KnowledgeBaseParams }
  ): Promise<void> {
    const ragApplication = await this.getRagApplication(base)
    Logger.log(`[ KnowledgeService Remove Item UniqueId: ${uniqueId}]`)
    for (const id of uniqueIds) {
      await ragApplication.deleteLoader(id)
    }
  }

  @TraceMethod({ spanName: 'RagSearch', tag: 'Knowledge' })
  public async search(
    _: Electron.IpcMainInvokeEvent,
    { search, base }: { search: string; base: KnowledgeBaseParams }
  ): Promise<ExtractChunkData[]> {
    console.log(`[ KnowledgeService Search: ${JSON.stringify(base)} ]`)
    const ragApplication = await this.getRagApplication(base)
    return await ragApplication.search(search)
  }

  @TraceMethod({ spanName: 'rerank', tag: 'Knowledge' })
  public async rerank(
    _: Electron.IpcMainInvokeEvent,
    { search, base, results }: { search: string; base: KnowledgeBaseParams; results: ExtractChunkData[] }
  ): Promise<ExtractChunkData[]> {
    if (results.length === 0) {
      return results
    }
    return await new Reranker(base).rerank(search, results)
  }

  public getStorageDir = (): string => {
    return this.storageDir
  }

  private preprocessing = async (
    file: FileMetadata,
    base: KnowledgeBaseParams,
    item: KnowledgeItem,
    userId: string
  ): Promise<FileMetadata> => {
    let fileToProcess: FileMetadata = file
    if (base.preprocessOrOcrProvider && file.ext.toLowerCase() === '.pdf') {
      try {
        let provider: PreprocessProvider | OcrProvider
        if (base.preprocessOrOcrProvider.type === 'preprocess') {
          provider = new PreprocessProvider(base.preprocessOrOcrProvider.provider, userId)
        } else {
          provider = new OcrProvider(base.preprocessOrOcrProvider.provider)
        }
        // 首先检查文件是否已经被预处理过
        const alreadyProcessed = await provider.checkIfAlreadyProcessed(file)
        if (alreadyProcessed) {
          Logger.info(`File already preprocess processed, using cached result: ${file.path}`)
          return alreadyProcessed
        }

        // 执行预处理
        Logger.info(`Starting preprocess processing for scanned PDF: ${file.path}`)
        const { processedFile, quota } = await provider.parseFile(item.id, file)
        fileToProcess = processedFile
        const mainWindow = windowService.getMainWindow()
        mainWindow?.webContents.send('file-preprocess-finished', {
          itemId: item.id,
          quota: quota
        })
      } catch (err) {
        Logger.error(`Preprocess processing failed: ${err}`)
        // 如果预处理失败，使用原始文件
        // fileToProcess = file
        throw new Error(`Preprocess processing failed: ${err}`)
      }
    }

    return fileToProcess
  }

  public checkQuota = async (
    _: Electron.IpcMainInvokeEvent,
    base: KnowledgeBaseParams,
    userId: string
  ): Promise<number> => {
    try {
      if (base.preprocessOrOcrProvider && base.preprocessOrOcrProvider.type === 'preprocess') {
        const provider = new PreprocessProvider(base.preprocessOrOcrProvider.provider, userId)
        return await provider.checkQuota()
      }
      throw new Error('No preprocess provider configured')
    } catch (err) {
      Logger.error(`Failed to check quota: ${err}`)
      throw new Error(`Failed to check quota: ${err}`)
    }
  }
}

export default new KnowledgeService()<|MERGE_RESOLUTION|>--- conflicted
+++ resolved
@@ -160,13 +160,8 @@
     await ragApplication.reset()
   }
 
-<<<<<<< HEAD
-  @TraceMethod({ spanName: 'delete', tag: 'Knowledge' })
   public async delete(_: Electron.IpcMainInvokeEvent, id: string): Promise<void> {
-=======
-  public delete = async (_: Electron.IpcMainInvokeEvent, id: string): Promise<void> => {
     console.log('id', id)
->>>>>>> 4c353f4e
     const dbPath = path.join(this.storageDir, id)
     if (fs.existsSync(dbPath)) {
       fs.rmSync(dbPath, { recursive: true })
@@ -483,12 +478,7 @@
     })
   }
 
-<<<<<<< HEAD
-  @TraceMethod({ spanName: 'add', tag: 'Knowledge' })
-  public async add(_: Electron.IpcMainInvokeEvent, options: KnowledgeBaseAddItemOptions): Promise<LoaderReturn> {
-=======
-  public add = async (_: Electron.IpcMainInvokeEvent, options: KnowledgeBaseAddItemOptions): Promise<LoaderReturn> => {
->>>>>>> 4c353f4e
+  public add = (_: Electron.IpcMainInvokeEvent, options: KnowledgeBaseAddItemOptions): Promise<LoaderReturn> => {
     return new Promise((resolve) => {
       const { base, item, forceReload = false, userId = '' } = options
       const optionsNonNullableAttribute = { base, item, forceReload, userId }

--- conflicted
+++ resolved
@@ -103,16 +103,10 @@
       const files = getAllFiles(directory)
       const totalFiles = files.length
       let processedFiles = 0
-<<<<<<< HEAD
-      const promises = files.map(async (file) => {
-        const fileMtime = fs.statSync(file.path).mtime
-=======
-
       const loaderPromises = files.map(async (file) => {
->>>>>>> 2ab63f2e
         const result = await addFileLoader(ragApplication, file, base, forceReload)
         const uniqueId = result.uniqueId || path.basename(file.path)
-
+        const fileMtime = fs.statSync(file.path).mtime
         KnowledgeWatchService.knowledgeWatchService.add(
           'file',
           file.path,
@@ -127,12 +121,9 @@
       })
 
       const loaderResults = await Promise.allSettled(loaderPromises)
-<<<<<<< HEAD
-      const uniqueIds = loaderResults.filter(result => result.status === 'fulfilled').map((result) => result.uniqueId)
-=======
       // @ts-ignore uniqueId
       const uniqueIds = loaderResults.filter((result) => result.status === 'fulfilled').map((result) => result.uniqueId)
->>>>>>> 2ab63f2e
+
 
       return {
         entriesAdded: results.length,

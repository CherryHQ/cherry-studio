import * as fs from 'node:fs'
import path from 'node:path'

import { LocalPathLoader, RAGApplication, RAGApplicationBuilder, TextLoader } from '@llm-tools/embedjs'
import type { AddLoaderReturn, ExtractChunkData } from '@llm-tools/embedjs-interfaces'
import { LibSqlDb } from '@llm-tools/embedjs-libsql'
import { MarkdownLoader } from '@llm-tools/embedjs-loader-markdown'
import { DocxLoader, ExcelLoader, PptLoader } from '@llm-tools/embedjs-loader-msoffice'
import { PdfLoader } from '@llm-tools/embedjs-loader-pdf'
import { SitemapLoader } from '@llm-tools/embedjs-loader-sitemap'
import { WebLoader } from '@llm-tools/embedjs-loader-web'
import { AzureOpenAiEmbeddings, OpenAiEmbeddings } from '@llm-tools/embedjs-openai'
import { getInstanceName } from '@main/utils'
import { FileType, KnowledgeBaseParams, KnowledgeItem } from '@types'
import { app } from 'electron'

class KnowledgeService {
  private storageDir = path.join(app.getPath('userData'), 'Data', 'KnowledgeBase')

  constructor() {
    this.initStorageDir()
  }

  private initStorageDir = (): void => {
    if (!fs.existsSync(this.storageDir)) {
      fs.mkdirSync(this.storageDir, { recursive: true })
    }
  }

  private getRagApplication = async ({
    id,
    model,
    apiKey,
    apiVersion,
    baseURL,
    dimensions
  }: KnowledgeBaseParams): Promise<RAGApplication> => {
    return new RAGApplicationBuilder()
      .setModel('NO_MODEL')
      .setEmbeddingModel(
        apiVersion
          ? new AzureOpenAiEmbeddings({
              azureOpenAIApiKey: apiKey,
              azureOpenAIApiVersion: apiVersion,
              azureOpenAIApiDeploymentName: model,
              azureOpenAIApiInstanceName: getInstanceName(baseURL),
              dimensions,
              batchSize: 5
            })
          : new OpenAiEmbeddings({
              model,
              apiKey,
              configuration: { baseURL },
              dimensions,
              batchSize: 5
            })
      )
      .setVectorDatabase(new LibSqlDb({ path: path.join(this.storageDir, id) }))
      .build()
  }

  public create = async (_: Electron.IpcMainInvokeEvent, base: KnowledgeBaseParams): Promise<void> => {
    this.getRagApplication(base)
  }

  public reset = async (_: Electron.IpcMainInvokeEvent, { base }: { base: KnowledgeBaseParams }): Promise<void> => {
    const ragApplication = await this.getRagApplication(base)
    await ragApplication.reset()
  }

  public delete = async (_: Electron.IpcMainInvokeEvent, id: string): Promise<void> => {
    const dbPath = path.join(this.storageDir, id)
    if (fs.existsSync(dbPath)) {
      fs.rmSync(dbPath, { recursive: true })
    }
  }

  public add = async (
    _: Electron.IpcMainInvokeEvent,
    { base, item, forceReload = false }: { base: KnowledgeBaseParams; item: KnowledgeItem; forceReload: boolean }
  ): Promise<AddLoaderReturn> => {
    const ragApplication = await this.getRagApplication(base)

    if (item.type === 'directory') {
      const directory = item.content as string
      return await ragApplication.addLoader(
        new LocalPathLoader({ path: directory, chunkSize: base.chunkSize, chunkOverlap: base.chunkOverlap }) as any,
        forceReload
      )
    }

    if (item.type === 'url') {
      const content = item.content as string
      if (content.startsWith('http')) {
<<<<<<< HEAD
        return await ragApplication.addLoader(new WebLoader({ urlOrContent: content }) as any, forceReload)
=======
        return await ragApplication.addLoader(
          new WebLoader({ urlOrContent: content, chunkSize: base.chunkSize, chunkOverlap: base.chunkOverlap }) as any,
          forceReload
        )
>>>>>>> 6fb79c17
      }
    }

    if (item.type === 'sitemap') {
      const content = item.content as string
<<<<<<< HEAD
      return await ragApplication.addLoader(new SitemapLoader({ url: content }) as any, forceReload)
=======
      // @ts-ignore loader type
      return await ragApplication.addLoader(
        new SitemapLoader({ url: content, chunkSize: base.chunkSize, chunkOverlap: base.chunkOverlap }) as any,
        forceReload
      )
>>>>>>> 6fb79c17
    }

    if (item.type === 'note') {
      const content = item.content as string
      return await ragApplication.addLoader(
        new TextLoader({ text: content, chunkSize: base.chunkSize, chunkOverlap: base.chunkOverlap }),
        forceReload
      )
    }

    if (item.type === 'file') {
      const file = item.content as FileType

      if (file.ext === '.pdf') {
        return await ragApplication.addLoader(
          new PdfLoader({
            filePathOrUrl: file.path,
            chunkSize: base.chunkSize,
            chunkOverlap: base.chunkOverlap
          }) as any,
          forceReload
        )
      }

      if (file.ext === '.docx') {
        return await ragApplication.addLoader(
          new DocxLoader({
            filePathOrUrl: file.path,
            chunkSize: base.chunkSize,
            chunkOverlap: base.chunkOverlap
          }) as any,
          forceReload
        )
      }

      if (file.ext === '.pptx') {
        return await ragApplication.addLoader(
          new PptLoader({
            filePathOrUrl: file.path,
            chunkSize: base.chunkSize,
            chunkOverlap: base.chunkOverlap
          }) as any,
          forceReload
        )
      }

      if (file.ext === '.xlsx') {
        return await ragApplication.addLoader(
          new ExcelLoader({
            filePathOrUrl: file.path,
            chunkSize: base.chunkSize,
            chunkOverlap: base.chunkOverlap
          }) as any,
          forceReload
        )
      }

      if (['.md'].includes(file.ext)) {
        return await ragApplication.addLoader(
          new MarkdownLoader({
            filePathOrUrl: file.path,
            chunkSize: base.chunkSize,
            chunkOverlap: base.chunkOverlap
          }) as any,
          forceReload
        )
      }

      const fileContent = fs.readFileSync(file.path, 'utf-8')

      return await ragApplication.addLoader(
        new TextLoader({ text: fileContent, chunkSize: base.chunkSize, chunkOverlap: base.chunkOverlap }),
        forceReload
      )
    }

    return { entriesAdded: 0, uniqueId: '', loaderType: '' }
  }

  public remove = async (
    _: Electron.IpcMainInvokeEvent,
    { uniqueId, base }: { uniqueId: string; base: KnowledgeBaseParams }
  ): Promise<void> => {
    const ragApplication = await this.getRagApplication(base)
    await ragApplication.deleteLoader(uniqueId)
  }

  public search = async (
    _: Electron.IpcMainInvokeEvent,
    { search, base }: { search: string; base: KnowledgeBaseParams }
  ): Promise<ExtractChunkData[]> => {
    const ragApplication = await this.getRagApplication(base)
    return await ragApplication.search(search)
  }
}

export default new KnowledgeService()<|MERGE_RESOLUTION|>--- conflicted
+++ resolved
@@ -92,28 +92,20 @@
     if (item.type === 'url') {
       const content = item.content as string
       if (content.startsWith('http')) {
-<<<<<<< HEAD
-        return await ragApplication.addLoader(new WebLoader({ urlOrContent: content }) as any, forceReload)
-=======
         return await ragApplication.addLoader(
           new WebLoader({ urlOrContent: content, chunkSize: base.chunkSize, chunkOverlap: base.chunkOverlap }) as any,
           forceReload
         )
->>>>>>> 6fb79c17
       }
     }
 
     if (item.type === 'sitemap') {
       const content = item.content as string
-<<<<<<< HEAD
-      return await ragApplication.addLoader(new SitemapLoader({ url: content }) as any, forceReload)
-=======
       // @ts-ignore loader type
       return await ragApplication.addLoader(
         new SitemapLoader({ url: content, chunkSize: base.chunkSize, chunkOverlap: base.chunkOverlap }) as any,
         forceReload
       )
->>>>>>> 6fb79c17
     }
 
     if (item.type === 'note') {

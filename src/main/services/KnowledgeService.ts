--- conflicted
+++ resolved
@@ -565,29 +565,11 @@
         // 执行预处理
         Logger.info(`Starting preprocess processing for scanned PDF: ${file.path}`)
         const { processedFile } = await provider.parseFile(item.id, file)
-<<<<<<< HEAD
-        // fileToProcess = processedFile
-        console.log('[Enhance Knowledge processFile]', processedFile)
-        // const mockFile: FileMetadata = {
-        //   id: 'd508db72-2cd6-49fb-8070-c5be95046104',
-        //   name: 'ViT.md',
-        //   path: '/Users/eeee/Library/Application Support/CherryStudioDev/Data/Files/d508db72-2cd6-49fb-8070-c5be95046104/ViT.md',
-        //   size: 443,
-        //   ext: '.md',
-        //   count: 1,
-        //   origin_name: 'ViT.pdf',
-        //   type: FileTypes.DOCUMENT,
-        //   created_at: '2025-06-06T03:00:44.547Z'
-        // }
-        fileToProcess = await formatOcrFile(processedFile)
-=======
-        fileToProcess = processedFile
-        console.warn('base', base, 'item', item, 'file', file)
         const mainWindow = windowService.getMainWindow()
         mainWindow?.webContents.send('file-preprocess-finished', {
           itemId: item.id
         })
->>>>>>> d9d9d435
+        fileToProcess = await formatOcrFile(processedFile)
       } catch (err) {
         Logger.error(`Preprocess processing failed: ${err}`)
         // 如果预处理失败，使用原始文件

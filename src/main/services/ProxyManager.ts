<<<<<<< HEAD
import { loggerService } from '@logger'
import { ProxyConfig as _ProxyConfig, session } from 'electron'
import { getSystemProxy } from 'os-proxy-config'
import { ProxyAgent as GeneralProxyAgent } from 'proxy-agent'
// import { ProxyAgent, setGlobalDispatcher } from 'undici'

type ProxyMode = 'system' | 'custom' | 'none'

const logger = loggerService.withContext('ProxyManager')

export interface ProxyConfig {
  mode: ProxyMode
  url?: string
}
=======
import axios from 'axios'
import { app, ProxyConfig, session } from 'electron'
import Logger from 'electron-log'
import { socksDispatcher } from 'fetch-socks'
import http from 'http'
import https from 'https'
import { getSystemProxy } from 'os-proxy-config'
import { ProxyAgent } from 'proxy-agent'
import { Dispatcher, EnvHttpProxyAgent, getGlobalDispatcher, setGlobalDispatcher } from 'undici'
>>>>>>> 2d6c05e9

export class ProxyManager {
  private config: ProxyConfig = { mode: 'direct' }
  private systemProxyInterval: NodeJS.Timeout | null = null
  private isSettingProxy = false

  private originalGlobalDispatcher: Dispatcher
  private originalSocksDispatcher: Dispatcher
  // for http and https
  private originalHttpGet: typeof http.get
  private originalHttpRequest: typeof http.request
  private originalHttpsGet: typeof https.get
  private originalHttpsRequest: typeof https.request

  constructor() {
    this.originalGlobalDispatcher = getGlobalDispatcher()
    this.originalSocksDispatcher = global[Symbol.for('undici.globalDispatcher.1')]
    this.originalHttpGet = http.get
    this.originalHttpRequest = http.request
    this.originalHttpsGet = https.get
    this.originalHttpsRequest = https.request
  }

  private async monitorSystemProxy(): Promise<void> {
    // Clear any existing interval first
    this.clearSystemProxyMonitor()
    // Set new interval
    this.systemProxyInterval = setInterval(
      async () => {
        const currentProxy = await getSystemProxy()
        if (currentProxy && currentProxy.proxyUrl.toLowerCase() === this.config.proxyRules) {
          return
        }

        await this.configureProxy({
          mode: 'system',
          proxyRules: currentProxy?.proxyUrl.toLowerCase()
        })
      },
      // 1 minutes
      1000 * 60
    )
  }

  private clearSystemProxyMonitor(): void {
    if (this.systemProxyInterval) {
      clearInterval(this.systemProxyInterval)
      this.systemProxyInterval = null
    }
  }

  async configureProxy(config: ProxyConfig): Promise<void> {
    Logger.info('configureProxy', config.mode, config.proxyRules)
    if (this.isSettingProxy) {
      return
    }

    this.isSettingProxy = true

    try {
      if (config?.mode === this.config?.mode && config?.proxyRules === this.config?.proxyRules) {
        Logger.info('proxy config is the same, skip configure')
        return
      }

      this.config = config
      this.clearSystemProxyMonitor()
      if (config.mode === 'system') {
        const currentProxy = await getSystemProxy()
        if (currentProxy) {
          Logger.info('current system proxy', currentProxy.proxyUrl)
          this.config.proxyRules = currentProxy.proxyUrl.toLowerCase()
          this.monitorSystemProxy()
        } else {
          // no system proxy, use direct mode
          this.config.mode = 'direct'
        }
      }

      this.setGlobalProxy()
    } catch (error) {
<<<<<<< HEAD
      logger.error('Failed to config proxy:', error)
=======
      Logger.error('Failed to config proxy:', error)
>>>>>>> 2d6c05e9
      throw error
    } finally {
      this.isSettingProxy = false
    }
  }

  private setEnvironment(url: string): void {
    if (url === '') {
      delete process.env.HTTP_PROXY
      delete process.env.HTTPS_PROXY
      delete process.env.grpc_proxy
      delete process.env.http_proxy
      delete process.env.https_proxy

      delete process.env.SOCKS_PROXY
      delete process.env.ALL_PROXY
      return
    }

    process.env.grpc_proxy = url
    process.env.HTTP_PROXY = url
    process.env.HTTPS_PROXY = url
    process.env.http_proxy = url
    process.env.https_proxy = url

    if (url.startsWith('socks')) {
      process.env.SOCKS_PROXY = url
      process.env.ALL_PROXY = url
    }
  }

<<<<<<< HEAD
  private async setSystemProxy(): Promise<void> {
    try {
      const currentProxy = await getSystemProxy()
      if (!currentProxy || currentProxy.proxyUrl === this.config.url) {
        return
      }
      await this.setSessionsProxy({ mode: 'system' })
      this.config.url = currentProxy.proxyUrl.toLowerCase()
      this.setEnvironment(this.config.url)
      this.proxyAgent = new GeneralProxyAgent()
    } catch (error) {
      logger.error('Failed to set system proxy:', error)
      throw error
=======
  private setGlobalProxy() {
    this.setEnvironment(this.config.proxyRules || '')
    this.setGlobalFetchProxy(this.config)
    this.setSessionsProxy(this.config)

    this.setGlobalHttpProxy(this.config)
  }

  private setGlobalHttpProxy(config: ProxyConfig) {
    const proxyUrl = config.proxyRules
    if (config.mode === 'direct' || !proxyUrl) {
      http.get = this.originalHttpGet
      http.request = this.originalHttpRequest
      https.get = this.originalHttpsGet
      https.request = this.originalHttpsRequest

      axios.defaults.proxy = undefined
      axios.defaults.httpAgent = undefined
      axios.defaults.httpsAgent = undefined
      return
>>>>>>> 2d6c05e9
    }

    // ProxyAgent 从环境变量读取代理配置
    const agent = new ProxyAgent()

    // axios 使用代理
    axios.defaults.proxy = false
    axios.defaults.httpAgent = agent
    axios.defaults.httpsAgent = agent

    http.get = this.bindHttpMethod(this.originalHttpGet, agent)
    http.request = this.bindHttpMethod(this.originalHttpRequest, agent)

    https.get = this.bindHttpMethod(this.originalHttpsGet, agent)
    https.request = this.bindHttpMethod(this.originalHttpsRequest, agent)
  }

  // eslint-disable-next-line @typescript-eslint/no-unsafe-function-type
  private bindHttpMethod(originalMethod: Function, agent: http.Agent | https.Agent) {
    return (...args: any[]) => {
      let url: string | URL | undefined
      let options: http.RequestOptions | https.RequestOptions
      let callback: (res: http.IncomingMessage) => void

      if (typeof args[0] === 'string' || args[0] instanceof URL) {
        url = args[0]
        if (typeof args[1] === 'function') {
          options = {}
          callback = args[1]
        } else {
          options = {
            ...args[1]
          }
          callback = args[2]
        }
      } else {
        options = {
          ...args[0]
        }
        callback = args[1]
      }
<<<<<<< HEAD
    } catch (error) {
      logger.error('Failed to set custom proxy:', error)
      throw error
=======

      // for webdav https self-signed certificate
      if (options.agent instanceof https.Agent) {
        ;(agent as https.Agent).options.rejectUnauthorized = options.agent.options.rejectUnauthorized
      }

      // 确保只设置 agent，不修改其他网络选项
      if (!options.agent) {
        options.agent = agent
      }

      if (url) {
        return originalMethod(url, options, callback)
      }
      return originalMethod(options, callback)
>>>>>>> 2d6c05e9
    }
  }

  private setGlobalFetchProxy(config: ProxyConfig) {
    const proxyUrl = config.proxyRules
    if (config.mode === 'direct' || !proxyUrl) {
      setGlobalDispatcher(this.originalGlobalDispatcher)
      global[Symbol.for('undici.globalDispatcher.1')] = this.originalSocksDispatcher
      return
    }

    const url = new URL(proxyUrl)
    if (url.protocol === 'http:' || url.protocol === 'https:') {
      setGlobalDispatcher(new EnvHttpProxyAgent())
      return
    }

    global[Symbol.for('undici.globalDispatcher.1')] = socksDispatcher({
      port: parseInt(url.port),
      type: url.protocol === 'socks4:' ? 4 : 5,
      host: url.hostname,
      userId: url.username || undefined,
      password: url.password || undefined
    })
  }

  private async setSessionsProxy(config: ProxyConfig): Promise<void> {
    let c = config

    if (config.mode === 'direct' || !config.proxyRules) {
      c = { mode: 'direct' }
    }

    const sessions = [session.defaultSession, session.fromPartition('persist:webview')]
    await Promise.all(sessions.map((session) => session.setProxy(c)))

    // set proxy for electron
    app.setProxy(c)
  }
}

export const proxyManager = new ProxyManager()<|MERGE_RESOLUTION|>--- conflicted
+++ resolved
@@ -1,29 +1,14 @@
-<<<<<<< HEAD
+import axios from 'axios'
 import { loggerService } from '@logger'
-import { ProxyConfig as _ProxyConfig, session } from 'electron'
-import { getSystemProxy } from 'os-proxy-config'
-import { ProxyAgent as GeneralProxyAgent } from 'proxy-agent'
-// import { ProxyAgent, setGlobalDispatcher } from 'undici'
-
-type ProxyMode = 'system' | 'custom' | 'none'
-
-const logger = loggerService.withContext('ProxyManager')
-
-export interface ProxyConfig {
-  mode: ProxyMode
-  url?: string
-}
-=======
-import axios from 'axios'
 import { app, ProxyConfig, session } from 'electron'
-import Logger from 'electron-log'
 import { socksDispatcher } from 'fetch-socks'
 import http from 'http'
 import https from 'https'
 import { getSystemProxy } from 'os-proxy-config'
 import { ProxyAgent } from 'proxy-agent'
 import { Dispatcher, EnvHttpProxyAgent, getGlobalDispatcher, setGlobalDispatcher } from 'undici'
->>>>>>> 2d6c05e9
+
+const logger = loggerService.withContext('ProxyManager')
 
 export class ProxyManager {
   private config: ProxyConfig = { mode: 'direct' }
@@ -105,11 +90,7 @@
 
       this.setGlobalProxy()
     } catch (error) {
-<<<<<<< HEAD
       logger.error('Failed to config proxy:', error)
-=======
-      Logger.error('Failed to config proxy:', error)
->>>>>>> 2d6c05e9
       throw error
     } finally {
       this.isSettingProxy = false
@@ -141,21 +122,6 @@
     }
   }
 
-<<<<<<< HEAD
-  private async setSystemProxy(): Promise<void> {
-    try {
-      const currentProxy = await getSystemProxy()
-      if (!currentProxy || currentProxy.proxyUrl === this.config.url) {
-        return
-      }
-      await this.setSessionsProxy({ mode: 'system' })
-      this.config.url = currentProxy.proxyUrl.toLowerCase()
-      this.setEnvironment(this.config.url)
-      this.proxyAgent = new GeneralProxyAgent()
-    } catch (error) {
-      logger.error('Failed to set system proxy:', error)
-      throw error
-=======
   private setGlobalProxy() {
     this.setEnvironment(this.config.proxyRules || '')
     this.setGlobalFetchProxy(this.config)
@@ -176,7 +142,6 @@
       axios.defaults.httpAgent = undefined
       axios.defaults.httpsAgent = undefined
       return
->>>>>>> 2d6c05e9
     }
 
     // ProxyAgent 从环境变量读取代理配置
@@ -218,11 +183,6 @@
         }
         callback = args[1]
       }
-<<<<<<< HEAD
-    } catch (error) {
-      logger.error('Failed to set custom proxy:', error)
-      throw error
-=======
 
       // for webdav https self-signed certificate
       if (options.agent instanceof https.Agent) {
@@ -238,7 +198,6 @@
         return originalMethod(url, options, callback)
       }
       return originalMethod(options, callback)
->>>>>>> 2d6c05e9
     }
   }
 

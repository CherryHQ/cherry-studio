--- conflicted
+++ resolved
@@ -175,33 +175,27 @@
     this.setAndNotify(ConfigKeys.SelectionAssistantFollowToolbar, value)
   }
 
-<<<<<<< HEAD
-  setSelectionAssistantFilterMode(value: string) {
-    this.set(ConfigKeys.SelectionAssistantFilterMode, value)
-    this.notifySubscribers(ConfigKeys.SelectionAssistantFilterMode, value)
-  }
-
   getSelectionAssistantFilterMode(): string {
     return this.get<string>(ConfigKeys.SelectionAssistantFilterMode, 'default')
   }
 
-  setSelectionAssistantFilterList(value: string[]) {
-    this.set(ConfigKeys.SelectionAssistantFilterList, value)
-    this.notifySubscribers(ConfigKeys.SelectionAssistantFilterList, value)
+  setSelectionAssistantFilterMode(value: string) {
+    this.setAndNotify(ConfigKeys.SelectionAssistantFilterMode, value)
   }
 
   getSelectionAssistantFilterList(): string[] {
     return this.get<string[]>(ConfigKeys.SelectionAssistantFilterList, [])
   }
 
-  set(key: string, value: unknown) {
-=======
+  setSelectionAssistantFilterList(value: string[]) {
+    this.setAndNotify(ConfigKeys.SelectionAssistantFilterList, value)
+  }
+
   setAndNotify(key: string, value: unknown) {
     this.set(key, value, true)
   }
 
   set(key: string, value: unknown, isNotify: boolean = false) {
->>>>>>> cf1d5c09
     this.store.set(key, value)
     isNotify && this.notifySubscribers(key, value)
   }

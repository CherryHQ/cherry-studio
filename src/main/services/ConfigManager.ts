import { defaultLanguage, ZOOM_SHORTCUTS } from '@shared/config/constant'
import { LanguageVarious, Shortcut, ThemeMode } from '@types'
import { app } from 'electron'
import Store from 'electron-store'

import { locales } from '../utils/locales'

export enum ConfigKeys {
  Language = 'language',
  Theme = 'theme',
  LaunchToTray = 'launchToTray',
  Tray = 'tray',
  TrayOnClose = 'trayOnClose',
  ZoomFactor = 'ZoomFactor',
  Shortcuts = 'shortcuts',
  ClickTrayToShowQuickAssistant = 'clickTrayToShowQuickAssistant',
  EnableQuickAssistant = 'enableQuickAssistant',
  AutoUpdate = 'autoUpdate',
  EnableDataCollection = 'enableDataCollection',
  SelectionAssistantEnabled = 'selectionAssistantEnabled',
  SelectionAssistantTriggerMode = 'selectionAssistantTriggerMode',
  SelectionAssistantFollowToolbar = 'selectionAssistantFollowToolbar',
<<<<<<< HEAD
  AutoInstallMCPBinaries = 'autoInstallMCPBinaries'
=======
  SelectionAssistantRemeberWinSize = 'selectionAssistantRemeberWinSize',
  SelectionAssistantFilterMode = 'selectionAssistantFilterMode',
  SelectionAssistantFilterList = 'selectionAssistantFilterList'
>>>>>>> 8f8c2f85
}

export class ConfigManager {
  private store: Store
  private subscribers: Map<string, Array<(newValue: any) => void>> = new Map()

  constructor() {
    this.store = new Store()
  }

  getLanguage(): LanguageVarious {
    const locale = Object.keys(locales).includes(app.getLocale()) ? app.getLocale() : defaultLanguage
    return this.get(ConfigKeys.Language, locale) as LanguageVarious
  }

  setLanguage(lang: LanguageVarious) {
    this.setAndNotify(ConfigKeys.Language, lang)
  }

  getTheme(): ThemeMode {
    return this.get(ConfigKeys.Theme, ThemeMode.system)
  }

  setTheme(theme: ThemeMode) {
    this.set(ConfigKeys.Theme, theme)
  }

  getLaunchToTray(): boolean {
    return !!this.get(ConfigKeys.LaunchToTray, false)
  }

  setLaunchToTray(value: boolean) {
    this.set(ConfigKeys.LaunchToTray, value)
  }

  getTray(): boolean {
    return !!this.get(ConfigKeys.Tray, true)
  }

  setTray(value: boolean) {
    this.setAndNotify(ConfigKeys.Tray, value)
  }

  getTrayOnClose(): boolean {
    return !!this.get(ConfigKeys.TrayOnClose, true)
  }

  setTrayOnClose(value: boolean) {
    this.set(ConfigKeys.TrayOnClose, value)
  }

  getZoomFactor(): number {
    return this.get<number>(ConfigKeys.ZoomFactor, 1)
  }

  setZoomFactor(factor: number) {
    this.setAndNotify(ConfigKeys.ZoomFactor, factor)
  }

  subscribe<T>(key: string, callback: (newValue: T) => void) {
    if (!this.subscribers.has(key)) {
      this.subscribers.set(key, [])
    }
    this.subscribers.get(key)!.push(callback)
  }

  unsubscribe<T>(key: string, callback: (newValue: T) => void) {
    const subscribers = this.subscribers.get(key)
    if (subscribers) {
      this.subscribers.set(
        key,
        subscribers.filter((subscriber) => subscriber !== callback)
      )
    }
  }

  private notifySubscribers<T>(key: string, newValue: T) {
    const subscribers = this.subscribers.get(key)
    if (subscribers) {
      subscribers.forEach((subscriber) => subscriber(newValue))
    }
  }

  getShortcuts() {
    return this.get(ConfigKeys.Shortcuts, ZOOM_SHORTCUTS) as Shortcut[] | []
  }

  setShortcuts(shortcuts: Shortcut[]) {
    this.setAndNotify(
      ConfigKeys.Shortcuts,
      shortcuts.filter((shortcut) => shortcut.system)
    )
  }

  getClickTrayToShowQuickAssistant(): boolean {
    return this.get<boolean>(ConfigKeys.ClickTrayToShowQuickAssistant, false)
  }

  setClickTrayToShowQuickAssistant(value: boolean) {
    this.set(ConfigKeys.ClickTrayToShowQuickAssistant, value)
  }

  getEnableQuickAssistant(): boolean {
    return this.get(ConfigKeys.EnableQuickAssistant, false)
  }

  setEnableQuickAssistant(value: boolean) {
    this.setAndNotify(ConfigKeys.EnableQuickAssistant, value)
  }

  getAutoUpdate(): boolean {
    return this.get<boolean>(ConfigKeys.AutoUpdate, true)
  }

  setAutoUpdate(value: boolean) {
    this.set(ConfigKeys.AutoUpdate, value)
  }

  getEnableDataCollection(): boolean {
    return this.get<boolean>(ConfigKeys.EnableDataCollection, true)
  }

  setEnableDataCollection(value: boolean) {
    this.set(ConfigKeys.EnableDataCollection, value)
  }

  // Selection Assistant: is enabled the selection assistant
  getSelectionAssistantEnabled(): boolean {
    return this.get<boolean>(ConfigKeys.SelectionAssistantEnabled, true)
  }

  setSelectionAssistantEnabled(value: boolean) {
    this.setAndNotify(ConfigKeys.SelectionAssistantEnabled, value)
  }

  // Selection Assistant: trigger mode (selected, ctrlkey)
  getSelectionAssistantTriggerMode(): string {
    return this.get<string>(ConfigKeys.SelectionAssistantTriggerMode, 'selected')
  }

  setSelectionAssistantTriggerMode(value: string) {
    this.setAndNotify(ConfigKeys.SelectionAssistantTriggerMode, value)
  }

  // Selection Assistant: if action window position follow toolbar
  getSelectionAssistantFollowToolbar(): boolean {
    return this.get<boolean>(ConfigKeys.SelectionAssistantFollowToolbar, true)
  }

  setSelectionAssistantFollowToolbar(value: boolean) {
    this.setAndNotify(ConfigKeys.SelectionAssistantFollowToolbar, value)
  }

<<<<<<< HEAD
  // MCP Auto Install Binaries
  getAutoInstallMCPBinaries(): boolean {
    return this.get<boolean>(ConfigKeys.AutoInstallMCPBinaries, true)
  }

  setAutoInstallMCPBinaries(value: boolean) {
    this.set(ConfigKeys.AutoInstallMCPBinaries, value)
=======
  getSelectionAssistantRemeberWinSize(): boolean {
    return this.get<boolean>(ConfigKeys.SelectionAssistantRemeberWinSize, false)
  }

  setSelectionAssistantRemeberWinSize(value: boolean) {
    this.setAndNotify(ConfigKeys.SelectionAssistantRemeberWinSize, value)
  }

  getSelectionAssistantFilterMode(): string {
    return this.get<string>(ConfigKeys.SelectionAssistantFilterMode, 'default')
  }

  setSelectionAssistantFilterMode(value: string) {
    this.setAndNotify(ConfigKeys.SelectionAssistantFilterMode, value)
  }

  getSelectionAssistantFilterList(): string[] {
    return this.get<string[]>(ConfigKeys.SelectionAssistantFilterList, [])
  }

  setSelectionAssistantFilterList(value: string[]) {
    this.setAndNotify(ConfigKeys.SelectionAssistantFilterList, value)
>>>>>>> 8f8c2f85
  }

  setAndNotify(key: string, value: unknown) {
    this.set(key, value, true)
  }

  set(key: string, value: unknown, isNotify: boolean = false) {
    this.store.set(key, value)
    isNotify && this.notifySubscribers(key, value)
  }

  get<T>(key: string, defaultValue?: T) {
    return this.store.get(key, defaultValue) as T
  }
}

export const configManager = new ConfigManager()<|MERGE_RESOLUTION|>--- conflicted
+++ resolved
@@ -20,13 +20,11 @@
   SelectionAssistantEnabled = 'selectionAssistantEnabled',
   SelectionAssistantTriggerMode = 'selectionAssistantTriggerMode',
   SelectionAssistantFollowToolbar = 'selectionAssistantFollowToolbar',
-<<<<<<< HEAD
-  AutoInstallMCPBinaries = 'autoInstallMCPBinaries'
-=======
   SelectionAssistantRemeberWinSize = 'selectionAssistantRemeberWinSize',
   SelectionAssistantFilterMode = 'selectionAssistantFilterMode',
   SelectionAssistantFilterList = 'selectionAssistantFilterList'
->>>>>>> 8f8c2f85
+  SelectionAssistantFollowToolbar = 'selectionAssistantFollowToolbar',
+  AutoInstallMCPBinaries = 'autoInstallMCPBinaries'
 }
 
 export class ConfigManager {
@@ -180,7 +178,30 @@
     this.setAndNotify(ConfigKeys.SelectionAssistantFollowToolbar, value)
   }
 
-<<<<<<< HEAD
+  getSelectionAssistantRemeberWinSize(): boolean {
+    return this.get<boolean>(ConfigKeys.SelectionAssistantRemeberWinSize, false)
+  }
+
+  setSelectionAssistantRemeberWinSize(value: boolean) {
+    this.setAndNotify(ConfigKeys.SelectionAssistantRemeberWinSize, value)
+  }
+
+  getSelectionAssistantFilterMode(): string {
+    return this.get<string>(ConfigKeys.SelectionAssistantFilterMode, 'default')
+  }
+
+  setSelectionAssistantFilterMode(value: string) {
+    this.setAndNotify(ConfigKeys.SelectionAssistantFilterMode, value)
+  }
+
+  getSelectionAssistantFilterList(): string[] {
+    return this.get<string[]>(ConfigKeys.SelectionAssistantFilterList, [])
+  }
+
+  setSelectionAssistantFilterList(value: string[]) {
+    this.setAndNotify(ConfigKeys.SelectionAssistantFilterList, value)
+  }
+
   // MCP Auto Install Binaries
   getAutoInstallMCPBinaries(): boolean {
     return this.get<boolean>(ConfigKeys.AutoInstallMCPBinaries, true)
@@ -188,30 +209,6 @@
 
   setAutoInstallMCPBinaries(value: boolean) {
     this.set(ConfigKeys.AutoInstallMCPBinaries, value)
-=======
-  getSelectionAssistantRemeberWinSize(): boolean {
-    return this.get<boolean>(ConfigKeys.SelectionAssistantRemeberWinSize, false)
-  }
-
-  setSelectionAssistantRemeberWinSize(value: boolean) {
-    this.setAndNotify(ConfigKeys.SelectionAssistantRemeberWinSize, value)
-  }
-
-  getSelectionAssistantFilterMode(): string {
-    return this.get<string>(ConfigKeys.SelectionAssistantFilterMode, 'default')
-  }
-
-  setSelectionAssistantFilterMode(value: string) {
-    this.setAndNotify(ConfigKeys.SelectionAssistantFilterMode, value)
-  }
-
-  getSelectionAssistantFilterList(): string[] {
-    return this.get<string[]>(ConfigKeys.SelectionAssistantFilterList, [])
-  }
-
-  setSelectionAssistantFilterList(value: string[]) {
-    this.setAndNotify(ConfigKeys.SelectionAssistantFilterList, value)
->>>>>>> 8f8c2f85
   }
 
   setAndNotify(key: string, value: unknown) {

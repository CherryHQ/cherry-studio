--- conflicted
+++ resolved
@@ -1,7 +1,3 @@
-<<<<<<< HEAD
-import { ZOOM_SHORTCUTS } from '@shared/config/constant'
-import type { Shortcut } from '@types'
-=======
 /**
  * @deprecated Scheduled for removal in v2.0.0
  * --------------------------------------------------------------------------
@@ -18,12 +14,8 @@
  * - v2 Refactor PR   : https://github.com/CherryHQ/cherry-studio/pull/10162
  * --------------------------------------------------------------------------
  */
-import type { UpgradeChannel } from '@shared/config/constant'
-import { defaultLanguage, ZOOM_SHORTCUTS } from '@shared/config/constant'
-import type { LanguageVarious, Shortcut } from '@types'
-import { ThemeMode } from '@types'
-import { app } from 'electron'
->>>>>>> c242860a
+import { ZOOM_SHORTCUTS } from '@shared/config/constant'
+import type { Shortcut } from '@types'
 import Store from 'electron-store'
 import { v4 as uuidv4 } from 'uuid'
 

--- conflicted
+++ resolved
@@ -13,7 +13,6 @@
 
   constructor(params: WebDavConfig) {
     this.webdavPath = params.webdavPath
-<<<<<<< HEAD
     let httpAgent: HttpProxyAgent | null = null
     let httpsAgent: HttpsProxyAgent | null = null
     const proxyUrl = proxyManager.getProxyUrl()
@@ -21,11 +20,6 @@
       httpAgent = new HttpProxyAgent(proxyUrl)
       httpsAgent = new HttpsProxyAgent(proxyUrl)
     }
-=======
-
-    const httpProxy = proxyManager.getProxyUrl() || ''
-    const httpsProxy = proxyManager.getProxyUrl() || ''
->>>>>>> 92ab67eb
 
     this.instance = createClient(params.webdavHost, {
       username: params.webdavUser,

import type {
  OAuthClientInformation,
  OAuthClientInformationFull,
  OAuthTokens
} from '@modelcontextprotocol/sdk/shared/auth.js'
<<<<<<< HEAD
import type EventEmitter from 'events'
import { z } from 'zod'
=======
import EventEmitter from 'events'
import * as z from 'zod'
>>>>>>> 0d760ffa

export interface OAuthStorageData {
  clientInfo?: OAuthClientInformation
  tokens?: OAuthTokens
  codeVerifier?: string
  lastUpdated: number
}

export const OAuthStorageSchema = z.object({
  clientInfo: z.any().optional(),
  tokens: z.any().optional(),
  codeVerifier: z.string().optional(),
  lastUpdated: z.number()
})

export interface IOAuthStorage {
  getClientInformation(): Promise<OAuthClientInformation | undefined>
  saveClientInformation(info: OAuthClientInformationFull): Promise<void>
  getTokens(): Promise<OAuthTokens | undefined>
  saveTokens(tokens: OAuthTokens): Promise<void>
  getCodeVerifier(): Promise<string>
  saveCodeVerifier(codeVerifier: string): Promise<void>
  clear(): Promise<void>
}

/**
 * OAuth callback server setup options
 */
export interface OAuthCallbackServerOptions {
  /** Port for the callback server */
  port: number
  /** Path for the callback endpoint */
  path: string
  /** Event emitter to signal when auth code is received */
  events: EventEmitter
}

/**
 * Options for creating an OAuth client provider
 */
export interface OAuthProviderOptions {
  /** Server URL to connect to */
  serverUrlHash: string
  /** Port for the OAuth callback server */
  callbackPort?: number
  /** Path for the OAuth callback endpoint */
  callbackPath?: string
  /** Directory to store OAuth credentials */
  configDir?: string
  /** Client name to use for OAuth registration */
  clientName?: string
  /** Client URI to use for OAuth registration */
  clientUri?: string
}<|MERGE_RESOLUTION|>--- conflicted
+++ resolved
@@ -3,13 +3,8 @@
   OAuthClientInformationFull,
   OAuthTokens
 } from '@modelcontextprotocol/sdk/shared/auth.js'
-<<<<<<< HEAD
 import type EventEmitter from 'events'
-import { z } from 'zod'
-=======
-import EventEmitter from 'events'
 import * as z from 'zod'
->>>>>>> 0d760ffa
 
 export interface OAuthStorageData {
   clientInfo?: OAuthClientInformation

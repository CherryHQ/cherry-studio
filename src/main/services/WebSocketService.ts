--- conflicted
+++ resolved
@@ -11,11 +11,7 @@
 class WebSocketService {
   private io: Server | null = null
   private isStarted = false
-<<<<<<< HEAD
-  private port = 11451
-=======
   private port = 7017
->>>>>>> 45aae8c7
   private connectedClients = new Set<string>()
 
   private getLocalIpAddress(): string | undefined {

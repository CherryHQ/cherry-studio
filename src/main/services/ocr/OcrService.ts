--- conflicted
+++ resolved
@@ -1,11 +1,7 @@
 import type { OcrHandler, OcrProvider, OcrResult, SupportedOcrFile } from '@cherry-types'
 import { BuiltinOcrProviderIds } from '@cherry-types'
 import { loggerService } from '@logger'
-<<<<<<< HEAD
-=======
 import { isLinux } from '@main/constant'
-import { BuiltinOcrProviderIds, OcrHandler, OcrProvider, OcrResult, SupportedOcrFile } from '@types'
->>>>>>> d6dcb471
 
 import { systemOcrService } from './builtin/SystemOcrService'
 import { tesseractService } from './builtin/TesseractService'

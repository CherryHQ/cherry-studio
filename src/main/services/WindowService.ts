--- conflicted
+++ resolved
@@ -1,9 +1,5 @@
 import { is } from '@electron-toolkit/utils'
-<<<<<<< HEAD
-import { isLinux, isMac, isWin } from '@main/constant'
-=======
-import { isDev, isLinux, isWin } from '@main/constant'
->>>>>>> 0863cfb2
+import { isDev, isLinux, isMac, isWin } from '@main/constant'
 import { getFilesDir } from '@main/utils/file'
 import { app, BrowserWindow, ipcMain, Menu, MenuItem, shell } from 'electron'
 import Logger from 'electron-log'

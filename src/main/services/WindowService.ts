--- conflicted
+++ resolved
@@ -76,11 +76,8 @@
         webSecurity: false,
         webviewTag: true,
         allowRunningInsecureContent: true,
-<<<<<<< HEAD
-        zoomFactor: configManager.getZoomFactor()
-=======
+        zoomFactor: configManager.getZoomFactor(),
         backgroundThrottling: false
->>>>>>> 0c32ac12
       }
     })
 

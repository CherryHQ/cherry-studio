--- conflicted
+++ resolved
@@ -63,11 +63,7 @@
       titleBarOverlay: nativeTheme.shouldUseDarkColors ? titleBarOverlayDark : titleBarOverlayLight,
       backgroundColor: isMac ? undefined : nativeTheme.shouldUseDarkColors ? '#181818' : '#FFFFFF',
       darkTheme: nativeTheme.shouldUseDarkColors,
-<<<<<<< HEAD
-      trafficLightPosition: { x: 15, y: 12 },
-=======
       trafficLightPosition: { x: 12, y: 12 },
->>>>>>> 4a0924ce
       ...(isLinux ? { icon } : {}),
       webPreferences: {
         preload: join(__dirname, '../preload/index.js'),

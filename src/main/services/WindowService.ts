--- conflicted
+++ resolved
@@ -153,20 +153,15 @@
 
   private setupWindowEvents(mainWindow: BrowserWindow) {
     mainWindow.once('ready-to-show', () => {
-<<<<<<< HEAD
-      //[mac]hacky-fix: miniWindow set visibleOnFullScreen:true will cause dock icon disappeared
-      app.dock?.show()
-
-      mainWindow.show()
-=======
       mainWindow.webContents.setZoomFactor(configManager.getZoomFactor())
-      
+
       // show window only when laucn to tray not set
       const isLaunchToTray = configManager.getLaunchToTray()
       if (!isLaunchToTray) {
+        //[mac]hacky-fix: miniWindow set visibleOnFullScreen:true will cause dock icon disappeared
+        app.dock?.show()
         mainWindow.show()
       }
->>>>>>> 25c166cb
     })
 
     // 处理全屏相关事件
@@ -300,12 +295,8 @@
       }
       event.preventDefault()
       mainWindow.hide()
-<<<<<<< HEAD
       //for mac users, should hide dock icon if close to tray
       app.dock?.hide()
-=======
-      app.dock?.hide() //for mac to hide to tray
->>>>>>> 25c166cb
     })
 
     mainWindow.on('closed', () => {
@@ -338,8 +329,6 @@
     } else {
       this.mainWindow = this.createMainWindow()
     }
-    //for mac users, when window is shown, should show dock icon (dock may be set to hide when launch)
-    app.dock?.show()
   }
 
   public toggleMainWindow() {
@@ -348,32 +337,19 @@
       return
     }
 
-<<<<<<< HEAD
     if (this.mainWindow && !this.mainWindow.isDestroyed() && this.mainWindow.isVisible()) {
       if (this.mainWindow.isFocused()) {
         this.mainWindow.hide()
       } else {
         this.mainWindow.focus()
-=======
-    if (this.selectionMenuWindow && !this.selectionMenuWindow.isDestroyed()) {
-      this.selectionMenuWindow.hide()
-    }
-
-    if (this.miniWindow && !this.miniWindow.isDestroyed()) {
-      if (this.miniWindow.isMinimized()) {
-        this.miniWindow.restore()
->>>>>>> 25c166cb
-      }
-      return
-    }
-
-<<<<<<< HEAD
+      }
+      return
+    }
+
     this.showMainWindow()
   }
 
   public createMiniWindow(isPreload: boolean = false): BrowserWindow {
-=======
->>>>>>> 25c166cb
     this.miniWindow = new BrowserWindow({
       width: 500,
       height: 520,

--- conflicted
+++ resolved
@@ -1,15 +1,11 @@
 import { IpcChannel } from '@shared/IpcChannel'
-<<<<<<< HEAD
-import type { ApiServerConfig } from '@types'
-=======
-import {
+import type {
   ApiServerConfig,
   GetApiServerStatusResult,
   RestartApiServerStatusResult,
   StartApiServerStatusResult,
   StopApiServerStatusResult
 } from '@types'
->>>>>>> 96ce6450
 import { ipcMain } from 'electron'
 
 import { apiServer } from '../apiServer'

--- conflicted
+++ resolved
@@ -90,11 +90,8 @@
     this.stopServer = this.stopServer.bind(this)
     this.abortTool = this.abortTool.bind(this)
     this.cleanup = this.cleanup.bind(this)
-<<<<<<< HEAD
     this.checkMcpConnectivity = this.checkMcpConnectivity.bind(this)
-=======
     this.getServerVersion = this.getServerVersion.bind(this)
->>>>>>> 094eb5c1
   }
 
   private getServerKey(server: MCPServer): string {

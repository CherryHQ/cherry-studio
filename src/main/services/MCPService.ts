import crypto from 'node:crypto'
import os from 'node:os'
import path from 'node:path'

import { loggerService } from '@logger'
import { createInMemoryMCPServer } from '@main/mcpServers/factory'
import { makeSureDirExists } from '@main/utils'
import { buildFunctionCallToolName } from '@main/utils/mcp'
import { getBinaryName, getBinaryPath } from '@main/utils/process'
import { TraceMethod, withSpanFunc } from '@mcp-trace/trace-core'
import { Client } from '@modelcontextprotocol/sdk/client/index.js'
import { SSEClientTransport, SSEClientTransportOptions } from '@modelcontextprotocol/sdk/client/sse.js'
import { StdioClientTransport } from '@modelcontextprotocol/sdk/client/stdio.js'
import {
  StreamableHTTPClientTransport,
  type StreamableHTTPClientTransportOptions
} from '@modelcontextprotocol/sdk/client/streamableHttp'
import { InMemoryTransport } from '@modelcontextprotocol/sdk/inMemory'
// Import notification schemas from MCP SDK
import {
  CancelledNotificationSchema,
  LoggingMessageNotificationSchema,
  ProgressNotificationSchema,
  PromptListChangedNotificationSchema,
  ResourceListChangedNotificationSchema,
  ResourceUpdatedNotificationSchema,
  ToolListChangedNotificationSchema
} from '@modelcontextprotocol/sdk/types.js'
import { nanoid } from '@reduxjs/toolkit'
import type {
  GetMCPPromptResponse,
  GetResourceResponse,
  MCPCallToolResponse,
  MCPPrompt,
  MCPResource,
  MCPServer,
  MCPTool
} from '@types'
import { app } from 'electron'
import { EventEmitter } from 'events'
import { memoize } from 'lodash'
import { v4 as uuidv4 } from 'uuid'

import { CacheService } from './CacheService'
import DxtService from './DxtService'
import { CallBackServer } from './mcp/oauth/callback'
import { McpOAuthClientProvider } from './mcp/oauth/provider'
import getLoginShellEnvironment from './mcp/shell-env'

// Generic type for caching wrapped functions
type CachedFunction<T extends unknown[], R> = (...args: T) => Promise<R>

<<<<<<< HEAD
type CallToolArgs = { server: MCPServer; name: string; args: any; callId?: string }
=======
const logger = loggerService.withContext('MCPService')
>>>>>>> 5488c950

/**
 * Higher-order function to add caching capability to any async function
 * @param fn The original function to be wrapped with caching
 * @param getCacheKey Function to generate a cache key from the function arguments
 * @param ttl Time to live for the cache entry in milliseconds
 * @param logPrefix Prefix for log messages
 * @returns The wrapped function with caching capability
 */
function withCache<T extends unknown[], R>(
  fn: (...args: T) => Promise<R>,
  getCacheKey: (...args: T) => string,
  ttl: number,
  logPrefix: string
): CachedFunction<T, R> {
  return async (...args: T): Promise<R> => {
    const cacheKey = getCacheKey(...args)

    if (CacheService.has(cacheKey)) {
      logger.debug(`${logPrefix} loaded from cache`)
      const cachedData = CacheService.get<R>(cacheKey)
      if (cachedData) {
        return cachedData
      }
    }

    const result = await fn(...args)
    CacheService.set(cacheKey, result, ttl)
    return result
  }
}

class McpService {
  private clients: Map<string, Client> = new Map()
  private pendingClients: Map<string, Promise<Client>> = new Map()
  private dxtService = new DxtService()
  private activeToolCalls: Map<string, AbortController> = new Map()

  constructor() {
    this.initClient = this.initClient.bind(this)
    this.listTools = this.listTools.bind(this)
    this.callTool = this.callTool.bind(this)
    this.listPrompts = this.listPrompts.bind(this)
    this.getPrompt = this.getPrompt.bind(this)
    this.listResources = this.listResources.bind(this)
    this.getResource = this.getResource.bind(this)
    this.closeClient = this.closeClient.bind(this)
    this.removeServer = this.removeServer.bind(this)
    this.restartServer = this.restartServer.bind(this)
    this.stopServer = this.stopServer.bind(this)
    this.abortTool = this.abortTool.bind(this)
    this.cleanup = this.cleanup.bind(this)
    this.checkMcpConnectivity = this.checkMcpConnectivity.bind(this)
    this.getServerVersion = this.getServerVersion.bind(this)
  }

  private getServerKey(server: MCPServer): string {
    return JSON.stringify({
      baseUrl: server.baseUrl,
      command: server.command,
      args: Array.isArray(server.args) ? server.args : [],
      registryUrl: server.registryUrl,
      env: server.env,
      id: server.id
    })
  }

  async initClient(server: MCPServer): Promise<Client> {
    const serverKey = this.getServerKey(server)

    // If there's a pending initialization, wait for it
    const pendingClient = this.pendingClients.get(serverKey)
    if (pendingClient) {
      return pendingClient
    }

    // Check if we already have a client for this server configuration
    const existingClient = this.clients.get(serverKey)
    if (existingClient) {
      try {
        // Check if the existing client is still connected
        const pingResult = await existingClient.ping()
        logger.debug(`Ping result for ${server.name}:`, pingResult)
        // If the ping fails, remove the client from the cache
        // and create a new one
        if (!pingResult) {
          this.clients.delete(serverKey)
        } else {
          return existingClient
        }
      } catch (error: any) {
        logger.error(`Error pinging server ${server.name}:`, error?.message)
        this.clients.delete(serverKey)
      }
    }

    // Create a promise for the initialization process
    const initPromise = (async () => {
      try {
        // Create new client instance for each connection
        const client = new Client({ name: 'Cherry Studio', version: app.getVersion() }, { capabilities: {} })

        let args = [...(server.args || [])]

        // let transport: StdioClientTransport | SSEClientTransport | InMemoryTransport | StreamableHTTPClientTransport
        const authProvider = new McpOAuthClientProvider({
          serverUrlHash: crypto
            .createHash('md5')
            .update(server.baseUrl || '')
            .digest('hex')
        })

        const initTransport = async (): Promise<
          StdioClientTransport | SSEClientTransport | InMemoryTransport | StreamableHTTPClientTransport
        > => {
          // Create appropriate transport based on configuration
          if (server.type === 'inMemory') {
            logger.debug(`Using in-memory transport for server: ${server.name}`)
            const [clientTransport, serverTransport] = InMemoryTransport.createLinkedPair()
            // start the in-memory server with the given name and environment variables
            const inMemoryServer = createInMemoryMCPServer(server.name, args, server.env || {})
            try {
              await inMemoryServer.connect(serverTransport)
              logger.debug(`In-memory server started: ${server.name}`)
            } catch (error: Error | any) {
              logger.error(`Error starting in-memory server: ${error}`)
              throw new Error(`Failed to start in-memory server: ${error.message}`)
            }
            // set the client transport to the client
            return clientTransport
          } else if (server.baseUrl) {
            if (server.type === 'streamableHttp') {
              const options: StreamableHTTPClientTransportOptions = {
                requestInit: {
                  headers: server.headers || {}
                },
                authProvider
              }
              return new StreamableHTTPClientTransport(new URL(server.baseUrl!), options)
            } else if (server.type === 'sse') {
              const options: SSEClientTransportOptions = {
                eventSourceInit: {
                  fetch: async (url, init) => {
                    const headers = { ...(server.headers || {}), ...(init?.headers || {}) }

                    // Get tokens from authProvider to make sure using the latest tokens
                    if (authProvider && typeof authProvider.tokens === 'function') {
                      try {
                        const tokens = await authProvider.tokens()
                        if (tokens && tokens.access_token) {
                          headers['Authorization'] = `Bearer ${tokens.access_token}`
                        }
                      } catch (error) {
                        logger.error('Failed to fetch tokens:', error)
                      }
                    }

                    return fetch(url, { ...init, headers })
                  }
                },
                requestInit: {
                  headers: server.headers || {}
                },
                authProvider
              }
              return new SSEClientTransport(new URL(server.baseUrl!), options)
            } else {
              throw new Error('Invalid server type')
            }
          } else if (server.command) {
            let cmd = server.command

            // For DXT servers, use resolved configuration with platform overrides and variable substitution
            if (server.dxtPath) {
              const resolvedConfig = this.dxtService.getResolvedMcpConfig(server.dxtPath)
              if (resolvedConfig) {
                cmd = resolvedConfig.command
                args = resolvedConfig.args
                // Merge resolved environment variables with existing ones
                server.env = {
                  ...server.env,
                  ...resolvedConfig.env
                }
                logger.debug(`Using resolved DXT config - command: ${cmd}, args: ${args?.join(' ')}`)
              } else {
                logger.warn(`Failed to resolve DXT config for ${server.name}, falling back to manifest values`)
              }
            }

            if (server.command === 'npx') {
              cmd = await getBinaryPath('bun')
              logger.debug(`Using command: ${cmd}`)

              // add -x to args if args exist
              if (args && args.length > 0) {
                if (!args.includes('-y')) {
                  args.unshift('-y')
                }
                if (!args.includes('x')) {
                  args.unshift('x')
                }
              }
              if (server.registryUrl) {
                server.env = {
                  ...server.env,
                  NPM_CONFIG_REGISTRY: server.registryUrl
                }

                // if the server name is mcp-auto-install, use the mcp-registry.json file in the bin directory
                if (server.name.includes('mcp-auto-install')) {
                  const binPath = await getBinaryPath()
                  makeSureDirExists(binPath)
                  server.env.MCP_REGISTRY_PATH = path.join(binPath, '..', 'config', 'mcp-registry.json')
                }
              }
            } else if (server.command === 'uvx' || server.command === 'uv') {
              cmd = await getBinaryPath(server.command)
              if (server.registryUrl) {
                server.env = {
                  ...server.env,
                  UV_DEFAULT_INDEX: server.registryUrl,
                  PIP_INDEX_URL: server.registryUrl
                }
              }
            }

            logger.debug(`Starting server with command: ${cmd} ${args ? args.join(' ') : ''}`)
            // Logger.info(`[MCP] Environment variables for server:`, server.env)
            const loginShellEnv = await this.getLoginShellEnv()

            // Bun not support proxy https://github.com/oven-sh/bun/issues/16812
            if (cmd.includes('bun')) {
              this.removeProxyEnv(loginShellEnv)
            }

            const transportOptions: any = {
              command: cmd,
              args,
              env: {
                ...loginShellEnv,
                ...server.env
              },
              stderr: 'pipe'
            }

            // For DXT servers, set the working directory to the extracted path
            if (server.dxtPath) {
              transportOptions.cwd = server.dxtPath
              logger.debug(`Setting working directory for DXT server: ${server.dxtPath}`)
            }

            const stdioTransport = new StdioClientTransport(transportOptions)
            stdioTransport.stderr?.on('data', (data) =>
              logger.debug(`Stdio stderr for server: ${server.name}` + data.toString())
            )
            return stdioTransport
          } else {
            throw new Error('Either baseUrl or command must be provided')
          }
        }

        const handleAuth = async (client: Client, transport: SSEClientTransport | StreamableHTTPClientTransport) => {
          logger.debug(`Starting OAuth flow for server: ${server.name}`)
          // Create an event emitter for the OAuth callback
          const events = new EventEmitter()

          // Create a callback server
          const callbackServer = new CallBackServer({
            port: authProvider.config.callbackPort,
            path: authProvider.config.callbackPath || '/oauth/callback',
            events
          })

          // Set a timeout to close the callback server
          const timeoutId = setTimeout(() => {
            logger.warn(`OAuth flow timed out for server: ${server.name}`)
            callbackServer.close()
          }, 300000) // 5 minutes timeout

          try {
            // Wait for the authorization code
            const authCode = await callbackServer.waitForAuthCode()
            logger.debug(`Received auth code: ${authCode}`)

            // Complete the OAuth flow
            await transport.finishAuth(authCode)

            logger.debug(`OAuth flow completed for server: ${server.name}`)

            const newTransport = await initTransport()
            // Try to connect again
            await client.connect(newTransport)

            logger.debug(`Successfully authenticated with server: ${server.name}`)
          } catch (oauthError) {
            logger.error(`OAuth authentication failed for server ${server.name}:`, oauthError)
            throw new Error(
              `OAuth authentication failed: ${oauthError instanceof Error ? oauthError.message : String(oauthError)}`
            )
          } finally {
            // Clear the timeout and close the callback server
            clearTimeout(timeoutId)
            callbackServer.close()
          }
        }

        try {
          const transport = await initTransport()
          try {
            await client.connect(transport)
          } catch (error: Error | any) {
            if (
              error instanceof Error &&
              (error.name === 'UnauthorizedError' || error.message.includes('Unauthorized'))
            ) {
              logger.debug(`Authentication required for server: ${server.name}`)
              await handleAuth(client, transport as SSEClientTransport | StreamableHTTPClientTransport)
            } else {
              throw error
            }
          }

          // Store the new client in the cache
          this.clients.set(serverKey, client)

          // Set up notification handlers
          this.setupNotificationHandlers(client, server)

          // Clear existing cache to ensure fresh data
          this.clearServerCache(serverKey)

          // Set up notification handlers
          this.setupNotificationHandlers(client, server)

          // Clear existing cache to ensure fresh data
          this.clearServerCache(serverKey)

          logger.debug(`Activated server: ${server.name}`)
          return client
        } catch (error: any) {
          logger.error(`Error activating server ${server.name}:`, error?.message)
          throw new Error(`[MCP] Error activating server ${server.name}: ${error.message}`)
        }
      } finally {
        // Clean up the pending promise when done
        this.pendingClients.delete(serverKey)
      }
    })()

    // Store the pending promise
    this.pendingClients.set(serverKey, initPromise)

    return initPromise
  }

  /**
   * Set up notification handlers for MCP client
   */
  private setupNotificationHandlers(client: Client, server: MCPServer) {
    const serverKey = this.getServerKey(server)

    try {
      // Set up tools list changed notification handler
      client.setNotificationHandler(ToolListChangedNotificationSchema, async () => {
        logger.debug(`Tools list changed for server: ${server.name}`)
        // Clear tools cache
        CacheService.remove(`mcp:list_tool:${serverKey}`)
      })

      // Set up resources list changed notification handler
      client.setNotificationHandler(ResourceListChangedNotificationSchema, async () => {
        logger.debug(`Resources list changed for server: ${server.name}`)
        // Clear resources cache
        CacheService.remove(`mcp:list_resources:${serverKey}`)
      })

      // Set up prompts list changed notification handler
      client.setNotificationHandler(PromptListChangedNotificationSchema, async () => {
        logger.debug(`Prompts list changed for server: ${server.name}`)
        // Clear prompts cache
        CacheService.remove(`mcp:list_prompts:${serverKey}`)
      })

      // Set up resource updated notification handler
      client.setNotificationHandler(ResourceUpdatedNotificationSchema, async () => {
        logger.debug(`Resource updated for server: ${server.name}`)
        // Clear resource-specific caches
        this.clearResourceCaches(serverKey)
      })

      // Set up progress notification handler
      client.setNotificationHandler(ProgressNotificationSchema, async (notification) => {
        logger.debug(`Progress notification received for server: ${server.name}`, notification.params)
      })

      // Set up cancelled notification handler
      client.setNotificationHandler(CancelledNotificationSchema, async (notification) => {
        logger.debug(`Operation cancelled for server: ${server.name}`, notification.params)
      })

      // Set up logging message notification handler
      client.setNotificationHandler(LoggingMessageNotificationSchema, async (notification) => {
        logger.debug(`Message from server ${server.name}:`, notification.params)
      })

      logger.debug(`Set up notification handlers for server: ${server.name}`)
    } catch (error) {
      logger.error(`Failed to set up notification handlers for server ${server.name}:`, error)
    }
  }

  /**
   * Clear resource-specific caches for a server
   */
  private clearResourceCaches(serverKey: string) {
    CacheService.remove(`mcp:list_resources:${serverKey}`)
  }

  /**
   * Clear all caches for a specific server
   */
  private clearServerCache(serverKey: string) {
    CacheService.remove(`mcp:list_tool:${serverKey}`)
    CacheService.remove(`mcp:list_prompts:${serverKey}`)
    CacheService.remove(`mcp:list_resources:${serverKey}`)
    logger.debug(`Cleared all caches for server: ${serverKey}`)
  }

  async closeClient(serverKey: string) {
    const client = this.clients.get(serverKey)
    if (client) {
      // Remove the client from the cache
      await client.close()
      logger.debug(`Closed server: ${serverKey}`)
      this.clients.delete(serverKey)
      // Clear all caches for this server
      this.clearServerCache(serverKey)
    } else {
      logger.warn(`No client found for server: ${serverKey}`)
    }
  }

  async stopServer(_: Electron.IpcMainInvokeEvent, server: MCPServer) {
    const serverKey = this.getServerKey(server)
    logger.debug(`Stopping server: ${server.name}`)
    await this.closeClient(serverKey)
  }

  async removeServer(_: Electron.IpcMainInvokeEvent, server: MCPServer) {
    const serverKey = this.getServerKey(server)
    const existingClient = this.clients.get(serverKey)
    if (existingClient) {
      await this.closeClient(serverKey)
    }

    // If this is a DXT server, cleanup its directory
    if (server.dxtPath) {
      try {
        const cleaned = this.dxtService.cleanupDxtServer(server.name)
        if (cleaned) {
          logger.debug(`Cleaned up DXT server directory for: ${server.name}`)
        }
      } catch (error) {
        logger.error(`Failed to cleanup DXT server: ${server.name}`, error)
      }
    }
  }

  async restartServer(_: Electron.IpcMainInvokeEvent, server: MCPServer) {
    logger.debug(`Restarting server: ${server.name}`)
    const serverKey = this.getServerKey(server)
    await this.closeClient(serverKey)
    // Clear cache before restarting to ensure fresh data
    this.clearServerCache(serverKey)
    await this.initClient(server)
  }

  async cleanup() {
    for (const [key] of this.clients) {
      try {
        await this.closeClient(key)
      } catch (error: any) {
        logger.error(`Failed to close client: ${error?.message}`)
      }
    }
  }

  /**
   * Check connectivity for an MCP server
   */
  public async checkMcpConnectivity(_: Electron.IpcMainInvokeEvent, server: MCPServer): Promise<boolean> {
    logger.debug(`Checking connectivity for server: ${server.name}`)
    try {
      logger.debug(`About to call initClient for server: ${server.name}`, { hasInitClient: !!this.initClient })

      if (!this.initClient) {
        throw new Error('initClient method is not available')
      }

      const client = await this.initClient(server)
      // Attempt to list tools as a way to check connectivity
      await client.listTools()
      logger.debug(`Connectivity check successful for server: ${server.name}`)
      return true
    } catch (error) {
      logger.error(`Connectivity check failed for server: ${server.name}`, error)
      // Close the client if connectivity check fails to ensure a clean state for the next attempt
      const serverKey = this.getServerKey(server)
      await this.closeClient(serverKey)
      return false
    }
  }

  private async listToolsImpl(server: MCPServer): Promise<MCPTool[]> {
    logger.debug(`Listing tools for server: ${server.name}`)
    const client = await this.initClient(server)
    try {
      const { tools } = await client.listTools()
      const serverTools: MCPTool[] = []
      tools.map((tool: any) => {
        const serverTool: MCPTool = {
          ...tool,
          id: buildFunctionCallToolName(server.name, tool.name),
          serverId: server.id,
          serverName: server.name
        }
        serverTools.push(serverTool)
      })
      return serverTools
    } catch (error: any) {
      logger.error(`Failed to list tools for server: ${server.name}`, error?.message)
      return []
    }
  }

  async listTools(_: Electron.IpcMainInvokeEvent, server: MCPServer) {
    const listFunc = (server: MCPServer) => {
      const cachedListTools = withCache<[MCPServer], MCPTool[]>(
        this.listToolsImpl.bind(this),
        (server) => {
          const serverKey = this.getServerKey(server)
          return `mcp:list_tool:${serverKey}`
        },
        5 * 60 * 1000, // 5 minutes TTL
        `[MCP] Tools from ${server.name}`
      )

      const result = cachedListTools(server)
      return result
    }

    return withSpanFunc(`${server.name}.ListTool`, 'MCP', listFunc, [server])
  }

  /**
   * Call a tool on an MCP server
   */
  public async callTool(
    _: Electron.IpcMainInvokeEvent,
    { server, name, args, callId }: CallToolArgs
  ): Promise<MCPCallToolResponse> {
    const toolCallId = callId || uuidv4()
    const abortController = new AbortController()
    this.activeToolCalls.set(toolCallId, abortController)

<<<<<<< HEAD
    const callToolFunc = async ({ server, name, args }: CallToolArgs) => {
      try {
        Logger.info('[MCP] Calling:', server.name, name, args, 'callId:', toolCallId)
        if (typeof args === 'string') {
          try {
            args = JSON.parse(args)
          } catch (e) {
            Logger.error('[MCP] args parse error', args)
          }
=======
    try {
      logger.debug('Calling:', server.name, name, args, 'callId:', toolCallId)
      if (typeof args === 'string') {
        try {
          args = JSON.parse(args)
        } catch (e) {
          logger.error('args parse error', args)
>>>>>>> 5488c950
        }
        const client = await this.initClient(server)
        const result = await client.callTool({ name, arguments: args }, undefined, {
          onprogress: (process) => {
            console.log('[MCP] Progress:', process.progress / (process.total || 1))
            window.api.mcp.setProgress(process.progress / (process.total || 1))
          },
          timeout: server.timeout ? server.timeout * 1000 : 60000, // Default timeout of 1 minute
          signal: this.activeToolCalls.get(toolCallId)?.signal
        })
        return result as MCPCallToolResponse
      } catch (error) {
        Logger.error(`[MCP] Error calling tool ${name} on ${server.name}:`, error)
        throw error
      } finally {
        this.activeToolCalls.delete(toolCallId)
      }
<<<<<<< HEAD
=======
      const client = await this.initClient(server)
      const result = await client.callTool({ name, arguments: args }, undefined, {
        onprogress: (process) => {
          logger.debug(`Progress: ${process.progress / (process.total || 1)}`)
          window.api.mcp.setProgress(process.progress / (process.total || 1))
        },
        timeout: server.timeout ? server.timeout * 1000 : 60000, // Default timeout of 1 minute
        signal: this.activeToolCalls.get(toolCallId)?.signal
      })
      return result as MCPCallToolResponse
    } catch (error) {
      logger.error(`Error calling tool ${name} on ${server.name}:`, error)
      throw error
    } finally {
      this.activeToolCalls.delete(toolCallId)
>>>>>>> 5488c950
    }

    return await withSpanFunc(`${server.name}.${name}`, `MCP`, callToolFunc, [{ server, name, args }])
  }

  public async getInstallInfo() {
    const dir = path.join(os.homedir(), '.cherrystudio', 'bin')
    const uvName = await getBinaryName('uv')
    const bunName = await getBinaryName('bun')
    const uvPath = path.join(dir, uvName)
    const bunPath = path.join(dir, bunName)
    return { dir, uvPath, bunPath }
  }

  /**
   * List prompts available on an MCP server
   */
  private async listPromptsImpl(server: MCPServer): Promise<MCPPrompt[]> {
    const client = await this.initClient(server)
    logger.debug(`Listing prompts for server: ${server.name}`)
    try {
      const { prompts } = await client.listPrompts()
      return prompts.map((prompt: any) => ({
        ...prompt,
        id: `p${nanoid()}`,
        serverId: server.id,
        serverName: server.name
      }))
    } catch (error: any) {
      // -32601 is the code for the method not found
      if (error?.code !== -32601) {
        logger.error(`Failed to list prompts for server: ${server.name}`, error?.message)
      }
      return []
    }
  }

  /**
   * List prompts available on an MCP server with caching
   */
  public async listPrompts(_: Electron.IpcMainInvokeEvent, server: MCPServer): Promise<MCPPrompt[]> {
    const cachedListPrompts = withCache<[MCPServer], MCPPrompt[]>(
      this.listPromptsImpl.bind(this),
      (server) => {
        const serverKey = this.getServerKey(server)
        return `mcp:list_prompts:${serverKey}`
      },
      60 * 60 * 1000, // 60 minutes TTL
      `[MCP] Prompts from ${server.name}`
    )
    return cachedListPrompts(server)
  }

  /**
   * Get a specific prompt from an MCP server (implementation)
   */
  private async getPromptImpl(
    server: MCPServer,
    name: string,
    args?: Record<string, any>
  ): Promise<GetMCPPromptResponse> {
    logger.debug(`Getting prompt ${name} from server: ${server.name}`)
    const client = await this.initClient(server)
    return await client.getPrompt({ name, arguments: args })
  }

  /**
   * Get a specific prompt from an MCP server with caching
   */
  @TraceMethod({ spanName: 'getPrompt', tag: 'mcp' })
  public async getPrompt(
    _: Electron.IpcMainInvokeEvent,
    { server, name, args }: { server: MCPServer; name: string; args?: Record<string, any> }
  ): Promise<GetMCPPromptResponse> {
    const cachedGetPrompt = withCache<[MCPServer, string, Record<string, any> | undefined], GetMCPPromptResponse>(
      this.getPromptImpl.bind(this),
      (server, name, args) => {
        const serverKey = this.getServerKey(server)
        const argsKey = args ? JSON.stringify(args) : 'no-args'
        return `mcp:get_prompt:${serverKey}:${name}:${argsKey}`
      },
      30 * 60 * 1000, // 30 minutes TTL
      `[MCP] Prompt ${name} from ${server.name}`
    )
    return await cachedGetPrompt(server, name, args)
  }

  /**
   * List resources available on an MCP server (implementation)
   */
  private async listResourcesImpl(server: MCPServer): Promise<MCPResource[]> {
    const client = await this.initClient(server)
    logger.debug(`Listing resources for server: ${server.name}`)
    try {
      const result = await client.listResources()
      const resources = result.resources || []
      return (Array.isArray(resources) ? resources : []).map((resource: any) => ({
        ...resource,
        serverId: server.id,
        serverName: server.name
      }))
    } catch (error: any) {
      // -32601 is the code for the method not found
      if (error?.code !== -32601) {
        logger.error(`Failed to list resources for server: ${server.name}`, error?.message)
      }
      return []
    }
  }

  /**
   * List resources available on an MCP server with caching
   */
  public async listResources(_: Electron.IpcMainInvokeEvent, server: MCPServer): Promise<MCPResource[]> {
    const cachedListResources = withCache<[MCPServer], MCPResource[]>(
      this.listResourcesImpl.bind(this),
      (server) => {
        const serverKey = this.getServerKey(server)
        return `mcp:list_resources:${serverKey}`
      },
      60 * 60 * 1000, // 60 minutes TTL
      `[MCP] Resources from ${server.name}`
    )
    return cachedListResources(server)
  }

  /**
   * Get a specific resource from an MCP server (implementation)
   */
  private async getResourceImpl(server: MCPServer, uri: string): Promise<GetResourceResponse> {
    logger.debug(`Getting resource ${uri} from server: ${server.name}`)
    const client = await this.initClient(server)
    try {
      const result = await client.readResource({ uri: uri })
      const contents: MCPResource[] = []
      if (result.contents && result.contents.length > 0) {
        result.contents.forEach((content: any) => {
          contents.push({
            ...content,
            serverId: server.id,
            serverName: server.name
          })
        })
      }
      return {
        contents: contents
      }
    } catch (error: Error | any) {
      logger.error(`Failed to get resource ${uri} from server: ${server.name}`, error.message)
      throw new Error(`Failed to get resource ${uri} from server: ${server.name}: ${error.message}`)
    }
  }

  /**
   * Get a specific resource from an MCP server with caching
   */
  @TraceMethod({ spanName: 'getResource', tag: 'mcp' })
  public async getResource(
    _: Electron.IpcMainInvokeEvent,
    { server, uri }: { server: MCPServer; uri: string }
  ): Promise<GetResourceResponse> {
    const cachedGetResource = withCache<[MCPServer, string], GetResourceResponse>(
      this.getResourceImpl.bind(this),
      (server, uri) => {
        const serverKey = this.getServerKey(server)
        return `mcp:get_resource:${serverKey}:${uri}`
      },
      30 * 60 * 1000, // 30 minutes TTL
      `[MCP] Resource ${uri} from ${server.name}`
    )
    return await cachedGetResource(server, uri)
  }

  private getLoginShellEnv = memoize(async (): Promise<Record<string, string>> => {
    try {
      const loginEnv = await getLoginShellEnvironment()
      const pathSeparator = process.platform === 'win32' ? ';' : ':'
      const cherryBinPath = path.join(os.homedir(), '.cherrystudio', 'bin')
      loginEnv.PATH = `${loginEnv.PATH}${pathSeparator}${cherryBinPath}`
      logger.debug('Successfully fetched login shell environment variables:')
      return loginEnv
    } catch (error) {
      logger.error('Failed to fetch login shell environment variables:', error)
      return {}
    }
  })

  private removeProxyEnv(env: Record<string, string>) {
    delete env.HTTPS_PROXY
    delete env.HTTP_PROXY
    delete env.grpc_proxy
    delete env.http_proxy
    delete env.https_proxy
  }

  // 实现 abortTool 方法
  public async abortTool(_: Electron.IpcMainInvokeEvent, callId: string) {
    const activeToolCall = this.activeToolCalls.get(callId)
    if (activeToolCall) {
      activeToolCall.abort()
      this.activeToolCalls.delete(callId)
      logger.debug(`Aborted tool call: ${callId}`)
      return true
    } else {
      logger.warn(`No active tool call found for callId: ${callId}`)
      return false
    }
  }

  /**
   * Get the server version information
   */
  public async getServerVersion(_: Electron.IpcMainInvokeEvent, server: MCPServer): Promise<string | null> {
    try {
      logger.debug(`Getting server version for: ${server.name}`)
      const client = await this.initClient(server)

      // Try to get server information which may include version
      const serverInfo = client.getServerVersion()
      logger.debug(`Server info for ${server.name}:`, serverInfo)

      if (serverInfo && serverInfo.version) {
        logger.debug(`Server version for ${server.name}: ${serverInfo.version}`)
        return serverInfo.version
      }

      logger.warn(`No version information available for server: ${server.name}`)
      return null
    } catch (error: any) {
      logger.error(`Failed to get server version for ${server.name}:`, error?.message)
      return null
    }
  }
}

export default new McpService()<|MERGE_RESOLUTION|>--- conflicted
+++ resolved
@@ -50,11 +50,9 @@
 // Generic type for caching wrapped functions
 type CachedFunction<T extends unknown[], R> = (...args: T) => Promise<R>
 
-<<<<<<< HEAD
 type CallToolArgs = { server: MCPServer; name: string; args: any; callId?: string }
-=======
+
 const logger = loggerService.withContext('MCPService')
->>>>>>> 5488c950
 
 /**
  * Higher-order function to add caching capability to any async function
@@ -620,30 +618,20 @@
     const abortController = new AbortController()
     this.activeToolCalls.set(toolCallId, abortController)
 
-<<<<<<< HEAD
     const callToolFunc = async ({ server, name, args }: CallToolArgs) => {
       try {
-        Logger.info('[MCP] Calling:', server.name, name, args, 'callId:', toolCallId)
+        logger.debug('Calling:', server.name, name, args, 'callId:', toolCallId)
         if (typeof args === 'string') {
           try {
             args = JSON.parse(args)
           } catch (e) {
-            Logger.error('[MCP] args parse error', args)
+            logger.error('args parse error', args)
           }
-=======
-    try {
-      logger.debug('Calling:', server.name, name, args, 'callId:', toolCallId)
-      if (typeof args === 'string') {
-        try {
-          args = JSON.parse(args)
-        } catch (e) {
-          logger.error('args parse error', args)
->>>>>>> 5488c950
         }
         const client = await this.initClient(server)
         const result = await client.callTool({ name, arguments: args }, undefined, {
           onprogress: (process) => {
-            console.log('[MCP] Progress:', process.progress / (process.total || 1))
+            logger.debug(`Progress: ${process.progress / (process.total || 1)}`)
             window.api.mcp.setProgress(process.progress / (process.total || 1))
           },
           timeout: server.timeout ? server.timeout * 1000 : 60000, // Default timeout of 1 minute
@@ -651,29 +639,11 @@
         })
         return result as MCPCallToolResponse
       } catch (error) {
-        Logger.error(`[MCP] Error calling tool ${name} on ${server.name}:`, error)
+        logger.error(`Error calling tool ${name} on ${server.name}:`, error)
         throw error
       } finally {
         this.activeToolCalls.delete(toolCallId)
       }
-<<<<<<< HEAD
-=======
-      const client = await this.initClient(server)
-      const result = await client.callTool({ name, arguments: args }, undefined, {
-        onprogress: (process) => {
-          logger.debug(`Progress: ${process.progress / (process.total || 1)}`)
-          window.api.mcp.setProgress(process.progress / (process.total || 1))
-        },
-        timeout: server.timeout ? server.timeout * 1000 : 60000, // Default timeout of 1 minute
-        signal: this.activeToolCalls.get(toolCallId)?.signal
-      })
-      return result as MCPCallToolResponse
-    } catch (error) {
-      logger.error(`Error calling tool ${name} on ${server.name}:`, error)
-      throw error
-    } finally {
-      this.activeToolCalls.delete(toolCallId)
->>>>>>> 5488c950
     }
 
     return await withSpanFunc(`${server.name}.${name}`, `MCP`, callToolFunc, [{ server, name, args }])

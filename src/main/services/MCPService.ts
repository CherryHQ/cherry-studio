--- conflicted
+++ resolved
@@ -28,7 +28,6 @@
   ToolListChangedNotificationSchema
 } from '@modelcontextprotocol/sdk/types.js'
 import { nanoid } from '@reduxjs/toolkit'
-<<<<<<< HEAD
 import {
   type GetResourceResponse,
   isBuiltinMCPServer,
@@ -38,11 +37,7 @@
   type MCPServer,
   type MCPTool
 } from '@types'
-import { app } from 'electron'
-=======
-import type { GetResourceResponse, MCPCallToolResponse, MCPPrompt, MCPResource, MCPServer, MCPTool } from '@types'
 import { app, net } from 'electron'
->>>>>>> 35968f48
 import { EventEmitter } from 'events'
 import { memoize } from 'lodash'
 import { v4 as uuidv4 } from 'uuid'

--- conflicted
+++ resolved
@@ -3,34 +3,18 @@
 import { isWin } from '@main/constant'
 import { configManager } from '@main/services/ConfigManager'
 import { getIpCountry } from '@main/utils/ipService'
-<<<<<<< HEAD
-import { getI18n } from '@main/utils/language'
-=======
->>>>>>> acdbe6b9
 import { generateUserAgent } from '@main/utils/systemInfo'
 import { FeedUrl } from '@shared/config/constant'
 import { UpgradeChannel } from '@shared/data/preference/preferenceTypes'
 import { IpcChannel } from '@shared/IpcChannel'
-<<<<<<< HEAD
 import type { UpdateInfo } from 'builder-util-runtime'
 import { CancellationToken } from 'builder-util-runtime'
-import type { BrowserWindow } from 'electron'
-import { app, dialog, net } from 'electron'
+import { app, net } from 'electron'
 import type { AppUpdater as _AppUpdater, Logger, NsisUpdater, UpdateCheckResult } from 'electron-updater'
 import { autoUpdater } from 'electron-updater'
 import path from 'path'
 import semver from 'semver'
 
-import icon from '../../../build/icon.png?asset'
-=======
-import { CancellationToken, UpdateInfo } from 'builder-util-runtime'
-import { app, net } from 'electron'
-import { AppUpdater as _AppUpdater, autoUpdater, Logger, NsisUpdater, UpdateCheckResult } from 'electron-updater'
-import path from 'path'
-import semver from 'semver'
-
-import { configManager } from './ConfigManager'
->>>>>>> acdbe6b9
 import { windowService } from './WindowService'
 
 const logger = loggerService.withContext('AppUpdater')
@@ -263,43 +247,9 @@
     }
   }
 
-<<<<<<< HEAD
-  public showUpdateDialog(mainWindow: BrowserWindow) {
-    if (!this.releaseInfo) {
-      return
-    }
-    const i18n = getI18n()
-    const { update: updateLocale } = i18n.translation
-
-    let detail = this.formatReleaseNotes(this.releaseInfo.releaseNotes)
-    if (detail === '') {
-      detail = updateLocale.noReleaseNotes
-    }
-
-    dialog
-      .showMessageBox({
-        type: 'info',
-        title: updateLocale.title,
-        icon,
-        message: updateLocale.message.replace('{{version}}', this.releaseInfo.version),
-        detail,
-        buttons: [updateLocale.later, updateLocale.install],
-        defaultId: 1,
-        cancelId: 0
-      })
-      .then(({ response }) => {
-        if (response === 1) {
-          app.isQuitting = true
-          setImmediate(() => autoUpdater.quitAndInstall())
-        } else {
-          mainWindow.webContents.send(IpcChannel.UpdateDownloadedCancelled)
-        }
-      })
-=======
   public quitAndInstall() {
     app.isQuitting = true
     setImmediate(() => autoUpdater.quitAndInstall())
->>>>>>> acdbe6b9
   }
 
   /**

/**
<<<<<<< HEAD
 * @deprecated this file will be removed after v2 refactor
 */

=======
 * @deprecated Scheduled for removal in v2.0.0
 * --------------------------------------------------------------------------
 * ⚠️ NOTICE: V2 DATA&UI REFACTORING (by 0xfullex)
 * --------------------------------------------------------------------------
 * STOP: Feature PRs affecting this file are currently BLOCKED.
 * Only critical bug fixes are accepted during this migration phase.
 *
 * This file is being refactored to v2 standards.
 * Any non-critical changes will conflict with the ongoing work.
 *
 * 🔗 Context & Status:
 * - Contribution Hold: https://github.com/CherryHQ/cherry-studio/issues/10954
 * - v2 Refactor PR   : https://github.com/CherryHQ/cherry-studio/pull/10162
 * --------------------------------------------------------------------------
 */
>>>>>>> c242860a
import { loggerService } from '@logger'
import { IpcChannel } from '@shared/IpcChannel'
import { ipcMain } from 'electron'
import { EventEmitter } from 'events'

import { windowService } from './WindowService'

type StoreValue = any
type Unsubscribe = () => void

const logger = loggerService.withContext('ReduxService')

export class ReduxService extends EventEmitter {
  private stateCache: any = {}
  private isReady = false

  private readonly STATUS_CHANGE_EVENT = 'statusChange'

  constructor() {
    super()
    this.setupIpcHandlers()
  }

  private setupIpcHandlers() {
    // 监听 store 就绪事件
    ipcMain.handle(IpcChannel.ReduxStoreReady, () => {
      this.isReady = true
      this.emit('ready')
    })

    // 监听 store 状态变化
    ipcMain.on(IpcChannel.ReduxStateChange, (_, newState) => {
      this.stateCache = newState
      this.emit(this.STATUS_CHANGE_EVENT, newState)
    })
  }

  private async waitForStoreReady(webContents: Electron.WebContents, timeout = 10000): Promise<void> {
    if (this.isReady) return

    const startTime = Date.now()
    while (Date.now() - startTime < timeout) {
      try {
        const isReady = await webContents.executeJavaScript(`
          !!window.store && typeof window.store.getState === 'function'
        `)
        if (isReady) {
          this.isReady = true
          return
        }
      } catch (error) {
        // 忽略错误，继续等待
      }
      await new Promise((resolve) => setTimeout(resolve, 100))
    }
    throw new Error('Timeout waiting for Redux store to be ready')
  }

  // 添加同步获取状态的方法
  getStateSync() {
    return this.stateCache
  }

  // 添加同步选择器方法
  selectSync<T = StoreValue>(selector: string): T | undefined {
    try {
      // 使用 Function 构造器来安全地执行选择器
      const selectorFn = new Function('state', `return ${selector}`)
      return selectorFn(this.stateCache)
    } catch (error) {
      // change it to debug level as it not block other operations
      logger.debug('Failed to select from cache:', error as Error)
      return undefined
    }
  }

  // 修改 select 方法，优先使用缓存
  async select<T = StoreValue>(selector: string): Promise<T> {
    try {
      // 如果已经准备就绪，先尝试从缓存中获取
      if (this.isReady) {
        const cachedValue = this.selectSync<T>(selector)
        if (cachedValue !== undefined) {
          return cachedValue
        }
      }

      // 如果缓存中没有，再从渲染进程获取
      const mainWindow = windowService.getMainWindow()
      if (!mainWindow) {
        throw new Error('Main window is not available')
      }
      await this.waitForStoreReady(mainWindow.webContents)
      return await mainWindow.webContents.executeJavaScript(`
        (() => {
          const state = window.store.getState();
          return ${selector};
        })()
      `)
    } catch (error) {
      logger.error('Failed to select store value:', error as Error)
      throw error
    }
  }

  // 派发 action
  async dispatch(action: any): Promise<void> {
    const mainWindow = windowService.getMainWindow()
    if (!mainWindow) {
      throw new Error('Main window is not available')
    }
    await this.waitForStoreReady(mainWindow.webContents)
    try {
      await mainWindow.webContents.executeJavaScript(`
        window.store.dispatch(${JSON.stringify(action)})
      `)
    } catch (error) {
      logger.error('Failed to dispatch action:', error as Error)
      throw error
    }
  }

  // 订阅状态变化
  async subscribe(selector: string, callback: (newValue: any) => void): Promise<Unsubscribe> {
    const mainWindow = windowService.getMainWindow()
    if (!mainWindow) {
      throw new Error('Main window is not available')
    }
    await this.waitForStoreReady(mainWindow.webContents)

    // 在渲染进程中设置监听
    await mainWindow.webContents.executeJavaScript(
      `
      if (!window._storeSubscriptions) {
        window._storeSubscriptions = new Set();

        // 设置全局状态变化监听
        const unsubscribe = window.store.subscribe(() => {
          const state = window.store.getState();
          window.electron.ipcRenderer.send('` +
        IpcChannel.ReduxStateChange +
        `', state);
        });

        window._storeSubscriptions.add(unsubscribe);
      }
    `
    )

    // 在主进程中处理回调
    const handler = async () => {
      try {
        const newValue = await this.select(selector)
        callback(newValue)
      } catch (error) {
        logger.error('Error in subscription handler:', error as Error)
      }
    }

    this.on(this.STATUS_CHANGE_EVENT, handler)
    return () => {
      this.off(this.STATUS_CHANGE_EVENT, handler)
    }
  }

  // 获取整个状态树
  async getState(): Promise<any> {
    const mainWindow = windowService.getMainWindow()
    if (!mainWindow) {
      throw new Error('Main window is not available')
    }
    await this.waitForStoreReady(mainWindow.webContents)
    try {
      return await mainWindow.webContents.executeJavaScript(`
        window.store.getState()
      `)
    } catch (error) {
      logger.error('Failed to get state:', error as Error)
      throw error
    }
  }

  // 批量执行 actions
  async batch(actions: any[]): Promise<void> {
    for (const action of actions) {
      await this.dispatch(action)
    }
  }
}

export const reduxService = new ReduxService()

/** example
 async function example() {
 try {
 // 读取状态
 const settings = await reduxService.select('state.settings')
 logger.log('settings', settings)

 // 派发 action
 await reduxService.dispatch({
 type: 'settings/updateApiKey',
 payload: 'new-api-key'
 })

 // 订阅状态变化
 const unsubscribe = await reduxService.subscribe('state.settings.apiKey', (newValue) => {
 logger.log('API key changed:', newValue)
 })

 // 批量执行 actions
 await reduxService.batch([
 { type: 'action1', payload: 'data1' },
 { type: 'action2', payload: 'data2' }
 ])

 // 同步方法虽然可能不是最新的数据，但响应更快
 const apiKey = reduxService.selectSync('state.settings.apiKey')
 logger.log('apiKey', apiKey)

 // 处理保证是最新的数据
 const apiKey1 = await reduxService.select('state.settings.apiKey')
 logger.log('apiKey1', apiKey1)

 // 取消订阅
 unsubscribe()
 } catch (error) {
 logger.error('Error:', error)
 }
 }
 */<|MERGE_RESOLUTION|>--- conflicted
+++ resolved
@@ -1,9 +1,4 @@
 /**
-<<<<<<< HEAD
- * @deprecated this file will be removed after v2 refactor
- */
-
-=======
  * @deprecated Scheduled for removal in v2.0.0
  * --------------------------------------------------------------------------
  * ⚠️ NOTICE: V2 DATA&UI REFACTORING (by 0xfullex)
@@ -19,7 +14,6 @@
  * - v2 Refactor PR   : https://github.com/CherryHQ/cherry-studio/pull/10162
  * --------------------------------------------------------------------------
  */
->>>>>>> c242860a
 import { loggerService } from '@logger'
 import { IpcChannel } from '@shared/IpcChannel'
 import { ipcMain } from 'electron'

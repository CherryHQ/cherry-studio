--- conflicted
+++ resolved
@@ -2,21 +2,18 @@
 import { isMac } from '@main/constant'
 
 import { windowService } from '../WindowService'
+const logger = loggerService.withContext('URLSchema:handleProvidersProtocolUrl')
 
-<<<<<<< HEAD
-const logger = loggerService.withContext('URLSchema:handleProvidersProtocolUrl')
-=======
 function ParseData(data: string) {
   try {
     const result = JSON.parse(Buffer.from(data, 'base64').toString('utf-8'))
 
     return JSON.stringify(result)
   } catch (error) {
-    Logger.error('ParseData error:', { error })
+    logger.error('ParseData error:', error)
     return null
   }
 }
->>>>>>> 30b080ef
 
 export async function handleProvidersProtocolUrl(url: URL) {
   switch (url.pathname) {
@@ -37,7 +34,7 @@
       const data = ParseData(params.get('data')?.replaceAll('_', '+').replaceAll('-', '/') || '')
 
       if (!data) {
-        Logger.error('handleProvidersProtocolUrl data is null or invalid')
+        logger.error('handleProvidersProtocolUrl data is null or invalid')
         return
       }
 

import { isMac } from '@main/constant'
import { windowService } from '@main/services/WindowService'
import { getAppLanguage, locales } from '@main/utils/language'
import { IpcChannel } from '@shared/IpcChannel'
import type { MenuItemConstructorOptions } from 'electron'
import { app, Menu, shell } from 'electron'
export class AppMenuService {
  private languageChangeCallback?: (newLanguage: string) => void

  constructor() {
    // Subscribe to language change events
    this.languageChangeCallback = () => {
      this.setupApplicationMenu()
    }
    configManager.subscribe('language', this.languageChangeCallback)
  }

  public destroy(): void {
    // Clean up subscription to prevent memory leaks
    if (this.languageChangeCallback) {
      configManager.unsubscribe('language', this.languageChangeCallback)
    }
  }

  public setupApplicationMenu(): void {
<<<<<<< HEAD
    const locale = locales[getAppLanguage()]
    const { common } = locale.translation
=======
    const locale = locales[configManager.getLanguage()]
    const { appMenu } = locale.translation
>>>>>>> 78278ce9

    const template: MenuItemConstructorOptions[] = [
      {
        label: app.name,
        submenu: [
          {
            label: appMenu.about + ' ' + app.name,
            click: () => {
              // Emit event to navigate to About page
              const mainWindow = windowService.getMainWindow()
              if (mainWindow && !mainWindow.isDestroyed()) {
                mainWindow.webContents.send(IpcChannel.Windows_NavigateToAbout)
                windowService.showMainWindow()
              }
            }
          },
          { type: 'separator' },
          { role: 'services', label: appMenu.services },
          { type: 'separator' },
          { role: 'hide', label: `${appMenu.hide} ${app.name}` },
          { role: 'hideOthers', label: appMenu.hideOthers },
          { role: 'unhide', label: appMenu.unhide },
          { type: 'separator' },
          { role: 'quit', label: `${appMenu.quit} ${app.name}` }
        ]
      },
      {
        label: appMenu.file,
        submenu: [{ role: 'close', label: appMenu.close }]
      },
      {
        label: appMenu.edit,
        submenu: [
          { role: 'undo', label: appMenu.undo },
          { role: 'redo', label: appMenu.redo },
          { type: 'separator' },
          { role: 'cut', label: appMenu.cut },
          { role: 'copy', label: appMenu.copy },
          { role: 'paste', label: appMenu.paste },
          { role: 'delete', label: appMenu.delete },
          { role: 'selectAll', label: appMenu.selectAll }
        ]
      },
      {
        label: appMenu.view,
        submenu: [
          { role: 'reload', label: appMenu.reload },
          { role: 'forceReload', label: appMenu.forceReload },
          { role: 'toggleDevTools', label: appMenu.toggleDevTools },
          { type: 'separator' },
          { role: 'resetZoom', label: appMenu.resetZoom },
          { role: 'zoomIn', label: appMenu.zoomIn },
          { role: 'zoomOut', label: appMenu.zoomOut },
          { type: 'separator' },
          { role: 'togglefullscreen', label: appMenu.toggleFullscreen }
        ]
      },
      {
        label: appMenu.window,
        submenu: [
          { role: 'minimize', label: appMenu.minimize },
          { role: 'zoom', label: appMenu.zoom },
          { type: 'separator' },
          { role: 'front', label: appMenu.front }
        ]
      },
      {
        label: appMenu.help,
        submenu: [
          {
            label: appMenu.website,
            click: () => {
              shell.openExternal('https://cherry-ai.com')
            }
          },
          {
            label: appMenu.documentation,
            click: () => {
              shell.openExternal('https://cherry-ai.com/docs')
            }
          },
          {
            label: appMenu.feedback,
            click: () => {
              shell.openExternal('https://github.com/CherryHQ/cherry-studio/issues/new/choose')
            }
          },
          {
            label: appMenu.releases,
            click: () => {
              shell.openExternal('https://github.com/CherryHQ/cherry-studio/releases')
            }
          }
        ]
      }
    ]

    const menu = Menu.buildFromTemplate(template)
    Menu.setApplicationMenu(menu)
  }
}

export const appMenuService = isMac ? new AppMenuService() : null<|MERGE_RESOLUTION|>--- conflicted
+++ resolved
@@ -4,6 +4,8 @@
 import { IpcChannel } from '@shared/IpcChannel'
 import type { MenuItemConstructorOptions } from 'electron'
 import { app, Menu, shell } from 'electron'
+
+import { configManager } from './ConfigManager'
 export class AppMenuService {
   private languageChangeCallback?: (newLanguage: string) => void
 
@@ -23,13 +25,8 @@
   }
 
   public setupApplicationMenu(): void {
-<<<<<<< HEAD
     const locale = locales[getAppLanguage()]
-    const { common } = locale.translation
-=======
-    const locale = locales[configManager.getLanguage()]
     const { appMenu } = locale.translation
->>>>>>> 78278ce9
 
     const template: MenuItemConstructorOptions[] = [
       {

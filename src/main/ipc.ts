--- conflicted
+++ resolved
@@ -8,12 +8,8 @@
 import { getBinaryPath, isBinaryExists, runInstallScript } from '@main/utils/process'
 import { handleZoomFactor } from '@main/utils/zoom'
 import { SpanEntity, TokenUsage } from '@mcp-trace/trace-core'
-<<<<<<< HEAD
-import { UpgradeChannel } from '@shared/config/constant'
+import { MIN_WINDOW_HEIGHT, MIN_WINDOW_WIDTH, UpgradeChannel } from '@shared/config/constant'
 import type { PreferenceDefaultScopeType, PreferenceKeyType } from '@shared/data/types'
-=======
-import { MIN_WINDOW_HEIGHT, MIN_WINDOW_WIDTH, UpgradeChannel } from '@shared/config/constant'
->>>>>>> f9794300
 import { IpcChannel } from '@shared/IpcChannel'
 import { FileMetadata, Provider, Shortcut, ThemeMode } from '@types'
 import { BrowserWindow, dialog, ipcMain, ProxyConfig, session, shell, systemPreferences, webContents } from 'electron'
@@ -708,9 +704,10 @@
       addStreamMessage(spanId, modelName, context, msg)
   )
 
-<<<<<<< HEAD
+  // CodeTools
+  ipcMain.handle(IpcChannel.CodeTools_Run, codeToolsService.run)
+
   // Preference handlers
-
   // TODO move to preferenceService
 
   ipcMain.handle(IpcChannel.Preference_Get, (_, key: PreferenceKeyType) => {
@@ -742,8 +739,4 @@
       preferenceService.subscribe(windowId, keys)
     }
   })
-=======
-  // CodeTools
-  ipcMain.handle(IpcChannel.CodeTools_Run, codeToolsService.run)
->>>>>>> f9794300
 }
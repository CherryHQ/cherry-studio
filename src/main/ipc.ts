import fs from 'node:fs'

<<<<<<< HEAD
import { isMac, isWin } from '@main/constant'
=======
import { getBinaryPath, isBinaryExists, runInstallScript } from '@main/utils/process'
>>>>>>> 0863cfb2
import { MCPServer, Shortcut, ThemeMode } from '@types'
import { BrowserWindow, ipcMain, session, shell } from 'electron'
import log from 'electron-log'

import { titleBarOverlayDark, titleBarOverlayLight } from './config'
import AppUpdater from './services/AppUpdater'
import BackupManager from './services/BackupManager'
import { configManager } from './services/ConfigManager'
import { ExportService } from './services/ExportService'
import FileService from './services/FileService'
import FileStorage from './services/FileStorage'
import { GeminiService } from './services/GeminiService'
import KnowledgeService from './services/KnowledgeService'
import MCPService from './services/MCPService'
import { ProxyConfig, proxyManager } from './services/ProxyManager'
import { registerShortcuts, unregisterAllShortcuts } from './services/ShortcutService'
import { TrayService } from './services/TrayService'
import { windowService } from './services/WindowService'
import { getResourcePath } from './utils'
import { decrypt, encrypt } from './utils/aes'
import { getFilesDir } from './utils/file'
import { compress, decompress } from './utils/zip'

const fileManager = new FileStorage()
const backupManager = new BackupManager()
const exportService = new ExportService(fileManager)
const mcpService = new MCPService()

export function registerIpc(mainWindow: BrowserWindow, app: Electron.App) {
  const appUpdater = new AppUpdater(mainWindow)

  ipcMain.handle('app:info', () => ({
    version: app.getVersion(),
    isPackaged: app.isPackaged,
    appPath: app.getAppPath(),
    filesPath: getFilesDir(),
    appDataPath: app.getPath('userData'),
    resourcesPath: getResourcePath(),
    logsPath: log.transports.file.getFile().path
  }))

  ipcMain.handle('app:proxy', async (_, proxy: string) => {
    const proxyConfig: ProxyConfig =
      proxy === 'system' ? { mode: 'system' } : proxy ? { mode: 'custom', url: proxy } : { mode: 'none' }
    await proxyManager.configureProxy(proxyConfig)
  })

  ipcMain.handle('app:reload', () => mainWindow.reload())
  ipcMain.handle('open:website', (_, url: string) => shell.openExternal(url))

  // Update
  ipcMain.handle('app:show-update-dialog', () => appUpdater.showUpdateDialog(mainWindow))

  // language
  ipcMain.handle('app:set-language', (_, language) => {
    configManager.setLanguage(language)
  })

  // launch on boot
  ipcMain.handle('app:set-launch-on-boot', (_, isActive: boolean) => {
    // Set login item settings for windows and mac
    // linux is not supported because it requires more file operations
    if (isWin || isMac) {
      if (isActive) {
        app.setLoginItemSettings({
          openAtLogin: true
        })
      } else {
        app.setLoginItemSettings({
          openAtLogin: false
        })
      }
    }
  })

  // launch to tray
  ipcMain.handle('app:set-launch-to-tray', (_, isActive: boolean) => {
    configManager.setLaunchToTray(isActive)
  })

  // tray
  ipcMain.handle('app:set-tray', (_, isActive: boolean) => {
    configManager.setTray(isActive)
  })

  // to tray on close
  ipcMain.handle('app:set-tray-on-close', (_, isActive: boolean) => {
    configManager.setTrayOnClose(isActive)
  })

  ipcMain.handle('app:restart-tray', () => TrayService.getInstance().restartTray())

  ipcMain.handle('config:set', (_, key: string, value: any) => {
    configManager.set(key, value)
  })

  ipcMain.handle('config:get', (_, key: string) => {
    return configManager.get(key)
  })

  // theme
  ipcMain.handle('app:set-theme', (_, theme: ThemeMode) => {
    configManager.setTheme(theme)
    mainWindow?.setTitleBarOverlay &&
      mainWindow.setTitleBarOverlay(theme === 'dark' ? titleBarOverlayDark : titleBarOverlayLight)
  })

  // clear cache
  ipcMain.handle('app:clear-cache', async () => {
    const sessions = [session.defaultSession, session.fromPartition('persist:webview')]

    try {
      await Promise.all(
        sessions.map(async (session) => {
          await session.clearCache()
          await session.clearStorageData({
            storages: ['cookies', 'filesystem', 'shadercache', 'websql', 'serviceworkers', 'cachestorage']
          })
        })
      )
      await fileManager.clearTemp()
      await fs.writeFileSync(log.transports.file.getFile().path, '')
      return { success: true }
    } catch (error: any) {
      log.error('Failed to clear cache:', error)
      return { success: false, error: error.message }
    }
  })

  // check for update
  ipcMain.handle('app:check-for-update', async () => {
    const update = await appUpdater.autoUpdater.checkForUpdates()
    return {
      currentVersion: appUpdater.autoUpdater.currentVersion,
      updateInfo: update?.updateInfo
    }
  })

  // zip
  ipcMain.handle('zip:compress', (_, text: string) => compress(text))
  ipcMain.handle('zip:decompress', (_, text: Buffer) => decompress(text))

  // backup
  ipcMain.handle('backup:backup', backupManager.backup)
  ipcMain.handle('backup:restore', backupManager.restore)
  ipcMain.handle('backup:backupToWebdav', backupManager.backupToWebdav)
  ipcMain.handle('backup:restoreFromWebdav', backupManager.restoreFromWebdav)

  // file
  ipcMain.handle('file:open', fileManager.open)
  ipcMain.handle('file:openPath', fileManager.openPath)
  ipcMain.handle('file:save', fileManager.save)
  ipcMain.handle('file:select', fileManager.selectFile)
  ipcMain.handle('file:upload', fileManager.uploadFile)
  ipcMain.handle('file:clear', fileManager.clear)
  ipcMain.handle('file:read', fileManager.readFile)
  ipcMain.handle('file:delete', fileManager.deleteFile)
  ipcMain.handle('file:get', fileManager.getFile)
  ipcMain.handle('file:selectFolder', fileManager.selectFolder)
  ipcMain.handle('file:create', fileManager.createTempFile)
  ipcMain.handle('file:write', fileManager.writeFile)
  ipcMain.handle('file:saveImage', fileManager.saveImage)
  ipcMain.handle('file:base64Image', fileManager.base64Image)
  ipcMain.handle('file:download', fileManager.downloadFile)
  ipcMain.handle('file:copy', fileManager.copyFile)
  ipcMain.handle('file:binaryFile', fileManager.binaryFile)

  // fs
  ipcMain.handle('fs:read', FileService.readFile)

  // minapp
  ipcMain.handle('minapp', (_, args) => {
    windowService.createMinappWindow({
      url: args.url,
      parent: mainWindow,
      windowOptions: {
        ...mainWindow.getBounds(),
        ...args.windowOptions
      }
    })
  })

  // export
  ipcMain.handle('export:word', exportService.exportToWord)

  // open path
  ipcMain.handle('open:path', async (_, path: string) => {
    await shell.openPath(path)
  })

  // shortcuts
  ipcMain.handle('shortcuts:update', (_, shortcuts: Shortcut[]) => {
    configManager.setShortcuts(shortcuts)
    // Refresh shortcuts registration
    if (mainWindow) {
      unregisterAllShortcuts()
      registerShortcuts(mainWindow)
    }
  })

  // knowledge base
  ipcMain.handle('knowledge-base:create', KnowledgeService.create)
  ipcMain.handle('knowledge-base:reset', KnowledgeService.reset)
  ipcMain.handle('knowledge-base:delete', KnowledgeService.delete)
  ipcMain.handle('knowledge-base:add', KnowledgeService.add)
  ipcMain.handle('knowledge-base:remove', KnowledgeService.remove)
  ipcMain.handle('knowledge-base:search', KnowledgeService.search)

  // window
  ipcMain.handle('window:set-minimum-size', (_, width: number, height: number) => {
    mainWindow?.setMinimumSize(width, height)
  })

  ipcMain.handle('window:reset-minimum-size', () => {
    mainWindow?.setMinimumSize(1080, 600)
    const [width, height] = mainWindow?.getSize() ?? [1080, 600]
    if (width < 1080) {
      mainWindow?.setSize(1080, height)
    }
  })

  // gemini
  ipcMain.handle('gemini:upload-file', GeminiService.uploadFile)
  ipcMain.handle('gemini:base64-file', GeminiService.base64File)
  ipcMain.handle('gemini:retrieve-file', GeminiService.retrieveFile)
  ipcMain.handle('gemini:list-files', GeminiService.listFiles)
  ipcMain.handle('gemini:delete-file', GeminiService.deleteFile)

  // mini window
  ipcMain.handle('miniwindow:show', () => windowService.showMiniWindow())
  ipcMain.handle('miniwindow:hide', () => windowService.hideMiniWindow())
  ipcMain.handle('miniwindow:close', () => windowService.closeMiniWindow())
  ipcMain.handle('miniwindow:toggle', () => windowService.toggleMiniWindow())

  // aes
  ipcMain.handle('aes:encrypt', (_, text: string, secretKey: string, iv: string) => encrypt(text, secretKey, iv))
  ipcMain.handle('aes:decrypt', (_, encryptedData: string, iv: string, secretKey: string) =>
    decrypt(encryptedData, iv, secretKey)
  )

  // Register MCP handlers
  ipcMain.on('mcp:servers-from-renderer', (_, servers) => mcpService.setServers(servers))
  ipcMain.handle('mcp:list-servers', async () => mcpService.listAvailableServices())
  ipcMain.handle('mcp:add-server', async (_, server: MCPServer) => mcpService.addServer(server))
  ipcMain.handle('mcp:update-server', async (_, server: MCPServer) => mcpService.updateServer(server))
  ipcMain.handle('mcp:delete-server', async (_, serverName: string) => mcpService.deleteServer(serverName))
  ipcMain.handle('mcp:set-server-active', async (_, { name, isActive }) =>
    mcpService.setServerActive({ name, isActive })
  )

  // According to preload, this should take no parameters, but our implementation accepts
  // an optional serverName for better flexibility
  ipcMain.handle('mcp:list-tools', async (_, serverName?: string) => mcpService.listTools(serverName))
  ipcMain.handle('mcp:call-tool', async (_, params: { client: string; name: string; args: any }) =>
    mcpService.callTool(params)
  )

  ipcMain.handle('mcp:cleanup', async () => mcpService.cleanup())

  ipcMain.handle('app:is-binary-exist', (_, name: string) => isBinaryExists(name))
  ipcMain.handle('app:get-binary-path', (_, name: string) => getBinaryPath(name))
  ipcMain.handle('app:install-uv-binary', () => runInstallScript('install-uv.js'))
  ipcMain.handle('app:install-bun-binary', () => runInstallScript('install-bun.js'))

  // Listen for changes in MCP servers and notify renderer
  mcpService.on('servers-updated', (servers) => {
    mainWindow?.webContents.send('mcp:servers-updated', servers)
  })

  // Clean up MCP services when app quits
  app.on('before-quit', () => mcpService.cleanup())
}<|MERGE_RESOLUTION|>--- conflicted
+++ resolved
@@ -1,10 +1,7 @@
 import fs from 'node:fs'
 
-<<<<<<< HEAD
 import { isMac, isWin } from '@main/constant'
-=======
 import { getBinaryPath, isBinaryExists, runInstallScript } from '@main/utils/process'
->>>>>>> 0863cfb2
 import { MCPServer, Shortcut, ThemeMode } from '@types'
 import { BrowserWindow, ipcMain, session, shell } from 'electron'
 import log from 'electron-log'

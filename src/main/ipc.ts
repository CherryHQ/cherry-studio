--- conflicted
+++ resolved
@@ -784,7 +784,6 @@
       addStreamMessage(spanId, modelName, context, msg)
   )
 
-<<<<<<< HEAD
   ipcMain.handle(IpcChannel.App_GetDiskInfo, async (_, directoryPath: string) => {
     try {
       const diskSpace = await checkDiskSpace(directoryPath) // { free, size } in bytes
@@ -799,7 +798,6 @@
       return null
     }
   })
-=======
   // API Server
   apiServerService.registerIpcHandlers()
 
@@ -821,5 +819,4 @@
 
   // CherryIN
   ipcMain.handle(IpcChannel.Cherryin_GetSignature, (_, params) => generateSignature(params))
->>>>>>> 2e31a5bb
 }
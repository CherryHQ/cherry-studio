import fs from 'node:fs'
import { arch } from 'node:os'
import path from 'node:path'

import { PreferenceService } from '@data/PreferenceService'
import { preferenceService } from '@data/PreferenceService'
import { loggerService } from '@logger'
import { isLinux, isMac, isPortable, isWin } from '@main/constant'
import { generateSignature } from '@main/integration/cherryai'
import anthropicService from '@main/services/AnthropicService'
import { getBinaryPath, isBinaryExists, runInstallScript } from '@main/utils/process'
import { handleZoomFactor } from '@main/utils/zoom'
import type { SpanEntity, TokenUsage } from '@mcp-trace/trace-core'
import { MIN_WINDOW_HEIGHT, MIN_WINDOW_WIDTH } from '@shared/config/constant'
import type { UpgradeChannel } from '@shared/data/preference/preferenceTypes'
import { IpcChannel } from '@shared/IpcChannel'
import type { FileMetadata, Notification, OcrProvider, Provider, Shortcut, SupportedOcrFile } from '@types'
import checkDiskSpace from 'check-disk-space'
import type { ProxyConfig } from 'electron'
import { BrowserWindow, dialog, ipcMain, session, shell, systemPreferences, webContents } from 'electron'
import fontList from 'font-list'

import { apiServerService } from './services/ApiServerService'
import appService from './services/AppService'
import AppUpdater from './services/AppUpdater'
import BackupManager from './services/BackupManager'
import { codeToolsService } from './services/CodeToolsService'
import { configManager } from './services/ConfigManager'
import CopilotService from './services/CopilotService'
import DxtService from './services/DxtService'
import { ExportService } from './services/ExportService'
import { fileStorage as fileManager } from './services/FileStorage'
import FileService from './services/FileSystemService'
import KnowledgeService from './services/KnowledgeService'
import mcpService from './services/MCPService'
import MemoryService from './services/memory/MemoryService'
import { openTraceWindow, setTraceWindowTitle } from './services/NodeTraceService'
import NotificationService from './services/NotificationService'
import * as NutstoreService from './services/NutstoreService'
import ObsidianVaultService from './services/ObsidianVaultService'
import { ocrService } from './services/ocr/OcrService'
import { proxyManager } from './services/ProxyManager'
import { pythonService } from './services/PythonService'
import { FileServiceManager } from './services/remotefile/FileServiceManager'
import { searchService } from './services/SearchService'
import { SelectionService } from './services/SelectionService'
import { registerShortcuts, unregisterAllShortcuts } from './services/ShortcutService'
import {
  addEndMessage,
  addStreamMessage,
  bindTopic,
  cleanHistoryTrace,
  cleanLocalData,
  cleanTopic,
  getEntity,
  getSpans,
  saveEntity,
  saveSpans,
  tokenUsage
} from './services/SpanCacheService'
import storeSyncService from './services/StoreSyncService'
import VertexAIService from './services/VertexAIService'
import { setOpenLinkExternal } from './services/WebviewService'
import { windowService } from './services/WindowService'
import { calculateDirectorySize, getResourcePath } from './utils'
import { decrypt, encrypt } from './utils/aes'
import {
  getCacheDir,
  getConfigDir,
  getFilesDir,
  getNotesDir,
  hasWritePermission,
  isPathInside,
  untildify
} from './utils/file'
import { updateAppDataConfig } from './utils/init'
import { compress, decompress } from './utils/zip'

const logger = loggerService.withContext('IPC')

const backupManager = new BackupManager()
const exportService = new ExportService()
const obsidianVaultService = new ObsidianVaultService()
const vertexAIService = VertexAIService.getInstance()
const memoryService = MemoryService.getInstance()
const dxtService = new DxtService()

export function registerIpc(mainWindow: BrowserWindow, app: Electron.App) {
  const appUpdater = new AppUpdater()
  const notificationService = new NotificationService()

  // Initialize Python service with main window
  pythonService.setMainWindow(mainWindow)

  const checkMainWindow = () => {
    if (!mainWindow || mainWindow.isDestroyed()) {
      throw new Error('Main window does not exist or has been destroyed')
    }
  }

  ipcMain.handle(IpcChannel.App_Info, () => ({
    version: app.getVersion(),
    isPackaged: app.isPackaged,
    appPath: app.getAppPath(),
    filesPath: getFilesDir(),
    notesPath: getNotesDir(),
    configPath: getConfigDir(),
    appDataPath: app.getPath('userData'),
    resourcesPath: getResourcePath(),
    logsPath: logger.getLogsDir(),
    arch: arch(),
    isPortable: isWin && 'PORTABLE_EXECUTABLE_DIR' in process.env,
    installPath: path.dirname(app.getPath('exe'))
  }))

  ipcMain.handle(IpcChannel.App_Proxy, async (_, proxy: string, bypassRules?: string) => {
    let proxyConfig: ProxyConfig

    if (proxy === 'system') {
      // system proxy will use the system filter by themselves
      proxyConfig = { mode: 'system' }
    } else if (proxy) {
      proxyConfig = { mode: 'fixed_servers', proxyRules: proxy, proxyBypassRules: bypassRules }
    } else {
      proxyConfig = { mode: 'direct' }
    }

    await proxyManager.configureProxy(proxyConfig)
  })

  ipcMain.handle(IpcChannel.App_Reload, () => mainWindow.reload())
  ipcMain.handle(IpcChannel.App_Quit, () => app.quit())
  ipcMain.handle(IpcChannel.Open_Website, (_, url: string) => shell.openExternal(url))

  // Update
  ipcMain.handle(IpcChannel.App_ShowUpdateDialog, () => appUpdater.showUpdateDialog(mainWindow))

  // language
  // ipcMain.handle(IpcChannel.App_SetLanguage, (_, language) => {
  //   configManager.setLanguage(language)
  // })

  // spell check
  ipcMain.handle(IpcChannel.App_SetEnableSpellCheck, (_, isEnable: boolean) => {
    // disable spell check for all webviews
    const webviews = webContents.getAllWebContents()
    webviews.forEach((webview) => {
      webview.session.setSpellCheckerEnabled(isEnable)
    })
  })

  // spell check languages
  ipcMain.handle(IpcChannel.App_SetSpellCheckLanguages, (_, languages: string[]) => {
    if (languages.length === 0) {
      return
    }
    const windows = BrowserWindow.getAllWindows()
    windows.forEach((window) => {
      window.webContents.session.setSpellCheckerLanguages(languages)
    })
    configManager.set('spellCheckLanguages', languages)
  })

  // launch on boot
  ipcMain.handle(IpcChannel.App_SetLaunchOnBoot, (_, isLaunchOnBoot: boolean) => {
    appService.setAppLaunchOnBoot(isLaunchOnBoot)
  })

  // // launch to tray
  // ipcMain.handle(IpcChannel.App_SetLaunchToTray, (_, isActive: boolean) => {
  //   configManager.setLaunchToTray(isActive)
  // })

  // // tray
  // ipcMain.handle(IpcChannel.App_SetTray, (_, isActive: boolean) => {
  //   configManager.setTray(isActive)
  // })

  // // to tray on close
  // ipcMain.handle(IpcChannel.App_SetTrayOnClose, (_, isActive: boolean) => {
  //   configManager.setTrayOnClose(isActive)
  // })

  // // auto update
  // ipcMain.handle(IpcChannel.App_SetAutoUpdate, (_, isActive: boolean) => {
  //   appUpdater.setAutoUpdate(isActive)
  //   configManager.setAutoUpdate(isActive)
  // })

  ipcMain.handle(IpcChannel.App_SetTestPlan, async (_, isActive: boolean) => {
    logger.info(`set test plan: ${isActive}`)
    if (isActive !== preferenceService.get('app.dist.test_plan.enabled')) {
      appUpdater.cancelDownload()
    }
  })

  ipcMain.handle(IpcChannel.App_SetTestChannel, async (_, channel: UpgradeChannel) => {
    logger.info(`set test channel: ${channel}`)
    if (channel !== preferenceService.get('app.dist.test_plan.channel')) {
      appUpdater.cancelDownload()
    }
  })

  //only for mac
  if (isMac) {
    ipcMain.handle(IpcChannel.App_MacIsProcessTrusted, (): boolean => {
      return systemPreferences.isTrustedAccessibilityClient(false)
    })

    //return is only the current state, not the new state
    ipcMain.handle(IpcChannel.App_MacRequestProcessTrust, (): boolean => {
      return systemPreferences.isTrustedAccessibilityClient(true)
    })
  }

  ipcMain.handle(IpcChannel.App_SetFullScreen, (_, value: boolean): void => {
    mainWindow.setFullScreen(value)
  })

  ipcMain.handle(IpcChannel.App_IsFullScreen, (): boolean => {
    return mainWindow.isFullScreen()
  })

  // Get System Fonts
  ipcMain.handle(IpcChannel.App_GetSystemFonts, async () => {
    try {
      const fonts = await fontList.getFonts()
      return fonts.map((font: string) => font.replace(/^"(.*)"$/, '$1')).filter((font: string) => font.length > 0)
    } catch (error) {
      logger.error('Failed to get system fonts:', error as Error)
      return []
    }
  })

  ipcMain.handle(IpcChannel.Config_Set, (_, key: string, value: any, isNotify: boolean = false) => {
    configManager.set(key, value, isNotify)
  })

  ipcMain.handle(IpcChannel.Config_Get, (_, key: string) => {
    return configManager.get(key)
  })

  // // theme
  // ipcMain.handle(IpcChannel.App_SetTheme, (_, theme: ThemeMode) => {
  //   themeService.setTheme(theme)
  // })

  ipcMain.handle(IpcChannel.App_HandleZoomFactor, (_, delta: number, reset: boolean = false) => {
    const windows = BrowserWindow.getAllWindows()
    handleZoomFactor(windows, delta, reset)
    return configManager.getZoomFactor()
  })

  // clear cache
  ipcMain.handle(IpcChannel.App_ClearCache, async () => {
    const sessions = [session.defaultSession, session.fromPartition('persist:webview')]

    try {
      await Promise.all(
        sessions.map(async (session) => {
          await session.clearCache()
          await session.clearStorageData({
            storages: ['cookies', 'filesystem', 'shadercache', 'websql', 'serviceworkers', 'cachestorage']
          })
        })
      )
      await fileManager.clearTemp()
      // do not clear logs for now
      // TODO clear logs
      // await fs.writeFileSync(log.transports.file.getFile().path, '')
      return { success: true }
    } catch (error: any) {
      logger.error('Failed to clear cache:', error)
      return { success: false, error: error.message }
    }
  })

  // get cache size
  ipcMain.handle(IpcChannel.App_GetCacheSize, async () => {
    const cachePath = getCacheDir()
    logger.info(`Calculating cache size for path: ${cachePath}`)

    try {
      const sizeInBytes = await calculateDirectorySize(cachePath)
      const sizeInMB = (sizeInBytes / (1024 * 1024)).toFixed(2)
      return `${sizeInMB}`
    } catch (error: any) {
      logger.error(`Failed to calculate cache size for ${cachePath}: ${error.message}`)
      return '0'
    }
  })

  let preventQuitListener: ((event: Electron.Event) => void) | null = null
  ipcMain.handle(IpcChannel.App_SetStopQuitApp, (_, stop: boolean = false, reason: string = '') => {
    if (stop) {
      // Only add listener if not already added
      if (!preventQuitListener) {
        preventQuitListener = (event: Electron.Event) => {
          event.preventDefault()
          notificationService.sendNotification({
            title: reason,
            message: reason
          } as Notification)
        }
        app.on('before-quit', preventQuitListener)
      }
    } else {
      // Remove listener if it exists
      if (preventQuitListener) {
        app.removeListener('before-quit', preventQuitListener)
        preventQuitListener = null
      }
    }
  })

  // Select app data path
  ipcMain.handle(IpcChannel.App_Select, async (_, options: Electron.OpenDialogOptions) => {
    try {
      const { canceled, filePaths } = await dialog.showOpenDialog(options)
      if (canceled || filePaths.length === 0) {
        return null
      }
      return filePaths[0]
    } catch (error: any) {
      logger.error('Failed to select app data path:', error)
      return null
    }
  })

  ipcMain.handle(IpcChannel.App_HasWritePermission, async (_, filePath: string) => {
    const hasPermission = await hasWritePermission(filePath)
    return hasPermission
  })

  ipcMain.handle(IpcChannel.App_ResolvePath, async (_, filePath: string) => {
    return path.resolve(untildify(filePath))
  })

  // Check if a path is inside another path (proper parent-child relationship)
  ipcMain.handle(IpcChannel.App_IsPathInside, async (_, childPath: string, parentPath: string) => {
    return isPathInside(childPath, parentPath)
  })

  // Set app data path
  ipcMain.handle(IpcChannel.App_SetAppDataPath, async (_, filePath: string) => {
    updateAppDataConfig(filePath)
    app.setPath('userData', filePath)
  })

  ipcMain.handle(IpcChannel.App_GetDataPathFromArgs, () => {
    return process.argv
      .slice(1)
      .find((arg) => arg.startsWith('--new-data-path='))
      ?.split('--new-data-path=')[1]
  })

  ipcMain.handle(IpcChannel.App_FlushAppData, () => {
    BrowserWindow.getAllWindows().forEach((w) => {
      w.webContents.session.flushStorageData()
      w.webContents.session.cookies.flushStore()

      w.webContents.session.closeAllConnections()
    })

    session.defaultSession.flushStorageData()
    session.defaultSession.cookies.flushStore()
    session.defaultSession.closeAllConnections()
  })

  ipcMain.handle(IpcChannel.App_IsNotEmptyDir, async (_, path: string) => {
    return fs.readdirSync(path).length > 0
  })

  // Copy user data to new location
  ipcMain.handle(IpcChannel.App_Copy, async (_, oldPath: string, newPath: string, occupiedDirs: string[] = []) => {
    try {
      await fs.promises.cp(oldPath, newPath, {
        recursive: true,
        filter: (src) => {
          if (occupiedDirs.some((dir) => src.startsWith(path.resolve(dir)))) {
            return false
          }
          return true
        }
      })
      return { success: true }
    } catch (error: any) {
      logger.error('Failed to copy user data:', error)
      return { success: false, error: error.message }
    }
  })

  // Relaunch app
  ipcMain.handle(IpcChannel.App_RelaunchApp, (_, options?: Electron.RelaunchOptions) => {
    // Fix for .AppImage
    if (isLinux && process.env.APPIMAGE) {
      logger.info(`Relaunching app with options: ${process.env.APPIMAGE}`, options)
      // On Linux, we need to use the APPIMAGE environment variable to relaunch
      // https://github.com/electron-userland/electron-builder/issues/1727#issuecomment-769896927
      options = options || {}
      options.execPath = process.env.APPIMAGE
      options.args = options.args || []
      options.args.unshift('--appimage-extract-and-run')
    }

    if (isWin && isPortable) {
      options = options || {}
      options.execPath = process.env.PORTABLE_EXECUTABLE_FILE
      options.args = options.args || []
    }

    app.relaunch(options)
    app.exit(0)
  })

  // check for update
  ipcMain.handle(IpcChannel.App_CheckForUpdate, async () => {
    return await appUpdater.checkForUpdates()
  })

  // notification
  ipcMain.handle(IpcChannel.Notification_Send, async (_, notification: Notification) => {
    await notificationService.sendNotification(notification)
  })
  ipcMain.handle(IpcChannel.Notification_OnClick, (_, notification: Notification) => {
    mainWindow.webContents.send('notification-click', notification)
  })

  // zip
  ipcMain.handle(IpcChannel.Zip_Compress, (_, text: string) => compress(text))
  ipcMain.handle(IpcChannel.Zip_Decompress, (_, text: Buffer) => decompress(text))

  // system
  ipcMain.handle(IpcChannel.System_GetDeviceType, () => (isMac ? 'mac' : isWin ? 'windows' : 'linux'))
  ipcMain.handle(IpcChannel.System_GetHostname, () => require('os').hostname())
  ipcMain.handle(IpcChannel.System_ToggleDevTools, (e) => {
    const win = BrowserWindow.fromWebContents(e.sender)
    win && win.webContents.toggleDevTools()
  })

  // backup
  ipcMain.handle(IpcChannel.Backup_Backup, backupManager.backup.bind(backupManager))
  ipcMain.handle(IpcChannel.Backup_Restore, backupManager.restore.bind(backupManager))
  ipcMain.handle(IpcChannel.Backup_BackupToWebdav, backupManager.backupToWebdav.bind(backupManager))
  ipcMain.handle(IpcChannel.Backup_RestoreFromWebdav, backupManager.restoreFromWebdav.bind(backupManager))
  ipcMain.handle(IpcChannel.Backup_ListWebdavFiles, backupManager.listWebdavFiles.bind(backupManager))
  ipcMain.handle(IpcChannel.Backup_CheckConnection, backupManager.checkConnection.bind(backupManager))
  ipcMain.handle(IpcChannel.Backup_CreateDirectory, backupManager.createDirectory.bind(backupManager))
  ipcMain.handle(IpcChannel.Backup_DeleteWebdavFile, backupManager.deleteWebdavFile.bind(backupManager))
  ipcMain.handle(IpcChannel.Backup_BackupToLocalDir, backupManager.backupToLocalDir.bind(backupManager))
  ipcMain.handle(IpcChannel.Backup_RestoreFromLocalBackup, backupManager.restoreFromLocalBackup.bind(backupManager))
  ipcMain.handle(IpcChannel.Backup_ListLocalBackupFiles, backupManager.listLocalBackupFiles.bind(backupManager))
  ipcMain.handle(IpcChannel.Backup_DeleteLocalBackupFile, backupManager.deleteLocalBackupFile.bind(backupManager))
  ipcMain.handle(IpcChannel.Backup_BackupToS3, backupManager.backupToS3.bind(backupManager))
  ipcMain.handle(IpcChannel.Backup_RestoreFromS3, backupManager.restoreFromS3.bind(backupManager))
  ipcMain.handle(IpcChannel.Backup_ListS3Files, backupManager.listS3Files.bind(backupManager))
  ipcMain.handle(IpcChannel.Backup_DeleteS3File, backupManager.deleteS3File.bind(backupManager))
  ipcMain.handle(IpcChannel.Backup_CheckS3Connection, backupManager.checkS3Connection.bind(backupManager))

  // file
  ipcMain.handle(IpcChannel.File_Open, fileManager.open.bind(fileManager))
  ipcMain.handle(IpcChannel.File_OpenPath, fileManager.openPath.bind(fileManager))
  ipcMain.handle(IpcChannel.File_Save, fileManager.save.bind(fileManager))
  ipcMain.handle(IpcChannel.File_Select, fileManager.selectFile.bind(fileManager))
  ipcMain.handle(IpcChannel.File_Upload, fileManager.uploadFile.bind(fileManager))
  ipcMain.handle(IpcChannel.File_Clear, fileManager.clear.bind(fileManager))
  ipcMain.handle(IpcChannel.File_Read, fileManager.readFile.bind(fileManager))
  ipcMain.handle(IpcChannel.File_ReadExternal, fileManager.readExternalFile.bind(fileManager))
  ipcMain.handle(IpcChannel.File_Delete, fileManager.deleteFile.bind(fileManager))
  ipcMain.handle(IpcChannel.File_DeleteDir, fileManager.deleteDir.bind(fileManager))
  ipcMain.handle(IpcChannel.File_DeleteExternalFile, fileManager.deleteExternalFile.bind(fileManager))
  ipcMain.handle(IpcChannel.File_DeleteExternalDir, fileManager.deleteExternalDir.bind(fileManager))
  ipcMain.handle(IpcChannel.File_Move, fileManager.moveFile.bind(fileManager))
  ipcMain.handle(IpcChannel.File_MoveDir, fileManager.moveDir.bind(fileManager))
  ipcMain.handle(IpcChannel.File_Rename, fileManager.renameFile.bind(fileManager))
  ipcMain.handle(IpcChannel.File_RenameDir, fileManager.renameDir.bind(fileManager))
  ipcMain.handle(IpcChannel.File_Get, fileManager.getFile.bind(fileManager))
  ipcMain.handle(IpcChannel.File_SelectFolder, fileManager.selectFolder.bind(fileManager))
  ipcMain.handle(IpcChannel.File_CreateTempFile, fileManager.createTempFile.bind(fileManager))
  ipcMain.handle(IpcChannel.File_Mkdir, fileManager.mkdir.bind(fileManager))
  ipcMain.handle(IpcChannel.File_Write, fileManager.writeFile.bind(fileManager))
  ipcMain.handle(IpcChannel.File_WriteWithId, fileManager.writeFileWithId.bind(fileManager))
  ipcMain.handle(IpcChannel.File_SaveImage, fileManager.saveImage.bind(fileManager))
  ipcMain.handle(IpcChannel.File_Base64Image, fileManager.base64Image.bind(fileManager))
  ipcMain.handle(IpcChannel.File_SaveBase64Image, fileManager.saveBase64Image.bind(fileManager))
  ipcMain.handle(IpcChannel.File_SavePastedImage, fileManager.savePastedImage.bind(fileManager))
  ipcMain.handle(IpcChannel.File_Base64File, fileManager.base64File.bind(fileManager))
  ipcMain.handle(IpcChannel.File_GetPdfInfo, fileManager.pdfPageCount.bind(fileManager))
  ipcMain.handle(IpcChannel.File_Download, fileManager.downloadFile.bind(fileManager))
  ipcMain.handle(IpcChannel.File_Copy, fileManager.copyFile.bind(fileManager))
  ipcMain.handle(IpcChannel.File_BinaryImage, fileManager.binaryImage.bind(fileManager))
  ipcMain.handle(IpcChannel.File_OpenWithRelativePath, fileManager.openFileWithRelativePath.bind(fileManager))
  ipcMain.handle(IpcChannel.File_IsTextFile, fileManager.isTextFile.bind(fileManager))
  ipcMain.handle(IpcChannel.File_GetDirectoryStructure, fileManager.getDirectoryStructure.bind(fileManager))
  ipcMain.handle(IpcChannel.File_CheckFileName, fileManager.fileNameGuard.bind(fileManager))
  ipcMain.handle(IpcChannel.File_ValidateNotesDirectory, fileManager.validateNotesDirectory.bind(fileManager))
  ipcMain.handle(IpcChannel.File_StartWatcher, fileManager.startFileWatcher.bind(fileManager))
  ipcMain.handle(IpcChannel.File_StopWatcher, fileManager.stopFileWatcher.bind(fileManager))

  // file service
  ipcMain.handle(IpcChannel.FileService_Upload, async (_, provider: Provider, file: FileMetadata) => {
    const service = FileServiceManager.getInstance().getService(provider)
    return await service.uploadFile(file)
  })

  ipcMain.handle(IpcChannel.FileService_List, async (_, provider: Provider) => {
    const service = FileServiceManager.getInstance().getService(provider)
    return await service.listFiles()
  })

  ipcMain.handle(IpcChannel.FileService_Delete, async (_, provider: Provider, fileId: string) => {
    const service = FileServiceManager.getInstance().getService(provider)
    return await service.deleteFile(fileId)
  })

  ipcMain.handle(IpcChannel.FileService_Retrieve, async (_, provider: Provider, fileId: string) => {
    const service = FileServiceManager.getInstance().getService(provider)
    return await service.retrieveFile(fileId)
  })

  // fs
  ipcMain.handle(IpcChannel.Fs_Read, FileService.readFile.bind(FileService))
  ipcMain.handle(IpcChannel.Fs_ReadText, FileService.readTextFileWithAutoEncoding.bind(FileService))

  // export
  ipcMain.handle(IpcChannel.Export_Word, exportService.exportToWord.bind(exportService))

  // open path
  ipcMain.handle(IpcChannel.Open_Path, async (_, path: string) => {
    await shell.openPath(path)
  })

  // shortcuts
  ipcMain.handle(IpcChannel.Shortcuts_Update, (_, shortcuts: Shortcut[]) => {
    configManager.setShortcuts(shortcuts)
    // Refresh shortcuts registration
    if (mainWindow) {
      unregisterAllShortcuts()
      registerShortcuts(mainWindow)
    }
  })

  ipcMain.handle(IpcChannel.KnowledgeBase_Create, KnowledgeService.create.bind(KnowledgeService))
  ipcMain.handle(IpcChannel.KnowledgeBase_Reset, KnowledgeService.reset.bind(KnowledgeService))
  ipcMain.handle(IpcChannel.KnowledgeBase_Delete, KnowledgeService.delete.bind(KnowledgeService))
  ipcMain.handle(IpcChannel.KnowledgeBase_Add, KnowledgeService.add.bind(KnowledgeService))
  ipcMain.handle(IpcChannel.KnowledgeBase_Remove, KnowledgeService.remove.bind(KnowledgeService))
  ipcMain.handle(IpcChannel.KnowledgeBase_Search, KnowledgeService.search.bind(KnowledgeService))
  ipcMain.handle(IpcChannel.KnowledgeBase_Rerank, KnowledgeService.rerank.bind(KnowledgeService))
  ipcMain.handle(IpcChannel.KnowledgeBase_Check_Quota, KnowledgeService.checkQuota.bind(KnowledgeService))

  // memory
  ipcMain.handle(IpcChannel.Memory_Add, async (_, messages, config) => {
    return await memoryService.add(messages, config)
  })
  ipcMain.handle(IpcChannel.Memory_Search, async (_, query, config) => {
    return await memoryService.search(query, config)
  })
  ipcMain.handle(IpcChannel.Memory_List, async (_, config) => {
    return await memoryService.list(config)
  })
  ipcMain.handle(IpcChannel.Memory_Delete, async (_, id) => {
    return await memoryService.delete(id)
  })
  ipcMain.handle(IpcChannel.Memory_Update, async (_, id, memory, metadata) => {
    return await memoryService.update(id, memory, metadata)
  })
  ipcMain.handle(IpcChannel.Memory_Get, async (_, memoryId) => {
    return await memoryService.get(memoryId)
  })
  ipcMain.handle(IpcChannel.Memory_SetConfig, async (_, config) => {
    memoryService.setConfig(config)
  })
  ipcMain.handle(IpcChannel.Memory_DeleteUser, async (_, userId) => {
    return await memoryService.deleteUser(userId)
  })
  ipcMain.handle(IpcChannel.Memory_DeleteAllMemoriesForUser, async (_, userId) => {
    return await memoryService.deleteAllMemoriesForUser(userId)
  })
  ipcMain.handle(IpcChannel.Memory_GetUsersList, async () => {
    return await memoryService.getUsersList()
  })

  // window
  ipcMain.handle(IpcChannel.Windows_SetMinimumSize, (_, width: number, height: number) => {
    checkMainWindow()
    mainWindow.setMinimumSize(width, height)
  })

  ipcMain.handle(IpcChannel.Windows_ResetMinimumSize, () => {
    checkMainWindow()

    mainWindow.setMinimumSize(MIN_WINDOW_WIDTH, MIN_WINDOW_HEIGHT)
    const [width, height] = mainWindow.getSize() ?? [MIN_WINDOW_WIDTH, MIN_WINDOW_HEIGHT]
    if (width < MIN_WINDOW_WIDTH) {
      mainWindow.setSize(MIN_WINDOW_WIDTH, height)
    }
  })

  ipcMain.handle(IpcChannel.Windows_GetSize, () => {
    checkMainWindow()
    const [width, height] = mainWindow.getSize() ?? [MIN_WINDOW_WIDTH, MIN_WINDOW_HEIGHT]
    return [width, height]
  })

  // Window Controls
  ipcMain.handle(IpcChannel.Windows_Minimize, () => {
    checkMainWindow()
    mainWindow.minimize()
  })

  ipcMain.handle(IpcChannel.Windows_Maximize, () => {
    checkMainWindow()
    mainWindow.maximize()
  })

  ipcMain.handle(IpcChannel.Windows_Unmaximize, () => {
    checkMainWindow()
    mainWindow.unmaximize()
  })

  ipcMain.handle(IpcChannel.Windows_Close, () => {
    checkMainWindow()
    mainWindow.close()
  })

  ipcMain.handle(IpcChannel.Windows_IsMaximized, () => {
    checkMainWindow()
    return mainWindow.isMaximized()
  })

  // Send maximized state changes to renderer
  mainWindow.on('maximize', () => {
    mainWindow.webContents.send(IpcChannel.Windows_MaximizedChanged, true)
  })

  mainWindow.on('unmaximize', () => {
    mainWindow.webContents.send(IpcChannel.Windows_MaximizedChanged, false)
  })

  // VertexAI
  ipcMain.handle(IpcChannel.VertexAI_GetAuthHeaders, async (_, params) => {
    return vertexAIService.getAuthHeaders(params)
  })

  ipcMain.handle(IpcChannel.VertexAI_GetAccessToken, async (_, params) => {
    return vertexAIService.getAccessToken(params)
  })

  ipcMain.handle(IpcChannel.VertexAI_ClearAuthCache, async (_, projectId: string, clientEmail?: string) => {
    vertexAIService.clearAuthCache(projectId, clientEmail)
  })

  // mini window
  ipcMain.handle(IpcChannel.MiniWindow_Show, () => windowService.showMiniWindow())
  ipcMain.handle(IpcChannel.MiniWindow_Hide, () => windowService.hideMiniWindow())
  ipcMain.handle(IpcChannel.MiniWindow_Close, () => windowService.closeMiniWindow())
  ipcMain.handle(IpcChannel.MiniWindow_Toggle, () => windowService.toggleMiniWindow())
  ipcMain.handle(IpcChannel.MiniWindow_SetPin, (_, isPinned) => windowService.setPinMiniWindow(isPinned))

  // aes
  ipcMain.handle(IpcChannel.Aes_Encrypt, (_, text: string, secretKey: string, iv: string) =>
    encrypt(text, secretKey, iv)
  )
  ipcMain.handle(IpcChannel.Aes_Decrypt, (_, encryptedData: string, iv: string, secretKey: string) =>
    decrypt(encryptedData, iv, secretKey)
  )

  // Register MCP handlers
  ipcMain.handle(IpcChannel.Mcp_RemoveServer, mcpService.removeServer)
  ipcMain.handle(IpcChannel.Mcp_RestartServer, mcpService.restartServer)
  ipcMain.handle(IpcChannel.Mcp_StopServer, mcpService.stopServer)
  ipcMain.handle(IpcChannel.Mcp_ListTools, mcpService.listTools)
  ipcMain.handle(IpcChannel.Mcp_CallTool, mcpService.callTool)
  ipcMain.handle(IpcChannel.Mcp_ListPrompts, mcpService.listPrompts)
  ipcMain.handle(IpcChannel.Mcp_GetPrompt, mcpService.getPrompt)
  ipcMain.handle(IpcChannel.Mcp_ListResources, mcpService.listResources)
  ipcMain.handle(IpcChannel.Mcp_GetResource, mcpService.getResource)
  ipcMain.handle(IpcChannel.Mcp_GetInstallInfo, mcpService.getInstallInfo)
  ipcMain.handle(IpcChannel.Mcp_CheckConnectivity, mcpService.checkMcpConnectivity)
  ipcMain.handle(IpcChannel.Mcp_AbortTool, mcpService.abortTool)
  ipcMain.handle(IpcChannel.Mcp_GetServerVersion, mcpService.getServerVersion)

  // DXT upload handler
  ipcMain.handle(IpcChannel.Mcp_UploadDxt, async (event, fileBuffer: ArrayBuffer, fileName: string) => {
    try {
      // Create a temporary file with the uploaded content
      const tempPath = await fileManager.createTempFile(event, fileName)
      await fileManager.writeFile(event, tempPath, Buffer.from(fileBuffer))

      // Process DXT file using the temporary path
      return await dxtService.uploadDxt(event, tempPath)
    } catch (error) {
      logger.error('DXT upload error:', error as Error)
      return {
        success: false,
        error: error instanceof Error ? error.message : 'Failed to upload DXT file'
      }
    }
  })

  // Register Python execution handler
  ipcMain.handle(
    IpcChannel.Python_Execute,
    async (_, script: string, context?: Record<string, any>, timeout?: number) => {
      return await pythonService.executeScript(script, context, timeout)
    }
  )

  ipcMain.handle(IpcChannel.App_IsBinaryExist, (_, name: string) => isBinaryExists(name))
  ipcMain.handle(IpcChannel.App_GetBinaryPath, (_, name: string) => getBinaryPath(name))
  ipcMain.handle(IpcChannel.App_InstallUvBinary, () => runInstallScript('install-uv.js'))
  ipcMain.handle(IpcChannel.App_InstallBunBinary, () => runInstallScript('install-bun.js'))

  //copilot
  ipcMain.handle(IpcChannel.Copilot_GetAuthMessage, CopilotService.getAuthMessage.bind(CopilotService))
  ipcMain.handle(IpcChannel.Copilot_GetCopilotToken, CopilotService.getCopilotToken.bind(CopilotService))
  ipcMain.handle(IpcChannel.Copilot_SaveCopilotToken, CopilotService.saveCopilotToken.bind(CopilotService))
  ipcMain.handle(IpcChannel.Copilot_GetToken, CopilotService.getToken.bind(CopilotService))
  ipcMain.handle(IpcChannel.Copilot_Logout, CopilotService.logout.bind(CopilotService))
  ipcMain.handle(IpcChannel.Copilot_GetUser, CopilotService.getUser.bind(CopilotService))

  // Obsidian service
  ipcMain.handle(IpcChannel.Obsidian_GetVaults, () => {
    return obsidianVaultService.getVaults()
  })

  ipcMain.handle(IpcChannel.Obsidian_GetFiles, (_event, vaultName) => {
    return obsidianVaultService.getFilesByVaultName(vaultName)
  })

  // nutstore
  ipcMain.handle(IpcChannel.Nutstore_GetSsoUrl, NutstoreService.getNutstoreSSOUrl.bind(NutstoreService))
  ipcMain.handle(IpcChannel.Nutstore_DecryptToken, (_, token: string) => NutstoreService.decryptToken(token))
  ipcMain.handle(IpcChannel.Nutstore_GetDirectoryContents, (_, token: string, path: string) =>
    NutstoreService.getDirectoryContents(token, path)
  )

  // search window
  ipcMain.handle(IpcChannel.SearchWindow_Open, async (_, uid: string) => {
    await searchService.openSearchWindow(uid)
  })
  ipcMain.handle(IpcChannel.SearchWindow_Close, async (_, uid: string) => {
    await searchService.closeSearchWindow(uid)
  })
  ipcMain.handle(IpcChannel.SearchWindow_OpenUrl, async (_, uid: string, url: string) => {
    return await searchService.openUrlInSearchWindow(uid, url)
  })

  // webview
  ipcMain.handle(IpcChannel.Webview_SetOpenLinkExternal, (_, webviewId: number, isExternal: boolean) =>
    setOpenLinkExternal(webviewId, isExternal)
  )

  ipcMain.handle(IpcChannel.Webview_SetSpellCheckEnabled, (_, webviewId: number, isEnable: boolean) => {
    const webview = webContents.fromId(webviewId)
    if (!webview) return
    webview.session.setSpellCheckerEnabled(isEnable)
  })

  // store sync
  storeSyncService.registerIpcHandler()

  // selection assistant
  SelectionService.registerIpcHandler()

  ipcMain.handle(IpcChannel.App_QuoteToMain, (_, text: string) => windowService.quoteToMainWindow(text))

  // ipcMain.handle(IpcChannel.App_SetDisableHardwareAcceleration, (_, isDisable: boolean) => {
  //   configManager.setDisableHardwareAcceleration(isDisable)
  // })
  ipcMain.handle(IpcChannel.TRACE_SAVE_DATA, (_, topicId: string) => saveSpans(topicId))
  ipcMain.handle(IpcChannel.TRACE_GET_DATA, (_, topicId: string, traceId: string, modelName?: string) =>
    getSpans(topicId, traceId, modelName)
  )
  ipcMain.handle(IpcChannel.TRACE_SAVE_ENTITY, (_, entity: SpanEntity) => saveEntity(entity))
  ipcMain.handle(IpcChannel.TRACE_GET_ENTITY, (_, spanId: string) => getEntity(spanId))
  ipcMain.handle(IpcChannel.TRACE_BIND_TOPIC, (_, topicId: string, traceId: string) => bindTopic(traceId, topicId))
  ipcMain.handle(IpcChannel.TRACE_CLEAN_TOPIC, (_, topicId: string, traceId?: string) => cleanTopic(topicId, traceId))
  ipcMain.handle(IpcChannel.TRACE_TOKEN_USAGE, (_, spanId: string, usage: TokenUsage) => tokenUsage(spanId, usage))
  ipcMain.handle(IpcChannel.TRACE_CLEAN_HISTORY, (_, topicId: string, traceId: string, modelName?: string) =>
    cleanHistoryTrace(topicId, traceId, modelName)
  )
  ipcMain.handle(
    IpcChannel.TRACE_OPEN_WINDOW,
    (_, topicId: string, traceId: string, autoOpen?: boolean, modelName?: string) =>
      openTraceWindow(topicId, traceId, autoOpen, modelName)
  )
  ipcMain.handle(IpcChannel.TRACE_SET_TITLE, (_, title: string) => setTraceWindowTitle(title))
  ipcMain.handle(IpcChannel.TRACE_ADD_END_MESSAGE, (_, spanId: string, modelName: string, message: string) =>
    addEndMessage(spanId, modelName, message)
  )
  ipcMain.handle(IpcChannel.TRACE_CLEAN_LOCAL_DATA, () => cleanLocalData())
  ipcMain.handle(
    IpcChannel.TRACE_ADD_STREAM_MESSAGE,
    (_, spanId: string, modelName: string, context: string, msg: any) =>
      addStreamMessage(spanId, modelName, context, msg)
  )

  ipcMain.handle(IpcChannel.App_GetDiskInfo, async (_, directoryPath: string) => {
    try {
      const diskSpace = await checkDiskSpace(directoryPath) // { free, size } in bytes
      logger.debug('disk space', diskSpace)
      const { free, size } = diskSpace
      return {
        free,
        size
      }
    } catch (error) {
      logger.error('check disk space error', error as Error)
      return null
    }
  })
  // API Server
  apiServerService.registerIpcHandlers()

  // Anthropic OAuth
  ipcMain.handle(IpcChannel.Anthropic_StartOAuthFlow, () => anthropicService.startOAuthFlow())
  ipcMain.handle(IpcChannel.Anthropic_CompleteOAuthWithCode, (_, code: string) =>
    anthropicService.completeOAuthWithCode(code)
  )
  ipcMain.handle(IpcChannel.Anthropic_CancelOAuthFlow, () => anthropicService.cancelOAuthFlow())
  ipcMain.handle(IpcChannel.Anthropic_GetAccessToken, () => anthropicService.getValidAccessToken())
  ipcMain.handle(IpcChannel.Anthropic_HasCredentials, () => anthropicService.hasCredentials())
  ipcMain.handle(IpcChannel.Anthropic_ClearCredentials, () => anthropicService.clearCredentials())

  // CodeTools
  ipcMain.handle(IpcChannel.CodeTools_Run, codeToolsService.run)
  ipcMain.handle(IpcChannel.CodeTools_GetAvailableTerminals, () => codeToolsService.getAvailableTerminalsForPlatform())
  ipcMain.handle(IpcChannel.CodeTools_SetCustomTerminalPath, (_, terminalId: string, path: string) =>
    codeToolsService.setCustomTerminalPath(terminalId, path)
  )
  ipcMain.handle(IpcChannel.CodeTools_GetCustomTerminalPath, (_, terminalId: string) =>
    codeToolsService.getCustomTerminalPath(terminalId)
  )
  ipcMain.handle(IpcChannel.CodeTools_RemoveCustomTerminalPath, (_, terminalId: string) =>
    codeToolsService.removeCustomTerminalPath(terminalId)
  )

  // OCR
  ipcMain.handle(IpcChannel.OCR_ocr, (_, file: SupportedOcrFile, provider: OcrProvider) =>
    ocrService.ocr(file, provider)
  )

<<<<<<< HEAD
  // CherryIN
  ipcMain.handle(IpcChannel.Cherryin_GetSignature, (_, params) => generateSignature(params))

  // Preference handlers
  PreferenceService.registerIpcHandler()
=======
  // CherryAI
  ipcMain.handle(IpcChannel.Cherryai_GetSignature, (_, params) => generateSignature(params))
>>>>>>> fe0c0fac
}<|MERGE_RESOLUTION|>--- conflicted
+++ resolved
@@ -842,14 +842,9 @@
     ocrService.ocr(file, provider)
   )
 
-<<<<<<< HEAD
-  // CherryIN
-  ipcMain.handle(IpcChannel.Cherryin_GetSignature, (_, params) => generateSignature(params))
+  // CherryAI
+  ipcMain.handle(IpcChannel.Cherryai_GetSignature, (_, params) => generateSignature(params))
 
   // Preference handlers
   PreferenceService.registerIpcHandler()
-=======
-  // CherryAI
-  ipcMain.handle(IpcChannel.Cherryai_GetSignature, (_, params) => generateSignature(params))
->>>>>>> fe0c0fac
 }
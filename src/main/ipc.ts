--- conflicted
+++ resolved
@@ -1,12 +1,8 @@
 import fs from 'node:fs'
 import path from 'node:path'
 
-<<<<<<< HEAD
 import { isMac, isWin } from '@main/constant'
-import { Shortcut, ThemeMode } from '@types'
-=======
 import { MCPServer, Shortcut, ThemeMode } from '@types'
->>>>>>> 391bb1fa
 import { BrowserWindow, ipcMain, ProxyConfig, session, shell } from 'electron'
 import log from 'electron-log'
 

--- conflicted
+++ resolved
@@ -333,24 +333,22 @@
     NutstoreService.getDirectoryContents(token, path)
   )
 
-<<<<<<< HEAD
+  // search window
+  ipcMain.handle(IpcChannel.SearchWindow_Open, async (_, uid: string) => {
+    await searchService.openSearchWindow(uid)
+  })
+  ipcMain.handle(IpcChannel.SearchWindow_Close, async (_, uid: string) => {
+    await searchService.closeSearchWindow(uid)
+  })
+  ipcMain.handle(IpcChannel.SearchWindow_OpenUrl, async (_, uid: string, url: string) => {
+    return await searchService.openUrlInSearchWindow(uid, url)
+  })
+
+  // sentry
+  ipcMain.handle(IpcChannel.Sentry_Init, () => initSentry())
+
   // webview
   ipcMain.handle(IpcChannel.Webview_SetOpenLinkExternal, (_, webviewId: number, isExternal: boolean) =>
     setOpenLinkExternal(webviewId, isExternal)
   )
-=======
-  // search window
-  ipcMain.handle(IpcChannel.SearchWindow_Open, async (_, uid: string) => {
-    await searchService.openSearchWindow(uid)
-  })
-  ipcMain.handle(IpcChannel.SearchWindow_Close, async (_, uid: string) => {
-    await searchService.closeSearchWindow(uid)
-  })
-  ipcMain.handle(IpcChannel.SearchWindow_OpenUrl, async (_, uid: string, url: string) => {
-    return await searchService.openUrlInSearchWindow(uid, url)
-  })
-
-  // sentry
-  ipcMain.handle(IpcChannel.Sentry_Init, () => initSentry())
->>>>>>> 6c6b2f0b
 }
--- conflicted
+++ resolved
@@ -573,7 +573,10 @@
   SelectionService.registerIpcHandler()
 
   ipcMain.handle(IpcChannel.App_QuoteToMain, (_, text: string) => windowService.quoteToMainWindow(text))
-<<<<<<< HEAD
+
+  ipcMain.handle(IpcChannel.App_SetDisableHardwareAcceleration, (_, isDisable: boolean) => {
+    configManager.setDisableHardwareAcceleration(isDisable)
+  })
   ipcMain.handle(IpcChannel.TRACE_SAVE_DATA, (_, traceId: string) => saveSpans(traceId))
   ipcMain.handle(IpcChannel.TRACE_GET_DATA, (_, topicId: string, traceId: string) => getSpans(topicId, traceId))
   ipcMain.handle(IpcChannel.TRACE_SAVE_ENTITY, (_, entity: SpanEntity) => saveEntity(entity))
@@ -592,10 +595,4 @@
     (_, spanId: string, modelName: string, context: string, msg: any) =>
       addStreamMessage(spanId, modelName, context, msg)
   )
-=======
-
-  ipcMain.handle(IpcChannel.App_SetDisableHardwareAcceleration, (_, isDisable: boolean) => {
-    configManager.setDisableHardwareAcceleration(isDisable)
-  })
->>>>>>> 463ca618
 }
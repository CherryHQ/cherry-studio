import fs from 'node:fs'
import { arch } from 'node:os'
import path from 'node:path'

import { PreferenceService } from '@data/PreferenceService'
import { loggerService } from '@logger'
import { isLinux, isMac, isPortable, isWin } from '@main/constant'
import { getBinaryPath, isBinaryExists, runInstallScript } from '@main/utils/process'
import { handleZoomFactor } from '@main/utils/zoom'
import { SpanEntity, TokenUsage } from '@mcp-trace/trace-core'
import { MIN_WINDOW_HEIGHT, MIN_WINDOW_WIDTH, UpgradeChannel } from '@shared/config/constant'
import { IpcChannel } from '@shared/IpcChannel'
import { FileMetadata, Provider, Shortcut, ThemeMode } from '@types'
import { BrowserWindow, dialog, ipcMain, ProxyConfig, session, shell, systemPreferences, webContents } from 'electron'
import { Notification } from 'src/renderer/src/types/notification'

import appService from './services/AppService'
import AppUpdater from './services/AppUpdater'
import BackupManager from './services/BackupManager'
import { codeToolsService } from './services/CodeToolsService'
import { configManager } from './services/ConfigManager'
import CopilotService from './services/CopilotService'
import DxtService from './services/DxtService'
import { ExportService } from './services/ExportService'
import { fileStorage as fileManager } from './services/FileStorage'
import FileService from './services/FileSystemService'
import KnowledgeService from './services/KnowledgeService'
import mcpService from './services/MCPService'
import MemoryService from './services/memory/MemoryService'
import { openTraceWindow, setTraceWindowTitle } from './services/NodeTraceService'
import NotificationService from './services/NotificationService'
import * as NutstoreService from './services/NutstoreService'
import ObsidianVaultService from './services/ObsidianVaultService'
import { ocrService } from './services/ocr/OcrService'
import { proxyManager } from './services/ProxyManager'
import { pythonService } from './services/PythonService'
import { FileServiceManager } from './services/remotefile/FileServiceManager'
import { searchService } from './services/SearchService'
import { SelectionService } from './services/SelectionService'
import { registerShortcuts, unregisterAllShortcuts } from './services/ShortcutService'
import {
  addEndMessage,
  addStreamMessage,
  bindTopic,
  cleanHistoryTrace,
  cleanLocalData,
  cleanTopic,
  getEntity,
  getSpans,
  saveEntity,
  saveSpans,
  tokenUsage
} from './services/SpanCacheService'
import storeSyncService from './services/StoreSyncService'
import { themeService } from './services/ThemeService'
import VertexAIService from './services/VertexAIService'
import { setOpenLinkExternal } from './services/WebviewService'
import { windowService } from './services/WindowService'
import { calculateDirectorySize, getResourcePath } from './utils'
import { decrypt, encrypt } from './utils/aes'
import { getCacheDir, getConfigDir, getFilesDir, hasWritePermission, isPathInside, untildify } from './utils/file'
import { updateAppDataConfig } from './utils/init'
import { compress, decompress } from './utils/zip'

const logger = loggerService.withContext('IPC')

const backupManager = new BackupManager()
const exportService = new ExportService()
const obsidianVaultService = new ObsidianVaultService()
const vertexAIService = VertexAIService.getInstance()
const memoryService = MemoryService.getInstance()
const dxtService = new DxtService()

export function registerIpc(mainWindow: BrowserWindow, app: Electron.App) {
  const appUpdater = new AppUpdater()
  const notificationService = new NotificationService()

  // Initialize Python service with main window
  pythonService.setMainWindow(mainWindow)

  ipcMain.handle(IpcChannel.App_Info, () => ({
    version: app.getVersion(),
    isPackaged: app.isPackaged,
    appPath: app.getAppPath(),
    filesPath: getFilesDir(),
    configPath: getConfigDir(),
    appDataPath: app.getPath('userData'),
    resourcesPath: getResourcePath(),
    logsPath: logger.getLogsDir(),
    arch: arch(),
    isPortable: isWin && 'PORTABLE_EXECUTABLE_DIR' in process.env,
    installPath: path.dirname(app.getPath('exe'))
  }))

  ipcMain.handle(IpcChannel.App_Proxy, async (_, proxy: string, bypassRules?: string) => {
    let proxyConfig: ProxyConfig

    if (proxy === 'system') {
      // system proxy will use the system filter by themselves
      proxyConfig = { mode: 'system' }
    } else if (proxy) {
      proxyConfig = { mode: 'fixed_servers', proxyRules: proxy, proxyBypassRules: bypassRules }
    } else {
      proxyConfig = { mode: 'direct' }
    }

    await proxyManager.configureProxy(proxyConfig)
  })

  ipcMain.handle(IpcChannel.App_Reload, () => mainWindow.reload())
  ipcMain.handle(IpcChannel.Open_Website, (_, url: string) => shell.openExternal(url))

  // Update
  ipcMain.handle(IpcChannel.App_ShowUpdateDialog, () => appUpdater.showUpdateDialog(mainWindow))

  // language
  ipcMain.handle(IpcChannel.App_SetLanguage, (_, language) => {
    configManager.setLanguage(language)
  })

  // spell check
  ipcMain.handle(IpcChannel.App_SetEnableSpellCheck, (_, isEnable: boolean) => {
    // disable spell check for all webviews
    const webviews = webContents.getAllWebContents()
    webviews.forEach((webview) => {
      webview.session.setSpellCheckerEnabled(isEnable)
    })
  })

  // spell check languages
  ipcMain.handle(IpcChannel.App_SetSpellCheckLanguages, (_, languages: string[]) => {
    if (languages.length === 0) {
      return
    }
    const windows = BrowserWindow.getAllWindows()
    windows.forEach((window) => {
      window.webContents.session.setSpellCheckerLanguages(languages)
    })
    configManager.set('spellCheckLanguages', languages)
  })

  // launch on boot
  ipcMain.handle(IpcChannel.App_SetLaunchOnBoot, (_, isLaunchOnBoot: boolean) => {
    appService.setAppLaunchOnBoot(isLaunchOnBoot)
  })

  // launch to tray
  ipcMain.handle(IpcChannel.App_SetLaunchToTray, (_, isActive: boolean) => {
    configManager.setLaunchToTray(isActive)
  })

  // tray
  ipcMain.handle(IpcChannel.App_SetTray, (_, isActive: boolean) => {
    configManager.setTray(isActive)
  })

  // to tray on close
  ipcMain.handle(IpcChannel.App_SetTrayOnClose, (_, isActive: boolean) => {
    configManager.setTrayOnClose(isActive)
  })

  // auto update
  ipcMain.handle(IpcChannel.App_SetAutoUpdate, (_, isActive: boolean) => {
    appUpdater.setAutoUpdate(isActive)
    configManager.setAutoUpdate(isActive)
  })

  ipcMain.handle(IpcChannel.App_SetTestPlan, async (_, isActive: boolean) => {
    logger.info(`set test plan: ${isActive}`)
    if (isActive !== configManager.getTestPlan()) {
      appUpdater.cancelDownload()
      configManager.setTestPlan(isActive)
    }
  })

  ipcMain.handle(IpcChannel.App_SetTestChannel, async (_, channel: UpgradeChannel) => {
    logger.info(`set test channel: ${channel}`)
    if (channel !== configManager.getTestChannel()) {
      appUpdater.cancelDownload()
      configManager.setTestChannel(channel)
    }
  })

  //only for mac
  if (isMac) {
    ipcMain.handle(IpcChannel.App_MacIsProcessTrusted, (): boolean => {
      return systemPreferences.isTrustedAccessibilityClient(false)
    })

    //return is only the current state, not the new state
    ipcMain.handle(IpcChannel.App_MacRequestProcessTrust, (): boolean => {
      return systemPreferences.isTrustedAccessibilityClient(true)
    })
  }

  ipcMain.handle(IpcChannel.App_SetFullScreen, (_, value: boolean): void => {
    mainWindow.setFullScreen(value)
  })

  ipcMain.handle(IpcChannel.Config_Set, (_, key: string, value: any, isNotify: boolean = false) => {
    configManager.set(key, value, isNotify)
  })

  ipcMain.handle(IpcChannel.Config_Get, (_, key: string) => {
    return configManager.get(key)
  })

  // theme
  ipcMain.handle(IpcChannel.App_SetTheme, (_, theme: ThemeMode) => {
    themeService.setTheme(theme)
  })

  ipcMain.handle(IpcChannel.App_HandleZoomFactor, (_, delta: number, reset: boolean = false) => {
    const windows = BrowserWindow.getAllWindows()
    handleZoomFactor(windows, delta, reset)
    return configManager.getZoomFactor()
  })

  // clear cache
  ipcMain.handle(IpcChannel.App_ClearCache, async () => {
    const sessions = [session.defaultSession, session.fromPartition('persist:webview')]

    try {
      await Promise.all(
        sessions.map(async (session) => {
          await session.clearCache()
          await session.clearStorageData({
            storages: ['cookies', 'filesystem', 'shadercache', 'websql', 'serviceworkers', 'cachestorage']
          })
        })
      )
      await fileManager.clearTemp()
      // do not clear logs for now
      // TODO clear logs
      // await fs.writeFileSync(log.transports.file.getFile().path, '')
      return { success: true }
    } catch (error: any) {
      logger.error('Failed to clear cache:', error)
      return { success: false, error: error.message }
    }
  })

  // get cache size
  ipcMain.handle(IpcChannel.App_GetCacheSize, async () => {
    const cachePath = getCacheDir()
    logger.info(`Calculating cache size for path: ${cachePath}`)

    try {
      const sizeInBytes = await calculateDirectorySize(cachePath)
      const sizeInMB = (sizeInBytes / (1024 * 1024)).toFixed(2)
      return `${sizeInMB}`
    } catch (error: any) {
      logger.error(`Failed to calculate cache size for ${cachePath}: ${error.message}`)
      return '0'
    }
  })

  let preventQuitListener: ((event: Electron.Event) => void) | null = null
  ipcMain.handle(IpcChannel.App_SetStopQuitApp, (_, stop: boolean = false, reason: string = '') => {
    if (stop) {
      // Only add listener if not already added
      if (!preventQuitListener) {
        preventQuitListener = (event: Electron.Event) => {
          event.preventDefault()
          notificationService.sendNotification({
            title: reason,
            message: reason
          } as Notification)
        }
        app.on('before-quit', preventQuitListener)
      }
    } else {
      // Remove listener if it exists
      if (preventQuitListener) {
        app.removeListener('before-quit', preventQuitListener)
        preventQuitListener = null
      }
    }
  })

  // Select app data path
  ipcMain.handle(IpcChannel.App_Select, async (_, options: Electron.OpenDialogOptions) => {
    try {
      const { canceled, filePaths } = await dialog.showOpenDialog(options)
      if (canceled || filePaths.length === 0) {
        return null
      }
      return filePaths[0]
    } catch (error: any) {
      logger.error('Failed to select app data path:', error)
      return null
    }
  })

  ipcMain.handle(IpcChannel.App_HasWritePermission, async (_, filePath: string) => {
    const hasPermission = await hasWritePermission(filePath)
    return hasPermission
  })

  ipcMain.handle(IpcChannel.App_ResolvePath, async (_, filePath: string) => {
    return path.resolve(untildify(filePath))
  })

  // Check if a path is inside another path (proper parent-child relationship)
  ipcMain.handle(IpcChannel.App_IsPathInside, async (_, childPath: string, parentPath: string) => {
    return isPathInside(childPath, parentPath)
  })

  // Set app data path
  ipcMain.handle(IpcChannel.App_SetAppDataPath, async (_, filePath: string) => {
    updateAppDataConfig(filePath)
    app.setPath('userData', filePath)
  })

  ipcMain.handle(IpcChannel.App_GetDataPathFromArgs, () => {
    return process.argv
      .slice(1)
      .find((arg) => arg.startsWith('--new-data-path='))
      ?.split('--new-data-path=')[1]
  })

  ipcMain.handle(IpcChannel.App_FlushAppData, () => {
    BrowserWindow.getAllWindows().forEach((w) => {
      w.webContents.session.flushStorageData()
      w.webContents.session.cookies.flushStore()

      w.webContents.session.closeAllConnections()
    })

    session.defaultSession.flushStorageData()
    session.defaultSession.cookies.flushStore()
    session.defaultSession.closeAllConnections()
  })

  ipcMain.handle(IpcChannel.App_IsNotEmptyDir, async (_, path: string) => {
    return fs.readdirSync(path).length > 0
  })

  // Copy user data to new location
  ipcMain.handle(IpcChannel.App_Copy, async (_, oldPath: string, newPath: string, occupiedDirs: string[] = []) => {
    try {
      await fs.promises.cp(oldPath, newPath, {
        recursive: true,
        filter: (src) => {
          if (occupiedDirs.some((dir) => src.startsWith(path.resolve(dir)))) {
            return false
          }
          return true
        }
      })
      return { success: true }
    } catch (error: any) {
      logger.error('Failed to copy user data:', error)
      return { success: false, error: error.message }
    }
  })

  // Relaunch app
  ipcMain.handle(IpcChannel.App_RelaunchApp, (_, options?: Electron.RelaunchOptions) => {
    // Fix for .AppImage
    if (isLinux && process.env.APPIMAGE) {
      logger.info(`Relaunching app with options: ${process.env.APPIMAGE}`, options)
      // On Linux, we need to use the APPIMAGE environment variable to relaunch
      // https://github.com/electron-userland/electron-builder/issues/1727#issuecomment-769896927
      options = options || {}
      options.execPath = process.env.APPIMAGE
      options.args = options.args || []
      options.args.unshift('--appimage-extract-and-run')
    }

    if (isWin && isPortable) {
      options = options || {}
      options.execPath = process.env.PORTABLE_EXECUTABLE_FILE
      options.args = options.args || []
    }

    app.relaunch(options)
    app.exit(0)
  })

  // check for update
  ipcMain.handle(IpcChannel.App_CheckForUpdate, async () => {
    return await appUpdater.checkForUpdates()
  })

  // notification
  ipcMain.handle(IpcChannel.Notification_Send, async (_, notification: Notification) => {
    await notificationService.sendNotification(notification)
  })
  ipcMain.handle(IpcChannel.Notification_OnClick, (_, notification: Notification) => {
    mainWindow.webContents.send('notification-click', notification)
  })

  // zip
  ipcMain.handle(IpcChannel.Zip_Compress, (_, text: string) => compress(text))
  ipcMain.handle(IpcChannel.Zip_Decompress, (_, text: Buffer) => decompress(text))

  // system
  ipcMain.handle(IpcChannel.System_GetDeviceType, () => (isMac ? 'mac' : isWin ? 'windows' : 'linux'))
  ipcMain.handle(IpcChannel.System_GetHostname, () => require('os').hostname())
  ipcMain.handle(IpcChannel.System_ToggleDevTools, (e) => {
    const win = BrowserWindow.fromWebContents(e.sender)
    win && win.webContents.toggleDevTools()
  })

  // backup
  ipcMain.handle(IpcChannel.Backup_Backup, backupManager.backup.bind(backupManager))
  ipcMain.handle(IpcChannel.Backup_Restore, backupManager.restore.bind(backupManager))
  ipcMain.handle(IpcChannel.Backup_BackupToWebdav, backupManager.backupToWebdav.bind(backupManager))
  ipcMain.handle(IpcChannel.Backup_RestoreFromWebdav, backupManager.restoreFromWebdav.bind(backupManager))
  ipcMain.handle(IpcChannel.Backup_ListWebdavFiles, backupManager.listWebdavFiles.bind(backupManager))
  ipcMain.handle(IpcChannel.Backup_CheckConnection, backupManager.checkConnection.bind(backupManager))
  ipcMain.handle(IpcChannel.Backup_CreateDirectory, backupManager.createDirectory.bind(backupManager))
  ipcMain.handle(IpcChannel.Backup_DeleteWebdavFile, backupManager.deleteWebdavFile.bind(backupManager))
  ipcMain.handle(IpcChannel.Backup_BackupToLocalDir, backupManager.backupToLocalDir.bind(backupManager))
  ipcMain.handle(IpcChannel.Backup_RestoreFromLocalBackup, backupManager.restoreFromLocalBackup.bind(backupManager))
  ipcMain.handle(IpcChannel.Backup_ListLocalBackupFiles, backupManager.listLocalBackupFiles.bind(backupManager))
  ipcMain.handle(IpcChannel.Backup_DeleteLocalBackupFile, backupManager.deleteLocalBackupFile.bind(backupManager))
  ipcMain.handle(IpcChannel.Backup_BackupToS3, backupManager.backupToS3.bind(backupManager))
  ipcMain.handle(IpcChannel.Backup_RestoreFromS3, backupManager.restoreFromS3.bind(backupManager))
  ipcMain.handle(IpcChannel.Backup_ListS3Files, backupManager.listS3Files.bind(backupManager))
  ipcMain.handle(IpcChannel.Backup_DeleteS3File, backupManager.deleteS3File.bind(backupManager))
  ipcMain.handle(IpcChannel.Backup_CheckS3Connection, backupManager.checkS3Connection.bind(backupManager))

  // file
  ipcMain.handle(IpcChannel.File_Open, fileManager.open.bind(fileManager))
  ipcMain.handle(IpcChannel.File_OpenPath, fileManager.openPath.bind(fileManager))
  ipcMain.handle(IpcChannel.File_Save, fileManager.save.bind(fileManager))
  ipcMain.handle(IpcChannel.File_Select, fileManager.selectFile.bind(fileManager))
  ipcMain.handle(IpcChannel.File_Upload, fileManager.uploadFile.bind(fileManager))
  ipcMain.handle(IpcChannel.File_Clear, fileManager.clear.bind(fileManager))
  ipcMain.handle(IpcChannel.File_Read, fileManager.readFile.bind(fileManager))
  ipcMain.handle(IpcChannel.File_Delete, fileManager.deleteFile.bind(fileManager))
  ipcMain.handle('file:deleteDir', fileManager.deleteDir.bind(fileManager))
  ipcMain.handle(IpcChannel.File_Get, fileManager.getFile.bind(fileManager))
  ipcMain.handle(IpcChannel.File_SelectFolder, fileManager.selectFolder.bind(fileManager))
  ipcMain.handle(IpcChannel.File_CreateTempFile, fileManager.createTempFile.bind(fileManager))
  ipcMain.handle(IpcChannel.File_Write, fileManager.writeFile.bind(fileManager))
  ipcMain.handle(IpcChannel.File_WriteWithId, fileManager.writeFileWithId.bind(fileManager))
  ipcMain.handle(IpcChannel.File_SaveImage, fileManager.saveImage.bind(fileManager))
  ipcMain.handle(IpcChannel.File_Base64Image, fileManager.base64Image.bind(fileManager))
  ipcMain.handle(IpcChannel.File_SaveBase64Image, fileManager.saveBase64Image.bind(fileManager))
  ipcMain.handle(IpcChannel.File_Base64File, fileManager.base64File.bind(fileManager))
  ipcMain.handle(IpcChannel.File_GetPdfInfo, fileManager.pdfPageCount.bind(fileManager))
  ipcMain.handle(IpcChannel.File_Download, fileManager.downloadFile.bind(fileManager))
  ipcMain.handle(IpcChannel.File_Copy, fileManager.copyFile.bind(fileManager))
  ipcMain.handle(IpcChannel.File_BinaryImage, fileManager.binaryImage.bind(fileManager))
  ipcMain.handle(IpcChannel.File_OpenWithRelativePath, fileManager.openFileWithRelativePath.bind(fileManager))
  ipcMain.handle(IpcChannel.File_IsTextFile, fileManager.isTextFile.bind(fileManager))

  // file service
  ipcMain.handle(IpcChannel.FileService_Upload, async (_, provider: Provider, file: FileMetadata) => {
    const service = FileServiceManager.getInstance().getService(provider)
    return await service.uploadFile(file)
  })

  ipcMain.handle(IpcChannel.FileService_List, async (_, provider: Provider) => {
    const service = FileServiceManager.getInstance().getService(provider)
    return await service.listFiles()
  })

  ipcMain.handle(IpcChannel.FileService_Delete, async (_, provider: Provider, fileId: string) => {
    const service = FileServiceManager.getInstance().getService(provider)
    return await service.deleteFile(fileId)
  })

  ipcMain.handle(IpcChannel.FileService_Retrieve, async (_, provider: Provider, fileId: string) => {
    const service = FileServiceManager.getInstance().getService(provider)
    return await service.retrieveFile(fileId)
  })

  // fs
  ipcMain.handle(IpcChannel.Fs_Read, FileService.readFile.bind(FileService))
  ipcMain.handle(IpcChannel.Fs_ReadText, FileService.readTextFileWithAutoEncoding.bind(FileService))

  // export
  ipcMain.handle(IpcChannel.Export_Word, exportService.exportToWord.bind(exportService))

  // open path
  ipcMain.handle(IpcChannel.Open_Path, async (_, path: string) => {
    await shell.openPath(path)
  })

  // shortcuts
  ipcMain.handle(IpcChannel.Shortcuts_Update, (_, shortcuts: Shortcut[]) => {
    configManager.setShortcuts(shortcuts)
    // Refresh shortcuts registration
    if (mainWindow) {
      unregisterAllShortcuts()
      registerShortcuts(mainWindow)
    }
  })

  // knowledge base
  ipcMain.handle(IpcChannel.KnowledgeBase_Create, KnowledgeService.create.bind(KnowledgeService))
  ipcMain.handle(IpcChannel.KnowledgeBase_Reset, KnowledgeService.reset.bind(KnowledgeService))
  ipcMain.handle(IpcChannel.KnowledgeBase_Delete, KnowledgeService.delete.bind(KnowledgeService))
  ipcMain.handle(IpcChannel.KnowledgeBase_Add, KnowledgeService.add.bind(KnowledgeService))
  ipcMain.handle(IpcChannel.KnowledgeBase_Remove, KnowledgeService.remove.bind(KnowledgeService))
  ipcMain.handle(IpcChannel.KnowledgeBase_Search, KnowledgeService.search.bind(KnowledgeService))
  ipcMain.handle(IpcChannel.KnowledgeBase_Rerank, KnowledgeService.rerank.bind(KnowledgeService))
  ipcMain.handle(IpcChannel.KnowledgeBase_Check_Quota, KnowledgeService.checkQuota.bind(KnowledgeService))

  // memory
  ipcMain.handle(IpcChannel.Memory_Add, async (_, messages, config) => {
    return await memoryService.add(messages, config)
  })
  ipcMain.handle(IpcChannel.Memory_Search, async (_, query, config) => {
    return await memoryService.search(query, config)
  })
  ipcMain.handle(IpcChannel.Memory_List, async (_, config) => {
    return await memoryService.list(config)
  })
  ipcMain.handle(IpcChannel.Memory_Delete, async (_, id) => {
    return await memoryService.delete(id)
  })
  ipcMain.handle(IpcChannel.Memory_Update, async (_, id, memory, metadata) => {
    return await memoryService.update(id, memory, metadata)
  })
  ipcMain.handle(IpcChannel.Memory_Get, async (_, memoryId) => {
    return await memoryService.get(memoryId)
  })
  ipcMain.handle(IpcChannel.Memory_SetConfig, async (_, config) => {
    memoryService.setConfig(config)
  })
  ipcMain.handle(IpcChannel.Memory_DeleteUser, async (_, userId) => {
    return await memoryService.deleteUser(userId)
  })
  ipcMain.handle(IpcChannel.Memory_DeleteAllMemoriesForUser, async (_, userId) => {
    return await memoryService.deleteAllMemoriesForUser(userId)
  })
  ipcMain.handle(IpcChannel.Memory_GetUsersList, async () => {
    return await memoryService.getUsersList()
  })

  // window
  ipcMain.handle(IpcChannel.Windows_SetMinimumSize, (_, width: number, height: number) => {
    mainWindow?.setMinimumSize(width, height)
  })

  ipcMain.handle(IpcChannel.Windows_ResetMinimumSize, () => {
    mainWindow?.setMinimumSize(MIN_WINDOW_WIDTH, MIN_WINDOW_HEIGHT)
    const [width, height] = mainWindow?.getSize() ?? [MIN_WINDOW_WIDTH, MIN_WINDOW_HEIGHT]
    if (width < MIN_WINDOW_WIDTH) {
      mainWindow?.setSize(MIN_WINDOW_WIDTH, height)
    }
  })

  ipcMain.handle(IpcChannel.Windows_GetSize, () => {
    const [width, height] = mainWindow?.getSize() ?? [MIN_WINDOW_WIDTH, MIN_WINDOW_HEIGHT]
    return [width, height]
  })

  // VertexAI
  ipcMain.handle(IpcChannel.VertexAI_GetAuthHeaders, async (_, params) => {
    return vertexAIService.getAuthHeaders(params)
  })

  ipcMain.handle(IpcChannel.VertexAI_GetAccessToken, async (_, params) => {
    return vertexAIService.getAccessToken(params)
  })

  ipcMain.handle(IpcChannel.VertexAI_ClearAuthCache, async (_, projectId: string, clientEmail?: string) => {
    vertexAIService.clearAuthCache(projectId, clientEmail)
  })

  // mini window
  ipcMain.handle(IpcChannel.MiniWindow_Show, () => windowService.showMiniWindow())
  ipcMain.handle(IpcChannel.MiniWindow_Hide, () => windowService.hideMiniWindow())
  ipcMain.handle(IpcChannel.MiniWindow_Close, () => windowService.closeMiniWindow())
  ipcMain.handle(IpcChannel.MiniWindow_Toggle, () => windowService.toggleMiniWindow())
  ipcMain.handle(IpcChannel.MiniWindow_SetPin, (_, isPinned) => windowService.setPinMiniWindow(isPinned))

  // aes
  ipcMain.handle(IpcChannel.Aes_Encrypt, (_, text: string, secretKey: string, iv: string) =>
    encrypt(text, secretKey, iv)
  )
  ipcMain.handle(IpcChannel.Aes_Decrypt, (_, encryptedData: string, iv: string, secretKey: string) =>
    decrypt(encryptedData, iv, secretKey)
  )

  // Register MCP handlers
  ipcMain.handle(IpcChannel.Mcp_RemoveServer, mcpService.removeServer)
  ipcMain.handle(IpcChannel.Mcp_RestartServer, mcpService.restartServer)
  ipcMain.handle(IpcChannel.Mcp_StopServer, mcpService.stopServer)
  ipcMain.handle(IpcChannel.Mcp_ListTools, mcpService.listTools)
  ipcMain.handle(IpcChannel.Mcp_CallTool, mcpService.callTool)
  ipcMain.handle(IpcChannel.Mcp_ListPrompts, mcpService.listPrompts)
  ipcMain.handle(IpcChannel.Mcp_GetPrompt, mcpService.getPrompt)
  ipcMain.handle(IpcChannel.Mcp_ListResources, mcpService.listResources)
  ipcMain.handle(IpcChannel.Mcp_GetResource, mcpService.getResource)
  ipcMain.handle(IpcChannel.Mcp_GetInstallInfo, mcpService.getInstallInfo)
  ipcMain.handle(IpcChannel.Mcp_CheckConnectivity, mcpService.checkMcpConnectivity)
  ipcMain.handle(IpcChannel.Mcp_AbortTool, mcpService.abortTool)
  ipcMain.handle(IpcChannel.Mcp_GetServerVersion, mcpService.getServerVersion)

  // DXT upload handler
  ipcMain.handle(IpcChannel.Mcp_UploadDxt, async (event, fileBuffer: ArrayBuffer, fileName: string) => {
    try {
      // Create a temporary file with the uploaded content
      const tempPath = await fileManager.createTempFile(event, fileName)
      await fileManager.writeFile(event, tempPath, Buffer.from(fileBuffer))

      // Process DXT file using the temporary path
      return await dxtService.uploadDxt(event, tempPath)
    } catch (error) {
      logger.error('DXT upload error:', error as Error)
      return {
        success: false,
        error: error instanceof Error ? error.message : 'Failed to upload DXT file'
      }
    }
  })

  // Register Python execution handler
  ipcMain.handle(
    IpcChannel.Python_Execute,
    async (_, script: string, context?: Record<string, any>, timeout?: number) => {
      return await pythonService.executeScript(script, context, timeout)
    }
  )

  ipcMain.handle(IpcChannel.App_IsBinaryExist, (_, name: string) => isBinaryExists(name))
  ipcMain.handle(IpcChannel.App_GetBinaryPath, (_, name: string) => getBinaryPath(name))
  ipcMain.handle(IpcChannel.App_InstallUvBinary, () => runInstallScript('install-uv.js'))
  ipcMain.handle(IpcChannel.App_InstallBunBinary, () => runInstallScript('install-bun.js'))

  //copilot
  ipcMain.handle(IpcChannel.Copilot_GetAuthMessage, CopilotService.getAuthMessage.bind(CopilotService))
  ipcMain.handle(IpcChannel.Copilot_GetCopilotToken, CopilotService.getCopilotToken.bind(CopilotService))
  ipcMain.handle(IpcChannel.Copilot_SaveCopilotToken, CopilotService.saveCopilotToken.bind(CopilotService))
  ipcMain.handle(IpcChannel.Copilot_GetToken, CopilotService.getToken.bind(CopilotService))
  ipcMain.handle(IpcChannel.Copilot_Logout, CopilotService.logout.bind(CopilotService))
  ipcMain.handle(IpcChannel.Copilot_GetUser, CopilotService.getUser.bind(CopilotService))

  // Obsidian service
  ipcMain.handle(IpcChannel.Obsidian_GetVaults, () => {
    return obsidianVaultService.getVaults()
  })

  ipcMain.handle(IpcChannel.Obsidian_GetFiles, (_event, vaultName) => {
    return obsidianVaultService.getFilesByVaultName(vaultName)
  })

  // nutstore
  ipcMain.handle(IpcChannel.Nutstore_GetSsoUrl, NutstoreService.getNutstoreSSOUrl.bind(NutstoreService))
  ipcMain.handle(IpcChannel.Nutstore_DecryptToken, (_, token: string) => NutstoreService.decryptToken(token))
  ipcMain.handle(IpcChannel.Nutstore_GetDirectoryContents, (_, token: string, path: string) =>
    NutstoreService.getDirectoryContents(token, path)
  )

  // search window
  ipcMain.handle(IpcChannel.SearchWindow_Open, async (_, uid: string) => {
    await searchService.openSearchWindow(uid)
  })
  ipcMain.handle(IpcChannel.SearchWindow_Close, async (_, uid: string) => {
    await searchService.closeSearchWindow(uid)
  })
  ipcMain.handle(IpcChannel.SearchWindow_OpenUrl, async (_, uid: string, url: string) => {
    return await searchService.openUrlInSearchWindow(uid, url)
  })

  // webview
  ipcMain.handle(IpcChannel.Webview_SetOpenLinkExternal, (_, webviewId: number, isExternal: boolean) =>
    setOpenLinkExternal(webviewId, isExternal)
  )

  ipcMain.handle(IpcChannel.Webview_SetSpellCheckEnabled, (_, webviewId: number, isEnable: boolean) => {
    const webview = webContents.fromId(webviewId)
    if (!webview) return
    webview.session.setSpellCheckerEnabled(isEnable)
  })

  // store sync
  storeSyncService.registerIpcHandler()

  // selection assistant
  SelectionService.registerIpcHandler()

  ipcMain.handle(IpcChannel.App_QuoteToMain, (_, text: string) => windowService.quoteToMainWindow(text))

  ipcMain.handle(IpcChannel.App_SetDisableHardwareAcceleration, (_, isDisable: boolean) => {
    configManager.setDisableHardwareAcceleration(isDisable)
  })
  ipcMain.handle(IpcChannel.TRACE_SAVE_DATA, (_, topicId: string) => saveSpans(topicId))
  ipcMain.handle(IpcChannel.TRACE_GET_DATA, (_, topicId: string, traceId: string, modelName?: string) =>
    getSpans(topicId, traceId, modelName)
  )
  ipcMain.handle(IpcChannel.TRACE_SAVE_ENTITY, (_, entity: SpanEntity) => saveEntity(entity))
  ipcMain.handle(IpcChannel.TRACE_GET_ENTITY, (_, spanId: string) => getEntity(spanId))
  ipcMain.handle(IpcChannel.TRACE_BIND_TOPIC, (_, topicId: string, traceId: string) => bindTopic(traceId, topicId))
  ipcMain.handle(IpcChannel.TRACE_CLEAN_TOPIC, (_, topicId: string, traceId?: string) => cleanTopic(topicId, traceId))
  ipcMain.handle(IpcChannel.TRACE_TOKEN_USAGE, (_, spanId: string, usage: TokenUsage) => tokenUsage(spanId, usage))
  ipcMain.handle(IpcChannel.TRACE_CLEAN_HISTORY, (_, topicId: string, traceId: string, modelName?: string) =>
    cleanHistoryTrace(topicId, traceId, modelName)
  )
  ipcMain.handle(
    IpcChannel.TRACE_OPEN_WINDOW,
    (_, topicId: string, traceId: string, autoOpen?: boolean, modelName?: string) =>
      openTraceWindow(topicId, traceId, autoOpen, modelName)
  )
  ipcMain.handle(IpcChannel.TRACE_SET_TITLE, (_, title: string) => setTraceWindowTitle(title))
  ipcMain.handle(IpcChannel.TRACE_ADD_END_MESSAGE, (_, spanId: string, modelName: string, message: string) =>
    addEndMessage(spanId, modelName, message)
  )
  ipcMain.handle(IpcChannel.TRACE_CLEAN_LOCAL_DATA, () => cleanLocalData())
  ipcMain.handle(
    IpcChannel.TRACE_ADD_STREAM_MESSAGE,
    (_, spanId: string, modelName: string, context: string, msg: any) =>
      addStreamMessage(spanId, modelName, context, msg)
  )

  // CodeTools
  ipcMain.handle(IpcChannel.CodeTools_Run, codeToolsService.run)

<<<<<<< HEAD
  // Preference handlers
  PreferenceService.registerIpcHandler()
=======
  // OCR
  ipcMain.handle(IpcChannel.OCR_ocr, (_, ...args: Parameters<typeof ocrService.ocr>) => ocrService.ocr(...args))
>>>>>>> 69252f61
}<|MERGE_RESOLUTION|>--- conflicted
+++ resolved
@@ -713,11 +713,9 @@
   // CodeTools
   ipcMain.handle(IpcChannel.CodeTools_Run, codeToolsService.run)
 
-<<<<<<< HEAD
+  // OCR
+  ipcMain.handle(IpcChannel.OCR_ocr, (_, ...args: Parameters<typeof ocrService.ocr>) => ocrService.ocr(...args))
+
   // Preference handlers
   PreferenceService.registerIpcHandler()
-=======
-  // OCR
-  ipcMain.handle(IpcChannel.OCR_ocr, (_, ...args: Parameters<typeof ocrService.ocr>) => ocrService.ocr(...args))
->>>>>>> 69252f61
 }
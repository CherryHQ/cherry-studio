--- conflicted
+++ resolved
@@ -193,21 +193,6 @@
   // fs
   ipcMain.handle(IpcChannel.Fs_Read, FileService.readFile)
 
-<<<<<<< HEAD
-=======
-  // minapp
-  ipcMain.handle(IpcChannel.Minapp, (_, args) => {
-    windowService.createMinappWindow({
-      url: args.url,
-      parent: mainWindow,
-      windowOptions: {
-        ...mainWindow.getBounds(),
-        ...args.windowOptions
-      }
-    })
-  })
-
->>>>>>> b361001f
   // export
   ipcMain.handle(IpcChannel.Export_Word, exportService.exportToWord)
 

import fs from 'node:fs'
import { arch } from 'node:os'

import { isMac, isWin } from '@main/constant'
import { getBinaryPath, isBinaryExists, runInstallScript } from '@main/utils/process'
import { IpcChannel } from '@shared/IpcChannel'
import { Shortcut, ThemeMode } from '@types'
import { BrowserWindow, ipcMain, session, shell } from 'electron'
import log from 'electron-log'

import { titleBarOverlayDark, titleBarOverlayLight } from './config'
import AppUpdater from './services/AppUpdater'
import BackupManager from './services/BackupManager'
import { configManager } from './services/ConfigManager'
import CopilotService from './services/CopilotService'
import { ExportService } from './services/ExportService'
import FileService from './services/FileService'
import FileStorage from './services/FileStorage'
import { GeminiService } from './services/GeminiService'
import KnowledgeService from './services/KnowledgeService'
import mcpService from './services/MCPService'
import * as NutstoreService from './services/NutstoreService'
import ObsidianVaultService from './services/ObsidianVaultService'
import { ProxyConfig, proxyManager } from './services/ProxyManager'
import { searchService } from './services/SearchService'
import { registerShortcuts, unregisterAllShortcuts } from './services/ShortcutService'
import { TrayService } from './services/TrayService'
import { setOpenLinkExternal } from './services/WebviewService'
import { windowService } from './services/WindowService'
import { getResourcePath } from './utils'
import { decrypt, encrypt } from './utils/aes'
import { getConfigDir, getFilesDir } from './utils/file'
import { compress, decompress } from './utils/zip'

const fileManager = new FileStorage()
const backupManager = new BackupManager()
const exportService = new ExportService(fileManager)
const obsidianVaultService = new ObsidianVaultService()

export function registerIpc(mainWindow: BrowserWindow, app: Electron.App) {
  const appUpdater = new AppUpdater(mainWindow)

  ipcMain.handle(IpcChannel.App_Info, () => ({
    version: app.getVersion(),
    isPackaged: app.isPackaged,
    appPath: app.getAppPath(),
    filesPath: getFilesDir(),
    configPath: getConfigDir(),
    appDataPath: app.getPath('userData'),
    resourcesPath: getResourcePath(),
    logsPath: log.transports.file.getFile().path,
    arch: arch(),
    isPortable: isWin && 'PORTABLE_EXECUTABLE_DIR' in process.env
  }))

  ipcMain.handle(IpcChannel.App_Proxy, async (_, proxy: string) => {
    let proxyConfig: ProxyConfig

    if (proxy === 'system') {
      proxyConfig = { mode: 'system' }
    } else if (proxy) {
      proxyConfig = { mode: 'custom', url: proxy }
    } else {
      proxyConfig = { mode: 'none' }
    }

    await proxyManager.configureProxy(proxyConfig)
  })

  ipcMain.handle(IpcChannel.App_Reload, () => mainWindow.reload())
  ipcMain.handle(IpcChannel.Open_Website, (_, url: string) => shell.openExternal(url))

  // Update
  ipcMain.handle(IpcChannel.App_ShowUpdateDialog, () => appUpdater.showUpdateDialog(mainWindow))

  // language
  ipcMain.handle(IpcChannel.App_SetLanguage, (_, language) => {
    configManager.setLanguage(language)
  })

  // launch on boot
  ipcMain.handle(IpcChannel.App_SetLaunchOnBoot, (_, openAtLogin: boolean) => {
    // Set login item settings for windows and mac
    // linux is not supported because it requires more file operations
    if (isWin || isMac) {
      app.setLoginItemSettings({ openAtLogin })
    }
  })

  // launch to tray
  ipcMain.handle(IpcChannel.App_SetLaunchToTray, (_, isActive: boolean) => {
    configManager.setLaunchToTray(isActive)
  })

  // tray
  ipcMain.handle(IpcChannel.App_SetTray, (_, isActive: boolean) => {
    configManager.setTray(isActive)
  })

  // to tray on close
  ipcMain.handle(IpcChannel.App_SetTrayOnClose, (_, isActive: boolean) => {
    configManager.setTrayOnClose(isActive)
  })

  // auto update
  ipcMain.handle(IpcChannel.App_SetAutoUpdate, (_, isActive: boolean) => {
    appUpdater.setAutoUpdate(isActive)
    configManager.setAutoUpdate(isActive)
  })

  ipcMain.handle(IpcChannel.App_RestartTray, () => TrayService.getInstance().restartTray())

  ipcMain.handle(IpcChannel.Config_Set, (_, key: string, value: any) => {
    configManager.set(key, value)
  })

  ipcMain.handle(IpcChannel.Config_Get, (_, key: string) => {
    return configManager.get(key)
  })

  // theme
  ipcMain.handle(IpcChannel.App_SetTheme, (event, theme: ThemeMode) => {
    if (theme === configManager.getTheme()) return

    configManager.setTheme(theme)

    // should sync theme change to all windows
    const senderWindowId = event.sender.id
    const windows = BrowserWindow.getAllWindows()
    // 向其他窗口广播主题变化
    windows.forEach((win) => {
      if (win.webContents.id !== senderWindowId) {
        win.webContents.send(IpcChannel.ThemeChange, theme)
      }
    })

    mainWindow?.setTitleBarOverlay &&
      mainWindow.setTitleBarOverlay(theme === 'dark' ? titleBarOverlayDark : titleBarOverlayLight)
  })

  // custom css
  ipcMain.handle(IpcChannel.App_SetCustomCss, (event, css: string) => {
    if (css === configManager.getCustomCss()) return
    configManager.setCustomCss(css)

    // Broadcast to all windows including the mini window
    const senderWindowId = event.sender.id
    const windows = BrowserWindow.getAllWindows()
    // 向其他窗口广播主题变化
    windows.forEach((win) => {
      if (win.webContents.id !== senderWindowId) {
        win.webContents.send('custom-css:update', css)
      }
    })
  })

  // clear cache
  ipcMain.handle(IpcChannel.App_ClearCache, async () => {
    const sessions = [session.defaultSession, session.fromPartition('persist:webview')]

    try {
      await Promise.all(
        sessions.map(async (session) => {
          await session.clearCache()
          await session.clearStorageData({
            storages: ['cookies', 'filesystem', 'shadercache', 'websql', 'serviceworkers', 'cachestorage']
          })
        })
      )
      await fileManager.clearTemp()
      await fs.writeFileSync(log.transports.file.getFile().path, '')
      return { success: true }
    } catch (error: any) {
      log.error('Failed to clear cache:', error)
      return { success: false, error: error.message }
    }
  })

  // check for update
  ipcMain.handle(IpcChannel.App_CheckForUpdate, async () => {
<<<<<<< HEAD
    await appUpdater.checkForUpdates()
=======
    if (isWin && 'PORTABLE_EXECUTABLE_DIR' in process.env) {
      return {
        currentVersion: app.getVersion(),
        updateInfo: null
      }
    }

    const update = await appUpdater.autoUpdater.checkForUpdates()

    return {
      currentVersion: appUpdater.autoUpdater.currentVersion,
      updateInfo: update?.updateInfo
    }
>>>>>>> 32f16044
  })

  // zip
  ipcMain.handle(IpcChannel.Zip_Compress, (_, text: string) => compress(text))
  ipcMain.handle(IpcChannel.Zip_Decompress, (_, text: Buffer) => decompress(text))

  // backup
  ipcMain.handle(IpcChannel.Backup_Backup, backupManager.backup)
  ipcMain.handle(IpcChannel.Backup_Restore, backupManager.restore)
  ipcMain.handle(IpcChannel.Backup_BackupToWebdav, backupManager.backupToWebdav)
  ipcMain.handle(IpcChannel.Backup_RestoreFromWebdav, backupManager.restoreFromWebdav)
  ipcMain.handle(IpcChannel.Backup_ListWebdavFiles, backupManager.listWebdavFiles)
  ipcMain.handle(IpcChannel.Backup_CheckConnection, backupManager.checkConnection)
  ipcMain.handle(IpcChannel.Backup_CreateDirectory, backupManager.createDirectory)
  ipcMain.handle(IpcChannel.Backup_DeleteWebdavFile, backupManager.deleteWebdavFile)

  // file
  ipcMain.handle(IpcChannel.File_Open, fileManager.open)
  ipcMain.handle(IpcChannel.File_OpenPath, fileManager.openPath)
  ipcMain.handle(IpcChannel.File_Save, fileManager.save)
  ipcMain.handle(IpcChannel.File_Select, fileManager.selectFile)
  ipcMain.handle(IpcChannel.File_Upload, fileManager.uploadFile)
  ipcMain.handle(IpcChannel.File_Clear, fileManager.clear)
  ipcMain.handle(IpcChannel.File_Read, fileManager.readFile)
  ipcMain.handle(IpcChannel.File_Delete, fileManager.deleteFile)
  ipcMain.handle(IpcChannel.File_Get, fileManager.getFile)
  ipcMain.handle(IpcChannel.File_SelectFolder, fileManager.selectFolder)
  ipcMain.handle(IpcChannel.File_Create, fileManager.createTempFile)
  ipcMain.handle(IpcChannel.File_Write, fileManager.writeFile)
  ipcMain.handle(IpcChannel.File_SaveImage, fileManager.saveImage)
  ipcMain.handle(IpcChannel.File_Base64Image, fileManager.base64Image)
  ipcMain.handle(IpcChannel.File_Download, fileManager.downloadFile)
  ipcMain.handle(IpcChannel.File_Copy, fileManager.copyFile)
  ipcMain.handle(IpcChannel.File_BinaryFile, fileManager.binaryFile)

  // fs
  ipcMain.handle(IpcChannel.Fs_Read, FileService.readFile)

  // export
  ipcMain.handle(IpcChannel.Export_Word, exportService.exportToWord)

  // open path
  ipcMain.handle(IpcChannel.Open_Path, async (_, path: string) => {
    await shell.openPath(path)
  })

  // shortcuts
  ipcMain.handle(IpcChannel.Shortcuts_Update, (_, shortcuts: Shortcut[]) => {
    configManager.setShortcuts(shortcuts)
    // Refresh shortcuts registration
    if (mainWindow) {
      unregisterAllShortcuts()
      registerShortcuts(mainWindow)
    }
  })

  // knowledge base
  ipcMain.handle(IpcChannel.KnowledgeBase_Create, KnowledgeService.create)
  ipcMain.handle(IpcChannel.KnowledgeBase_Reset, KnowledgeService.reset)
  ipcMain.handle(IpcChannel.KnowledgeBase_Delete, KnowledgeService.delete)
  ipcMain.handle(IpcChannel.KnowledgeBase_Add, KnowledgeService.add)
  ipcMain.handle(IpcChannel.KnowledgeBase_Remove, KnowledgeService.remove)
  ipcMain.handle(IpcChannel.KnowledgeBase_Search, KnowledgeService.search)
  ipcMain.handle(IpcChannel.KnowledgeBase_Rerank, KnowledgeService.rerank)

  // window
  ipcMain.handle(IpcChannel.Windows_SetMinimumSize, (_, width: number, height: number) => {
    mainWindow?.setMinimumSize(width, height)
  })

  ipcMain.handle(IpcChannel.Windows_ResetMinimumSize, () => {
    mainWindow?.setMinimumSize(1080, 600)
    const [width, height] = mainWindow?.getSize() ?? [1080, 600]
    if (width < 1080) {
      mainWindow?.setSize(1080, height)
    }
  })

  // gemini
  ipcMain.handle(IpcChannel.Gemini_UploadFile, GeminiService.uploadFile)
  ipcMain.handle(IpcChannel.Gemini_Base64File, GeminiService.base64File)
  ipcMain.handle(IpcChannel.Gemini_RetrieveFile, GeminiService.retrieveFile)
  ipcMain.handle(IpcChannel.Gemini_ListFiles, GeminiService.listFiles)
  ipcMain.handle(IpcChannel.Gemini_DeleteFile, GeminiService.deleteFile)

  // mini window
  ipcMain.handle(IpcChannel.MiniWindow_Show, () => windowService.showMiniWindow())
  ipcMain.handle(IpcChannel.MiniWindow_Hide, () => windowService.hideMiniWindow())
  ipcMain.handle(IpcChannel.MiniWindow_Close, () => windowService.closeMiniWindow())
  ipcMain.handle(IpcChannel.MiniWindow_Toggle, () => windowService.toggleMiniWindow())
  ipcMain.handle(IpcChannel.MiniWindow_SetPin, (_, isPinned) => windowService.setPinMiniWindow(isPinned))

  // aes
  ipcMain.handle(IpcChannel.Aes_Encrypt, (_, text: string, secretKey: string, iv: string) =>
    encrypt(text, secretKey, iv)
  )
  ipcMain.handle(IpcChannel.Aes_Decrypt, (_, encryptedData: string, iv: string, secretKey: string) =>
    decrypt(encryptedData, iv, secretKey)
  )

  // Register MCP handlers
  ipcMain.handle(IpcChannel.Mcp_RemoveServer, mcpService.removeServer)
  ipcMain.handle(IpcChannel.Mcp_RestartServer, mcpService.restartServer)
  ipcMain.handle(IpcChannel.Mcp_StopServer, mcpService.stopServer)
  ipcMain.handle(IpcChannel.Mcp_ListTools, mcpService.listTools)
  ipcMain.handle(IpcChannel.Mcp_CallTool, mcpService.callTool)
  ipcMain.handle(IpcChannel.Mcp_ListPrompts, mcpService.listPrompts)
  ipcMain.handle(IpcChannel.Mcp_GetPrompt, mcpService.getPrompt)
  ipcMain.handle(IpcChannel.Mcp_ListResources, mcpService.listResources)
  ipcMain.handle(IpcChannel.Mcp_GetResource, mcpService.getResource)
  ipcMain.handle(IpcChannel.Mcp_GetInstallInfo, mcpService.getInstallInfo)

  ipcMain.handle(IpcChannel.App_IsBinaryExist, (_, name: string) => isBinaryExists(name))
  ipcMain.handle(IpcChannel.App_GetBinaryPath, (_, name: string) => getBinaryPath(name))
  ipcMain.handle(IpcChannel.App_InstallUvBinary, () => runInstallScript('install-uv.js'))
  ipcMain.handle(IpcChannel.App_InstallBunBinary, () => runInstallScript('install-bun.js'))

  //copilot
  ipcMain.handle(IpcChannel.Copilot_GetAuthMessage, CopilotService.getAuthMessage)
  ipcMain.handle(IpcChannel.Copilot_GetCopilotToken, CopilotService.getCopilotToken)
  ipcMain.handle(IpcChannel.Copilot_SaveCopilotToken, CopilotService.saveCopilotToken)
  ipcMain.handle(IpcChannel.Copilot_GetToken, CopilotService.getToken)
  ipcMain.handle(IpcChannel.Copilot_Logout, CopilotService.logout)
  ipcMain.handle(IpcChannel.Copilot_GetUser, CopilotService.getUser)

  // Obsidian service
  ipcMain.handle(IpcChannel.Obsidian_GetVaults, () => {
    return obsidianVaultService.getVaults()
  })

  ipcMain.handle(IpcChannel.Obsidian_GetFiles, (_event, vaultName) => {
    return obsidianVaultService.getFilesByVaultName(vaultName)
  })

  // nutstore
  ipcMain.handle(IpcChannel.Nutstore_GetSsoUrl, NutstoreService.getNutstoreSSOUrl)
  ipcMain.handle(IpcChannel.Nutstore_DecryptToken, (_, token: string) => NutstoreService.decryptToken(token))
  ipcMain.handle(IpcChannel.Nutstore_GetDirectoryContents, (_, token: string, path: string) =>
    NutstoreService.getDirectoryContents(token, path)
  )

  // search window
  ipcMain.handle(IpcChannel.SearchWindow_Open, async (_, uid: string) => {
    await searchService.openSearchWindow(uid)
  })
  ipcMain.handle(IpcChannel.SearchWindow_Close, async (_, uid: string) => {
    await searchService.closeSearchWindow(uid)
  })
  ipcMain.handle(IpcChannel.SearchWindow_OpenUrl, async (_, uid: string, url: string) => {
    return await searchService.openUrlInSearchWindow(uid, url)
  })

  // webview
  ipcMain.handle(IpcChannel.Webview_SetOpenLinkExternal, (_, webviewId: number, isExternal: boolean) =>
    setOpenLinkExternal(webviewId, isExternal)
  )
}<|MERGE_RESOLUTION|>--- conflicted
+++ resolved
@@ -178,23 +178,7 @@
 
   // check for update
   ipcMain.handle(IpcChannel.App_CheckForUpdate, async () => {
-<<<<<<< HEAD
     await appUpdater.checkForUpdates()
-=======
-    if (isWin && 'PORTABLE_EXECUTABLE_DIR' in process.env) {
-      return {
-        currentVersion: app.getVersion(),
-        updateInfo: null
-      }
-    }
-
-    const update = await appUpdater.autoUpdater.checkForUpdates()
-
-    return {
-      currentVersion: appUpdater.autoUpdater.currentVersion,
-      updateInfo: update?.updateInfo
-    }
->>>>>>> 32f16044
   })
 
   // zip

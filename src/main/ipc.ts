import fs from 'node:fs'
import { arch } from 'node:os'
import path from 'node:path'

import { loggerService } from '@logger'
import { isLinux, isMac, isPortable, isWin } from '@main/constant'
import { generateSignature } from '@main/integration/cherryai'
import anthropicService from '@main/services/AnthropicService'
import { getBinaryPath, isBinaryExists, runInstallScript } from '@main/utils/process'
import { handleZoomFactor } from '@main/utils/zoom'
import type { SpanEntity, TokenUsage } from '@mcp-trace/trace-core'
import type { UpgradeChannel } from '@shared/config/constant'
import { MIN_WINDOW_HEIGHT, MIN_WINDOW_WIDTH } from '@shared/config/constant'
import { IpcChannel } from '@shared/IpcChannel'
import type { PluginError } from '@types'
import type {
  AgentPersistedMessage,
  FileMetadata,
  Notification,
  OcrProvider,
  Provider,
  Shortcut,
  SupportedOcrFile,
  ThemeMode
} from '@types'
import checkDiskSpace from 'check-disk-space'
import type { ProxyConfig } from 'electron'
import { BrowserWindow, dialog, ipcMain, session, shell, systemPreferences, webContents } from 'electron'
import fontList from 'font-list'

import { agentMessageRepository } from './services/agents/database'
import { PluginService } from './services/agents/plugins/PluginService'
import { apiServerService } from './services/ApiServerService'
import appService from './services/AppService'
import AppUpdater from './services/AppUpdater'
import BackupManager from './services/BackupManager'
import { codeToolsService } from './services/CodeToolsService'
import { configManager } from './services/ConfigManager'
import CopilotService from './services/CopilotService'
import DxtService from './services/DxtService'
import { ExportService } from './services/ExportService'
import { fileStorage as fileManager } from './services/FileStorage'
import FileService from './services/FileSystemService'
import KnowledgeService from './services/KnowledgeService'
import mcpService from './services/MCPService'
import MemoryService from './services/memory/MemoryService'
import { openTraceWindow, setTraceWindowTitle } from './services/NodeTraceService'
import NotificationService from './services/NotificationService'
import * as NutstoreService from './services/NutstoreService'
import ObsidianVaultService from './services/ObsidianVaultService'
import { ocrService } from './services/ocr/OcrService'
import OvmsManager from './services/OvmsManager'
import powerMonitorService from './services/PowerMonitorService'
import { proxyManager } from './services/ProxyManager'
import { pythonService } from './services/PythonService'
import { FileServiceManager } from './services/remotefile/FileServiceManager'
import { searchService } from './services/SearchService'
import { SelectionService } from './services/SelectionService'
import { registerShortcuts, unregisterAllShortcuts } from './services/ShortcutService'
import {
  addEndMessage,
  addStreamMessage,
  bindTopic,
  cleanHistoryTrace,
  cleanLocalData,
  cleanTopic,
  getEntity,
  getSpans,
  saveEntity,
  saveSpans,
  tokenUsage
} from './services/SpanCacheService'
import storeSyncService from './services/StoreSyncService'
import { themeService } from './services/ThemeService'
import VertexAIService from './services/VertexAIService'
import WebSocketService from './services/WebSocketService'
import { setOpenLinkExternal } from './services/WebviewService'
import { windowService } from './services/WindowService'
import { calculateDirectorySize, getResourcePath } from './utils'
import { decrypt, encrypt } from './utils/aes'
import {
  getCacheDir,
  getConfigDir,
  getFilesDir,
  getNotesDir,
  hasWritePermission,
  isPathInside,
  untildify
} from './utils/file'
import { updateAppDataConfig } from './utils/init'
import { compress, decompress } from './utils/zip'

const logger = loggerService.withContext('IPC')

const backupManager = new BackupManager()
const exportService = new ExportService()
const obsidianVaultService = new ObsidianVaultService()
const vertexAIService = VertexAIService.getInstance()
const memoryService = MemoryService.getInstance()
const dxtService = new DxtService()
const ovmsManager = new OvmsManager()
const pluginService = PluginService.getInstance()

function normalizeError(error: unknown): Error {
  return error instanceof Error ? error : new Error(String(error))
}

function extractPluginError(error: unknown): PluginError | null {
  if (error && typeof error === 'object' && 'type' in error && typeof (error as { type: unknown }).type === 'string') {
    return error as PluginError
  }
  return null
}

export function registerIpc(mainWindow: BrowserWindow, app: Electron.App) {
  const appUpdater = new AppUpdater()
  const notificationService = new NotificationService()

<<<<<<< HEAD
  // Register shutdown handlers
  powerMonitorService.registerShutdownHandler(() => {
    appUpdater.setAutoUpdate(false)
  })

  powerMonitorService.registerShutdownHandler(() => {
    const mw = windowService.getMainWindow()
    if (mw && !mw.isDestroyed()) {
      mw.webContents.send(IpcChannel.App_SaveData)
    }
  })

  // Initialize Python service with main window
  pythonService.setMainWindow(mainWindow)

=======
>>>>>>> 6eaa2b24
  const checkMainWindow = () => {
    if (!mainWindow || mainWindow.isDestroyed()) {
      throw new Error('Main window does not exist or has been destroyed')
    }
  }

  ipcMain.handle(IpcChannel.App_Info, () => ({
    version: app.getVersion(),
    isPackaged: app.isPackaged,
    appPath: app.getAppPath(),
    filesPath: getFilesDir(),
    notesPath: getNotesDir(),
    configPath: getConfigDir(),
    appDataPath: app.getPath('userData'),
    resourcesPath: getResourcePath(),
    logsPath: logger.getLogsDir(),
    arch: arch(),
    isPortable: isWin && 'PORTABLE_EXECUTABLE_DIR' in process.env,
    installPath: path.dirname(app.getPath('exe'))
  }))

  ipcMain.handle(IpcChannel.App_Proxy, async (_, proxy: string, bypassRules?: string) => {
    let proxyConfig: ProxyConfig

    if (proxy === 'system') {
      // system proxy will use the system filter by themselves
      proxyConfig = { mode: 'system' }
    } else if (proxy) {
      proxyConfig = { mode: 'fixed_servers', proxyRules: proxy, proxyBypassRules: bypassRules }
    } else {
      proxyConfig = { mode: 'direct' }
    }

    await proxyManager.configureProxy(proxyConfig)
  })

  ipcMain.handle(IpcChannel.App_Reload, () => mainWindow.reload())
  ipcMain.handle(IpcChannel.App_Quit, () => app.quit())
  ipcMain.handle(IpcChannel.Open_Website, (_, url: string) => shell.openExternal(url))

  // Update
  ipcMain.handle(IpcChannel.App_QuitAndInstall, () => appUpdater.quitAndInstall())

  // language
  ipcMain.handle(IpcChannel.App_SetLanguage, (_, language) => {
    configManager.setLanguage(language)
  })

  // spell check
  ipcMain.handle(IpcChannel.App_SetEnableSpellCheck, (_, isEnable: boolean) => {
    // disable spell check for all webviews
    const webviews = webContents.getAllWebContents()
    webviews.forEach((webview) => {
      webview.session.setSpellCheckerEnabled(isEnable)
    })
  })

  // spell check languages
  ipcMain.handle(IpcChannel.App_SetSpellCheckLanguages, (_, languages: string[]) => {
    if (languages.length === 0) {
      return
    }
    const windows = BrowserWindow.getAllWindows()
    windows.forEach((window) => {
      window.webContents.session.setSpellCheckerLanguages(languages)
    })
    configManager.set('spellCheckLanguages', languages)
  })

  // launch on boot
  ipcMain.handle(IpcChannel.App_SetLaunchOnBoot, (_, isLaunchOnBoot: boolean) => {
    appService.setAppLaunchOnBoot(isLaunchOnBoot)
  })

  // launch to tray
  ipcMain.handle(IpcChannel.App_SetLaunchToTray, (_, isActive: boolean) => {
    configManager.setLaunchToTray(isActive)
  })

  // tray
  ipcMain.handle(IpcChannel.App_SetTray, (_, isActive: boolean) => {
    configManager.setTray(isActive)
  })

  // to tray on close
  ipcMain.handle(IpcChannel.App_SetTrayOnClose, (_, isActive: boolean) => {
    configManager.setTrayOnClose(isActive)
  })

  // auto update
  ipcMain.handle(IpcChannel.App_SetAutoUpdate, (_, isActive: boolean) => {
    appUpdater.setAutoUpdate(isActive)
    configManager.setAutoUpdate(isActive)
  })

  ipcMain.handle(IpcChannel.App_SetTestPlan, async (_, isActive: boolean) => {
    logger.info(`set test plan: ${isActive}`)
    if (isActive !== configManager.getTestPlan()) {
      appUpdater.cancelDownload()
      configManager.setTestPlan(isActive)
    }
  })

  ipcMain.handle(IpcChannel.App_SetTestChannel, async (_, channel: UpgradeChannel) => {
    logger.info(`set test channel: ${channel}`)
    if (channel !== configManager.getTestChannel()) {
      appUpdater.cancelDownload()
      configManager.setTestChannel(channel)
    }
  })

  ipcMain.handle(IpcChannel.AgentMessage_PersistExchange, async (_event, payload) => {
    try {
      return await agentMessageRepository.persistExchange(payload)
    } catch (error) {
      logger.error('Failed to persist agent session messages', error as Error)
      throw error
    }
  })

  ipcMain.handle(
    IpcChannel.AgentMessage_GetHistory,
    async (_event, { sessionId }: { sessionId: string }): Promise<AgentPersistedMessage[]> => {
      try {
        return await agentMessageRepository.getSessionHistory(sessionId)
      } catch (error) {
        logger.error('Failed to get agent session history', error as Error)
        throw error
      }
    }
  )

  //only for mac
  if (isMac) {
    ipcMain.handle(IpcChannel.App_MacIsProcessTrusted, (): boolean => {
      return systemPreferences.isTrustedAccessibilityClient(false)
    })

    //return is only the current state, not the new state
    ipcMain.handle(IpcChannel.App_MacRequestProcessTrust, (): boolean => {
      return systemPreferences.isTrustedAccessibilityClient(true)
    })
  }

  ipcMain.handle(IpcChannel.App_SetFullScreen, (_, value: boolean): void => {
    mainWindow.setFullScreen(value)
  })

  ipcMain.handle(IpcChannel.App_IsFullScreen, (): boolean => {
    return mainWindow.isFullScreen()
  })

  // Get System Fonts
  ipcMain.handle(IpcChannel.App_GetSystemFonts, async () => {
    try {
      const fonts = await fontList.getFonts()
      return fonts.map((font: string) => font.replace(/^"(.*)"$/, '$1')).filter((font: string) => font.length > 0)
    } catch (error) {
      logger.error('Failed to get system fonts:', error as Error)
      return []
    }
  })

  ipcMain.handle(IpcChannel.Config_Set, (_, key: string, value: any, isNotify: boolean = false) => {
    configManager.set(key, value, isNotify)
  })

  ipcMain.handle(IpcChannel.Config_Get, (_, key: string) => {
    return configManager.get(key)
  })

  // theme
  ipcMain.handle(IpcChannel.App_SetTheme, (_, theme: ThemeMode) => {
    themeService.setTheme(theme)
  })

  ipcMain.handle(IpcChannel.App_HandleZoomFactor, (_, delta: number, reset: boolean = false) => {
    const windows = BrowserWindow.getAllWindows()
    handleZoomFactor(windows, delta, reset)
    return configManager.getZoomFactor()
  })

  // clear cache
  ipcMain.handle(IpcChannel.App_ClearCache, async () => {
    const sessions = [session.defaultSession, session.fromPartition('persist:webview')]

    try {
      await Promise.all(
        sessions.map(async (session) => {
          await session.clearCache()
          await session.clearStorageData({
            storages: ['cookies', 'filesystem', 'shadercache', 'websql', 'serviceworkers', 'cachestorage']
          })
        })
      )
      await fileManager.clearTemp()
      // do not clear logs for now
      // TODO clear logs
      // await fs.writeFileSync(log.transports.file.getFile().path, '')
      return { success: true }
    } catch (error: any) {
      logger.error('Failed to clear cache:', error)
      return { success: false, error: error.message }
    }
  })

  // get cache size
  ipcMain.handle(IpcChannel.App_GetCacheSize, async () => {
    const cachePath = getCacheDir()
    logger.info(`Calculating cache size for path: ${cachePath}`)

    try {
      const sizeInBytes = await calculateDirectorySize(cachePath)
      const sizeInMB = (sizeInBytes / (1024 * 1024)).toFixed(2)
      return `${sizeInMB}`
    } catch (error: any) {
      logger.error(`Failed to calculate cache size for ${cachePath}: ${error.message}`)
      return '0'
    }
  })

  let preventQuitListener: ((event: Electron.Event) => void) | null = null
  ipcMain.handle(IpcChannel.App_SetStopQuitApp, (_, stop: boolean = false, reason: string = '') => {
    if (stop) {
      // Only add listener if not already added
      if (!preventQuitListener) {
        preventQuitListener = (event: Electron.Event) => {
          event.preventDefault()
          notificationService.sendNotification({
            title: reason,
            message: reason
          } as Notification)
        }
        app.on('before-quit', preventQuitListener)
      }
    } else {
      // Remove listener if it exists
      if (preventQuitListener) {
        app.removeListener('before-quit', preventQuitListener)
        preventQuitListener = null
      }
    }
  })

  // Select app data path
  ipcMain.handle(IpcChannel.App_Select, async (_, options: Electron.OpenDialogOptions) => {
    try {
      const { canceled, filePaths } = await dialog.showOpenDialog(options)
      if (canceled || filePaths.length === 0) {
        return null
      }
      return filePaths[0]
    } catch (error: any) {
      logger.error('Failed to select app data path:', error)
      return null
    }
  })

  ipcMain.handle(IpcChannel.App_HasWritePermission, async (_, filePath: string) => {
    const hasPermission = await hasWritePermission(filePath)
    return hasPermission
  })

  ipcMain.handle(IpcChannel.App_ResolvePath, async (_, filePath: string) => {
    return path.resolve(untildify(filePath))
  })

  // Check if a path is inside another path (proper parent-child relationship)
  ipcMain.handle(IpcChannel.App_IsPathInside, async (_, childPath: string, parentPath: string) => {
    return isPathInside(childPath, parentPath)
  })

  // Set app data path
  ipcMain.handle(IpcChannel.App_SetAppDataPath, async (_, filePath: string) => {
    updateAppDataConfig(filePath)
    app.setPath('userData', filePath)
  })

  ipcMain.handle(IpcChannel.App_GetDataPathFromArgs, () => {
    return process.argv
      .slice(1)
      .find((arg) => arg.startsWith('--new-data-path='))
      ?.split('--new-data-path=')[1]
  })

  ipcMain.handle(IpcChannel.App_FlushAppData, () => {
    BrowserWindow.getAllWindows().forEach((w) => {
      w.webContents.session.flushStorageData()
      w.webContents.session.cookies.flushStore()

      w.webContents.session.closeAllConnections()
    })

    session.defaultSession.flushStorageData()
    session.defaultSession.cookies.flushStore()
    session.defaultSession.closeAllConnections()
  })

  ipcMain.handle(IpcChannel.App_IsNotEmptyDir, async (_, path: string) => {
    return fs.readdirSync(path).length > 0
  })

  // Copy user data to new location
  ipcMain.handle(IpcChannel.App_Copy, async (_, oldPath: string, newPath: string, occupiedDirs: string[] = []) => {
    try {
      await fs.promises.cp(oldPath, newPath, {
        recursive: true,
        filter: (src) => {
          if (occupiedDirs.some((dir) => src.startsWith(path.resolve(dir)))) {
            return false
          }
          return true
        }
      })
      return { success: true }
    } catch (error: any) {
      logger.error('Failed to copy user data:', error)
      return { success: false, error: error.message }
    }
  })

  // Relaunch app
  ipcMain.handle(IpcChannel.App_RelaunchApp, (_, options?: Electron.RelaunchOptions) => {
    // Fix for .AppImage
    if (isLinux && process.env.APPIMAGE) {
      logger.info(`Relaunching app with options: ${process.env.APPIMAGE}`, options)
      // On Linux, we need to use the APPIMAGE environment variable to relaunch
      // https://github.com/electron-userland/electron-builder/issues/1727#issuecomment-769896927
      options = options || {}
      options.execPath = process.env.APPIMAGE
      options.args = options.args || []
      options.args.unshift('--appimage-extract-and-run')
    }

    if (isWin && isPortable) {
      options = options || {}
      options.execPath = process.env.PORTABLE_EXECUTABLE_FILE
      options.args = options.args || []
    }

    app.relaunch(options)
    app.exit(0)
  })

  // check for update
  ipcMain.handle(IpcChannel.App_CheckForUpdate, async () => {
    return await appUpdater.checkForUpdates()
  })

  // notification
  ipcMain.handle(IpcChannel.Notification_Send, async (_, notification: Notification) => {
    await notificationService.sendNotification(notification)
  })
  ipcMain.handle(IpcChannel.Notification_OnClick, (_, notification: Notification) => {
    mainWindow.webContents.send('notification-click', notification)
  })

  // zip
  ipcMain.handle(IpcChannel.Zip_Compress, (_, text: string) => compress(text))
  ipcMain.handle(IpcChannel.Zip_Decompress, (_, text: Buffer) => decompress(text))

  // system
  ipcMain.handle(IpcChannel.System_GetDeviceType, () => (isMac ? 'mac' : isWin ? 'windows' : 'linux'))
  ipcMain.handle(IpcChannel.System_GetHostname, () => require('os').hostname())
  ipcMain.handle(IpcChannel.System_GetCpuName, () => require('os').cpus()[0].model)
  ipcMain.handle(IpcChannel.System_ToggleDevTools, (e) => {
    const win = BrowserWindow.fromWebContents(e.sender)
    win && win.webContents.toggleDevTools()
  })

  // backup
  ipcMain.handle(IpcChannel.Backup_Backup, backupManager.backup.bind(backupManager))
  ipcMain.handle(IpcChannel.Backup_Restore, backupManager.restore.bind(backupManager))
  ipcMain.handle(IpcChannel.Backup_BackupToWebdav, backupManager.backupToWebdav.bind(backupManager))
  ipcMain.handle(IpcChannel.Backup_RestoreFromWebdav, backupManager.restoreFromWebdav.bind(backupManager))
  ipcMain.handle(IpcChannel.Backup_ListWebdavFiles, backupManager.listWebdavFiles.bind(backupManager))
  ipcMain.handle(IpcChannel.Backup_CheckConnection, backupManager.checkConnection.bind(backupManager))
  ipcMain.handle(IpcChannel.Backup_CreateDirectory, backupManager.createDirectory.bind(backupManager))
  ipcMain.handle(IpcChannel.Backup_DeleteWebdavFile, backupManager.deleteWebdavFile.bind(backupManager))
  ipcMain.handle(IpcChannel.Backup_BackupToLocalDir, backupManager.backupToLocalDir.bind(backupManager))
  ipcMain.handle(IpcChannel.Backup_RestoreFromLocalBackup, backupManager.restoreFromLocalBackup.bind(backupManager))
  ipcMain.handle(IpcChannel.Backup_ListLocalBackupFiles, backupManager.listLocalBackupFiles.bind(backupManager))
  ipcMain.handle(IpcChannel.Backup_DeleteLocalBackupFile, backupManager.deleteLocalBackupFile.bind(backupManager))
  ipcMain.handle(IpcChannel.Backup_BackupToS3, backupManager.backupToS3.bind(backupManager))
  ipcMain.handle(IpcChannel.Backup_RestoreFromS3, backupManager.restoreFromS3.bind(backupManager))
  ipcMain.handle(IpcChannel.Backup_ListS3Files, backupManager.listS3Files.bind(backupManager))
  ipcMain.handle(IpcChannel.Backup_DeleteS3File, backupManager.deleteS3File.bind(backupManager))
  ipcMain.handle(IpcChannel.Backup_CheckS3Connection, backupManager.checkS3Connection.bind(backupManager))

  // file
  ipcMain.handle(IpcChannel.File_Open, fileManager.open.bind(fileManager))
  ipcMain.handle(IpcChannel.File_OpenPath, fileManager.openPath.bind(fileManager))
  ipcMain.handle(IpcChannel.File_Save, fileManager.save.bind(fileManager))
  ipcMain.handle(IpcChannel.File_Select, fileManager.selectFile.bind(fileManager))
  ipcMain.handle(IpcChannel.File_Upload, fileManager.uploadFile.bind(fileManager))
  ipcMain.handle(IpcChannel.File_Clear, fileManager.clear.bind(fileManager))
  ipcMain.handle(IpcChannel.File_Read, fileManager.readFile.bind(fileManager))
  ipcMain.handle(IpcChannel.File_ReadExternal, fileManager.readExternalFile.bind(fileManager))
  ipcMain.handle(IpcChannel.File_Delete, fileManager.deleteFile.bind(fileManager))
  ipcMain.handle(IpcChannel.File_DeleteDir, fileManager.deleteDir.bind(fileManager))
  ipcMain.handle(IpcChannel.File_DeleteExternalFile, fileManager.deleteExternalFile.bind(fileManager))
  ipcMain.handle(IpcChannel.File_DeleteExternalDir, fileManager.deleteExternalDir.bind(fileManager))
  ipcMain.handle(IpcChannel.File_Move, fileManager.moveFile.bind(fileManager))
  ipcMain.handle(IpcChannel.File_MoveDir, fileManager.moveDir.bind(fileManager))
  ipcMain.handle(IpcChannel.File_Rename, fileManager.renameFile.bind(fileManager))
  ipcMain.handle(IpcChannel.File_RenameDir, fileManager.renameDir.bind(fileManager))
  ipcMain.handle(IpcChannel.File_Get, fileManager.getFile.bind(fileManager))
  ipcMain.handle(IpcChannel.File_SelectFolder, fileManager.selectFolder.bind(fileManager))
  ipcMain.handle(IpcChannel.File_CreateTempFile, fileManager.createTempFile.bind(fileManager))
  ipcMain.handle(IpcChannel.File_Mkdir, fileManager.mkdir.bind(fileManager))
  ipcMain.handle(IpcChannel.File_Write, fileManager.writeFile.bind(fileManager))
  ipcMain.handle(IpcChannel.File_WriteWithId, fileManager.writeFileWithId.bind(fileManager))
  ipcMain.handle(IpcChannel.File_SaveImage, fileManager.saveImage.bind(fileManager))
  ipcMain.handle(IpcChannel.File_Base64Image, fileManager.base64Image.bind(fileManager))
  ipcMain.handle(IpcChannel.File_SaveBase64Image, fileManager.saveBase64Image.bind(fileManager))
  ipcMain.handle(IpcChannel.File_SavePastedImage, fileManager.savePastedImage.bind(fileManager))
  ipcMain.handle(IpcChannel.File_Base64File, fileManager.base64File.bind(fileManager))
  ipcMain.handle(IpcChannel.File_GetPdfInfo, fileManager.pdfPageCount.bind(fileManager))
  ipcMain.handle(IpcChannel.File_Download, fileManager.downloadFile.bind(fileManager))
  ipcMain.handle(IpcChannel.File_Copy, fileManager.copyFile.bind(fileManager))
  ipcMain.handle(IpcChannel.File_BinaryImage, fileManager.binaryImage.bind(fileManager))
  ipcMain.handle(IpcChannel.File_OpenWithRelativePath, fileManager.openFileWithRelativePath.bind(fileManager))
  ipcMain.handle(IpcChannel.File_IsTextFile, fileManager.isTextFile.bind(fileManager))
  ipcMain.handle(IpcChannel.File_GetDirectoryStructure, fileManager.getDirectoryStructure.bind(fileManager))
  ipcMain.handle(IpcChannel.File_CheckFileName, fileManager.fileNameGuard.bind(fileManager))
  ipcMain.handle(IpcChannel.File_ValidateNotesDirectory, fileManager.validateNotesDirectory.bind(fileManager))
  ipcMain.handle(IpcChannel.File_StartWatcher, fileManager.startFileWatcher.bind(fileManager))
  ipcMain.handle(IpcChannel.File_StopWatcher, fileManager.stopFileWatcher.bind(fileManager))
  ipcMain.handle(IpcChannel.File_ShowInFolder, fileManager.showInFolder.bind(fileManager))

  // file service
  ipcMain.handle(IpcChannel.FileService_Upload, async (_, provider: Provider, file: FileMetadata) => {
    const service = FileServiceManager.getInstance().getService(provider)
    return await service.uploadFile(file)
  })

  ipcMain.handle(IpcChannel.FileService_List, async (_, provider: Provider) => {
    const service = FileServiceManager.getInstance().getService(provider)
    return await service.listFiles()
  })

  ipcMain.handle(IpcChannel.FileService_Delete, async (_, provider: Provider, fileId: string) => {
    const service = FileServiceManager.getInstance().getService(provider)
    return await service.deleteFile(fileId)
  })

  ipcMain.handle(IpcChannel.FileService_Retrieve, async (_, provider: Provider, fileId: string) => {
    const service = FileServiceManager.getInstance().getService(provider)
    return await service.retrieveFile(fileId)
  })

  // fs
  ipcMain.handle(IpcChannel.Fs_Read, FileService.readFile.bind(FileService))
  ipcMain.handle(IpcChannel.Fs_ReadText, FileService.readTextFileWithAutoEncoding.bind(FileService))

  // export
  ipcMain.handle(IpcChannel.Export_Word, exportService.exportToWord.bind(exportService))

  // open path
  ipcMain.handle(IpcChannel.Open_Path, async (_, path: string) => {
    await shell.openPath(path)
  })

  // shortcuts
  ipcMain.handle(IpcChannel.Shortcuts_Update, (_, shortcuts: Shortcut[]) => {
    configManager.setShortcuts(shortcuts)
    // Refresh shortcuts registration
    if (mainWindow) {
      unregisterAllShortcuts()
      registerShortcuts(mainWindow)
    }
  })

  ipcMain.handle(IpcChannel.KnowledgeBase_Create, KnowledgeService.create.bind(KnowledgeService))
  ipcMain.handle(IpcChannel.KnowledgeBase_Reset, KnowledgeService.reset.bind(KnowledgeService))
  ipcMain.handle(IpcChannel.KnowledgeBase_Delete, KnowledgeService.delete.bind(KnowledgeService))
  ipcMain.handle(IpcChannel.KnowledgeBase_Add, KnowledgeService.add.bind(KnowledgeService))
  ipcMain.handle(IpcChannel.KnowledgeBase_Remove, KnowledgeService.remove.bind(KnowledgeService))
  ipcMain.handle(IpcChannel.KnowledgeBase_Search, KnowledgeService.search.bind(KnowledgeService))
  ipcMain.handle(IpcChannel.KnowledgeBase_Rerank, KnowledgeService.rerank.bind(KnowledgeService))
  ipcMain.handle(IpcChannel.KnowledgeBase_Check_Quota, KnowledgeService.checkQuota.bind(KnowledgeService))

  // memory
  ipcMain.handle(IpcChannel.Memory_Add, async (_, messages, config) => {
    return await memoryService.add(messages, config)
  })
  ipcMain.handle(IpcChannel.Memory_Search, async (_, query, config) => {
    return await memoryService.search(query, config)
  })
  ipcMain.handle(IpcChannel.Memory_List, async (_, config) => {
    return await memoryService.list(config)
  })
  ipcMain.handle(IpcChannel.Memory_Delete, async (_, id) => {
    return await memoryService.delete(id)
  })
  ipcMain.handle(IpcChannel.Memory_Update, async (_, id, memory, metadata) => {
    return await memoryService.update(id, memory, metadata)
  })
  ipcMain.handle(IpcChannel.Memory_Get, async (_, memoryId) => {
    return await memoryService.get(memoryId)
  })
  ipcMain.handle(IpcChannel.Memory_SetConfig, async (_, config) => {
    memoryService.setConfig(config)
  })
  ipcMain.handle(IpcChannel.Memory_DeleteUser, async (_, userId) => {
    return await memoryService.deleteUser(userId)
  })
  ipcMain.handle(IpcChannel.Memory_DeleteAllMemoriesForUser, async (_, userId) => {
    return await memoryService.deleteAllMemoriesForUser(userId)
  })
  ipcMain.handle(IpcChannel.Memory_GetUsersList, async () => {
    return await memoryService.getUsersList()
  })

  // window
  ipcMain.handle(IpcChannel.Windows_SetMinimumSize, (_, width: number, height: number) => {
    checkMainWindow()
    mainWindow.setMinimumSize(width, height)
  })

  ipcMain.handle(IpcChannel.Windows_ResetMinimumSize, () => {
    checkMainWindow()

    mainWindow.setMinimumSize(MIN_WINDOW_WIDTH, MIN_WINDOW_HEIGHT)
    const [width, height] = mainWindow.getSize() ?? [MIN_WINDOW_WIDTH, MIN_WINDOW_HEIGHT]
    if (width < MIN_WINDOW_WIDTH) {
      mainWindow.setSize(MIN_WINDOW_WIDTH, height)
    }
  })

  ipcMain.handle(IpcChannel.Windows_GetSize, () => {
    checkMainWindow()
    const [width, height] = mainWindow.getSize() ?? [MIN_WINDOW_WIDTH, MIN_WINDOW_HEIGHT]
    return [width, height]
  })

  // Window Controls
  ipcMain.handle(IpcChannel.Windows_Minimize, () => {
    checkMainWindow()
    mainWindow.minimize()
  })

  ipcMain.handle(IpcChannel.Windows_Maximize, () => {
    checkMainWindow()
    mainWindow.maximize()
  })

  ipcMain.handle(IpcChannel.Windows_Unmaximize, () => {
    checkMainWindow()
    mainWindow.unmaximize()
  })

  ipcMain.handle(IpcChannel.Windows_Close, () => {
    checkMainWindow()
    mainWindow.close()
  })

  ipcMain.handle(IpcChannel.Windows_IsMaximized, () => {
    checkMainWindow()
    return mainWindow.isMaximized()
  })

  // Send maximized state changes to renderer
  mainWindow.on('maximize', () => {
    mainWindow.webContents.send(IpcChannel.Windows_MaximizedChanged, true)
  })

  mainWindow.on('unmaximize', () => {
    mainWindow.webContents.send(IpcChannel.Windows_MaximizedChanged, false)
  })

  // VertexAI
  ipcMain.handle(IpcChannel.VertexAI_GetAuthHeaders, async (_, params) => {
    return vertexAIService.getAuthHeaders(params)
  })

  ipcMain.handle(IpcChannel.VertexAI_GetAccessToken, async (_, params) => {
    return vertexAIService.getAccessToken(params)
  })

  ipcMain.handle(IpcChannel.VertexAI_ClearAuthCache, async (_, projectId: string, clientEmail?: string) => {
    vertexAIService.clearAuthCache(projectId, clientEmail)
  })

  // mini window
  ipcMain.handle(IpcChannel.MiniWindow_Show, () => windowService.showMiniWindow())
  ipcMain.handle(IpcChannel.MiniWindow_Hide, () => windowService.hideMiniWindow())
  ipcMain.handle(IpcChannel.MiniWindow_Close, () => windowService.closeMiniWindow())
  ipcMain.handle(IpcChannel.MiniWindow_Toggle, () => windowService.toggleMiniWindow())
  ipcMain.handle(IpcChannel.MiniWindow_SetPin, (_, isPinned) => windowService.setPinMiniWindow(isPinned))

  // aes
  ipcMain.handle(IpcChannel.Aes_Encrypt, (_, text: string, secretKey: string, iv: string) =>
    encrypt(text, secretKey, iv)
  )
  ipcMain.handle(IpcChannel.Aes_Decrypt, (_, encryptedData: string, iv: string, secretKey: string) =>
    decrypt(encryptedData, iv, secretKey)
  )

  // Register MCP handlers
  ipcMain.handle(IpcChannel.Mcp_RemoveServer, mcpService.removeServer)
  ipcMain.handle(IpcChannel.Mcp_RestartServer, mcpService.restartServer)
  ipcMain.handle(IpcChannel.Mcp_StopServer, mcpService.stopServer)
  ipcMain.handle(IpcChannel.Mcp_ListTools, mcpService.listTools)
  ipcMain.handle(IpcChannel.Mcp_CallTool, mcpService.callTool)
  ipcMain.handle(IpcChannel.Mcp_ListPrompts, mcpService.listPrompts)
  ipcMain.handle(IpcChannel.Mcp_GetPrompt, mcpService.getPrompt)
  ipcMain.handle(IpcChannel.Mcp_ListResources, mcpService.listResources)
  ipcMain.handle(IpcChannel.Mcp_GetResource, mcpService.getResource)
  ipcMain.handle(IpcChannel.Mcp_GetInstallInfo, mcpService.getInstallInfo)
  ipcMain.handle(IpcChannel.Mcp_CheckConnectivity, mcpService.checkMcpConnectivity)
  ipcMain.handle(IpcChannel.Mcp_AbortTool, mcpService.abortTool)
  ipcMain.handle(IpcChannel.Mcp_GetServerVersion, mcpService.getServerVersion)

  // DXT upload handler
  ipcMain.handle(IpcChannel.Mcp_UploadDxt, async (event, fileBuffer: ArrayBuffer, fileName: string) => {
    try {
      // Create a temporary file with the uploaded content
      const tempPath = await fileManager.createTempFile(event, fileName)
      await fileManager.writeFile(event, tempPath, Buffer.from(fileBuffer))

      // Process DXT file using the temporary path
      return await dxtService.uploadDxt(event, tempPath)
    } catch (error) {
      logger.error('DXT upload error:', error as Error)
      return {
        success: false,
        error: error instanceof Error ? error.message : 'Failed to upload DXT file'
      }
    }
  })

  // Register Python execution handler
  ipcMain.handle(
    IpcChannel.Python_Execute,
    async (_, script: string, context?: Record<string, any>, timeout?: number) => {
      return await pythonService.executeScript(script, context, timeout)
    }
  )

  ipcMain.handle(IpcChannel.App_IsBinaryExist, (_, name: string) => isBinaryExists(name))
  ipcMain.handle(IpcChannel.App_GetBinaryPath, (_, name: string) => getBinaryPath(name))
  ipcMain.handle(IpcChannel.App_InstallUvBinary, () => runInstallScript('install-uv.js'))
  ipcMain.handle(IpcChannel.App_InstallBunBinary, () => runInstallScript('install-bun.js'))
  ipcMain.handle(IpcChannel.App_InstallOvmsBinary, () => runInstallScript('install-ovms.js'))

  //copilot
  ipcMain.handle(IpcChannel.Copilot_GetAuthMessage, CopilotService.getAuthMessage.bind(CopilotService))
  ipcMain.handle(IpcChannel.Copilot_GetCopilotToken, CopilotService.getCopilotToken.bind(CopilotService))
  ipcMain.handle(IpcChannel.Copilot_SaveCopilotToken, CopilotService.saveCopilotToken.bind(CopilotService))
  ipcMain.handle(IpcChannel.Copilot_GetToken, CopilotService.getToken.bind(CopilotService))
  ipcMain.handle(IpcChannel.Copilot_Logout, CopilotService.logout.bind(CopilotService))
  ipcMain.handle(IpcChannel.Copilot_GetUser, CopilotService.getUser.bind(CopilotService))

  // Obsidian service
  ipcMain.handle(IpcChannel.Obsidian_GetVaults, () => {
    return obsidianVaultService.getVaults()
  })

  ipcMain.handle(IpcChannel.Obsidian_GetFiles, (_event, vaultName) => {
    return obsidianVaultService.getFilesByVaultName(vaultName)
  })

  // nutstore
  ipcMain.handle(IpcChannel.Nutstore_GetSsoUrl, NutstoreService.getNutstoreSSOUrl.bind(NutstoreService))
  ipcMain.handle(IpcChannel.Nutstore_DecryptToken, (_, token: string) => NutstoreService.decryptToken(token))
  ipcMain.handle(IpcChannel.Nutstore_GetDirectoryContents, (_, token: string, path: string) =>
    NutstoreService.getDirectoryContents(token, path)
  )

  // search window
  ipcMain.handle(IpcChannel.SearchWindow_Open, async (_, uid: string) => {
    await searchService.openSearchWindow(uid)
  })
  ipcMain.handle(IpcChannel.SearchWindow_Close, async (_, uid: string) => {
    await searchService.closeSearchWindow(uid)
  })
  ipcMain.handle(IpcChannel.SearchWindow_OpenUrl, async (_, uid: string, url: string) => {
    return await searchService.openUrlInSearchWindow(uid, url)
  })

  // webview
  ipcMain.handle(IpcChannel.Webview_SetOpenLinkExternal, (_, webviewId: number, isExternal: boolean) =>
    setOpenLinkExternal(webviewId, isExternal)
  )
  ipcMain.handle(IpcChannel.Webview_SetSpellCheckEnabled, (_, webviewId: number, isEnable: boolean) => {
    const webview = webContents.fromId(webviewId)
    if (!webview) return
    webview.session.setSpellCheckerEnabled(isEnable)
  })

  // store sync
  storeSyncService.registerIpcHandler()

  // selection assistant
  SelectionService.registerIpcHandler()

  ipcMain.handle(IpcChannel.App_QuoteToMain, (_, text: string) => windowService.quoteToMainWindow(text))

  ipcMain.handle(IpcChannel.App_SetDisableHardwareAcceleration, (_, isDisable: boolean) => {
    configManager.setDisableHardwareAcceleration(isDisable)
  })
  ipcMain.handle(IpcChannel.TRACE_SAVE_DATA, (_, topicId: string) => saveSpans(topicId))
  ipcMain.handle(IpcChannel.TRACE_GET_DATA, (_, topicId: string, traceId: string, modelName?: string) =>
    getSpans(topicId, traceId, modelName)
  )
  ipcMain.handle(IpcChannel.TRACE_SAVE_ENTITY, (_, entity: SpanEntity) => saveEntity(entity))
  ipcMain.handle(IpcChannel.TRACE_GET_ENTITY, (_, spanId: string) => getEntity(spanId))
  ipcMain.handle(IpcChannel.TRACE_BIND_TOPIC, (_, topicId: string, traceId: string) => bindTopic(traceId, topicId))
  ipcMain.handle(IpcChannel.TRACE_CLEAN_TOPIC, (_, topicId: string, traceId?: string) => cleanTopic(topicId, traceId))
  ipcMain.handle(IpcChannel.TRACE_TOKEN_USAGE, (_, spanId: string, usage: TokenUsage) => tokenUsage(spanId, usage))
  ipcMain.handle(IpcChannel.TRACE_CLEAN_HISTORY, (_, topicId: string, traceId: string, modelName?: string) =>
    cleanHistoryTrace(topicId, traceId, modelName)
  )
  ipcMain.handle(
    IpcChannel.TRACE_OPEN_WINDOW,
    (_, topicId: string, traceId: string, autoOpen?: boolean, modelName?: string) =>
      openTraceWindow(topicId, traceId, autoOpen, modelName)
  )
  ipcMain.handle(IpcChannel.TRACE_SET_TITLE, (_, title: string) => setTraceWindowTitle(title))
  ipcMain.handle(IpcChannel.TRACE_ADD_END_MESSAGE, (_, spanId: string, modelName: string, message: string) =>
    addEndMessage(spanId, modelName, message)
  )
  ipcMain.handle(IpcChannel.TRACE_CLEAN_LOCAL_DATA, () => cleanLocalData())
  ipcMain.handle(
    IpcChannel.TRACE_ADD_STREAM_MESSAGE,
    (_, spanId: string, modelName: string, context: string, msg: any) =>
      addStreamMessage(spanId, modelName, context, msg)
  )

  ipcMain.handle(IpcChannel.App_GetDiskInfo, async (_, directoryPath: string) => {
    try {
      const diskSpace = await checkDiskSpace(directoryPath) // { free, size } in bytes
      logger.debug('disk space', diskSpace)
      const { free, size } = diskSpace
      return {
        free,
        size
      }
    } catch (error) {
      logger.error('check disk space error', error as Error)
      return null
    }
  })
  // API Server
  apiServerService.registerIpcHandlers()

  // Anthropic OAuth
  ipcMain.handle(IpcChannel.Anthropic_StartOAuthFlow, () => anthropicService.startOAuthFlow())
  ipcMain.handle(IpcChannel.Anthropic_CompleteOAuthWithCode, (_, code: string) =>
    anthropicService.completeOAuthWithCode(code)
  )
  ipcMain.handle(IpcChannel.Anthropic_CancelOAuthFlow, () => anthropicService.cancelOAuthFlow())
  ipcMain.handle(IpcChannel.Anthropic_GetAccessToken, () => anthropicService.getValidAccessToken())
  ipcMain.handle(IpcChannel.Anthropic_HasCredentials, () => anthropicService.hasCredentials())
  ipcMain.handle(IpcChannel.Anthropic_ClearCredentials, () => anthropicService.clearCredentials())

  // CodeTools
  ipcMain.handle(IpcChannel.CodeTools_Run, codeToolsService.run)
  ipcMain.handle(IpcChannel.CodeTools_GetAvailableTerminals, () => codeToolsService.getAvailableTerminalsForPlatform())
  ipcMain.handle(IpcChannel.CodeTools_SetCustomTerminalPath, (_, terminalId: string, path: string) =>
    codeToolsService.setCustomTerminalPath(terminalId, path)
  )
  ipcMain.handle(IpcChannel.CodeTools_GetCustomTerminalPath, (_, terminalId: string) =>
    codeToolsService.getCustomTerminalPath(terminalId)
  )
  ipcMain.handle(IpcChannel.CodeTools_RemoveCustomTerminalPath, (_, terminalId: string) =>
    codeToolsService.removeCustomTerminalPath(terminalId)
  )

  // OCR
  ipcMain.handle(IpcChannel.OCR_ocr, (_, file: SupportedOcrFile, provider: OcrProvider) =>
    ocrService.ocr(file, provider)
  )
  ipcMain.handle(IpcChannel.OCR_ListProviders, () => ocrService.listProviderIds())

  // OVMS
  ipcMain.handle(IpcChannel.Ovms_AddModel, (_, modelName: string, modelId: string, modelSource: string, task: string) =>
    ovmsManager.addModel(modelName, modelId, modelSource, task)
  )
  ipcMain.handle(IpcChannel.Ovms_StopAddModel, () => ovmsManager.stopAddModel())
  ipcMain.handle(IpcChannel.Ovms_GetModels, () => ovmsManager.getModels())
  ipcMain.handle(IpcChannel.Ovms_IsRunning, () => ovmsManager.initializeOvms())
  ipcMain.handle(IpcChannel.Ovms_GetStatus, () => ovmsManager.getOvmsStatus())
  ipcMain.handle(IpcChannel.Ovms_RunOVMS, () => ovmsManager.runOvms())
  ipcMain.handle(IpcChannel.Ovms_StopOVMS, () => ovmsManager.stopOvms())

  // CherryAI
  ipcMain.handle(IpcChannel.Cherryai_GetSignature, (_, params) => generateSignature(params))

  // Claude Code Plugins
  ipcMain.handle(IpcChannel.ClaudeCodePlugin_ListAvailable, async () => {
    try {
      const data = await pluginService.listAvailable()
      return { success: true, data }
    } catch (error) {
      const pluginError = extractPluginError(error)
      if (pluginError) {
        logger.error('Failed to list available plugins', pluginError)
        return { success: false, error: pluginError }
      }

      const err = normalizeError(error)
      logger.error('Failed to list available plugins', err)
      return {
        success: false,
        error: {
          type: 'TRANSACTION_FAILED',
          operation: 'list-available',
          reason: err.message
        }
      }
    }
  })

  ipcMain.handle(IpcChannel.ClaudeCodePlugin_Install, async (_, options) => {
    try {
      const data = await pluginService.install(options)
      return { success: true, data }
    } catch (error) {
      logger.error('Failed to install plugin', { options, error })
      return { success: false, error }
    }
  })

  ipcMain.handle(IpcChannel.ClaudeCodePlugin_Uninstall, async (_, options) => {
    try {
      await pluginService.uninstall(options)
      return { success: true, data: undefined }
    } catch (error) {
      logger.error('Failed to uninstall plugin', { options, error })
      return { success: false, error }
    }
  })

  ipcMain.handle(IpcChannel.ClaudeCodePlugin_ListInstalled, async (_, agentId: string) => {
    try {
      const data = await pluginService.listInstalled(agentId)
      return { success: true, data }
    } catch (error) {
      const pluginError = extractPluginError(error)
      if (pluginError) {
        logger.error('Failed to list installed plugins', { agentId, error: pluginError })
        return { success: false, error: pluginError }
      }

      const err = normalizeError(error)
      logger.error('Failed to list installed plugins', { agentId, error: err })
      return {
        success: false,
        error: {
          type: 'TRANSACTION_FAILED',
          operation: 'list-installed',
          reason: err.message
        }
      }
    }
  })

  ipcMain.handle(IpcChannel.ClaudeCodePlugin_InvalidateCache, async () => {
    try {
      pluginService.invalidateCache()
      return { success: true, data: undefined }
    } catch (error) {
      const pluginError = extractPluginError(error)
      if (pluginError) {
        logger.error('Failed to invalidate plugin cache', pluginError)
        return { success: false, error: pluginError }
      }

      const err = normalizeError(error)
      logger.error('Failed to invalidate plugin cache', err)
      return {
        success: false,
        error: {
          type: 'TRANSACTION_FAILED',
          operation: 'invalidate-cache',
          reason: err.message
        }
      }
    }
  })

  ipcMain.handle(IpcChannel.ClaudeCodePlugin_ReadContent, async (_, sourcePath: string) => {
    try {
      const data = await pluginService.readContent(sourcePath)
      return { success: true, data }
    } catch (error) {
      logger.error('Failed to read plugin content', { sourcePath, error })
      return { success: false, error }
    }
  })

  ipcMain.handle(IpcChannel.ClaudeCodePlugin_WriteContent, async (_, options) => {
    try {
      await pluginService.writeContent(options.agentId, options.filename, options.type, options.content)
      return { success: true, data: undefined }
    } catch (error) {
      logger.error('Failed to write plugin content', { options, error })
      return { success: false, error }
    }
  })

  // WebSocket
  ipcMain.handle(IpcChannel.WebSocket_Start, WebSocketService.start)
  ipcMain.handle(IpcChannel.WebSocket_Stop, WebSocketService.stop)
  ipcMain.handle(IpcChannel.WebSocket_Status, WebSocketService.getStatus)
  ipcMain.handle(IpcChannel.WebSocket_SendFile, WebSocketService.sendFile)
  ipcMain.handle(IpcChannel.WebSocket_GetAllCandidates, WebSocketService.getAllCandidates)
}<|MERGE_RESOLUTION|>--- conflicted
+++ resolved
@@ -116,7 +116,6 @@
   const appUpdater = new AppUpdater()
   const notificationService = new NotificationService()
 
-<<<<<<< HEAD
   // Register shutdown handlers
   powerMonitorService.registerShutdownHandler(() => {
     appUpdater.setAutoUpdate(false)
@@ -129,11 +128,7 @@
     }
   })
 
-  // Initialize Python service with main window
-  pythonService.setMainWindow(mainWindow)
-
-=======
->>>>>>> 6eaa2b24
+
   const checkMainWindow = () => {
     if (!mainWindow || mainWindow.isDestroyed()) {
       throw new Error('Main window does not exist or has been destroyed')

import fs from 'node:fs'
import { arch } from 'node:os'
import path from 'node:path'

import { PreferenceService } from '@data/PreferenceService'
import { preferenceService } from '@data/PreferenceService'
import { loggerService } from '@logger'
import { isLinux, isMac, isPortable, isWin } from '@main/constant'
import { generateSignature } from '@main/integration/cherryin'
import anthropicService from '@main/services/AnthropicService'
import { getBinaryPath, isBinaryExists, runInstallScript } from '@main/utils/process'
import { handleZoomFactor } from '@main/utils/zoom'
import { SpanEntity, TokenUsage } from '@mcp-trace/trace-core'
import { MIN_WINDOW_HEIGHT, MIN_WINDOW_WIDTH } from '@shared/config/constant'
import { UpgradeChannel } from '@shared/data/preferenceTypes'
import { IpcChannel } from '@shared/IpcChannel'
<<<<<<< HEAD
import { FileMetadata, Provider, Shortcut } from '@types'
=======
import { FileMetadata, Provider, Shortcut, ThemeMode } from '@types'
import checkDiskSpace from 'check-disk-space'
>>>>>>> f9171f3d
import { BrowserWindow, dialog, ipcMain, ProxyConfig, session, shell, systemPreferences, webContents } from 'electron'
import fontList from 'font-list'
import { Notification } from 'src/renderer/src/types/notification'

import { apiServerService } from './services/ApiServerService'
import appService from './services/AppService'
import AppUpdater from './services/AppUpdater'
import BackupManager from './services/BackupManager'
import { codeToolsService } from './services/CodeToolsService'
import { configManager } from './services/ConfigManager'
import CopilotService from './services/CopilotService'
import DxtService from './services/DxtService'
import { ExportService } from './services/ExportService'
import { fileStorage as fileManager } from './services/FileStorage'
import FileService from './services/FileSystemService'
import KnowledgeService from './services/knowledge/KnowledgeService'
import mcpService from './services/MCPService'
import MemoryService from './services/memory/MemoryService'
import { openTraceWindow, setTraceWindowTitle } from './services/NodeTraceService'
import NotificationService from './services/NotificationService'
import * as NutstoreService from './services/NutstoreService'
import ObsidianVaultService from './services/ObsidianVaultService'
import { ocrService } from './services/ocr/OcrService'
import { proxyManager } from './services/ProxyManager'
import { pythonService } from './services/PythonService'
import { FileServiceManager } from './services/remotefile/FileServiceManager'
import { searchService } from './services/SearchService'
import { SelectionService } from './services/SelectionService'
import { registerShortcuts, unregisterAllShortcuts } from './services/ShortcutService'
import {
  addEndMessage,
  addStreamMessage,
  bindTopic,
  cleanHistoryTrace,
  cleanLocalData,
  cleanTopic,
  getEntity,
  getSpans,
  saveEntity,
  saveSpans,
  tokenUsage
} from './services/SpanCacheService'
import storeSyncService from './services/StoreSyncService'
import VertexAIService from './services/VertexAIService'
import { setOpenLinkExternal } from './services/WebviewService'
import { windowService } from './services/WindowService'
import { calculateDirectorySize, getResourcePath } from './utils'
import { decrypt, encrypt } from './utils/aes'
import {
  getCacheDir,
  getConfigDir,
  getFilesDir,
  getNotesDir,
  hasWritePermission,
  isPathInside,
  untildify
} from './utils/file'
import { updateAppDataConfig } from './utils/init'
import { compress, decompress } from './utils/zip'

const logger = loggerService.withContext('IPC')

const backupManager = new BackupManager()
const exportService = new ExportService()
const obsidianVaultService = new ObsidianVaultService()
const vertexAIService = VertexAIService.getInstance()
const memoryService = MemoryService.getInstance()
const dxtService = new DxtService()

export function registerIpc(mainWindow: BrowserWindow, app: Electron.App) {
  const appUpdater = new AppUpdater()
  const notificationService = new NotificationService()

  // Initialize Python service with main window
  pythonService.setMainWindow(mainWindow)

  const checkMainWindow = () => {
    if (!mainWindow || mainWindow.isDestroyed()) {
      throw new Error('Main window does not exist or has been destroyed')
    }
  }

  ipcMain.handle(IpcChannel.App_Info, () => ({
    version: app.getVersion(),
    isPackaged: app.isPackaged,
    appPath: app.getAppPath(),
    filesPath: getFilesDir(),
    notesPath: getNotesDir(),
    configPath: getConfigDir(),
    appDataPath: app.getPath('userData'),
    resourcesPath: getResourcePath(),
    logsPath: logger.getLogsDir(),
    arch: arch(),
    isPortable: isWin && 'PORTABLE_EXECUTABLE_DIR' in process.env,
    installPath: path.dirname(app.getPath('exe'))
  }))

  ipcMain.handle(IpcChannel.App_Proxy, async (_, proxy: string, bypassRules?: string) => {
    let proxyConfig: ProxyConfig

    if (proxy === 'system') {
      // system proxy will use the system filter by themselves
      proxyConfig = { mode: 'system' }
    } else if (proxy) {
      proxyConfig = { mode: 'fixed_servers', proxyRules: proxy, proxyBypassRules: bypassRules }
    } else {
      proxyConfig = { mode: 'direct' }
    }

    await proxyManager.configureProxy(proxyConfig)
  })

  ipcMain.handle(IpcChannel.App_Reload, () => mainWindow.reload())
  ipcMain.handle(IpcChannel.Open_Website, (_, url: string) => shell.openExternal(url))

  // Update
  ipcMain.handle(IpcChannel.App_ShowUpdateDialog, () => appUpdater.showUpdateDialog(mainWindow))

  // language
  // ipcMain.handle(IpcChannel.App_SetLanguage, (_, language) => {
  //   configManager.setLanguage(language)
  // })

  // spell check
  ipcMain.handle(IpcChannel.App_SetEnableSpellCheck, (_, isEnable: boolean) => {
    // disable spell check for all webviews
    const webviews = webContents.getAllWebContents()
    webviews.forEach((webview) => {
      webview.session.setSpellCheckerEnabled(isEnable)
    })
  })

  // spell check languages
  ipcMain.handle(IpcChannel.App_SetSpellCheckLanguages, (_, languages: string[]) => {
    if (languages.length === 0) {
      return
    }
    const windows = BrowserWindow.getAllWindows()
    windows.forEach((window) => {
      window.webContents.session.setSpellCheckerLanguages(languages)
    })
    configManager.set('spellCheckLanguages', languages)
  })

  // launch on boot
  ipcMain.handle(IpcChannel.App_SetLaunchOnBoot, (_, isLaunchOnBoot: boolean) => {
    appService.setAppLaunchOnBoot(isLaunchOnBoot)
  })

  // // launch to tray
  // ipcMain.handle(IpcChannel.App_SetLaunchToTray, (_, isActive: boolean) => {
  //   configManager.setLaunchToTray(isActive)
  // })

  // // tray
  // ipcMain.handle(IpcChannel.App_SetTray, (_, isActive: boolean) => {
  //   configManager.setTray(isActive)
  // })

  // // to tray on close
  // ipcMain.handle(IpcChannel.App_SetTrayOnClose, (_, isActive: boolean) => {
  //   configManager.setTrayOnClose(isActive)
  // })

  // // auto update
  // ipcMain.handle(IpcChannel.App_SetAutoUpdate, (_, isActive: boolean) => {
  //   appUpdater.setAutoUpdate(isActive)
  //   configManager.setAutoUpdate(isActive)
  // })

  ipcMain.handle(IpcChannel.App_SetTestPlan, async (_, isActive: boolean) => {
    logger.info(`set test plan: ${isActive}`)
    if (isActive !== preferenceService.get('app.dist.test_plan.enabled')) {
      appUpdater.cancelDownload()
    }
  })

  ipcMain.handle(IpcChannel.App_SetTestChannel, async (_, channel: UpgradeChannel) => {
    logger.info(`set test channel: ${channel}`)
    if (channel !== preferenceService.get('app.dist.test_plan.channel')) {
      appUpdater.cancelDownload()
    }
  })

  //only for mac
  if (isMac) {
    ipcMain.handle(IpcChannel.App_MacIsProcessTrusted, (): boolean => {
      return systemPreferences.isTrustedAccessibilityClient(false)
    })

    //return is only the current state, not the new state
    ipcMain.handle(IpcChannel.App_MacRequestProcessTrust, (): boolean => {
      return systemPreferences.isTrustedAccessibilityClient(true)
    })
  }

  ipcMain.handle(IpcChannel.App_SetFullScreen, (_, value: boolean): void => {
    mainWindow.setFullScreen(value)
  })

  ipcMain.handle(IpcChannel.App_IsFullScreen, (): boolean => {
    return mainWindow.isFullScreen()
  })

  // Get System Fonts
  ipcMain.handle(IpcChannel.App_GetSystemFonts, async () => {
    try {
      const fonts = await fontList.getFonts()
      return fonts.map((font: string) => font.replace(/^"(.*)"$/, '$1')).filter((font: string) => font.length > 0)
    } catch (error) {
      logger.error('Failed to get system fonts:', error as Error)
      return []
    }
  })

  ipcMain.handle(IpcChannel.Config_Set, (_, key: string, value: any, isNotify: boolean = false) => {
    configManager.set(key, value, isNotify)
  })

  ipcMain.handle(IpcChannel.Config_Get, (_, key: string) => {
    return configManager.get(key)
  })

  // // theme
  // ipcMain.handle(IpcChannel.App_SetTheme, (_, theme: ThemeMode) => {
  //   themeService.setTheme(theme)
  // })

  ipcMain.handle(IpcChannel.App_HandleZoomFactor, (_, delta: number, reset: boolean = false) => {
    const windows = BrowserWindow.getAllWindows()
    handleZoomFactor(windows, delta, reset)
    return configManager.getZoomFactor()
  })

  // clear cache
  ipcMain.handle(IpcChannel.App_ClearCache, async () => {
    const sessions = [session.defaultSession, session.fromPartition('persist:webview')]

    try {
      await Promise.all(
        sessions.map(async (session) => {
          await session.clearCache()
          await session.clearStorageData({
            storages: ['cookies', 'filesystem', 'shadercache', 'websql', 'serviceworkers', 'cachestorage']
          })
        })
      )
      await fileManager.clearTemp()
      // do not clear logs for now
      // TODO clear logs
      // await fs.writeFileSync(log.transports.file.getFile().path, '')
      return { success: true }
    } catch (error: any) {
      logger.error('Failed to clear cache:', error)
      return { success: false, error: error.message }
    }
  })

  // get cache size
  ipcMain.handle(IpcChannel.App_GetCacheSize, async () => {
    const cachePath = getCacheDir()
    logger.info(`Calculating cache size for path: ${cachePath}`)

    try {
      const sizeInBytes = await calculateDirectorySize(cachePath)
      const sizeInMB = (sizeInBytes / (1024 * 1024)).toFixed(2)
      return `${sizeInMB}`
    } catch (error: any) {
      logger.error(`Failed to calculate cache size for ${cachePath}: ${error.message}`)
      return '0'
    }
  })

  let preventQuitListener: ((event: Electron.Event) => void) | null = null
  ipcMain.handle(IpcChannel.App_SetStopQuitApp, (_, stop: boolean = false, reason: string = '') => {
    if (stop) {
      // Only add listener if not already added
      if (!preventQuitListener) {
        preventQuitListener = (event: Electron.Event) => {
          event.preventDefault()
          notificationService.sendNotification({
            title: reason,
            message: reason
          } as Notification)
        }
        app.on('before-quit', preventQuitListener)
      }
    } else {
      // Remove listener if it exists
      if (preventQuitListener) {
        app.removeListener('before-quit', preventQuitListener)
        preventQuitListener = null
      }
    }
  })

  // Select app data path
  ipcMain.handle(IpcChannel.App_Select, async (_, options: Electron.OpenDialogOptions) => {
    try {
      const { canceled, filePaths } = await dialog.showOpenDialog(options)
      if (canceled || filePaths.length === 0) {
        return null
      }
      return filePaths[0]
    } catch (error: any) {
      logger.error('Failed to select app data path:', error)
      return null
    }
  })

  ipcMain.handle(IpcChannel.App_HasWritePermission, async (_, filePath: string) => {
    const hasPermission = await hasWritePermission(filePath)
    return hasPermission
  })

  ipcMain.handle(IpcChannel.App_ResolvePath, async (_, filePath: string) => {
    return path.resolve(untildify(filePath))
  })

  // Check if a path is inside another path (proper parent-child relationship)
  ipcMain.handle(IpcChannel.App_IsPathInside, async (_, childPath: string, parentPath: string) => {
    return isPathInside(childPath, parentPath)
  })

  // Set app data path
  ipcMain.handle(IpcChannel.App_SetAppDataPath, async (_, filePath: string) => {
    updateAppDataConfig(filePath)
    app.setPath('userData', filePath)
  })

  ipcMain.handle(IpcChannel.App_GetDataPathFromArgs, () => {
    return process.argv
      .slice(1)
      .find((arg) => arg.startsWith('--new-data-path='))
      ?.split('--new-data-path=')[1]
  })

  ipcMain.handle(IpcChannel.App_FlushAppData, () => {
    BrowserWindow.getAllWindows().forEach((w) => {
      w.webContents.session.flushStorageData()
      w.webContents.session.cookies.flushStore()

      w.webContents.session.closeAllConnections()
    })

    session.defaultSession.flushStorageData()
    session.defaultSession.cookies.flushStore()
    session.defaultSession.closeAllConnections()
  })

  ipcMain.handle(IpcChannel.App_IsNotEmptyDir, async (_, path: string) => {
    return fs.readdirSync(path).length > 0
  })

  // Copy user data to new location
  ipcMain.handle(IpcChannel.App_Copy, async (_, oldPath: string, newPath: string, occupiedDirs: string[] = []) => {
    try {
      await fs.promises.cp(oldPath, newPath, {
        recursive: true,
        filter: (src) => {
          if (occupiedDirs.some((dir) => src.startsWith(path.resolve(dir)))) {
            return false
          }
          return true
        }
      })
      return { success: true }
    } catch (error: any) {
      logger.error('Failed to copy user data:', error)
      return { success: false, error: error.message }
    }
  })

  // Relaunch app
  ipcMain.handle(IpcChannel.App_RelaunchApp, (_, options?: Electron.RelaunchOptions) => {
    // Fix for .AppImage
    if (isLinux && process.env.APPIMAGE) {
      logger.info(`Relaunching app with options: ${process.env.APPIMAGE}`, options)
      // On Linux, we need to use the APPIMAGE environment variable to relaunch
      // https://github.com/electron-userland/electron-builder/issues/1727#issuecomment-769896927
      options = options || {}
      options.execPath = process.env.APPIMAGE
      options.args = options.args || []
      options.args.unshift('--appimage-extract-and-run')
    }

    if (isWin && isPortable) {
      options = options || {}
      options.execPath = process.env.PORTABLE_EXECUTABLE_FILE
      options.args = options.args || []
    }

    app.relaunch(options)
    app.exit(0)
  })

  // check for update
  ipcMain.handle(IpcChannel.App_CheckForUpdate, async () => {
    return await appUpdater.checkForUpdates()
  })

  // notification
  ipcMain.handle(IpcChannel.Notification_Send, async (_, notification: Notification) => {
    await notificationService.sendNotification(notification)
  })
  ipcMain.handle(IpcChannel.Notification_OnClick, (_, notification: Notification) => {
    mainWindow.webContents.send('notification-click', notification)
  })

  // zip
  ipcMain.handle(IpcChannel.Zip_Compress, (_, text: string) => compress(text))
  ipcMain.handle(IpcChannel.Zip_Decompress, (_, text: Buffer) => decompress(text))

  // system
  ipcMain.handle(IpcChannel.System_GetDeviceType, () => (isMac ? 'mac' : isWin ? 'windows' : 'linux'))
  ipcMain.handle(IpcChannel.System_GetHostname, () => require('os').hostname())
  ipcMain.handle(IpcChannel.System_ToggleDevTools, (e) => {
    const win = BrowserWindow.fromWebContents(e.sender)
    win && win.webContents.toggleDevTools()
  })

  // backup
  ipcMain.handle(IpcChannel.Backup_Backup, backupManager.backup.bind(backupManager))
  ipcMain.handle(IpcChannel.Backup_Restore, backupManager.restore.bind(backupManager))
  ipcMain.handle(IpcChannel.Backup_BackupToWebdav, backupManager.backupToWebdav.bind(backupManager))
  ipcMain.handle(IpcChannel.Backup_RestoreFromWebdav, backupManager.restoreFromWebdav.bind(backupManager))
  ipcMain.handle(IpcChannel.Backup_ListWebdavFiles, backupManager.listWebdavFiles.bind(backupManager))
  ipcMain.handle(IpcChannel.Backup_CheckConnection, backupManager.checkConnection.bind(backupManager))
  ipcMain.handle(IpcChannel.Backup_CreateDirectory, backupManager.createDirectory.bind(backupManager))
  ipcMain.handle(IpcChannel.Backup_DeleteWebdavFile, backupManager.deleteWebdavFile.bind(backupManager))
  ipcMain.handle(IpcChannel.Backup_BackupToLocalDir, backupManager.backupToLocalDir.bind(backupManager))
  ipcMain.handle(IpcChannel.Backup_RestoreFromLocalBackup, backupManager.restoreFromLocalBackup.bind(backupManager))
  ipcMain.handle(IpcChannel.Backup_ListLocalBackupFiles, backupManager.listLocalBackupFiles.bind(backupManager))
  ipcMain.handle(IpcChannel.Backup_DeleteLocalBackupFile, backupManager.deleteLocalBackupFile.bind(backupManager))
  ipcMain.handle(IpcChannel.Backup_BackupToS3, backupManager.backupToS3.bind(backupManager))
  ipcMain.handle(IpcChannel.Backup_RestoreFromS3, backupManager.restoreFromS3.bind(backupManager))
  ipcMain.handle(IpcChannel.Backup_ListS3Files, backupManager.listS3Files.bind(backupManager))
  ipcMain.handle(IpcChannel.Backup_DeleteS3File, backupManager.deleteS3File.bind(backupManager))
  ipcMain.handle(IpcChannel.Backup_CheckS3Connection, backupManager.checkS3Connection.bind(backupManager))

  // file
  ipcMain.handle(IpcChannel.File_Open, fileManager.open.bind(fileManager))
  ipcMain.handle(IpcChannel.File_OpenPath, fileManager.openPath.bind(fileManager))
  ipcMain.handle(IpcChannel.File_Save, fileManager.save.bind(fileManager))
  ipcMain.handle(IpcChannel.File_Select, fileManager.selectFile.bind(fileManager))
  ipcMain.handle(IpcChannel.File_Upload, fileManager.uploadFile.bind(fileManager))
  ipcMain.handle(IpcChannel.File_Clear, fileManager.clear.bind(fileManager))
  ipcMain.handle(IpcChannel.File_Read, fileManager.readFile.bind(fileManager))
  ipcMain.handle(IpcChannel.File_ReadExternal, fileManager.readExternalFile.bind(fileManager))
  ipcMain.handle(IpcChannel.File_Delete, fileManager.deleteFile.bind(fileManager))
  ipcMain.handle(IpcChannel.File_DeleteDir, fileManager.deleteDir.bind(fileManager))
  ipcMain.handle(IpcChannel.File_DeleteExternalFile, fileManager.deleteExternalFile.bind(fileManager))
  ipcMain.handle(IpcChannel.File_DeleteExternalDir, fileManager.deleteExternalDir.bind(fileManager))
  ipcMain.handle(IpcChannel.File_Move, fileManager.moveFile.bind(fileManager))
  ipcMain.handle(IpcChannel.File_MoveDir, fileManager.moveDir.bind(fileManager))
  ipcMain.handle(IpcChannel.File_Rename, fileManager.renameFile.bind(fileManager))
  ipcMain.handle(IpcChannel.File_RenameDir, fileManager.renameDir.bind(fileManager))
  ipcMain.handle(IpcChannel.File_Get, fileManager.getFile.bind(fileManager))
  ipcMain.handle(IpcChannel.File_SelectFolder, fileManager.selectFolder.bind(fileManager))
  ipcMain.handle(IpcChannel.File_CreateTempFile, fileManager.createTempFile.bind(fileManager))
  ipcMain.handle(IpcChannel.File_Mkdir, fileManager.mkdir.bind(fileManager))
  ipcMain.handle(IpcChannel.File_Write, fileManager.writeFile.bind(fileManager))
  ipcMain.handle(IpcChannel.File_WriteWithId, fileManager.writeFileWithId.bind(fileManager))
  ipcMain.handle(IpcChannel.File_SaveImage, fileManager.saveImage.bind(fileManager))
  ipcMain.handle(IpcChannel.File_Base64Image, fileManager.base64Image.bind(fileManager))
  ipcMain.handle(IpcChannel.File_SaveBase64Image, fileManager.saveBase64Image.bind(fileManager))
  ipcMain.handle(IpcChannel.File_SavePastedImage, fileManager.savePastedImage.bind(fileManager))
  ipcMain.handle(IpcChannel.File_Base64File, fileManager.base64File.bind(fileManager))
  ipcMain.handle(IpcChannel.File_GetPdfInfo, fileManager.pdfPageCount.bind(fileManager))
  ipcMain.handle(IpcChannel.File_Download, fileManager.downloadFile.bind(fileManager))
  ipcMain.handle(IpcChannel.File_Copy, fileManager.copyFile.bind(fileManager))
  ipcMain.handle(IpcChannel.File_BinaryImage, fileManager.binaryImage.bind(fileManager))
  ipcMain.handle(IpcChannel.File_OpenWithRelativePath, fileManager.openFileWithRelativePath.bind(fileManager))
  ipcMain.handle(IpcChannel.File_IsTextFile, fileManager.isTextFile.bind(fileManager))
  ipcMain.handle(IpcChannel.File_GetDirectoryStructure, fileManager.getDirectoryStructure.bind(fileManager))
  ipcMain.handle(IpcChannel.File_CheckFileName, fileManager.fileNameGuard.bind(fileManager))
  ipcMain.handle(IpcChannel.File_ValidateNotesDirectory, fileManager.validateNotesDirectory.bind(fileManager))
  ipcMain.handle(IpcChannel.File_StartWatcher, fileManager.startFileWatcher.bind(fileManager))
  ipcMain.handle(IpcChannel.File_StopWatcher, fileManager.stopFileWatcher.bind(fileManager))

  // file service
  ipcMain.handle(IpcChannel.FileService_Upload, async (_, provider: Provider, file: FileMetadata) => {
    const service = FileServiceManager.getInstance().getService(provider)
    return await service.uploadFile(file)
  })

  ipcMain.handle(IpcChannel.FileService_List, async (_, provider: Provider) => {
    const service = FileServiceManager.getInstance().getService(provider)
    return await service.listFiles()
  })

  ipcMain.handle(IpcChannel.FileService_Delete, async (_, provider: Provider, fileId: string) => {
    const service = FileServiceManager.getInstance().getService(provider)
    return await service.deleteFile(fileId)
  })

  ipcMain.handle(IpcChannel.FileService_Retrieve, async (_, provider: Provider, fileId: string) => {
    const service = FileServiceManager.getInstance().getService(provider)
    return await service.retrieveFile(fileId)
  })

  // fs
  ipcMain.handle(IpcChannel.Fs_Read, FileService.readFile.bind(FileService))
  ipcMain.handle(IpcChannel.Fs_ReadText, FileService.readTextFileWithAutoEncoding.bind(FileService))

  // export
  ipcMain.handle(IpcChannel.Export_Word, exportService.exportToWord.bind(exportService))

  // open path
  ipcMain.handle(IpcChannel.Open_Path, async (_, path: string) => {
    await shell.openPath(path)
  })

  // shortcuts
  ipcMain.handle(IpcChannel.Shortcuts_Update, (_, shortcuts: Shortcut[]) => {
    configManager.setShortcuts(shortcuts)
    // Refresh shortcuts registration
    if (mainWindow) {
      unregisterAllShortcuts()
      registerShortcuts(mainWindow)
    }
  })

  ipcMain.handle(IpcChannel.KnowledgeBase_Create, KnowledgeService.create.bind(KnowledgeService))
  ipcMain.handle(IpcChannel.KnowledgeBase_Reset, KnowledgeService.reset.bind(KnowledgeService))
  ipcMain.handle(IpcChannel.KnowledgeBase_Delete, KnowledgeService.delete.bind(KnowledgeService))
  ipcMain.handle(IpcChannel.KnowledgeBase_Add, KnowledgeService.add.bind(KnowledgeService))
  ipcMain.handle(IpcChannel.KnowledgeBase_Remove, KnowledgeService.remove.bind(KnowledgeService))
  ipcMain.handle(IpcChannel.KnowledgeBase_Search, KnowledgeService.search.bind(KnowledgeService))
  ipcMain.handle(IpcChannel.KnowledgeBase_Rerank, KnowledgeService.rerank.bind(KnowledgeService))
  ipcMain.handle(IpcChannel.KnowledgeBase_Check_Quota, KnowledgeService.checkQuota.bind(KnowledgeService))

  // memory
  ipcMain.handle(IpcChannel.Memory_Add, async (_, messages, config) => {
    return await memoryService.add(messages, config)
  })
  ipcMain.handle(IpcChannel.Memory_Search, async (_, query, config) => {
    return await memoryService.search(query, config)
  })
  ipcMain.handle(IpcChannel.Memory_List, async (_, config) => {
    return await memoryService.list(config)
  })
  ipcMain.handle(IpcChannel.Memory_Delete, async (_, id) => {
    return await memoryService.delete(id)
  })
  ipcMain.handle(IpcChannel.Memory_Update, async (_, id, memory, metadata) => {
    return await memoryService.update(id, memory, metadata)
  })
  ipcMain.handle(IpcChannel.Memory_Get, async (_, memoryId) => {
    return await memoryService.get(memoryId)
  })
  ipcMain.handle(IpcChannel.Memory_SetConfig, async (_, config) => {
    memoryService.setConfig(config)
  })
  ipcMain.handle(IpcChannel.Memory_DeleteUser, async (_, userId) => {
    return await memoryService.deleteUser(userId)
  })
  ipcMain.handle(IpcChannel.Memory_DeleteAllMemoriesForUser, async (_, userId) => {
    return await memoryService.deleteAllMemoriesForUser(userId)
  })
  ipcMain.handle(IpcChannel.Memory_GetUsersList, async () => {
    return await memoryService.getUsersList()
  })

  // window
  ipcMain.handle(IpcChannel.Windows_SetMinimumSize, (_, width: number, height: number) => {
    checkMainWindow()
    mainWindow.setMinimumSize(width, height)
  })

  ipcMain.handle(IpcChannel.Windows_ResetMinimumSize, () => {
    checkMainWindow()

    mainWindow.setMinimumSize(MIN_WINDOW_WIDTH, MIN_WINDOW_HEIGHT)
    const [width, height] = mainWindow.getSize() ?? [MIN_WINDOW_WIDTH, MIN_WINDOW_HEIGHT]
    if (width < MIN_WINDOW_WIDTH) {
      mainWindow.setSize(MIN_WINDOW_WIDTH, height)
    }
  })

  ipcMain.handle(IpcChannel.Windows_GetSize, () => {
    checkMainWindow()
    const [width, height] = mainWindow.getSize() ?? [MIN_WINDOW_WIDTH, MIN_WINDOW_HEIGHT]
    return [width, height]
  })

  // Window Controls
  ipcMain.handle(IpcChannel.Windows_Minimize, () => {
    checkMainWindow()
    mainWindow.minimize()
  })

  ipcMain.handle(IpcChannel.Windows_Maximize, () => {
    checkMainWindow()
    mainWindow.maximize()
  })

  ipcMain.handle(IpcChannel.Windows_Unmaximize, () => {
    checkMainWindow()
    mainWindow.unmaximize()
  })

  ipcMain.handle(IpcChannel.Windows_Close, () => {
    checkMainWindow()
    mainWindow.close()
  })

  ipcMain.handle(IpcChannel.Windows_IsMaximized, () => {
    checkMainWindow()
    return mainWindow.isMaximized()
  })

  // Send maximized state changes to renderer
  mainWindow.on('maximize', () => {
    mainWindow.webContents.send(IpcChannel.Windows_MaximizedChanged, true)
  })

  mainWindow.on('unmaximize', () => {
    mainWindow.webContents.send(IpcChannel.Windows_MaximizedChanged, false)
  })

  // VertexAI
  ipcMain.handle(IpcChannel.VertexAI_GetAuthHeaders, async (_, params) => {
    return vertexAIService.getAuthHeaders(params)
  })

  ipcMain.handle(IpcChannel.VertexAI_GetAccessToken, async (_, params) => {
    return vertexAIService.getAccessToken(params)
  })

  ipcMain.handle(IpcChannel.VertexAI_ClearAuthCache, async (_, projectId: string, clientEmail?: string) => {
    vertexAIService.clearAuthCache(projectId, clientEmail)
  })

  // mini window
  ipcMain.handle(IpcChannel.MiniWindow_Show, () => windowService.showMiniWindow())
  ipcMain.handle(IpcChannel.MiniWindow_Hide, () => windowService.hideMiniWindow())
  ipcMain.handle(IpcChannel.MiniWindow_Close, () => windowService.closeMiniWindow())
  ipcMain.handle(IpcChannel.MiniWindow_Toggle, () => windowService.toggleMiniWindow())
  ipcMain.handle(IpcChannel.MiniWindow_SetPin, (_, isPinned) => windowService.setPinMiniWindow(isPinned))

  // aes
  ipcMain.handle(IpcChannel.Aes_Encrypt, (_, text: string, secretKey: string, iv: string) =>
    encrypt(text, secretKey, iv)
  )
  ipcMain.handle(IpcChannel.Aes_Decrypt, (_, encryptedData: string, iv: string, secretKey: string) =>
    decrypt(encryptedData, iv, secretKey)
  )

  // Register MCP handlers
  ipcMain.handle(IpcChannel.Mcp_RemoveServer, mcpService.removeServer)
  ipcMain.handle(IpcChannel.Mcp_RestartServer, mcpService.restartServer)
  ipcMain.handle(IpcChannel.Mcp_StopServer, mcpService.stopServer)
  ipcMain.handle(IpcChannel.Mcp_ListTools, mcpService.listTools)
  ipcMain.handle(IpcChannel.Mcp_CallTool, mcpService.callTool)
  ipcMain.handle(IpcChannel.Mcp_ListPrompts, mcpService.listPrompts)
  ipcMain.handle(IpcChannel.Mcp_GetPrompt, mcpService.getPrompt)
  ipcMain.handle(IpcChannel.Mcp_ListResources, mcpService.listResources)
  ipcMain.handle(IpcChannel.Mcp_GetResource, mcpService.getResource)
  ipcMain.handle(IpcChannel.Mcp_GetInstallInfo, mcpService.getInstallInfo)
  ipcMain.handle(IpcChannel.Mcp_CheckConnectivity, mcpService.checkMcpConnectivity)
  ipcMain.handle(IpcChannel.Mcp_AbortTool, mcpService.abortTool)
  ipcMain.handle(IpcChannel.Mcp_GetServerVersion, mcpService.getServerVersion)

  // DXT upload handler
  ipcMain.handle(IpcChannel.Mcp_UploadDxt, async (event, fileBuffer: ArrayBuffer, fileName: string) => {
    try {
      // Create a temporary file with the uploaded content
      const tempPath = await fileManager.createTempFile(event, fileName)
      await fileManager.writeFile(event, tempPath, Buffer.from(fileBuffer))

      // Process DXT file using the temporary path
      return await dxtService.uploadDxt(event, tempPath)
    } catch (error) {
      logger.error('DXT upload error:', error as Error)
      return {
        success: false,
        error: error instanceof Error ? error.message : 'Failed to upload DXT file'
      }
    }
  })

  // Register Python execution handler
  ipcMain.handle(
    IpcChannel.Python_Execute,
    async (_, script: string, context?: Record<string, any>, timeout?: number) => {
      return await pythonService.executeScript(script, context, timeout)
    }
  )

  ipcMain.handle(IpcChannel.App_IsBinaryExist, (_, name: string) => isBinaryExists(name))
  ipcMain.handle(IpcChannel.App_GetBinaryPath, (_, name: string) => getBinaryPath(name))
  ipcMain.handle(IpcChannel.App_InstallUvBinary, () => runInstallScript('install-uv.js'))
  ipcMain.handle(IpcChannel.App_InstallBunBinary, () => runInstallScript('install-bun.js'))

  //copilot
  ipcMain.handle(IpcChannel.Copilot_GetAuthMessage, CopilotService.getAuthMessage.bind(CopilotService))
  ipcMain.handle(IpcChannel.Copilot_GetCopilotToken, CopilotService.getCopilotToken.bind(CopilotService))
  ipcMain.handle(IpcChannel.Copilot_SaveCopilotToken, CopilotService.saveCopilotToken.bind(CopilotService))
  ipcMain.handle(IpcChannel.Copilot_GetToken, CopilotService.getToken.bind(CopilotService))
  ipcMain.handle(IpcChannel.Copilot_Logout, CopilotService.logout.bind(CopilotService))
  ipcMain.handle(IpcChannel.Copilot_GetUser, CopilotService.getUser.bind(CopilotService))

  // Obsidian service
  ipcMain.handle(IpcChannel.Obsidian_GetVaults, () => {
    return obsidianVaultService.getVaults()
  })

  ipcMain.handle(IpcChannel.Obsidian_GetFiles, (_event, vaultName) => {
    return obsidianVaultService.getFilesByVaultName(vaultName)
  })

  // nutstore
  ipcMain.handle(IpcChannel.Nutstore_GetSsoUrl, NutstoreService.getNutstoreSSOUrl.bind(NutstoreService))
  ipcMain.handle(IpcChannel.Nutstore_DecryptToken, (_, token: string) => NutstoreService.decryptToken(token))
  ipcMain.handle(IpcChannel.Nutstore_GetDirectoryContents, (_, token: string, path: string) =>
    NutstoreService.getDirectoryContents(token, path)
  )

  // search window
  ipcMain.handle(IpcChannel.SearchWindow_Open, async (_, uid: string) => {
    await searchService.openSearchWindow(uid)
  })
  ipcMain.handle(IpcChannel.SearchWindow_Close, async (_, uid: string) => {
    await searchService.closeSearchWindow(uid)
  })
  ipcMain.handle(IpcChannel.SearchWindow_OpenUrl, async (_, uid: string, url: string) => {
    return await searchService.openUrlInSearchWindow(uid, url)
  })

  // webview
  ipcMain.handle(IpcChannel.Webview_SetOpenLinkExternal, (_, webviewId: number, isExternal: boolean) =>
    setOpenLinkExternal(webviewId, isExternal)
  )

  ipcMain.handle(IpcChannel.Webview_SetSpellCheckEnabled, (_, webviewId: number, isEnable: boolean) => {
    const webview = webContents.fromId(webviewId)
    if (!webview) return
    webview.session.setSpellCheckerEnabled(isEnable)
  })

  // store sync
  storeSyncService.registerIpcHandler()

  // selection assistant
  SelectionService.registerIpcHandler()

  ipcMain.handle(IpcChannel.App_QuoteToMain, (_, text: string) => windowService.quoteToMainWindow(text))

  // ipcMain.handle(IpcChannel.App_SetDisableHardwareAcceleration, (_, isDisable: boolean) => {
  //   configManager.setDisableHardwareAcceleration(isDisable)
  // })
  ipcMain.handle(IpcChannel.TRACE_SAVE_DATA, (_, topicId: string) => saveSpans(topicId))
  ipcMain.handle(IpcChannel.TRACE_GET_DATA, (_, topicId: string, traceId: string, modelName?: string) =>
    getSpans(topicId, traceId, modelName)
  )
  ipcMain.handle(IpcChannel.TRACE_SAVE_ENTITY, (_, entity: SpanEntity) => saveEntity(entity))
  ipcMain.handle(IpcChannel.TRACE_GET_ENTITY, (_, spanId: string) => getEntity(spanId))
  ipcMain.handle(IpcChannel.TRACE_BIND_TOPIC, (_, topicId: string, traceId: string) => bindTopic(traceId, topicId))
  ipcMain.handle(IpcChannel.TRACE_CLEAN_TOPIC, (_, topicId: string, traceId?: string) => cleanTopic(topicId, traceId))
  ipcMain.handle(IpcChannel.TRACE_TOKEN_USAGE, (_, spanId: string, usage: TokenUsage) => tokenUsage(spanId, usage))
  ipcMain.handle(IpcChannel.TRACE_CLEAN_HISTORY, (_, topicId: string, traceId: string, modelName?: string) =>
    cleanHistoryTrace(topicId, traceId, modelName)
  )
  ipcMain.handle(
    IpcChannel.TRACE_OPEN_WINDOW,
    (_, topicId: string, traceId: string, autoOpen?: boolean, modelName?: string) =>
      openTraceWindow(topicId, traceId, autoOpen, modelName)
  )
  ipcMain.handle(IpcChannel.TRACE_SET_TITLE, (_, title: string) => setTraceWindowTitle(title))
  ipcMain.handle(IpcChannel.TRACE_ADD_END_MESSAGE, (_, spanId: string, modelName: string, message: string) =>
    addEndMessage(spanId, modelName, message)
  )
  ipcMain.handle(IpcChannel.TRACE_CLEAN_LOCAL_DATA, () => cleanLocalData())
  ipcMain.handle(
    IpcChannel.TRACE_ADD_STREAM_MESSAGE,
    (_, spanId: string, modelName: string, context: string, msg: any) =>
      addStreamMessage(spanId, modelName, context, msg)
  )

  ipcMain.handle(IpcChannel.App_GetDiskInfo, async (_, directoryPath: string) => {
    try {
      const diskSpace = await checkDiskSpace(directoryPath) // { free, size } in bytes
      logger.debug('disk space', diskSpace)
      const { free, size } = diskSpace
      return {
        free,
        size
      }
    } catch (error) {
      logger.error('check disk space error', error as Error)
      return null
    }
  })
  // API Server
  apiServerService.registerIpcHandlers()

  // Anthropic OAuth
  ipcMain.handle(IpcChannel.Anthropic_StartOAuthFlow, () => anthropicService.startOAuthFlow())
  ipcMain.handle(IpcChannel.Anthropic_CompleteOAuthWithCode, (_, code: string) =>
    anthropicService.completeOAuthWithCode(code)
  )
  ipcMain.handle(IpcChannel.Anthropic_CancelOAuthFlow, () => anthropicService.cancelOAuthFlow())
  ipcMain.handle(IpcChannel.Anthropic_GetAccessToken, () => anthropicService.getValidAccessToken())
  ipcMain.handle(IpcChannel.Anthropic_HasCredentials, () => anthropicService.hasCredentials())
  ipcMain.handle(IpcChannel.Anthropic_ClearCredentials, () => anthropicService.clearCredentials())

  // CodeTools
  ipcMain.handle(IpcChannel.CodeTools_Run, codeToolsService.run)

  // OCR
  ipcMain.handle(IpcChannel.OCR_ocr, (_, ...args: Parameters<typeof ocrService.ocr>) => ocrService.ocr(...args))

  // CherryIN
  ipcMain.handle(IpcChannel.Cherryin_GetSignature, (_, params) => generateSignature(params))

  // Preference handlers
  PreferenceService.registerIpcHandler()
}<|MERGE_RESOLUTION|>--- conflicted
+++ resolved
@@ -14,12 +14,8 @@
 import { MIN_WINDOW_HEIGHT, MIN_WINDOW_WIDTH } from '@shared/config/constant'
 import { UpgradeChannel } from '@shared/data/preferenceTypes'
 import { IpcChannel } from '@shared/IpcChannel'
-<<<<<<< HEAD
 import { FileMetadata, Provider, Shortcut } from '@types'
-=======
-import { FileMetadata, Provider, Shortcut, ThemeMode } from '@types'
 import checkDiskSpace from 'check-disk-space'
->>>>>>> f9171f3d
 import { BrowserWindow, dialog, ipcMain, ProxyConfig, session, shell, systemPreferences, webContents } from 'electron'
 import fontList from 'font-list'
 import { Notification } from 'src/renderer/src/types/notification'

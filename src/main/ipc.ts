--- conflicted
+++ resolved
@@ -11,11 +11,7 @@
 import { SpanEntity, TokenUsage } from '@mcp-trace/trace-core'
 import { MIN_WINDOW_HEIGHT, MIN_WINDOW_WIDTH, UpgradeChannel } from '@shared/config/constant'
 import { IpcChannel } from '@shared/IpcChannel'
-<<<<<<< HEAD
-import { FileMetadata, Notification, Provider, Shortcut, ThemeMode } from '@types'
-=======
-import { FileMetadata, OcrProvider, Provider, Shortcut, SupportedOcrFile, ThemeMode } from '@types'
->>>>>>> 4d1d3e31
+import { FileMetadata, Notification, OcrProvider, Provider, Shortcut, SupportedOcrFile, ThemeMode } from '@types'
 import checkDiskSpace from 'check-disk-space'
 import { BrowserWindow, dialog, ipcMain, ProxyConfig, session, shell, systemPreferences, webContents } from 'electron'
 import fontList from 'font-list'

--- conflicted
+++ resolved
@@ -1,17 +1,11 @@
 // inspired by https://dify.ai/blog/turn-your-dify-app-into-an-mcp-server
 import { loggerService } from '@logger'
 import { Server } from '@modelcontextprotocol/sdk/server/index.js'
-<<<<<<< HEAD
 import { CallToolRequestSchema, ListToolsRequestSchema } from '@modelcontextprotocol/sdk/types.js'
 import * as z from 'zod/v4'
-=======
-import { CallToolRequestSchema, ListToolsRequestSchema, ToolSchema } from '@modelcontextprotocol/sdk/types.js'
-import { z } from 'zod'
-import { zodToJsonSchema } from 'zod-to-json-schema'
 
 const logger = loggerService.withContext('DifyKnowledgeServer')
 
->>>>>>> 4962f692
 interface DifyKnowledgeServerConfig {
   difyKey: string
   apiHost: string

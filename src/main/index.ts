// don't reorder this file, it's used to initialize the app data dir and
// other which should be run before the main process is ready
// eslint-disable-next-line
import './bootstrap'

import '@main/config'

import { loggerService } from '@logger'
import { electronApp, optimizer } from '@electron-toolkit/utils'
import { dbService } from '@data/db/DbService'
import { preferenceService } from '@data/PreferenceService'
import { replaceDevtoolsFont } from '@main/utils/windowUtil'
import { app, dialog, crashReporter } from 'electron'
import installExtension, { REACT_DEVELOPER_TOOLS, REDUX_DEVTOOLS } from 'electron-devtools-installer'
import { isDev, isLinux, isWin } from './constant'

import process from 'node:process'

import { registerIpc } from './ipc'
import { agentService } from './services/agents'
import { apiServerService } from './services/ApiServerService'
import { appMenuService } from './services/AppMenuService'
import { lanTransferClientService } from './services/lanTransfer'
import mcpService from './services/MCPService'
import { localTransferService } from './services/LocalTransferService'
import { nodeTraceService } from './services/NodeTraceService'
import powerMonitorService from './services/PowerMonitorService'
import {
  CHERRY_STUDIO_PROTOCOL,
  handleProtocolUrl,
  registerProtocolClient,
  setupAppImageDeepLink
} from './services/ProtocolClient'
import selectionService, { initSelectionService } from './services/SelectionService'
import { registerShortcuts } from './services/ShortcutService'
import { TrayService } from './services/TrayService'
import { versionService } from './services/VersionService'
import { windowService } from './services/WindowService'
import {
  getAllMigrators,
  migrationEngine,
  migrationWindowManager,
  registerMigrationIpcHandlers,
  unregisterMigrationIpcHandlers
} from '@data/migration/v2'
import { dataApiService } from '@data/DataApiService'
import { cacheService } from '@data/CacheService'
import { initWebviewHotkeys } from './services/WebviewService'
import { runAsyncFunction } from './utils'
import { isOvmsSupported } from './services/OvmsManager'

const logger = loggerService.withContext('MainEntry')

// enable local crash reports
crashReporter.start({
  companyName: 'CherryHQ',
  productName: 'CherryStudio',
  submitURL: '',
  uploadToServer: false
})

/**
 * Disable hardware acceleration if setting is enabled
 */
//FIXME should not use preferenceService before initialization
//TODO 我们需要调整配置管理的加载位置，以保证其在 preferenceService 初始化之前被调用
// const disableHardwareAcceleration = preferenceService.get('app.disable_hardware_acceleration')
// if (disableHardwareAcceleration) {
//   app.disableHardwareAcceleration()
// }

/**
 * Disable chromium's window animations
 * main purpose for this is to avoid the transparent window flashing when it is shown
 * (especially on Windows for SelectionAssistant Toolbar)
 * Know Issue: https://github.com/electron/electron/issues/12130#issuecomment-627198990
 */
if (isWin) {
  app.commandLine.appendSwitch('wm-window-animations-disabled')
}

/**
 * Enable GlobalShortcutsPortal for Linux Wayland Protocol
 * see: https://www.electronjs.org/docs/latest/api/global-shortcut
 */
if (isLinux && process.env.XDG_SESSION_TYPE === 'wayland') {
  app.commandLine.appendSwitch('enable-features', 'GlobalShortcutsPortal')
}

// DocumentPolicyIncludeJSCallStacksInCrashReports: Enable features for unresponsive renderer js call stacks
// EarlyEstablishGpuChannel,EstablishGpuChannelAsync: Enable features for early establish gpu channel
// speed up the startup time
// https://github.com/microsoft/vscode/pull/241640/files
app.commandLine.appendSwitch(
  'enable-features',
  'DocumentPolicyIncludeJSCallStacksInCrashReports,EarlyEstablishGpuChannel,EstablishGpuChannelAsync'
)
app.on('web-contents-created', (_, webContents) => {
  webContents.session.webRequest.onHeadersReceived((details, callback) => {
    callback({
      responseHeaders: {
        ...details.responseHeaders,
        'Document-Policy': ['include-js-call-stacks-in-crash-reports']
      }
    })
  })

  webContents.on('unresponsive', async () => {
    // Interrupt execution and collect call stack from unresponsive renderer
    logger.error('Renderer unresponsive start')
    const callStack = await webContents.mainFrame.collectJavaScriptCallStack()
    logger.error(`Renderer unresponsive js call stack\n ${callStack}`)
  })
})

// in production mode, handle uncaught exception and unhandled rejection globally
if (!isDev) {
  // handle uncaught exception
  process.on('uncaughtException', (error) => {
    logger.error('Uncaught Exception:', error)
  })

  // handle unhandled rejection
  process.on('unhandledRejection', (reason, promise) => {
    logger.error(`Unhandled Rejection at: ${promise} reason: ${reason}`)
  })
}

// Check for single instance lock
if (!app.requestSingleInstanceLock()) {
  app.quit()
  process.exit(0)
} else {
  // This method will be called when Electron has finished
  // initialization and is ready to create browser windows.
  // Some APIs can only be used after this event occurs.
  app.whenReady().then(async () => {
    //TODO v2 Data Refactor: App Lifecycle Management
    // This is the temporary solution for the data migration v2.
    // We will refactor the app lifecycle management after the data migration v2 is stable.

    // First of all, init & migrate the database
    try {
      await dbService.init()
      await dbService.migrateDb()
      await dbService.migrateSeed('preference')
    } catch (error) {
      logger.error('Failed to initialize database', error as Error)
      //TODO for v2 testing only:
      await dialog.showErrorBox(
        'Database Initialization Failed',
        'Before the official release of the alpha version, the database structure may change at any time. To maintain simplicity, the database migration files will be periodically reinitialized, which may cause the application to fail. If this occurs, please delete the cherrystudio.sqlite file located in the user data directory.'
      )
      app.quit()
      return
    }

    // Data Migration v2
    // Check if data migration is needed BEFORE creating any windows
    try {
      logger.info('Checking if data migration v2 is needed')

      // Register migration IPC handlers
      registerMigrationIpcHandlers()

      // Register migrators
      migrationEngine.registerMigrators(getAllMigrators())

      const needsMigration = await migrationEngine.needsMigration()
      logger.info('Migration status check result', { needsMigration })

      if (needsMigration) {
        logger.info('Data Migration v2 needed, starting migration process')

        try {
          // Create and show migration window
          migrationWindowManager.create()
          await migrationWindowManager.waitForReady()
          logger.info('Migration window created successfully')
          // Migration window will handle the flow, no need to continue startup
          return
        } catch (migrationError) {
          logger.error('Failed to start migration process', migrationError as Error)

          // Cleanup IPC handlers on failure
          unregisterMigrationIpcHandlers()

          // Migration is required for this version - show error and exit
          await dialog.showErrorBox(
            'Migration Required - Application Cannot Start',
            `This version of Cherry Studio requires data migration to function properly.\n\nMigration window failed to start: ${(migrationError as Error).message}\n\nThe application will now exit. Please try starting again or contact support if the problem persists.`
          )

          logger.error('Exiting application due to failed migration startup')
          app.quit()
          return
        }
      }
    } catch (error) {
      logger.error('Migration status check failed', error as Error)

      // If we can't check migration status, this could indicate a serious database issue
      // Since migration may be required, it's safer to exit and let user investigate
      await dialog.showErrorBox(
        'Migration Status Check Failed - Application Cannot Start',
        `Could not determine if data migration is completed.\n\nThis may indicate a database connectivity issue: ${(error as Error).message}\n\nThe application will now exit. Please check your installation and try again.`
      )

      logger.error('Exiting application due to migration status check failure')
      app.quit()
      return
    }

    // DATA REFACTOR USE
    // TODO: remove when data refactor is stable
    //************FOR TESTING ONLY START****************/

    await preferenceService.initialize()

    // Initialize DataApiService
    await dataApiService.initialize()

    // Initialize CacheService
    await cacheService.initialize()

    /************FOR TESTING ONLY END****************/

    // Record current version for tracking
    // A preparation for v2 data refactoring
    versionService.recordCurrentVersion()

    initWebviewHotkeys()
    // Set app user model id for windows
    electronApp.setAppUserModelId(import.meta.env.VITE_MAIN_BUNDLE_ID || 'com.kangfenmao.CherryStudio')

    // Mac: Hide dock icon before window creation when launch to tray is set
    const isLaunchToTray = preferenceService.get('app.tray.on_launch')
    if (isLaunchToTray) {
      app.dock?.hide()
    }

    // Create main window - migration has either completed or was not needed
    const mainWindow = windowService.createMainWindow()

    new TrayService()

    // Setup macOS application menu
    appMenuService?.setupApplicationMenu()
    nodeTraceService.init()
    powerMonitorService.init()

    app.on('activate', function () {
      const mainWindow = windowService.getMainWindow()
      if (!mainWindow || mainWindow.isDestroyed()) {
        windowService.createMainWindow()
      } else {
        windowService.showMainWindow()
      }
    })

    registerShortcuts(mainWindow)
<<<<<<< HEAD
    registerIpc(mainWindow, app)
=======

    await registerIpc(mainWindow, app)
>>>>>>> 33cdcaa5
    localTransferService.startDiscovery({ resetList: true })

    replaceDevtoolsFont(mainWindow)

    // Setup deep link for AppImage on Linux
    await setupAppImageDeepLink()

    if (isDev) {
      installExtension([REDUX_DEVTOOLS, REACT_DEVELOPER_TOOLS])
        .then((name) => logger.info(`Added Extension:  ${name}`))
        .catch((err) => logger.error('An error occurred: ', err))
    }

    //start selection assistant service
    initSelectionService()

    runAsyncFunction(async () => {
      // Start API server if enabled or if agents exist
      try {
        const config = await apiServerService.getCurrentConfig()
        logger.info('API server config:', config)

        // Check if there are any agents
        let shouldStart = config.enabled
        if (!shouldStart) {
          try {
            const { total } = await agentService.listAgents({ limit: 1 })
            if (total > 0) {
              shouldStart = true
              logger.info(`Detected ${total} agent(s), auto-starting API server`)
            }
          } catch (error: any) {
            logger.warn('Failed to check agent count:', error)
          }
        }

        if (shouldStart) {
          await apiServerService.start()
        }
      } catch (error: any) {
        logger.error('Failed to check/start API server:', error)
      }
    })
  })

  registerProtocolClient(app)

  // macOS specific: handle protocol when app is already running

  app.on('open-url', (event, url) => {
    event.preventDefault()
    handleProtocolUrl(url)
  })

  const handleOpenUrl = (args: string[]) => {
    const url = args.find((arg) => arg.startsWith(CHERRY_STUDIO_PROTOCOL + '://'))
    if (url) handleProtocolUrl(url)
  }

  // for windows to start with url
  handleOpenUrl(process.argv)

  // Listen for second instance
  app.on('second-instance', (_event, argv) => {
    windowService.showMainWindow()

    // Protocol handler for Windows/Linux
    // The commandLine is an array of strings where the last item might be the URL
    handleOpenUrl(argv)
  })

  app.on('browser-window-created', (_, window) => {
    optimizer.watchWindowShortcuts(window)
  })

  app.on('before-quit', () => {
    app.isQuitting = true

    // quit selection service
    if (selectionService) {
      selectionService.quit()
    }

    lanTransferClientService.dispose()
    localTransferService.dispose()
  })

  app.on('will-quit', async () => {
    // 简单的资源清理，不阻塞退出流程
    if (isOvmsSupported) {
      const { ovmsManager } = await import('./services/OvmsManager')
      if (ovmsManager) {
        await ovmsManager.stopOvms()
      } else {
        logger.warn('Unexpected behavior: undefined ovmsManager, but OVMS should be supported.')
      }
    }

    try {
      await mcpService.cleanup()
      await apiServerService.stop()
    } catch (error) {
      logger.warn('Error cleaning up MCP service:', error as Error)
    }

    // finish the logger
    logger.finish()
  })

  // In this file you can include the rest of your app"s specific main process
  // code. You can also put them in separate files and require them here.
}<|MERGE_RESOLUTION|>--- conflicted
+++ resolved
@@ -259,12 +259,7 @@
     })
 
     registerShortcuts(mainWindow)
-<<<<<<< HEAD
-    registerIpc(mainWindow, app)
-=======
-
     await registerIpc(mainWindow, app)
->>>>>>> 33cdcaa5
     localTransferService.startDiscovery({ resetList: true })
 
     replaceDevtoolsFont(mainWindow)

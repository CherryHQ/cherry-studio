// don't reorder this file, it's used to initialize the app data dir and
// other which should be run before the main process is ready
// eslint-disable-next-line
import './bootstrap'

import '@main/config'

import { loggerService } from '@logger'
import { electronApp, optimizer } from '@electron-toolkit/utils'
import { dbService } from '@data/db/DbService'
import { preferenceService } from '@data/PreferenceService'
import { replaceDevtoolsFont } from '@main/utils/windowUtil'
import { app, dialog } from 'electron'
import installExtension, { REACT_DEVELOPER_TOOLS, REDUX_DEVTOOLS } from 'electron-devtools-installer'
import { isDev, isLinux, isWin } from './constant'

import process from 'node:process'

import { registerIpc } from './ipc'
import { agentService } from './services/agents'
import { apiServerService } from './services/ApiServerService'
import { appMenuService } from './services/AppMenuService'
import mcpService from './services/MCPService'
import { nodeTraceService } from './services/NodeTraceService'
import powerMonitorService from './services/PowerMonitorService'
import {
  CHERRY_STUDIO_PROTOCOL,
  handleProtocolUrl,
  registerProtocolClient,
  setupAppImageDeepLink
} from './services/ProtocolClient'
import selectionService, { initSelectionService } from './services/SelectionService'
import { registerShortcuts } from './services/ShortcutService'
import { TrayService } from './services/TrayService'
import { versionService } from './services/VersionService'
import { windowService } from './services/WindowService'
import { dataRefactorMigrateService } from './data/migrate/dataRefactor/DataRefactorMigrateService'
import { dataApiService } from '@data/DataApiService'
import { cacheService } from '@data/CacheService'
import { initWebviewHotkeys } from './services/WebviewService'

const logger = loggerService.withContext('MainEntry')

/**
 * Disable hardware acceleration if setting is enabled
 */
//FIXME should not use preferenceService before initialization
//TODO 我们需要调整配置管理的加载位置，以保证其在 preferenceService 初始化之前被调用
// const disableHardwareAcceleration = preferenceService.get('app.disable_hardware_acceleration')
// if (disableHardwareAcceleration) {
//   app.disableHardwareAcceleration()
// }

/**
 * Disable chromium's window animations
 * main purpose for this is to avoid the transparent window flashing when it is shown
 * (especially on Windows for SelectionAssistant Toolbar)
 * Know Issue: https://github.com/electron/electron/issues/12130#issuecomment-627198990
 */
if (isWin) {
  app.commandLine.appendSwitch('wm-window-animations-disabled')
}

/**
 * Enable GlobalShortcutsPortal for Linux Wayland Protocol
 * see: https://www.electronjs.org/docs/latest/api/global-shortcut
 */
if (isLinux && process.env.XDG_SESSION_TYPE === 'wayland') {
  app.commandLine.appendSwitch('enable-features', 'GlobalShortcutsPortal')
}

// DocumentPolicyIncludeJSCallStacksInCrashReports: Enable features for unresponsive renderer js call stacks
// EarlyEstablishGpuChannel,EstablishGpuChannelAsync: Enable features for early establish gpu channel
// speed up the startup time
// https://github.com/microsoft/vscode/pull/241640/files
app.commandLine.appendSwitch(
  'enable-features',
  'DocumentPolicyIncludeJSCallStacksInCrashReports,EarlyEstablishGpuChannel,EstablishGpuChannelAsync'
)
app.on('web-contents-created', (_, webContents) => {
  webContents.session.webRequest.onHeadersReceived((details, callback) => {
    callback({
      responseHeaders: {
        ...details.responseHeaders,
        'Document-Policy': ['include-js-call-stacks-in-crash-reports']
      }
    })
  })

  webContents.on('unresponsive', async () => {
    // Interrupt execution and collect call stack from unresponsive renderer
    logger.error('Renderer unresponsive start')
    const callStack = await webContents.mainFrame.collectJavaScriptCallStack()
    logger.error(`Renderer unresponsive js call stack\n ${callStack}`)
  })
})

// in production mode, handle uncaught exception and unhandled rejection globally
if (!isDev) {
  // handle uncaught exception
  process.on('uncaughtException', (error) => {
    logger.error('Uncaught Exception:', error)
  })

  // handle unhandled rejection
  process.on('unhandledRejection', (reason, promise) => {
    logger.error(`Unhandled Rejection at: ${promise} reason: ${reason}`)
  })
}

// Check for single instance lock
if (!app.requestSingleInstanceLock()) {
  app.quit()
  process.exit(0)
} else {
  // This method will be called when Electron has finished
  // initialization and is ready to create browser windows.
  // Some APIs can only be used after this event occurs.
  app.whenReady().then(async () => {
<<<<<<< HEAD
    // First of all, init & migrate the database
    await dbService.migrateDb()
    await dbService.migrateSeed('preference')

    // Data Refactor Migration
    // Check if data migration is needed BEFORE creating any windows
    try {
      logger.info('Checking if data refactor migration is needed')
      const isMigrated = await dataRefactorMigrateService.isMigrated()
      logger.info('Migration status check result', { isMigrated })

      if (!isMigrated) {
        logger.info('Data Refactor Migration needed, starting migration process')

        try {
          await dataRefactorMigrateService.runMigration()
          logger.info('Migration window created successfully')
          // Migration service will handle the migration flow, no need to continue startup
          return
        } catch (migrationError) {
          logger.error('Failed to start migration process', migrationError as Error)

          // Migration is required for this version - show error and exit
          await dialog.showErrorBox(
            'Migration Required - Application Cannot Start',
            `This version of Cherry Studio requires data migration to function properly.\n\nMigration window failed to start: ${(migrationError as Error).message}\n\nThe application will now exit. Please try starting again or contact support if the problem persists.`
          )

          logger.error('Exiting application due to failed migration startup')
          app.quit()
          return
        }
      }
    } catch (error) {
      logger.error('Migration status check failed', error as Error)

      // If we can't check migration status, this could indicate a serious database issue
      // Since migration may be required, it's safer to exit and let user investigate
      await dialog.showErrorBox(
        'Migration Status Check Failed - Application Cannot Start',
        `Could not determine if data migration is completed.\n\nThis may indicate a database connectivity issue: ${(error as Error).message}\n\nThe application will now exit. Please check your installation and try again.`
      )

      logger.error('Exiting application due to migration status check failure')
      app.quit()
      return
    }

    // DATA REFACTOR USE
    // TODO: remove when data refactor is stable
    //************FOR TESTING ONLY START****************/

    await preferenceService.initialize()

    // Initialize DataApiService
    await dataApiService.initialize()

    // Initialize CacheService
    await cacheService.initialize()

    // // Create two test windows for cross-window preference sync testing
    // logger.info('Creating test windows for PreferenceService cross-window sync testing')
    // const testWindow1 = dataRefactorMigrateService.createTestWindow()
    // const testWindow2 = dataRefactorMigrateService.createTestWindow()

    // // Position windows to avoid overlap
    // testWindow1.once('ready-to-show', () => {
    //   const [x, y] = testWindow1.getPosition()
    //   testWindow2.setPosition(x + 50, y + 50)
    // })

    /************FOR TESTING ONLY END****************/
=======
    // Record current version for tracking
    // A preparation for v2 data refactoring
    versionService.recordCurrentVersion()
>>>>>>> 1103449a

    initWebviewHotkeys()
    // Set app user model id for windows
    electronApp.setAppUserModelId(import.meta.env.VITE_MAIN_BUNDLE_ID || 'com.kangfenmao.CherryStudio')

    // Mac: Hide dock icon before window creation when launch to tray is set
    const isLaunchToTray = preferenceService.get('app.tray.on_launch')
    if (isLaunchToTray) {
      app.dock?.hide()
    }

    // Create main window - migration has either completed or was not needed
    const mainWindow = windowService.createMainWindow()

    new TrayService()

    // Setup macOS application menu
    appMenuService?.setupApplicationMenu()
    nodeTraceService.init()
    powerMonitorService.init()

    app.on('activate', function () {
      const mainWindow = windowService.getMainWindow()
      if (!mainWindow || mainWindow.isDestroyed()) {
        windowService.createMainWindow()
      } else {
        windowService.showMainWindow()
      }
    })

    registerShortcuts(mainWindow)
    registerIpc(mainWindow, app)

    replaceDevtoolsFont(mainWindow)

    // Setup deep link for AppImage on Linux
    await setupAppImageDeepLink()

    if (isDev) {
      installExtension([REDUX_DEVTOOLS, REACT_DEVELOPER_TOOLS])
        .then((name) => logger.info(`Added Extension:  ${name}`))
        .catch((err) => logger.error('An error occurred: ', err))
    }

    //start selection assistant service
    initSelectionService()

    // Initialize Agent Service
    try {
      await agentService.initialize()
      logger.info('Agent service initialized successfully')
    } catch (error: any) {
      logger.error('Failed to initialize Agent service:', error)
    }

    // Start API server if enabled or if agents exist
    try {
      const config = await apiServerService.getCurrentConfig()
      logger.info('API server config:', config)

      // Check if there are any agents
      let shouldStart = config.enabled
      if (!shouldStart) {
        try {
          const { total } = await agentService.listAgents({ limit: 1 })
          if (total > 0) {
            shouldStart = true
            logger.info(`Detected ${total} agent(s), auto-starting API server`)
          }
        } catch (error: any) {
          logger.warn('Failed to check agent count:', error)
        }
      }

      if (shouldStart) {
        await apiServerService.start()
      }
    } catch (error: any) {
      logger.error('Failed to check/start API server:', error)
    }
  })

  registerProtocolClient(app)

  // macOS specific: handle protocol when app is already running

  app.on('open-url', (event, url) => {
    event.preventDefault()
    handleProtocolUrl(url)
  })

  const handleOpenUrl = (args: string[]) => {
    const url = args.find((arg) => arg.startsWith(CHERRY_STUDIO_PROTOCOL + '://'))
    if (url) handleProtocolUrl(url)
  }

  // for windows to start with url
  handleOpenUrl(process.argv)

  // Listen for second instance
  app.on('second-instance', (_event, argv) => {
    windowService.showMainWindow()

    // Protocol handler for Windows/Linux
    // The commandLine is an array of strings where the last item might be the URL
    handleOpenUrl(argv)
  })

  app.on('browser-window-created', (_, window) => {
    optimizer.watchWindowShortcuts(window)
  })

  app.on('before-quit', () => {
    app.isQuitting = true

    // quit selection service
    if (selectionService) {
      selectionService.quit()
    }
  })

  app.on('will-quit', async () => {
    // 简单的资源清理，不阻塞退出流程
    try {
      await mcpService.cleanup()
      await apiServerService.stop()
    } catch (error) {
      logger.warn('Error cleaning up MCP service:', error as Error)
    }
    // finish the logger
    logger.finish()
  })

  // In this file you can include the rest of your app"s specific main process
  // code. You can also put them in separate files and require them here.
}<|MERGE_RESOLUTION|>--- conflicted
+++ resolved
@@ -117,7 +117,6 @@
   // initialization and is ready to create browser windows.
   // Some APIs can only be used after this event occurs.
   app.whenReady().then(async () => {
-<<<<<<< HEAD
     // First of all, init & migrate the database
     await dbService.migrateDb()
     await dbService.migrateSeed('preference')
@@ -190,11 +189,10 @@
     // })
 
     /************FOR TESTING ONLY END****************/
-=======
+
     // Record current version for tracking
     // A preparation for v2 data refactoring
     versionService.recordCurrentVersion()
->>>>>>> 1103449a
 
     initWebviewHotkeys()
     // Set app user model id for windows

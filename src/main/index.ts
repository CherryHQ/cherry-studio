--- conflicted
+++ resolved
@@ -32,13 +32,10 @@
 import { registerShortcuts } from './services/ShortcutService'
 import { TrayService } from './services/TrayService'
 import { windowService } from './services/WindowService'
-<<<<<<< HEAD
 import { dataRefactorMigrateService } from './data/migrate/dataRefactor/DataRefactorMigrateService'
 import { dataApiService } from '@data/DataApiService'
 import { cacheService } from '@data/CacheService'
-=======
 import { initWebviewHotkeys } from './services/WebviewService'
->>>>>>> 0d760ffa
 
 const logger = loggerService.withContext('MainEntry')
 
@@ -118,7 +115,6 @@
   // initialization and is ready to create browser windows.
   // Some APIs can only be used after this event occurs.
   app.whenReady().then(async () => {
-<<<<<<< HEAD
     // First of all, init & migrate the database
     await dbService.migrateDb()
     await dbService.migrateSeed('preference')
@@ -192,9 +188,7 @@
 
     /************FOR TESTING ONLY END****************/
 
-=======
     initWebviewHotkeys()
->>>>>>> 0d760ffa
     // Set app user model id for windows
     electronApp.setAppUserModelId(import.meta.env.VITE_MAIN_BUNDLE_ID || 'com.kangfenmao.CherryStudio')
 

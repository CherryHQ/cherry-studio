--- conflicted
+++ resolved
@@ -85,24 +85,9 @@
         .then((name) => console.log(`Added Extension:  ${name}`))
         .catch((err) => console.log('An error occurred: ', err))
     }
-<<<<<<< HEAD
-    ipcMain.handle(IpcChannel.System_GetDeviceType, () => {
-      return isMac ? 'mac' : isWin ? 'windows' : 'linux'
-    })
-
-    ipcMain.handle(IpcChannel.System_GetHostname, () => {
-      return require('os').hostname()
-    })
-
-    ipcMain.handle(IpcChannel.System_ToggleDevTools, (e) => {
-      const win = BrowserWindow.fromWebContents(e.sender)
-      win && win.webContents.toggleDevTools()
-    })
 
     //start selection assistant  service
     initSelectionService()
-=======
->>>>>>> 6356e1c0
   })
 
   registerProtocolClient(app)

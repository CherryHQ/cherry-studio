--- conflicted
+++ resolved
@@ -10,11 +10,7 @@
 import { dbService } from '@data/db/DbService'
 import { preferenceService } from '@data/PreferenceService'
 import { replaceDevtoolsFont } from '@main/utils/windowUtil'
-<<<<<<< HEAD
-import { app, dialog } from 'electron'
-=======
-import { app, crashReporter } from 'electron'
->>>>>>> a12b6bfe
+import { app, dialog, crashReporter } from 'electron'
 import installExtension, { REACT_DEVELOPER_TOOLS, REDUX_DEVTOOLS } from 'electron-devtools-installer'
 import { isDev, isLinux, isWin } from './constant'
 

--- conflicted
+++ resolved
@@ -184,11 +184,7 @@
     try {
       await mcpService.cleanup()
     } catch (error) {
-<<<<<<< HEAD
-      logger.error('Error cleaning up MCP service:', error as Error)
-=======
-      logger.warn('Error cleaning up MCP service:', error)
->>>>>>> f6f55e06
+      logger.warn('Error cleaning up MCP service:', error as Error)
     }
     // finish the logger
     logger.finish()

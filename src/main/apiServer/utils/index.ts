import { cacheService } from '@data/CacheService'
import { loggerService } from '@logger'
import { reduxService } from '@main/services/ReduxService'
<<<<<<< HEAD
import type { ApiModel, EndpointType, Model, Provider } from '@types'
=======
import { ApiModel, Model, Provider } from '@types'
>>>>>>> b4810bb4

const logger = loggerService.withContext('ApiServerUtils')

// Cache configuration
const PROVIDERS_CACHE_KEY = 'api-server:providers'
const PROVIDERS_CACHE_TTL = 10 * 1000 // 10 seconds

export async function getAvailableProviders(): Promise<Provider[]> {
  try {
    // Try to get from cache first (faster)
    const cachedSupportedProviders = cacheService.get<Provider[]>(PROVIDERS_CACHE_KEY)
    if (cachedSupportedProviders && cachedSupportedProviders.length > 0) {
      logger.debug('Providers resolved from cache', {
        count: cachedSupportedProviders.length
      })
      return cachedSupportedProviders
    }

    // If cache is not available, get fresh data from Redux
    const providers = await reduxService.select('state.llm.providers')
    if (!providers || !Array.isArray(providers)) {
      logger.warn('No providers found in Redux store')
      return []
    }

    // Support OpenAI and Anthropic type providers for API server
    const supportedProviders = providers.filter(
      (p: Provider) => p.enabled && (p.type === 'openai' || p.type === 'anthropic')
    )

    // Cache the filtered results
    cacheService.set(PROVIDERS_CACHE_KEY, supportedProviders, PROVIDERS_CACHE_TTL)

    logger.info('Providers filtered', {
      supported: supportedProviders.length,
      total: providers.length
    })

    return supportedProviders
  } catch (error: any) {
    logger.error('Failed to get providers from Redux store', { error })
    return []
  }
}

export async function listAllAvailableModels(providers?: Provider[]): Promise<Model[]> {
  try {
    if (!providers) {
      providers = await getAvailableProviders()
    }
    return providers.map((p: Provider) => p.models || []).flat()
  } catch (error: any) {
    logger.error('Failed to list available models', { error })
    return []
  }
}

export async function getProviderByModel(model: string): Promise<Provider | undefined> {
  try {
    if (!model || typeof model !== 'string') {
      logger.warn('Invalid model parameter', { model })
      return undefined
    }

    // Validate model format first
    if (!model.includes(':')) {
      logger.warn('Invalid model format missing separator', { model })
      return undefined
    }

    const providers = await getAvailableProviders()
    const modelInfo = model.split(':')

    if (modelInfo.length < 2 || modelInfo[0].length === 0 || modelInfo[1].length === 0) {
      logger.warn('Invalid model format with empty parts', { model })
      return undefined
    }

    const providerId = modelInfo[0]
    const provider = providers.find((p: Provider) => p.id === providerId)

    if (!provider) {
      logger.warn('Provider not found for model', {
        providerId,
        available: providers.map((p) => p.id)
      })
      return undefined
    }

    logger.debug('Provider resolved for model', { providerId, model })
    return provider
  } catch (error: any) {
    logger.error('Failed to get provider by model', { error, model })
    return undefined
  }
}

export function getRealProviderModel(modelStr: string): string {
  return modelStr.split(':').slice(1).join(':')
}

export interface ModelValidationError {
  type: 'invalid_format' | 'provider_not_found' | 'model_not_available' | 'unsupported_provider_type'
  message: string
  code: string
}

export async function validateModelId(model: string): Promise<{
  valid: boolean
  error?: ModelValidationError
  provider?: Provider
  modelId?: string
}> {
  try {
    if (!model || typeof model !== 'string') {
      return {
        valid: false,
        error: {
          type: 'invalid_format',
          message: 'Model must be a non-empty string',
          code: 'invalid_model_parameter'
        }
      }
    }

    if (!model.includes(':')) {
      return {
        valid: false,
        error: {
          type: 'invalid_format',
          message: "Invalid model format. Expected format: 'provider:model_id' (e.g., 'my-openai:gpt-4')",
          code: 'invalid_model_format'
        }
      }
    }

    const modelInfo = model.split(':')
    if (modelInfo.length < 2 || modelInfo[0].length === 0 || modelInfo[1].length === 0) {
      return {
        valid: false,
        error: {
          type: 'invalid_format',
          message: "Invalid model format. Both provider and model_id must be non-empty. Expected: 'provider:model_id'",
          code: 'invalid_model_format'
        }
      }
    }

    const providerId = modelInfo[0]
    const modelId = getRealProviderModel(model)
    const provider = await getProviderByModel(model)

    if (!provider) {
      return {
        valid: false,
        error: {
          type: 'provider_not_found',
          message: `Provider '${providerId}' not found, not enabled, or not supported. Only OpenAI providers are currently supported.`,
          code: 'provider_not_found'
        }
      }
    }

    // Check if model exists in provider
    const modelExists = provider.models?.some((m) => m.id === modelId)
    if (!modelExists) {
      const availableModels = provider.models?.map((m) => m.id).join(', ') || 'none'
      return {
        valid: false,
        error: {
          type: 'model_not_available',
          message: `Model '${modelId}' not available in provider '${providerId}'. Available models: ${availableModels}`,
          code: 'model_not_available'
        }
      }
    }

    return {
      valid: true,
      provider,
      modelId
    }
  } catch (error: any) {
    logger.error('Error validating model ID', { error, model })
    return {
      valid: false,
      error: {
        type: 'invalid_format',
        message: 'Failed to validate model ID',
        code: 'validation_error'
      }
    }
  }
}

export function transformModelToOpenAI(model: Model, provider?: Provider): ApiModel {
  const providerDisplayName = provider?.name
  return {
    id: `${model.provider}:${model.id}`,
    object: 'model',
    name: model.name,
    created: Math.floor(Date.now() / 1000),
    owned_by: model.owned_by || providerDisplayName || model.provider,
    provider: model.provider,
    provider_name: providerDisplayName,
    provider_type: provider?.type,
    provider_model_id: model.id
  }
}

export async function getProviderById(providerId: string): Promise<Provider | undefined> {
  try {
    if (!providerId || typeof providerId !== 'string') {
      logger.warn('Invalid provider ID parameter', { providerId })
      return undefined
    }

    const providers = await getAvailableProviders()
    const provider = providers.find((p: Provider) => p.id === providerId)

    if (!provider) {
      logger.warn('Provider not found by ID', {
        providerId,
        available: providers.map((p) => p.id)
      })
      return undefined
    }

    logger.debug('Provider found by ID', { providerId })
    return provider
  } catch (error: any) {
    logger.error('Failed to get provider by ID', { error, providerId })
    return undefined
  }
}

export function validateProvider(provider: Provider): boolean {
  try {
    if (!provider) {
      return false
    }

    // Check required fields
    if (!provider.id || !provider.type || !provider.apiKey || !provider.apiHost) {
      logger.warn('Provider missing required fields', {
        id: !!provider.id,
        type: !!provider.type,
        apiKey: !!provider.apiKey,
        apiHost: !!provider.apiHost
      })
      return false
    }

    // Check if provider is enabled
    if (!provider.enabled) {
      logger.debug('Provider is disabled', { providerId: provider.id })
      return false
    }

    // Support OpenAI and Anthropic type providers
    if (provider.type !== 'openai' && provider.type !== 'anthropic') {
      logger.debug('Provider type not supported', {
        providerId: provider.id,
        providerType: provider.type
      })
      return false
    }

    return true
  } catch (error: any) {
    logger.error('Error validating provider', {
      error,
      providerId: provider?.id
    })
    return false
  }
}

export const getProviderAnthropicModelChecker = (providerId: string): ((m: Model) => boolean) => {
  switch (providerId) {
    case 'cherryin':
    case 'new-api':
      return (m: Model) => m.endpoint_type === 'anthropic'
    case 'aihubmix':
      return (m: Model) => m.id.includes('claude')
    default:
      // allow all models when checker not configured
      return () => true
  }
}<|MERGE_RESOLUTION|>--- conflicted
+++ resolved
@@ -1,11 +1,7 @@
 import { cacheService } from '@data/CacheService'
 import { loggerService } from '@logger'
 import { reduxService } from '@main/services/ReduxService'
-<<<<<<< HEAD
-import type { ApiModel, EndpointType, Model, Provider } from '@types'
-=======
-import { ApiModel, Model, Provider } from '@types'
->>>>>>> b4810bb4
+import type { ApiModel, Model, Provider } from '@types'
 
 const logger = loggerService.withContext('ApiServerUtils')
 

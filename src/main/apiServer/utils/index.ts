import { CacheService } from '@main/services/CacheService'
import { loggerService } from '@main/services/LoggerService'
import { reduxService } from '@main/services/ReduxService'
<<<<<<< HEAD
import type { Model, Provider } from '@types'
=======
import { ApiModel, Model, Provider } from '@types'
>>>>>>> d7bcd5a2

const logger = loggerService.withContext('ApiServerUtils')

// Cache configuration
const PROVIDERS_CACHE_KEY = 'api-server:providers'
const PROVIDERS_CACHE_TTL = 10 * 1000 // 10 seconds

export async function getAvailableProviders(): Promise<Provider[]> {
  try {
    // Try to get from cache first (faster)
    const cachedSupportedProviders = CacheService.get<Provider[]>(PROVIDERS_CACHE_KEY)
    if (cachedSupportedProviders && cachedSupportedProviders.length > 0) {
      logger.debug('Providers resolved from cache', {
        count: cachedSupportedProviders.length
      })
      return cachedSupportedProviders
    }

    // If cache is not available, get fresh data from Redux
    const providers = await reduxService.select('state.llm.providers')
    if (!providers || !Array.isArray(providers)) {
      logger.warn('No providers found in Redux store')
      return []
    }

    // Support OpenAI and Anthropic type providers for API server
    const supportedProviders = providers.filter(
      (p: Provider) => p.enabled && (p.type === 'openai' || p.type === 'anthropic')
    )

    // Cache the filtered results
    CacheService.set(PROVIDERS_CACHE_KEY, supportedProviders, PROVIDERS_CACHE_TTL)

    logger.info('Providers filtered', {
      supported: supportedProviders.length,
      total: providers.length
    })

    return supportedProviders
  } catch (error: any) {
    logger.error('Failed to get providers from Redux store', { error })
    return []
  }
}

export async function listAllAvailableModels(providers?: Provider[]): Promise<Model[]> {
  try {
    if (!providers) {
      providers = await getAvailableProviders()
    }
    return providers.map((p: Provider) => p.models || []).flat()
  } catch (error: any) {
    logger.error('Failed to list available models', { error })
    return []
  }
}

export async function getProviderByModel(model: string): Promise<Provider | undefined> {
  try {
    if (!model || typeof model !== 'string') {
      logger.warn('Invalid model parameter', { model })
      return undefined
    }

    // Validate model format first
    if (!model.includes(':')) {
      logger.warn('Invalid model format missing separator', { model })
      return undefined
    }

    const providers = await getAvailableProviders()
    const modelInfo = model.split(':')

    if (modelInfo.length < 2 || modelInfo[0].length === 0 || modelInfo[1].length === 0) {
      logger.warn('Invalid model format with empty parts', { model })
      return undefined
    }

    const providerId = modelInfo[0]
    const provider = providers.find((p: Provider) => p.id === providerId)

    if (!provider) {
      logger.warn('Provider not found for model', {
        providerId,
        available: providers.map((p) => p.id)
      })
      return undefined
    }

    logger.debug('Provider resolved for model', { providerId, model })
    return provider
  } catch (error: any) {
    logger.error('Failed to get provider by model', { error, model })
    return undefined
  }
}

export function getRealProviderModel(modelStr: string): string {
  return modelStr.split(':').slice(1).join(':')
}

export interface ModelValidationError {
  type: 'invalid_format' | 'provider_not_found' | 'model_not_available' | 'unsupported_provider_type'
  message: string
  code: string
}

export async function validateModelId(model: string): Promise<{
  valid: boolean
  error?: ModelValidationError
  provider?: Provider
  modelId?: string
}> {
  try {
    if (!model || typeof model !== 'string') {
      return {
        valid: false,
        error: {
          type: 'invalid_format',
          message: 'Model must be a non-empty string',
          code: 'invalid_model_parameter'
        }
      }
    }

    if (!model.includes(':')) {
      return {
        valid: false,
        error: {
          type: 'invalid_format',
          message: "Invalid model format. Expected format: 'provider:model_id' (e.g., 'my-openai:gpt-4')",
          code: 'invalid_model_format'
        }
      }
    }

    const modelInfo = model.split(':')
    if (modelInfo.length < 2 || modelInfo[0].length === 0 || modelInfo[1].length === 0) {
      return {
        valid: false,
        error: {
          type: 'invalid_format',
          message: "Invalid model format. Both provider and model_id must be non-empty. Expected: 'provider:model_id'",
          code: 'invalid_model_format'
        }
      }
    }

    const providerId = modelInfo[0]
    const modelId = getRealProviderModel(model)
    const provider = await getProviderByModel(model)

    if (!provider) {
      return {
        valid: false,
        error: {
          type: 'provider_not_found',
          message: `Provider '${providerId}' not found, not enabled, or not supported. Only OpenAI providers are currently supported.`,
          code: 'provider_not_found'
        }
      }
    }

    // Check if model exists in provider
    const modelExists = provider.models?.some((m) => m.id === modelId)
    if (!modelExists) {
      const availableModels = provider.models?.map((m) => m.id).join(', ') || 'none'
      return {
        valid: false,
        error: {
          type: 'model_not_available',
          message: `Model '${modelId}' not available in provider '${providerId}'. Available models: ${availableModels}`,
          code: 'model_not_available'
        }
      }
    }

    return {
      valid: true,
      provider,
      modelId
    }
  } catch (error: any) {
    logger.error('Error validating model ID', { error, model })
    return {
      valid: false,
      error: {
        type: 'invalid_format',
        message: 'Failed to validate model ID',
        code: 'validation_error'
      }
    }
  }
}

export function transformModelToOpenAI(model: Model, provider?: Provider): ApiModel {
  const providerDisplayName = provider?.name
  return {
    id: `${model.provider}:${model.id}`,
    object: 'model',
    name: model.name,
    created: Math.floor(Date.now() / 1000),
    owned_by: model.owned_by || providerDisplayName || model.provider,
    provider: model.provider,
    provider_name: providerDisplayName,
    provider_type: provider?.type,
    provider_model_id: model.id
  }
}

export async function getProviderById(providerId: string): Promise<Provider | undefined> {
  try {
    if (!providerId || typeof providerId !== 'string') {
      logger.warn('Invalid provider ID parameter', { providerId })
      return undefined
    }

    const providers = await getAvailableProviders()
    const provider = providers.find((p: Provider) => p.id === providerId)

    if (!provider) {
      logger.warn('Provider not found by ID', {
        providerId,
        available: providers.map((p) => p.id)
      })
      return undefined
    }

    logger.debug('Provider found by ID', { providerId })
    return provider
  } catch (error: any) {
    logger.error('Failed to get provider by ID', { error, providerId })
    return undefined
  }
}

export function validateProvider(provider: Provider): boolean {
  try {
    if (!provider) {
      return false
    }

    // Check required fields
    if (!provider.id || !provider.type || !provider.apiKey || !provider.apiHost) {
      logger.warn('Provider missing required fields', {
        id: !!provider.id,
        type: !!provider.type,
        apiKey: !!provider.apiKey,
        apiHost: !!provider.apiHost
      })
      return false
    }

    // Check if provider is enabled
    if (!provider.enabled) {
      logger.debug('Provider is disabled', { providerId: provider.id })
      return false
    }

    // Support OpenAI and Anthropic type providers
    if (provider.type !== 'openai' && provider.type !== 'anthropic') {
      logger.debug('Provider type not supported', {
        providerId: provider.id,
        providerType: provider.type
      })
      return false
    }

    return true
  } catch (error: any) {
    logger.error('Error validating provider', {
      error,
      providerId: provider?.id
    })
    return false
  }
}<|MERGE_RESOLUTION|>--- conflicted
+++ resolved
@@ -1,11 +1,7 @@
 import { CacheService } from '@main/services/CacheService'
 import { loggerService } from '@main/services/LoggerService'
 import { reduxService } from '@main/services/ReduxService'
-<<<<<<< HEAD
-import type { Model, Provider } from '@types'
-=======
-import { ApiModel, Model, Provider } from '@types'
->>>>>>> d7bcd5a2
+import type { ApiModel, Model, Provider } from '@types'
 
 const logger = loggerService.withContext('ApiServerUtils')
 

--- conflicted
+++ resolved
@@ -1,13 +1,7 @@
-<<<<<<< HEAD
+import OpenAI from '@cherrystudio/openai'
+import type { ChatCompletionCreateParams, ChatCompletionCreateParamsStreaming } from '@cherrystudio/openai/resources'
 import { loggerService } from '@logger'
 import type { Provider } from '@types'
-import OpenAI from 'openai'
-import type { ChatCompletionCreateParams, ChatCompletionCreateParamsStreaming } from 'openai/resources'
-=======
-import OpenAI from '@cherrystudio/openai'
-import { ChatCompletionCreateParams, ChatCompletionCreateParamsStreaming } from '@cherrystudio/openai/resources'
-import { Provider } from '@types'
->>>>>>> b5f2c633
 
 import { type ModelValidationError, validateModelId } from '../utils'
 

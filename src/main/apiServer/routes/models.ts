--- conflicted
+++ resolved
@@ -1,12 +1,9 @@
-<<<<<<< HEAD
+import type { ApiModelsResponse } from '@types'
+import { ApiModelsFilterSchema } from '@types'
 import type { Request, Response } from 'express'
 import express from 'express'
-=======
-import { ApiModelsFilterSchema, ApiModelsResponse } from '@types'
-import express, { Request, Response } from 'express'
->>>>>>> d7bcd5a2
 
-import { loggerService } from '../../services/LoggerService'
+import { loggerService } from '@logger'
 import { modelsService } from '../services/models'
 
 const logger = loggerService.withContext('ApiServerModelsRoutes')

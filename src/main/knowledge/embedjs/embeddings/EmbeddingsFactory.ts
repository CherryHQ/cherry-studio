--- conflicted
+++ resolved
@@ -1,12 +1,7 @@
 import type { BaseEmbeddings } from '@cherrystudio/embedjs-interfaces'
 import { OllamaEmbeddings } from '@cherrystudio/embedjs-ollama'
 import { OpenAiEmbeddings } from '@cherrystudio/embedjs-openai'
-<<<<<<< HEAD
-import { AzureOpenAiEmbeddings } from '@cherrystudio/embedjs-openai/src/azure-openai-embeddings'
 import type { ApiClient } from '@types'
-=======
-import { ApiClient } from '@types'
->>>>>>> e0a2ed04
 
 import { VoyageEmbeddings } from './VoyageEmbeddings'
 

--- conflicted
+++ resolved
@@ -1,11 +1,5 @@
-<<<<<<< HEAD
 import { KnowledgeBaseParams, KnowledgeSearchResult } from '@types'
-import axios from 'axios'
-=======
-import { ExtractChunkData } from '@cherrystudio/embedjs-interfaces'
-import { KnowledgeBaseParams } from '@types'
 import { net } from 'electron'
->>>>>>> 4dad2a59
 
 import BaseReranker from './BaseReranker'
 export default class GeneralReranker extends BaseReranker {
@@ -16,9 +10,6 @@
     const url = this.getRerankUrl()
     const requestBody = this.getRerankRequestBody(query, searchResults)
     try {
-<<<<<<< HEAD
-      const { data } = await axios.post(url, requestBody, { headers: this.defaultHeaders() })
-=======
       const response = await net.fetch(url, {
         method: 'POST',
         headers: this.defaultHeaders(),
@@ -31,7 +22,6 @@
 
       const data = await response.json()
 
->>>>>>> 4dad2a59
       const rerankResults = this.extractRerankResult(data)
       return this.getRerankResult(searchResults, rerankResults)
     } catch (error: any) {

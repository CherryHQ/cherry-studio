--- conflicted
+++ resolved
@@ -278,17 +278,7 @@
       // https://mineru.net/apiManage/docs
       const response = await net.fetch(uploadUrl, {
         method: 'PUT',
-<<<<<<< HEAD
-        body: fileBuffer as unknown as BodyInit,
-        headers: {
-          'Content-Type': 'application/pdf'
-        }
-        // headers: {
-        //   'Content-Length': fileBuffer.length.toString()
-        // }
-=======
-        body: fileBuffer
->>>>>>> 2663cb19
+        body: fileBuffer as unknown as BodyInit
       })
 
       if (!response.ok) {

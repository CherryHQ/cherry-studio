--- conflicted
+++ resolved
@@ -316,12 +316,8 @@
       // https://mineru.net/apiManage/docs
       const response = await net.fetch(uploadUrl, {
         method: 'PUT',
-<<<<<<< HEAD
-        body: fileBuffer as unknown as BodyInit
-=======
         headers,
         body: new Uint8Array(fileBuffer)
->>>>>>> 096c36ca
       })
 
       if (!response.ok) {

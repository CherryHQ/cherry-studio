--- conflicted
+++ resolved
@@ -205,7 +205,6 @@
   return iconv.decode(data, 'UTF-8')
 }
 
-<<<<<<< HEAD
 export async function base64Image(file: FileMetadata): Promise<{ mime: string; base64: string; data: string }> {
   const filePath = path.join(getFilesDir(), `${file.id}${file.ext}`)
   const data = await fs.promises.readFile(filePath)
@@ -217,7 +216,8 @@
     base64,
     data: `data:${mime};base64,${base64}`
   }
-=======
+}
+
 /**
  * 递归扫描目录，获取符合条件的文件和目录结构
  * @param dirPath 当前要扫描的路径
@@ -428,5 +428,4 @@
   }
 
   return sanitized
->>>>>>> 197bae60
 }
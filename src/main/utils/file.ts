import * as fs from 'node:fs'
import os from 'node:os'
import path from 'node:path'

import { isLinux, isPortable } from '@main/constant'
import { audioExts, documentExts, imageExts, textExts, videoExts } from '@shared/config/constant'
import { FileMetadata, FileTypes } from '@types'
import { app } from 'electron'
import Logger from 'electron-log'
import iconv from 'iconv-lite'
import { detect as detectEncoding_, detectAll as detectEncodingAll } from 'jschardet'
import { v4 as uuidv4 } from 'uuid'

export function initAppDataDir() {
  const appDataPath = getAppDataPathFromConfig()
  if (appDataPath) {
    app.setPath('userData', appDataPath)
    return
  }

  if (isPortable) {
    const portableDir = process.env.PORTABLE_EXECUTABLE_DIR
    app.setPath('userData', path.join(portableDir || app.getPath('exe'), 'data'))
    return
  }
}

// 创建文件类型映射表，提高查找效率
const fileTypeMap = new Map<string, FileTypes>()

// 初始化映射表
function initFileTypeMap() {
  imageExts.forEach((ext) => fileTypeMap.set(ext, FileTypes.IMAGE))
  videoExts.forEach((ext) => fileTypeMap.set(ext, FileTypes.VIDEO))
  audioExts.forEach((ext) => fileTypeMap.set(ext, FileTypes.AUDIO))
  textExts.forEach((ext) => fileTypeMap.set(ext, FileTypes.TEXT))
  documentExts.forEach((ext) => fileTypeMap.set(ext, FileTypes.DOCUMENT))
}

// 初始化映射表
initFileTypeMap()

export function hasWritePermission(path: string) {
  try {
    fs.accessSync(path, fs.constants.W_OK)
    return true
  } catch (error) {
    return false
  }
}

function getAppDataPathFromConfig() {
  try {
    const configPath = path.join(getConfigDir(), 'config.json')
    if (!fs.existsSync(configPath)) {
      return null
    }

    const config = JSON.parse(fs.readFileSync(configPath, 'utf-8'))

    if (!config.appDataPath) {
      return null
    }

    let executablePath = app.getPath('exe')
    if (isLinux && process.env.APPIMAGE) {
      // 如果是 AppImage 打包的应用，直接使用 APPIMAGE 环境变量
      // 这样可以确保获取到正确的可执行文件路径
      executablePath = path.join(path.dirname(process.env.APPIMAGE), 'cherry-studio.appimage')
    }

    let appDataPath = null
    // 兼容旧版本
    if (config.appDataPath && typeof config.appDataPath === 'string') {
      appDataPath = config.appDataPath
      // 将旧版本数据迁移到新版本
      appDataPath && updateAppDataConfig(appDataPath)
    } else {
      appDataPath = config.appDataPath.find(
        (item: { executablePath: string }) => item.executablePath === executablePath
      )?.dataPath
    }

    if (appDataPath && fs.existsSync(appDataPath) && hasWritePermission(appDataPath)) {
      return appDataPath
    }

    return null
  } catch (error) {
    return null
  }
}

export function updateAppDataConfig(appDataPath: string) {
  const configDir = getConfigDir()
  if (!fs.existsSync(configDir)) {
    fs.mkdirSync(configDir, { recursive: true })
  }

  // config.json
  // appDataPath: [{ executablePath: string, dataPath: string }]
  const configPath = path.join(getConfigDir(), 'config.json')
  let executablePath = app.getPath('exe')
  if (isLinux && process.env.APPIMAGE) {
    executablePath = path.join(path.dirname(process.env.APPIMAGE), 'cherry-studio.appimage')
  }

  if (!fs.existsSync(configPath)) {
    fs.writeFileSync(configPath, JSON.stringify({ appDataPath: [{ executablePath, dataPath: appDataPath }] }, null, 2))
    return
  }

  const config = JSON.parse(fs.readFileSync(configPath, 'utf-8'))
  if (!config.appDataPath || (config.appDataPath && typeof config.appDataPath !== 'object')) {
    config.appDataPath = []
  }

  const existingPath = config.appDataPath.find(
    (item: { executablePath: string }) => item.executablePath === executablePath
  )

  if (existingPath) {
    existingPath.dataPath = appDataPath
  } else {
    config.appDataPath.push({ executablePath, dataPath: appDataPath })
  }

  fs.writeFileSync(configPath, JSON.stringify(config, null, 2))
}

export function getFileType(ext: string): FileTypes {
  ext = ext.toLowerCase()
  return fileTypeMap.get(ext) || FileTypes.OTHER
}

export function getFileDir(filePath: string) {
  return path.dirname(filePath)
}

export function getFileName(filePath: string) {
  return path.basename(filePath)
}

export function getFileExt(filePath: string) {
  return path.extname(filePath)
}

export function getAllFiles(dirPath: string, arrayOfFiles: FileMetadata[] = []): FileMetadata[] {
  const files = fs.readdirSync(dirPath)

  files.forEach((file) => {
    if (file.startsWith('.')) {
      return
    }

    const fullPath = path.join(dirPath, file)
    if (fs.statSync(fullPath).isDirectory()) {
      arrayOfFiles = getAllFiles(fullPath, arrayOfFiles)
    } else {
      const ext = path.extname(file)
      const fileType = getFileType(ext)

      if ([FileTypes.OTHER, FileTypes.IMAGE, FileTypes.VIDEO, FileTypes.AUDIO].includes(fileType)) {
        return
      }

      const name = path.basename(file)
      const size = fs.statSync(fullPath).size

      const fileItem: FileMetadata = {
        id: uuidv4(),
        name,
        path: fullPath,
        size,
        ext,
        count: 1,
        origin_name: name,
        type: fileType,
        created_at: new Date().toISOString()
      }

      arrayOfFiles.push(fileItem)
    }
  })

  return arrayOfFiles
}

export function getTempDir() {
  return path.join(app.getPath('temp'), 'CherryStudio')
}

export function getFilesDir() {
  return path.join(app.getPath('userData'), 'Data', 'Files')
}

export function getConfigDir() {
  return path.join(os.homedir(), '.cherrystudio', 'config')
}

export function getCacheDir() {
  return path.join(app.getPath('userData'), 'Cache')
}

export function getAppConfigDir(name: string) {
  return path.join(getConfigDir(), name)
}

<<<<<<< HEAD
export function getMcpDir() {
  return path.join(os.homedir(), '.cherrystudio', 'mcp')
=======
/**
 * 使用 jschardet 库检测文件编码格式
 * @param filePath - 文件路径
 * @returns 返回文件的编码格式，如 UTF-8, ascii, GB2312 等
 */
export function detectEncoding(filePath: string): string {
  // 读取文件前1KB来检测编码
  const buffer = Buffer.alloc(1024)
  const fd = fs.openSync(filePath, 'r')
  fs.readSync(fd, buffer, 0, 1024, 0)
  fs.closeSync(fd)
  const { encoding } = detectEncoding_(buffer)
  return encoding
}

/**
 * 读取文件内容并自动检测编码格式进行解码
 * @param filePath - 文件路径
 * @returns 解码后的文件内容
 */
export function readTextFileWithAutoEncoding(filePath: string) {
  const encoding = detectEncoding(filePath)
  const data = fs.readFileSync(filePath)
  const content = iconv.decode(data, encoding)

  if (content.includes('\uFFFD') && encoding !== 'UTF-8') {
    Logger.error(`文件 ${filePath} 自动识别编码为 ${encoding}，但包含错误字符。尝试其他编码`)
    const buffer = Buffer.alloc(1024)
    const fd = fs.openSync(filePath, 'r')
    fs.readSync(fd, buffer, 0, 1024, 0)
    fs.closeSync(fd)
    const encodings = detectEncodingAll(buffer)
    if (encodings.length > 0) {
      for (const item of encodings) {
        if (item.encoding === encoding) {
          continue
        }
        Logger.log(`尝试使用 ${item.encoding} 解码文件 ${filePath}`)
        const content = iconv.decode(buffer, item.encoding)
        if (!content.includes('\uFFFD')) {
          Logger.log(`文件 ${filePath} 解码成功，编码为 ${item.encoding}`)
          return content
        } else {
          Logger.error(`文件 ${filePath} 使用 ${item.encoding} 解码失败，尝试下一个编码`)
        }
      }
    }
    Logger.error(`文件 ${filePath} 所有可能的编码均解码失败，尝试使用 UTF-8 解码`)
    return iconv.decode(buffer, 'UTF-8')
  }

  return content
>>>>>>> a343377a
}<|MERGE_RESOLUTION|>--- conflicted
+++ resolved
@@ -206,10 +206,10 @@
   return path.join(getConfigDir(), name)
 }
 
-<<<<<<< HEAD
 export function getMcpDir() {
   return path.join(os.homedir(), '.cherrystudio', 'mcp')
-=======
+}
+
 /**
  * 使用 jschardet 库检测文件编码格式
  * @param filePath - 文件路径
@@ -262,5 +262,4 @@
   }
 
   return content
->>>>>>> a343377a
 }
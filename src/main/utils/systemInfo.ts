--- conflicted
+++ resolved
@@ -1,6 +1,5 @@
 import { preferenceService } from '@data/PreferenceService'
 import { app } from 'electron'
-import Store from 'electron-store'
 import macosRelease from 'macos-release'
 import os from 'os'
 import { v4 as uuidv4 } from 'uuid'
@@ -94,30 +93,17 @@
   return `Mozilla/5.0 (${systemInfo.osString}; ${systemInfo.archString}) AppleWebKit/537.36 (KHTML, like Gecko) CherryStudio/${systemInfo.appVersion} Chrome/124.0.0.0 Safari/537.36`
 }
 
-<<<<<<< HEAD
-=======
-const store = new Store()
-
->>>>>>> c0cd3cd6
 /**
  * Get or generate a unique client ID
  * @returns {string} Client ID
  */
 export function getClientId(): string {
-<<<<<<< HEAD
   let clientId = preferenceService.get('app.user.id')
 
   // If it's the placeholder value, generate a new UUID
-  if (!clientId || clientId === 'uuid()') {
+  if (!clientId || clientId.length === 0) {
     clientId = uuidv4()
     preferenceService.set('app.user.id', clientId)
-=======
-  let clientId = store.get('clientId') as string
-
-  if (!clientId) {
-    clientId = uuidv4()
-    store.set('clientId', clientId)
->>>>>>> c0cd3cd6
   }
 
   return clientId

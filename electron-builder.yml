appId: com.kangfenmao.CherryStudio
productName: Cherry Studio
electronLanguages:
  - zh-CN
  - zh-TW
  - en-US
  - ja # macOS/linux/win
  - ru # macOS/linux/win
  - zh_CN # for macOS
  - zh_TW # for macOS
  - en # for macOS
directories:
  buildResources: build
files:
  - '**/*'
  - '!**/{.vscode,.yarn,.yarn-lock,.github,.cursorrules,.prettierrc}'
  - '!electron.vite.config.{js,ts,mjs,cjs}}'
  - '!**/{.eslintignore,.eslintrc.js,.eslintrc.json,.eslintcache,root.eslint.config.js,eslint.config.js,.eslintrc.cjs,.prettierignore,.prettierrc.yaml,eslint.config.mjs,dev-app-update.yml,CHANGELOG.md,README.md}'
  - '!**/{.env,.env.*,.npmrc,pnpm-lock.yaml}'
  - '!**/{tsconfig.json,tsconfig.tsbuildinfo,tsconfig.node.json,tsconfig.web.json}'
  - '!**/{.editorconfig,.jekyll-metadata}'
  - '!src'
  - '!scripts'
  - '!local'
  - '!docs'
  - '!packages'
  - '!.swc'
  - '!.bin'
  - '!._*'
  - '!*.log'
  - '!stats.html'
  - '!*.md'
  - '!**/*.{iml,o,hprof,orig,pyc,pyo,rbc,swp,csproj,sln,xproj}'
  - '!**/*.{map,ts,tsx,jsx,less,scss,sass,css.d.ts,d.cts,d.mts,md,markdown,yaml,yml}'
  - '!**/{test,tests,__tests__,powered-test,coverage}/**'
  - '!**/{example,examples}/**'
  - '!**/*.{spec,test}.{js,jsx,ts,tsx}'
  - '!**/*.min.*.map'
  - '!**/*.d.ts'
  - '!**/dist/es6/**'
  - '!**/dist/demo/**'
  - '!**/amd/**'
  - '!**/{.DS_Store,Thumbs.db,thumbs.db,__pycache__}'
  - '!**/{LICENSE,license,LICENSE.*,*.LICENSE.txt,NOTICE.txt,README.md,readme.md,CHANGELOG.md}'
  - '!node_modules/rollup-plugin-visualizer'
  - '!node_modules/js-tiktoken'
  - '!node_modules/@tavily/core/node_modules/js-tiktoken'
  - '!node_modules/pdf-parse/lib/pdf.js/{v1.9.426,v1.10.88,v2.0.550}'
  - '!node_modules/mammoth/{mammoth.browser.js,mammoth.browser.min.js}'
  - '!node_modules/selection-hook/prebuilds/**/*' # we rebuild .node, don't use prebuilds
  - '!**/*.{h,iobj,ipdb,tlog,recipe,vcxproj,vcxproj.filters}' # filter .node build files
asarUnpack:
  - resources/**
  - '**/*.{metal,exp,lib}'
win:
  executableName: Cherry Studio
  artifactName: ${productName}-${version}-${arch}-setup.${ext}
  target:
    - target: nsis
    - target: portable
  signtoolOptions:
    sign: scripts/win-sign.js
  verifyUpdateCodeSignature: false
nsis:
  artifactName: ${productName}-${version}-${arch}-setup.${ext}
  shortcutName: ${productName}
  uninstallDisplayName: ${productName}
  createDesktopShortcut: always
  allowToChangeInstallationDirectory: true
  oneClick: false
  include: build/nsis-installer.nsh
  buildUniversalInstaller: false
portable:
  artifactName: ${productName}-${version}-${arch}-portable.${ext}
  buildUniversalInstaller: false
mac:
  entitlementsInherit: build/entitlements.mac.plist
  notarize: false
  artifactName: ${productName}-${version}-${arch}.${ext}
  minimumSystemVersion: '20.1.0' # 最低支持 macOS 11.0
  extendInfo:
    - NSCameraUsageDescription: Application requests access to the device's camera.
    - NSMicrophoneUsageDescription: Application requests access to the device's microphone.
    - NSDocumentsFolderUsageDescription: Application requests access to the user's Documents folder.
    - NSDownloadsFolderUsageDescription: Application requests access to the user's Downloads folder.
  target:
    - target: dmg
    - target: zip
linux:
  artifactName: ${productName}-${version}-${arch}.${ext}
  target:
    - target: AppImage
  maintainer: electronjs.org
  category: Utility
  desktop:
    entry:
      StartupWMClass: CherryStudio
  mimeTypes:
    - x-scheme-handler/cherrystudio
publish:
  provider: generic
  url: https://releases.cherry-ai.com
electronDownload:
  mirror: https://npmmirror.com/mirrors/electron/
afterPack: scripts/after-pack.js
afterSign: scripts/notarize.js
artifactBuildCompleted: scripts/artifact-build-completed.js
releaseInfo:
  releaseNotes: |
<<<<<<< HEAD
    ⚠️ 注意：升级前请备份数据，否则将无法降级
    Electron 版本升级到 35
    快捷助手支持自定义模型
    新增 BurnCloud 模型提供商
    消息编辑功能改进
    新增 aihubmix-ideogram-v3 模型支持
    通过 JSON 快速添加 MCP 服务器
    新增浮动侧边栏方便小窗口快速切换助手和对话
    优化粘贴逻辑处理
    新增 OpenAI 设置和提示
    增加消息快捷搜索功能
    常规错误修复和功能优化
=======
    新增划词助手
    助手支持分组
    绘图模块增加更多绘图模型
    常规错误修复和包体积优化
>>>>>>> a6bb58bb
<|MERGE_RESOLUTION|>--- conflicted
+++ resolved
@@ -107,22 +107,7 @@
 artifactBuildCompleted: scripts/artifact-build-completed.js
 releaseInfo:
   releaseNotes: |
-<<<<<<< HEAD
-    ⚠️ 注意：升级前请备份数据，否则将无法降级
-    Electron 版本升级到 35
-    快捷助手支持自定义模型
-    新增 BurnCloud 模型提供商
-    消息编辑功能改进
-    新增 aihubmix-ideogram-v3 模型支持
-    通过 JSON 快速添加 MCP 服务器
-    新增浮动侧边栏方便小窗口快速切换助手和对话
-    优化粘贴逻辑处理
-    新增 OpenAI 设置和提示
-    增加消息快捷搜索功能
-    常规错误修复和功能优化
-=======
     新增划词助手
     助手支持分组
     绘图模块增加更多绘图模型
-    常规错误修复和包体积优化
->>>>>>> a6bb58bb
+    常规错误修复和包体积优化
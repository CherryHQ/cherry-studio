appId: com.kangfenmao.CherryStudio
productName: Cherry Studio
electronLanguages:
  - zh-CN
  - zh-TW
  - en-US
  - ja # macOS/linux/win
  - ru # macOS/linux/win
  - zh_CN # for macOS
  - zh_TW # for macOS
  - en # for macOS
directories:
  buildResources: build

protocols:
  - name: Cherry Studio
    schemes:
      - cherrystudio
files:
  - "**/*"
  - "!**/{.vscode,.yarn,.yarn-lock,.github,.cursorrules,.prettierrc}"
  - "!electron.vite.config.{js,ts,mjs,cjs}}"
  - "!**/{.eslintignore,.eslintrc.js,.eslintrc.json,.eslintcache,root.eslint.config.js,eslint.config.js,.eslintrc.cjs,.prettierignore,.prettierrc.yaml,eslint.config.mjs,dev-app-update.yml,CHANGELOG.md,README.md,biome.jsonc}"
  - "!**/{.env,.env.*,.npmrc,pnpm-lock.yaml}"
  - "!**/{tsconfig.json,tsconfig.tsbuildinfo,tsconfig.node.json,tsconfig.web.json}"
  - "!**/{.editorconfig,.jekyll-metadata}"
  - "!src"
  - "!scripts"
  - "!local"
  - "!docs"
  - "!packages"
  - "!.swc"
  - "!.bin"
  - "!._*"
  - "!*.log"
  - "!stats.html"
  - "!*.md"
  - "!**/*.{iml,o,hprof,orig,pyc,pyo,rbc,swp,csproj,sln,xproj}"
  - "!**/*.{map,ts,tsx,jsx,less,scss,sass,css.d.ts,d.cts,d.mts,md,markdown,yaml,yml}"
  - "!**/{test,tests,__tests__,powered-test,coverage}/**"
  - "!**/{example,examples}/**"
  - "!**/*.{spec,test}.{js,jsx,ts,tsx}"
  - "!**/*.min.*.map"
  - "!**/*.d.ts"
  - "!**/dist/es6/**"
  - "!**/dist/demo/**"
  - "!**/amd/**"
  - "!**/{.DS_Store,Thumbs.db,thumbs.db,__pycache__}"
  - "!**/{LICENSE,license,LICENSE.*,*.LICENSE.txt,NOTICE.txt,README.md,readme.md,CHANGELOG.md}"
  - "!node_modules/rollup-plugin-visualizer"
  - "!node_modules/js-tiktoken"
  - "!node_modules/@tavily/core/node_modules/js-tiktoken"
  - "!node_modules/pdf-parse/lib/pdf.js/{v1.9.426,v1.10.88,v2.0.550}"
  - "!node_modules/mammoth/{mammoth.browser.js,mammoth.browser.min.js}"
  - "!node_modules/selection-hook/prebuilds/**/*" # we rebuild .node, don't use prebuilds
  - "!node_modules/selection-hook/node_modules" # we don't need what in the node_modules dir
  - "!node_modules/selection-hook/src" # we don't need source files
  - "!node_modules/tesseract.js-core/{tesseract-core.js,tesseract-core.wasm,tesseract-core.wasm.js}" # we don't need source files
  - "!node_modules/tesseract.js-core/{tesseract-core-lstm.js,tesseract-core-lstm.wasm,tesseract-core-lstm.wasm.js}" # we don't need source files
  - "!node_modules/tesseract.js-core/{tesseract-core-simd-lstm.js,tesseract-core-simd-lstm.wasm,tesseract-core-simd-lstm.wasm.js}" # we don't need source files
  - "!**/*.{h,iobj,ipdb,tlog,recipe,vcxproj,vcxproj.filters,Makefile,*.Makefile}" # filter .node build files
asarUnpack:
  - resources/**
<<<<<<< HEAD
  - '**/*.{metal,exp,lib}'
  - 'node_modules/@img/sharp-libvips-*/**'
extraResources:
  - from: 'migrations/sqlite-drizzle'
    to: 'migrations/sqlite-drizzle'
=======
  - "**/*.{metal,exp,lib}"
  - "node_modules/@img/sharp-libvips-*/**"
>>>>>>> 85b8724c
win:
  executableName: Cherry Studio
  artifactName: ${productName}-${version}-${arch}-setup.${ext}
  target:
    - target: nsis
    - target: portable
  signtoolOptions:
    sign: scripts/win-sign.js
  verifyUpdateCodeSignature: false
nsis:
  artifactName: ${productName}-${version}-${arch}-setup.${ext}
  shortcutName: ${productName}
  uninstallDisplayName: ${productName}
  createDesktopShortcut: always
  allowToChangeInstallationDirectory: true
  oneClick: false
  include: build/nsis-installer.nsh
  buildUniversalInstaller: false
portable:
  artifactName: ${productName}-${version}-${arch}-portable.${ext}
  buildUniversalInstaller: false
mac:
  entitlementsInherit: build/entitlements.mac.plist
  notarize: false
  artifactName: ${productName}-${version}-${arch}.${ext}
  minimumSystemVersion: "20.1.0" # 最低支持 macOS 11.0
  extendInfo:
    - NSCameraUsageDescription: Application requests access to the device's camera.
    - NSMicrophoneUsageDescription: Application requests access to the device's microphone.
    - NSDocumentsFolderUsageDescription: Application requests access to the user's Documents folder.
    - NSDownloadsFolderUsageDescription: Application requests access to the user's Downloads folder.
  target:
    - target: dmg
    - target: zip
linux:
  artifactName: ${productName}-${version}-${arch}.${ext}
  target:
    - target: AppImage
    - target: deb
    - target: rpm
  maintainer: electronjs.org
  category: Utility
  desktop:
    entry:
      StartupWMClass: CherryStudio
  mimeTypes:
    - x-scheme-handler/cherrystudio
rpm:
  # Workaround for electron build issue on rpm package:
  # https://github.com/electron/forge/issues/3594
  fpm: ["--rpm-rpmbuild-define=_build_id_links none"]
publish:
  provider: generic
  url: https://releases.cherry-ai.com
electronDownload:
  mirror: https://npmmirror.com/mirrors/electron/
beforePack: scripts/before-pack.js
afterPack: scripts/after-pack.js
afterSign: scripts/notarize.js
artifactBuildCompleted: scripts/artifact-build-completed.js
releaseInfo:
  releaseNotes: |
    ✨ 新功能：
    - 重构知识库模块，提升文档处理能力和搜索性能
    - 新增 PaddleOCR 支持，增强文档识别能力
    - 支持自定义窗口控制按钮样式
    - 新增 AI SDK 包，扩展 AI 能力集成
    - 支持标签页拖拽重排序功能
    - 增强笔记编辑器的同步和日志功能

    🔧 性能优化：
    - 优化 MCP 服务的日志记录和错误处理
    - 改进 WebView 服务的 User-Agent 处理
    - 优化迷你应用的标题栏样式和状态栏适配
    - 重构依赖管理，清理和优化 package.json

    🐛 问题修复：
    - 修复输入栏无限状态更新循环问题
    - 修复窗口控制提示框的鼠标悬停延迟
    - 修复翻译输入框粘贴多内容源的处理
    - 修复导航服务初始化时序问题
    - 修复 MCP 通过 JSON 添加时的参数转换
    - 修复模型作用域服务器同步时的 URL 格式
    - 标准化工具提示图标样式<|MERGE_RESOLUTION|>--- conflicted
+++ resolved
@@ -61,16 +61,11 @@
   - "!**/*.{h,iobj,ipdb,tlog,recipe,vcxproj,vcxproj.filters,Makefile,*.Makefile}" # filter .node build files
 asarUnpack:
   - resources/**
-<<<<<<< HEAD
-  - '**/*.{metal,exp,lib}'
-  - 'node_modules/@img/sharp-libvips-*/**'
-extraResources:
-  - from: 'migrations/sqlite-drizzle'
-    to: 'migrations/sqlite-drizzle'
-=======
   - "**/*.{metal,exp,lib}"
   - "node_modules/@img/sharp-libvips-*/**"
->>>>>>> 85b8724c
+extraResources:
+  - from: "migrations/sqlite-drizzle"
+    to: "migrations/sqlite-drizzle"
 win:
   executableName: Cherry Studio
   artifactName: ${productName}-${version}-${arch}-setup.${ext}

--- conflicted
+++ resolved
@@ -64,18 +64,13 @@
   - resources/**
   - "**/*.{metal,exp,lib}"
   - "node_modules/@img/sharp-libvips-*/**"
-<<<<<<< HEAD
 extraResources:
   - from: "migrations/sqlite-drizzle"
     to: "migrations/sqlite-drizzle"
-=======
-
-# copy from node_modules/claude-code-plugins/plugins to resources/data/claude-code-pluginso
-extraResources:
+  # copy from node_modules/claude-code-plugins/plugins to resources/data/claude-code-pluginso
   - from: "./node_modules/claude-code-plugins/plugins/"
     to: "claude-code-plugins"
 
->>>>>>> 5790c120
 win:
   executableName: Cherry Studio
   artifactName: ${productName}-${version}-${arch}-setup.${ext}

appId: com.kangfenmao.CherryStudio
productName: Cherry Studio
electronLanguages:
  - zh-CN
  - zh-TW
  - en-US
  - ja # macOS/linux/win
  - ru # macOS/linux/win
  - zh_CN # for macOS
  - zh_TW # for macOS
  - en # for macOS
directories:
  buildResources: build

protocols:
  - name: Cherry Studio
    schemes:
      - cherrystudio
files:
  - '**/*'
  - '!**/{.vscode,.yarn,.yarn-lock,.github,.cursorrules,.prettierrc}'
  - '!electron.vite.config.{js,ts,mjs,cjs}}'
  - '!**/{.eslintignore,.eslintrc.js,.eslintrc.json,.eslintcache,root.eslint.config.js,eslint.config.js,.eslintrc.cjs,.prettierignore,.prettierrc.yaml,eslint.config.mjs,dev-app-update.yml,CHANGELOG.md,README.md}'
  - '!**/{.env,.env.*,.npmrc,pnpm-lock.yaml}'
  - '!**/{tsconfig.json,tsconfig.tsbuildinfo,tsconfig.node.json,tsconfig.web.json}'
  - '!**/{.editorconfig,.jekyll-metadata}'
  - '!src'
  - '!scripts'
  - '!local'
  - '!docs'
  - '!packages'
  - '!.swc'
  - '!.bin'
  - '!._*'
  - '!*.log'
  - '!stats.html'
  - '!*.md'
  - '!**/*.{iml,o,hprof,orig,pyc,pyo,rbc,swp,csproj,sln,xproj}'
  - '!**/*.{map,ts,tsx,jsx,less,scss,sass,css.d.ts,d.cts,d.mts,md,markdown,yaml,yml}'
  - '!**/{test,tests,__tests__,powered-test,coverage}/**'
  - '!**/{example,examples}/**'
  - '!**/*.{spec,test}.{js,jsx,ts,tsx}'
  - '!**/*.min.*.map'
  - '!**/*.d.ts'
  - '!**/dist/es6/**'
  - '!**/dist/demo/**'
  - '!**/amd/**'
  - '!**/{.DS_Store,Thumbs.db,thumbs.db,__pycache__}'
  - '!**/{LICENSE,license,LICENSE.*,*.LICENSE.txt,NOTICE.txt,README.md,readme.md,CHANGELOG.md}'
  - '!node_modules/rollup-plugin-visualizer'
  - '!node_modules/js-tiktoken'
  - '!node_modules/@tavily/core/node_modules/js-tiktoken'
  - '!node_modules/pdf-parse/lib/pdf.js/{v1.9.426,v1.10.88,v2.0.550}'
  - '!node_modules/mammoth/{mammoth.browser.js,mammoth.browser.min.js}'
  - '!node_modules/selection-hook/prebuilds/**/*' # we rebuild .node, don't use prebuilds
  - '!node_modules/selection-hook/node_modules' # we don't need what in the node_modules dir
  - '!node_modules/selection-hook/src' # we don't need source files
  - '!**/*.{h,iobj,ipdb,tlog,recipe,vcxproj,vcxproj.filters,Makefile,*.Makefile}' # filter .node build files
asarUnpack:
  - resources/**
  - '**/*.{metal,exp,lib}'
win:
  executableName: Cherry Studio
  artifactName: ${productName}-${version}-${arch}-setup.${ext}
  target:
    - target: nsis
    - target: portable
  signtoolOptions:
    sign: scripts/win-sign.js
  verifyUpdateCodeSignature: false
nsis:
  artifactName: ${productName}-${version}-${arch}-setup.${ext}
  shortcutName: ${productName}
  uninstallDisplayName: ${productName}
  createDesktopShortcut: always
  allowToChangeInstallationDirectory: true
  oneClick: false
  include: build/nsis-installer.nsh
  buildUniversalInstaller: false
portable:
  artifactName: ${productName}-${version}-${arch}-portable.${ext}
  buildUniversalInstaller: false
mac:
  entitlementsInherit: build/entitlements.mac.plist
  notarize: false
  artifactName: ${productName}-${version}-${arch}.${ext}
  minimumSystemVersion: '20.1.0' # 最低支持 macOS 11.0
  extendInfo:
    - NSCameraUsageDescription: Application requests access to the device's camera.
    - NSMicrophoneUsageDescription: Application requests access to the device's microphone.
    - NSDocumentsFolderUsageDescription: Application requests access to the user's Documents folder.
    - NSDownloadsFolderUsageDescription: Application requests access to the user's Downloads folder.
  target:
    - target: dmg
    - target: zip
linux:
  artifactName: ${productName}-${version}-${arch}.${ext}
  target:
    - target: AppImage
    - target: deb
    - target: rpm
  maintainer: electronjs.org
  category: Utility
  desktop:
    entry:
      StartupWMClass: CherryStudio
  mimeTypes:
    - x-scheme-handler/cherrystudio
publish:
  provider: generic
  url: https://releases.cherry-ai.com
electronDownload:
  mirror: https://npmmirror.com/mirrors/electron/
afterPack: scripts/after-pack.js
afterSign: scripts/notarize.js
artifactBuildCompleted: scripts/artifact-build-completed.js
releaseInfo:
  releaseNotes: |
<<<<<<< HEAD
    Cherry Studio App 数据同步
=======
    输入框快捷菜单增加清除按钮
    侧边栏增加代码工具入口，代码工具增加环境变量设置
    小程序增加多语言显示
    优化 MCP 服务器列表
    新增 Web 搜索图标
    优化 SVG 预览，优化 HTML 内容样式
    修复知识库文档预处理失败问题
    稳定性改进和错误修复
>>>>>>> a3980102
<|MERGE_RESOLUTION|>--- conflicted
+++ resolved
@@ -116,15 +116,4 @@
 artifactBuildCompleted: scripts/artifact-build-completed.js
 releaseInfo:
   releaseNotes: |
-<<<<<<< HEAD
-    Cherry Studio App 数据同步
-=======
-    输入框快捷菜单增加清除按钮
-    侧边栏增加代码工具入口，代码工具增加环境变量设置
-    小程序增加多语言显示
-    优化 MCP 服务器列表
-    新增 Web 搜索图标
-    优化 SVG 预览，优化 HTML 内容样式
-    修复知识库文档预处理失败问题
-    稳定性改进和错误修复
->>>>>>> a3980102
+    Cherry Studio App 数据同步
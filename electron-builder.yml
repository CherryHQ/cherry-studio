--- conflicted
+++ resolved
@@ -119,17 +119,6 @@
 artifactBuildCompleted: scripts/artifact-build-completed.js
 releaseInfo:
   releaseNotes: |
-<<<<<<< HEAD
-    重构知识库，增加视频嵌入
-    输入框快捷菜单增加清除按钮
-    侧边栏增加代码工具入口，代码工具增加环境变量设置
-    小程序增加多语言显示
-    优化 MCP 服务器列表
-    新增 Web 搜索图标
-    优化 SVG 预览，优化 HTML 内容样式
-    修复知识库文档预处理失败问题
-    稳定性改进和错误修复
-=======
     ✨ 重要更新：
     - 新增笔记模块，支持富文本编辑和管理
     - 内置 GLM-4.5-Flash 免费模型（由智谱开放平台提供）
@@ -150,5 +139,4 @@
     - 修复导航栏在左侧时笔记侧边栏按钮缺失
     - 修复多个模型兼容性问题
     - 修复 MCP 相关问题
-    - 其他稳定性改进
->>>>>>> 197bae60
+    - 其他稳定性改进
{
  "name": "CherryStudio",
  "version": "2.0.0-alpha",
  "private": true,
  "description": "A powerful AI assistant for producer.",
  "main": "./out/main/index.js",
  "author": "support@cherry-ai.com",
  "homepage": "https://github.com/CherryHQ/cherry-studio",
  "engines": {
    "node": ">=22.0.0"
  },
  "workspaces": {
    "packages": [
      "local",
      "packages/*"
    ],
    "installConfig": {
      "hoistingLimits": [
        "packages/database",
        "packages/mcp-trace/trace-core",
        "packages/mcp-trace/trace-node",
        "packages/mcp-trace/trace-web",
        "packages/extension-table-plus"
      ]
    }
  },
  "scripts": {
    "start": "electron-vite preview",
    "dev": "dotenv electron-vite dev",
    "debug": "electron-vite -- --inspect --sourcemap --remote-debugging-port=9222",
    "build": "npm run typecheck && electron-vite build",
    "build:check": "yarn lint && yarn test",
    "build:unpack": "dotenv npm run build && electron-builder --dir",
    "build:win": "dotenv npm run build && electron-builder --win --x64 --arm64",
    "build:win:x64": "dotenv npm run build && electron-builder --win --x64",
    "build:win:arm64": "dotenv npm run build && electron-builder --win --arm64",
    "build:mac": "dotenv npm run build && electron-builder --mac --arm64 --x64",
    "build:mac:arm64": "dotenv npm run build && electron-builder --mac --arm64",
    "build:mac:x64": "dotenv npm run build && electron-builder --mac --x64",
    "build:linux": "dotenv npm run build && electron-builder --linux --x64 --arm64",
    "build:linux:arm64": "dotenv npm run build && electron-builder --linux --arm64",
    "build:linux:x64": "dotenv npm run build && electron-builder --linux --x64",
    "release": "node scripts/version.js",
    "publish": "yarn build:check && yarn release patch push",
    "pulish:artifacts": "cd packages/artifacts && npm publish && cd -",
    "generate:agents": "yarn workspace @cherry-studio/database agents",
    "generate:icons": "electron-icon-builder --input=./build/logo.png --output=build",
    "analyze:renderer": "VISUALIZER_RENDERER=true yarn build",
    "analyze:main": "VISUALIZER_MAIN=true yarn build",
    "typecheck": "concurrently -n \"node,web\" -c \"cyan,magenta\" \"npm run typecheck:node\" \"npm run typecheck:web\"",
    "typecheck:node": "tsgo --noEmit -p tsconfig.node.json --composite false",
    "typecheck:web": "tsgo --noEmit -p tsconfig.web.json --composite false",
    "check:i18n": "tsx scripts/check-i18n.ts",
    "sync:i18n": "tsx scripts/sync-i18n.ts",
    "update:i18n": "dotenv -e .env -- tsx scripts/update-i18n.ts",
    "auto:i18n": "dotenv -e .env -- tsx scripts/auto-translate-i18n.ts",
    "update:languages": "tsx scripts/update-languages.ts",
    "test": "vitest run --silent",
    "test:main": "vitest run --project main",
    "test:renderer": "vitest run --project renderer",
    "test:update": "yarn test:renderer --update",
    "test:coverage": "vitest run --coverage --silent",
    "test:ui": "vitest --ui",
    "test:watch": "vitest",
    "test:e2e": "yarn playwright test",
    "test:lint": "oxlint --deny-warnings && eslint . --ext .js,.jsx,.cjs,.mjs,.ts,.tsx,.cts,.mts --cache",
    "test:scripts": "vitest scripts",
    "lint": "oxlint --fix && eslint . --ext .js,.jsx,.cjs,.mjs,.ts,.tsx,.cts,.mts --fix --cache && biome lint --write && biome format --write && yarn typecheck && yarn check:i18n",
    "lint:ox": "oxlint --fix && biome lint --write && biome format --write",
    "format": "biome format --write && biome lint --write",
    "format:check": "biome format && biome lint",
    "prepare": "git config blame.ignoreRevsFile .git-blame-ignore-revs && husky",
    "claude": "dotenv -e .env -- claude",
    "migrations:generate": "drizzle-kit generate --config ./migrations/sqlite-drizzle.config.ts",
    "release:aicore:alpha": "yarn workspace @cherrystudio/ai-core version prerelease --immediate && yarn workspace @cherrystudio/ai-core npm publish --tag alpha --access public",
    "release:aicore:beta": "yarn workspace @cherrystudio/ai-core version prerelease --immediate && yarn workspace @cherrystudio/ai-core npm publish --tag beta --access public",
    "release:aicore": "yarn workspace @cherrystudio/ai-core version patch --immediate && yarn workspace @cherrystudio/ai-core npm publish --access public"
  },
  "dependencies": {
    "@libsql/client": "0.14.0",
    "@libsql/win32-x64-msvc": "^0.4.7",
    "@napi-rs/system-ocr": "patch:@napi-rs/system-ocr@npm%3A1.0.2#~/.yarn/patches/@napi-rs-system-ocr-npm-1.0.2-59e7a78e8b.patch",
    "@strongtz/win32-arm64-msvc": "^0.4.7",
    "express": "^5.1.0",
    "font-list": "^2.0.0",
    "graceful-fs": "^4.2.11",
    "jsdom": "26.1.0",
    "node-stream-zip": "^1.15.0",
    "officeparser": "^4.2.0",
    "os-proxy-config": "^1.1.2",
    "selection-hook": "^1.0.12",
    "sharp": "^0.34.3",
    "swagger-jsdoc": "^6.2.8",
    "swagger-ui-express": "^5.0.1",
    "tesseract.js": "patch:tesseract.js@npm%3A6.0.1#~/.yarn/patches/tesseract.js-npm-6.0.1-2562a7e46d.patch",
    "turndown": "7.2.0"
  },
  "devDependencies": {
    "@agentic/exa": "^7.3.3",
    "@agentic/searxng": "^7.3.3",
    "@agentic/tavily": "^7.3.3",
    "@ai-sdk/amazon-bedrock": "^3.0.29",
    "@ai-sdk/google-vertex": "^3.0.33",
    "@ai-sdk/mistral": "^2.0.17",
    "@ai-sdk/perplexity": "^2.0.11",
    "@ant-design/v5-patch-for-react-19": "^1.0.3",
    "@anthropic-ai/sdk": "^0.41.0",
    "@anthropic-ai/vertex-sdk": "patch:@anthropic-ai/vertex-sdk@npm%3A0.11.4#~/.yarn/patches/@anthropic-ai-vertex-sdk-npm-0.11.4-c19cb41edb.patch",
    "@aws-sdk/client-bedrock": "^3.840.0",
    "@aws-sdk/client-bedrock-runtime": "^3.840.0",
    "@aws-sdk/client-s3": "^3.840.0",
    "@biomejs/biome": "2.2.4",
    "@cherrystudio/ai-core": "workspace:^1.0.0-alpha.18",
    "@cherrystudio/embedjs": "^0.1.31",
    "@cherrystudio/embedjs-libsql": "^0.1.31",
    "@cherrystudio/embedjs-loader-csv": "^0.1.31",
    "@cherrystudio/embedjs-loader-image": "^0.1.31",
    "@cherrystudio/embedjs-loader-markdown": "^0.1.31",
    "@cherrystudio/embedjs-loader-msoffice": "^0.1.31",
    "@cherrystudio/embedjs-loader-pdf": "^0.1.31",
    "@cherrystudio/embedjs-loader-sitemap": "^0.1.31",
    "@cherrystudio/embedjs-loader-web": "^0.1.31",
    "@cherrystudio/embedjs-loader-xml": "^0.1.31",
    "@cherrystudio/embedjs-ollama": "^0.1.31",
    "@cherrystudio/embedjs-openai": "^0.1.31",
    "@cherrystudio/extension-table-plus": "workspace:^",
    "@cherrystudio/ui": "workspace:*",
    "@dnd-kit/core": "^6.3.1",
    "@dnd-kit/modifiers": "^9.0.0",
    "@dnd-kit/sortable": "^10.0.0",
    "@dnd-kit/utilities": "^3.2.2",
    "@electron-toolkit/eslint-config-ts": "^3.0.0",
    "@electron-toolkit/preload": "^3.0.0",
    "@electron-toolkit/tsconfig": "^1.0.1",
    "@electron-toolkit/utils": "^3.0.0",
    "@electron/notarize": "^2.5.0",
    "@emotion/is-prop-valid": "^1.3.1",
    "@eslint-react/eslint-plugin": "^1.36.1",
    "@eslint/js": "^9.22.0",
    "@google/genai": "patch:@google/genai@npm%3A1.0.1#~/.yarn/patches/@google-genai-npm-1.0.1-e26f0f9af7.patch",
    "@hello-pangea/dnd": "^18.0.1",
    "@heroui/react": "^2.8.3",
    "@langchain/community": "^0.3.50",
    "@mistralai/mistralai": "^1.7.5",
    "@modelcontextprotocol/sdk": "^1.17.5",
    "@mozilla/readability": "^0.6.0",
    "@notionhq/client": "^2.2.15",
    "@openrouter/ai-sdk-provider": "^1.1.2",
    "@opentelemetry/api": "^1.9.0",
    "@opentelemetry/core": "2.0.0",
    "@opentelemetry/exporter-trace-otlp-http": "^0.200.0",
    "@opentelemetry/sdk-trace-base": "^2.0.0",
    "@opentelemetry/sdk-trace-node": "^2.0.0",
    "@opentelemetry/sdk-trace-web": "^2.0.0",
    "@playwright/test": "^1.52.0",
    "@reduxjs/toolkit": "^2.2.5",
    "@shikijs/markdown-it": "^3.12.0",
    "@swc/plugin-styled-components": "^8.0.4",
    "@tailwindcss/vite": "^4.1.13",
    "@tanstack/react-query": "^5.85.5",
    "@tanstack/react-virtual": "^3.13.12",
    "@testing-library/dom": "^10.4.0",
    "@testing-library/jest-dom": "^6.6.3",
    "@testing-library/react": "^16.3.0",
    "@testing-library/user-event": "^14.6.1",
    "@tiptap/extension-collaboration": "^3.2.0",
    "@tiptap/extension-drag-handle": "patch:@tiptap/extension-drag-handle@npm%3A3.2.0#~/.yarn/patches/@tiptap-extension-drag-handle-npm-3.2.0-5a9ebff7c9.patch",
    "@tiptap/extension-drag-handle-react": "^3.2.0",
    "@tiptap/extension-image": "^3.2.0",
    "@tiptap/extension-list": "^3.2.0",
    "@tiptap/extension-mathematics": "^3.2.0",
    "@tiptap/extension-mention": "^3.2.0",
    "@tiptap/extension-node-range": "^3.2.0",
    "@tiptap/extension-table-of-contents": "^3.2.0",
    "@tiptap/extension-typography": "^3.2.0",
    "@tiptap/extension-underline": "^3.2.0",
    "@tiptap/pm": "^3.2.0",
    "@tiptap/react": "^3.2.0",
    "@tiptap/starter-kit": "^3.2.0",
    "@tiptap/suggestion": "^3.2.0",
    "@tiptap/y-tiptap": "^3.0.0",
    "@truto/turndown-plugin-gfm": "^1.0.2",
    "@tryfabric/martian": "^1.2.4",
    "@types/cli-progress": "^3",
    "@types/content-type": "^1.1.9",
    "@types/cors": "^2.8.19",
    "@types/diff": "^7",
    "@types/express": "^5",
    "@types/fs-extra": "^11",
    "@types/he": "^1",
    "@types/html-to-text": "^9",
    "@types/lodash": "^4.17.5",
    "@types/markdown-it": "^14",
    "@types/md5": "^2.3.5",
    "@types/mime-types": "^3",
    "@types/node": "^22.17.1",
    "@types/pako": "^1.0.2",
    "@types/react": "^19.0.12",
    "@types/react-dom": "^19.0.4",
    "@types/react-infinite-scroll-component": "^5.0.0",
    "@types/react-transition-group": "^4.4.12",
    "@types/react-window": "^1",
    "@types/swagger-jsdoc": "^6",
    "@types/swagger-ui-express": "^4.1.8",
    "@types/tinycolor2": "^1",
    "@types/turndown": "^5.0.5",
    "@types/word-extractor": "^1",
    "@typescript/native-preview": "latest",
    "@uiw/codemirror-extensions-langs": "^4.25.1",
    "@uiw/codemirror-themes-all": "^4.25.1",
    "@uiw/react-codemirror": "^4.25.1",
    "@vitejs/plugin-react-swc": "^3.9.0",
    "@vitest/browser": "^3.2.4",
    "@vitest/coverage-v8": "^3.2.4",
    "@vitest/ui": "^3.2.4",
    "@vitest/web-worker": "^3.2.4",
    "@viz-js/lang-dot": "^1.0.5",
    "@viz-js/viz": "^3.14.0",
    "@xyflow/react": "^12.4.4",
    "ai": "^5.0.59",
    "antd": "patch:antd@npm%3A5.27.0#~/.yarn/patches/antd-npm-5.27.0-aa91c36546.patch",
    "archiver": "^7.0.1",
    "async-mutex": "^0.5.0",
    "axios": "^1.7.3",
    "browser-image-compression": "^2.0.2",
    "chardet": "^2.1.0",
    "check-disk-space": "3.4.0",
    "cheerio": "^1.1.2",
    "chokidar": "^4.0.3",
    "cli-progress": "^3.12.0",
    "clsx": "^2.1.1",
    "code-inspector-plugin": "^0.20.14",
    "color": "^5.0.0",
    "concurrently": "^9.2.1",
    "country-flag-emoji-polyfill": "0.1.8",
    "dayjs": "^1.11.11",
    "dexie": "^4.0.8",
    "dexie-react-hooks": "^1.1.7",
    "diff": "^8.0.2",
    "docx": "^9.0.2",
    "dompurify": "^3.2.6",
    "dotenv-cli": "^7.4.2",
<<<<<<< HEAD
    "drizzle-kit": "^0.31.4",
    "drizzle-orm": "^0.44.2",
    "electron": "37.4.0",
=======
    "electron": "37.6.0",
>>>>>>> 504531d4
    "electron-builder": "26.0.15",
    "electron-devtools-installer": "^3.2.0",
    "electron-store": "^8.2.0",
    "electron-updater": "6.6.4",
    "electron-vite": "4.0.0",
    "electron-window-state": "^5.0.3",
    "emittery": "^1.0.3",
    "emoji-picker-element": "^1.22.1",
    "epub": "patch:epub@npm%3A1.3.0#~/.yarn/patches/epub-npm-1.3.0-8325494ffe.patch",
    "eslint": "^9.22.0",
    "eslint-plugin-oxlint": "^1.15.0",
    "eslint-plugin-react-hooks": "^5.2.0",
    "eslint-plugin-simple-import-sort": "^12.1.1",
    "eslint-plugin-unused-imports": "^4.1.4",
    "fast-diff": "^1.3.0",
    "fast-xml-parser": "^5.2.0",
    "fetch-socks": "1.3.2",
    "framer-motion": "^12.23.12",
    "franc-min": "^6.2.0",
    "fs-extra": "^11.2.0",
    "google-auth-library": "^9.15.1",
    "he": "^1.2.0",
    "html-tags": "^5.1.0",
    "html-to-image": "^1.11.13",
    "html-to-text": "^9.0.5",
    "htmlparser2": "^10.0.0",
    "husky": "^9.1.7",
    "i18next": "^23.11.5",
    "iconv-lite": "^0.6.3",
    "isbinaryfile": "5.0.4",
    "jaison": "^2.0.2",
    "jest-styled-components": "^7.2.0",
    "linguist-languages": "^8.1.0",
    "lint-staged": "^15.5.0",
    "lodash": "^4.17.21",
    "lru-cache": "^11.1.0",
    "lucide-react": "^0.525.0",
    "macos-release": "^3.4.0",
    "markdown-it": "^14.1.0",
    "mermaid": "^11.10.1",
    "mime": "^4.0.4",
    "mime-types": "^3.0.1",
    "motion": "^12.10.5",
    "notion-helper": "^1.3.22",
    "npx-scope-finder": "^1.2.0",
    "openai": "patch:openai@npm%3A5.12.2#~/.yarn/patches/openai-npm-5.12.2-30b075401c.patch",
    "oxlint": "^1.15.0",
    "oxlint-tsgolint": "^0.2.0",
    "p-queue": "^8.1.0",
    "pdf-lib": "^1.17.1",
    "pdf-parse": "^1.1.1",
    "playwright": "^1.52.0",
    "proxy-agent": "^6.5.0",
    "react": "^19.0.0",
    "react-dom": "^19.0.0",
    "react-error-boundary": "^6.0.0",
    "react-hotkeys-hook": "^4.6.1",
    "react-i18next": "^14.1.2",
    "react-infinite-scroll-component": "^6.1.0",
    "react-json-view": "^1.21.3",
    "react-markdown": "^10.1.0",
    "react-player": "^3.3.1",
    "react-redux": "^9.1.2",
    "react-router": "6",
    "react-router-dom": "6",
    "react-spinners": "^0.14.1",
    "react-transition-group": "^4.4.5",
    "redux": "^5.0.1",
    "redux-persist": "^6.0.0",
    "reflect-metadata": "0.2.2",
    "rehype-katex": "^7.0.1",
    "rehype-mathjax": "^7.1.0",
    "rehype-parse": "^9.0.1",
    "rehype-raw": "^7.0.0",
    "rehype-stringify": "^10.0.1",
    "remark-cjk-friendly": "^1.2.0",
    "remark-gfm": "^4.0.1",
    "remark-github-blockquote-alert": "^2.0.0",
    "remark-math": "^6.0.0",
    "remove-markdown": "^0.6.2",
    "rollup-plugin-visualizer": "^5.12.0",
    "shiki": "^3.12.0",
    "strict-url-sanitise": "^0.0.1",
    "string-width": "^7.2.0",
    "striptags": "^3.2.0",
    "styled-components": "^6.1.11",
    "swr": "^2.3.6",
    "tailwindcss": "^4.1.13",
    "tar": "^7.4.3",
    "tiny-pinyin": "^1.3.2",
    "tokenx": "^1.1.0",
    "tsx": "^4.20.3",
    "turndown-plugin-gfm": "^1.0.2",
    "tw-animate-css": "^1.3.8",
    "typescript": "~5.8.2",
    "undici": "6.21.2",
    "unified": "^11.0.5",
    "uuid": "^10.0.0",
    "vite": "npm:rolldown-vite@latest",
    "vitest": "^3.2.4",
    "webdav": "^5.8.0",
    "winston": "^3.17.0",
    "winston-daily-rotate-file": "^5.0.0",
    "word-extractor": "^1.0.4",
    "y-protocols": "^1.0.6",
    "yaml": "^2.8.1",
    "yjs": "^13.6.27",
    "youtubei.js": "^15.0.1",
    "zipread": "^1.3.3",
    "zod": "^4.1.5"
  },
  "resolutions": {
    "@codemirror/language": "6.11.3",
    "@codemirror/lint": "6.8.5",
    "@codemirror/view": "6.38.1",
    "@langchain/core@npm:^0.3.26": "patch:@langchain/core@npm%3A0.3.44#~/.yarn/patches/@langchain-core-npm-0.3.44-41d5c3cb0a.patch",
    "@langchain/openai@npm:^0.3.16": "patch:@langchain/openai@npm%3A0.3.16#~/.yarn/patches/@langchain-openai-npm-0.3.16-e525b59526.patch",
    "@langchain/openai@npm:>=0.1.0 <0.4.0": "patch:@langchain/openai@npm%3A0.3.16#~/.yarn/patches/@langchain-openai-npm-0.3.16-e525b59526.patch",
    "app-builder-lib@npm:26.0.13": "patch:app-builder-lib@npm%3A26.0.13#~/.yarn/patches/app-builder-lib-npm-26.0.13-a064c9e1d0.patch",
    "app-builder-lib@npm:26.0.15": "patch:app-builder-lib@npm%3A26.0.15#~/.yarn/patches/app-builder-lib-npm-26.0.15-360e5b0476.patch",
    "atomically@npm:^1.7.0": "patch:atomically@npm%3A1.7.0#~/.yarn/patches/atomically-npm-1.7.0-e742e5293b.patch",
    "file-stream-rotator@npm:^0.6.1": "patch:file-stream-rotator@npm%3A0.6.1#~/.yarn/patches/file-stream-rotator-npm-0.6.1-eab45fb13d.patch",
    "libsql@npm:^0.4.4": "patch:libsql@npm%3A0.4.7#~/.yarn/patches/libsql-npm-0.4.7-444e260fb1.patch",
    "node-abi": "4.12.0",
    "openai@npm:^4.77.0": "patch:openai@npm%3A5.12.2#~/.yarn/patches/openai-npm-5.12.2-30b075401c.patch",
    "openai@npm:^4.87.3": "patch:openai@npm%3A5.12.2#~/.yarn/patches/openai-npm-5.12.2-30b075401c.patch",
    "pdf-parse@npm:1.1.1": "patch:pdf-parse@npm%3A1.1.1#~/.yarn/patches/pdf-parse-npm-1.1.1-04a6109b2a.patch",
    "pkce-challenge@npm:^4.1.0": "patch:pkce-challenge@npm%3A4.1.0#~/.yarn/patches/pkce-challenge-npm-4.1.0-fbc51695a3.patch",
    "undici": "6.21.2",
    "vite": "npm:rolldown-vite@latest",
    "tesseract.js@npm:*": "patch:tesseract.js@npm%3A6.0.1#~/.yarn/patches/tesseract.js-npm-6.0.1-2562a7e46d.patch",
    "@ai-sdk/google@npm:2.0.14": "patch:@ai-sdk/google@npm%3A2.0.14#~/.yarn/patches/@ai-sdk-google-npm-2.0.14-376d8b03cc.patch"
  },
  "packageManager": "yarn@4.9.1",
  "lint-staged": {
    "*.{js,jsx,ts,tsx,cjs,mjs,cts,mts}": [
      "biome format --write --no-errors-on-unmatched",
      "eslint --fix"
    ],
    "*.{json,yml,yaml,css,html}": [
      "biome format --write --no-errors-on-unmatched"
    ]
  }
}<|MERGE_RESOLUTION|>--- conflicted
+++ resolved
@@ -240,13 +240,9 @@
     "docx": "^9.0.2",
     "dompurify": "^3.2.6",
     "dotenv-cli": "^7.4.2",
-<<<<<<< HEAD
     "drizzle-kit": "^0.31.4",
     "drizzle-orm": "^0.44.2",
-    "electron": "37.4.0",
-=======
     "electron": "37.6.0",
->>>>>>> 504531d4
     "electron-builder": "26.0.15",
     "electron-devtools-installer": "^3.2.0",
     "electron-store": "^8.2.0",

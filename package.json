--- conflicted
+++ resolved
@@ -49,10 +49,7 @@
     "test": "tsx --test src/**/*.test.ts"
   },
   "dependencies": {
-<<<<<<< HEAD
     "@agentic/exa": "^7.3.3",
-=======
->>>>>>> 40182bef
     "@agentic/searxng": "^7.3.3",
     "@agentic/tavily": "^7.3.3",
     "@electron-toolkit/preload": "^3.0.0",

{
  "name": "CherryStudio",
  "version": "1.3.5",
  "private": true,
  "description": "A powerful AI assistant for producer.",
  "main": "./out/main/index.js",
  "author": "support@cherry-ai.com",
  "homepage": "https://github.com/CherryHQ/cherry-studio",
  "workspaces": {
    "packages": [
      "local",
      "packages/*"
    ],
    "installConfig": {
      "hoistingLimits": [
        "packages/database"
      ]
    }
  },
  "scripts": {
    "start": "electron-vite preview",
    "dev": "electron-vite dev",
    "build": "npm run typecheck && electron-vite build",
    "build:check": "yarn test && yarn typecheck && yarn check:i18n",
    "build:unpack": "dotenv npm run build && electron-builder --dir",
    "build:win": "dotenv npm run build && electron-builder --win --x64 --arm64",
    "build:win:x64": "dotenv npm run build && electron-builder --win --x64",
    "build:win:arm64": "dotenv npm run build && electron-builder --win --arm64",
    "build:mac": "dotenv electron-vite build && electron-builder --mac --arm64 --x64",
    "build:mac:arm64": "dotenv electron-vite build && electron-builder --mac --arm64",
    "build:mac:x64": "dotenv electron-vite build && electron-builder --mac --x64",
    "build:linux": "dotenv electron-vite build && electron-builder --linux --x64 --arm64",
    "build:linux:arm64": "dotenv electron-vite build && electron-builder --linux --arm64",
    "build:linux:x64": "dotenv electron-vite build && electron-builder --linux --x64",
    "build:npm": "node scripts/build-npm.js",
    "release": "node scripts/version.js",
    "publish": "yarn build:check && yarn release patch push",
    "pulish:artifacts": "cd packages/artifacts && npm publish && cd -",
    "generate:agents": "yarn workspace @cherry-studio/database agents",
    "generate:icons": "electron-icon-builder --input=./build/logo.png --output=build",
    "analyze:renderer": "VISUALIZER_RENDERER=true yarn build",
    "analyze:main": "VISUALIZER_MAIN=true yarn build",
    "typecheck": "npm run typecheck:node && npm run typecheck:web",
    "typecheck:node": "tsc --noEmit -p tsconfig.node.json --composite false",
    "typecheck:web": "tsc --noEmit -p tsconfig.web.json --composite false",
    "check:i18n": "node scripts/check-i18n.js",
    "test": "yarn test:renderer",
    "test:coverage": "yarn test:renderer:coverage",
    "test:node": "npx -y tsx --test src/**/*.test.ts",
    "test:renderer": "vitest run",
    "test:renderer:ui": "vitest --ui",
    "test:renderer:coverage": "vitest run --coverage",
    "test:lint": "eslint . --ext .js,.jsx,.cjs,.mjs,.ts,.tsx,.cts,.mts",
    "format": "prettier --write .",
    "lint": "eslint . --ext .js,.jsx,.cjs,.mjs,.ts,.tsx,.cts,.mts --fix",
    "postinstall": "electron-builder install-app-deps",
    "prepare": "husky"
  },
  "dependencies": {
    "@cherrystudio/embedjs": "^0.1.31",
    "@cherrystudio/embedjs-libsql": "^0.1.31",
    "@cherrystudio/embedjs-loader-csv": "^0.1.31",
    "@cherrystudio/embedjs-loader-image": "^0.1.31",
    "@cherrystudio/embedjs-loader-markdown": "^0.1.31",
    "@cherrystudio/embedjs-loader-msoffice": "^0.1.31",
    "@cherrystudio/embedjs-loader-pdf": "^0.1.31",
    "@cherrystudio/embedjs-loader-sitemap": "^0.1.31",
    "@cherrystudio/embedjs-loader-web": "^0.1.31",
    "@cherrystudio/embedjs-loader-xml": "^0.1.31",
    "@cherrystudio/embedjs-openai": "^0.1.31",
    "@electron-toolkit/utils": "^3.0.0",
    "@electron/notarize": "^2.5.0",
    "@langchain/community": "^0.3.36",
    "@strongtz/win32-arm64-msvc": "^0.4.7",
    "@tanstack/react-query": "^5.27.0",
    "@types/react-infinite-scroll-component": "^5.0.0",
    "archiver": "^7.0.1",
    "async-mutex": "^0.5.0",
    "color": "^5.0.0",
    "diff": "^7.0.0",
    "docx": "^9.0.2",
    "electron-log": "^5.1.5",
    "electron-store": "^8.2.0",
    "electron-updater": "6.6.4",
    "electron-window-state": "^5.0.3",
    "epub": "patch:epub@npm%3A1.3.0#~/.yarn/patches/epub-npm-1.3.0-8325494ffe.patch",
    "fast-diff": "^1.3.0",
    "fast-xml-parser": "^5.2.0",
    "fetch-socks": "^1.3.2",
    "fs-extra": "^11.2.0",
    "got-scraping": "^4.1.1",
    "jsdom": "^26.0.0",
    "markdown-it": "^14.1.0",
    "node-stream-zip": "^1.15.0",
    "officeparser": "^4.1.1",
    "os-proxy-config": "^1.1.2",
    "proxy-agent": "^6.5.0",
<<<<<<< HEAD
    "rc-virtual-list": "^3.18.6",
    "react-window": "^1.8.11",
    "selection-hook": "^0.9.11",
=======
>>>>>>> 2f472507
    "tar": "^7.4.3",
    "turndown": "^7.2.0",
    "turndown-plugin-gfm": "^1.0.2",
    "webdav": "^5.8.0",
    "ws": "^8.18.1",
    "zipread": "^1.3.3"
  },
  "devDependencies": {
    "@agentic/exa": "^7.3.3",
    "@agentic/searxng": "^7.3.3",
    "@agentic/tavily": "^7.3.3",
    "@ant-design/v5-patch-for-react-19": "^1.0.3",
    "@anthropic-ai/sdk": "^0.41.0",
    "@electron-toolkit/eslint-config-prettier": "^3.0.0",
    "@electron-toolkit/eslint-config-ts": "^3.0.0",
    "@electron-toolkit/preload": "^3.0.0",
    "@electron-toolkit/tsconfig": "^1.0.1",
    "@emotion/is-prop-valid": "^1.3.1",
    "@eslint-react/eslint-plugin": "^1.36.1",
    "@eslint/js": "^9.22.0",
    "@google/genai": "^0.13.0",
    "@hello-pangea/dnd": "^16.6.0",
    "@kangfenmao/keyv-storage": "^0.1.0",
    "@modelcontextprotocol/sdk": "^1.11.3",
    "@mozilla/readability": "^0.6.0",
    "@notionhq/client": "^2.2.15",
    "@reduxjs/toolkit": "^2.2.5",
    "@shikijs/markdown-it": "^3.2.2",
    "@swc/plugin-styled-components": "^7.1.5",
    "@tryfabric/martian": "^1.2.4",
    "@types/diff": "^7",
    "@types/fs-extra": "^11",
    "@types/lodash": "^4.17.5",
    "@types/markdown-it": "^14",
    "@types/md5": "^2.3.5",
    "@types/node": "^18.19.9",
    "@types/pako": "^1.0.2",
    "@types/react": "^19.0.12",
    "@types/react-dom": "^19.0.4",
    "@types/react-infinite-scroll-component": "^5.0.0",
    "@types/react-window": "^1",
    "@types/tinycolor2": "^1",
    "@types/ws": "^8",
    "@uiw/codemirror-extensions-langs": "^4.23.12",
    "@uiw/codemirror-themes-all": "^4.23.12",
    "@uiw/react-codemirror": "^4.23.12",
    "@vitejs/plugin-react-swc": "^3.9.0",
    "@vitest/ui": "^3.1.1",
    "@vitest/web-worker": "^3.1.3",
    "@xyflow/react": "^12.4.4",
    "antd": "^5.22.5",
    "axios": "^1.7.3",
    "browser-image-compression": "^2.0.2",
    "dayjs": "^1.11.11",
    "dexie": "^4.0.8",
    "dexie-react-hooks": "^1.1.7",
    "dotenv-cli": "^7.4.2",
    "electron": "35.2.2",
    "electron-builder": "26.0.15",
    "electron-devtools-installer": "^3.2.0",
    "electron-icon-builder": "^2.0.1",
    "electron-vite": "^3.1.0",
    "emittery": "^1.0.3",
    "emoji-picker-element": "^1.22.1",
    "eslint": "^9.22.0",
    "eslint-plugin-react-hooks": "^5.2.0",
    "eslint-plugin-simple-import-sort": "^12.1.1",
    "eslint-plugin-unused-imports": "^4.1.4",
    "html-to-image": "^1.11.13",
    "husky": "^9.1.7",
    "i18next": "^23.11.5",
    "lint-staged": "^15.5.0",
    "lodash": "^4.17.21",
    "lru-cache": "^11.1.0",
    "lucide-react": "^0.487.0",
    "mermaid": "^11.6.0",
    "mime": "^4.0.4",
    "motion": "^12.10.5",
    "npx-scope-finder": "^1.2.0",
    "openai": "patch:openai@npm%3A4.96.0#~/.yarn/patches/openai-npm-4.96.0-0665b05cb9.patch",
    "p-queue": "^8.1.0",
    "prettier": "^3.5.3",
    "rc-virtual-list": "^3.18.6",
    "react": "^19.0.0",
    "react-dom": "^19.0.0",
    "react-hotkeys-hook": "^4.6.1",
    "react-i18next": "^14.1.2",
    "react-infinite-scroll-component": "^6.1.0",
    "react-markdown": "^9.0.1",
    "react-redux": "^9.1.2",
    "react-router": "6",
    "react-router-dom": "6",
    "react-spinners": "^0.14.1",
    "react-window": "^1.8.11",
    "redux": "^5.0.1",
    "redux-persist": "^6.0.0",
    "rehype-katex": "^7.0.1",
    "rehype-mathjax": "^7.0.0",
    "rehype-raw": "^7.0.0",
    "remark-cjk-friendly": "^1.1.0",
    "remark-gfm": "^4.0.0",
    "remark-math": "^6.0.0",
    "rollup-plugin-visualizer": "^5.12.0",
    "sass": "^1.88.0",
    "shiki": "^3.2.2",
    "string-width": "^7.2.0",
    "styled-components": "^6.1.11",
    "tiny-pinyin": "^1.3.2",
    "tokenx": "^0.4.1",
    "typescript": "^5.6.2",
    "uuid": "^10.0.0",
    "vite": "6.2.6",
    "vitest": "^3.1.1"
  },
  "resolutions": {
    "pdf-parse@npm:1.1.1": "patch:pdf-parse@npm%3A1.1.1#~/.yarn/patches/pdf-parse-npm-1.1.1-04a6109b2a.patch",
    "@langchain/openai@npm:^0.3.16": "patch:@langchain/openai@npm%3A0.3.16#~/.yarn/patches/@langchain-openai-npm-0.3.16-e525b59526.patch",
    "@langchain/openai@npm:>=0.1.0 <0.4.0": "patch:@langchain/openai@npm%3A0.3.16#~/.yarn/patches/@langchain-openai-npm-0.3.16-e525b59526.patch",
    "node-gyp": "^9.1.0",
    "libsql@npm:^0.4.4": "patch:libsql@npm%3A0.4.7#~/.yarn/patches/libsql-npm-0.4.7-444e260fb1.patch",
    "openai@npm:^4.77.0": "patch:openai@npm%3A4.96.0#~/.yarn/patches/openai-npm-4.96.0-0665b05cb9.patch",
    "pkce-challenge@npm:^4.1.0": "patch:pkce-challenge@npm%3A4.1.0#~/.yarn/patches/pkce-challenge-npm-4.1.0-fbc51695a3.patch",
    "app-builder-lib@npm:26.0.13": "patch:app-builder-lib@npm%3A26.0.13#~/.yarn/patches/app-builder-lib-npm-26.0.13-a064c9e1d0.patch",
    "shiki": "3.2.2",
    "openai@npm:^4.87.3": "patch:openai@npm%3A4.96.0#~/.yarn/patches/openai-npm-4.96.0-0665b05cb9.patch",
    "app-builder-lib@npm:26.0.15": "patch:app-builder-lib@npm%3A26.0.15#~/.yarn/patches/app-builder-lib-npm-26.0.15-360e5b0476.patch"
  },
  "packageManager": "yarn@4.6.0",
  "lint-staged": {
    "*.{js,jsx,ts,tsx,cjs,mjs,cts,mts}": [
      "prettier --write",
      "eslint --fix"
    ],
    "*.{json,md,yml,yaml,css,scss,html}": [
      "prettier --write"
    ]
  }
}<|MERGE_RESOLUTION|>--- conflicted
+++ resolved
@@ -95,12 +95,7 @@
     "officeparser": "^4.1.1",
     "os-proxy-config": "^1.1.2",
     "proxy-agent": "^6.5.0",
-<<<<<<< HEAD
-    "rc-virtual-list": "^3.18.6",
-    "react-window": "^1.8.11",
     "selection-hook": "^0.9.11",
-=======
->>>>>>> 2f472507
     "tar": "^7.4.3",
     "turndown": "^7.2.0",
     "turndown-plugin-gfm": "^1.0.2",

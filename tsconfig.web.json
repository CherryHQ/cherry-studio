--- conflicted
+++ resolved
@@ -5,11 +5,8 @@
     "src/preload/*.d.ts",
     "local/src/renderer/**/*",
     "packages/shared/**/*",
-<<<<<<< HEAD
+    "tests/__mocks__/**/*",
     "packages/mcp-trace/**/*"
-=======
-    "tests/__mocks__/**/*"
->>>>>>> 5488c950
   ],
   "compilerOptions": {
     "composite": true,
@@ -20,15 +17,11 @@
       "@renderer/*": ["src/renderer/src/*"],
       "@shared/*": ["packages/shared/*"],
       "@types": ["src/renderer/src/types/index.ts"],
-<<<<<<< HEAD
+      "@logger": ["src/renderer/src/services/LoggerService"],
       "@mcp-trace/*": ["packages/mcp-trace/*"]
     },
     "experimentalDecorators": true,
     "emitDecoratorMetadata": true,
     "useDefineForClassFields": true
-=======
-      "@logger": ["src/renderer/src/services/LoggerService"]
-    }
->>>>>>> 5488c950
   }
 }
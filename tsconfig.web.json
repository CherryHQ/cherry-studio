{
  "extends": "@electron-toolkit/tsconfig/tsconfig.web.json",
  "include": [
    "src/renderer/src/**/*",
    "src/preload/*.d.ts",
    "local/src/renderer/**/*",
    "packages/shared/**/*",
    "tests/__mocks__/**/*",
    "packages/mcp-trace/**/*",
<<<<<<< HEAD
    "packages/extension-table-plus/**/*"
=======
    "src/main/integration/cherryin/index.js"
>>>>>>> ebe28064
  ],
  "compilerOptions": {
    "composite": true,
    "jsx": "react-jsx",
    "baseUrl": ".",
    "moduleResolution": "bundler",
    "paths": {
      "@logger": ["src/renderer/src/services/LoggerService"],
      "@renderer/*": ["src/renderer/src/*"],
      "@shared/*": ["packages/shared/*"],
      "@types": ["src/renderer/src/types/index.ts"],
      "@mcp-trace/*": ["packages/mcp-trace/*"],
      "@cherrystudio/extension-table-plus": ["packages/extension-table-plus/src/index.ts"]
    },
    "experimentalDecorators": true,
    "emitDecoratorMetadata": true,
    "useDefineForClassFields": true
  }
}<|MERGE_RESOLUTION|>--- conflicted
+++ resolved
@@ -7,11 +7,8 @@
     "packages/shared/**/*",
     "tests/__mocks__/**/*",
     "packages/mcp-trace/**/*",
-<<<<<<< HEAD
+    "src/main/integration/cherryin/index.js",
     "packages/extension-table-plus/**/*"
-=======
-    "src/main/integration/cherryin/index.js"
->>>>>>> ebe28064
   ],
   "compilerOptions": {
     "composite": true,

--- conflicted
+++ resolved
@@ -30,13 +30,10 @@
       "@cherrystudio/ai-core/*": ["./packages/aiCore/src/*"],
       "@cherrystudio/ai-core": ["./packages/aiCore/src/index.ts"],
       "@cherrystudio/extension-table-plus": ["./packages/extension-table-plus/src/index.ts"],
-<<<<<<< HEAD
+      "@cherrystudio/ai-sdk-provider": ["./packages/ai-sdk-provider/src/index.ts"],
       "@cherrystudio/ui": ["./packages/ui/src/index.ts"],
       "@cherrystudio/ui/*": ["./packages/ui/src/*"]
 
-=======
-      "@cherrystudio/ai-sdk-provider": ["./packages/ai-sdk-provider/src/index.ts"]
->>>>>>> a6182eaf
     },
     "experimentalDecorators": true,
     "emitDecoratorMetadata": true,

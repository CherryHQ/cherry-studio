{
  "extends": "@electron-toolkit/tsconfig/tsconfig.web.json",
  "include": [
    "src/renderer/src/**/*",
    "src/preload/*.d.ts",
    "local/src/renderer/**/*",
    "packages/shared/**/*",
    "tests/__mocks__/**/*",
    "packages/mcp-trace/**/*",
<<<<<<< HEAD
    "packages/aiCore/src/**/*"
=======
    "src/main/integration/cherryin/index.js",
    "packages/extension-table-plus/**/*"
>>>>>>> f153f77a
  ],
  "compilerOptions": {
    "composite": true,
    "incremental": true,
    "tsBuildInfoFile": ".tsbuildinfo/tsconfig.web.tsbuildinfo",
    "jsx": "react-jsx",
    "baseUrl": ".",
    "moduleResolution": "bundler",
    "paths": {
      "@logger": ["src/renderer/src/services/LoggerService"],
      "@renderer/*": ["src/renderer/src/*"],
      "@shared/*": ["packages/shared/*"],
      "@types": ["src/renderer/src/types/index.ts"],
      "@mcp-trace/*": ["packages/mcp-trace/*"],
<<<<<<< HEAD
      "@cherrystudio/ai-core/provider": ["packages/aiCore/src/core/providers/index.ts"],
      "@cherrystudio/ai-core/built-in/plugins": ["packages/aiCore/src/core/plugins/built-in/index.ts"],
      "@cherrystudio/ai-core/*": ["packages/aiCore/src/*"],
      "@cherrystudio/ai-core": ["packages/aiCore/src/index.ts"]
=======
      "@cherrystudio/extension-table-plus": ["packages/extension-table-plus/src/index.ts"]
>>>>>>> f153f77a
    },
    "experimentalDecorators": true,
    "emitDecoratorMetadata": true,
    "useDefineForClassFields": true
  }
}<|MERGE_RESOLUTION|>--- conflicted
+++ resolved
@@ -7,12 +7,9 @@
     "packages/shared/**/*",
     "tests/__mocks__/**/*",
     "packages/mcp-trace/**/*",
-<<<<<<< HEAD
-    "packages/aiCore/src/**/*"
-=======
+    "packages/aiCore/src/**/*",
     "src/main/integration/cherryin/index.js",
     "packages/extension-table-plus/**/*"
->>>>>>> f153f77a
   ],
   "compilerOptions": {
     "composite": true,
@@ -27,14 +24,11 @@
       "@shared/*": ["packages/shared/*"],
       "@types": ["src/renderer/src/types/index.ts"],
       "@mcp-trace/*": ["packages/mcp-trace/*"],
-<<<<<<< HEAD
       "@cherrystudio/ai-core/provider": ["packages/aiCore/src/core/providers/index.ts"],
       "@cherrystudio/ai-core/built-in/plugins": ["packages/aiCore/src/core/plugins/built-in/index.ts"],
       "@cherrystudio/ai-core/*": ["packages/aiCore/src/*"],
-      "@cherrystudio/ai-core": ["packages/aiCore/src/index.ts"]
-=======
+      "@cherrystudio/ai-core": ["packages/aiCore/src/index.ts"],
       "@cherrystudio/extension-table-plus": ["packages/extension-table-plus/src/index.ts"]
->>>>>>> f153f77a
     },
     "experimentalDecorators": true,
     "emitDecoratorMetadata": true,

{
  "extends": "@electron-toolkit/tsconfig/tsconfig.web.json",
  "include": [
    "src/renderer/src/**/*",
    "src/preload/*.d.ts",
    "local/src/renderer/**/*",
    "packages/shared/**/*",
    "tests/__mocks__/**/*",
    "packages/mcp-trace/**/*",
    "packages/aiCore/src/**/*",
    "src/main/integration/cherryin/index.js",
    "packages/extension-table-plus/**/*",
    "packages/ui/**/*"
  ],
  "compilerOptions": {
    "composite": true,
    "incremental": true,
    "tsBuildInfoFile": ".tsbuildinfo/tsconfig.web.tsbuildinfo",
    "jsx": "react-jsx",
    "moduleResolution": "bundler",
    "paths": {
<<<<<<< HEAD
      "@logger": ["src/renderer/src/services/LoggerService"],
      "@data/*": ["src/renderer/src/data/*"],
      "@renderer/*": ["src/renderer/src/*"],
      "@shared/*": ["packages/shared/*"],
      "@types": ["src/renderer/src/types/index.ts"],
      "@mcp-trace/*": ["packages/mcp-trace/*"],
      "@cherrystudio/ai-core/provider": ["packages/aiCore/src/core/providers/index.ts"],
      "@cherrystudio/ai-core/built-in/plugins": ["packages/aiCore/src/core/plugins/built-in/index.ts"],
      "@cherrystudio/ai-core/*": ["packages/aiCore/src/*"],
      "@cherrystudio/ai-core": ["packages/aiCore/src/index.ts"],
      "@cherrystudio/extension-table-plus": ["packages/extension-table-plus/src/index.ts"],
      "@cherrystudio/ui": ["packages/ui/src/index.ts"]
=======
      "@logger": ["./src/renderer/src/services/LoggerService"],
      "@renderer/*": ["./src/renderer/src/*"],
      "@shared/*": ["./packages/shared/*"],
      "@types": ["./src/renderer/src/types/index.ts"],
      "@mcp-trace/*": ["./packages/mcp-trace/*"],
      "@cherrystudio/ai-core/provider": ["./packages/aiCore/src/core/providers/index.ts"],
      "@cherrystudio/ai-core/built-in/plugins": ["./packages/aiCore/src/core/plugins/built-in/index.ts"],
      "@cherrystudio/ai-core/*": ["./packages/aiCore/src/*"],
      "@cherrystudio/ai-core": ["./packages/aiCore/src/index.ts"],
      "@cherrystudio/extension-table-plus": ["./packages/extension-table-plus/src/index.ts"]
>>>>>>> 1a5138c5
    },
    "experimentalDecorators": true,
    "emitDecoratorMetadata": true,
    "useDefineForClassFields": true
  }
}<|MERGE_RESOLUTION|>--- conflicted
+++ resolved
@@ -19,21 +19,8 @@
     "jsx": "react-jsx",
     "moduleResolution": "bundler",
     "paths": {
-<<<<<<< HEAD
-      "@logger": ["src/renderer/src/services/LoggerService"],
-      "@data/*": ["src/renderer/src/data/*"],
-      "@renderer/*": ["src/renderer/src/*"],
-      "@shared/*": ["packages/shared/*"],
-      "@types": ["src/renderer/src/types/index.ts"],
-      "@mcp-trace/*": ["packages/mcp-trace/*"],
-      "@cherrystudio/ai-core/provider": ["packages/aiCore/src/core/providers/index.ts"],
-      "@cherrystudio/ai-core/built-in/plugins": ["packages/aiCore/src/core/plugins/built-in/index.ts"],
-      "@cherrystudio/ai-core/*": ["packages/aiCore/src/*"],
-      "@cherrystudio/ai-core": ["packages/aiCore/src/index.ts"],
-      "@cherrystudio/extension-table-plus": ["packages/extension-table-plus/src/index.ts"],
-      "@cherrystudio/ui": ["packages/ui/src/index.ts"]
-=======
       "@logger": ["./src/renderer/src/services/LoggerService"],
+      "@data/*": ["./src/renderer/src/data/*"],
       "@renderer/*": ["./src/renderer/src/*"],
       "@shared/*": ["./packages/shared/*"],
       "@types": ["./src/renderer/src/types/index.ts"],
@@ -42,8 +29,8 @@
       "@cherrystudio/ai-core/built-in/plugins": ["./packages/aiCore/src/core/plugins/built-in/index.ts"],
       "@cherrystudio/ai-core/*": ["./packages/aiCore/src/*"],
       "@cherrystudio/ai-core": ["./packages/aiCore/src/index.ts"],
-      "@cherrystudio/extension-table-plus": ["./packages/extension-table-plus/src/index.ts"]
->>>>>>> 1a5138c5
+      "@cherrystudio/extension-table-plus": ["./packages/extension-table-plus/src/index.ts"],
+      "@cherrystudio/ui": ["./packages/ui/src/index.ts"]
     },
     "experimentalDecorators": true,
     "emitDecoratorMetadata": true,

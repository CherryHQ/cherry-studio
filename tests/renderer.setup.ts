import '@testing-library/jest-dom/vitest'

import { styleSheetSerializer } from 'jest-styled-components/serializer'
import { expect, vi } from 'vitest'

expect.addSnapshotSerializer(styleSheetSerializer)

// Mock LoggerService globally for renderer tests
vi.mock('@logger', async () => {
  const { MockRendererLoggerService, mockRendererLoggerService } = await import('./__mocks__/RendererLoggerService')
  return {
    LoggerService: MockRendererLoggerService,
    loggerService: mockRendererLoggerService
  }
})

<<<<<<< HEAD
// Mock PreferenceService globally for renderer tests
vi.mock('@data/PreferenceService', async () => {
  const { MockPreferenceService } = await import('./__mocks__/renderer/PreferenceService')
  return MockPreferenceService
})

// Mock DataApiService globally for renderer tests
vi.mock('@data/DataApiService', async () => {
  const { MockDataApiService } = await import('./__mocks__/renderer/DataApiService')
  return MockDataApiService
})

// Mock CacheService globally for renderer tests
vi.mock('@data/CacheService', async () => {
  const { MockCacheService } = await import('./__mocks__/renderer/CacheService')
  return MockCacheService
})

// Mock useDataApi hooks globally for renderer tests
vi.mock('@data/hooks/useDataApi', async () => {
  const { MockUseDataApi } = await import('./__mocks__/renderer/useDataApi')
  return MockUseDataApi
})

// Mock usePreference hooks globally for renderer tests
vi.mock('@data/hooks/usePreference', async () => {
  const { MockUsePreference } = await import('./__mocks__/renderer/usePreference')
  return MockUsePreference
})

// Mock useCache hooks globally for renderer tests
vi.mock('@data/hooks/useCache', async () => {
  const { MockUseCache } = await import('./__mocks__/renderer/useCache')
  return MockUseCache
})

// Mock PreferenceService globally for renderer tests
vi.mock('@data/PreferenceService', async () => {
  const { MockPreferenceService } = await import('./__mocks__/renderer/PreferenceService')
  return MockPreferenceService
})

// Mock DataApiService globally for renderer tests
vi.mock('@data/DataApiService', async () => {
  const { MockDataApiService } = await import('./__mocks__/renderer/DataApiService')
  return MockDataApiService
})

// Mock CacheService globally for renderer tests
vi.mock('@data/CacheService', async () => {
  const { MockCacheService } = await import('./__mocks__/renderer/CacheService')
  return MockCacheService
})

// Mock useDataApi hooks globally for renderer tests
vi.mock('@data/hooks/useDataApi', async () => {
  const { MockUseDataApi } = await import('./__mocks__/renderer/useDataApi')
  return MockUseDataApi
})

// Mock usePreference hooks globally for renderer tests
vi.mock('@data/hooks/usePreference', async () => {
  const { MockUsePreference } = await import('./__mocks__/renderer/usePreference')
  return MockUsePreference
})

// Mock useCache hooks globally for renderer tests
vi.mock('@data/hooks/useCache', async () => {
  const { MockUseCache } = await import('./__mocks__/renderer/useCache')
  return MockUseCache
})
=======
// Mock uuid globally for renderer tests
let uuidCounter = 0
vi.mock('uuid', () => ({
  v4: () => 'test-uuid-' + ++uuidCounter
}))
>>>>>>> 19923635

vi.mock('axios', () => {
  const defaultAxiosMock = {
    get: vi.fn().mockResolvedValue({ data: {} }), // Mocking axios GET request
    post: vi.fn().mockResolvedValue({ data: {} }) // Mocking axios POST request
    // You can add other axios methods like put, delete etc. as needed
  }

  const isAxiosError = (error: unknown): error is { isAxiosError?: boolean } =>
    Boolean((error as { isAxiosError?: boolean } | undefined)?.isAxiosError)

  return {
    default: defaultAxiosMock,
    isAxiosError
  }
})

vi.stubGlobal('electron', {
  ipcRenderer: {
    on: vi.fn(),
    send: vi.fn()
  }
})
vi.stubGlobal('api', {
  file: {
    read: vi.fn().mockResolvedValue('[]'),
    writeWithId: vi.fn().mockResolvedValue(undefined)
  }
})

// Mock @cherrystudio/ui globally for renderer tests
vi.mock('@cherrystudio/ui', () => {
  const React = require('react')
  return {
    Button: ({ children, onPress, disabled, isDisabled, startContent, ...props }) =>
      React.createElement(
        'button',
        { ...props, onClick: onPress, disabled: disabled || isDisabled },
        startContent,
        children
      ),
    Tooltip: ({ children, title, content, mouseEnterDelay, ...props }) => {
      // Support both old (title) and new (content) API
      const tooltipText = content || title
      return React.createElement(
        'div',
        {
          ...props,
          'data-testid': 'tooltip',
          ...(tooltipText && { 'data-title': tooltipText }),
          'data-mouse-enter-delay': mouseEnterDelay
        },
        children,
        tooltipText ? React.createElement('div', { 'data-testid': 'tooltip-content' }, tooltipText) : null
      )
    },
    CodeEditor: ({ children, ...props }) =>
      React.createElement('div', { ...props, 'data-testid': 'code-editor' }, children),
    Flex: ({ children, ...props }) => React.createElement('div', { ...props, 'data-testid': 'flex' }, children),
    ExpandableText: ({ children, ...props }) =>
      React.createElement('div', { ...props, 'data-testid': 'expandable-text' }, children),
    // Add other commonly used UI components
    Box: ({ children, ...props }) => React.createElement('div', { ...props, 'data-testid': 'box' }, children),
    Center: ({ children, ...props }) => React.createElement('div', { ...props, 'data-testid': 'center' }, children),
    ColFlex: ({ children, ...props }) => React.createElement('div', { ...props, 'data-testid': 'col-flex' }, children),
    RowFlex: ({ children, ...props }) => React.createElement('div', { ...props, 'data-testid': 'row-flex' }, children),
    SpaceBetweenRowFlex: ({ children, ...props }) =>
      React.createElement('div', { ...props, 'data-testid': 'space-between-row-flex' }, children),
    Ellipsis: ({ children, ...props }) => React.createElement('div', { ...props, 'data-testid': 'ellipsis' }, children),
    TextBadge: ({ children, ...props }) =>
      React.createElement('div', { ...props, 'data-testid': 'text-badge' }, children),
    HelpTooltip: ({ children, ...props }) =>
      React.createElement('div', { ...props, 'data-testid': 'help-tooltip' }, children),
    InfoTooltip: ({ children, ...props }) =>
      React.createElement('div', { ...props, 'data-testid': 'info-tooltip' }, children),
    Scrollbar: ({ children, ...props }) =>
      React.createElement('div', { ...props, 'data-testid': 'scrollbar' }, children),
    Avatar: ({ children, src, ...props }) =>
      React.createElement('div', { ...props, 'data-testid': 'avatar' }, src ? null : children),
    EmojiAvatar: ({ children, ...props }) =>
      React.createElement('div', { ...props, 'data-testid': 'emoji-avatar' }, children),
    Switch: ({ isSelected, onValueChange, ...props }) =>
      React.createElement('input', {
        ...props,
        type: 'checkbox',
        checked: isSelected,
        onChange: (e) => onValueChange?.(e.target.checked),
        'data-testid': 'switch'
      })
    // Add any other components that are commonly imported
  }
})<|MERGE_RESOLUTION|>--- conflicted
+++ resolved
@@ -14,7 +14,6 @@
   }
 })
 
-<<<<<<< HEAD
 // Mock PreferenceService globally for renderer tests
 vi.mock('@data/PreferenceService', async () => {
   const { MockPreferenceService } = await import('./__mocks__/renderer/PreferenceService')
@@ -86,13 +85,12 @@
   const { MockUseCache } = await import('./__mocks__/renderer/useCache')
   return MockUseCache
 })
-=======
+
 // Mock uuid globally for renderer tests
 let uuidCounter = 0
 vi.mock('uuid', () => ({
   v4: () => 'test-uuid-' + ++uuidCounter
 }))
->>>>>>> 19923635
 
 vi.mock('axios', () => {
   const defaultAxiosMock = {

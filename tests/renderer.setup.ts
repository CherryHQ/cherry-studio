--- conflicted
+++ resolved
@@ -14,7 +14,6 @@
   }
 })
 
-<<<<<<< HEAD
 // Mock PreferenceService globally for renderer tests
 vi.mock('@data/PreferenceService', async () => {
   const { MockPreferenceService } = await import('./__mocks__/renderer/PreferenceService')
@@ -51,12 +50,44 @@
   return MockUseCache
 })
 
-vi.mock('axios', () => ({
-  default: {
-=======
+// Mock PreferenceService globally for renderer tests
+vi.mock('@data/PreferenceService', async () => {
+  const { MockPreferenceService } = await import('./__mocks__/renderer/PreferenceService')
+  return MockPreferenceService
+})
+
+// Mock DataApiService globally for renderer tests
+vi.mock('@data/DataApiService', async () => {
+  const { MockDataApiService } = await import('./__mocks__/renderer/DataApiService')
+  return MockDataApiService
+})
+
+// Mock CacheService globally for renderer tests
+vi.mock('@data/CacheService', async () => {
+  const { MockCacheService } = await import('./__mocks__/renderer/CacheService')
+  return MockCacheService
+})
+
+// Mock useDataApi hooks globally for renderer tests
+vi.mock('@data/hooks/useDataApi', async () => {
+  const { MockUseDataApi } = await import('./__mocks__/renderer/useDataApi')
+  return MockUseDataApi
+})
+
+// Mock usePreference hooks globally for renderer tests
+vi.mock('@data/hooks/usePreference', async () => {
+  const { MockUsePreference } = await import('./__mocks__/renderer/usePreference')
+  return MockUsePreference
+})
+
+// Mock useCache hooks globally for renderer tests
+vi.mock('@data/hooks/useCache', async () => {
+  const { MockUseCache } = await import('./__mocks__/renderer/useCache')
+  return MockUseCache
+})
+
 vi.mock('axios', () => {
   const defaultAxiosMock = {
->>>>>>> d7bcd5a2
     get: vi.fn().mockResolvedValue({ data: {} }), // Mocking axios GET request
     post: vi.fn().mockResolvedValue({ data: {} }) // Mocking axios POST request
     // You can add other axios methods like put, delete etc. as needed

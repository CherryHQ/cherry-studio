{
  "editor.formatOnSave": true,
  "editor.codeActionsOnSave": {
    "source.fixAll.eslint": "explicit",
<<<<<<< HEAD
    "source.organizeImports": "never"
=======
    "source.organizeImports": "explicit"
>>>>>>> f58378da
  },
  "search.exclude": {
    "**/dist/**": true,
    ".yarn/releases/**": true
  },
  "[javascript]": {
    "editor.defaultFormatter": "esbenp.prettier-vscode"
  },
  "[typescript]": {
    "editor.defaultFormatter": "esbenp.prettier-vscode"
  },
  "[typescriptreact]": {
    "editor.defaultFormatter": "esbenp.prettier-vscode"
  },
  "[json]": {
    "editor.defaultFormatter": "esbenp.prettier-vscode"
  },
  "[jsonc]": {
    "editor.defaultFormatter": "esbenp.prettier-vscode"
  },
  "[css]": {
    "editor.defaultFormatter": "esbenp.prettier-vscode"
  },
  "[scss]": {
    "editor.defaultFormatter": "esbenp.prettier-vscode"
  },
  "[markdown]": {
    "files.trimTrailingWhitespace": false
  },
  "i18n-ally.localesPaths": ["src/renderer/src/i18n/locales"],
  "i18n-ally.enabledFrameworks": ["react-i18next", "i18next"],
  "i18n-ally.keystyle": "nested", // 翻译路径格式
  "i18n-ally.sortKeys": true, // 排序
  "i18n-ally.namespace": true, // 开启命名空间
  "i18n-ally.enabledParsers": ["ts", "js", "json"], // 解析语言
  "i18n-ally.sourceLanguage": "en-us", // 翻译源语言
  "i18n-ally.displayLanguage": "zh-cn",
  "i18n-ally.fullReloadOnChanged": true // 界面显示语言
}<|MERGE_RESOLUTION|>--- conflicted
+++ resolved
@@ -2,11 +2,7 @@
   "editor.formatOnSave": true,
   "editor.codeActionsOnSave": {
     "source.fixAll.eslint": "explicit",
-<<<<<<< HEAD
-    "source.organizeImports": "never"
-=======
     "source.organizeImports": "explicit"
->>>>>>> f58378da
   },
   "search.exclude": {
     "**/dist/**": true,

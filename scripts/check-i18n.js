--- conflicted
+++ resolved
@@ -54,11 +54,7 @@
 var fs = __importStar(require('fs'))
 var path = __importStar(require('path'))
 var translationsDir = path.join(__dirname, '../src/renderer/src/i18n/locales')
-<<<<<<< HEAD
-var baseLocale = 'zh-CN'
-=======
 var baseLocale = 'zh-cn'
->>>>>>> b90a8423
 var baseFileName = ''.concat(baseLocale, '.json')
 var baseFilePath = path.join(translationsDir, baseFileName)
 /**

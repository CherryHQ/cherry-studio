--- conflicted
+++ resolved
@@ -1,59 +1,9 @@
 'use strict'
-var __createBinding =
-  (this && this.__createBinding) ||
-  (Object.create
-    ? function (o, m, k, k2) {
-        if (k2 === undefined) k2 = k
-        var desc = Object.getOwnPropertyDescriptor(m, k)
-        if (!desc || ('get' in desc ? !m.__esModule : desc.writable || desc.configurable)) {
-          desc = {
-            enumerable: true,
-            get: function () {
-              return m[k]
-            }
-          }
-        }
-        Object.defineProperty(o, k2, desc)
-      }
-    : function (o, m, k, k2) {
-        if (k2 === undefined) k2 = k
-        o[k2] = m[k]
-      })
-var __setModuleDefault =
-  (this && this.__setModuleDefault) ||
-  (Object.create
-    ? function (o, v) {
-        Object.defineProperty(o, 'default', { enumerable: true, value: v })
-      }
-    : function (o, v) {
-        o['default'] = v
-      })
-var __importStar =
-  (this && this.__importStar) ||
-  (function () {
-    var ownKeys = function (o) {
-      ownKeys =
-        Object.getOwnPropertyNames ||
-        function (o) {
-          var ar = []
-          for (var k in o) if (Object.prototype.hasOwnProperty.call(o, k)) ar[ar.length] = k
-          return ar
-        }
-      return ownKeys(o)
-    }
-    return function (mod) {
-      if (mod && mod.__esModule) return mod
-      var result = {}
-      if (mod != null)
-        for (var k = ownKeys(mod), i = 0; i < k.length; i++) if (k[i] !== 'default') __createBinding(result, mod, k[i])
-      __setModuleDefault(result, mod)
-      return result
-    }
-  })()
 Object.defineProperty(exports, '__esModule', { value: true })
-var fs = __importStar(require('fs'))
-var path = __importStar(require('path'))
+var fs = require('fs')
+var path = require('path')
 var translationsDir = path.join(__dirname, '../src/renderer/src/i18n/locales')
+var baseLocale = 'zh-cn'
 var baseLocale = 'zh-cn'
 var baseFileName = ''.concat(baseLocale, '.json')
 var baseFilePath = path.join(translationsDir, baseFileName)
@@ -100,7 +50,6 @@
   return isUpdated
 }
 /**
-<<<<<<< HEAD
  * 对对象的键按照字典序进行排序（支持嵌套对象）
  * @param obj 需要排序的对象
  */
@@ -123,7 +72,8 @@
     delete obj[key_]
   }
   Object.assign(obj, sortedObj)
-=======
+}
+/**
  * 检查 JSON 对象中是否存在重复键，并收集所有重复键
  * @param obj 要检查的对象
  * @returns 返回重复键的数组（若无重复则返回空数组）
@@ -153,13 +103,13 @@
   }
   checkObject(obj)
   return duplicateKeys
->>>>>>> 31ee7a2e
 }
 function syncTranslations() {
   if (!fs.existsSync(baseFilePath)) {
     console.error(
       '\u4E3B\u6A21\u677F\u6587\u4EF6 '.concat(
         baseFileName,
+        ' \u4E0D\u5B58\u5728\uFF0C\u8BF7\u68C0\u67E5\u8DEF\u5F84\u6216\u6587\u4EF6\u540D'
         ' \u4E0D\u5B58\u5728\uFF0C\u8BF7\u68C0\u67E5\u8DEF\u5F84\u6216\u6587\u4EF6\u540D'
       )
     )
@@ -173,12 +123,6 @@
     console.error('\u89E3\u6790 '.concat(baseFileName, ' \u51FA\u9519\u3002').concat(error))
     return
   }
-<<<<<<< HEAD
-  // 先对模板排序
-  sortObjectByKeys(baseJson)
-  fs.writeFileSync(baseFilePath, JSON.stringify(baseJson, null, 2) + '\n', 'utf-8')
-  console.log('\u4E3B\u6A21\u677F\u6587\u4EF6 '.concat(baseFileName, ' \u5DF2\u6309\u952E\u6392\u5E8F'))
-=======
   // 检查主模板是否存在重复键
   var duplicateKeys = checkDuplicateKeys(baseJson)
   if (duplicateKeys.length > 0) {
@@ -188,7 +132,10 @@
         .concat(duplicateKeys.join('\n'))
     )
   }
->>>>>>> 31ee7a2e
+  // 先对模板排序
+  sortObjectByKeys(baseJson)
+  fs.writeFileSync(baseFilePath, JSON.stringify(baseJson, null, 2) + '\n', 'utf-8')
+  console.log('\u4E3B\u6A21\u677F\u6587\u4EF6 '.concat(baseFileName, ' \u5DF2\u6309\u952E\u6392\u5E8F'))
   var files = fs.readdirSync(translationsDir).filter(function (file) {
     return file.endsWith('.json') && file !== baseFileName
   })
@@ -207,10 +154,7 @@
     var isUpdated = syncRecursively(targetJson, baseJson)
     if (isUpdated) {
       try {
-<<<<<<< HEAD
         sortObjectByKeys(targetJson)
-=======
->>>>>>> 31ee7a2e
         fs.writeFileSync(filePath, JSON.stringify(targetJson, null, 2) + '\n', 'utf-8')
         console.log('\u6587\u4EF6 '.concat(file, ' \u5DF2\u66F4\u65B0\u540C\u6B65\u4E3B\u6A21\u677F\u7684\u5185\u5BB9'))
       } catch (error) {
@@ -218,6 +162,7 @@
       }
     } else {
       console.log('\u6587\u4EF6 '.concat(file, ' \u65E0\u9700\u66F4\u65B0'))
+      console.log('\u6587\u4EF6 '.concat(file, ' \u65E0\u9700\u66F4\u65B0'))
     }
   }
 }

import * as fs from 'fs'
import * as path from 'path'

const translationsDir = path.join(__dirname, '../src/renderer/src/i18n/locales')
const baseLocale = 'zh-cn'
const baseFileName = `${baseLocale}.json`
const baseFilePath = path.join(translationsDir, baseFileName)

/**
 * 递归同步 target 对象，使其与 template 对象保持一致
 * 1. 如果 template 中存在 target 中缺少的 key，则添加（'[to be translated]'）
 * 2. 如果 target 中存在 template 中不存在的 key，则删除
 * 3. 对于子对象，递归同步
 *
 * @param target 目标对象（需要更新的语言对象）
 * @param template 主模板对象（中文）
 * @returns 返回是否对 target 进行了更新
 */
function syncRecursively(target: Record<string, any>, template: Record<string, any>): boolean {
  let isUpdated = false

  // 添加 template 中存在但 target 中缺少的 key
  for (const key in template) {
    if (!(key in target)) {
      target[key] =
        typeof template[key] === 'object' && template[key] !== null ? {} : `[to be translated]:${template[key]}`
      console.log(`添加新属性：${key}`)
      isUpdated = true
    }
    if (typeof template[key] === 'object' && template[key] !== null) {
      if (typeof target[key] !== 'object' || target[key] === null) {
        target[key] = {}
        isUpdated = true
      }
      // 递归同步子对象
      const childUpdated = syncRecursively(target[key], template[key])
      if (childUpdated) {
        isUpdated = true
      }
    }
  }

  // 删除 target 中存在但 template 中没有的 key
  for (const targetKey in target) {
    if (!(targetKey in template)) {
      console.log(`移除多余属性：${targetKey}`)
      delete target[targetKey]
      isUpdated = true
    }
  }

  return isUpdated
}

/**
<<<<<<< HEAD
 * 对对象的键按照字典序进行排序（支持嵌套对象）
 * @param obj 需要排序的对象
 */
function sortObjectByKeys(obj: Record<string, any>): void {
  const sortedKeys = Object.keys(obj).sort((a, b) => a.localeCompare(b))

  const sortedObj: Record<string, any> = {}
  for (const key of sortedKeys) {
    const value = obj[key]
    // 如果值是对象，递归排序
    if (typeof value === 'object' && value !== null && !Array.isArray(value)) {
      sortObjectByKeys(value)
    }
    sortedObj[key] = value
  }

  // 清空原对象并用排序后的键值填充
  for (const key_ in obj) {
    delete obj[key_]
  }
  Object.assign(obj, sortedObj)
=======
 * 检查 JSON 对象中是否存在重复键，并收集所有重复键
 * @param obj 要检查的对象
 * @returns 返回重复键的数组（若无重复则返回空数组）
 */
function checkDuplicateKeys(obj: Record<string, any>): string[] {
  const keys = new Set<string>()
  const duplicateKeys: string[] = []

  const checkObject = (obj: Record<string, any>, path: string = '') => {
    for (const key in obj) {
      const fullPath = path ? `${path}.${key}` : key

      if (keys.has(fullPath)) {
        // 发现重复键时，添加到数组中（避免重复添加）
        if (!duplicateKeys.includes(fullPath)) {
          duplicateKeys.push(fullPath)
        }
      } else {
        keys.add(fullPath)
      }

      // 递归检查子对象
      if (typeof obj[key] === 'object' && obj[key] !== null) {
        checkObject(obj[key], fullPath)
      }
    }
  }

  checkObject(obj)
  return duplicateKeys
>>>>>>> 31ee7a2e
}

function syncTranslations() {
  if (!fs.existsSync(baseFilePath)) {
    console.error(`主模板文件 ${baseFileName} 不存在，请检查路径或文件名`)
    return
  }

  const baseContent = fs.readFileSync(baseFilePath, 'utf-8')
  let baseJson: Record<string, any> = {}
  try {
    baseJson = JSON.parse(baseContent)
  } catch (error) {
    console.error(`解析 ${baseFileName} 出错。${error}`)
    return
  }

<<<<<<< HEAD
  // 先对模板排序
  sortObjectByKeys(baseJson)
  fs.writeFileSync(baseFilePath, JSON.stringify(baseJson, null, 2) + '\n', 'utf-8')
  console.log(`主模板文件 ${baseFileName} 已按键排序`)
=======
  // 检查主模板是否存在重复键
  const duplicateKeys = checkDuplicateKeys(baseJson)
  if (duplicateKeys.length > 0) {
    throw new Error(`主模板文件 ${baseFileName} 存在以下重复键：\n${duplicateKeys.join('\n')}`)
  }
>>>>>>> 31ee7a2e

  const files = fs.readdirSync(translationsDir).filter((file) => file.endsWith('.json') && file !== baseFileName)

  // 同步键
  for (const file of files) {
    const filePath = path.join(translationsDir, file)
    let targetJson: Record<string, any> = {}
    try {
      const fileContent = fs.readFileSync(filePath, 'utf-8')
      targetJson = JSON.parse(fileContent)
    } catch (error) {
      console.error(`解析 ${file} 出错，跳过此文件。`, error)
      continue
    }

    const isUpdated = syncRecursively(targetJson, baseJson)

    if (isUpdated) {
      try {
        sortObjectByKeys(targetJson)
        fs.writeFileSync(filePath, JSON.stringify(targetJson, null, 2) + '\n', 'utf-8')
        console.log(`文件 ${file} 已更新同步主模板的内容`)
      } catch (error) {
        console.error(`写入 ${file} 出错。${error}`)
      }
    } else {
      console.log(`文件 ${file} 无需更新`)
    }
  }
}

syncTranslations()<|MERGE_RESOLUTION|>--- conflicted
+++ resolved
@@ -53,7 +53,6 @@
 }
 
 /**
-<<<<<<< HEAD
  * 对对象的键按照字典序进行排序（支持嵌套对象）
  * @param obj 需要排序的对象
  */
@@ -75,7 +74,9 @@
     delete obj[key_]
   }
   Object.assign(obj, sortedObj)
-=======
+}
+
+/**
  * 检查 JSON 对象中是否存在重复键，并收集所有重复键
  * @param obj 要检查的对象
  * @returns 返回重复键的数组（若无重复则返回空数组）
@@ -106,7 +107,6 @@
 
   checkObject(obj)
   return duplicateKeys
->>>>>>> 31ee7a2e
 }
 
 function syncTranslations() {
@@ -124,18 +124,16 @@
     return
   }
 
-<<<<<<< HEAD
-  // 先对模板排序
-  sortObjectByKeys(baseJson)
-  fs.writeFileSync(baseFilePath, JSON.stringify(baseJson, null, 2) + '\n', 'utf-8')
-  console.log(`主模板文件 ${baseFileName} 已按键排序`)
-=======
   // 检查主模板是否存在重复键
   const duplicateKeys = checkDuplicateKeys(baseJson)
   if (duplicateKeys.length > 0) {
     throw new Error(`主模板文件 ${baseFileName} 存在以下重复键：\n${duplicateKeys.join('\n')}`)
   }
->>>>>>> 31ee7a2e
+
+  // 先对模板排序
+  sortObjectByKeys(baseJson)
+  fs.writeFileSync(baseFilePath, JSON.stringify(baseJson, null, 2) + '\n', 'utf-8')
+  console.log(`主模板文件 ${baseFileName} 已按键排序`)
 
   const files = fs.readdirSync(translationsDir).filter((file) => file.endsWith('.json') && file !== baseFileName)
 

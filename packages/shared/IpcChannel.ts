export enum IpcChannel {
  App_GetCacheSize = 'app:get-cache-size',
  App_ClearCache = 'app:clear-cache',
  App_SetLaunchOnBoot = 'app:set-launch-on-boot',
  App_SetLanguage = 'app:set-language',
  App_SetEnableSpellCheck = 'app:set-enable-spell-check',
  App_SetSpellCheckLanguages = 'app:set-spell-check-languages',
  App_ShowUpdateDialog = 'app:show-update-dialog',
  App_CheckForUpdate = 'app:check-for-update',
  App_Reload = 'app:reload',
  App_Info = 'app:info',
  App_Proxy = 'app:proxy',
  App_SetLaunchToTray = 'app:set-launch-to-tray',
  App_SetTray = 'app:set-tray',
  App_SetTrayOnClose = 'app:set-tray-on-close',
  App_SetTheme = 'app:set-theme',
  App_SetAutoUpdate = 'app:set-auto-update',
  App_SetTestPlan = 'app:set-test-plan',
  App_SetTestChannel = 'app:set-test-channel',
  App_HandleZoomFactor = 'app:handle-zoom-factor',
  App_Select = 'app:select',
  App_HasWritePermission = 'app:has-write-permission',
  App_ResolvePath = 'app:resolve-path',
  App_IsPathInside = 'app:is-path-inside',
  App_Copy = 'app:copy',
  App_SetStopQuitApp = 'app:set-stop-quit-app',
  App_SetAppDataPath = 'app:set-app-data-path',
  App_GetDataPathFromArgs = 'app:get-data-path-from-args',
  App_FlushAppData = 'app:flush-app-data',
  App_IsNotEmptyDir = 'app:is-not-empty-dir',
  App_RelaunchApp = 'app:relaunch-app',
  App_IsBinaryExist = 'app:is-binary-exist',
  App_GetBinaryPath = 'app:get-binary-path',
  App_InstallUvBinary = 'app:install-uv-binary',
  App_InstallBunBinary = 'app:install-bun-binary',
  App_LogToMain = 'app:log-to-main',
  App_SaveData = 'app:save-data',
  App_SetFullScreen = 'app:set-full-screen',
  App_IsFullScreen = 'app:is-full-screen',

  App_MacIsProcessTrusted = 'app:mac-is-process-trusted',
  App_MacRequestProcessTrust = 'app:mac-request-process-trust',

  App_QuoteToMain = 'app:quote-to-main',
  App_SetDisableHardwareAcceleration = 'app:set-disable-hardware-acceleration',

  Notification_Send = 'notification:send',
  Notification_OnClick = 'notification:on-click',

  Webview_SetOpenLinkExternal = 'webview:set-open-link-external',
  Webview_SetSpellCheckEnabled = 'webview:set-spell-check-enabled',

  // Open
  Open_Path = 'open:path',
  Open_Website = 'open:website',

  Minapp = 'minapp',

  Config_Set = 'config:set',
  Config_Get = 'config:get',

  MiniWindow_Show = 'miniwindow:show',
  MiniWindow_Hide = 'miniwindow:hide',
  MiniWindow_Close = 'miniwindow:close',
  MiniWindow_Toggle = 'miniwindow:toggle',
  MiniWindow_SetPin = 'miniwindow:set-pin',

  // Mcp
  Mcp_AddServer = 'mcp:add-server',
  Mcp_RemoveServer = 'mcp:remove-server',
  Mcp_RestartServer = 'mcp:restart-server',
  Mcp_StopServer = 'mcp:stop-server',
  Mcp_ListTools = 'mcp:list-tools',
  Mcp_CallTool = 'mcp:call-tool',
  Mcp_ListPrompts = 'mcp:list-prompts',
  Mcp_GetPrompt = 'mcp:get-prompt',
  Mcp_ListResources = 'mcp:list-resources',
  Mcp_GetResource = 'mcp:get-resource',
  Mcp_GetInstallInfo = 'mcp:get-install-info',
  Mcp_ServersChanged = 'mcp:servers-changed',
  Mcp_ServersUpdated = 'mcp:servers-updated',
  Mcp_CheckConnectivity = 'mcp:check-connectivity',
  Mcp_UploadDxt = 'mcp:upload-dxt',
  Mcp_AbortTool = 'mcp:abort-tool',
  Mcp_GetServerVersion = 'mcp:get-server-version',

  // Python
  Python_Execute = 'python:execute',

  //copilot
  Copilot_GetAuthMessage = 'copilot:get-auth-message',
  Copilot_GetCopilotToken = 'copilot:get-copilot-token',
  Copilot_SaveCopilotToken = 'copilot:save-copilot-token',
  Copilot_GetToken = 'copilot:get-token',
  Copilot_Logout = 'copilot:logout',
  Copilot_GetUser = 'copilot:get-user',

  // obsidian
  Obsidian_GetVaults = 'obsidian:get-vaults',
  Obsidian_GetFiles = 'obsidian:get-files',

  // nutstore
  Nutstore_GetSsoUrl = 'nutstore:get-sso-url',
  Nutstore_DecryptToken = 'nutstore:decrypt-token',
  Nutstore_GetDirectoryContents = 'nutstore:get-directory-contents',

  //aes
  Aes_Encrypt = 'aes:encrypt',
  Aes_Decrypt = 'aes:decrypt',

  Gemini_UploadFile = 'gemini:upload-file',
  Gemini_Base64File = 'gemini:base64-file',
  Gemini_RetrieveFile = 'gemini:retrieve-file',
  Gemini_ListFiles = 'gemini:list-files',
  Gemini_DeleteFile = 'gemini:delete-file',

  // VertexAI
  VertexAI_GetAuthHeaders = 'vertexai:get-auth-headers',
  VertexAI_GetAccessToken = 'vertexai:get-access-token',
  VertexAI_ClearAuthCache = 'vertexai:clear-auth-cache',

  Windows_ResetMinimumSize = 'window:reset-minimum-size',
  Windows_SetMinimumSize = 'window:set-minimum-size',
  Windows_Resize = 'window:resize',
  Windows_GetSize = 'window:get-size',

  KnowledgeBase_Create = 'knowledge-base:create',
  KnowledgeBase_Reset = 'knowledge-base:reset',
  KnowledgeBase_Delete = 'knowledge-base:delete',
  KnowledgeBase_Add = 'knowledge-base:add',
  KnowledgeBase_Remove = 'knowledge-base:remove',
  KnowledgeBase_Search = 'knowledge-base:search',
  KnowledgeBase_Rerank = 'knowledge-base:rerank',
  KnowledgeBase_Check_Quota = 'knowledge-base:check-quota',

  //file
  File_Open = 'file:open',
  File_OpenPath = 'file:openPath',
  File_Save = 'file:save',
  File_Select = 'file:select',
  File_Upload = 'file:upload',
  File_Clear = 'file:clear',
  File_Read = 'file:read',
  File_ReadExternal = 'file:readExternal',
  File_Delete = 'file:delete',
  File_DeleteDir = 'file:deleteDir',
  File_DeleteExternalFile = 'file:deleteExternalFile',
  File_DeleteExternalDir = 'file:deleteExternalDir',
  File_Move = 'file:move',
  File_MoveDir = 'file:moveDir',
  File_Rename = 'file:rename',
  File_RenameDir = 'file:renameDir',
  File_Get = 'file:get',
  File_SelectFolder = 'file:selectFolder',
  File_CreateTempFile = 'file:createTempFile',
  File_Mkdir = 'file:mkdir',
  File_Write = 'file:write',
  File_WriteWithId = 'file:writeWithId',
  File_SaveImage = 'file:saveImage',
  File_Base64Image = 'file:base64Image',
  File_SaveBase64Image = 'file:saveBase64Image',
  File_SavePastedImage = 'file:savePastedImage',
  File_Download = 'file:download',
  File_Copy = 'file:copy',
  File_BinaryImage = 'file:binaryImage',
  File_Base64File = 'file:base64File',
  File_GetPdfInfo = 'file:getPdfInfo',
  Fs_Read = 'fs:read',
  Fs_ReadText = 'fs:readText',
  File_OpenWithRelativePath = 'file:openWithRelativePath',
  File_IsTextFile = 'file:isTextFile',
  File_GetDirectoryStructure = 'file:getDirectoryStructure',
  File_CheckFileName = 'file:checkFileName',
  File_ValidateNotesDirectory = 'file:validateNotesDirectory',
  File_StartWatcher = 'file:startWatcher',
  File_StopWatcher = 'file:stopWatcher',

  // file service
  FileService_Upload = 'file-service:upload',
  FileService_List = 'file-service:list',
  FileService_Delete = 'file-service:delete',
  FileService_Retrieve = 'file-service:retrieve',

  Export_Word = 'export:word',

  Shortcuts_Update = 'shortcuts:update',

  // backup
  Backup_Backup = 'backup:backup',
  Backup_Restore = 'backup:restore',
  Backup_BackupToWebdav = 'backup:backupToWebdav',
  Backup_RestoreFromWebdav = 'backup:restoreFromWebdav',
  Backup_ListWebdavFiles = 'backup:listWebdavFiles',
  Backup_CheckConnection = 'backup:checkConnection',
  Backup_CreateDirectory = 'backup:createDirectory',
  Backup_DeleteWebdavFile = 'backup:deleteWebdavFile',
  Backup_BackupToLocalDir = 'backup:backupToLocalDir',
  Backup_RestoreFromLocalBackup = 'backup:restoreFromLocalBackup',
  Backup_ListLocalBackupFiles = 'backup:listLocalBackupFiles',
  Backup_DeleteLocalBackupFile = 'backup:deleteLocalBackupFile',
  Backup_BackupToS3 = 'backup:backupToS3',
  Backup_RestoreFromS3 = 'backup:restoreFromS3',
  Backup_ListS3Files = 'backup:listS3Files',
  Backup_DeleteS3File = 'backup:deleteS3File',
  Backup_CheckS3Connection = 'backup:checkS3Connection',

  // zip
  Zip_Compress = 'zip:compress',
  Zip_Decompress = 'zip:decompress',

  // system
  System_GetDeviceType = 'system:getDeviceType',
  System_GetHostname = 'system:getHostname',

  // DevTools
  System_ToggleDevTools = 'system:toggleDevTools',

  // events
  BackupProgress = 'backup-progress',
  ThemeUpdated = 'theme:updated',
  UpdateDownloadedCancelled = 'update-downloaded-cancelled',
  RestoreProgress = 'restore-progress',
  UpdateError = 'update-error',
  UpdateAvailable = 'update-available',
  UpdateNotAvailable = 'update-not-available',
  DownloadProgress = 'download-progress',
  UpdateDownloaded = 'update-downloaded',
  DownloadUpdate = 'download-update',

  DirectoryProcessingPercent = 'directory-processing-percent',

  FullscreenStatusChanged = 'fullscreen-status-changed',

  HideMiniWindow = 'hide-mini-window',
  ShowMiniWindow = 'show-mini-window',

  ReduxStateChange = 'redux-state-change',
  ReduxStoreReady = 'redux-store-ready',

  // Search Window
  SearchWindow_Open = 'search-window:open',
  SearchWindow_Close = 'search-window:close',
  SearchWindow_OpenUrl = 'search-window:open-url',

  //Store Sync
  StoreSync_Subscribe = 'store-sync:subscribe',
  StoreSync_Unsubscribe = 'store-sync:unsubscribe',
  StoreSync_OnUpdate = 'store-sync:on-update',
  StoreSync_BroadcastSync = 'store-sync:broadcast-sync',

  // Provider
  Provider_AddKey = 'provider:add-key',

  //Selection Assistant
  Selection_TextSelected = 'selection:text-selected',
  Selection_ToolbarHide = 'selection:toolbar-hide',
  Selection_ToolbarVisibilityChange = 'selection:toolbar-visibility-change',
  Selection_ToolbarDetermineSize = 'selection:toolbar-determine-size',
  Selection_WriteToClipboard = 'selection:write-to-clipboard',
  Selection_SetEnabled = 'selection:set-enabled',
  Selection_SetTriggerMode = 'selection:set-trigger-mode',
  Selection_SetFilterMode = 'selection:set-filter-mode',
  Selection_SetFilterList = 'selection:set-filter-list',
  Selection_SetFollowToolbar = 'selection:set-follow-toolbar',
  Selection_SetRemeberWinSize = 'selection:set-remeber-win-size',
  Selection_ActionWindowClose = 'selection:action-window-close',
  Selection_ActionWindowMinimize = 'selection:action-window-minimize',
  Selection_ActionWindowPin = 'selection:action-window-pin',
  Selection_ProcessAction = 'selection:process-action',
  Selection_UpdateActionData = 'selection:update-action-data',

  // Memory
  Memory_Add = 'memory:add',
  Memory_Search = 'memory:search',
  Memory_List = 'memory:list',
  Memory_Delete = 'memory:delete',
  Memory_Update = 'memory:update',
  Memory_Get = 'memory:get',
  Memory_SetConfig = 'memory:set-config',
  Memory_DeleteUser = 'memory:delete-user',
  Memory_DeleteAllMemoriesForUser = 'memory:delete-all-memories-for-user',
  Memory_GetUsersList = 'memory:get-users-list',

  // TRACE
  TRACE_SAVE_DATA = 'trace:saveData',
  TRACE_GET_DATA = 'trace:getData',
  TRACE_SAVE_ENTITY = 'trace:saveEntity',
  TRACE_GET_ENTITY = 'trace:getEntity',
  TRACE_BIND_TOPIC = 'trace:bindTopic',
  TRACE_CLEAN_TOPIC = 'trace:cleanTopic',
  TRACE_TOKEN_USAGE = 'trace:tokenUsage',
  TRACE_CLEAN_HISTORY = 'trace:cleanHistory',
  TRACE_OPEN_WINDOW = 'trace:openWindow',
  TRACE_SET_TITLE = 'trace:setTitle',
  TRACE_ADD_END_MESSAGE = 'trace:addEndMessage',
  TRACE_CLEAN_LOCAL_DATA = 'trace:cleanLocalData',
  TRACE_ADD_STREAM_MESSAGE = 'trace:addStreamMessage',

<<<<<<< HEAD
  // Anthropic OAuth
  Anthropic_StartOAuthFlow = 'anthropic:start-oauth-flow',
  Anthropic_CompleteOAuthWithCode = 'anthropic:complete-oauth-with-code',
  Anthropic_CancelOAuthFlow = 'anthropic:cancel-oauth-flow',
  Anthropic_GetAccessToken = 'anthropic:get-access-token',
  Anthropic_HasCredentials = 'anthropic:has-credentials',
  Anthropic_ClearCredentials = 'anthropic:clear-credentials'
=======
  // CodeTools
  CodeTools_Run = 'code-tools:run',

  // OCR
  OCR_ocr = 'ocr:ocr',

  // Cherryin
  Cherryin_GetSignature = 'cherryin:get-signature'
>>>>>>> aca1fcad
}<|MERGE_RESOLUTION|>--- conflicted
+++ resolved
@@ -296,15 +296,14 @@
   TRACE_CLEAN_LOCAL_DATA = 'trace:cleanLocalData',
   TRACE_ADD_STREAM_MESSAGE = 'trace:addStreamMessage',
 
-<<<<<<< HEAD
   // Anthropic OAuth
   Anthropic_StartOAuthFlow = 'anthropic:start-oauth-flow',
   Anthropic_CompleteOAuthWithCode = 'anthropic:complete-oauth-with-code',
   Anthropic_CancelOAuthFlow = 'anthropic:cancel-oauth-flow',
   Anthropic_GetAccessToken = 'anthropic:get-access-token',
   Anthropic_HasCredentials = 'anthropic:has-credentials',
-  Anthropic_ClearCredentials = 'anthropic:clear-credentials'
-=======
+  Anthropic_ClearCredentials = 'anthropic:clear-credentials',
+
   // CodeTools
   CodeTools_Run = 'code-tools:run',
 
@@ -313,5 +312,4 @@
 
   // Cherryin
   Cherryin_GetSignature = 'cherryin:get-signature'
->>>>>>> aca1fcad
 }
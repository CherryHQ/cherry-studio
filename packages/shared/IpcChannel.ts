export enum IpcChannel {
  App_GetCacheSize = 'app:get-cache-size',
  App_ClearCache = 'app:clear-cache',
  App_SetLaunchOnBoot = 'app:set-launch-on-boot',
  App_SetLanguage = 'app:set-language',
  App_SetEnableSpellCheck = 'app:set-enable-spell-check',
  App_SetSpellCheckLanguages = 'app:set-spell-check-languages',
  App_ShowUpdateDialog = 'app:show-update-dialog',
  App_CheckForUpdate = 'app:check-for-update',
  App_Reload = 'app:reload',
  App_Info = 'app:info',
  App_Proxy = 'app:proxy',
  App_SetLaunchToTray = 'app:set-launch-to-tray',
  App_SetTray = 'app:set-tray',
  App_SetTrayOnClose = 'app:set-tray-on-close',
  App_SetTheme = 'app:set-theme',
  App_SetAutoUpdate = 'app:set-auto-update',
  App_SetTestPlan = 'app:set-test-plan',
  App_SetTestChannel = 'app:set-test-channel',
  App_HandleZoomFactor = 'app:handle-zoom-factor',
  App_Select = 'app:select',
  App_HasWritePermission = 'app:has-write-permission',
  App_ResolvePath = 'app:resolve-path',
  App_IsPathInside = 'app:is-path-inside',
  App_Copy = 'app:copy',
  App_SetStopQuitApp = 'app:set-stop-quit-app',
  App_SetAppDataPath = 'app:set-app-data-path',
  App_GetDataPathFromArgs = 'app:get-data-path-from-args',
  App_FlushAppData = 'app:flush-app-data',
  App_IsNotEmptyDir = 'app:is-not-empty-dir',
  App_RelaunchApp = 'app:relaunch-app',
  App_IsBinaryExist = 'app:is-binary-exist',
  App_GetBinaryPath = 'app:get-binary-path',
  App_InstallUvBinary = 'app:install-uv-binary',
  App_InstallBunBinary = 'app:install-bun-binary',
  App_LogToMain = 'app:log-to-main',
  App_SaveData = 'app:save-data',
<<<<<<< HEAD
  App_GetDiskInfo = 'app:get-disk-info',
=======
  App_SetFullScreen = 'app:set-full-screen',
  App_IsFullScreen = 'app:is-full-screen',
>>>>>>> 2e31a5bb

  App_MacIsProcessTrusted = 'app:mac-is-process-trusted',
  App_MacRequestProcessTrust = 'app:mac-request-process-trust',

  App_QuoteToMain = 'app:quote-to-main',
  App_SetDisableHardwareAcceleration = 'app:set-disable-hardware-acceleration',

  Notification_Send = 'notification:send',
  Notification_OnClick = 'notification:on-click',

  Webview_SetOpenLinkExternal = 'webview:set-open-link-external',
  Webview_SetSpellCheckEnabled = 'webview:set-spell-check-enabled',

  // Open
  Open_Path = 'open:path',
  Open_Website = 'open:website',

  Minapp = 'minapp',

  Config_Set = 'config:set',
  Config_Get = 'config:get',

  MiniWindow_Show = 'miniwindow:show',
  MiniWindow_Hide = 'miniwindow:hide',
  MiniWindow_Close = 'miniwindow:close',
  MiniWindow_Toggle = 'miniwindow:toggle',
  MiniWindow_SetPin = 'miniwindow:set-pin',

  // Mcp
  Mcp_AddServer = 'mcp:add-server',
  Mcp_RemoveServer = 'mcp:remove-server',
  Mcp_RestartServer = 'mcp:restart-server',
  Mcp_StopServer = 'mcp:stop-server',
  Mcp_ListTools = 'mcp:list-tools',
  Mcp_CallTool = 'mcp:call-tool',
  Mcp_ListPrompts = 'mcp:list-prompts',
  Mcp_GetPrompt = 'mcp:get-prompt',
  Mcp_ListResources = 'mcp:list-resources',
  Mcp_GetResource = 'mcp:get-resource',
  Mcp_GetInstallInfo = 'mcp:get-install-info',
  Mcp_ServersChanged = 'mcp:servers-changed',
  Mcp_ServersUpdated = 'mcp:servers-updated',
  Mcp_CheckConnectivity = 'mcp:check-connectivity',
  Mcp_UploadDxt = 'mcp:upload-dxt',
  Mcp_AbortTool = 'mcp:abort-tool',
  Mcp_GetServerVersion = 'mcp:get-server-version',
  Mcp_Progress = 'mcp:progress',
  // Python
  Python_Execute = 'python:execute',

  //copilot
  Copilot_GetAuthMessage = 'copilot:get-auth-message',
  Copilot_GetCopilotToken = 'copilot:get-copilot-token',
  Copilot_SaveCopilotToken = 'copilot:save-copilot-token',
  Copilot_GetToken = 'copilot:get-token',
  Copilot_Logout = 'copilot:logout',
  Copilot_GetUser = 'copilot:get-user',

  // obsidian
  Obsidian_GetVaults = 'obsidian:get-vaults',
  Obsidian_GetFiles = 'obsidian:get-files',

  // nutstore
  Nutstore_GetSsoUrl = 'nutstore:get-sso-url',
  Nutstore_DecryptToken = 'nutstore:decrypt-token',
  Nutstore_GetDirectoryContents = 'nutstore:get-directory-contents',

  //aes
  Aes_Encrypt = 'aes:encrypt',
  Aes_Decrypt = 'aes:decrypt',

  Gemini_UploadFile = 'gemini:upload-file',
  Gemini_Base64File = 'gemini:base64-file',
  Gemini_RetrieveFile = 'gemini:retrieve-file',
  Gemini_ListFiles = 'gemini:list-files',
  Gemini_DeleteFile = 'gemini:delete-file',

  // VertexAI
  VertexAI_GetAuthHeaders = 'vertexai:get-auth-headers',
  VertexAI_GetAccessToken = 'vertexai:get-access-token',
  VertexAI_ClearAuthCache = 'vertexai:clear-auth-cache',

  Windows_ResetMinimumSize = 'window:reset-minimum-size',
  Windows_SetMinimumSize = 'window:set-minimum-size',
  Windows_Resize = 'window:resize',
  Windows_GetSize = 'window:get-size',
  Windows_Minimize = 'window:minimize',
  Windows_Maximize = 'window:maximize',
  Windows_Unmaximize = 'window:unmaximize',
  Windows_Close = 'window:close',
  Windows_IsMaximized = 'window:is-maximized',
  Windows_MaximizedChanged = 'window:maximized-changed',

  KnowledgeBase_Create = 'knowledge-base:create',
  KnowledgeBase_Reset = 'knowledge-base:reset',
  KnowledgeBase_Delete = 'knowledge-base:delete',
  KnowledgeBase_Add = 'knowledge-base:add',
  KnowledgeBase_Remove = 'knowledge-base:remove',
  KnowledgeBase_Search = 'knowledge-base:search',
  KnowledgeBase_Rerank = 'knowledge-base:rerank',
  KnowledgeBase_Check_Quota = 'knowledge-base:check-quota',

  //file
  File_Open = 'file:open',
  File_OpenPath = 'file:openPath',
  File_Save = 'file:save',
  File_Select = 'file:select',
  File_Upload = 'file:upload',
  File_Clear = 'file:clear',
  File_Read = 'file:read',
  File_ReadExternal = 'file:readExternal',
  File_Delete = 'file:delete',
  File_DeleteDir = 'file:deleteDir',
  File_DeleteExternalFile = 'file:deleteExternalFile',
  File_DeleteExternalDir = 'file:deleteExternalDir',
  File_Move = 'file:move',
  File_MoveDir = 'file:moveDir',
  File_Rename = 'file:rename',
  File_RenameDir = 'file:renameDir',
  File_Get = 'file:get',
  File_SelectFolder = 'file:selectFolder',
  File_CreateTempFile = 'file:createTempFile',
  File_Mkdir = 'file:mkdir',
  File_Write = 'file:write',
  File_WriteWithId = 'file:writeWithId',
  File_SaveImage = 'file:saveImage',
  File_Base64Image = 'file:base64Image',
  File_SaveBase64Image = 'file:saveBase64Image',
  File_SavePastedImage = 'file:savePastedImage',
  File_Download = 'file:download',
  File_Copy = 'file:copy',
  File_BinaryImage = 'file:binaryImage',
  File_Base64File = 'file:base64File',
  File_GetPdfInfo = 'file:getPdfInfo',
  Fs_Read = 'fs:read',
  Fs_ReadText = 'fs:readText',
  File_OpenWithRelativePath = 'file:openWithRelativePath',
  File_IsTextFile = 'file:isTextFile',
  File_GetDirectoryStructure = 'file:getDirectoryStructure',
  File_CheckFileName = 'file:checkFileName',
  File_ValidateNotesDirectory = 'file:validateNotesDirectory',
  File_StartWatcher = 'file:startWatcher',
  File_StopWatcher = 'file:stopWatcher',

  // file service
  FileService_Upload = 'file-service:upload',
  FileService_List = 'file-service:list',
  FileService_Delete = 'file-service:delete',
  FileService_Retrieve = 'file-service:retrieve',

  Export_Word = 'export:word',

  Shortcuts_Update = 'shortcuts:update',

  // backup
  Backup_Backup = 'backup:backup',
  Backup_Restore = 'backup:restore',
  Backup_BackupToWebdav = 'backup:backupToWebdav',
  Backup_RestoreFromWebdav = 'backup:restoreFromWebdav',
  Backup_ListWebdavFiles = 'backup:listWebdavFiles',
  Backup_CheckConnection = 'backup:checkConnection',
  Backup_CreateDirectory = 'backup:createDirectory',
  Backup_DeleteWebdavFile = 'backup:deleteWebdavFile',
  Backup_BackupToLocalDir = 'backup:backupToLocalDir',
  Backup_RestoreFromLocalBackup = 'backup:restoreFromLocalBackup',
  Backup_ListLocalBackupFiles = 'backup:listLocalBackupFiles',
  Backup_DeleteLocalBackupFile = 'backup:deleteLocalBackupFile',
  Backup_BackupToS3 = 'backup:backupToS3',
  Backup_RestoreFromS3 = 'backup:restoreFromS3',
  Backup_ListS3Files = 'backup:listS3Files',
  Backup_DeleteS3File = 'backup:deleteS3File',
  Backup_CheckS3Connection = 'backup:checkS3Connection',

  // zip
  Zip_Compress = 'zip:compress',
  Zip_Decompress = 'zip:decompress',

  // system
  System_GetDeviceType = 'system:getDeviceType',
  System_GetHostname = 'system:getHostname',

  // DevTools
  System_ToggleDevTools = 'system:toggleDevTools',

  // events
  BackupProgress = 'backup-progress',
  ThemeUpdated = 'theme:updated',
  UpdateDownloadedCancelled = 'update-downloaded-cancelled',
  RestoreProgress = 'restore-progress',
  UpdateError = 'update-error',
  UpdateAvailable = 'update-available',
  UpdateNotAvailable = 'update-not-available',
  DownloadProgress = 'download-progress',
  UpdateDownloaded = 'update-downloaded',
  DownloadUpdate = 'download-update',

  DirectoryProcessingPercent = 'directory-processing-percent',

  FullscreenStatusChanged = 'fullscreen-status-changed',

  HideMiniWindow = 'hide-mini-window',
  ShowMiniWindow = 'show-mini-window',

  ReduxStateChange = 'redux-state-change',
  ReduxStoreReady = 'redux-store-ready',

  // Search Window
  SearchWindow_Open = 'search-window:open',
  SearchWindow_Close = 'search-window:close',
  SearchWindow_OpenUrl = 'search-window:open-url',

  //Store Sync
  StoreSync_Subscribe = 'store-sync:subscribe',
  StoreSync_Unsubscribe = 'store-sync:unsubscribe',
  StoreSync_OnUpdate = 'store-sync:on-update',
  StoreSync_BroadcastSync = 'store-sync:broadcast-sync',

  // Provider
  Provider_AddKey = 'provider:add-key',

  //Selection Assistant
  Selection_TextSelected = 'selection:text-selected',
  Selection_ToolbarHide = 'selection:toolbar-hide',
  Selection_ToolbarVisibilityChange = 'selection:toolbar-visibility-change',
  Selection_ToolbarDetermineSize = 'selection:toolbar-determine-size',
  Selection_WriteToClipboard = 'selection:write-to-clipboard',
  Selection_SetEnabled = 'selection:set-enabled',
  Selection_SetTriggerMode = 'selection:set-trigger-mode',
  Selection_SetFilterMode = 'selection:set-filter-mode',
  Selection_SetFilterList = 'selection:set-filter-list',
  Selection_SetFollowToolbar = 'selection:set-follow-toolbar',
  Selection_SetRemeberWinSize = 'selection:set-remeber-win-size',
  Selection_ActionWindowClose = 'selection:action-window-close',
  Selection_ActionWindowMinimize = 'selection:action-window-minimize',
  Selection_ActionWindowPin = 'selection:action-window-pin',
  Selection_ProcessAction = 'selection:process-action',
  Selection_UpdateActionData = 'selection:update-action-data',

  // Memory
  Memory_Add = 'memory:add',
  Memory_Search = 'memory:search',
  Memory_List = 'memory:list',
  Memory_Delete = 'memory:delete',
  Memory_Update = 'memory:update',
  Memory_Get = 'memory:get',
  Memory_SetConfig = 'memory:set-config',
  Memory_DeleteUser = 'memory:delete-user',
  Memory_DeleteAllMemoriesForUser = 'memory:delete-all-memories-for-user',
  Memory_GetUsersList = 'memory:get-users-list',

  // TRACE
  TRACE_SAVE_DATA = 'trace:saveData',
  TRACE_GET_DATA = 'trace:getData',
  TRACE_SAVE_ENTITY = 'trace:saveEntity',
  TRACE_GET_ENTITY = 'trace:getEntity',
  TRACE_BIND_TOPIC = 'trace:bindTopic',
  TRACE_CLEAN_TOPIC = 'trace:cleanTopic',
  TRACE_TOKEN_USAGE = 'trace:tokenUsage',
  TRACE_CLEAN_HISTORY = 'trace:cleanHistory',
  TRACE_OPEN_WINDOW = 'trace:openWindow',
  TRACE_SET_TITLE = 'trace:setTitle',
  TRACE_ADD_END_MESSAGE = 'trace:addEndMessage',
  TRACE_CLEAN_LOCAL_DATA = 'trace:cleanLocalData',
  TRACE_ADD_STREAM_MESSAGE = 'trace:addStreamMessage',

  // API Server
  ApiServer_Start = 'api-server:start',
  ApiServer_Stop = 'api-server:stop',
  ApiServer_Restart = 'api-server:restart',
  ApiServer_GetStatus = 'api-server:get-status',
  ApiServer_GetConfig = 'api-server:get-config',

  // Anthropic OAuth
  Anthropic_StartOAuthFlow = 'anthropic:start-oauth-flow',
  Anthropic_CompleteOAuthWithCode = 'anthropic:complete-oauth-with-code',
  Anthropic_CancelOAuthFlow = 'anthropic:cancel-oauth-flow',
  Anthropic_GetAccessToken = 'anthropic:get-access-token',
  Anthropic_HasCredentials = 'anthropic:has-credentials',
  Anthropic_ClearCredentials = 'anthropic:clear-credentials',

  // CodeTools
  CodeTools_Run = 'code-tools:run',

  // OCR
  OCR_ocr = 'ocr:ocr',

  // Cherryin
  Cherryin_GetSignature = 'cherryin:get-signature'
}<|MERGE_RESOLUTION|>--- conflicted
+++ resolved
@@ -35,12 +35,9 @@
   App_InstallBunBinary = 'app:install-bun-binary',
   App_LogToMain = 'app:log-to-main',
   App_SaveData = 'app:save-data',
-<<<<<<< HEAD
   App_GetDiskInfo = 'app:get-disk-info',
-=======
   App_SetFullScreen = 'app:set-full-screen',
   App_IsFullScreen = 'app:is-full-screen',
->>>>>>> 2e31a5bb
 
   App_MacIsProcessTrusted = 'app:mac-is-process-trusted',
   App_MacRequestProcessTrust = 'app:mac-request-process-trust',

--- conflicted
+++ resolved
@@ -246,13 +246,12 @@
   Selection_ProcessAction = 'selection:process-action',
   Selection_UpdateActionData = 'selection:update-action-data',
 
-<<<<<<< HEAD
   // WebSocket
   WebSocket_Start = 'webSocket:start',
   WebSocket_Stop = 'webSocket:stop',
   WebSocket_Status = 'webSocket:status',
-  WebSocket_SendFile = 'webSocket:send-file'
-=======
+  WebSocket_SendFile = 'webSocket:send-file',
+
   // Memory
   Memory_Add = 'memory:add',
   Memory_Search = 'memory:search',
@@ -264,5 +263,4 @@
   Memory_DeleteUser = 'memory:delete-user',
   Memory_DeleteAllMemoriesForUser = 'memory:delete-all-memories-for-user',
   Memory_GetUsersList = 'memory:get-users-list'
->>>>>>> 8384bbfc
 }
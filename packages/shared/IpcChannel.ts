--- conflicted
+++ resolved
@@ -14,13 +14,8 @@
   App_RestartTray = 'app:restart-tray',
   App_SetTheme = 'app:set-theme',
   App_SetAutoUpdate = 'app:set-auto-update',
-<<<<<<< HEAD
   App_SetFeedUrl = 'app:set-feed-url',
-  App_SetZoomFactor = 'app:set-zoom-factor',
-  ZoomFactorUpdated = 'app:zoom-factor-updated',
-=======
   App_HandleZoomFactor = 'app:handle-zoom-factor',
->>>>>>> d8aac9ec
 
   App_IsBinaryExist = 'app:is-binary-exist',
   App_GetBinaryPath = 'app:get-binary-path',

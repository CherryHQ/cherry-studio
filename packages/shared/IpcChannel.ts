--- conflicted
+++ resolved
@@ -92,14 +92,12 @@
   // Python
   Python_Execute = 'python:execute',
 
-<<<<<<< HEAD
-  // JavaScript
-  Js_Execute = 'js:execute',
-=======
   // agent messages
   AgentMessage_PersistExchange = 'agent-message:persist-exchange',
   AgentMessage_GetHistory = 'agent-message:get-history',
->>>>>>> 866e8e87
+
+  // JavaScript
+  Js_Execute = 'js:execute',
 
   //copilot
   Copilot_GetAuthMessage = 'copilot:get-auth-message',

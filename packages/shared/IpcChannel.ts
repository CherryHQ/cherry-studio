export enum IpcChannel {
  App_GetCacheSize = 'app:get-cache-size',
  App_ClearCache = 'app:clear-cache',
  App_SetLaunchOnBoot = 'app:set-launch-on-boot',
  App_SetLanguage = 'app:set-language',
  App_SetEnableSpellCheck = 'app:set-enable-spell-check',
  App_SetSpellCheckLanguages = 'app:set-spell-check-languages',
  App_ShowUpdateDialog = 'app:show-update-dialog',
  App_CheckForUpdate = 'app:check-for-update',
  App_Reload = 'app:reload',
  App_Info = 'app:info',
  App_Proxy = 'app:proxy',
  App_SetLaunchToTray = 'app:set-launch-to-tray',
  App_SetTray = 'app:set-tray',
  App_SetTrayOnClose = 'app:set-tray-on-close',
  App_SetTheme = 'app:set-theme',
  App_SetAutoUpdate = 'app:set-auto-update',
  App_SetTestPlan = 'app:set-test-plan',
  App_SetTestChannel = 'app:set-test-channel',
  App_HandleZoomFactor = 'app:handle-zoom-factor',
  App_Select = 'app:select',
  App_HasWritePermission = 'app:has-write-permission',
  App_ResolvePath = 'app:resolve-path',
  App_IsPathInside = 'app:is-path-inside',
  App_Copy = 'app:copy',
  App_SetStopQuitApp = 'app:set-stop-quit-app',
  App_SetAppDataPath = 'app:set-app-data-path',
  App_GetDataPathFromArgs = 'app:get-data-path-from-args',
  App_FlushAppData = 'app:flush-app-data',
  App_IsNotEmptyDir = 'app:is-not-empty-dir',
  App_RelaunchApp = 'app:relaunch-app',
  App_IsBinaryExist = 'app:is-binary-exist',
  App_GetBinaryPath = 'app:get-binary-path',
  App_InstallUvBinary = 'app:install-uv-binary',
  App_InstallBunBinary = 'app:install-bun-binary',
  App_LogToMain = 'app:log-to-main',
  App_SaveData = 'app:save-data',
  App_SetFullScreen = 'app:set-full-screen',
  App_IsFullScreen = 'app:is-full-screen',

  App_MacIsProcessTrusted = 'app:mac-is-process-trusted',
  App_MacRequestProcessTrust = 'app:mac-request-process-trust',

  App_QuoteToMain = 'app:quote-to-main',
  App_SetDisableHardwareAcceleration = 'app:set-disable-hardware-acceleration',

  Notification_Send = 'notification:send',
  Notification_OnClick = 'notification:on-click',

  Webview_SetOpenLinkExternal = 'webview:set-open-link-external',
  Webview_SetSpellCheckEnabled = 'webview:set-spell-check-enabled',

  // Open
  Open_Path = 'open:path',
  Open_Website = 'open:website',

  Minapp = 'minapp',

  Config_Set = 'config:set',
  Config_Get = 'config:get',

  MiniWindow_Show = 'miniwindow:show',
  MiniWindow_Hide = 'miniwindow:hide',
  MiniWindow_Close = 'miniwindow:close',
  MiniWindow_Toggle = 'miniwindow:toggle',
  MiniWindow_SetPin = 'miniwindow:set-pin',

  // Mcp
  Mcp_AddServer = 'mcp:add-server',
  Mcp_RemoveServer = 'mcp:remove-server',
  Mcp_RestartServer = 'mcp:restart-server',
  Mcp_StopServer = 'mcp:stop-server',
  Mcp_ListTools = 'mcp:list-tools',
  Mcp_CallTool = 'mcp:call-tool',
  Mcp_ListPrompts = 'mcp:list-prompts',
  Mcp_GetPrompt = 'mcp:get-prompt',
  Mcp_ListResources = 'mcp:list-resources',
  Mcp_GetResource = 'mcp:get-resource',
  Mcp_GetInstallInfo = 'mcp:get-install-info',
  Mcp_ServersChanged = 'mcp:servers-changed',
  Mcp_ServersUpdated = 'mcp:servers-updated',
  Mcp_CheckConnectivity = 'mcp:check-connectivity',
  Mcp_UploadDxt = 'mcp:upload-dxt',
  Mcp_AbortTool = 'mcp:abort-tool',
  Mcp_GetServerVersion = 'mcp:get-server-version',

  // Python
  Python_Execute = 'python:execute',

  //copilot
  Copilot_GetAuthMessage = 'copilot:get-auth-message',
  Copilot_GetCopilotToken = 'copilot:get-copilot-token',
  Copilot_SaveCopilotToken = 'copilot:save-copilot-token',
  Copilot_GetToken = 'copilot:get-token',
  Copilot_Logout = 'copilot:logout',
  Copilot_GetUser = 'copilot:get-user',

  // obsidian
  Obsidian_GetVaults = 'obsidian:get-vaults',
  Obsidian_GetFiles = 'obsidian:get-files',

  // nutstore
  Nutstore_GetSsoUrl = 'nutstore:get-sso-url',
  Nutstore_DecryptToken = 'nutstore:decrypt-token',
  Nutstore_GetDirectoryContents = 'nutstore:get-directory-contents',

  //aes
  Aes_Encrypt = 'aes:encrypt',
  Aes_Decrypt = 'aes:decrypt',

  Gemini_UploadFile = 'gemini:upload-file',
  Gemini_Base64File = 'gemini:base64-file',
  Gemini_RetrieveFile = 'gemini:retrieve-file',
  Gemini_ListFiles = 'gemini:list-files',
  Gemini_DeleteFile = 'gemini:delete-file',

  // VertexAI
  VertexAI_GetAuthHeaders = 'vertexai:get-auth-headers',
  VertexAI_GetAccessToken = 'vertexai:get-access-token',
  VertexAI_ClearAuthCache = 'vertexai:clear-auth-cache',

  Windows_ResetMinimumSize = 'window:reset-minimum-size',
  Windows_SetMinimumSize = 'window:set-minimum-size',
  Windows_Resize = 'window:resize',
  Windows_GetSize = 'window:get-size',

  KnowledgeBase_Create = 'knowledge-base:create',
  KnowledgeBase_Reset = 'knowledge-base:reset',
  KnowledgeBase_Delete = 'knowledge-base:delete',
  KnowledgeBase_Add = 'knowledge-base:add',
  KnowledgeBase_Remove = 'knowledge-base:remove',
  KnowledgeBase_Search = 'knowledge-base:search',
  KnowledgeBase_Rerank = 'knowledge-base:rerank',
  KnowledgeBase_Check_Quota = 'knowledge-base:check-quota',

  //file
  File_Open = 'file:open',
  File_OpenPath = 'file:openPath',
  File_Save = 'file:save',
  File_Select = 'file:select',
  File_Upload = 'file:upload',
  File_Clear = 'file:clear',
  File_Read = 'file:read',
  File_ReadExternal = 'file:readExternal',
  File_Delete = 'file:delete',
  File_DeleteDir = 'file:deleteDir',
  File_DeleteExternalFile = 'file:deleteExternalFile',
  File_DeleteExternalDir = 'file:deleteExternalDir',
  File_Move = 'file:move',
  File_MoveDir = 'file:moveDir',
  File_Rename = 'file:rename',
  File_RenameDir = 'file:renameDir',
  File_Get = 'file:get',
  File_SelectFolder = 'file:selectFolder',
  File_CreateTempFile = 'file:createTempFile',
  File_Mkdir = 'file:mkdir',
  File_Write = 'file:write',
  File_WriteWithId = 'file:writeWithId',
  File_SaveImage = 'file:saveImage',
  File_Base64Image = 'file:base64Image',
  File_SaveBase64Image = 'file:saveBase64Image',
  File_SavePastedImage = 'file:savePastedImage',
  File_Download = 'file:download',
  File_Copy = 'file:copy',
  File_BinaryImage = 'file:binaryImage',
  File_Base64File = 'file:base64File',
  File_GetPdfInfo = 'file:getPdfInfo',
  Fs_Read = 'fs:read',
  Fs_ReadText = 'fs:readText',
  File_OpenWithRelativePath = 'file:openWithRelativePath',
  File_IsTextFile = 'file:isTextFile',
  File_GetDirectoryStructure = 'file:getDirectoryStructure',
  File_CheckFileName = 'file:checkFileName',
  File_ValidateNotesDirectory = 'file:validateNotesDirectory',
  File_StartWatcher = 'file:startWatcher',
  File_StopWatcher = 'file:stopWatcher',

  // file service
  FileService_Upload = 'file-service:upload',
  FileService_List = 'file-service:list',
  FileService_Delete = 'file-service:delete',
  FileService_Retrieve = 'file-service:retrieve',

  Export_Word = 'export:word',

  Shortcuts_Update = 'shortcuts:update',

  // backup
  Backup_Backup = 'backup:backup',
  Backup_Restore = 'backup:restore',
  Backup_BackupToWebdav = 'backup:backupToWebdav',
  Backup_RestoreFromWebdav = 'backup:restoreFromWebdav',
  Backup_ListWebdavFiles = 'backup:listWebdavFiles',
  Backup_CheckConnection = 'backup:checkConnection',
  Backup_CreateDirectory = 'backup:createDirectory',
  Backup_DeleteWebdavFile = 'backup:deleteWebdavFile',
  Backup_BackupToLocalDir = 'backup:backupToLocalDir',
  Backup_RestoreFromLocalBackup = 'backup:restoreFromLocalBackup',
  Backup_ListLocalBackupFiles = 'backup:listLocalBackupFiles',
  Backup_DeleteLocalBackupFile = 'backup:deleteLocalBackupFile',
  Backup_BackupToS3 = 'backup:backupToS3',
  Backup_RestoreFromS3 = 'backup:restoreFromS3',
  Backup_ListS3Files = 'backup:listS3Files',
  Backup_DeleteS3File = 'backup:deleteS3File',
  Backup_CheckS3Connection = 'backup:checkS3Connection',

  // zip
  Zip_Compress = 'zip:compress',
  Zip_Decompress = 'zip:decompress',

  // system
  System_GetDeviceType = 'system:getDeviceType',
  System_GetHostname = 'system:getHostname',

  // DevTools
  System_ToggleDevTools = 'system:toggleDevTools',

  // events
  BackupProgress = 'backup-progress',
  ThemeUpdated = 'theme:updated',
  UpdateDownloadedCancelled = 'update-downloaded-cancelled',
  RestoreProgress = 'restore-progress',
  UpdateError = 'update-error',
  UpdateAvailable = 'update-available',
  UpdateNotAvailable = 'update-not-available',
  DownloadProgress = 'download-progress',
  UpdateDownloaded = 'update-downloaded',
  DownloadUpdate = 'download-update',

  DirectoryProcessingPercent = 'directory-processing-percent',

  FullscreenStatusChanged = 'fullscreen-status-changed',

  HideMiniWindow = 'hide-mini-window',
  ShowMiniWindow = 'show-mini-window',

  ReduxStateChange = 'redux-state-change',
  ReduxStoreReady = 'redux-store-ready',

  // Search Window
  SearchWindow_Open = 'search-window:open',
  SearchWindow_Close = 'search-window:close',
  SearchWindow_OpenUrl = 'search-window:open-url',

  //Store Sync
  StoreSync_Subscribe = 'store-sync:subscribe',
  StoreSync_Unsubscribe = 'store-sync:unsubscribe',
  StoreSync_OnUpdate = 'store-sync:on-update',
  StoreSync_BroadcastSync = 'store-sync:broadcast-sync',

  // Provider
  Provider_AddKey = 'provider:add-key',

  //Selection Assistant
  Selection_TextSelected = 'selection:text-selected',
  Selection_ToolbarHide = 'selection:toolbar-hide',
  Selection_ToolbarVisibilityChange = 'selection:toolbar-visibility-change',
  Selection_ToolbarDetermineSize = 'selection:toolbar-determine-size',
  Selection_WriteToClipboard = 'selection:write-to-clipboard',
  Selection_SetEnabled = 'selection:set-enabled',
  Selection_SetTriggerMode = 'selection:set-trigger-mode',
  Selection_SetFilterMode = 'selection:set-filter-mode',
  Selection_SetFilterList = 'selection:set-filter-list',
  Selection_SetFollowToolbar = 'selection:set-follow-toolbar',
  Selection_SetRemeberWinSize = 'selection:set-remeber-win-size',
  Selection_ActionWindowClose = 'selection:action-window-close',
  Selection_ActionWindowMinimize = 'selection:action-window-minimize',
  Selection_ActionWindowPin = 'selection:action-window-pin',
  Selection_ProcessAction = 'selection:process-action',
  Selection_UpdateActionData = 'selection:update-action-data',

  // Memory
  Memory_Add = 'memory:add',
  Memory_Search = 'memory:search',
  Memory_List = 'memory:list',
  Memory_Delete = 'memory:delete',
  Memory_Update = 'memory:update',
  Memory_Get = 'memory:get',
  Memory_SetConfig = 'memory:set-config',
  Memory_DeleteUser = 'memory:delete-user',
  Memory_DeleteAllMemoriesForUser = 'memory:delete-all-memories-for-user',
  Memory_GetUsersList = 'memory:get-users-list',

  // TRACE
  TRACE_SAVE_DATA = 'trace:saveData',
  TRACE_GET_DATA = 'trace:getData',
  TRACE_SAVE_ENTITY = 'trace:saveEntity',
  TRACE_GET_ENTITY = 'trace:getEntity',
  TRACE_BIND_TOPIC = 'trace:bindTopic',
  TRACE_CLEAN_TOPIC = 'trace:cleanTopic',
  TRACE_TOKEN_USAGE = 'trace:tokenUsage',
  TRACE_CLEAN_HISTORY = 'trace:cleanHistory',
  TRACE_OPEN_WINDOW = 'trace:openWindow',
  TRACE_SET_TITLE = 'trace:setTitle',
  TRACE_ADD_END_MESSAGE = 'trace:addEndMessage',
  TRACE_CLEAN_LOCAL_DATA = 'trace:cleanLocalData',
  TRACE_ADD_STREAM_MESSAGE = 'trace:addStreamMessage',
<<<<<<< HEAD
  // API Server
  ApiServer_Start = 'api-server:start',
  ApiServer_Stop = 'api-server:stop',
  ApiServer_Restart = 'api-server:restart',
  ApiServer_GetStatus = 'api-server:get-status',
  ApiServer_GetConfig = 'api-server:get-config'
=======

  // CodeTools
  CodeTools_Run = 'code-tools:run',

  // OCR
  OCR_ocr = 'ocr:ocr',

  // Cherryin
  Cherryin_GetSignature = 'cherryin:get-signature'
>>>>>>> 8a4c635c
}<|MERGE_RESOLUTION|>--- conflicted
+++ resolved
@@ -295,14 +295,13 @@
   TRACE_ADD_END_MESSAGE = 'trace:addEndMessage',
   TRACE_CLEAN_LOCAL_DATA = 'trace:cleanLocalData',
   TRACE_ADD_STREAM_MESSAGE = 'trace:addStreamMessage',
-<<<<<<< HEAD
+
   // API Server
   ApiServer_Start = 'api-server:start',
   ApiServer_Stop = 'api-server:stop',
   ApiServer_Restart = 'api-server:restart',
   ApiServer_GetStatus = 'api-server:get-status',
-  ApiServer_GetConfig = 'api-server:get-config'
-=======
+  ApiServer_GetConfig = 'api-server:get-config',
 
   // CodeTools
   CodeTools_Run = 'code-tools:run',
@@ -312,5 +311,4 @@
 
   // Cherryin
   Cherryin_GetSignature = 'cherryin:get-signature'
->>>>>>> 8a4c635c
 }
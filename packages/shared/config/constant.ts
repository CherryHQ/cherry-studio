import { languages } from './languages'

export const imageExts = ['.jpg', '.jpeg', '.png', '.gif', '.bmp', '.webp']
export const videoExts = ['.mp4', '.avi', '.mov', '.wmv', '.flv', '.mkv']
export const audioExts = ['.mp3', '.wav', '.ogg', '.flac', '.aac']
export const documentExts = ['.pdf', '.doc', '.docx', '.pptx', '.xlsx', '.odt', '.odp', '.ods']
export const thirdPartyApplicationExts = ['.draftsExport']
export const bookExts = ['.epub']

/**
 * A flat array of all file extensions known by the linguist database.
 * This is the primary source for identifying code files.
 */
const linguistExtSet = new Set<string>()
for (const lang of Object.values(languages)) {
  if (lang.extensions) {
    for (const ext of lang.extensions) {
      linguistExtSet.add(ext)
    }
  }
}
export const codeLangExts = Array.from(linguistExtSet)

/**
 * A categorized map of custom text-based file extensions that are NOT included
 * in the linguist database. This is for special cases or project-specific files.
 */
export const customTextExts = new Map([
  [
    'language',
    [
      '.R', // R
      '.ets', // OpenHarmony,
      '.uniswap', // DeFi
      '.usf', // Unreal shader format
      '.ush' // Unreal shader header
    ]
  ],
  [
    'template',
    [
      '.vm' // Velocity
    ]
  ],
  [
    'config',
    [
      '.babelrc', // Babel
      '.bashrc',
      '.browserslistrc',
      '.conf',
      '.config', // 通用配置
      '.dockerignore', // Docker ignore
      '.eslintignore',
      '.eslintrc', // ESLint
      '.fishrc', // Fish shell配置
      '.htaccess', // Apache配置
      '.npmignore',
      '.npmrc', // npm
      '.prettierignore',
      '.prettierrc', // Prettier
      '.rc',
      '.robots', // robots.txt
      '.yarnrc',
      '.zshrc'
    ]
  ],
  [
    'document',
    [
      '.authors', // 作者文件
      '.changelog', // 变更日志
      '.license', // 许可证
      '.nfo', // 信息文件
      '.readme',
      '.text' // 纯文本
    ]
  ],
  [
    'data',
    [
      '.atom', // Feed格式
      '.ldif',
      '.map',
      '.ndjson' // 换行分隔JSON
    ]
  ],
  [
    'build',
    [
      '.bazel', // Bazel
      '.build', // Meson
      '.pom'
    ]
  ],
  [
    'database',
    [
      '.dml', // DDL/DML
      '.psql' // PostgreSQL
    ]
  ],
  [
    'web',
    [
      '.openapi', // API文档
      '.swagger'
    ]
  ],
  [
    'version',
    [
      '.bzrignore', // Bazaar ignore
      '.gitattributes', // Git attributes
      '.githistory', // Git history
      '.hgignore', // Mercurial ignore
      '.svnignore' // SVN ignore
    ]
  ],
  [
    'subtitle',
    [
      '.ass', // 字幕格式
      '.sub'
    ]
  ],
  [
    'log',
    [
      '.log',
      '.rpt' // 日志和报告 (移除了.out，因为通常是二进制可执行文件)
    ]
  ],
  [
    'eda',
    [
      '.cir',
      '.def', // LEF/DEF
      '.edif', // EDIF
      '.il',
      '.ils', // SKILL
      '.lef',
      '.net',
      '.scs', // Spectre
      '.sdf', // SDF
      '.spi'
    ]
  ]
])

/**
 * A comprehensive list of all text-based file extensions, combining the
 * extensive list from the linguist database with our custom additions.
 * The Set ensures there are no duplicates.
 */
export const textExts = [...new Set([...Array.from(customTextExts.values()).flat(), ...codeLangExts])]

export const ZOOM_LEVELS = [0.25, 0.33, 0.5, 0.67, 0.75, 0.8, 0.9, 1, 1.1, 1.25, 1.5, 1.75, 2, 2.5, 3, 4, 5]

// 从 ZOOM_LEVELS 生成 Ant Design Select 所需的 options 结构
export const ZOOM_OPTIONS = ZOOM_LEVELS.map((level) => ({
  value: level,
  label: `${Math.round(level * 100)}%`
}))

export const ZOOM_SHORTCUTS = [
  {
    key: 'zoom_in',
    shortcut: ['CommandOrControl', '='],
    editable: false,
    enabled: true,
    system: true
  },
  {
    key: 'zoom_out',
    shortcut: ['CommandOrControl', '-'],
    editable: false,
    enabled: true,
    system: true
  },
  {
    key: 'zoom_reset',
    shortcut: ['CommandOrControl', '0'],
    editable: false,
    enabled: true,
    system: true
  }
]

export const KB = 1024
export const MB = 1024 * KB
export const GB = 1024 * MB
export const defaultLanguage = 'en-US'

export enum FeedUrl {
  PRODUCTION = 'https://releases.cherry-ai.com',
  GITHUB_LATEST = 'https://github.com/CherryHQ/cherry-studio/releases/latest/download'
}

export enum UpgradeChannel {
  LATEST = 'latest', // 最新稳定版本
  RC = 'rc', // 公测版本
  BETA = 'beta' // 预览版本
}

export const defaultTimeout = 10 * 1000 * 60

export const occupiedDirs = ['logs', 'Network', 'Partitions/webview/Network']

<<<<<<< HEAD
export const MIN_WINDOW_WIDTH = 1080
export const SECOND_MIN_WINDOW_WIDTH = 520
export const MIN_WINDOW_HEIGHT = 600
=======
export const defaultByPassRules = 'localhost,127.0.0.1,::1'
>>>>>>> d8d0ab5f
<|MERGE_RESOLUTION|>--- conflicted
+++ resolved
@@ -207,10 +207,7 @@
 
 export const occupiedDirs = ['logs', 'Network', 'Partitions/webview/Network']
 
-<<<<<<< HEAD
 export const MIN_WINDOW_WIDTH = 1080
 export const SECOND_MIN_WINDOW_WIDTH = 520
 export const MIN_WINDOW_HEIGHT = 600
-=======
-export const defaultByPassRules = 'localhost,127.0.0.1,::1'
->>>>>>> d8d0ab5f
+export const defaultByPassRules = 'localhost,127.0.0.1,::1'
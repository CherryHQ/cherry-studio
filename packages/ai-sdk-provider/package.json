{
  "name": "@cherrystudio/ai-sdk-provider",
<<<<<<< HEAD
  "version": "0.1.1",
=======
  "version": "0.1.2",
>>>>>>> 77529b3c
  "description": "Cherry Studio AI SDK provider bundle with CherryIN routing.",
  "keywords": [
    "ai-sdk",
    "provider",
    "cherryin",
    "vercel-ai-sdk",
    "cherry-studio"
  ],
  "author": "Cherry Studio",
  "license": "MIT",
  "homepage": "https://github.com/CherryHQ/cherry-studio",
  "repository": {
    "type": "git",
    "url": "git+https://github.com/CherryHQ/cherry-studio.git",
    "directory": "packages/ai-sdk-provider"
  },
  "bugs": {
    "url": "https://github.com/CherryHQ/cherry-studio/issues"
  },
  "type": "module",
  "main": "dist/index.cjs",
  "module": "dist/index.js",
  "types": "dist/index.d.ts",
  "files": [
    "dist"
  ],
  "scripts": {
    "build": "tsdown",
    "dev": "tsc -w",
    "clean": "rm -rf dist",
    "test": "vitest run",
    "test:watch": "vitest"
  },
  "peerDependencies": {
    "@ai-sdk/anthropic": "^2.0.29",
    "@ai-sdk/google": "^2.0.23",
    "@ai-sdk/openai": "^2.0.64",
    "ai": "^5.0.26"
  },
  "dependencies": {
    "@ai-sdk/provider": "^2.0.0",
    "@ai-sdk/provider-utils": "^3.0.12"
  },
  "devDependencies": {
    "tsdown": "^0.13.3",
    "typescript": "^5.8.2",
    "vitest": "^3.2.4"
  },
  "sideEffects": false,
  "engines": {
    "node": ">=18.0.0"
  },
  "exports": {
    ".": {
      "types": "./dist/index.d.ts",
      "import": "./dist/index.js",
      "require": "./dist/index.cjs",
      "default": "./dist/index.js"
    }
  }
}<|MERGE_RESOLUTION|>--- conflicted
+++ resolved
@@ -1,10 +1,6 @@
 {
   "name": "@cherrystudio/ai-sdk-provider",
-<<<<<<< HEAD
-  "version": "0.1.1",
-=======
-  "version": "0.1.2",
->>>>>>> 77529b3c
+  "version": "0.1.3",
   "description": "Cherry Studio AI SDK provider bundle with CherryIN routing.",
   "keywords": [
     "ai-sdk",

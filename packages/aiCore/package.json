--- conflicted
+++ resolved
@@ -42,14 +42,9 @@
     "@ai-sdk/openai": "patch:@ai-sdk/openai@npm%3A2.0.64#~/.yarn/patches/@ai-sdk-openai-npm-2.0.64-48f99f5bf3.patch",
     "@ai-sdk/openai-compatible": "^1.0.26",
     "@ai-sdk/provider": "^2.0.0",
-<<<<<<< HEAD
-    "@ai-sdk/provider-utils": "^3.0.12",
-    "@ai-sdk/xai": "^2.0.26",
-    "@cherrystudio/ai-sdk-provider": "workspace:*",
-=======
     "@ai-sdk/provider-utils": "^3.0.16",
     "@ai-sdk/xai": "^2.0.31",
->>>>>>> 2663cb19
+    "@cherrystudio/ai-sdk-provider": "workspace:*",
     "zod": "^4.1.5"
   },
   "devDependencies": {

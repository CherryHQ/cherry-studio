--- conflicted
+++ resolved
@@ -5,12 +5,8 @@
 
 import { definePlugin } from '../../'
 import type { AiRequestContext } from '../../types'
-<<<<<<< HEAD
-import { DEFAULT_WEB_SEARCH_CONFIG, switchWebSearchTool, WebSearchPluginConfig } from './helper'
-=======
 import type { WebSearchPluginConfig } from './helper'
-import { DEFAULT_WEB_SEARCH_CONFIG } from './helper'
->>>>>>> 5fea202a
+import { DEFAULT_WEB_SEARCH_CONFIG, switchWebSearchTool } from './helper'
 
 /**
  * 网络搜索插件

--- conflicted
+++ resolved
@@ -2,12 +2,8 @@
 import type { google } from '@ai-sdk/google'
 import type { openai } from '@ai-sdk/openai'
 
-<<<<<<< HEAD
 import type { ProviderOptionsMap } from '../../../options/types'
-=======
-import { ProviderOptionsMap } from '../../../options/types'
-import { OpenRouterSearchConfig } from './openrouter'
->>>>>>> 6afaf624
+import type { OpenRouterSearchConfig } from './openrouter'
 
 /**
  * 从 AI SDK 的工具函数中提取参数类型，以确保类型安全。

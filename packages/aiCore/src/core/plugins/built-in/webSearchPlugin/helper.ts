<<<<<<< HEAD
import type { anthropic } from '@ai-sdk/anthropic'
import type { google } from '@ai-sdk/google'
import type { openai } from '@ai-sdk/openai'
import type { InferToolInput, InferToolOutput } from 'ai'
=======
import { anthropic } from '@ai-sdk/anthropic'
import { google } from '@ai-sdk/google'
import { openai } from '@ai-sdk/openai'
import { InferToolInput, InferToolOutput, type Tool } from 'ai'
>>>>>>> 0d760ffa

import type { ProviderOptionsMap } from '../../../options/types'
import type { OpenRouterSearchConfig } from './openrouter'

/**
 * 从 AI SDK 的工具函数中提取参数类型，以确保类型安全。
 */
export type OpenAISearchConfig = NonNullable<Parameters<typeof openai.tools.webSearch>[0]>
export type OpenAISearchPreviewConfig = NonNullable<Parameters<typeof openai.tools.webSearchPreview>[0]>
export type AnthropicSearchConfig = NonNullable<Parameters<typeof anthropic.tools.webSearch_20250305>[0]>
export type GoogleSearchConfig = NonNullable<Parameters<typeof google.tools.googleSearch>[0]>
export type XAISearchConfig = NonNullable<ProviderOptionsMap['xai']['searchParameters']>

type NormalizeTool<T> = T extends Tool<infer INPUT, infer OUTPUT> ? Tool<INPUT, OUTPUT> : Tool<any, any>

type AnthropicWebSearchTool = NormalizeTool<ReturnType<typeof anthropic.tools.webSearch_20250305>>
type OpenAIWebSearchTool = NormalizeTool<ReturnType<typeof openai.tools.webSearch>>
type OpenAIChatWebSearchTool = NormalizeTool<ReturnType<typeof openai.tools.webSearchPreview>>
type GoogleWebSearchTool = NormalizeTool<ReturnType<typeof google.tools.googleSearch>>

/**
 * 插件初始化时接收的完整配置对象
 *
 * 其结构与 ProviderOptions 保持一致，方便上游统一管理配置
 */
export interface WebSearchPluginConfig {
  openai?: OpenAISearchConfig
  'openai-chat'?: OpenAISearchPreviewConfig
  anthropic?: AnthropicSearchConfig
  xai?: ProviderOptionsMap['xai']['searchParameters']
  google?: GoogleSearchConfig
  'google-vertex'?: GoogleSearchConfig
  openrouter?: OpenRouterSearchConfig
}

/**
 * 插件的默认配置
 */
export const DEFAULT_WEB_SEARCH_CONFIG: WebSearchPluginConfig = {
  google: {},
  'google-vertex': {},
  openai: {},
  'openai-chat': {},
  xai: {
    mode: 'on',
    returnCitations: true,
    maxSearchResults: 5,
    sources: [{ type: 'web' }, { type: 'x' }, { type: 'news' }]
  },
  anthropic: {
    maxUses: 5
  },
  openrouter: {
    plugins: [
      {
        id: 'web',
        max_results: 5
      }
    ]
  }
}

export type WebSearchToolOutputSchema = {
  // Anthropic 工具 - 手动定义
  anthropic: InferToolOutput<AnthropicWebSearchTool>

  // OpenAI 工具 - 基于实际输出
  // TODO: 上游定义不规范,是unknown
  // openai: InferToolOutput<ReturnType<typeof openai.tools.webSearch>>
  openai: {
    status: 'completed' | 'failed'
  }
  'openai-chat': {
    status: 'completed' | 'failed'
  }
  // Google 工具
  // TODO: 上游定义不规范,是unknown
  // google: InferToolOutput<ReturnType<typeof google.tools.googleSearch>>
  google: {
    webSearchQueries?: string[]
    groundingChunks?: Array<{
      web?: { uri: string; title: string }
    }>
  }
}

export type WebSearchToolInputSchema = {
  anthropic: InferToolInput<AnthropicWebSearchTool>
  openai: InferToolInput<OpenAIWebSearchTool>
  google: InferToolInput<GoogleWebSearchTool>
  'openai-chat': InferToolInput<OpenAIChatWebSearchTool>
}<|MERGE_RESOLUTION|>--- conflicted
+++ resolved
@@ -1,14 +1,7 @@
-<<<<<<< HEAD
 import type { anthropic } from '@ai-sdk/anthropic'
 import type { google } from '@ai-sdk/google'
 import type { openai } from '@ai-sdk/openai'
-import type { InferToolInput, InferToolOutput } from 'ai'
-=======
-import { anthropic } from '@ai-sdk/anthropic'
-import { google } from '@ai-sdk/google'
-import { openai } from '@ai-sdk/openai'
-import { InferToolInput, InferToolOutput, type Tool } from 'ai'
->>>>>>> 0d760ffa
+import type { InferToolInput, InferToolOutput, Tool } from 'ai'
 
 import type { ProviderOptionsMap } from '../../../options/types'
 import type { OpenRouterSearchConfig } from './openrouter'

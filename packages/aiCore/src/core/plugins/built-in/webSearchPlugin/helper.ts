--- conflicted
+++ resolved
@@ -1,17 +1,12 @@
-import type { anthropic } from '@ai-sdk/anthropic'
-import type { google } from '@ai-sdk/google'
-import type { openai } from '@ai-sdk/openai'
+import { anthropic } from '@ai-sdk/anthropic'
+import { google } from '@ai-sdk/google'
+import { openai } from '@ai-sdk/openai'
 import type { InferToolInput, InferToolOutput } from 'ai'
 import { type Tool } from 'ai'
 
-<<<<<<< HEAD
 import { createOpenRouterOptions, createXaiOptions, mergeProviderOptions } from '../../../options'
-import { ProviderOptionsMap } from '../../../options/types'
-import { OpenRouterSearchConfig } from './openrouter'
-=======
 import type { ProviderOptionsMap } from '../../../options/types'
 import type { OpenRouterSearchConfig } from './openrouter'
->>>>>>> 5fea202a
 
 /**
  * 从 AI SDK 的工具函数中提取参数类型，以确保类型安全。

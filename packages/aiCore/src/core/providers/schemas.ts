--- conflicted
+++ resolved
@@ -32,11 +32,8 @@
   'azure-responses',
   'deepseek',
   'openrouter',
-<<<<<<< HEAD
-  'cherryin'
-=======
+  'cherryin',
   'huggingface'
->>>>>>> 5fea202a
 ] as const
 
 /**
@@ -142,15 +139,15 @@
     supportsImageGeneration: true
   },
   {
-<<<<<<< HEAD
     id: 'cherryin',
     name: 'CherryIN',
     creator: createCherryIn,
-=======
+    supportsImageGeneration: true
+  },
+  {
     id: 'huggingface',
     name: 'HuggingFace',
     creator: createHuggingFace,
->>>>>>> 5fea202a
     supportsImageGeneration: true
   }
 ] as const satisfies BaseProvider[]

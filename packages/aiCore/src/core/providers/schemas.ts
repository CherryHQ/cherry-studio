/**
 * Provider Config 定义
 */

import { createAnthropic } from '@ai-sdk/anthropic'
import { createAzure } from '@ai-sdk/azure'
import { type AzureOpenAIProviderSettings } from '@ai-sdk/azure'
import { createDeepSeek } from '@ai-sdk/deepseek'
import { createGoogleGenerativeAI } from '@ai-sdk/google'
import { createOpenAI, type OpenAIProviderSettings } from '@ai-sdk/openai'
import { createOpenAICompatible } from '@ai-sdk/openai-compatible'
import type { LanguageModelV2 } from '@ai-sdk/provider'
import { createXai } from '@ai-sdk/xai'
import { createOpenRouter } from '@openrouter/ai-sdk-provider'
<<<<<<< HEAD
import type { Provider } from 'ai'
import { customProvider } from 'ai'
import { z } from 'zod'
=======
import { customProvider, Provider } from 'ai'
import * as z from 'zod'
>>>>>>> 0d760ffa

/**
 * 基础 Provider IDs
 */
export const baseProviderIds = [
  'openai',
  'openai-chat',
  'openai-compatible',
  'anthropic',
  'google',
  'xai',
  'azure',
  'azure-responses',
  'deepseek',
  'openrouter'
] as const

/**
 * 基础 Provider ID Schema
 */
export const baseProviderIdSchema = z.enum(baseProviderIds)

/**
 * 基础 Provider ID
 */
export type BaseProviderId = z.infer<typeof baseProviderIdSchema>

export const isBaseProvider = (id: ProviderId): id is BaseProviderId => {
  return baseProviderIdSchema.safeParse(id).success
}

type BaseProvider = {
  id: BaseProviderId
  name: string
  creator: (options: any) => Provider | LanguageModelV2
  supportsImageGeneration: boolean
}

/**
 * 基础 Providers 定义
 * 作为唯一数据源，避免重复维护
 */
export const baseProviders = [
  {
    id: 'openai',
    name: 'OpenAI',
    creator: createOpenAI,
    supportsImageGeneration: true
  },
  {
    id: 'openai-chat',
    name: 'OpenAI Chat',
    creator: (options: OpenAIProviderSettings) => {
      const provider = createOpenAI(options)
      return customProvider({
        fallbackProvider: {
          ...provider,
          languageModel: (modelId: string) => provider.chat(modelId)
        }
      })
    },
    supportsImageGeneration: true
  },
  {
    id: 'openai-compatible',
    name: 'OpenAI Compatible',
    creator: createOpenAICompatible,
    supportsImageGeneration: true
  },
  {
    id: 'anthropic',
    name: 'Anthropic',
    creator: createAnthropic,
    supportsImageGeneration: false
  },
  {
    id: 'google',
    name: 'Google Generative AI',
    creator: createGoogleGenerativeAI,
    supportsImageGeneration: true
  },
  {
    id: 'xai',
    name: 'xAI (Grok)',
    creator: createXai,
    supportsImageGeneration: true
  },
  {
    id: 'azure',
    name: 'Azure OpenAI',
    creator: createAzure,
    supportsImageGeneration: true
  },
  {
    id: 'azure-responses',
    name: 'Azure OpenAI Responses',
    creator: (options: AzureOpenAIProviderSettings) => {
      const provider = createAzure(options)
      return customProvider({
        fallbackProvider: {
          ...provider,
          languageModel: (modelId: string) => provider.responses(modelId)
        }
      })
    },
    supportsImageGeneration: true
  },
  {
    id: 'deepseek',
    name: 'DeepSeek',
    creator: createDeepSeek,
    supportsImageGeneration: false
  },
  {
    id: 'openrouter',
    name: 'OpenRouter',
    creator: createOpenRouter,
    supportsImageGeneration: true
  }
] as const satisfies BaseProvider[]

/**
 * 用户自定义 Provider ID Schema
 * 允许任意字符串，但排除基础 provider IDs 以避免冲突
 */
export const customProviderIdSchema = z
  .string()
  .min(1)
  .refine((id) => !baseProviderIds.includes(id as any), {
    message: 'Custom provider ID cannot conflict with base provider IDs'
  })

/**
 * Provider ID Schema - 支持基础和自定义
 */
export const providerIdSchema = z.union([baseProviderIdSchema, customProviderIdSchema])

/**
 * Provider 配置 Schema
 * 用于Provider的配置验证
 */
export const providerConfigSchema = z
  .object({
    id: customProviderIdSchema, // 只允许自定义ID
    name: z.string().min(1),
    creator: z
      .function({
        input: z.any(),
        output: z.any()
      })
      .optional(),
    import: z.function().optional(),
    creatorFunctionName: z.string().optional(),
    supportsImageGeneration: z.boolean().default(false),
    imageCreator: z.function().optional(),
    validateOptions: z.function().optional(),
    aliases: z.array(z.string()).optional()
  })
  .refine((data) => data.creator || (data.import && data.creatorFunctionName), {
    message: 'Must provide either creator function or import configuration'
  })

/**
 * Provider ID 类型 - 基于 zod schema 推导
 */
export type ProviderId = z.infer<typeof providerIdSchema>
export type CustomProviderId = z.infer<typeof customProviderIdSchema>

/**
 * Provider 配置类型
 */
export type ProviderConfig = z.infer<typeof providerConfigSchema>

/**
 * 兼容性类型别名
 * @deprecated 使用 ProviderConfig 替代
 */
export type DynamicProviderRegistration = ProviderConfig<|MERGE_RESOLUTION|>--- conflicted
+++ resolved
@@ -12,14 +12,9 @@
 import type { LanguageModelV2 } from '@ai-sdk/provider'
 import { createXai } from '@ai-sdk/xai'
 import { createOpenRouter } from '@openrouter/ai-sdk-provider'
-<<<<<<< HEAD
 import type { Provider } from 'ai'
 import { customProvider } from 'ai'
-import { z } from 'zod'
-=======
-import { customProvider, Provider } from 'ai'
 import * as z from 'zod'
->>>>>>> 0d760ffa
 
 /**
  * 基础 Provider IDs

--- conflicted
+++ resolved
@@ -9,15 +9,11 @@
 import { createGoogleGenerativeAI } from '@ai-sdk/google'
 import { createOpenAI, type OpenAIProviderSettings } from '@ai-sdk/openai'
 import { createOpenAICompatible } from '@ai-sdk/openai-compatible'
-import { LanguageModelV2 } from '@ai-sdk/provider'
+import type { LanguageModelV2 } from '@ai-sdk/provider'
 import { createXai } from '@ai-sdk/xai'
-<<<<<<< HEAD
+import { createOpenRouter } from '@openrouter/ai-sdk-provider'
 import type { Provider } from 'ai'
 import { customProvider } from 'ai'
-=======
-import { createOpenRouter } from '@openrouter/ai-sdk-provider'
-import { customProvider, Provider } from 'ai'
->>>>>>> 63be1d8c
 import { z } from 'zod'
 
 /**

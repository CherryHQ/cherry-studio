{
  "name": "@cherrystudio/ui",
  "version": "1.0.0-alpha.1",
  "description": "Cherry Studio UI Component Library - React Components for Cherry Studio",
  "main": "dist/index.js",
  "module": "dist/index.mjs",
  "types": "dist/index.d.ts",
  "react-native": "dist/index.js",
  "scripts": {
    "build": "tsdown",
    "dev": "tsc -w",
    "clean": "rm -rf dist",
    "test": "vitest run",
    "test:watch": "vitest",
    "lint": "eslint src --ext .ts,.tsx --fix",
    "type-check": "tsc --noEmit -p tsconfig.json --composite false",
    "storybook": "storybook dev -p 6006",
    "build-storybook": "storybook build",
    "icons:generate": "tsx scripts/generate-icons.ts"
  },
  "keywords": [
    "ui",
    "components",
    "react",
    "tailwindcss",
    "typescript",
    "cherry-studio"
  ],
  "author": "Cherry Studio",
  "license": "MIT",
  "repository": {
    "type": "git",
    "url": "git+https://github.com/CherryHQ/cherry-studio.git"
  },
  "bugs": {
    "url": "https://github.com/CherryHQ/cherry-studio/issues"
  },
  "homepage": "https://github.com/CherryHQ/cherry-studio#readme",
  "peerDependencies": {
    "@heroui/react": "^2.8.4",
    "framer-motion": "^11.0.0 || ^12.0.0",
    "react": "^19.0.0",
    "react-dom": "^19.0.0",
    "tailwindcss": "^4.1.13"
  },
  "dependencies": {
    "@dnd-kit/core": "^6.3.1",
    "@dnd-kit/modifiers": "^9.0.0",
    "@dnd-kit/sortable": "^10.0.0",
    "@dnd-kit/utilities": "^3.2.2",
    "@radix-ui/react-checkbox": "^1.3.3",
    "@radix-ui/react-dialog": "^1.1.15",
    "@radix-ui/react-popover": "^1.1.15",
    "@radix-ui/react-radio-group": "^1.3.8",
    "@radix-ui/react-select": "^2.2.6",
<<<<<<< HEAD
    "@radix-ui/react-slider": "^1.3.6",
    "@radix-ui/react-slot": "^1.2.3",
=======
    "@radix-ui/react-slot": "^1.2.4",
    "@radix-ui/react-tabs": "^1.1.13",
    "@radix-ui/react-tooltip": "^1.2.8",
>>>>>>> 0045bf6c
    "@radix-ui/react-use-controllable-state": "^1.2.2",
    "class-variance-authority": "^0.7.1",
    "clsx": "^2.1.1",
    "cmdk": "^1.1.1",
    "lucide-react": "^0.545.0",
    "react-dropzone": "^14.3.8",
    "tailwind-merge": "^2.5.5"
  },
  "devDependencies": {
    "@heroui/react": "^2.8.4",
    "@storybook/addon-docs": "^10.0.5",
    "@storybook/addon-themes": "^10.0.5",
    "@storybook/react-vite": "^10.0.5",
    "@svgr/core": "^8.1.0",
    "@svgr/plugin-jsx": "^8.1.0",
    "@svgr/plugin-prettier": "^8.1.0",
    "@svgr/plugin-svgo": "^8.1.0",
    "@types/react": "^19.0.12",
    "@types/react-dom": "^19.0.4",
    "@types/styled-components": "^5.1.34",
    "@uiw/codemirror-extensions-langs": "^4.25.1",
    "@uiw/codemirror-themes-all": "^4.25.1",
    "@uiw/react-codemirror": "^4.25.1",
    "antd": "^5.22.5",
    "eslint-plugin-storybook": "10.0.5",
    "framer-motion": "^12.23.12",
    "linguist-languages": "^9.0.0",
    "react": "^19.0.0",
    "react-dom": "^19.0.0",
    "storybook": "^10.0.5",
    "styled-components": "^6.1.15",
    "tsdown": "^0.15.5",
    "tsx": "^4.20.6",
    "typescript": "^5.6.2",
    "vitest": "^3.2.4"
  },
  "resolutions": {
    "@codemirror/language": "6.11.3",
    "@codemirror/lint": "6.8.5",
    "@codemirror/view": "6.38.1"
  },
  "sideEffects": false,
  "engines": {
    "node": ">=18.0.0"
  },
  "files": [
    "dist",
    "README.md"
  ],
  "exports": {
    ".": {
      "types": "./dist/index.d.ts",
      "react-native": "./dist/index.js",
      "import": "./dist/index.mjs",
      "require": "./dist/index.js",
      "default": "./dist/index.js"
    },
    "./components": {
      "types": "./dist/components/index.d.ts",
      "react-native": "./dist/components/index.js",
      "import": "./dist/components/index.mjs",
      "require": "./dist/components/index.js",
      "default": "./dist/components/index.js"
    },
    "./hooks": {
      "types": "./dist/hooks/index.d.ts",
      "react-native": "./dist/hooks/index.js",
      "import": "./dist/hooks/index.mjs",
      "require": "./dist/hooks/index.js",
      "default": "./dist/hooks/index.js"
    },
    "./utils": {
      "types": "./dist/utils/index.d.ts",
      "react-native": "./dist/utils/index.js",
      "import": "./dist/utils/index.mjs",
      "require": "./dist/utils/index.js",
      "default": "./dist/utils/index.js"
    },
    "./icons": {
      "types": "./dist/components/icons/index.d.ts",
      "react-native": "./dist/components/icons/index.js",
      "import": "./dist/components/icons/index.mjs",
      "require": "./dist/components/icons/index.js",
      "default": "./dist/components/icons/index.js"
    },
    "./styles": "./src/styles/index.css",
    "./styles/tokens.css": "./src/styles/tokens.css",
    "./styles/theme.css": "./src/styles/theme.css",
    "./styles/index.css": "./src/styles/index.css"
  },
  "packageManager": "yarn@4.9.1"
}<|MERGE_RESOLUTION|>--- conflicted
+++ resolved
@@ -53,14 +53,10 @@
     "@radix-ui/react-popover": "^1.1.15",
     "@radix-ui/react-radio-group": "^1.3.8",
     "@radix-ui/react-select": "^2.2.6",
-<<<<<<< HEAD
     "@radix-ui/react-slider": "^1.3.6",
-    "@radix-ui/react-slot": "^1.2.3",
-=======
     "@radix-ui/react-slot": "^1.2.4",
     "@radix-ui/react-tabs": "^1.1.13",
     "@radix-ui/react-tooltip": "^1.2.8",
->>>>>>> 0045bf6c
     "@radix-ui/react-use-controllable-state": "^1.2.2",
     "class-variance-authority": "^0.7.1",
     "clsx": "^2.1.1",

# UI Component Library Migration Status

## Usage Example

```typescript
// Import components from @cherrystudio/ui
import { Spinner, DividerWithText, InfoTooltip } from '@cherrystudio/ui'

// Use in components
function MyComponent() {
  return (
    <div>
      <Spinner size={24} />
      <DividerWithText text="Divider Text" />
      <InfoTooltip content="Tooltip message" />
    </div>
  )
}
```

## Directory Structure

```text
@packages/ui/
├── src/
│   ├── components/         # Main components directory
│   │   ├── base/           # Basic components (buttons, inputs, labels, etc.)
│   │   ├── display/        # Display components (cards, lists, tables, etc.)
│   │   ├── layout/         # Layout components (containers, grids, spacing, etc.)
│   │   ├── icons/          # Icon components
│   │   ├── interactive/    # Interactive components (modals, tooltips, dropdowns, etc.)
│   │   └── composite/      # Composite components (made from multiple base components)
│   ├── hooks/              # Custom React Hooks
│   └── types/              # TypeScript type definitions
```

### Component Classification Guide

When submitting PRs, please place components in the correct directory based on their function:

- **base**: Most basic UI elements like buttons, inputs, switches, labels, etc.
- **display**: Components for displaying content like cards, lists, tables, tabs, etc.
- **layout**: Components for page layout like containers, grid systems, dividers, etc.
- **icons**: All icon-related components
- **interactive**: Components requiring user interaction like modals, drawers, tooltips, dropdowns, etc.
- **composite**: Composite components made from multiple base components

## Migration Overview

- **Total Components**: 236
- **Migrated**: 34
- **Refactored**: 18
- **Pending Migration**: 184

## Component Status Table

<<<<<<< HEAD
| Category          | Component Name            | Migration Status | Refactoring Status | Description                                    |
| ----------------- | ------------------------- | ---------------- | ------------------ | ---------------------------------------------- |
| **base**          |                           |                  |                    | Base components                                |
|                   | CopyButton                | ✅                | ❌                  | Copy button                                    |
|                   | CustomTag                 | ✅                | ❌                  | Custom tag                                     |
|                   | DividerWithText           | ✅                | ❌                  | Divider with text                              |
|                   | EmojiIcon                 | ✅                | ❌                  | Emoji icon                                     |
|                   | ErrorTag                  | ✅                | ❌                  | Error tag                                      |
|                   | IndicatorLight            | ✅                | ❌                  | Indicator light                                |
|                   | Spinner                   | ✅                | ❌                  | Loading spinner                                |
|                   | SuccessTag                | ✅                | ❌                  | Success tag                                    |
|                   | TextBadge                 | ✅                | ❌                  | Text badge                                     |
|                   | WarnTag                   | ✅                | ❌                  | Warning tag                                    |
|                   | CustomCollapse            | ✅                | ❌                  | Custom collapse panel                          |
| **display**       |                           |                  |                    | Display components                             |
|                   | Ellipsis                  | ✅                | ❌                  | Text ellipsis                                  |
|                   | ExpandableText            | ✅                | ❌                  | Expandable text                                |
|                   | ThinkingEffect            | ✅                | ❌                  | Thinking effect animation                      |
|                   | EmojiAvatar               | ✅                | ❌                  | Emoji avatar                                   |
|                   | ListItem                  | ✅                | ❌                  | List item                                      |
|                   | MaxContextCount           | ✅                | ❌                  | Max context count display                      |
|                   | CodeViewer                | ❌                | ❌                  | Code viewer (external deps)                    |
|                   | OGCard                    | ❌                | ❌                  | OG card                                        |
|                   | MarkdownShadowDOMRenderer | ❌                | ❌                  | Markdown renderer                              |
|                   | Preview/*                 | ❌                | ❌                  | Preview components                             |
| **layout**        |                           |                  |                    | Layout components                              |
|                   | HorizontalScrollContainer | ✅                | ❌                  | Horizontal scroll container                    |
|                   | Scrollbar                 | ✅                | ❌                  | Scrollbar                                      |
|                   | Layout/*                  | ✅                | ✅                  | Layout components                              |
|                   | Tab/*                     | ❌                | ❌                  | Tab (Redux dependency)                         |
|                   | TopView                   | ❌                | ❌                  | Top view (window.api dependency)               |
| **icons**         |                           |                  |                    | Icon components                                |
|                   | CopyIcon                  | ✅                | ❌                  | Copy icon                                      |
|                   | DeleteIcon                | ✅                | ❌                  | Delete icon                                    |
|                   | EditIcon                  | ✅                | ❌                  | Edit icon                                      |
|                   | FileIcons                 | ✅                | ❌                  | File icons (includes FileSvgIcon, FilePngIcon) |
|                   | ReasoningIcon             | ✅                | ❌                  | Reasoning icon                                 |
|                   | RefreshIcon               | ✅                | ❌                  | Refresh icon                                   |
|                   | ResetIcon                 | ✅                | ❌                  | Reset icon                                     |
|                   | SvgSpinners180Ring        | ✅                | ❌                  | Spinners icon                                  |
|                   | ToolsCallingIcon          | ✅                | ❌                  | Tools calling icon                             |
|                   | VisionIcon                | ✅                | ❌                  | Vision icon                                    |
|                   | WebSearchIcon             | ✅                | ❌                  | Web search icon                                |
|                   | WrapIcon                  | ✅                | ❌                  | Wrap icon                                      |
|                   | UnWrapIcon                | ✅                | ❌                  | Unwrap icon                                    |
|                   | OcrIcon                   | ✅                | ❌                  | OCR icon                                       |
|                   | ToolIcon                  | ✅                | ❌                  | Tool icon                                      |
|                   | Other icons               | ❌                | ❌                  | Other icon files                               |
| **interactive**   |                           |                  |                    | Interactive components                         |
|                   | InfoTooltip               | ✅                | ❌                  | Info tooltip                                   |
|                   | HelpTooltip               | ✅                | ❌                  | Help tooltip                                   |
|                   | WarnTooltip               | ✅                | ❌                  | Warning tooltip                                |
|                   | EditableNumber            | ✅                | ❌                  | Editable number                                |
|                   | InfoPopover               | ✅                | ❌                  | Info popover                                   |
|                   | CollapsibleSearchBar      | ✅                | ❌                  | Collapsible search bar                         |
|                   | ImageToolButton           | ✅                | ❌                  | Image tool button                              |
|                   | DraggableList             | ✅                | ❌                  | Draggable list                                 |
|                   | EmojiPicker               | ❌                | ❌                  | Emoji picker (useTheme dependency)             |
|                   | Selector                  | ✅                | ❌                  | Selector (i18n dependency)                     |
|                   | ModelSelector             | ❌                | ❌                  | Model selector (Redux dependency)              |
|                   | LanguageSelect            | ❌                | ❌                  | Language select                                |
|                   | TranslateButton           | ❌                | ❌                  | Translate button (window.api dependency)       |
| **composite**     |                           |                  |                    | Composite components                           |
|                   | -                         | -                | -                  | No composite components yet                    |
| **Uncategorized** |                           |                  |                    | Components needing categorization              |
|                   | Popups/* (16+ files)      | ❌                | ❌                  | Popup components (business coupled)            |
|                   | RichEditor/* (30+ files)  | ❌                | ❌                  | Rich text editor                               |
|                   | CodeEditor/*              | ❌                | ❌                  | Code editor                                    |
|                   | MarkdownEditor/*          | ❌                | ❌                  | Markdown editor                                |
|                   | MinApp/*                  | ❌                | ❌                  | Mini app (Redux dependency)                    |
|                   | Avatar/*                  | ❌                | ❌                  | Avatar components                              |
|                   | ActionTools/*             | ❌                | ❌                  | Action tools                                   |
|                   | CodeBlockView/*           | ❌                | ❌                  | Code block view (window.api dependency)        |
|                   | ContextMenu               | ❌                | ❌                  | Context menu (Electron API)                    |
|                   | WindowControls            | ❌                | ❌                  | Window controls (Electron API)                 |
|                   | ErrorBoundary             | ❌                | ❌                  | Error boundary (window.api dependency)         |
=======
| Category | Component Name | Migration Status | Refactoring Status | Description |
|----------|----------------|------------------|--------------------|-------------|
| **base** | | | | Base components |
| | CopyButton | ✅ | ✅ | Copy button |
| | CustomTag | ✅ | ✅ | Custom tag |
| | DividerWithText | ✅ | ✅ | Divider with text |
| | EmojiIcon | ✅ | ✅ | Emoji icon |
| | ErrorBoundary | ✅ | ✅ | Error boundary (decoupled via props) |
| | StatusTag | ✅ | ✅ | Unified status tag (merged ErrorTag, SuccessTag, WarnTag, InfoTag) |
| | IndicatorLight | ✅ | ✅ | Indicator light |
| | Spinner | ✅ | ✅ | Loading spinner |
| | TextBadge | ✅ | ✅ | Text badge |
| | CustomCollapse | ✅ | ✅ | Custom collapse panel |
| **display** | | | | Display components |
| | Ellipsis | ✅ | ✅ | Text ellipsis |
| | ExpandableText | ✅ | ✅ | Expandable text |
| | ThinkingEffect | ✅ | ✅ | Thinking effect animation |
| | EmojiAvatar | ✅ | ✅ | Emoji avatar |
| | ListItem | ✅ | ✅ | List item |
| | MaxContextCount | ✅ | ✅ | Max context count display |
| | ProviderAvatar | ✅ | ✅ | Provider avatar |
| | CodeViewer | ❌ | ❌ | Code viewer (external deps) |
| | OGCard | ❌ | ❌ | OG card |
| | MarkdownShadowDOMRenderer | ❌ | ❌ | Markdown renderer |
| | Preview/* | ❌ | ❌ | Preview components |
| **layout** | | | | Layout components |
| | HorizontalScrollContainer | ✅ | ❌ | Horizontal scroll container |
| | Scrollbar | ✅ | ❌ | Scrollbar |
| | Layout/* | ❌ | ❌ | Layout components |
| | Tab/* | ❌ | ❌ | Tab (Redux dependency) |
| | TopView | ❌ | ❌ | Top view (window.api dependency) |
| **icons** | | | | Icon components |
| | Icon | ✅ | ✅ | Icon factory function and predefined icons (merged CopyIcon, DeleteIcon, EditIcon, RefreshIcon, ResetIcon, ToolIcon, VisionIcon, WebSearchIcon, WrapIcon, UnWrapIcon, OcrIcon) |
| | FileIcons | ✅ | ❌ | File icons (FileSvgIcon, FilePngIcon) |
| | ReasoningIcon | ✅ | ❌ | Reasoning icon |
| | SvgSpinners180Ring | ✅ | ❌ | Spinner loading icon |
| | ToolsCallingIcon | ✅ | ❌ | Tools calling icon |
| **interactive** | | | | Interactive components |
| | InfoTooltip | ✅ | ❌ | Info tooltip |
| | HelpTooltip | ✅ | ❌ | Help tooltip |
| | WarnTooltip | ✅ | ❌ | Warning tooltip |
| | EditableNumber | ✅ | ❌ | Editable number |
| | InfoPopover | ✅ | ❌ | Info popover |
| | CollapsibleSearchBar | ✅ | ❌ | Collapsible search bar |
| | ImageToolButton | ✅ | ❌ | Image tool button |
| | DraggableList | ✅ | ❌ | Draggable list |
| | CodeEditor | ✅ | ❌ | Code editor |
| | EmojiPicker | ❌ | ❌ | Emoji picker (useTheme dependency) |
| | Selector | ✅ | ❌ | Selector (i18n dependency) |
| | ModelSelector | ❌ | ❌ | Model selector (Redux dependency) |
| | LanguageSelect | ❌ | ❌ | Language select |
| | TranslateButton | ❌ | ❌ | Translate button (window.api dependency) |
| **composite** | | | | Composite components |
| | - | - | - | No composite components yet |
| **Uncategorized** | | | | Components needing categorization |
| | Popups/* (16+ files) | ❌ | ❌ | Popup components (business coupled) |
| | RichEditor/* (30+ files) | ❌ | ❌ | Rich text editor |
| | MarkdownEditor/* | ❌ | ❌ | Markdown editor |
| | MinApp/* | ❌ | ❌ | Mini app (Redux dependency) |
| | Avatar/* | ❌ | ❌ | Avatar components |
| | ActionTools/* | ❌ | ❌ | Action tools |
| | CodeBlockView/* | ❌ | ❌ | Code block view (window.api dependency) |
| | ContextMenu | ❌ | ❌ | Context menu (Electron API) |
| | WindowControls | ❌ | ❌ | Window controls (Electron API) |
| | ErrorBoundary | ❌ | ❌ | Error boundary (window.api dependency) |
>>>>>>> 1b04fd06

## Migration Steps

### Phase 1: Copy Migration (Current Phase)

- Copy components as-is to @packages/ui
- Retain original dependencies (antd, styled-components, etc.)
- Add original path comment at file top

### Phase 2: Refactor and Optimize

- Remove antd dependencies, replace with HeroUI
- Remove styled-components, replace with Tailwind CSS
- Optimize component APIs and type definitions

## Notes

1. **Do NOT migrate** components with these dependencies (can be migrated after decoupling):
   - window.api calls
   - Redux (useSelector, useDispatch, etc.)
   - Other external data sources

2. **Can migrate** but need decoupling later:
   - Components using i18n (change i18n to props)
   - Components using antd (replace with HeroUI later)

3. **Submission Guidelines**:
   - Each PR should focus on one category of components
   - Ensure all migrated components are exported
   - Update migration status in this document<|MERGE_RESOLUTION|>--- conflicted
+++ resolved
@@ -54,150 +54,71 @@
 
 ## Component Status Table
 
-<<<<<<< HEAD
-| Category          | Component Name            | Migration Status | Refactoring Status | Description                                    |
-| ----------------- | ------------------------- | ---------------- | ------------------ | ---------------------------------------------- |
-| **base**          |                           |                  |                    | Base components                                |
-|                   | CopyButton                | ✅                | ❌                  | Copy button                                    |
-|                   | CustomTag                 | ✅                | ❌                  | Custom tag                                     |
-|                   | DividerWithText           | ✅                | ❌                  | Divider with text                              |
-|                   | EmojiIcon                 | ✅                | ❌                  | Emoji icon                                     |
-|                   | ErrorTag                  | ✅                | ❌                  | Error tag                                      |
-|                   | IndicatorLight            | ✅                | ❌                  | Indicator light                                |
-|                   | Spinner                   | ✅                | ❌                  | Loading spinner                                |
-|                   | SuccessTag                | ✅                | ❌                  | Success tag                                    |
-|                   | TextBadge                 | ✅                | ❌                  | Text badge                                     |
-|                   | WarnTag                   | ✅                | ❌                  | Warning tag                                    |
-|                   | CustomCollapse            | ✅                | ❌                  | Custom collapse panel                          |
-| **display**       |                           |                  |                    | Display components                             |
-|                   | Ellipsis                  | ✅                | ❌                  | Text ellipsis                                  |
-|                   | ExpandableText            | ✅                | ❌                  | Expandable text                                |
-|                   | ThinkingEffect            | ✅                | ❌                  | Thinking effect animation                      |
-|                   | EmojiAvatar               | ✅                | ❌                  | Emoji avatar                                   |
-|                   | ListItem                  | ✅                | ❌                  | List item                                      |
-|                   | MaxContextCount           | ✅                | ❌                  | Max context count display                      |
-|                   | CodeViewer                | ❌                | ❌                  | Code viewer (external deps)                    |
-|                   | OGCard                    | ❌                | ❌                  | OG card                                        |
-|                   | MarkdownShadowDOMRenderer | ❌                | ❌                  | Markdown renderer                              |
-|                   | Preview/*                 | ❌                | ❌                  | Preview components                             |
-| **layout**        |                           |                  |                    | Layout components                              |
-|                   | HorizontalScrollContainer | ✅                | ❌                  | Horizontal scroll container                    |
-|                   | Scrollbar                 | ✅                | ❌                  | Scrollbar                                      |
-|                   | Layout/*                  | ✅                | ✅                  | Layout components                              |
-|                   | Tab/*                     | ❌                | ❌                  | Tab (Redux dependency)                         |
-|                   | TopView                   | ❌                | ❌                  | Top view (window.api dependency)               |
-| **icons**         |                           |                  |                    | Icon components                                |
-|                   | CopyIcon                  | ✅                | ❌                  | Copy icon                                      |
-|                   | DeleteIcon                | ✅                | ❌                  | Delete icon                                    |
-|                   | EditIcon                  | ✅                | ❌                  | Edit icon                                      |
-|                   | FileIcons                 | ✅                | ❌                  | File icons (includes FileSvgIcon, FilePngIcon) |
-|                   | ReasoningIcon             | ✅                | ❌                  | Reasoning icon                                 |
-|                   | RefreshIcon               | ✅                | ❌                  | Refresh icon                                   |
-|                   | ResetIcon                 | ✅                | ❌                  | Reset icon                                     |
-|                   | SvgSpinners180Ring        | ✅                | ❌                  | Spinners icon                                  |
-|                   | ToolsCallingIcon          | ✅                | ❌                  | Tools calling icon                             |
-|                   | VisionIcon                | ✅                | ❌                  | Vision icon                                    |
-|                   | WebSearchIcon             | ✅                | ❌                  | Web search icon                                |
-|                   | WrapIcon                  | ✅                | ❌                  | Wrap icon                                      |
-|                   | UnWrapIcon                | ✅                | ❌                  | Unwrap icon                                    |
-|                   | OcrIcon                   | ✅                | ❌                  | OCR icon                                       |
-|                   | ToolIcon                  | ✅                | ❌                  | Tool icon                                      |
-|                   | Other icons               | ❌                | ❌                  | Other icon files                               |
-| **interactive**   |                           |                  |                    | Interactive components                         |
-|                   | InfoTooltip               | ✅                | ❌                  | Info tooltip                                   |
-|                   | HelpTooltip               | ✅                | ❌                  | Help tooltip                                   |
-|                   | WarnTooltip               | ✅                | ❌                  | Warning tooltip                                |
-|                   | EditableNumber            | ✅                | ❌                  | Editable number                                |
-|                   | InfoPopover               | ✅                | ❌                  | Info popover                                   |
-|                   | CollapsibleSearchBar      | ✅                | ❌                  | Collapsible search bar                         |
-|                   | ImageToolButton           | ✅                | ❌                  | Image tool button                              |
-|                   | DraggableList             | ✅                | ❌                  | Draggable list                                 |
-|                   | EmojiPicker               | ❌                | ❌                  | Emoji picker (useTheme dependency)             |
-|                   | Selector                  | ✅                | ❌                  | Selector (i18n dependency)                     |
-|                   | ModelSelector             | ❌                | ❌                  | Model selector (Redux dependency)              |
-|                   | LanguageSelect            | ❌                | ❌                  | Language select                                |
-|                   | TranslateButton           | ❌                | ❌                  | Translate button (window.api dependency)       |
-| **composite**     |                           |                  |                    | Composite components                           |
-|                   | -                         | -                | -                  | No composite components yet                    |
-| **Uncategorized** |                           |                  |                    | Components needing categorization              |
-|                   | Popups/* (16+ files)      | ❌                | ❌                  | Popup components (business coupled)            |
-|                   | RichEditor/* (30+ files)  | ❌                | ❌                  | Rich text editor                               |
-|                   | CodeEditor/*              | ❌                | ❌                  | Code editor                                    |
-|                   | MarkdownEditor/*          | ❌                | ❌                  | Markdown editor                                |
-|                   | MinApp/*                  | ❌                | ❌                  | Mini app (Redux dependency)                    |
-|                   | Avatar/*                  | ❌                | ❌                  | Avatar components                              |
-|                   | ActionTools/*             | ❌                | ❌                  | Action tools                                   |
-|                   | CodeBlockView/*           | ❌                | ❌                  | Code block view (window.api dependency)        |
-|                   | ContextMenu               | ❌                | ❌                  | Context menu (Electron API)                    |
-|                   | WindowControls            | ❌                | ❌                  | Window controls (Electron API)                 |
-|                   | ErrorBoundary             | ❌                | ❌                  | Error boundary (window.api dependency)         |
-=======
-| Category | Component Name | Migration Status | Refactoring Status | Description |
-|----------|----------------|------------------|--------------------|-------------|
-| **base** | | | | Base components |
-| | CopyButton | ✅ | ✅ | Copy button |
-| | CustomTag | ✅ | ✅ | Custom tag |
-| | DividerWithText | ✅ | ✅ | Divider with text |
-| | EmojiIcon | ✅ | ✅ | Emoji icon |
-| | ErrorBoundary | ✅ | ✅ | Error boundary (decoupled via props) |
-| | StatusTag | ✅ | ✅ | Unified status tag (merged ErrorTag, SuccessTag, WarnTag, InfoTag) |
-| | IndicatorLight | ✅ | ✅ | Indicator light |
-| | Spinner | ✅ | ✅ | Loading spinner |
-| | TextBadge | ✅ | ✅ | Text badge |
-| | CustomCollapse | ✅ | ✅ | Custom collapse panel |
-| **display** | | | | Display components |
-| | Ellipsis | ✅ | ✅ | Text ellipsis |
-| | ExpandableText | ✅ | ✅ | Expandable text |
-| | ThinkingEffect | ✅ | ✅ | Thinking effect animation |
-| | EmojiAvatar | ✅ | ✅ | Emoji avatar |
-| | ListItem | ✅ | ✅ | List item |
-| | MaxContextCount | ✅ | ✅ | Max context count display |
-| | ProviderAvatar | ✅ | ✅ | Provider avatar |
-| | CodeViewer | ❌ | ❌ | Code viewer (external deps) |
-| | OGCard | ❌ | ❌ | OG card |
-| | MarkdownShadowDOMRenderer | ❌ | ❌ | Markdown renderer |
-| | Preview/* | ❌ | ❌ | Preview components |
-| **layout** | | | | Layout components |
-| | HorizontalScrollContainer | ✅ | ❌ | Horizontal scroll container |
-| | Scrollbar | ✅ | ❌ | Scrollbar |
-| | Layout/* | ❌ | ❌ | Layout components |
-| | Tab/* | ❌ | ❌ | Tab (Redux dependency) |
-| | TopView | ❌ | ❌ | Top view (window.api dependency) |
-| **icons** | | | | Icon components |
-| | Icon | ✅ | ✅ | Icon factory function and predefined icons (merged CopyIcon, DeleteIcon, EditIcon, RefreshIcon, ResetIcon, ToolIcon, VisionIcon, WebSearchIcon, WrapIcon, UnWrapIcon, OcrIcon) |
-| | FileIcons | ✅ | ❌ | File icons (FileSvgIcon, FilePngIcon) |
-| | ReasoningIcon | ✅ | ❌ | Reasoning icon |
-| | SvgSpinners180Ring | ✅ | ❌ | Spinner loading icon |
-| | ToolsCallingIcon | ✅ | ❌ | Tools calling icon |
-| **interactive** | | | | Interactive components |
-| | InfoTooltip | ✅ | ❌ | Info tooltip |
-| | HelpTooltip | ✅ | ❌ | Help tooltip |
-| | WarnTooltip | ✅ | ❌ | Warning tooltip |
-| | EditableNumber | ✅ | ❌ | Editable number |
-| | InfoPopover | ✅ | ❌ | Info popover |
-| | CollapsibleSearchBar | ✅ | ❌ | Collapsible search bar |
-| | ImageToolButton | ✅ | ❌ | Image tool button |
-| | DraggableList | ✅ | ❌ | Draggable list |
-| | CodeEditor | ✅ | ❌ | Code editor |
-| | EmojiPicker | ❌ | ❌ | Emoji picker (useTheme dependency) |
-| | Selector | ✅ | ❌ | Selector (i18n dependency) |
-| | ModelSelector | ❌ | ❌ | Model selector (Redux dependency) |
-| | LanguageSelect | ❌ | ❌ | Language select |
-| | TranslateButton | ❌ | ❌ | Translate button (window.api dependency) |
-| **composite** | | | | Composite components |
-| | - | - | - | No composite components yet |
-| **Uncategorized** | | | | Components needing categorization |
-| | Popups/* (16+ files) | ❌ | ❌ | Popup components (business coupled) |
-| | RichEditor/* (30+ files) | ❌ | ❌ | Rich text editor |
-| | MarkdownEditor/* | ❌ | ❌ | Markdown editor |
-| | MinApp/* | ❌ | ❌ | Mini app (Redux dependency) |
-| | Avatar/* | ❌ | ❌ | Avatar components |
-| | ActionTools/* | ❌ | ❌ | Action tools |
-| | CodeBlockView/* | ❌ | ❌ | Code block view (window.api dependency) |
-| | ContextMenu | ❌ | ❌ | Context menu (Electron API) |
-| | WindowControls | ❌ | ❌ | Window controls (Electron API) |
-| | ErrorBoundary | ❌ | ❌ | Error boundary (window.api dependency) |
->>>>>>> 1b04fd06
+| Category          | Component Name            | Migration Status | Refactoring Status | Description                                                                                                                                                                    |
+| ----------------- | ------------------------- | ---------------- | ------------------ | ------------------------------------------------------------------------------------------------------------------------------------------------------------------------------ |
+| **base**          |                           |                  |                    | Base components                                                                                                                                                                |
+|                   | CopyButton                | ✅                | ✅                  | Copy button                                                                                                                                                                    |
+|                   | CustomTag                 | ✅                | ✅                  | Custom tag                                                                                                                                                                     |
+|                   | DividerWithText           | ✅                | ✅                  | Divider with text                                                                                                                                                              |
+|                   | EmojiIcon                 | ✅                | ✅                  | Emoji icon                                                                                                                                                                     |
+|                   | ErrorBoundary             | ✅                | ✅                  | Error boundary (decoupled via props)                                                                                                                                           |
+|                   | StatusTag                 | ✅                | ✅                  | Unified status tag (merged ErrorTag, SuccessTag, WarnTag, InfoTag)                                                                                                             |
+|                   | IndicatorLight            | ✅                | ✅                  | Indicator light                                                                                                                                                                |
+|                   | Spinner                   | ✅                | ✅                  | Loading spinner                                                                                                                                                                |
+|                   | TextBadge                 | ✅                | ✅                  | Text badge                                                                                                                                                                     |
+|                   | CustomCollapse            | ✅                | ✅                  | Custom collapse panel                                                                                                                                                          |
+| **display**       |                           |                  |                    | Display components                                                                                                                                                             |
+|                   | Ellipsis                  | ✅                | ✅                  | Text ellipsis                                                                                                                                                                  |
+|                   | ExpandableText            | ✅                | ✅                  | Expandable text                                                                                                                                                                |
+|                   | ThinkingEffect            | ✅                | ✅                  | Thinking effect animation                                                                                                                                                      |
+|                   | EmojiAvatar               | ✅                | ✅                  | Emoji avatar                                                                                                                                                                   |
+|                   | ListItem                  | ✅                | ✅                  | List item                                                                                                                                                                      |
+|                   | MaxContextCount           | ✅                | ✅                  | Max context count display                                                                                                                                                      |
+|                   | ProviderAvatar            | ✅                | ✅                  | Provider avatar                                                                                                                                                                |
+|                   | CodeViewer                | ❌                | ❌                  | Code viewer (external deps)                                                                                                                                                    |
+|                   | OGCard                    | ❌                | ❌                  | OG card                                                                                                                                                                        |
+|                   | MarkdownShadowDOMRenderer | ❌                | ❌                  | Markdown renderer                                                                                                                                                              |
+|                   | Preview/*                 | ❌                | ❌                  | Preview components                                                                                                                                                             |
+| **layout**        |                           |                  |                    | Layout components                                                                                                                                                              |
+|                   | HorizontalScrollContainer | ✅                | ❌                  | Horizontal scroll container                                                                                                                                                    |
+|                   | Scrollbar                 | ✅                | ❌                  | Scrollbar                                                                                                                                                                      |
+|                   | Layout/*                  | ❌                | ❌                  | Layout components                                                                                                                                                              |
+|                   | Tab/*                     | ❌                | ❌                  | Tab (Redux dependency)                                                                                                                                                         |
+|                   | TopView                   | ❌                | ❌                  | Top view (window.api dependency)                                                                                                                                               |
+| **icons**         |                           |                  |                    | Icon components                                                                                                                                                                |
+|                   | Icon                      | ✅                | ✅                  | Icon factory function and predefined icons (merged CopyIcon, DeleteIcon, EditIcon, RefreshIcon, ResetIcon, ToolIcon, VisionIcon, WebSearchIcon, WrapIcon, UnWrapIcon, OcrIcon) |
+|                   | FileIcons                 | ✅                | ❌                  | File icons (FileSvgIcon, FilePngIcon)                                                                                                                                          |
+|                   | ReasoningIcon             | ✅                | ❌                  | Reasoning icon                                                                                                                                                                 |
+|                   | SvgSpinners180Ring        | ✅                | ❌                  | Spinner loading icon                                                                                                                                                           |
+|                   | ToolsCallingIcon          | ✅                | ❌                  | Tools calling icon                                                                                                                                                             |
+| **interactive**   |                           |                  |                    | Interactive components                                                                                                                                                         |
+|                   | InfoTooltip               | ✅                | ❌                  | Info tooltip                                                                                                                                                                   |
+|                   | HelpTooltip               | ✅                | ❌                  | Help tooltip                                                                                                                                                                   |
+|                   | WarnTooltip               | ✅                | ❌                  | Warning tooltip                                                                                                                                                                |
+|                   | EditableNumber            | ✅                | ❌                  | Editable number                                                                                                                                                                |
+|                   | InfoPopover               | ✅                | ❌                  | Info popover                                                                                                                                                                   |
+|                   | CollapsibleSearchBar      | ✅                | ❌                  | Collapsible search bar                                                                                                                                                         |
+|                   | ImageToolButton           | ✅                | ❌                  | Image tool button                                                                                                                                                              |
+|                   | DraggableList             | ✅                | ❌                  | Draggable list                                                                                                                                                                 |
+|                   | CodeEditor                | ✅                | ❌                  | Code editor                                                                                                                                                                    |
+|                   | EmojiPicker               | ❌                | ❌                  | Emoji picker (useTheme dependency)                                                                                                                                             |
+|                   | Selector                  | ✅                | ❌                  | Selector (i18n dependency)                                                                                                                                                     |
+|                   | ModelSelector             | ❌                | ❌                  | Model selector (Redux dependency)                                                                                                                                              |
+|                   | LanguageSelect            | ❌                | ❌                  | Language select                                                                                                                                                                |
+|                   | TranslateButton           | ❌                | ❌                  | Translate button (window.api dependency)                                                                                                                                       |
+| **composite**     |                           |                  |                    | Composite components                                                                                                                                                           |
+|                   | -                         | -                | -                  | No composite components yet                                                                                                                                                    |
+| **Uncategorized** |                           |                  |                    | Components needing categorization                                                                                                                                              |
+|                   | Popups/* (16+ files)      | ❌                | ❌                  | Popup components (business coupled)                                                                                                                                            |
+|                   | RichEditor/* (30+ files)  | ❌                | ❌                  | Rich text editor                                                                                                                                                               |
+|                   | MarkdownEditor/*          | ❌                | ❌                  | Markdown editor                                                                                                                                                                |
+|                   | MinApp/*                  | ❌                | ❌                  | Mini app (Redux dependency)                                                                                                                                                    |
+|                   | Avatar/*                  | ❌                | ❌                  | Avatar components                                                                                                                                                              |
+|                   | ActionTools/*             | ❌                | ❌                  | Action tools                                                                                                                                                                   |
+|                   | CodeBlockView/*           | ❌                | ❌                  | Code block view (window.api dependency)                                                                                                                                        |
+|                   | ContextMenu               | ❌                | ❌                  | Context menu (Electron API)                                                                                                                                                    |
+|                   | WindowControls            | ❌                | ❌                  | Window controls (Electron API)                                                                                                                                                 |
+|                   | ErrorBoundary             | ❌                | ❌                  | Error boundary (window.api dependency)                                                                                                                                         |
 
 ## Migration Steps
 

// Original path: src/renderer/src/components/ListItem/index.tsx
<<<<<<< HEAD
import { Typography } from 'antd'
import type { ReactNode } from 'react'
import styled from 'styled-components'
=======
import { Tooltip } from '@heroui/react'
import { ReactNode } from 'react'

import { cn } from '../../../utils'
>>>>>>> 59bf94b1

interface ListItemProps {
  active?: boolean
  icon?: ReactNode
  title: ReactNode
  subtitle?: string
  titleStyle?: React.CSSProperties
  onClick?: () => void
  rightContent?: ReactNode
  style?: React.CSSProperties
  className?: string
  ref?: React.Ref<HTMLDivElement>
}

const ListItem = ({
  active,
  icon,
  title,
  subtitle,
  titleStyle,
  onClick,
  rightContent,
  style,
  className,
  ref
}: ListItemProps) => {
  return (
    <div
      ref={ref}
      className={cn(
        'px-3 py-1.5 rounded-md text-xs flex flex-col justify-between relative cursor-pointer border border-transparent',
        'hover:bg-gray-50 dark:hover:bg-gray-800',
        active && 'bg-gray-50 dark:bg-gray-800 border-gray-200 dark:border-gray-700',
        className
      )}
      onClick={onClick}
      style={style}>
      <div className="flex items-center gap-0.5 overflow-hidden text-xs">
        {icon && <span className="flex items-center justify-center mr-2">{icon}</span>}
        <div className="flex-1 flex flex-col overflow-hidden">
          <Tooltip content={title} placement="top">
            <div className="truncate text-gray-900 dark:text-gray-100" style={titleStyle}>
              {title}
            </div>
          </Tooltip>
          {subtitle && (
            <div className="text-[10px] text-gray-500 dark:text-gray-400 mt-0.5 line-clamp-1">{subtitle}</div>
          )}
        </div>
        {rightContent && <div className="ml-auto">{rightContent}</div>}
      </div>
    </div>
  )
}

export default ListItem<|MERGE_RESOLUTION|>--- conflicted
+++ resolved
@@ -1,14 +1,8 @@
 // Original path: src/renderer/src/components/ListItem/index.tsx
-<<<<<<< HEAD
-import { Typography } from 'antd'
+import { Tooltip } from '@heroui/react'
 import type { ReactNode } from 'react'
-import styled from 'styled-components'
-=======
-import { Tooltip } from '@heroui/react'
-import { ReactNode } from 'react'
 
 import { cn } from '../../../utils'
->>>>>>> 59bf94b1
 
 interface ListItemProps {
   active?: boolean

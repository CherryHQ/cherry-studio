// Primitive Components
export { Avatar, AvatarGroup, type AvatarProps, EmojiAvatar } from './primitives/Avatar'
export { default as CopyButton } from './primitives/copyButton'
export { default as CustomTag } from './primitives/customTag'
export { default as DividerWithText } from './primitives/dividerWithText'
export { default as EmojiIcon } from './primitives/emojiIcon'
export type { CustomFallbackProps, ErrorBoundaryCustomizedProps } from './primitives/ErrorBoundary'
export { ErrorBoundary } from './primitives/ErrorBoundary'
export { default as IndicatorLight } from './primitives/indicatorLight'
export { default as Spinner } from './primitives/spinner'
export { DescriptionSwitch, Switch } from './primitives/switch'
export { getToastUtilities, type ToastUtilities } from './primitives/toast'
export { Tooltip, type TooltipProps } from './primitives/tooltip'

// Composite Components
export { default as Ellipsis } from './composites/Ellipsis'
export { default as ExpandableText } from './composites/ExpandableText'
export { Box, Center, ColFlex, Flex, RowFlex, SpaceBetweenRowFlex } from './composites/Flex'
export { default as HorizontalScrollContainer } from './composites/HorizontalScrollContainer'
export { default as ListItem } from './composites/ListItem'
export { default as MaxContextCount } from './composites/MaxContextCount'
export { default as Scrollbar } from './composites/Scrollbar'
export { default as ThinkingEffect } from './composites/ThinkingEffect'

// Icon Components
export { FilePngIcon, FileSvgIcon } from './icons/FileIcons'
export type { LucideIcon, LucideProps } from './icons/Icon'
export {
  CopyIcon,
  createIcon,
  DeleteIcon,
  EditIcon,
  OcrIcon,
  RefreshIcon,
  ResetIcon,
  ToolIcon,
  UnWrapIcon,
  VisionIcon,
  WebSearchIcon,
  WrapIcon
} from './icons/Icon'
export { default as SvgSpinners180Ring } from './icons/SvgSpinners180Ring'
export { default as ToolsCallingIcon } from './icons/ToolsCallingIcon'

/* Selector Components */
export { default as Selector } from './primitives/Selector'
export { default as SearchableSelector } from './primitives/Selector/SearchableSelector'
export type {
  MultipleSearchableSelectorProps,
  MultipleSelectorProps,
  SearchableSelectorItem,
  SearchableSelectorProps,
  SelectorItem,
  SelectorProps,
  SingleSearchableSelectorProps,
  SingleSelectorProps
} from './primitives/Selector/types'

/* Additional Composite Components */
// CodeEditor
export {
  default as CodeEditor,
  type CodeEditorHandles,
  type CodeEditorProps,
  type CodeMirrorTheme,
  getCmThemeByName,
  getCmThemeNames
} from './composites/CodeEditor'
// CollapsibleSearchBar
export { default as CollapsibleSearchBar } from './composites/CollapsibleSearchBar'
// DraggableList
export { DraggableList, useDraggableReorder } from './composites/DraggableList'
// EditableNumber
export type { EditableNumberProps } from './composites/EditableNumber'
export { default as EditableNumber } from './composites/EditableNumber'
// Tooltip variants
export { HelpTooltip, type IconTooltipProps, InfoTooltip, WarnTooltip } from './composites/IconTooltips'
// ImageToolButton
export { default as ImageToolButton } from './composites/ImageToolButton'
// Sortable
export { Sortable } from './composites/Sortable'

<<<<<<< HEAD
// UI Components (shadcn)
export * from './ui/button'
export * from './ui/command'
export * from './ui/dialog'
export * from './ui/popover'
// May group them in shadcn-io/index.ts ?
export * from './ui/shadcn-io/dropzone'
export * from './ui/shadcn-io/skeleton'
export * from './ui/shadcn-io/tabs'
=======
/* Shadcn Primitive Components */
export * from './primitives/button'
export * from './primitives/command'
export * from './primitives/dialog'
export * from './primitives/popover'
export * from './primitives/radioGroup'
export * from './primitives/shadcn-io/dropzone'
>>>>>>> b9a947d2
<|MERGE_RESOLUTION|>--- conflicted
+++ resolved
@@ -80,17 +80,6 @@
 // Sortable
 export { Sortable } from './composites/Sortable'
 
-<<<<<<< HEAD
-// UI Components (shadcn)
-export * from './ui/button'
-export * from './ui/command'
-export * from './ui/dialog'
-export * from './ui/popover'
-// May group them in shadcn-io/index.ts ?
-export * from './ui/shadcn-io/dropzone'
-export * from './ui/shadcn-io/skeleton'
-export * from './ui/shadcn-io/tabs'
-=======
 /* Shadcn Primitive Components */
 export * from './primitives/button'
 export * from './primitives/command'
@@ -98,4 +87,5 @@
 export * from './primitives/popover'
 export * from './primitives/radioGroup'
 export * from './primitives/shadcn-io/dropzone'
->>>>>>> b9a947d2
+export * from './primitives/shadcn-io/skeleton'
+export * from './primitives/shadcn-io/tabs'
--- conflicted
+++ resolved
@@ -1,11 +1,7 @@
 import { addToast, closeAll, closeToast, getToastQueue, isToastClosing } from '@heroui/toast'
-<<<<<<< HEAD
-import type { RequireSome } from '@types'
 import { t } from 'i18next'
-=======
 
 import type { RequireSome } from '@/types'
->>>>>>> c258035f
 
 type AddToastProps = Parameters<typeof addToast>[0]
 type ToastPropsColored = Omit<AddToastProps, 'color'>

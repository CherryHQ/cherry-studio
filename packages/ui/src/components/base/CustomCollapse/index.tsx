--- conflicted
+++ resolved
@@ -1,11 +1,7 @@
 // Original path: src/renderer/src/components/CustomCollapse.tsx
 import { ChevronRight } from 'lucide-react'
-<<<<<<< HEAD
 import type { FC } from 'react'
-import { memo, useMemo, useState } from 'react'
-=======
-import { FC, memo, useState } from 'react'
->>>>>>> f83c3e17
+import { memo, useState } from 'react'
 
 interface CustomCollapseProps {
   label: React.ReactNode

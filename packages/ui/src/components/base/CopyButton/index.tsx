--- conflicted
+++ resolved
@@ -1,12 +1,7 @@
 // Original path: src/renderer/src/components/CopyButton.tsx
 import { Tooltip } from '@heroui/react'
 import { Copy } from 'lucide-react'
-<<<<<<< HEAD
 import type { FC } from 'react'
-import styled from 'styled-components'
-=======
-import { FC } from 'react'
->>>>>>> f83c3e17
 
 interface CopyButtonProps {
   tooltip?: string

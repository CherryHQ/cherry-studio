--- conflicted
+++ resolved
@@ -1,10 +1,5 @@
 // Original path: src/renderer/src/components/Preview/ImageToolButton.tsx
-<<<<<<< HEAD
-import { Button } from 'antd'
-=======
 import { Button } from '@cherrystudio/ui'
-import { Tooltip } from 'antd'
->>>>>>> ef4bede0
 import { memo } from 'react'
 
 import Tooltip from '../../base/Tooltip'
@@ -17,15 +12,10 @@
 
 const ImageToolButton = ({ tooltip, icon, onPress }: ImageToolButtonProps) => {
   return (
-<<<<<<< HEAD
     <Tooltip placement="top" title={tooltip}>
-      <Button shape="circle" icon={icon} onClick={onClick} role="button" aria-label={tooltip} />
-=======
-    <Tooltip title={tooltip} mouseEnterDelay={0.5} mouseLeaveDelay={0}>
       <Button radius="full" isIconOnly onPress={onPress} aria-label={tooltip}>
         {icon}
       </Button>
->>>>>>> ef4bede0
     </Tooltip>
   )
 }

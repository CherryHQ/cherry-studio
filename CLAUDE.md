# AI Assistant Guide

This file provides guidance to AI coding assistants when working with code in this repository. Adherence to these guidelines is crucial for maintaining code quality and consistency.

## Guiding Principles (MUST FOLLOW)

- **Keep it clear**: Write code that is easy to read, maintain, and explain.
- **Match the house style**: Reuse existing patterns, naming, and conventions.
- **Search smart**: Prefer `ast-grep` for semantic queries; fall back to `rg`/`grep` when needed.
- **Build with Tailwind CSS & Shadcn UI**: Use components from `@packages/ui` (Shadcn UI + Tailwind CSS) for every new UI component; never add `antd` or `styled-components`.
- **Log centrally**: Route all logging through `loggerService` with the right context—no `console.log`.
- **Research via subagent**: Lean on `subagent` for external docs, APIs, news, and references.
- **Always propose before executing**: Before making any changes, clearly explain your planned approach and wait for explicit user approval to ensure alignment and prevent unwanted modifications.
- **Lint, test, and format before completion**: Coding tasks are only complete after running `yarn lint`, `yarn test`, and `yarn format` successfully.
- **Write conventional commits**: Commit small, focused changes using Conventional Commit messages (e.g., `feat:`, `fix:`, `refactor:`, `docs:`).

## Pull Request Workflow (CRITICAL)

When creating a Pull Request, you MUST:

1. **Read the PR template first**: Always read `.github/pull_request_template.md` before creating the PR
2. **Follow ALL template sections**: Structure the `--body` parameter to include every section from the template
3. **Never skip sections**: Include all sections even if marking them as N/A or "None"
4. **Use proper formatting**: Match the template's markdown structure exactly (headings, checkboxes, code blocks)

## Development Commands

- **Install**: `yarn install` - Install all project dependencies
- **Development**: `yarn dev` - Runs Electron app in development mode with hot reload
- **Debug**: `yarn debug` - Starts with debugging enabled, use `chrome://inspect` to attach debugger
- **Build Check**: `yarn build:check` - **REQUIRED** before commits (lint + test + typecheck)
  - If having i18n sort issues, run `yarn i18n:sync` first to sync template
  - If having formatting issues, run `yarn format` first
- **Test**: `yarn test` - Run all tests (Vitest) across main and renderer processes
- **Single Test**:
  - `yarn test:main` - Run tests for main process only
  - `yarn test:renderer` - Run tests for renderer process only
- **Lint**: `yarn lint` - Fix linting issues and run TypeScript type checking
- **Format**: `yarn format` - Auto-format code using Biome

## Project Architecture

### Electron Structure

- **Main Process** (`src/main/`): Node.js backend with services (MCP, Knowledge, Storage, etc.)
- **Renderer Process** (`src/renderer/`): React UI with Redux state management
- **Preload Scripts** (`src/preload/`): Secure IPC bridge

<<<<<<< HEAD
### Key Architectural Components

#### Main Process Services (`src/main/services/`)

- **MCPService**: Model Context Protocol server management
- **KnowledgeService**: Document processing and knowledge base management
- **FileStorage/S3Storage/WebDav**: Multiple storage backends
- **WindowService**: Multi-window management (main, mini, selection windows)
- **ProxyManager**: Network proxy handling
- **SearchService**: Full-text search capabilities

#### AI Core (`src/renderer/src/aiCore/`)

- **Middleware System**: Composable pipeline for AI request processing
- **Client Factory**: Supports multiple AI providers (OpenAI, Anthropic, Gemini, etc.)
- **Stream Processing**: Real-time response handling

#### Data Management

- **Cache System**: Three-layer caching (memory/shared/persist) with React hooks integration
- **Preferences**: Type-safe configuration management with multi-window synchronization
- **User Data**: SQLite-based storage with Drizzle ORM for business data

#### Knowledge Management

- **Embeddings**: Vector search with multiple providers (OpenAI, Voyage, etc.)
- **OCR**: Document text extraction (system OCR, Doc2x, Mineru)
- **Preprocessing**: Document preparation pipeline
- **Loaders**: Support for various file formats (PDF, DOCX, EPUB, etc.)

### Build System

- **Electron-Vite**: Development and build tooling (v4.0.0)
- **Rolldown-Vite**: Using experimental rolldown-vite instead of standard vite
- **Workspaces**: Monorepo structure with `packages/` directory
- **Multiple Entry Points**: Main app, mini window, selection toolbar
- **Styled Components**: CSS-in-JS styling with SWC optimization

### Testing Strategy

- **Vitest**: Unit and integration testing
- **Playwright**: End-to-end testing
- **Component Testing**: React Testing Library
- **Coverage**: Available via `yarn test:coverage`

### Key Patterns

- **IPC Communication**: Secure main-renderer communication via preload scripts
- **Service Layer**: Clear separation between UI and business logic
- **Plugin Architecture**: Extensible via MCP servers and middleware
- **Multi-language Support**: i18n with dynamic loading
- **Theme System**: Light/dark themes with custom CSS variables

### UI Design

The project is in the process of migrating from antd & styled-components to Tailwind CSS and Shadcn UI. Please use components from `@packages/ui` to build UI components. The use of antd and styled-components is prohibited.

UI Library: `@packages/ui`

### Database Architecture

- **Database**: SQLite (`cherrystudio.sqlite`) + libsql driver
- **ORM**: Drizzle ORM with comprehensive migration system
- **Schemas**: Located in `src/main/data/db/schemas/` directory

#### Database Standards

- **Table Naming**: Use singular form with snake_case (e.g., `topic`, `message`, `app_state`)
- **Schema Exports**: Export using `xxxTable` pattern (e.g., `topicTable`, `appStateTable`)
- **Field Definition**: Drizzle auto-infers field names, no need to add default field names
- **JSON Fields**: For JSON support, add `{ mode: 'json' }`, refer to `preference.ts` table definition
- **JSON Serialization**: For JSON fields, no need to manually serialize/deserialize when reading/writing to database, Drizzle handles this automatically
- **Timestamps**: Use existing `crudTimestamps` utility
- **Migrations**: Generate via `yarn run migrations:generate`

## Data Access Patterns

The application uses three distinct data management systems. Choose the appropriate system based on data characteristics:

### Cache System
- **Purpose**: Temporary data that can be regenerated
- **Lifecycle**: Component-level (memory), window-level (shared), or persistent (survives restart)
- **Use Cases**: API response caching, computed results, temporary UI state
- **APIs**: `useCache`, `useSharedCache`, `usePersistCache` hooks, or `cacheService`

### Preference System
- **Purpose**: User configuration and application settings
- **Lifecycle**: Permanent until user changes
- **Use Cases**: Theme, language, editor settings, user preferences
- **APIs**: `usePreference`, `usePreferences` hooks, or `preferenceService`

### User Data API
- **Purpose**: Core business data (conversations, files, notes, etc.)
- **Lifecycle**: Permanent business records
- **Use Cases**: Topics, messages, files, knowledge base, user-generated content
- **APIs**: `useDataApi` hook or `dataApiService` for direct calls

### Selection Guidelines

- **Use Cache** for data that can be lost without impact (computed values, API responses)
- **Use Preferences** for user settings that affect app behavior (UI configuration, feature flags)
- **Use User Data API** for irreplaceable business data (conversations, documents, user content)

## Logging Standards

### Usage

=======
### Key Components

- **AI Core** (`src/renderer/src/aiCore/`): Middleware pipeline for multiple AI providers.
- **Services** (`src/main/services/`): MCPService, KnowledgeService, WindowService, etc.
- **Build System**: Electron-Vite with experimental rolldown-vite, yarn workspaces.
- **State Management**: Redux Toolkit (`src/renderer/src/store/`) for predictable state.

### Logging

>>>>>>> 9f948e1c
```typescript
import { loggerService } from "@logger";
const logger = loggerService.withContext("moduleName");
// Renderer: loggerService.initWindowSource('windowName') first
logger.info("message", CONTEXT);
```<|MERGE_RESOLUTION|>--- conflicted
+++ resolved
@@ -46,8 +46,8 @@
 - **Renderer Process** (`src/renderer/`): React UI with Redux state management
 - **Preload Scripts** (`src/preload/`): Secure IPC bridge
 
-<<<<<<< HEAD
 ### Key Architectural Components
+
 
 #### Main Process Services (`src/main/services/`)
 
@@ -154,17 +154,7 @@
 
 ### Usage
 
-=======
-### Key Components
 
-- **AI Core** (`src/renderer/src/aiCore/`): Middleware pipeline for multiple AI providers.
-- **Services** (`src/main/services/`): MCPService, KnowledgeService, WindowService, etc.
-- **Build System**: Electron-Vite with experimental rolldown-vite, yarn workspaces.
-- **State Management**: Redux Toolkit (`src/renderer/src/store/`) for predictable state.
-
-### Logging
-
->>>>>>> 9f948e1c
 ```typescript
 import { loggerService } from "@logger";
 const logger = loggerService.withContext("moduleName");

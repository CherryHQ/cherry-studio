--- conflicted
+++ resolved
@@ -9,12 +9,8 @@
     "src/renderer/src/services/traceApi.ts",
     "src/renderer/src/types/*",
     "packages/mcp-trace/**/*",
-<<<<<<< HEAD
-    "src/renderer/src/services/traceApi.ts",
+    "packages/shared/**/*",,
     "tests/__mocks__/**/*"
-=======
-    "packages/shared/**/*",
->>>>>>> 4620b71a
   ],
   "compilerOptions": {
     "composite": true,

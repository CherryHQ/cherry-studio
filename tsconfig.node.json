{
  "extends": "@electron-toolkit/tsconfig/tsconfig.node.json",
  "include": [
    "electron.vite.config.*",
    "src/main/**/*",
    "src/preload/**/*",
    "src/main/env.d.ts",
    "src/renderer/src/types/*",
    "packages/shared/**/*",
    "scripts",
    "packages/mcp-trace/**/*",
    "src/renderer/src/services/traceApi.ts"  ],
  "compilerOptions": {
    "composite": true,
    "incremental": true,
    "moduleResolution": "bundler",
    "tsBuildInfoFile": ".tsbuildinfo/tsconfig.node.tsbuildinfo",
    "types": [
      "electron-vite/node",
      "vitest/globals"
    ],
    "paths": {
<<<<<<< HEAD
      "@logger": ["src/main/services/LoggerService"],
      "@data/*": ["src/main/data/*"],
      "@main/*": ["src/main/*"],
      "@types": ["src/renderer/src/types/index.ts"],
      "@shared/*": ["packages/shared/*"],
      "@mcp-trace/*": ["packages/mcp-trace/*"],
      "@modelcontextprotocol/sdk/*": ["node_modules/@modelcontextprotocol/sdk/dist/esm/*"]
=======
      "@logger": ["./src/main/services/LoggerService"],
      "@main/*": ["./src/main/*"],
      "@types": ["./src/renderer/src/types/index.ts"],
      "@shared/*": ["./packages/shared/*"],
      "@mcp-trace/*": ["./packages/mcp-trace/*"],
      "@modelcontextprotocol/sdk/*": ["./node_modules/@modelcontextprotocol/sdk/dist/esm/*"]
>>>>>>> 1a5138c5
    },
    "experimentalDecorators": true,
    "emitDecoratorMetadata": true,
    "useDefineForClassFields": true
  }
}<|MERGE_RESOLUTION|>--- conflicted
+++ resolved
@@ -20,22 +20,13 @@
       "vitest/globals"
     ],
     "paths": {
-<<<<<<< HEAD
-      "@logger": ["src/main/services/LoggerService"],
-      "@data/*": ["src/main/data/*"],
-      "@main/*": ["src/main/*"],
-      "@types": ["src/renderer/src/types/index.ts"],
-      "@shared/*": ["packages/shared/*"],
-      "@mcp-trace/*": ["packages/mcp-trace/*"],
-      "@modelcontextprotocol/sdk/*": ["node_modules/@modelcontextprotocol/sdk/dist/esm/*"]
-=======
       "@logger": ["./src/main/services/LoggerService"],
+      "@data/*": ["./src/main/data/*"],
       "@main/*": ["./src/main/*"],
       "@types": ["./src/renderer/src/types/index.ts"],
       "@shared/*": ["./packages/shared/*"],
       "@mcp-trace/*": ["./packages/mcp-trace/*"],
       "@modelcontextprotocol/sdk/*": ["./node_modules/@modelcontextprotocol/sdk/dist/esm/*"]
->>>>>>> 1a5138c5
     },
     "experimentalDecorators": true,
     "emitDecoratorMetadata": true,
